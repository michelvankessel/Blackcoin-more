--- conflicted
+++ resolved
@@ -1,44 +1,8 @@
-<<<<<<< HEAD
-
-OSX_MIN_VERSION=10.12
-OSX_SDK_VERSION=10.15.1
-XCODE_VERSION=11.3.1
-XCODE_BUILD_ID=11C505
-LD64_VERSION=530
-
-OSX_SDK=$(SDK_PATH)/Xcode-$(XCODE_VERSION)-$(XCODE_BUILD_ID)-extracted-SDK-with-libcxx-headers
-
-# Flag explanations:
-#
-#     -mlinker-version
-#
-#         Ensures that modern linker features are enabled. See here for more
-#         details: https://github.com/bitcoin/bitcoin/pull/19407.
-#
-#     -B$(build_prefix)/bin
-#
-#         Explicitly point to our binaries (e.g. cctools) so that they are
-#         ensured to be found and preferred over other possibilities.
-#
-#     -nostdinc++ -isystem $(OSX_SDK)/usr/include/c++/v1
-#
-#         Forces clang to use the libc++ headers from our SDK and completely
-#         forget about the libc++ headers from the standard directories
-#
-#         TODO: Once we start requiring a clang version that has the
-#         -stdlib++-isystem<directory> flag first introduced here:
-#         https://reviews.llvm.org/D64089, we should use that instead. Read the
-#         differential summary there for more details.
-#
-darwin_CC=clang -target $(host) -mmacosx-version-min=$(OSX_MIN_VERSION) --sysroot $(OSX_SDK) -mlinker-version=$(LD64_VERSION) -B$(build_prefix)/bin
-darwin_CXX=clang++ -target $(host) -mmacosx-version-min=$(OSX_MIN_VERSION) --sysroot $(OSX_SDK) -stdlib=libc++ -mlinker-version=$(LD64_VERSION) -B$(build_prefix)/bin -nostdinc++ -isystem $(OSX_SDK)/usr/include/c++/v1
-=======
 OSX_MIN_VERSION=10.12
 OSX_SDK_VERSION=10.14
 OSX_SDK=$(SDK_PATH)/MacOSX$(OSX_SDK_VERSION).sdk
 darwin_CC=clang -target $(host) -mmacosx-version-min=$(OSX_MIN_VERSION) --sysroot $(OSX_SDK)
 darwin_CXX=clang++ -target $(host) -mmacosx-version-min=$(OSX_MIN_VERSION) --sysroot $(OSX_SDK) -stdlib=libc++
->>>>>>> 56311988
 
 darwin_CFLAGS=-pipe
 darwin_CXXFLAGS=$(darwin_CFLAGS)
@@ -49,11 +13,4 @@
 darwin_debug_CFLAGS=-O1
 darwin_debug_CXXFLAGS=$(darwin_debug_CFLAGS)
 
-darwin_native_binutils=native_cctools
-ifeq ($(strip $(FORCE_USE_SYSTEM_CLANG)),)
-darwin_native_toolchain=native_cctools
-else
-darwin_native_toolchain=
-endif
-
-darwin_cmake_system=Darwin+darwin_native_toolchain=native_cctools