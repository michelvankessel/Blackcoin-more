<<<<<<< HEAD
packages:=boost openssl libevent
native_packages := native_ccache
=======
packages:=boost libevent
>>>>>>> 56311988

qt_packages = zlib

<<<<<<< HEAD
qt_packages = zlib

=======
>>>>>>> 56311988
qrencode_packages = qrencode

qt_linux_packages:=qt expat libxcb xcb_proto libXau xproto freetype fontconfig
qt_android_packages=qt

qt_darwin_packages=qt
qt_mingw32_packages=qt

wallet_packages=bdb

zmq_packages=zeromq

upnp_packages=miniupnpc

darwin_native_packages = native_biplist native_ds_store native_mac_alias

ifneq ($(build_os),darwin)
darwin_native_packages += native_cctools native_cdrkit native_libdmg-hfsplus
endif<|MERGE_RESOLUTION|>--- conflicted
+++ resolved
@@ -1,17 +1,7 @@
-<<<<<<< HEAD
-packages:=boost openssl libevent
-native_packages := native_ccache
-=======
 packages:=boost libevent
->>>>>>> 56311988
 
 qt_packages = zlib
 
-<<<<<<< HEAD
-qt_packages = zlib
-
-=======
->>>>>>> 56311988
 qrencode_packages = qrencode
 
 qt_linux_packages:=qt expat libxcb xcb_proto libXau xproto freetype fontconfig
