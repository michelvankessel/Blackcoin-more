package=libxcb
$(package)_version=1.10
$(package)_download_path=https://xcb.freedesktop.org/dist
$(package)_file_name=$(package)-$($(package)_version).tar.bz2
$(package)_sha256_hash=98d9ab05b636dd088603b64229dd1ab2d2cc02ab807892e107d674f9c3f2d5b5
$(package)_dependencies=xcb_proto libXau

define $(package)_set_vars
$(package)_config_opts=--disable-static --disable-build-docs --without-doxygen --without-launchd
$(package)_config_opts += --disable-dependency-tracking --enable-option-checking
<<<<<<< HEAD

=======
>>>>>>> 56311988
# Because we pass -qt-xcb to Qt, it will compile in a set of xcb helper libraries and extensions,
# so we skip building all of the extensions here.
# More info is available from: https://doc.qt.io/qt-5.9/linux-requirements.html
$(package)_config_opts += --disable-composite --disable-damage --disable-dpms
$(package)_config_opts += --disable-dri2 --disable-dri3 --disable-glx
$(package)_config_opts += --disable-present --disable-randr --disable-record
$(package)_config_opts += --disable-render --disable-resource --disable-screensaver
$(package)_config_opts += --disable-shape --disable-shm --disable-sync
$(package)_config_opts += --disable-xevie --disable-xfixes --disable-xfree86-dri
$(package)_config_opts += --disable-xinerama --disable-xinput --disable-xkb
$(package)_config_opts += --disable-xprint --disable-selinux --disable-xtest
$(package)_config_opts += --disable-xv --disable-xvmc
endef

define $(package)_preprocess_cmds
  cp -f $(BASEDIR)/config.guess $(BASEDIR)/config.sub build-aux &&\
  sed "s/pthread-stubs//" -i configure
endef

# Don't install xcb headers to the default path in order to work around a qt
# build issue: https://bugreports.qt.io/browse/QTBUG-34748
# When using qt's internal libxcb, it may end up finding the real headers in
# depends staging. Use a non-default path to avoid that.

define $(package)_config_cmds
  $($(package)_autoconf) --includedir=$(host_prefix)/include/xcb-shared
endef

define $(package)_build_cmds
  $(MAKE)
endef

define $(package)_stage_cmds
  $(MAKE) DESTDIR=$($(package)_staging_dir) install
endef

define $(package)_postprocess_cmds
  rm -rf share/man share/doc lib/*.la
endef<|MERGE_RESOLUTION|>--- conflicted
+++ resolved
@@ -8,10 +8,6 @@
 define $(package)_set_vars
 $(package)_config_opts=--disable-static --disable-build-docs --without-doxygen --without-launchd
 $(package)_config_opts += --disable-dependency-tracking --enable-option-checking
-<<<<<<< HEAD
-
-=======
->>>>>>> 56311988
 # Because we pass -qt-xcb to Qt, it will compile in a set of xcb helper libraries and extensions,
 # so we skip building all of the extensions here.
 # More info is available from: https://doc.qt.io/qt-5.9/linux-requirements.html
