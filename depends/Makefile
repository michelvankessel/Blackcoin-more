--- conflicted
+++ resolved
@@ -4,33 +4,6 @@
 print-%:
 	@echo $* = $($*)
 
-<<<<<<< HEAD
-# When invoking a sub-make, keep only the command line variable definitions
-# matching the pattern in the filter function.
-#
-# e.g. invoking:
-#   $ make A=1 C=1 print-MAKEOVERRIDES print-MAKEFLAGS
-#
-# with the following in the Makefile:
-#   MAKEOVERRIDES := $(filter A=% B=%,$(MAKEOVERRIDES))
-#
-# will print:
-#   MAKEOVERRIDES = A=1
-#   MAKEFLAGS = -- A=1
-#
-# this is because as the GNU make manual says:
-#   The command line variable definitions really appear in the variable
-#   MAKEOVERRIDES, and MAKEFLAGS contains a reference to this variable.
-#
-# and since the GNU make manual also says:
-#   variables defined on the command line are passed to the sub-make through
-#   MAKEFLAGS
-#
-# this means that sub-makes will be invoked as if:
-#   $(MAKE) A=1 blah blah
-MAKEOVERRIDES := $(filter V=%,$(MAKEOVERRIDES))
-=======
->>>>>>> 56311988
 SOURCES_PATH ?= $(BASEDIR)/sources
 WORK_PATH = $(BASEDIR)/work
 BASE_CACHE ?= $(BASEDIR)/built
@@ -127,14 +100,6 @@
 $(host_arch)_$(host_os)_id_string+=$(shell $(host_RANLIB) --version 2>/dev/null)
 $(host_arch)_$(host_os)_id_string+=$(shell $(host_STRIP) --version 2>/dev/null)
 
-<<<<<<< HEAD
-ifneq ($(strip $(FORCE_USE_SYSTEM_CLANG)),)
-build_id_string+=system_clang
-$(host_arch)_$(host_os)_id_string+=system_clang
-endif
-
-=======
->>>>>>> 56311988
 qrencode_packages_$(NO_QR) = $(qrencode_packages)
 
 qt_packages_$(NO_QT) = $(qt_packages) $(qt_$(host_os)_packages) $(qt_$(host_arch)_$(host_os)_packages) $(qrencode_packages_)
@@ -154,17 +119,11 @@
 
 meta_depends = Makefile funcs.mk builders/default.mk hosts/default.mk hosts/$(host_os).mk builders/$(build_os).mk
 
-$(host_arch)_$(host_os)_native_binutils?=$($(host_os)_native_binutils)
 $(host_arch)_$(host_os)_native_toolchain?=$($(host_os)_native_toolchain)
 
 include funcs.mk
 
-binutils_path=$($($(host_arch)_$(host_os)_native_binutils)_prefixbin)
-ifeq ($(strip $(FORCE_USE_SYSTEM_CLANG)),)
 toolchain_path=$($($(host_arch)_$(host_os)_native_toolchain)_prefixbin)
-else
-toolchain_path=
-endif
 final_build_id_long+=$(shell $(build_SHA256SUM) config.site.in)
 final_build_id+=$(shell echo -n "$(final_build_id_long)" | $(build_SHA256SUM) | cut -c-$(HASH_LENGTH))
 $(host_prefix)/.stamp_$(final_build_id): $(native_packages) $(packages)
@@ -180,10 +139,10 @@
 	$(AT)sed -e 's|@HOST@|$(host)|' \
             -e 's|@CC@|$(toolchain_path)$(host_CC)|' \
             -e 's|@CXX@|$(toolchain_path)$(host_CXX)|' \
-            -e 's|@AR@|$(binutils_path)$(host_AR)|' \
-            -e 's|@RANLIB@|$(binutils_path)$(host_RANLIB)|' \
-            -e 's|@NM@|$(binutils_path)$(host_NM)|' \
-            -e 's|@STRIP@|$(binutils_path)$(host_STRIP)|' \
+            -e 's|@AR@|$(toolchain_path)$(host_AR)|' \
+            -e 's|@RANLIB@|$(toolchain_path)$(host_RANLIB)|' \
+            -e 's|@NM@|$(toolchain_path)$(host_NM)|' \
+            -e 's|@STRIP@|$(toolchain_path)$(host_STRIP)|' \
             -e 's|@build_os@|$(build_os)|' \
             -e 's|@host_os@|$(host_os)|' \
             -e 's|@CFLAGS@|$(strip $(host_CFLAGS) $(host_$(release_type)_CFLAGS))|' \
@@ -236,9 +195,9 @@
 download-one: check-sources $(all_sources)
 
 download-osx:
-	@$(MAKE) -s HOST=x86_64-apple-darwin16 download-one
+	@$(MAKE) -s HOST=x86_64-apple-darwin14 download-one
 download-linux:
-	@$(MAKE) -s HOST=x86_64-linux-gnu download-one
+	@$(MAKE) -s HOST=x86_64-unknown-linux-gnu download-one
 download-win:
 	@$(MAKE) -s HOST=x86_64-w64-mingw32 download-one
 download: download-osx download-linux download-win
