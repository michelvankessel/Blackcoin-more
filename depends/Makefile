--- conflicted
+++ resolved
@@ -132,10 +132,6 @@
 wallet_packages_$(NO_WALLET) = $(wallet_packages)
 upnp_packages_$(NO_UPNP) = $(upnp_packages)
 zmq_packages_$(NO_ZMQ) = $(zmq_packages)
-<<<<<<< HEAD
-protobuf_packages_$(NO_PROTOBUF) = $(protobuf_packages)
-=======
->>>>>>> 2f9f9b37
 
 protobuf_packages_$(PROTOBUF) = $(protobuf_packages)
 rapidcheck_packages_$(RAPIDCHECK) = $(rapidcheck_packages)
@@ -198,13 +194,8 @@
             -e 's|@LDFLAGS@|$(strip $(host_LDFLAGS) $(host_$(release_type)_LDFLAGS))|' \
             -e 's|@allow_host_packages@|$(ALLOW_HOST_PACKAGES)|' \
             -e 's|@no_qt@|$(NO_QT)|' \
-<<<<<<< HEAD
-            -e 's|@no_qr@|$(NO_QR)|' \
-            -e 's|@no_zmq@|$(NO_ZMQ)|' \
-=======
             -e 's|@no_zmq@|$(NO_ZMQ)|' \
             -e 's|@enable_bip70@|$(PROTOBUF)|' \
->>>>>>> 2f9f9b37
             -e 's|@no_wallet@|$(NO_WALLET)|' \
             -e 's|@no_upnp@|$(NO_UPNP)|' \
             -e 's|@debug@|$(DEBUG)|' \
