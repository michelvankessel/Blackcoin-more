--- conflicted
+++ resolved
@@ -33,12 +33,7 @@
 BASE_CACHE ?= $(BASEDIR)/built
 SDK_PATH ?= $(BASEDIR)/SDKs
 NO_QT ?=
-<<<<<<< HEAD
-NO_PROTOBUF ?=
-NO_QR ?=
-=======
 RAPIDCHECK ?=
->>>>>>> 8b676984
 NO_WALLET ?=
 NO_ZMQ ?=
 NO_UPNP ?=
@@ -147,18 +142,8 @@
 native_packages += $(qt_native_packages)
 endif
 
-<<<<<<< HEAD
-ifneq ($(protobuf_packages_),)
-native_packages += $(protobuf_native_packages)
-packages += $(protobuf_packages)
-endif
-
-ifneq ($(zmq_packages_),)
-packages += $(zmq_packages)
-=======
 ifeq ($(rapidcheck_packages_),)
 packages += $(rapidcheck_packages)
->>>>>>> 8b676984
 endif
 
 all_packages = $(packages) $(native_packages)
