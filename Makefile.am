--- conflicted
+++ resolved
@@ -297,15 +297,8 @@
     test/util/data/txcreatescript1.json \
     test/util/data/txcreatescript2.hex \
     test/util/data/txcreatescript2.json \
-<<<<<<< HEAD
-=======
-    test/util/data/txcreatescript3.hex \
-    test/util/data/txcreatescript3.json \
-    test/util/data/txcreatescript4.hex \
-    test/util/data/txcreatescript4.json \
     test/util/data/txcreatescript5.hex \
     test/util/data/txcreatescript6.hex \
->>>>>>> 56311988
     test/util/data/txcreatesignv1.hex \
     test/util/data/txcreatesignv1.json \
     test/util/data/txcreatesignv2.hex \
