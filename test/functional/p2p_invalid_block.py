#!/usr/bin/env python3
# Copyright (c) 2015-2018 The Bitcoin Core developers
# Distributed under the MIT software license, see the accompanying
# file COPYING or http://www.opensource.org/licenses/mit-license.php.
"""Test node responses to invalid blocks.

In this test we connect to one node over p2p, and test block requests:
1) Valid blocks should be requested and become chain tip.
2) Invalid block with duplicated transaction should be re-requested.
3) Invalid block with bad coinbase value should be rejected and not
re-requested.
"""
import copy

from test_framework.blocktools import create_block, create_coinbase, create_tx_with_script
from test_framework.messages import COIN
from test_framework.mininode import P2PDataStore
from test_framework.test_framework import BitcoinTestFramework
from test_framework.util import assert_equal

class InvalidBlockRequestTest(BitcoinTestFramework):
    def set_test_params(self):
        self.num_nodes = 1
        self.setup_clean_chain = True
        self.extra_args = [["-whitelist=127.0.0.1"]]

    def skip_test_if_missing_module(self):
        self.skip_if_no_wallet()

    def run_test(self):
        # Add p2p connection to node0
        node = self.nodes[0]  # convenience reference to the node
        node.add_p2p_connection(P2PDataStore())

        best_block = node.getblock(node.getbestblockhash())
        tip = int(node.getbestblockhash(), 16)
        height = best_block["height"] + 1
        block_time = best_block["time"] + 1

        self.log.info("Create a new block with an anyone-can-spend coinbase")

        height = 1
        block = create_block(tip, create_coinbase(height), block_time)
        block.solve()
        # Save the coinbase for later
        block1 = block
        tip = block.sha256
        node.p2p.send_blocks_and_test([block1], node, success=True)

        self.log.info("Mature the block.")
        node.generatetoaddress(100, node.get_deterministic_priv_key().address)

        best_block = node.getblock(node.getbestblockhash())
        tip = int(node.getbestblockhash(), 16)
        height = best_block["height"] + 1
        block_time = best_block["time"] + 1

        # Use merkle-root malleability to generate an invalid block with
        # same blockheader.
        # Manufacture a block with 3 transactions (coinbase, spend of prior
        # coinbase, spend of that spend).  Duplicate the 3rd transaction to
        # leave merkle root and blockheader unchanged but invalidate the block.
        self.log.info("Test merkle root malleability.")

        block2 = create_block(tip, create_coinbase(height), block_time)
        block_time += 1

        # b'0x51' is OP_TRUE
        tx1 = create_tx_with_script(block1.vtx[0], 0, script_sig=b'\x51', amount=50 * COIN)
        tx2 = create_tx_with_script(tx1, 0, script_sig=b'\x51', amount=50 * COIN)

        block2.vtx.extend([tx1, tx2])
        block2.hashMerkleRoot = block2.calc_merkle_root()
        block2.rehash()
        block2.solve()
        orig_hash = block2.sha256
        block2_orig = copy.deepcopy(block2)

        # Mutate block 2
        block2.vtx.append(tx2)
        assert_equal(block2.hashMerkleRoot, block2.calc_merkle_root())
        assert_equal(orig_hash, block2.rehash())
        assert block2_orig.vtx != block2.vtx
<<<<<<< HEAD

        node.p2p.send_blocks_and_test([block2], node, success=False, reject_code=16, reject_reason=b'bad-txns-duplicate')

        # Check transactions for duplicate inputs
        self.log.info("Test duplicate input block.")

=======

        node.p2p.send_blocks_and_test([block2], node, success=False, reject_reason='bad-txns-duplicate')

        # Check transactions for duplicate inputs
        self.log.info("Test duplicate input block.")

>>>>>>> 8b676984
        block2_orig.vtx[2].vin.append(block2_orig.vtx[2].vin[0])
        block2_orig.vtx[2].rehash()
        block2_orig.hashMerkleRoot = block2_orig.calc_merkle_root()
        block2_orig.rehash()
        block2_orig.solve()
<<<<<<< HEAD
        node.p2p.send_blocks_and_test([block2_orig], node, success=False, reject_reason=b'bad-txns-inputs-duplicate')
=======
        node.p2p.send_blocks_and_test([block2_orig], node, success=False, reject_reason='bad-txns-inputs-duplicate')
>>>>>>> 8b676984

        self.log.info("Test very broken block.")

        block3 = create_block(tip, create_coinbase(height), block_time)
        block_time += 1
        block3.vtx[0].vout[0].nValue = 100 * COIN  # Too high!
        block3.vtx[0].sha256 = None
        block3.vtx[0].calc_sha256()
        block3.hashMerkleRoot = block3.calc_merkle_root()
        block3.rehash()
        block3.solve()

<<<<<<< HEAD
        node.p2p.send_blocks_and_test([block3], node, success=False, reject_code=16, reject_reason=b'bad-cb-amount')
=======
        node.p2p.send_blocks_and_test([block3], node, success=False, reject_reason='bad-cb-amount')

>>>>>>> 8b676984

if __name__ == '__main__':
    InvalidBlockRequestTest().main()<|MERGE_RESOLUTION|>--- conflicted
+++ resolved
@@ -81,31 +81,18 @@
         assert_equal(block2.hashMerkleRoot, block2.calc_merkle_root())
         assert_equal(orig_hash, block2.rehash())
         assert block2_orig.vtx != block2.vtx
-<<<<<<< HEAD
-
-        node.p2p.send_blocks_and_test([block2], node, success=False, reject_code=16, reject_reason=b'bad-txns-duplicate')
-
-        # Check transactions for duplicate inputs
-        self.log.info("Test duplicate input block.")
-
-=======
 
         node.p2p.send_blocks_and_test([block2], node, success=False, reject_reason='bad-txns-duplicate')
 
         # Check transactions for duplicate inputs
         self.log.info("Test duplicate input block.")
 
->>>>>>> 8b676984
         block2_orig.vtx[2].vin.append(block2_orig.vtx[2].vin[0])
         block2_orig.vtx[2].rehash()
         block2_orig.hashMerkleRoot = block2_orig.calc_merkle_root()
         block2_orig.rehash()
         block2_orig.solve()
-<<<<<<< HEAD
-        node.p2p.send_blocks_and_test([block2_orig], node, success=False, reject_reason=b'bad-txns-inputs-duplicate')
-=======
         node.p2p.send_blocks_and_test([block2_orig], node, success=False, reject_reason='bad-txns-inputs-duplicate')
->>>>>>> 8b676984
 
         self.log.info("Test very broken block.")
 
@@ -118,12 +105,8 @@
         block3.rehash()
         block3.solve()
 
-<<<<<<< HEAD
-        node.p2p.send_blocks_and_test([block3], node, success=False, reject_code=16, reject_reason=b'bad-cb-amount')
-=======
         node.p2p.send_blocks_and_test([block3], node, success=False, reject_reason='bad-cb-amount')
 
->>>>>>> 8b676984
 
 if __name__ == '__main__':
     InvalidBlockRequestTest().main()