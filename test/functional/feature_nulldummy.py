--- conflicted
+++ resolved
@@ -39,17 +39,10 @@
     def set_test_params(self):
         self.num_nodes = 1
         self.setup_clean_chain = True
-<<<<<<< HEAD
         # This script tests NULLDUMMY activation
-        self.extra_args = [['-whitelist=127.0.0.1', '-addresstype=legacy']]
-=======
-        # This script tests NULLDUMMY activation, which is part of the 'segwit' deployment, so we go through
-        # normal segwit activation here (and don't use the default always-on behaviour).
         self.extra_args = [[
-            '-segwitheight=432',
             '-addresstype=legacy',
         ]]
->>>>>>> 56311988
 
     def skip_test_if_missing_module(self):
         self.skip_if_no_wallet()
