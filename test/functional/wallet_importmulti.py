--- conflicted
+++ resolved
@@ -102,53 +102,6 @@
 
         # ScriptPubKey + internal
         self.log.info("Should import a scriptPubKey with internal flag")
-<<<<<<< HEAD
-        address = self.nodes[0].getaddressinfo(self.nodes[0].getnewaddress())
-        result = self.nodes[1].importmulti([{
-            "scriptPubKey": address['scriptPubKey'],
-            "timestamp": "now",
-            "internal": True
-        }])
-        assert_equal(result[0]['success'], True)
-        address_assert = self.nodes[1].getaddressinfo(address['address'])
-        assert_equal(address_assert['iswatchonly'], True)
-        assert_equal(address_assert['ismine'], False)
-        assert_equal(address_assert['timestamp'], timestamp)
-
-        # ScriptPubKey + !internal
-        self.log.info("Should not import a scriptPubKey without internal flag")
-        address = self.nodes[0].getaddressinfo(self.nodes[0].getnewaddress())
-        result = self.nodes[1].importmulti([{
-            "scriptPubKey": address['scriptPubKey'],
-            "timestamp": "now",
-        }])
-        assert_equal(result[0]['success'], False)
-        assert_equal(result[0]['error']['code'], -8)
-        assert_equal(result[0]['error']['message'], 'Internal must be set for hex scriptPubKey')
-        address_assert = self.nodes[1].getaddressinfo(address['address'])
-        assert_equal(address_assert['iswatchonly'], False)
-        assert_equal(address_assert['ismine'], False)
-        assert_equal('timestamp' in address_assert, False)
-
-
-        # Address + Public key + !Internal(explicit)
-        self.log.info("Should import an address with public key")
-        address = self.nodes[0].getaddressinfo(self.nodes[0].getnewaddress())
-        result = self.nodes[1].importmulti([{
-            "scriptPubKey": {
-                "address": address['address']
-            },
-            "timestamp": "now",
-            "pubkeys": [ address['pubkey'] ],
-            "internal": False
-        }])
-        assert_equal(result[0]['success'], True)
-        address_assert = self.nodes[1].getaddressinfo(address['address'])
-        assert_equal(address_assert['iswatchonly'], True)
-        assert_equal(address_assert['ismine'], False)
-        assert_equal(address_assert['timestamp'], timestamp)
-
-=======
         key = get_key(self.nodes[0])
         self.test_importmulti({"scriptPubKey": key.p2pkh_script,
                                "timestamp": "now",
@@ -201,7 +154,6 @@
                      iswatchonly=True,
                      ismine=False,
                      timestamp=timestamp)
->>>>>>> 8b676984
 
         # ScriptPubKey + Public key + internal
         self.log.info("Should import a scriptPubKey with internal and with public key")
