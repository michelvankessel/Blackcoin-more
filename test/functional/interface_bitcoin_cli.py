--- conflicted
+++ resolved
@@ -13,11 +13,7 @@
         self.num_nodes = 1
 
     def skip_test_if_missing_module(self):
-<<<<<<< HEAD
-        self.skip_if_no_wallet()
-=======
         self.skip_if_no_cli()
->>>>>>> 56311988
 
     def run_test(self):
         """Main test logic"""
