--- conflicted
+++ resolved
@@ -171,8 +171,6 @@
         after = self.nodes[1].getunconfirmedbalance()
         assert_equal(before + Decimal('0.1'), after)
 
-<<<<<<< HEAD
-=======
         # Create 3 more wallet txs, where the last is not accepted to the
         # mempool because it is the third descendant of the tx above
         for _ in range(3):
@@ -220,7 +218,6 @@
         self.sync_all()
         assert_equal(self.nodes[0].getbalance(minconf=0), total_amount + 1)  # The reorg recovered our fee of 1 coin
 
->>>>>>> 2f9f9b37
 
 if __name__ == '__main__':
     WalletTest().main()