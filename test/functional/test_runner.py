--- conflicted
+++ resolved
@@ -183,11 +183,6 @@
     'rpc_bind.py --ipv6',
     'rpc_bind.py --nonloopback',
     'mining_basic.py',
-<<<<<<< HEAD
-=======
-    'wallet_bumpfee.py',
-    'wallet_implicitsegwit.py',
->>>>>>> 56311988
     'rpc_named_arguments.py',
     'wallet_listsinceblock.py',
     'p2p_leak.py',
