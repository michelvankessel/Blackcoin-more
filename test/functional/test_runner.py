#!/usr/bin/env python3
<<<<<<< HEAD
# Copyright (c) 2014-2017 The Bitcoin Core developers
=======
# Copyright (c) 2014-2018 The Bitcoin Core developers
>>>>>>> 2f4f2d38
# Distributed under the MIT software license, see the accompanying
# file COPYING or http://www.opensource.org/licenses/mit-license.php.
"""Run regression test suite.

This module calls down into individual test cases via subprocess. It will
forward all unrecognized arguments onto the individual test scripts.

Functional tests are disabled on Windows by default. Use --force to run them anyway.

For a description of arguments recognized by test scripts, see
`test/functional/test_framework/test_framework.py:BitcoinTestFramework.main`.

"""

import argparse
from collections import deque
import configparser
import datetime
import os
import time
import shutil
import signal
import sys
import subprocess
import tempfile
import re
import logging

# Formatting. Default colors to empty strings.
BOLD, BLUE, RED, GREY = ("", ""), ("", ""), ("", ""), ("", "")
try:
    # Make sure python thinks it can write unicode to its stdout
    "\u2713".encode("utf_8").decode(sys.stdout.encoding)
    TICK = "✓ "
    CROSS = "✖ "
    CIRCLE = "○ "
except UnicodeDecodeError:
    TICK = "P "
    CROSS = "x "
    CIRCLE = "o "

if os.name == 'posix':
    # primitive formatting on supported
    # terminal via ANSI escape sequences:
    BOLD = ('\033[0m', '\033[1m')
    BLUE = ('\033[0m', '\033[0;34m')
    RED = ('\033[0m', '\033[0;31m')
    GREY = ('\033[0m', '\033[1;30m')

TEST_EXIT_PASSED = 0
TEST_EXIT_SKIPPED = 77

# 20 minutes represented in seconds
TRAVIS_TIMEOUT_DURATION = 20 * 60

BASE_SCRIPTS = [
    # Scripts that are run by the travis build process.
    # Longest test should go first, to favor running tests in parallel
    'wallet_hd.py',
    'wallet_backup.py',
    # vv Tests less than 5m vv
    'feature_block.py',
    'rpc_fundrawtransaction.py',
    'p2p_compactblocks.py',
<<<<<<< HEAD
    # vv Tests less than 2m vv
    'wallet_basic.py',
    'wallet_accounts.py',
    'p2p_segwit.py',
    'wallet_dump.py',
    'rpc_listtransactions.py',
=======
    'feature_segwit.py',
    # vv Tests less than 2m vv
    'wallet_basic.py',
    'wallet_labels.py',
    'p2p_segwit.py',
    'wallet_dump.py',
    'wallet_listtransactions.py',
>>>>>>> 2f4f2d38
    # vv Tests less than 60s vv
    'p2p_sendheaders.py',
    'wallet_zapwallettxes.py',
    'wallet_importmulti.py',
    'mempool_limit.py',
    'rpc_txoutproof.py',
    'wallet_listreceivedby.py',
    'wallet_abandonconflict.py',
    'feature_csv_activation.py',
    'rpc_rawtransaction.py',
    'wallet_address_types.py',
    'feature_reindex.py',
    # vv Tests less than 30s vv
    'wallet_keypool_topup.py',
    'interface_zmq.py',
    'interface_bitcoin_cli.py',
    'mempool_resurrect.py',
    'wallet_txn_doublespend.py --mineblock',
    'wallet_txn_clone.py',
    'wallet_txn_clone.py --segwit',
    'rpc_getchaintips.py',
    'interface_rest.py',
    'mempool_spend_coinbase.py',
    'mempool_reorg.py',
    'mempool_persist.py',
    'wallet_multiwallet.py',
    'wallet_multiwallet.py --usecli',
<<<<<<< HEAD
    'interface_http.py',
    'rpc_users.py',
    'feature_proxy.py',
    'rpc_signrawtransaction.py',
=======
    'wallet_disableprivatekeys.py',
    'wallet_disableprivatekeys.py --usecli',
    'interface_http.py',
    'rpc_psbt.py',
    'rpc_users.py',
    'feature_proxy.py',
    'rpc_signrawtransaction.py',
    'wallet_groups.py',
>>>>>>> 2f4f2d38
    'p2p_disconnect_ban.py',
    'rpc_decodescript.py',
    'rpc_blockchain.py',
    'rpc_deprecated.py',
    'wallet_disable.py',
    'rpc_net.py',
    'wallet_keypool.py',
    'p2p_mempool.py',
    'mining_prioritisetransaction.py',
<<<<<<< HEAD
    'p2p_invalid_block.py',
    'p2p_invalid_tx.py',
    'feature_versionbits_warning.py',
    'rpc_preciousblock.py',
    'wallet_importprunedfunds.py',
    'rpc_signmessage.py',
    'feature_nulldummy.py',
    'wallet_import_rescan.py',
    'mining_basic.py',
=======
    'p2p_invalid_locator.py',
    'p2p_invalid_block.py',
    'p2p_invalid_tx.py',
    'rpc_createmultisig.py',
    'feature_versionbits_warning.py',
    'rpc_preciousblock.py',
    'wallet_importprunedfunds.py',
    'rpc_zmq.py',
    'rpc_signmessage.py',
    'wallet_balance.py',
    'feature_nulldummy.py',
    'mempool_accept.py',
    'wallet_import_rescan.py',
    'rpc_bind.py --ipv4',
    'rpc_bind.py --ipv6',
    'rpc_bind.py --nonloopback',
    'mining_basic.py',
    'wallet_bumpfee.py',
>>>>>>> 2f4f2d38
    'rpc_named_arguments.py',
    'wallet_listsinceblock.py',
    'p2p_leak.py',
    'wallet_encryption.py',
    'feature_dersig.py',
    'feature_cltv.py',
    'rpc_uptime.py',
    'wallet_resendwallettransactions.py',
<<<<<<< HEAD
    'feature_minchainwork.py',
    'p2p_fingerprint.py',
    'feature_uacomment.py',
    'p2p_unrequested_blocks.py',
    'feature_logging.py',
    'p2p_node_network_limited.py',
    'feature_config_args.py',
=======
    'wallet_fallbackfee.py',
    'feature_minchainwork.py',
    'rpc_getblockstats.py',
    'p2p_fingerprint.py',
    'feature_uacomment.py',
    'p2p_unrequested_blocks.py',
    'feature_includeconf.py',
    'rpc_scantxoutset.py',
    'feature_logging.py',
    'p2p_node_network_limited.py',
    'feature_blocksdir.py',
    'feature_config_args.py',
    'rpc_help.py',
>>>>>>> 2f4f2d38
    'feature_help.py',
    # Don't append tests at the end to avoid merge conflicts
    # Put them in a random line within the section that fits their approximate run-time
]

EXTENDED_SCRIPTS = [
    # These tests are not run by the travis build process.
    # Longest test should go first, to favor running tests in parallel
    'feature_pruning.py',
    # vv Tests less than 20m vv
<<<<<<< HEAD
=======
    'feature_fee_estimation.py',
>>>>>>> 2f4f2d38
    # vv Tests less than 5m vv
    'feature_maxuploadtarget.py',
    'mempool_packages.py',
    'feature_dbcrash.py',
    # vv Tests less than 2m vv
    'feature_bip68_sequence.py',
    'mining_getblocktemplate_longpoll.py',
    'p2p_timeouts.py',
    # vv Tests less than 60s vv
<<<<<<< HEAD
    'feature_bip9_softforks.py',
    'p2p_feefilter.py',
    'rpc_bind.py',
=======
    'p2p_feefilter.py',
>>>>>>> 2f4f2d38
    # vv Tests less than 30s vv
    'feature_assumevalid.py',
    'example_test.py',
    'wallet_txn_doublespend.py',
    'wallet_txn_clone.py --mineblock',
    'feature_notifications.py',
    'rpc_invalidateblock.py',
<<<<<<< HEAD
=======
    'feature_rbf.py',
>>>>>>> 2f4f2d38
]

# Place EXTENDED_SCRIPTS first since it has the 3 longest running tests
ALL_SCRIPTS = EXTENDED_SCRIPTS + BASE_SCRIPTS

NON_SCRIPTS = [
    # These are python files that live in the functional tests directory, but are not test scripts.
    "combine_logs.py",
    "create_cache.py",
    "test_runner.py",
]

def main():
    # Parse arguments and pass through unrecognised args
    parser = argparse.ArgumentParser(add_help=False,
                                     usage='%(prog)s [test_runner.py options] [script options] [scripts]',
                                     description=__doc__,
                                     epilog='''
    Help text and arguments for individual test script:''',
                                     formatter_class=argparse.RawTextHelpFormatter)
    parser.add_argument('--combinedlogslen', '-c', type=int, default=0, help='print a combined log (of length n lines) from all test nodes and test framework to the console on failure.')
    parser.add_argument('--coverage', action='store_true', help='generate a basic coverage report for the RPC interface')
    parser.add_argument('--exclude', '-x', help='specify a comma-separated-list of scripts to exclude.')
    parser.add_argument('--extended', action='store_true', help='run the extended test suite in addition to the basic tests')
    parser.add_argument('--force', '-f', action='store_true', help='run tests even on platforms where they are disabled by default (e.g. windows).')
    parser.add_argument('--help', '-h', '-?', action='store_true', help='print help text and exit')
    parser.add_argument('--jobs', '-j', type=int, default=4, help='how many test scripts to run in parallel. Default=4.')
    parser.add_argument('--keepcache', '-k', action='store_true', help='the default behavior is to flush the cache directory on startup. --keepcache retains the cache from the previous testrun.')
    parser.add_argument('--quiet', '-q', action='store_true', help='only print results summary and failure logs')
    parser.add_argument('--tmpdirprefix', '-t', default=tempfile.gettempdir(), help="Root directory for datadirs")
    parser.add_argument('--failfast', action='store_true', help='stop execution after the first test failure')
    args, unknown_args = parser.parse_known_args()

    # args to be passed on always start with two dashes; tests are the remaining unknown args
    tests = [arg for arg in unknown_args if arg[:2] != "--"]
    passon_args = [arg for arg in unknown_args if arg[:2] == "--"]

    # Read config generated by configure.
    config = configparser.ConfigParser()
    configfile = os.path.abspath(os.path.dirname(__file__)) + "/../config.ini"
    config.read_file(open(configfile, encoding="utf8"))

    passon_args.append("--configfile=%s" % configfile)

    # Set up logging
    logging_level = logging.INFO if args.quiet else logging.DEBUG
    logging.basicConfig(format='%(message)s', level=logging_level)

    # Create base test directory
    tmpdir = "%s/test_runner_₿_🏃_%s" % (args.tmpdirprefix, datetime.datetime.now().strftime("%Y%m%d_%H%M%S"))
    os.makedirs(tmpdir)

    logging.debug("Temporary test directory at %s" % tmpdir)

    enable_bitcoind = config["components"].getboolean("ENABLE_BITCOIND")

    if config["environment"]["EXEEXT"] == ".exe" and not args.force:
        # https://github.com/bitcoin/bitcoin/commit/d52802551752140cf41f0d9a225a43e84404d3e9
        # https://github.com/bitcoin/bitcoin/pull/5677#issuecomment-136646964
        print("Tests currently disabled on Windows by default. Use --force option to enable")
        sys.exit(0)

    if not enable_bitcoind:
        print("No functional tests to run.")
        print("Rerun ./configure with --with-daemon and then make")
        sys.exit(0)

    # Build list of tests
    test_list = []
    if tests:
        # Individual tests have been specified. Run specified tests that exist
        # in the ALL_SCRIPTS list. Accept the name with or without .py extension.
        tests = [re.sub("\.py$", "", test) + ".py" for test in tests]
        for test in tests:
            if test in ALL_SCRIPTS:
                test_list.append(test)
            else:
                print("{}WARNING!{} Test '{}' not found in full test list.".format(BOLD[1], BOLD[0], test))
    elif args.extended:
        # Include extended tests
        test_list += ALL_SCRIPTS
    else:
        # Run base tests only
        test_list += BASE_SCRIPTS

    # Remove the test cases that the user has explicitly asked to exclude.
    if args.exclude:
        exclude_tests = [re.sub("\.py$", "", test) + ".py" for test in args.exclude.split(',')]
        for exclude_test in exclude_tests:
            if exclude_test in test_list:
                test_list.remove(exclude_test)
            else:
                print("{}WARNING!{} Test '{}' not found in current test list.".format(BOLD[1], BOLD[0], exclude_test))

    if not test_list:
        print("No valid test scripts specified. Check that your test is in one "
              "of the test lists in test_runner.py, or run test_runner.py with no arguments to run all tests")
        sys.exit(0)

    if args.help:
        # Print help for test_runner.py, then print help of the first script (with args removed) and exit.
        parser.print_help()
        subprocess.check_call([sys.executable, os.path.join(config["environment"]["SRCDIR"], 'test', 'functional', test_list[0].split()[0]), '-h'])
        sys.exit(0)

    check_script_list(config["environment"]["SRCDIR"])
    check_script_prefixes()

    if not args.keepcache:
        shutil.rmtree("%s/test/cache" % config["environment"]["BUILDDIR"], ignore_errors=True)

    run_tests(
        test_list,
        config["environment"]["SRCDIR"],
        config["environment"]["BUILDDIR"],
        tmpdir,
        jobs=args.jobs,
        enable_coverage=args.coverage,
        args=passon_args,
        combined_logs_len=args.combinedlogslen,
        failfast=args.failfast,
    )

def run_tests(test_list, src_dir, build_dir, tmpdir, jobs=1, enable_coverage=False, args=None, combined_logs_len=0, failfast=False):
    args = args or []

    # Warn if bitcoind is already running (unix only)
    try:
        if subprocess.check_output(["pidof", "bitcoind"]) is not None:
            print("%sWARNING!%s There is already a bitcoind process running on this system. Tests may fail unexpectedly due to resource contention!" % (BOLD[1], BOLD[0]))
    except (OSError, subprocess.SubprocessError):
        pass

    # Warn if there is a cache directory
    cache_dir = "%s/test/cache" % build_dir
    if os.path.isdir(cache_dir):
        print("%sWARNING!%s There is a cache directory here: %s. If tests fail unexpectedly, try deleting the cache directory." % (BOLD[1], BOLD[0], cache_dir))

    tests_dir = src_dir + '/test/functional/'

    flags = ['--cachedir={}'.format(cache_dir)] + args

    if enable_coverage:
        coverage = RPCCoverage()
        flags.append(coverage.flag)
        logging.debug("Initializing coverage directory at %s" % coverage.dir)
    else:
        coverage = None

    if len(test_list) > 1 and jobs > 1:
        # Populate cache
        try:
<<<<<<< HEAD
            subprocess.check_output([tests_dir + 'create_cache.py'] + flags + ["--tmpdir=%s/cache" % tmpdir])
=======
            subprocess.check_output([sys.executable, tests_dir + 'create_cache.py'] + flags + ["--tmpdir=%s/cache" % tmpdir])
>>>>>>> 2f4f2d38
        except subprocess.CalledProcessError as e:
            sys.stdout.buffer.write(e.output)
            raise

    #Run Tests
    job_queue = TestHandler(jobs, tests_dir, tmpdir, test_list, flags)
    start_time = time.time()
    test_results = []

    max_len_name = len(max(test_list, key=len))

    for _ in range(len(test_list)):
        test_result, testdir, stdout, stderr = job_queue.get_next()
        test_results.append(test_result)

        if test_result.status == "Passed":
            logging.debug("\n%s%s%s passed, Duration: %s s" % (BOLD[1], test_result.name, BOLD[0], test_result.time))
        elif test_result.status == "Skipped":
            logging.debug("\n%s%s%s skipped" % (BOLD[1], test_result.name, BOLD[0]))
        else:
            print("\n%s%s%s failed, Duration: %s s\n" % (BOLD[1], test_result.name, BOLD[0], test_result.time))
            print(BOLD[1] + 'stdout:\n' + BOLD[0] + stdout + '\n')
            print(BOLD[1] + 'stderr:\n' + BOLD[0] + stderr + '\n')
            if combined_logs_len and os.path.isdir(testdir):
                # Print the final `combinedlogslen` lines of the combined logs
                print('{}Combine the logs and print the last {} lines ...{}'.format(BOLD[1], combined_logs_len, BOLD[0]))
                print('\n============')
                print('{}Combined log for {}:{}'.format(BOLD[1], testdir, BOLD[0]))
                print('============\n')
                combined_logs, _ = subprocess.Popen([sys.executable, os.path.join(tests_dir, 'combine_logs.py'), '-c', testdir], universal_newlines=True, stdout=subprocess.PIPE).communicate()
                print("\n".join(deque(combined_logs.splitlines(), combined_logs_len)))

            if failfast:
                logging.debug("Early exiting after test failure")
                break

    print_results(test_results, max_len_name, (int(time.time() - start_time)))

    if coverage:
        coverage.report_rpc_coverage()

        logging.debug("Cleaning up coverage data")
        coverage.cleanup()

    # Clear up the temp directory if all subdirectories are gone
    if not os.listdir(tmpdir):
        os.rmdir(tmpdir)

    all_passed = all(map(lambda test_result: test_result.was_successful, test_results))

    # This will be a no-op unless failfast is True in which case there may be dangling
    # processes which need to be killed.
    job_queue.kill_and_join()

    sys.exit(not all_passed)

def print_results(test_results, max_len_name, runtime):
    results = "\n" + BOLD[1] + "%s | %s | %s\n\n" % ("TEST".ljust(max_len_name), "STATUS   ", "DURATION") + BOLD[0]

    test_results.sort(key=TestResult.sort_key)
    all_passed = True
    time_sum = 0

    for test_result in test_results:
        all_passed = all_passed and test_result.was_successful
        time_sum += test_result.time
        test_result.padding = max_len_name
        results += str(test_result)

    status = TICK + "Passed" if all_passed else CROSS + "Failed"
    if not all_passed:
        results += RED[1]
    results += BOLD[1] + "\n%s | %s | %s s (accumulated) \n" % ("ALL".ljust(max_len_name), status.ljust(9), time_sum) + BOLD[0]
    if not all_passed:
        results += RED[0]
    results += "Runtime: %s s\n" % (runtime)
    print(results)

class TestHandler:
    """
    Trigger the test scripts passed in via the list.
    """

    def __init__(self, num_tests_parallel, tests_dir, tmpdir, test_list=None, flags=None):
        assert(num_tests_parallel >= 1)
        self.num_jobs = num_tests_parallel
        self.tests_dir = tests_dir
        self.tmpdir = tmpdir
        self.test_list = test_list
        self.flags = flags
        self.num_running = 0
        self.jobs = []

    def get_next(self):
        while self.num_running < self.num_jobs and self.test_list:
            # Add tests
            self.num_running += 1
            test = self.test_list.pop(0)
            portseed = len(self.test_list)
            portseed_arg = ["--portseed={}".format(portseed)]
            log_stdout = tempfile.SpooledTemporaryFile(max_size=2**16)
            log_stderr = tempfile.SpooledTemporaryFile(max_size=2**16)
            test_argv = test.split()
            testdir = "{}/{}_{}".format(self.tmpdir, re.sub(".py$", "", test_argv[0]), portseed)
            tmpdir_arg = ["--tmpdir={}".format(testdir)]
            self.jobs.append((test,
                              time.time(),
                              subprocess.Popen([sys.executable, self.tests_dir + test_argv[0]] + test_argv[1:] + self.flags + portseed_arg + tmpdir_arg,
                                               universal_newlines=True,
                                               stdout=log_stdout,
                                               stderr=log_stderr),
                              testdir,
                              log_stdout,
                              log_stderr))
        if not self.jobs:
            raise IndexError('pop from empty list')
        while True:
            # Return first proc that finishes
            time.sleep(.5)
            for job in self.jobs:
                (name, start_time, proc, testdir, log_out, log_err) = job
                if os.getenv('TRAVIS') == 'true' and int(time.time() - start_time) > TRAVIS_TIMEOUT_DURATION:
                    # In travis, timeout individual tests (to stop tests hanging and not providing useful output).
                    proc.send_signal(signal.SIGINT)
                if proc.poll() is not None:
                    log_out.seek(0), log_err.seek(0)
                    [stdout, stderr] = [log_file.read().decode('utf-8') for log_file in (log_out, log_err)]
                    log_out.close(), log_err.close()
                    if proc.returncode == TEST_EXIT_PASSED and stderr == "":
                        status = "Passed"
                    elif proc.returncode == TEST_EXIT_SKIPPED:
                        status = "Skipped"
                    else:
                        status = "Failed"
                    self.num_running -= 1
                    self.jobs.remove(job)

                    return TestResult(name, status, int(time.time() - start_time)), testdir, stdout, stderr
            print('.', end='', flush=True)

    def kill_and_join(self):
        """Send SIGKILL to all jobs and block until all have ended."""
        procs = [i[2] for i in self.jobs]

        for proc in procs:
            proc.kill()

        for proc in procs:
            proc.wait()


class TestResult():
    def __init__(self, name, status, time):
        self.name = name
        self.status = status
        self.time = time
        self.padding = 0

    def sort_key(self):
        if self.status == "Passed":
            return 0, self.name.lower()
        elif self.status == "Failed":
            return 2, self.name.lower()
        elif self.status == "Skipped":
            return 1, self.name.lower()

    def __repr__(self):
        if self.status == "Passed":
            color = BLUE
            glyph = TICK
        elif self.status == "Failed":
            color = RED
            glyph = CROSS
        elif self.status == "Skipped":
            color = GREY
            glyph = CIRCLE

        return color[1] + "%s | %s%s | %s s\n" % (self.name.ljust(self.padding), glyph, self.status.ljust(7), self.time) + color[0]

    @property
    def was_successful(self):
        return self.status != "Failed"


def check_script_prefixes():
<<<<<<< HEAD
    """Check that at most a handful of the
       test scripts don't start with one of the allowed name prefixes."""

    # LEEWAY is provided as a transition measure, so that pull-requests
    # that introduce new tests that don't conform with the naming
    # convention don't immediately cause the tests to fail.
    LEEWAY = 10
=======
    """Check that test scripts start with one of the allowed name prefixes."""
>>>>>>> 2f4f2d38

    good_prefixes_re = re.compile("(example|feature|interface|mempool|mining|p2p|rpc|wallet)_")
    bad_script_names = [script for script in ALL_SCRIPTS if good_prefixes_re.match(script) is None]

<<<<<<< HEAD
    if len(bad_script_names) > 0:
        print("INFO: %d tests not meeting naming conventions:" % (len(bad_script_names)))
        print("  %s" % ("\n  ".join(sorted(bad_script_names))))
    assert len(bad_script_names) <= LEEWAY, "Too many tests not following naming convention! (%d found, maximum: %d)" % (len(bad_script_names), LEEWAY)
=======
    if bad_script_names:
        print("%sERROR:%s %d tests not meeting naming conventions:" % (BOLD[1], BOLD[0], len(bad_script_names)))
        print("  %s" % ("\n  ".join(sorted(bad_script_names))))
        raise AssertionError("Some tests are not following naming convention!")
>>>>>>> 2f4f2d38


def check_script_list(src_dir):
    """Check scripts directory.

    Check that there are no scripts in the functional tests directory which are
    not being run by pull-tester.py."""
    script_dir = src_dir + '/test/functional/'
    python_files = set([test_file for test_file in os.listdir(script_dir) if test_file.endswith(".py")])
    missed_tests = list(python_files - set(map(lambda x: x.split()[0], ALL_SCRIPTS + NON_SCRIPTS)))
    if len(missed_tests) != 0:
        print("%sWARNING!%s The following scripts are not being run: %s. Check the test lists in test_runner.py." % (BOLD[1], BOLD[0], str(missed_tests)))
        if os.getenv('TRAVIS') == 'true':
            # On travis this warning is an error to prevent merging incomplete commits into master
            sys.exit(1)

class RPCCoverage():
    """
    Coverage reporting utilities for test_runner.

    Coverage calculation works by having each test script subprocess write
    coverage files into a particular directory. These files contain the RPC
    commands invoked during testing, as well as a complete listing of RPC
    commands per `bitcoin-cli help` (`rpc_interface.txt`).

    After all tests complete, the commands run are combined and diff'd against
    the complete list to calculate uncovered RPC commands.

    See also: test/functional/test_framework/coverage.py

    """
    def __init__(self):
        self.dir = tempfile.mkdtemp(prefix="coverage")
        self.flag = '--coveragedir=%s' % self.dir

    def report_rpc_coverage(self):
        """
        Print out RPC commands that were unexercised by tests.

        """
        uncovered = self._get_uncovered_rpc_commands()

        if uncovered:
            print("Uncovered RPC commands:")
            print("".join(("  - %s\n" % command) for command in sorted(uncovered)))
        else:
            print("All RPC commands covered.")

    def cleanup(self):
        return shutil.rmtree(self.dir)

    def _get_uncovered_rpc_commands(self):
        """
        Return a set of currently untested RPC commands.

        """
        # This is shared from `test/functional/test-framework/coverage.py`
        reference_filename = 'rpc_interface.txt'
        coverage_file_prefix = 'coverage.'

        coverage_ref_filename = os.path.join(self.dir, reference_filename)
        coverage_filenames = set()
        all_cmds = set()
        covered_cmds = set()

        if not os.path.isfile(coverage_ref_filename):
            raise RuntimeError("No coverage reference found")

        with open(coverage_ref_filename, 'r', encoding="utf8") as coverage_ref_file:
            all_cmds.update([line.strip() for line in coverage_ref_file.readlines()])

        for root, dirs, files in os.walk(self.dir):
            for filename in files:
                if filename.startswith(coverage_file_prefix):
                    coverage_filenames.add(os.path.join(root, filename))

        for filename in coverage_filenames:
            with open(filename, 'r', encoding="utf8") as coverage_file:
                covered_cmds.update([line.strip() for line in coverage_file.readlines()])

        return all_cmds - covered_cmds


if __name__ == '__main__':
    main()<|MERGE_RESOLUTION|>--- conflicted
+++ resolved
@@ -1,9 +1,5 @@
 #!/usr/bin/env python3
-<<<<<<< HEAD
-# Copyright (c) 2014-2017 The Bitcoin Core developers
-=======
 # Copyright (c) 2014-2018 The Bitcoin Core developers
->>>>>>> 2f4f2d38
 # Distributed under the MIT software license, see the accompanying
 # file COPYING or http://www.opensource.org/licenses/mit-license.php.
 """Run regression test suite.
@@ -68,22 +64,12 @@
     'feature_block.py',
     'rpc_fundrawtransaction.py',
     'p2p_compactblocks.py',
-<<<<<<< HEAD
-    # vv Tests less than 2m vv
-    'wallet_basic.py',
-    'wallet_accounts.py',
-    'p2p_segwit.py',
-    'wallet_dump.py',
-    'rpc_listtransactions.py',
-=======
-    'feature_segwit.py',
     # vv Tests less than 2m vv
     'wallet_basic.py',
     'wallet_labels.py',
     'p2p_segwit.py',
     'wallet_dump.py',
     'wallet_listtransactions.py',
->>>>>>> 2f4f2d38
     # vv Tests less than 60s vv
     'p2p_sendheaders.py',
     'wallet_zapwallettxes.py',
@@ -111,12 +97,6 @@
     'mempool_persist.py',
     'wallet_multiwallet.py',
     'wallet_multiwallet.py --usecli',
-<<<<<<< HEAD
-    'interface_http.py',
-    'rpc_users.py',
-    'feature_proxy.py',
-    'rpc_signrawtransaction.py',
-=======
     'wallet_disableprivatekeys.py',
     'wallet_disableprivatekeys.py --usecli',
     'interface_http.py',
@@ -125,7 +105,6 @@
     'feature_proxy.py',
     'rpc_signrawtransaction.py',
     'wallet_groups.py',
->>>>>>> 2f4f2d38
     'p2p_disconnect_ban.py',
     'rpc_decodescript.py',
     'rpc_blockchain.py',
@@ -135,17 +114,6 @@
     'wallet_keypool.py',
     'p2p_mempool.py',
     'mining_prioritisetransaction.py',
-<<<<<<< HEAD
-    'p2p_invalid_block.py',
-    'p2p_invalid_tx.py',
-    'feature_versionbits_warning.py',
-    'rpc_preciousblock.py',
-    'wallet_importprunedfunds.py',
-    'rpc_signmessage.py',
-    'feature_nulldummy.py',
-    'wallet_import_rescan.py',
-    'mining_basic.py',
-=======
     'p2p_invalid_locator.py',
     'p2p_invalid_block.py',
     'p2p_invalid_tx.py',
@@ -163,8 +131,6 @@
     'rpc_bind.py --ipv6',
     'rpc_bind.py --nonloopback',
     'mining_basic.py',
-    'wallet_bumpfee.py',
->>>>>>> 2f4f2d38
     'rpc_named_arguments.py',
     'wallet_listsinceblock.py',
     'p2p_leak.py',
@@ -173,15 +139,6 @@
     'feature_cltv.py',
     'rpc_uptime.py',
     'wallet_resendwallettransactions.py',
-<<<<<<< HEAD
-    'feature_minchainwork.py',
-    'p2p_fingerprint.py',
-    'feature_uacomment.py',
-    'p2p_unrequested_blocks.py',
-    'feature_logging.py',
-    'p2p_node_network_limited.py',
-    'feature_config_args.py',
-=======
     'wallet_fallbackfee.py',
     'feature_minchainwork.py',
     'rpc_getblockstats.py',
@@ -195,7 +152,6 @@
     'feature_blocksdir.py',
     'feature_config_args.py',
     'rpc_help.py',
->>>>>>> 2f4f2d38
     'feature_help.py',
     # Don't append tests at the end to avoid merge conflicts
     # Put them in a random line within the section that fits their approximate run-time
@@ -206,10 +162,6 @@
     # Longest test should go first, to favor running tests in parallel
     'feature_pruning.py',
     # vv Tests less than 20m vv
-<<<<<<< HEAD
-=======
-    'feature_fee_estimation.py',
->>>>>>> 2f4f2d38
     # vv Tests less than 5m vv
     'feature_maxuploadtarget.py',
     'mempool_packages.py',
@@ -219,13 +171,7 @@
     'mining_getblocktemplate_longpoll.py',
     'p2p_timeouts.py',
     # vv Tests less than 60s vv
-<<<<<<< HEAD
-    'feature_bip9_softforks.py',
     'p2p_feefilter.py',
-    'rpc_bind.py',
-=======
-    'p2p_feefilter.py',
->>>>>>> 2f4f2d38
     # vv Tests less than 30s vv
     'feature_assumevalid.py',
     'example_test.py',
@@ -233,10 +179,6 @@
     'wallet_txn_clone.py --mineblock',
     'feature_notifications.py',
     'rpc_invalidateblock.py',
-<<<<<<< HEAD
-=======
-    'feature_rbf.py',
->>>>>>> 2f4f2d38
 ]
 
 # Place EXTENDED_SCRIPTS first since it has the 3 longest running tests
@@ -389,11 +331,7 @@
     if len(test_list) > 1 and jobs > 1:
         # Populate cache
         try:
-<<<<<<< HEAD
-            subprocess.check_output([tests_dir + 'create_cache.py'] + flags + ["--tmpdir=%s/cache" % tmpdir])
-=======
             subprocess.check_output([sys.executable, tests_dir + 'create_cache.py'] + flags + ["--tmpdir=%s/cache" % tmpdir])
->>>>>>> 2f4f2d38
         except subprocess.CalledProcessError as e:
             sys.stdout.buffer.write(e.output)
             raise
@@ -579,32 +517,15 @@
 
 
 def check_script_prefixes():
-<<<<<<< HEAD
-    """Check that at most a handful of the
-       test scripts don't start with one of the allowed name prefixes."""
-
-    # LEEWAY is provided as a transition measure, so that pull-requests
-    # that introduce new tests that don't conform with the naming
-    # convention don't immediately cause the tests to fail.
-    LEEWAY = 10
-=======
     """Check that test scripts start with one of the allowed name prefixes."""
->>>>>>> 2f4f2d38
 
     good_prefixes_re = re.compile("(example|feature|interface|mempool|mining|p2p|rpc|wallet)_")
     bad_script_names = [script for script in ALL_SCRIPTS if good_prefixes_re.match(script) is None]
 
-<<<<<<< HEAD
-    if len(bad_script_names) > 0:
-        print("INFO: %d tests not meeting naming conventions:" % (len(bad_script_names)))
-        print("  %s" % ("\n  ".join(sorted(bad_script_names))))
-    assert len(bad_script_names) <= LEEWAY, "Too many tests not following naming convention! (%d found, maximum: %d)" % (len(bad_script_names), LEEWAY)
-=======
     if bad_script_names:
         print("%sERROR:%s %d tests not meeting naming conventions:" % (BOLD[1], BOLD[0], len(bad_script_names)))
         print("  %s" % ("\n  ".join(sorted(bad_script_names))))
         raise AssertionError("Some tests are not following naming convention!")
->>>>>>> 2f4f2d38
 
 
 def check_script_list(src_dir):
