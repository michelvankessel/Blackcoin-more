--- conflicted
+++ resolved
@@ -34,15 +34,11 @@
                 # key = key_date_label[0]
                 date = key_date_label[1]
                 keytype = key_date_label[2]
-<<<<<<< HEAD
-                if not len(comment) or date.startswith('1970'):
-=======
 
                 imported_key = date == '1970-01-01T00:00:01Z'
                 if imported_key:
                     # Imported keys have multiple addresses, no label (keypath) and timestamp
                     # Skip them
->>>>>>> 8b676984
                     continue
 
                 addr_keypath = comment.split(" addr=")[1]
@@ -64,23 +60,11 @@
                 # count key types
                 for addrObj in addrs:
                     if addrObj['address'] == addr.split(",")[0] and addrObj['hdkeypath'] == keypath and keytype == "label=":
-<<<<<<< HEAD
-                        # a labeled entry in the wallet should contain a native address
-                        if len(addr.split(",")) == 2:
-                            addr_list = addr.split(",")
-                            # the entry should be of the first key in the wallet
-                            assert_equal(addrs[0]['address'], addr_list[0])
-                        found_addr += 1
-=======
                         if addr.startswith('m') or addr.startswith('n'):
                             # P2PKH address
                             found_legacy_addr += 1
-                        elif addr.startswith('2'):
-                            # P2SH-segwit address
-                            found_p2sh_segwit_addr += 1
-                        elif addr.startswith('bcrt1'):
+                        elif addr.startswith('blk1'):
                             found_bech32_addr += 1
->>>>>>> 8b676984
                         break
                     elif keytype == "change=1":
                         found_addr_chg += 1
@@ -95,11 +79,7 @@
                         found_script_addr += 1
                         break
 
-<<<<<<< HEAD
-        return found_addr, found_script_addr, found_addr_chg, found_addr_rsv, hd_master_addr_ret
-=======
-        return found_legacy_addr, found_p2sh_segwit_addr, found_bech32_addr, found_script_addr, found_addr_chg, found_addr_rsv, hd_master_addr_ret
->>>>>>> 8b676984
+        return found_legacy_addr, found_bech32_addr, found_script_addr, found_addr_chg, found_addr_rsv, hd_master_addr_ret
 
 
 class WalletDumpTest(BitcoinTestFramework):
@@ -111,11 +91,7 @@
     def skip_test_if_missing_module(self):
         self.skip_if_no_wallet()
 
-<<<<<<< HEAD
-    def setup_network(self, split=False):
-=======
     def setup_network(self):
->>>>>>> 8b676984
         self.add_nodes(self.num_nodes, extra_args=self.extra_args)
         self.start_nodes()
 
@@ -123,16 +99,10 @@
         wallet_unenc_dump = os.path.join(self.nodes[0].datadir, "wallet.unencrypted.dump")
         wallet_enc_dump = os.path.join(self.nodes[0].datadir, "wallet.encrypted.dump")
 
-<<<<<<< HEAD
         # generate 20 addresses to compare against the dump
+        # - 10 legacy P2PKH
+        # - 10 bech32
         test_addr_count = 20
-=======
-        # generate 30 addresses to compare against the dump
-        # - 10 legacy P2PKH
-        # - 10 P2SH-segwit
-        # - 10 bech32
-        test_addr_count = 10
->>>>>>> 8b676984
         addrs = []
         for address_type in ['legacy', 'p2sh-segwit', 'bech32']:
             for i in range(0, test_addr_count):
@@ -142,59 +112,36 @@
 
         # Test scripts dump by adding a 1-of-1 multisig address
         multisig_addr = self.nodes[0].addmultisigaddress(1, [addrs[1]["address"]])["address"]
-<<<<<<< HEAD
-=======
 
         # Refill the keypool. getnewaddress() refills the keypool *before* taking a key from
         # the keypool, so the final call to getnewaddress leaves the keypool with one key below
         # its capacity
         self.nodes[0].keypoolrefill()
->>>>>>> 8b676984
 
         # dump unencrypted wallet
         result = self.nodes[0].dumpwallet(wallet_unenc_dump)
         assert_equal(result['filename'], wallet_unenc_dump)
 
-<<<<<<< HEAD
-        found_addr, found_script_addr, found_addr_chg, found_addr_rsv, hd_master_addr_unenc = \
-            read_dump(wallet_unenc_dump, addrs, script_addrs, None)
-        assert_equal(found_addr, test_addr_count)  # all keys must be in the dump
-        assert_equal(found_script_addr, 2)  # all scripts must be in the dump
-        assert_equal(found_addr_chg, 0)  # 0 blocks where mined
-        assert_equal(found_addr_rsv, 90 * 2)  # 90 keys plus 100% internal keys
-
-        #encrypt wallet, restart, unlock and dump
-=======
-        found_legacy_addr, found_p2sh_segwit_addr, found_bech32_addr, found_script_addr, found_addr_chg, found_addr_rsv, hd_master_addr_unenc = \
+        found_legacy_addr, found_bech32_addr, found_script_addr, found_addr_chg, found_addr_rsv, hd_master_addr_unenc = \
             read_dump(wallet_unenc_dump, addrs, [multisig_addr], None)
         assert_equal(found_legacy_addr, test_addr_count)  # all keys must be in the dump
-        assert_equal(found_p2sh_segwit_addr, test_addr_count)  # all keys must be in the dump
         assert_equal(found_bech32_addr, test_addr_count)  # all keys must be in the dump
         assert_equal(found_script_addr, 1)  # all scripts must be in the dump
         assert_equal(found_addr_chg, 0)  # 0 blocks where mined
         assert_equal(found_addr_rsv, 90 * 2)  # 90 keys plus 100% internal keys
 
         # encrypt wallet, restart, unlock and dump
->>>>>>> 8b676984
         self.nodes[0].encryptwallet('test')
         self.nodes[0].walletpassphrase('test', 10)
         # Should be a no-op:
         self.nodes[0].keypoolrefill()
         self.nodes[0].dumpwallet(wallet_enc_dump)
 
-<<<<<<< HEAD
-        found_addr, found_script_addr, found_addr_chg, found_addr_rsv, _ = \
-            read_dump(wallet_enc_dump, addrs, script_addrs, hd_master_addr_unenc)
-        assert_equal(found_addr, test_addr_count)
-        assert_equal(found_script_addr, 2)
-=======
-        found_legacy_addr, found_p2sh_segwit_addr, found_bech32_addr, found_script_addr, found_addr_chg, found_addr_rsv, _ = \
+        found_legacy_addr, found_bech32_addr, found_script_addr, found_addr_chg, found_addr_rsv, _ = \
             read_dump(wallet_enc_dump, addrs, [multisig_addr], hd_master_addr_unenc)
         assert_equal(found_legacy_addr, test_addr_count)  # all keys must be in the dump
-        assert_equal(found_p2sh_segwit_addr, test_addr_count)  # all keys must be in the dump
         assert_equal(found_bech32_addr, test_addr_count)  # all keys must be in the dump
         assert_equal(found_script_addr, 1)
->>>>>>> 8b676984
         assert_equal(found_addr_chg, 90 * 2)  # old reserve keys are marked as change now
         assert_equal(found_addr_rsv, 90 * 2)
 
