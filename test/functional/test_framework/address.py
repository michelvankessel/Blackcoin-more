--- conflicted
+++ resolved
@@ -46,35 +46,6 @@
     script = check_script(script)
     return scripthash_to_p2sh(hash160(script), main)
 
-<<<<<<< HEAD
-=======
-def key_to_p2sh_p2wpkh(key, main = False):
-    key = check_key(key)
-    p2shscript = CScript([OP_0, hash160(key)])
-    return script_to_p2sh(p2shscript, main)
-
-def program_to_witness(version, program, main = False):
-    if (type(program) is str):
-        program = hex_str_to_bytes(program)
-    assert 0 <= version <= 16
-    assert 2 <= len(program) <= 40
-    assert version > 0 or len(program) in [20, 32]
-    return segwit_addr.encode("bc" if main else "bcrt", version, program)
-
-def script_to_p2wsh(script, main = False):
-    script = check_script(script)
-    return program_to_witness(0, sha256(script), main)
-
-def key_to_p2wpkh(key, main = False):
-    key = check_key(key)
-    return program_to_witness(0, hash160(key), main)
-
-def script_to_p2sh_p2wsh(script, main = False):
-    script = check_script(script)
-    p2shscript = CScript([OP_0, sha256(script)])
-    return script_to_p2sh(p2shscript, main)
-
->>>>>>> f56c00b2
 def check_key(key):
     if (type(key) is str):
         key = hex_str_to_bytes(key) # Assuming this is hex string
