#!/usr/bin/env python3
<<<<<<< HEAD
# Copyright (c) 2014-2017 The Bitcoin Core developers
=======
# Copyright (c) 2014-2018 The Bitcoin Core developers
>>>>>>> 2f4f2d38
# Distributed under the MIT software license, see the accompanying
# file COPYING or http://www.opensource.org/licenses/mit-license.php.
"""Base class for RPC testing."""

import configparser
from enum import Enum
import logging
import argparse
import os
import pdb
import shutil
import sys
import tempfile
import time

from .authproxy import JSONRPCException
from . import coverage
from .test_node import TestNode
from .mininode import NetworkThread
from .util import (
    MAX_NODES,
    PortSeed,
    assert_equal,
    check_json_precision,
    connect_nodes_bi,
    disconnect_nodes,
    get_datadir_path,
    initialize_datadir,
    p2p_port,
    set_node_times,
    sync_blocks,
    sync_mempools,
)

class TestStatus(Enum):
    PASSED = 1
    FAILED = 2
    SKIPPED = 3

TEST_EXIT_PASSED = 0
TEST_EXIT_FAILED = 1
TEST_EXIT_SKIPPED = 77


class SkipTest(Exception):
    """This exception is raised to skip a test"""

    def __init__(self, message):
        self.message = message


class BitcoinTestMetaClass(type):
    """Metaclass for BitcoinTestFramework.

    Ensures that any attempt to register a subclass of `BitcoinTestFramework`
    adheres to a standard whereby the subclass overrides `set_test_params` and
    `run_test` but DOES NOT override either `__init__` or `main`. If any of
    those standards are violated, a ``TypeError`` is raised."""

    def __new__(cls, clsname, bases, dct):
        if not clsname == 'BitcoinTestFramework':
            if not ('run_test' in dct and 'set_test_params' in dct):
                raise TypeError("BitcoinTestFramework subclasses must override "
                                "'run_test' and 'set_test_params'")
            if '__init__' in dct or 'main' in dct:
                raise TypeError("BitcoinTestFramework subclasses may not override "
                                "'__init__' or 'main'")

        return super().__new__(cls, clsname, bases, dct)


class BitcoinTestFramework(metaclass=BitcoinTestMetaClass):
    """Base class for a bitcoin test script.

    Individual bitcoin test scripts should subclass this class and override the set_test_params() and run_test() methods.

    Individual tests can also override the following methods to customize the test setup:

    - add_options()
    - setup_chain()
    - setup_network()
    - setup_nodes()

    The __init__() and main() methods should not be overridden.

    This class also contains various public and private helper methods."""

    def __init__(self):
        """Sets test framework defaults. Do not override this method. Instead, override the set_test_params() method"""
        self.setup_clean_chain = False
        self.nodes = []
        self.network_thread = None
        self.mocktime = 0
<<<<<<< HEAD
        self.supports_cli = False
=======
        self.rpc_timewait = 60  # Wait for up to 60 seconds for the RPC server to respond
        self.supports_cli = False
        self.bind_to_localhost_only = True
>>>>>>> 2f4f2d38
        self.set_test_params()

        assert hasattr(self, "num_nodes"), "Test must set self.num_nodes in set_test_params()"

    def main(self):
        """Main function. This should not be overridden by the subclass test scripts."""

<<<<<<< HEAD
        parser = optparse.OptionParser(usage="%prog [options]")
        parser.add_option("--nocleanup", dest="nocleanup", default=False, action="store_true",
                          help="Leave bitcoinds and test.* datadir on exit or error")
        parser.add_option("--noshutdown", dest="noshutdown", default=False, action="store_true",
                          help="Don't stop bitcoinds after the test execution")
        parser.add_option("--srcdir", dest="srcdir", default=os.path.normpath(os.path.dirname(os.path.realpath(__file__)) + "/../../../src"),
                          help="Source directory containing bitcoind/bitcoin-cli (default: %default)")
        parser.add_option("--cachedir", dest="cachedir", default=os.path.normpath(os.path.dirname(os.path.realpath(__file__)) + "/../../cache"),
                          help="Directory for caching pregenerated datadirs")
        parser.add_option("--tmpdir", dest="tmpdir", help="Root directory for datadirs")
        parser.add_option("-l", "--loglevel", dest="loglevel", default="INFO",
                          help="log events at this level and higher to the console. Can be set to DEBUG, INFO, WARNING, ERROR or CRITICAL. Passing --loglevel DEBUG will output all logs to console. Note that logs at all levels are always written to the test_framework.log file in the temporary test directory.")
        parser.add_option("--tracerpc", dest="trace_rpc", default=False, action="store_true",
                          help="Print out all RPC calls as they are made")
        parser.add_option("--portseed", dest="port_seed", default=os.getpid(), type='int',
                          help="The seed to use for assigning port numbers (default: current process id)")
        parser.add_option("--coveragedir", dest="coveragedir",
                          help="Write tested RPC commands into this directory")
        parser.add_option("--configfile", dest="configfile",
                          help="Location of the test framework config file")
        parser.add_option("--pdbonfailure", dest="pdbonfailure", default=False, action="store_true",
                          help="Attach a python debugger if test fails")
        parser.add_option("--usecli", dest="usecli", default=False, action="store_true",
                          help="use bitcoin-cli instead of RPC for all commands")
=======
        parser = argparse.ArgumentParser(usage="%(prog)s [options]")
        parser.add_argument("--nocleanup", dest="nocleanup", default=False, action="store_true",
                            help="Leave bitcoinds and test.* datadir on exit or error")
        parser.add_argument("--noshutdown", dest="noshutdown", default=False, action="store_true",
                            help="Don't stop bitcoinds after the test execution")
        parser.add_argument("--cachedir", dest="cachedir", default=os.path.abspath(os.path.dirname(os.path.realpath(__file__)) + "/../../cache"),
                            help="Directory for caching pregenerated datadirs (default: %(default)s)")
        parser.add_argument("--tmpdir", dest="tmpdir", help="Root directory for datadirs")
        parser.add_argument("-l", "--loglevel", dest="loglevel", default="INFO",
                            help="log events at this level and higher to the console. Can be set to DEBUG, INFO, WARNING, ERROR or CRITICAL. Passing --loglevel DEBUG will output all logs to console. Note that logs at all levels are always written to the test_framework.log file in the temporary test directory.")
        parser.add_argument("--tracerpc", dest="trace_rpc", default=False, action="store_true",
                            help="Print out all RPC calls as they are made")
        parser.add_argument("--portseed", dest="port_seed", default=os.getpid(), type=int,
                            help="The seed to use for assigning port numbers (default: current process id)")
        parser.add_argument("--coveragedir", dest="coveragedir",
                            help="Write tested RPC commands into this directory")
        parser.add_argument("--configfile", dest="configfile",
                            default=os.path.abspath(os.path.dirname(os.path.realpath(__file__)) + "/../../config.ini"),
                            help="Location of the test framework config file (default: %(default)s)")
        parser.add_argument("--pdbonfailure", dest="pdbonfailure", default=False, action="store_true",
                            help="Attach a python debugger if test fails")
        parser.add_argument("--usecli", dest="usecli", default=False, action="store_true",
                            help="use bitcoin-cli instead of RPC for all commands")
>>>>>>> 2f4f2d38
        self.add_options(parser)
        self.options = parser.parse_args()

        PortSeed.n = self.options.port_seed

        check_json_precision()

        self.options.cachedir = os.path.abspath(self.options.cachedir)

        config = configparser.ConfigParser()
        config.read_file(open(self.options.configfile))
        self.options.bitcoind = os.getenv("BITCOIND", default=config["environment"]["BUILDDIR"] + '/src/bitcoind' + config["environment"]["EXEEXT"])
        self.options.bitcoincli = os.getenv("BITCOINCLI", default=config["environment"]["BUILDDIR"] + '/src/bitcoin-cli' + config["environment"]["EXEEXT"])

        os.environ['PATH'] = os.pathsep.join([
            os.path.join(config['environment']['BUILDDIR'], 'src'),
            os.path.join(config['environment']['BUILDDIR'], 'src', 'qt'),
            os.environ['PATH']
        ])

        # Set up temp directory and start logging
        if self.options.tmpdir:
            self.options.tmpdir = os.path.abspath(self.options.tmpdir)
            os.makedirs(self.options.tmpdir, exist_ok=False)
        else:
            self.options.tmpdir = tempfile.mkdtemp(prefix="test")
        self._start_logging()

        self.log.debug('Setting up network thread')
        self.network_thread = NetworkThread()
        self.network_thread.start()

        success = TestStatus.FAILED

        try:
            if self.options.usecli and not self.supports_cli:
                raise SkipTest("--usecli specified but test does not support using CLI")
<<<<<<< HEAD
=======
            self.skip_test_if_missing_module()
>>>>>>> 2f4f2d38
            self.setup_chain()
            self.setup_network()
            self.import_deterministic_coinbase_privkeys()
            self.run_test()
            success = TestStatus.PASSED
        except JSONRPCException as e:
            self.log.exception("JSONRPC error")
        except SkipTest as e:
            self.log.warning("Test Skipped: %s" % e.message)
            success = TestStatus.SKIPPED
        except AssertionError as e:
            self.log.exception("Assertion failed")
        except KeyError as e:
            self.log.exception("Key error")
        except Exception as e:
            self.log.exception("Unexpected exception caught during testing")
        except KeyboardInterrupt as e:
            self.log.warning("Exiting after keyboard interrupt")

        if success == TestStatus.FAILED and self.options.pdbonfailure:
            print("Testcase failed. Attaching python debugger. Enter ? for help")
            pdb.set_trace()

        self.log.debug('Closing down network thread')
        self.network_thread.close()
        if not self.options.noshutdown:
            self.log.info("Stopping nodes")
            if self.nodes:
                self.stop_nodes()
        else:
            for node in self.nodes:
                node.cleanup_on_exit = False
            self.log.info("Note: bitcoinds were not stopped and may still be running")

        if not self.options.nocleanup and not self.options.noshutdown and success != TestStatus.FAILED:
            self.log.info("Cleaning up {} on exit".format(self.options.tmpdir))
            cleanup_tree_on_exit = True
        else:
            self.log.warning("Not cleaning up dir %s" % self.options.tmpdir)
            cleanup_tree_on_exit = False

        if success == TestStatus.PASSED:
            self.log.info("Tests successful")
            exit_code = TEST_EXIT_PASSED
        elif success == TestStatus.SKIPPED:
            self.log.info("Test skipped")
            exit_code = TEST_EXIT_SKIPPED
        else:
            self.log.error("Test failed. Test logging available at %s/test_framework.log", self.options.tmpdir)
            self.log.error("Hint: Call {} '{}' to consolidate all logs".format(os.path.normpath(os.path.dirname(os.path.realpath(__file__)) + "/../combine_logs.py"), self.options.tmpdir))
            exit_code = TEST_EXIT_FAILED
        logging.shutdown()
        if cleanup_tree_on_exit:
            shutil.rmtree(self.options.tmpdir)
        sys.exit(exit_code)

    # Methods to override in subclass test scripts.
    def set_test_params(self):
        """Tests must this method to change default values for number of nodes, topology, etc"""
        raise NotImplementedError

    def add_options(self, parser):
        """Override this method to add command-line options to the test"""
        pass

    def skip_test_if_missing_module(self):
        """Override this method to skip a test if a module is not compiled"""
        pass

    def setup_chain(self):
        """Override this method to customize blockchain setup"""
        self.log.info("Initializing test directory " + self.options.tmpdir)
        if self.setup_clean_chain:
            self._initialize_chain_clean()
        else:
            self._initialize_chain()

    def setup_network(self):
        """Override this method to customize test network topology"""
        self.setup_nodes()

        # Connect the nodes as a "chain".  This allows us
        # to split the network between nodes 1 and 2 to get
        # two halves that can work on competing chains.
        for i in range(self.num_nodes - 1):
            connect_nodes_bi(self.nodes, i, i + 1)
        self.sync_all()

    def setup_nodes(self):
        """Override this method to customize test node setup"""
        extra_args = None
        if hasattr(self, "extra_args"):
            extra_args = self.extra_args
        self.add_nodes(self.num_nodes, extra_args)
        self.start_nodes()

    def import_deterministic_coinbase_privkeys(self):
        if self.setup_clean_chain:
            return

        for n in self.nodes:
            try:
                n.getwalletinfo()
            except JSONRPCException as e:
                assert str(e).startswith('Method not found')
                continue

            n.importprivkey(n.get_deterministic_priv_key()[1])

    def run_test(self):
        """Tests must override this method to define test logic"""
        raise NotImplementedError

    # Public helper methods. These can be accessed by the subclass test scripts.

    def add_nodes(self, num_nodes, extra_args=None, *, rpchost=None, binary=None):
        """Instantiate TestNode objects"""
        if self.bind_to_localhost_only:
            extra_confs = [["bind=127.0.0.1"]] * num_nodes
        else:
            extra_confs = [[]] * num_nodes
        if extra_args is None:
            extra_args = [[]] * num_nodes
        if binary is None:
            binary = [self.options.bitcoind] * num_nodes
        assert_equal(len(extra_confs), num_nodes)
        assert_equal(len(extra_args), num_nodes)
        assert_equal(len(binary), num_nodes)
        for i in range(num_nodes):
<<<<<<< HEAD
            self.nodes.append(TestNode(i, self.options.tmpdir, extra_args[i], rpchost, timewait=timewait, binary=binary[i], stderr=None, mocktime=self.mocktime, coverage_dir=self.options.coveragedir, use_cli=self.options.usecli))
=======
            self.nodes.append(TestNode(i, get_datadir_path(self.options.tmpdir, i), rpchost=rpchost, timewait=self.rpc_timewait, bitcoind=binary[i], bitcoin_cli=self.options.bitcoincli, mocktime=self.mocktime, coverage_dir=self.options.coveragedir, extra_conf=extra_confs[i], extra_args=extra_args[i], use_cli=self.options.usecli))
>>>>>>> 2f4f2d38

    def start_node(self, i, *args, **kwargs):
        """Start a bitcoind"""

        node = self.nodes[i]

        node.start(*args, **kwargs)
        node.wait_for_rpc_connection()

        if self.options.coveragedir is not None:
            coverage.write_all_rpc_commands(self.options.coveragedir, node.rpc)

    def start_nodes(self, extra_args=None, *args, **kwargs):
        """Start multiple bitcoinds"""

        if extra_args is None:
            extra_args = [None] * self.num_nodes
        assert_equal(len(extra_args), self.num_nodes)
        try:
            for i, node in enumerate(self.nodes):
                node.start(extra_args[i], *args, **kwargs)
            for node in self.nodes:
                node.wait_for_rpc_connection()
        except:
            # If one node failed to start, stop the others
            self.stop_nodes()
            raise

        if self.options.coveragedir is not None:
            for node in self.nodes:
                coverage.write_all_rpc_commands(self.options.coveragedir, node.rpc)

    def stop_node(self, i, expected_stderr=''):
        """Stop a bitcoind test node"""
        self.nodes[i].stop_node(expected_stderr)
        self.nodes[i].wait_until_stopped()

    def stop_nodes(self):
        """Stop multiple bitcoind test nodes"""
        for node in self.nodes:
            # Issue RPC to stop nodes
            node.stop_node()

        for node in self.nodes:
            # Wait for nodes to stop
            node.wait_until_stopped()

    def restart_node(self, i, extra_args=None):
        """Stop and start a test node"""
        self.stop_node(i)
        self.start_node(i, extra_args)

<<<<<<< HEAD
    def assert_start_raises_init_error(self, i, extra_args=None, expected_msg=None, *args, **kwargs):
        with tempfile.SpooledTemporaryFile(max_size=2**16) as log_stderr:
            try:
                self.start_node(i, extra_args, stderr=log_stderr, *args, **kwargs)
                self.stop_node(i)
            except Exception as e:
                assert 'bitcoind exited' in str(e)  # node must have shutdown
                self.nodes[i].running = False
                self.nodes[i].process = None
                if expected_msg is not None:
                    log_stderr.seek(0)
                    stderr = log_stderr.read().decode('utf-8')
                    if expected_msg not in stderr:
                        raise AssertionError("Expected error \"" + expected_msg + "\" not found in:\n" + stderr)
            else:
                if expected_msg is None:
                    assert_msg = "bitcoind should have exited with an error"
                else:
                    assert_msg = "bitcoind should have exited with expected error " + expected_msg
                raise AssertionError(assert_msg)

=======
>>>>>>> 2f4f2d38
    def wait_for_node_exit(self, i, timeout):
        self.nodes[i].process.wait(timeout)

    def split_network(self):
        """
        Split the network of four nodes into nodes 0/1 and 2/3.
        """
        disconnect_nodes(self.nodes[1], 2)
        disconnect_nodes(self.nodes[2], 1)
        self.sync_all([self.nodes[:2], self.nodes[2:]])

    def join_network(self):
        """
        Join the (previously split) network halves together.
        """
        connect_nodes_bi(self.nodes, 1, 2)
        self.sync_all()

    def sync_all(self, node_groups=None):
        if not node_groups:
            node_groups = [self.nodes]

        for group in node_groups:
            sync_blocks(group)
            sync_mempools(group)

    def enable_mocktime(self):
        """Enable mocktime for the script.

        mocktime may be needed for scripts that use the cached version of the
        blockchain.  If the cached version of the blockchain is used without
        mocktime then the mempools will not sync due to IBD.

        For backward compatibility of the python scripts with previous
        versions of the cache, this helper function sets mocktime to Jan 1,
        2014 + (201 * 10 * 60)"""
        self.mocktime = 1388534400 + (201 * 10 * 60)

    def disable_mocktime(self):
        self.mocktime = 0

    # Private helper methods. These should not be accessed by the subclass test scripts.

    def _start_logging(self):
        # Add logger and logging handlers
        self.log = logging.getLogger('TestFramework')
        self.log.setLevel(logging.DEBUG)
        # Create file handler to log all messages
        fh = logging.FileHandler(self.options.tmpdir + '/test_framework.log', encoding='utf-8')
        fh.setLevel(logging.DEBUG)
        # Create console handler to log messages to stderr. By default this logs only error messages, but can be configured with --loglevel.
        ch = logging.StreamHandler(sys.stdout)
        # User can provide log level as a number or string (eg DEBUG). loglevel was caught as a string, so try to convert it to an int
        ll = int(self.options.loglevel) if self.options.loglevel.isdigit() else self.options.loglevel.upper()
        ch.setLevel(ll)
        # Format logs the same as bitcoind's debug.log with microprecision (so log files can be concatenated and sorted)
        formatter = logging.Formatter(fmt='%(asctime)s.%(msecs)03d000Z %(name)s (%(levelname)s): %(message)s', datefmt='%Y-%m-%dT%H:%M:%S')
        formatter.converter = time.gmtime
        fh.setFormatter(formatter)
        ch.setFormatter(formatter)
        # add the handlers to the logger
        self.log.addHandler(fh)
        self.log.addHandler(ch)

        if self.options.trace_rpc:
            rpc_logger = logging.getLogger("BitcoinRPC")
            rpc_logger.setLevel(logging.DEBUG)
            rpc_handler = logging.StreamHandler(sys.stdout)
            rpc_handler.setLevel(logging.DEBUG)
            rpc_logger.addHandler(rpc_handler)

    def _initialize_chain(self):
        """Initialize a pre-mined blockchain for use by the test.

        Create a cache of a 200-block-long chain (with wallet) for MAX_NODES
        Afterward, create num_nodes copies from the cache."""

        assert self.num_nodes <= MAX_NODES
        create_cache = False
        for i in range(MAX_NODES):
            if not os.path.isdir(get_datadir_path(self.options.cachedir, i)):
                create_cache = True
                break

        if create_cache:
            self.log.debug("Creating data directories from cached datadir")

            # find and delete old cache directories if any exist
            for i in range(MAX_NODES):
                if os.path.isdir(get_datadir_path(self.options.cachedir, i)):
                    shutil.rmtree(get_datadir_path(self.options.cachedir, i))

            # Create cache directories, run bitcoinds:
            for i in range(MAX_NODES):
                datadir = initialize_datadir(self.options.cachedir, i)
                args = [self.options.bitcoind, "-datadir=" + datadir, '-disablewallet']
                if i > 0:
                    args.append("-connect=127.0.0.1:" + str(p2p_port(0)))
                self.nodes.append(TestNode(i, get_datadir_path(self.options.cachedir, i), extra_conf=["bind=127.0.0.1"], extra_args=[], rpchost=None, timewait=self.rpc_timewait, bitcoind=self.options.bitcoind, bitcoin_cli=self.options.bitcoincli, mocktime=self.mocktime, coverage_dir=None))
                self.nodes[i].args = args
                self.start_node(i)

            # Wait for RPC connections to be ready
            for node in self.nodes:
                node.wait_for_rpc_connection()

            # Create a 200-block-long chain; each of the 4 first nodes
            # gets 25 mature blocks and 25 immature.
            # Note: To preserve compatibility with older versions of
            # initialize_chain, only 4 nodes will generate coins.
            #
            # blocks are created with timestamps 10 minutes apart
            # starting from 2010 minutes in the past
            self.enable_mocktime()
            block_time = self.mocktime - (201 * 10 * 60)
            for i in range(2):
                for peer in range(4):
                    for j in range(25):
                        set_node_times(self.nodes, block_time)
                        self.nodes[peer].generatetoaddress(1, self.nodes[peer].get_deterministic_priv_key()[0])
                        block_time += 10 * 60
                    # Must sync before next peer starts generating blocks
                    sync_blocks(self.nodes)

            # Shut them down, and clean up cache directories:
            self.stop_nodes()
            self.nodes = []
            self.disable_mocktime()

            def cache_path(n, *paths):
                return os.path.join(get_datadir_path(self.options.cachedir, n), "regtest", *paths)

            for i in range(MAX_NODES):
<<<<<<< HEAD
                for entry in os.listdir(cache_path(i)):
                    if entry not in ['wallets', 'chainstate', 'blocks']:
=======
                os.rmdir(cache_path(i, 'wallets'))  # Remove empty wallets dir
                for entry in os.listdir(cache_path(i)):
                    if entry not in ['chainstate', 'blocks']:
>>>>>>> 2f4f2d38
                        os.remove(cache_path(i, entry))

        for i in range(self.num_nodes):
            from_dir = get_datadir_path(self.options.cachedir, i)
            to_dir = get_datadir_path(self.options.tmpdir, i)
            shutil.copytree(from_dir, to_dir)
            initialize_datadir(self.options.tmpdir, i)  # Overwrite port/rpcport in bitcoin.conf

    def _initialize_chain_clean(self):
        """Initialize empty blockchain for use by the test.

        Create an empty blockchain and num_nodes wallets.
        Useful if a test case wants complete control over initialization."""
        for i in range(self.num_nodes):
            initialize_datadir(self.options.tmpdir, i)

    def skip_if_no_py3_zmq(self):
        """Attempt to import the zmq package and skip the test if the import fails."""
        try:
            import zmq  # noqa
        except ImportError:
            raise SkipTest("python3-zmq module not available.")

    def skip_if_no_bitcoind_zmq(self):
        """Skip the running test if bitcoind has not been compiled with zmq support."""
        if not self.is_zmq_compiled():
            raise SkipTest("bitcoind has not been built with zmq enabled.")

    def skip_if_no_wallet(self):
        """Skip the running test if wallet has not been compiled."""
        if not self.is_wallet_compiled():
            raise SkipTest("wallet has not been compiled.")

    def skip_if_no_cli(self):
        """Skip the running test if bitcoin-cli has not been compiled."""
        if not self.is_cli_compiled():
            raise SkipTest("bitcoin-cli has not been compiled.")

    def is_cli_compiled(self):
        """Checks whether bitcoin-cli was compiled."""
        config = configparser.ConfigParser()
        config.read_file(open(self.options.configfile))

        return config["components"].getboolean("ENABLE_UTILS")

    def is_wallet_compiled(self):
        """Checks whether the wallet module was compiled."""
        config = configparser.ConfigParser()
        config.read_file(open(self.options.configfile))

        return config["components"].getboolean("ENABLE_WALLET")

    def is_zmq_compiled(self):
        """Checks whether the zmq module was compiled."""
        config = configparser.ConfigParser()
        config.read_file(open(self.options.configfile))

        return config["components"].getboolean("ENABLE_ZMQ")<|MERGE_RESOLUTION|>--- conflicted
+++ resolved
@@ -1,9 +1,5 @@
 #!/usr/bin/env python3
-<<<<<<< HEAD
-# Copyright (c) 2014-2017 The Bitcoin Core developers
-=======
 # Copyright (c) 2014-2018 The Bitcoin Core developers
->>>>>>> 2f4f2d38
 # Distributed under the MIT software license, see the accompanying
 # file COPYING or http://www.opensource.org/licenses/mit-license.php.
 """Base class for RPC testing."""
@@ -97,13 +93,9 @@
         self.nodes = []
         self.network_thread = None
         self.mocktime = 0
-<<<<<<< HEAD
-        self.supports_cli = False
-=======
         self.rpc_timewait = 60  # Wait for up to 60 seconds for the RPC server to respond
         self.supports_cli = False
         self.bind_to_localhost_only = True
->>>>>>> 2f4f2d38
         self.set_test_params()
 
         assert hasattr(self, "num_nodes"), "Test must set self.num_nodes in set_test_params()"
@@ -111,32 +103,6 @@
     def main(self):
         """Main function. This should not be overridden by the subclass test scripts."""
 
-<<<<<<< HEAD
-        parser = optparse.OptionParser(usage="%prog [options]")
-        parser.add_option("--nocleanup", dest="nocleanup", default=False, action="store_true",
-                          help="Leave bitcoinds and test.* datadir on exit or error")
-        parser.add_option("--noshutdown", dest="noshutdown", default=False, action="store_true",
-                          help="Don't stop bitcoinds after the test execution")
-        parser.add_option("--srcdir", dest="srcdir", default=os.path.normpath(os.path.dirname(os.path.realpath(__file__)) + "/../../../src"),
-                          help="Source directory containing bitcoind/bitcoin-cli (default: %default)")
-        parser.add_option("--cachedir", dest="cachedir", default=os.path.normpath(os.path.dirname(os.path.realpath(__file__)) + "/../../cache"),
-                          help="Directory for caching pregenerated datadirs")
-        parser.add_option("--tmpdir", dest="tmpdir", help="Root directory for datadirs")
-        parser.add_option("-l", "--loglevel", dest="loglevel", default="INFO",
-                          help="log events at this level and higher to the console. Can be set to DEBUG, INFO, WARNING, ERROR or CRITICAL. Passing --loglevel DEBUG will output all logs to console. Note that logs at all levels are always written to the test_framework.log file in the temporary test directory.")
-        parser.add_option("--tracerpc", dest="trace_rpc", default=False, action="store_true",
-                          help="Print out all RPC calls as they are made")
-        parser.add_option("--portseed", dest="port_seed", default=os.getpid(), type='int',
-                          help="The seed to use for assigning port numbers (default: current process id)")
-        parser.add_option("--coveragedir", dest="coveragedir",
-                          help="Write tested RPC commands into this directory")
-        parser.add_option("--configfile", dest="configfile",
-                          help="Location of the test framework config file")
-        parser.add_option("--pdbonfailure", dest="pdbonfailure", default=False, action="store_true",
-                          help="Attach a python debugger if test fails")
-        parser.add_option("--usecli", dest="usecli", default=False, action="store_true",
-                          help="use bitcoin-cli instead of RPC for all commands")
-=======
         parser = argparse.ArgumentParser(usage="%(prog)s [options]")
         parser.add_argument("--nocleanup", dest="nocleanup", default=False, action="store_true",
                             help="Leave bitcoinds and test.* datadir on exit or error")
@@ -160,7 +126,6 @@
                             help="Attach a python debugger if test fails")
         parser.add_argument("--usecli", dest="usecli", default=False, action="store_true",
                             help="use bitcoin-cli instead of RPC for all commands")
->>>>>>> 2f4f2d38
         self.add_options(parser)
         self.options = parser.parse_args()
 
@@ -198,10 +163,7 @@
         try:
             if self.options.usecli and not self.supports_cli:
                 raise SkipTest("--usecli specified but test does not support using CLI")
-<<<<<<< HEAD
-=======
             self.skip_test_if_missing_module()
->>>>>>> 2f4f2d38
             self.setup_chain()
             self.setup_network()
             self.import_deterministic_coinbase_privkeys()
@@ -331,11 +293,7 @@
         assert_equal(len(extra_args), num_nodes)
         assert_equal(len(binary), num_nodes)
         for i in range(num_nodes):
-<<<<<<< HEAD
-            self.nodes.append(TestNode(i, self.options.tmpdir, extra_args[i], rpchost, timewait=timewait, binary=binary[i], stderr=None, mocktime=self.mocktime, coverage_dir=self.options.coveragedir, use_cli=self.options.usecli))
-=======
             self.nodes.append(TestNode(i, get_datadir_path(self.options.tmpdir, i), rpchost=rpchost, timewait=self.rpc_timewait, bitcoind=binary[i], bitcoin_cli=self.options.bitcoincli, mocktime=self.mocktime, coverage_dir=self.options.coveragedir, extra_conf=extra_confs[i], extra_args=extra_args[i], use_cli=self.options.usecli))
->>>>>>> 2f4f2d38
 
     def start_node(self, i, *args, **kwargs):
         """Start a bitcoind"""
@@ -388,30 +346,6 @@
         self.stop_node(i)
         self.start_node(i, extra_args)
 
-<<<<<<< HEAD
-    def assert_start_raises_init_error(self, i, extra_args=None, expected_msg=None, *args, **kwargs):
-        with tempfile.SpooledTemporaryFile(max_size=2**16) as log_stderr:
-            try:
-                self.start_node(i, extra_args, stderr=log_stderr, *args, **kwargs)
-                self.stop_node(i)
-            except Exception as e:
-                assert 'bitcoind exited' in str(e)  # node must have shutdown
-                self.nodes[i].running = False
-                self.nodes[i].process = None
-                if expected_msg is not None:
-                    log_stderr.seek(0)
-                    stderr = log_stderr.read().decode('utf-8')
-                    if expected_msg not in stderr:
-                        raise AssertionError("Expected error \"" + expected_msg + "\" not found in:\n" + stderr)
-            else:
-                if expected_msg is None:
-                    assert_msg = "bitcoind should have exited with an error"
-                else:
-                    assert_msg = "bitcoind should have exited with expected error " + expected_msg
-                raise AssertionError(assert_msg)
-
-=======
->>>>>>> 2f4f2d38
     def wait_for_node_exit(self, i, timeout):
         self.nodes[i].process.wait(timeout)
 
@@ -545,14 +479,9 @@
                 return os.path.join(get_datadir_path(self.options.cachedir, n), "regtest", *paths)
 
             for i in range(MAX_NODES):
-<<<<<<< HEAD
-                for entry in os.listdir(cache_path(i)):
-                    if entry not in ['wallets', 'chainstate', 'blocks']:
-=======
                 os.rmdir(cache_path(i, 'wallets'))  # Remove empty wallets dir
                 for entry in os.listdir(cache_path(i)):
                     if entry not in ['chainstate', 'blocks']:
->>>>>>> 2f4f2d38
                         os.remove(cache_path(i, entry))
 
         for i in range(self.num_nodes):
