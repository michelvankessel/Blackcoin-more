--- conflicted
+++ resolved
@@ -50,11 +50,7 @@
 
 MSG_TX = 1
 MSG_BLOCK = 2
-<<<<<<< HEAD
-=======
 MSG_FILTERED_BLOCK = 3
-MSG_WITNESS_FLAG = 1 << 30
->>>>>>> 56311988
 MSG_TYPE_MASK = 0xffffffff >> 2
 
 # Serialization/deserialization tools
@@ -227,16 +223,9 @@
 
     typemap = {
         0: "Error",
-<<<<<<< HEAD
-        1: "TX",
-        2: "Block",
-=======
         MSG_TX: "TX",
         MSG_BLOCK: "Block",
-        MSG_TX | MSG_WITNESS_FLAG: "WitnessTx",
-        MSG_BLOCK | MSG_WITNESS_FLAG: "WitnessBlock",
         MSG_FILTERED_BLOCK: "filtered Block",
->>>>>>> 56311988
         4: "CompactBlock"
     }
 
