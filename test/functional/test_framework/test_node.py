#!/usr/bin/env python3
# Copyright (c) 2017-2018 The Bitcoin Core developers
# Distributed under the MIT software license, see the accompanying
# file COPYING or http://www.opensource.org/licenses/mit-license.php.
"""Class for bitcoind node under test"""

import contextlib
import decimal
import errno
from enum import Enum
import http.client
import json
import logging
import os
import re
import subprocess
import tempfile
import time
import urllib.parse
import collections
import shlex
import sys

from .authproxy import JSONRPCException
from .util import (
    append_config,
    delete_cookie_file,
    get_rpc_proxy,
    rpc_url,
    wait_until,
    p2p_port,
)

BITCOIND_PROC_WAIT_TIMEOUT = 60


class FailedToStartError(Exception):
    """Raised when a node fails to start correctly."""


class ErrorMatch(Enum):
    FULL_TEXT = 1
    FULL_REGEX = 2
    PARTIAL_REGEX = 3


class TestNode():
    """A class for representing a bitcoind node under test.

    This class contains:

    - state about the node (whether it's running, etc)
    - a Python subprocess.Popen object representing the running process
    - an RPC connection to the node
    - one or more P2P connections to the node


    To make things easier for the test writer, any unrecognised messages will
    be dispatched to the RPC connection."""

    def __init__(self, i, datadir, *, rpchost, timewait, bitcoind, bitcoin_cli, coverage_dir, cwd, extra_conf=None, extra_args=None, use_cli=False, start_perf=False):
        """
        Kwargs:
            start_perf (bool): If True, begin profiling the node with `perf` as soon as
                the node starts.
        """

        self.index = i
        self.datadir = datadir
        self.stdout_dir = os.path.join(self.datadir, "stdout")
        self.stderr_dir = os.path.join(self.datadir, "stderr")
        self.rpchost = rpchost
        self.rpc_timeout = timewait
        self.binary = bitcoind
        self.coverage_dir = coverage_dir
        self.cwd = cwd
        if extra_conf is not None:
            append_config(datadir, extra_conf)
        # Most callers will just need to add extra args to the standard list below.
        # For those callers that need more flexibility, they can just set the args property directly.
        # Note that common args are set in the config file (see initialize_datadir)
        self.extra_args = extra_args
        self.args = [
            self.binary,
            "-datadir=" + self.datadir,
            "-logtimemicros",
            "-debug",
            "-debugexclude=libevent",
            "-debugexclude=leveldb",
            "-uacomment=testnode%d" % i,
        ]

        self.cli = TestNodeCLI(bitcoin_cli, self.datadir)
        self.use_cli = use_cli
        self.start_perf = start_perf

        self.running = False
        self.process = None
        self.rpc_connected = False
        self.rpc = None
        self.url = None
        self.log = logging.getLogger('TestFramework.node%d' % i)
        self.cleanup_on_exit = True # Whether to kill the node when this object goes away
        # Cache perf subprocesses here by their data output filename.
        self.perf_subprocesses = {}

        self.p2ps = []

    def get_deterministic_priv_key(self):
        """Return a deterministic priv key in base58, that only depends on the node's index"""
<<<<<<< HEAD
        PRIV_KEYS = [
            # adress , privkey
            ('mjTkW3DjgyZck4KbiRusZsqTgaYTxdSz6z', 'cVpF924EspNh8KjYsfhgY96mmxvT6DgdWiTYMtMjuM74hJaU5psW'),
            ('msX6jQXvxiNhx3Q62PKeLPrhrqZQdSimTg', 'cUxsWyKyZ9MAQTaAhUQWJmBbSvHMwSmuv59KgxQV7oZQU3PXN3KE'),
            ('mnonCMyH9TmAsSj3M59DsbH8H63U3RKoFP', 'cTrh7dkEAeJd6b3MRX9bZK8eRmNqVCMH3LSUkE3dSFDyzjU38QxK'),
            ('mqJupas8Dt2uestQDvV2NH3RU8uZh2dqQR', 'cVuKKa7gbehEQvVq717hYcbE9Dqmq7KEBKqWgWrYBa2CKKrhtRim'),
            ('msYac7Rvd5ywm6pEmkjyxhbCDKqWsVeYws', 'cQDCBuKcjanpXDpCqacNSjYfxeQj8G6CAtH1Dsk3cXyqLNC4RPuh'),
            ('n2rnuUnwLgXqf9kk2kjvVm8R5BZK1yxQBi', 'cQakmfPSLSqKHyMFGwAqKHgWUiofJCagVGhiB4KCainaeCSxeyYq'),
            ('myzuPxRwsf3vvGzEuzPfK9Nf2RfwauwYe6', 'cQMpDLJwA8DBe9NcQbdoSb1BhmFxVjWD5gRyrLZCtpuF9Zi3a9RK'),
            ('mumwTaMtbxEPUswmLBBN3vM9oGRtGBrys8', 'cSXmRKXVcoouhNNVpcNKFfxsTsToY5pvB9DVsFksF1ENunTzRKsy'),
            ('mpV7aGShMkJCZgbW7F6iZgrvuPHjZjH9qg', 'cSoXt6tm3pqy43UMabY6eUTmR3eSUYFtB2iNQDGgb3VUnRsQys2k'),
        ]
        return PRIV_KEYS[self.index]

=======
        AddressKeyPair = collections.namedtuple('AddressKeyPair', ['address', 'key'])
        PRIV_KEYS = [
            # address , privkey
            AddressKeyPair('mjTkW3DjgyZck4KbiRusZsqTgaYTxdSz6z', 'cVpF924EspNh8KjYsfhgY96mmxvT6DgdWiTYMtMjuM74hJaU5psW'),
            AddressKeyPair('msX6jQXvxiNhx3Q62PKeLPrhrqZQdSimTg', 'cUxsWyKyZ9MAQTaAhUQWJmBbSvHMwSmuv59KgxQV7oZQU3PXN3KE'),
            AddressKeyPair('mnonCMyH9TmAsSj3M59DsbH8H63U3RKoFP', 'cTrh7dkEAeJd6b3MRX9bZK8eRmNqVCMH3LSUkE3dSFDyzjU38QxK'),
            AddressKeyPair('mqJupas8Dt2uestQDvV2NH3RU8uZh2dqQR', 'cVuKKa7gbehEQvVq717hYcbE9Dqmq7KEBKqWgWrYBa2CKKrhtRim'),
            AddressKeyPair('msYac7Rvd5ywm6pEmkjyxhbCDKqWsVeYws', 'cQDCBuKcjanpXDpCqacNSjYfxeQj8G6CAtH1Dsk3cXyqLNC4RPuh'),
            AddressKeyPair('n2rnuUnwLgXqf9kk2kjvVm8R5BZK1yxQBi', 'cQakmfPSLSqKHyMFGwAqKHgWUiofJCagVGhiB4KCainaeCSxeyYq'),
            AddressKeyPair('myzuPxRwsf3vvGzEuzPfK9Nf2RfwauwYe6', 'cQMpDLJwA8DBe9NcQbdoSb1BhmFxVjWD5gRyrLZCtpuF9Zi3a9RK'),
            AddressKeyPair('mumwTaMtbxEPUswmLBBN3vM9oGRtGBrys8', 'cSXmRKXVcoouhNNVpcNKFfxsTsToY5pvB9DVsFksF1ENunTzRKsy'),
            AddressKeyPair('mpV7aGShMkJCZgbW7F6iZgrvuPHjZjH9qg', 'cSoXt6tm3pqy43UMabY6eUTmR3eSUYFtB2iNQDGgb3VUnRsQys2k'),
        ]
        return PRIV_KEYS[self.index]

    def get_mem_rss_kilobytes(self):
        """Get the memory usage (RSS) per `ps`.

        Returns None if `ps` is unavailable.
        """
        assert self.running

        try:
            return int(subprocess.check_output(
                ["ps", "h", "-o", "rss", "{}".format(self.process.pid)],
                stderr=subprocess.DEVNULL).split()[-1])

        # Avoid failing on platforms where ps isn't installed.
        #
        # We could later use something like `psutils` to work across platforms.
        except (FileNotFoundError, subprocess.SubprocessError):
            self.log.exception("Unable to get memory usage")
            return None

>>>>>>> 8b676984
    def _node_msg(self, msg: str) -> str:
        """Return a modified msg that identifies this node by its index as a debugging aid."""
        return "[node %d] %s" % (self.index, msg)

    def _raise_assertion_error(self, msg: str):
        """Raise an AssertionError with msg modified to identify this node."""
        raise AssertionError(self._node_msg(msg))

    def __del__(self):
        # Ensure that we don't leave any bitcoind processes lying around after
        # the test ends
        if self.process and self.cleanup_on_exit:
            # Should only happen on test failure
            # Avoid using logger, as that may have already been shutdown when
            # this destructor is called.
            print(self._node_msg("Cleaning up leftover process"))
            self.process.kill()

    def __getattr__(self, name):
        """Dispatches any unrecognised messages to the RPC connection or a CLI instance."""
        if self.use_cli:
            return getattr(self.cli, name)
        else:
            assert self.rpc_connected and self.rpc is not None, self._node_msg("Error: no RPC connection")
            return getattr(self.rpc, name)

    def start(self, extra_args=None, *, cwd=None, stdout=None, stderr=None, **kwargs):
        """Start the node."""
        if extra_args is None:
            extra_args = self.extra_args

        # Add a new stdout and stderr file each time bitcoind is started
        if stderr is None:
            stderr = tempfile.NamedTemporaryFile(dir=self.stderr_dir, delete=False)
        if stdout is None:
            stdout = tempfile.NamedTemporaryFile(dir=self.stdout_dir, delete=False)
        self.stderr = stderr
        self.stdout = stdout

        if cwd is None:
            cwd = self.cwd

        # Delete any existing cookie file -- if such a file exists (eg due to
        # unclean shutdown), it will get overwritten anyway by bitcoind, and
        # potentially interfere with our attempt to authenticate
        delete_cookie_file(self.datadir)

        # add environment variable LIBC_FATAL_STDERR_=1 so that libc errors are written to stderr and not the terminal
        subp_env = dict(os.environ, LIBC_FATAL_STDERR_="1")

        self.process = subprocess.Popen(self.args + extra_args, env=subp_env, stdout=stdout, stderr=stderr, cwd=cwd, **kwargs)

        self.running = True
        self.log.debug("bitcoind started, waiting for RPC to come up")

        if self.start_perf:
            self._start_perf()

    def wait_for_rpc_connection(self):
        """Sets up an RPC connection to the bitcoind process. Returns False if unable to connect."""
        # Poll at a rate of four times per second
        poll_per_s = 4
        for _ in range(poll_per_s * self.rpc_timeout):
            if self.process.poll() is not None:
                raise FailedToStartError(self._node_msg(
                    'bitcoind exited with status {} during initialization'.format(self.process.returncode)))
            try:
                rpc = get_rpc_proxy(rpc_url(self.datadir, self.index, self.rpchost), self.index, timeout=self.rpc_timeout, coveragedir=self.coverage_dir)
                rpc.getblockcount()
                # If the call to getblockcount() succeeds then the RPC connection is up
                self.log.debug("RPC successfully started")
                if self.use_cli:
                    return
                self.rpc = rpc
                self.rpc_connected = True
                self.url = self.rpc.url
                return
            except IOError as e:
                if e.errno != errno.ECONNREFUSED:  # Port not yet open?
                    raise  # unknown IO error
            except JSONRPCException as e:  # Initialization phase
                # -28 RPC in warmup
                # -342 Service unavailable, RPC server started but is shutting down due to error
                if e.error['code'] != -28 and e.error['code'] != -342:
                    raise  # unknown JSON RPC exception
            except ValueError as e:  # cookie file not found and no rpcuser or rpcassword. bitcoind still starting
                if "No RPC credentials" not in str(e):
                    raise
            time.sleep(1.0 / poll_per_s)
        self._raise_assertion_error("Unable to connect to bitcoind")

    def generate(self, nblocks, maxtries=1000000):
        self.log.debug("TestNode.generate() dispatches `generate` call to `generatetoaddress`")
        return self.generatetoaddress(nblocks=nblocks, address=self.get_deterministic_priv_key().address, maxtries=maxtries)

    def get_wallet_rpc(self, wallet_name):
        if self.use_cli:
            return self.cli("-rpcwallet={}".format(wallet_name))
        else:
            assert self.rpc_connected and self.rpc, self._node_msg("RPC not connected")
            wallet_path = "wallet/{}".format(urllib.parse.quote(wallet_name))
            return self.rpc / wallet_path

    def stop_node(self, expected_stderr='', wait=0):
        """Stop the node."""
        if not self.running:
            return
        self.log.debug("Stopping node")
        try:
            self.stop(wait=wait)
        except http.client.CannotSendRequest:
            self.log.exception("Unable to stop node.")

        # If there are any running perf processes, stop them.
        for profile_name in tuple(self.perf_subprocesses.keys()):
            self._stop_perf(profile_name)

        # Check that stderr is as expected
        self.stderr.seek(0)
        stderr = self.stderr.read().decode('utf-8').strip()
        if stderr != expected_stderr:
            raise AssertionError("Unexpected stderr {} != {}".format(stderr, expected_stderr))

        self.stdout.close()
        self.stderr.close()

        del self.p2ps[:]

    def is_node_stopped(self):
        """Checks whether the node has stopped.

        Returns True if the node has stopped. False otherwise.
        This method is responsible for freeing resources (self.process)."""
        if not self.running:
            return True
        return_code = self.process.poll()
        if return_code is None:
            return False

        # process has stopped. Assert that it didn't return an error code.
        assert return_code == 0, self._node_msg(
            "Node returned non-zero exit code (%d) when stopping" % return_code)
        self.running = False
        self.process = None
        self.rpc_connected = False
        self.rpc = None
        self.log.debug("Node stopped")
        return True

    def wait_until_stopped(self, timeout=BITCOIND_PROC_WAIT_TIMEOUT):
        wait_until(self.is_node_stopped, timeout=timeout)

    @contextlib.contextmanager
    def assert_debug_log(self, expected_msgs):
        debug_log = os.path.join(self.datadir, 'regtest', 'debug.log')
        with open(debug_log, encoding='utf-8') as dl:
            dl.seek(0, 2)
            prev_size = dl.tell()
        try:
            yield
        finally:
            with open(debug_log, encoding='utf-8') as dl:
                dl.seek(prev_size)
                log = dl.read()
            print_log = " - " + "\n - ".join(log.splitlines())
            for expected_msg in expected_msgs:
                if re.search(re.escape(expected_msg), log, flags=re.MULTILINE) is None:
                    self._raise_assertion_error('Expected message "{}" does not partially match log:\n\n{}\n\n'.format(expected_msg, print_log))

<<<<<<< HEAD
=======
    @contextlib.contextmanager
    def assert_memory_usage_stable(self, *, increase_allowed=0.03):
        """Context manager that allows the user to assert that a node's memory usage (RSS)
        hasn't increased beyond some threshold percentage.

        Args:
            increase_allowed (float): the fractional increase in memory allowed until failure;
                e.g. `0.12` for up to 12% increase allowed.
        """
        before_memory_usage = self.get_mem_rss_kilobytes()

        yield

        after_memory_usage = self.get_mem_rss_kilobytes()

        if not (before_memory_usage and after_memory_usage):
            self.log.warning("Unable to detect memory usage (RSS) - skipping memory check.")
            return

        perc_increase_memory_usage = (after_memory_usage / before_memory_usage) - 1

        if perc_increase_memory_usage > increase_allowed:
            self._raise_assertion_error(
                "Memory usage increased over threshold of {:.3f}% from {} to {} ({:.3f}%)".format(
                    increase_allowed * 100, before_memory_usage, after_memory_usage,
                    perc_increase_memory_usage * 100))

    @contextlib.contextmanager
    def profile_with_perf(self, profile_name):
        """
        Context manager that allows easy profiling of node activity using `perf`.

        See `test/functional/README.md` for details on perf usage.

        Args:
            profile_name (str): This string will be appended to the
                profile data filename generated by perf.
        """
        subp = self._start_perf(profile_name)

        yield

        if subp:
            self._stop_perf(profile_name)

    def _start_perf(self, profile_name=None):
        """Start a perf process to profile this node.

        Returns the subprocess running perf."""
        subp = None

        def test_success(cmd):
            return subprocess.call(
                # shell=True required for pipe use below
                cmd, shell=True,
                stderr=subprocess.DEVNULL, stdout=subprocess.DEVNULL) == 0

        if not sys.platform.startswith('linux'):
            self.log.warning("Can't profile with perf; only availabe on Linux platforms")
            return None

        if not test_success('which perf'):
            self.log.warning("Can't profile with perf; must install perf-tools")
            return None

        if not test_success('readelf -S {} | grep .debug_str'.format(shlex.quote(self.binary))):
            self.log.warning(
                "perf output won't be very useful without debug symbols compiled into bitcoind")

        output_path = tempfile.NamedTemporaryFile(
            dir=self.datadir,
            prefix="{}.perf.data.".format(profile_name or 'test'),
            delete=False,
        ).name

        cmd = [
            'perf', 'record',
            '-g',                     # Record the callgraph.
            '--call-graph', 'dwarf',  # Compatibility for gcc's --fomit-frame-pointer.
            '-F', '101',              # Sampling frequency in Hz.
            '-p', str(self.process.pid),
            '-o', output_path,
        ]
        subp = subprocess.Popen(cmd, stdout=subprocess.PIPE, stderr=subprocess.PIPE)
        self.perf_subprocesses[profile_name] = subp

        return subp

    def _stop_perf(self, profile_name):
        """Stop (and pop) a perf subprocess."""
        subp = self.perf_subprocesses.pop(profile_name)
        output_path = subp.args[subp.args.index('-o') + 1]

        subp.terminate()
        subp.wait(timeout=10)

        stderr = subp.stderr.read().decode()
        if 'Consider tweaking /proc/sys/kernel/perf_event_paranoid' in stderr:
            self.log.warning(
                "perf couldn't collect data! Try "
                "'sudo sysctl -w kernel.perf_event_paranoid=-1'")
        else:
            report_cmd = "perf report -i {}".format(output_path)
            self.log.info("See perf output by running '{}'".format(report_cmd))

>>>>>>> 8b676984
    def assert_start_raises_init_error(self, extra_args=None, expected_msg=None, match=ErrorMatch.FULL_TEXT, *args, **kwargs):
        """Attempt to start the node and expect it to raise an error.

        extra_args: extra arguments to pass through to bitcoind
        expected_msg: regex that stderr should match when bitcoind fails

        Will throw if bitcoind starts without an error.
        Will throw if an expected_msg is provided and it does not match bitcoind's stdout."""
        with tempfile.NamedTemporaryFile(dir=self.stderr_dir, delete=False) as log_stderr, \
             tempfile.NamedTemporaryFile(dir=self.stdout_dir, delete=False) as log_stdout:
            try:
                self.start(extra_args, stdout=log_stdout, stderr=log_stderr, *args, **kwargs)
                self.wait_for_rpc_connection()
                self.stop_node()
                self.wait_until_stopped()
            except FailedToStartError as e:
                self.log.debug('bitcoind failed to start: %s', e)
                self.running = False
                self.process = None
                # Check stderr for expected message
                if expected_msg is not None:
                    log_stderr.seek(0)
                    stderr = log_stderr.read().decode('utf-8').strip()
                    if match == ErrorMatch.PARTIAL_REGEX:
                        if re.search(expected_msg, stderr, flags=re.MULTILINE) is None:
                            self._raise_assertion_error(
                                'Expected message "{}" does not partially match stderr:\n"{}"'.format(expected_msg, stderr))
                    elif match == ErrorMatch.FULL_REGEX:
                        if re.fullmatch(expected_msg, stderr) is None:
                            self._raise_assertion_error(
                                'Expected message "{}" does not fully match stderr:\n"{}"'.format(expected_msg, stderr))
                    elif match == ErrorMatch.FULL_TEXT:
                        if expected_msg != stderr:
                            self._raise_assertion_error(
                                'Expected message "{}" does not fully match stderr:\n"{}"'.format(expected_msg, stderr))
            else:
                if expected_msg is None:
                    assert_msg = "bitcoind should have exited with an error"
                else:
                    assert_msg = "bitcoind should have exited with expected error " + expected_msg
                self._raise_assertion_error(assert_msg)

    def add_p2p_connection(self, p2p_conn, *, wait_for_verack=True, **kwargs):
        """Add a p2p connection to the node.

        This method adds the p2p connection to the self.p2ps list and also
        returns the connection to the caller."""
        if 'dstport' not in kwargs:
            kwargs['dstport'] = p2p_port(self.index)
        if 'dstaddr' not in kwargs:
            kwargs['dstaddr'] = '127.0.0.1'

        p2p_conn.peer_connect(**kwargs)()
        self.p2ps.append(p2p_conn)
        if wait_for_verack:
            p2p_conn.wait_for_verack()

        return p2p_conn

    @property
    def p2p(self):
        """Return the first p2p connection

        Convenience property - most tests only use a single p2p connection to each
        node, so this saves having to write node.p2ps[0] many times."""
        assert self.p2ps, self._node_msg("No p2p connection")
        return self.p2ps[0]

    def disconnect_p2ps(self):
        """Close all p2p connections to the node."""
        for p in self.p2ps:
            p.peer_disconnect()
        del self.p2ps[:]

class TestNodeCLIAttr:
    def __init__(self, cli, command):
        self.cli = cli
        self.command = command

    def __call__(self, *args, **kwargs):
        return self.cli.send_cli(self.command, *args, **kwargs)

    def get_request(self, *args, **kwargs):
        return lambda: self(*args, **kwargs)

def arg_to_cli(arg):
    if isinstance(arg, bool):
        return str(arg).lower()
    elif isinstance(arg, dict) or isinstance(arg, list):
        return json.dumps(arg)
    else:
        return str(arg)

class TestNodeCLI():
    """Interface to bitcoin-cli for an individual node"""

    def __init__(self, binary, datadir):
        self.options = []
        self.binary = binary
        self.datadir = datadir
        self.input = None
        self.log = logging.getLogger('TestFramework.bitcoincli')

    def __call__(self, *options, input=None):
        # TestNodeCLI is callable with bitcoin-cli command-line options
        cli = TestNodeCLI(self.binary, self.datadir)
        cli.options = [str(o) for o in options]
        cli.input = input
        return cli

    def __getattr__(self, command):
        return TestNodeCLIAttr(self, command)

    def batch(self, requests):
        results = []
        for request in requests:
            try:
                results.append(dict(result=request()))
            except JSONRPCException as e:
                results.append(dict(error=e))
        return results

    def send_cli(self, command=None, *args, **kwargs):
        """Run bitcoin-cli command. Deserializes returned string as python object."""
        pos_args = [arg_to_cli(arg) for arg in args]
        named_args = [str(key) + "=" + arg_to_cli(value) for (key, value) in kwargs.items()]
        assert not (pos_args and named_args), "Cannot use positional arguments and named arguments in the same bitcoin-cli call"
        p_args = [self.binary, "-datadir=" + self.datadir] + self.options
        if named_args:
            p_args += ["-named"]
        if command is not None:
            p_args += [command]
        p_args += pos_args + named_args
        self.log.debug("Running bitcoin-cli command: %s" % command)
        process = subprocess.Popen(p_args, stdin=subprocess.PIPE, stdout=subprocess.PIPE, stderr=subprocess.PIPE, universal_newlines=True)
        cli_stdout, cli_stderr = process.communicate(input=self.input)
        returncode = process.poll()
        if returncode:
            match = re.match(r'error code: ([-0-9]+)\nerror message:\n(.*)', cli_stderr)
            if match:
                code, message = match.groups()
                raise JSONRPCException(dict(code=int(code), message=message))
            # Ignore cli_stdout, raise with cli_stderr
            raise subprocess.CalledProcessError(returncode, self.binary, output=cli_stderr)
        try:
            return json.loads(cli_stdout, parse_float=decimal.Decimal)
        except json.JSONDecodeError:
            return cli_stdout.rstrip("\n")<|MERGE_RESOLUTION|>--- conflicted
+++ resolved
@@ -108,22 +108,6 @@
 
     def get_deterministic_priv_key(self):
         """Return a deterministic priv key in base58, that only depends on the node's index"""
-<<<<<<< HEAD
-        PRIV_KEYS = [
-            # adress , privkey
-            ('mjTkW3DjgyZck4KbiRusZsqTgaYTxdSz6z', 'cVpF924EspNh8KjYsfhgY96mmxvT6DgdWiTYMtMjuM74hJaU5psW'),
-            ('msX6jQXvxiNhx3Q62PKeLPrhrqZQdSimTg', 'cUxsWyKyZ9MAQTaAhUQWJmBbSvHMwSmuv59KgxQV7oZQU3PXN3KE'),
-            ('mnonCMyH9TmAsSj3M59DsbH8H63U3RKoFP', 'cTrh7dkEAeJd6b3MRX9bZK8eRmNqVCMH3LSUkE3dSFDyzjU38QxK'),
-            ('mqJupas8Dt2uestQDvV2NH3RU8uZh2dqQR', 'cVuKKa7gbehEQvVq717hYcbE9Dqmq7KEBKqWgWrYBa2CKKrhtRim'),
-            ('msYac7Rvd5ywm6pEmkjyxhbCDKqWsVeYws', 'cQDCBuKcjanpXDpCqacNSjYfxeQj8G6CAtH1Dsk3cXyqLNC4RPuh'),
-            ('n2rnuUnwLgXqf9kk2kjvVm8R5BZK1yxQBi', 'cQakmfPSLSqKHyMFGwAqKHgWUiofJCagVGhiB4KCainaeCSxeyYq'),
-            ('myzuPxRwsf3vvGzEuzPfK9Nf2RfwauwYe6', 'cQMpDLJwA8DBe9NcQbdoSb1BhmFxVjWD5gRyrLZCtpuF9Zi3a9RK'),
-            ('mumwTaMtbxEPUswmLBBN3vM9oGRtGBrys8', 'cSXmRKXVcoouhNNVpcNKFfxsTsToY5pvB9DVsFksF1ENunTzRKsy'),
-            ('mpV7aGShMkJCZgbW7F6iZgrvuPHjZjH9qg', 'cSoXt6tm3pqy43UMabY6eUTmR3eSUYFtB2iNQDGgb3VUnRsQys2k'),
-        ]
-        return PRIV_KEYS[self.index]
-
-=======
         AddressKeyPair = collections.namedtuple('AddressKeyPair', ['address', 'key'])
         PRIV_KEYS = [
             # address , privkey
@@ -158,7 +142,6 @@
             self.log.exception("Unable to get memory usage")
             return None
 
->>>>>>> 8b676984
     def _node_msg(self, msg: str) -> str:
         """Return a modified msg that identifies this node by its index as a debugging aid."""
         return "[node %d] %s" % (self.index, msg)
@@ -328,8 +311,6 @@
                 if re.search(re.escape(expected_msg), log, flags=re.MULTILINE) is None:
                     self._raise_assertion_error('Expected message "{}" does not partially match log:\n\n{}\n\n'.format(expected_msg, print_log))
 
-<<<<<<< HEAD
-=======
     @contextlib.contextmanager
     def assert_memory_usage_stable(self, *, increase_allowed=0.03):
         """Context manager that allows the user to assert that a node's memory usage (RSS)
@@ -435,7 +416,6 @@
             report_cmd = "perf report -i {}".format(output_path)
             self.log.info("See perf output by running '{}'".format(report_cmd))
 
->>>>>>> 8b676984
     def assert_start_raises_init_error(self, extra_args=None, expected_msg=None, match=ErrorMatch.FULL_TEXT, *args, **kwargs):
         """Attempt to start the node and expect it to raise an error.
 
