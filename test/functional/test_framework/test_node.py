#!/usr/bin/env python3
# Copyright (c) 2017-2018 The Bitcoin Core developers
# Distributed under the MIT software license, see the accompanying
# file COPYING or http://www.opensource.org/licenses/mit-license.php.
"""Class for bitcoind node under test"""

import contextlib
import decimal
import errno
from enum import Enum
import http.client
import json
import logging
import os
import re
import subprocess
import tempfile
import time
import urllib.parse

from .authproxy import JSONRPCException
from .util import (
<<<<<<< HEAD
    assert_equal,
=======
    append_config,
>>>>>>> 2f4f2d38
    delete_cookie_file,
    get_rpc_proxy,
    rpc_url,
    wait_until,
    p2p_port,
)

# For Python 3.4 compatibility
JSONDecodeError = getattr(json, "JSONDecodeError", ValueError)

BITCOIND_PROC_WAIT_TIMEOUT = 60


class FailedToStartError(Exception):
    """Raised when a node fails to start correctly."""


class ErrorMatch(Enum):
    FULL_TEXT = 1
    FULL_REGEX = 2
    PARTIAL_REGEX = 3


class TestNode():
    """A class for representing a bitcoind node under test.

    This class contains:

    - state about the node (whether it's running, etc)
    - a Python subprocess.Popen object representing the running process
    - an RPC connection to the node
    - one or more P2P connections to the node


    To make things easier for the test writer, any unrecognised messages will
    be dispatched to the RPC connection."""

<<<<<<< HEAD
    def __init__(self, i, dirname, extra_args, rpchost, timewait, binary, stderr, mocktime, coverage_dir, use_cli=False):
=======
    def __init__(self, i, datadir, *, rpchost, timewait, bitcoind, bitcoin_cli, mocktime, coverage_dir, extra_conf=None, extra_args=None, use_cli=False):
>>>>>>> 2f4f2d38
        self.index = i
        self.datadir = datadir
        self.stdout_dir = os.path.join(self.datadir, "stdout")
        self.stderr_dir = os.path.join(self.datadir, "stderr")
        self.rpchost = rpchost
        self.rpc_timeout = timewait
        self.binary = bitcoind
        self.coverage_dir = coverage_dir
        if extra_conf != None:
            append_config(datadir, extra_conf)
        # Most callers will just need to add extra args to the standard list below.
        # For those callers that need more flexibility, they can just set the args property directly.
        # Note that common args are set in the config file (see initialize_datadir)
        self.extra_args = extra_args
<<<<<<< HEAD
        self.args = [self.binary, "-datadir=" + self.datadir, "-server", "-keypool=1", "-discover=0", "-rest", "-logtimemicros", "-debug", "-debugexclude=libevent", "-debugexclude=leveldb", "-mocktime=" + str(mocktime), "-uacomment=testnode%d" % i]

        self.cli = TestNodeCLI(os.getenv("BITCOINCLI", "bitcoin-cli"), self.datadir)
=======
        self.args = [
            self.binary,
            "-datadir=" + self.datadir,
            "-logtimemicros",
            "-debug",
            "-debugexclude=libevent",
            "-debugexclude=leveldb",
            "-mocktime=" + str(mocktime),
            "-uacomment=testnode%d" % i
        ]

        self.cli = TestNodeCLI(bitcoin_cli, self.datadir)
>>>>>>> 2f4f2d38
        self.use_cli = use_cli

        self.running = False
        self.process = None
        self.rpc_connected = False
        self.rpc = None
        self.url = None
        self.log = logging.getLogger('TestFramework.node%d' % i)
        self.cleanup_on_exit = True # Whether to kill the node when this object goes away

        self.p2ps = []

<<<<<<< HEAD
=======
    def get_deterministic_priv_key(self):
        """Return a deterministic priv key in base58, that only depends on the node's index"""
        PRIV_KEYS = [
            # adress , privkey
            ('mjTkW3DjgyZck4KbiRusZsqTgaYTxdSz6z', 'cVpF924EspNh8KjYsfhgY96mmxvT6DgdWiTYMtMjuM74hJaU5psW'),
            ('msX6jQXvxiNhx3Q62PKeLPrhrqZQdSimTg', 'cUxsWyKyZ9MAQTaAhUQWJmBbSvHMwSmuv59KgxQV7oZQU3PXN3KE'),
            ('mnonCMyH9TmAsSj3M59DsbH8H63U3RKoFP', 'cTrh7dkEAeJd6b3MRX9bZK8eRmNqVCMH3LSUkE3dSFDyzjU38QxK'),
            ('mqJupas8Dt2uestQDvV2NH3RU8uZh2dqQR', 'cVuKKa7gbehEQvVq717hYcbE9Dqmq7KEBKqWgWrYBa2CKKrhtRim'),
            ('msYac7Rvd5ywm6pEmkjyxhbCDKqWsVeYws', 'cQDCBuKcjanpXDpCqacNSjYfxeQj8G6CAtH1Dsk3cXyqLNC4RPuh'),
            ('n2rnuUnwLgXqf9kk2kjvVm8R5BZK1yxQBi', 'cQakmfPSLSqKHyMFGwAqKHgWUiofJCagVGhiB4KCainaeCSxeyYq'),
            ('myzuPxRwsf3vvGzEuzPfK9Nf2RfwauwYe6', 'cQMpDLJwA8DBe9NcQbdoSb1BhmFxVjWD5gRyrLZCtpuF9Zi3a9RK'),
            ('mumwTaMtbxEPUswmLBBN3vM9oGRtGBrys8', 'cSXmRKXVcoouhNNVpcNKFfxsTsToY5pvB9DVsFksF1ENunTzRKsy'),
            ('mpV7aGShMkJCZgbW7F6iZgrvuPHjZjH9qg', 'cSoXt6tm3pqy43UMabY6eUTmR3eSUYFtB2iNQDGgb3VUnRsQys2k'),
        ]
        return PRIV_KEYS[self.index]

    def _node_msg(self, msg: str) -> str:
        """Return a modified msg that identifies this node by its index as a debugging aid."""
        return "[node %d] %s" % (self.index, msg)

    def _raise_assertion_error(self, msg: str):
        """Raise an AssertionError with msg modified to identify this node."""
        raise AssertionError(self._node_msg(msg))

>>>>>>> 2f4f2d38
    def __del__(self):
        # Ensure that we don't leave any bitcoind processes lying around after
        # the test ends
        if self.process and self.cleanup_on_exit:
            # Should only happen on test failure
            # Avoid using logger, as that may have already been shutdown when
            # this destructor is called.
<<<<<<< HEAD
            print("Cleaning up leftover process")
=======
            print(self._node_msg("Cleaning up leftover process"))
>>>>>>> 2f4f2d38
            self.process.kill()

    def __getattr__(self, name):
        """Dispatches any unrecognised messages to the RPC connection or a CLI instance."""
        if self.use_cli:
            return getattr(self.cli, name)
        else:
<<<<<<< HEAD
            assert self.rpc_connected and self.rpc is not None, "Error: no RPC connection"
            return getattr(self.rpc, name)

    def start(self, extra_args=None, stderr=None, *args, **kwargs):
=======
            assert self.rpc_connected and self.rpc is not None, self._node_msg("Error: no RPC connection")
            return getattr(self.rpc, name)

    def start(self, extra_args=None, *, stdout=None, stderr=None, **kwargs):
>>>>>>> 2f4f2d38
        """Start the node."""
        if extra_args is None:
            extra_args = self.extra_args

        # Add a new stdout and stderr file each time bitcoind is started
        if stderr is None:
<<<<<<< HEAD
            stderr = self.stderr
=======
            stderr = tempfile.NamedTemporaryFile(dir=self.stderr_dir, delete=False)
        if stdout is None:
            stdout = tempfile.NamedTemporaryFile(dir=self.stdout_dir, delete=False)
        self.stderr = stderr
        self.stdout = stdout

>>>>>>> 2f4f2d38
        # Delete any existing cookie file -- if such a file exists (eg due to
        # unclean shutdown), it will get overwritten anyway by bitcoind, and
        # potentially interfere with our attempt to authenticate
        delete_cookie_file(self.datadir)
<<<<<<< HEAD
        self.process = subprocess.Popen(self.args + extra_args, stderr=stderr, *args, **kwargs)
=======

        # add environment variable LIBC_FATAL_STDERR_=1 so that libc errors are written to stderr and not the terminal
        subp_env = dict(os.environ, LIBC_FATAL_STDERR_="1")

        self.process = subprocess.Popen(self.args + extra_args, env=subp_env, stdout=stdout, stderr=stderr, **kwargs)

>>>>>>> 2f4f2d38
        self.running = True
        self.log.debug("bitcoind started, waiting for RPC to come up")

    def wait_for_rpc_connection(self):
        """Sets up an RPC connection to the bitcoind process. Returns False if unable to connect."""
        # Poll at a rate of four times per second
        poll_per_s = 4
        for _ in range(poll_per_s * self.rpc_timeout):
            if self.process.poll() is not None:
                raise FailedToStartError(self._node_msg(
                    'bitcoind exited with status {} during initialization'.format(self.process.returncode)))
            try:
                self.rpc = get_rpc_proxy(rpc_url(self.datadir, self.index, self.rpchost), self.index, timeout=self.rpc_timeout, coveragedir=self.coverage_dir)
                self.rpc.getblockcount()
                # If the call to getblockcount() succeeds then the RPC connection is up
                self.rpc_connected = True
                self.url = self.rpc.url
                self.log.debug("RPC successfully started")
                return
            except IOError as e:
                if e.errno != errno.ECONNREFUSED:  # Port not yet open?
                    raise  # unknown IO error
            except JSONRPCException as e:  # Initialization phase
                if e.error['code'] != -28:  # RPC in warmup?
                    raise  # unknown JSON RPC exception
            except ValueError as e:  # cookie file not found and no rpcuser or rpcassword. bitcoind still starting
                if "No RPC credentials" not in str(e):
                    raise
            time.sleep(1.0 / poll_per_s)
        self._raise_assertion_error("Unable to connect to bitcoind")

    def get_wallet_rpc(self, wallet_name):
        if self.use_cli:
            return self.cli("-rpcwallet={}".format(wallet_name))
        else:
<<<<<<< HEAD
            assert self.rpc_connected
            assert self.rpc
            wallet_path = "wallet/%s" % wallet_name
=======
            assert self.rpc_connected and self.rpc, self._node_msg("RPC not connected")
            wallet_path = "wallet/{}".format(urllib.parse.quote(wallet_name))
>>>>>>> 2f4f2d38
            return self.rpc / wallet_path

    def stop_node(self, expected_stderr=''):
        """Stop the node."""
        if not self.running:
            return
        self.log.debug("Stopping node")
        try:
            self.stop()
        except http.client.CannotSendRequest:
            self.log.exception("Unable to stop node.")

        # Check that stderr is as expected
        self.stderr.seek(0)
        stderr = self.stderr.read().decode('utf-8').strip()
        if stderr != expected_stderr:
            raise AssertionError("Unexpected stderr {} != {}".format(stderr, expected_stderr))

        self.stdout.close()
        self.stderr.close()

        del self.p2ps[:]

    def is_node_stopped(self):
        """Checks whether the node has stopped.

        Returns True if the node has stopped. False otherwise.
        This method is responsible for freeing resources (self.process)."""
        if not self.running:
            return True
        return_code = self.process.poll()
        if return_code is None:
            return False

        # process has stopped. Assert that it didn't return an error code.
        assert return_code == 0, self._node_msg(
            "Node returned non-zero exit code (%d) when stopping" % return_code)
        self.running = False
        self.process = None
        self.rpc_connected = False
        self.rpc = None
        self.log.debug("Node stopped")
        return True

    def wait_until_stopped(self, timeout=BITCOIND_PROC_WAIT_TIMEOUT):
        wait_until(self.is_node_stopped, timeout=timeout)

    @contextlib.contextmanager
    def assert_debug_log(self, expected_msgs):
        debug_log = os.path.join(self.datadir, 'regtest', 'debug.log')
        with open(debug_log, encoding='utf-8') as dl:
            dl.seek(0, 2)
            prev_size = dl.tell()
        try:
            yield
        finally:
            with open(debug_log, encoding='utf-8') as dl:
                dl.seek(prev_size)
                log = dl.read()
            print_log = " - " + "\n - ".join(log.splitlines())
            for expected_msg in expected_msgs:
                if re.search(re.escape(expected_msg), log, flags=re.MULTILINE) is None:
                    self._raise_assertion_error('Expected message "{}" does not partially match log:\n\n{}\n\n'.format(expected_msg, print_log))

    def assert_start_raises_init_error(self, extra_args=None, expected_msg=None, match=ErrorMatch.FULL_TEXT, *args, **kwargs):
        """Attempt to start the node and expect it to raise an error.

        extra_args: extra arguments to pass through to bitcoind
        expected_msg: regex that stderr should match when bitcoind fails

        Will throw if bitcoind starts without an error.
        Will throw if an expected_msg is provided and it does not match bitcoind's stdout."""
        with tempfile.NamedTemporaryFile(dir=self.stderr_dir, delete=False) as log_stderr, \
             tempfile.NamedTemporaryFile(dir=self.stdout_dir, delete=False) as log_stdout:
            try:
                self.start(extra_args, stdout=log_stdout, stderr=log_stderr, *args, **kwargs)
                self.wait_for_rpc_connection()
                self.stop_node()
                self.wait_until_stopped()
            except FailedToStartError as e:
                self.log.debug('bitcoind failed to start: %s', e)
                self.running = False
                self.process = None
                # Check stderr for expected message
                if expected_msg is not None:
                    log_stderr.seek(0)
                    stderr = log_stderr.read().decode('utf-8').strip()
                    if match == ErrorMatch.PARTIAL_REGEX:
                        if re.search(expected_msg, stderr, flags=re.MULTILINE) is None:
                            self._raise_assertion_error(
                                'Expected message "{}" does not partially match stderr:\n"{}"'.format(expected_msg, stderr))
                    elif match == ErrorMatch.FULL_REGEX:
                        if re.fullmatch(expected_msg, stderr) is None:
                            self._raise_assertion_error(
                                'Expected message "{}" does not fully match stderr:\n"{}"'.format(expected_msg, stderr))
                    elif match == ErrorMatch.FULL_TEXT:
                        if expected_msg != stderr:
                            self._raise_assertion_error(
                                'Expected message "{}" does not fully match stderr:\n"{}"'.format(expected_msg, stderr))
            else:
                if expected_msg is None:
                    assert_msg = "bitcoind should have exited with an error"
                else:
                    assert_msg = "bitcoind should have exited with expected error " + expected_msg
                self._raise_assertion_error(assert_msg)

    def add_p2p_connection(self, p2p_conn, *, wait_for_verack=True, **kwargs):
        """Add a p2p connection to the node.

        This method adds the p2p connection to the self.p2ps list and also
        returns the connection to the caller."""
        if 'dstport' not in kwargs:
            kwargs['dstport'] = p2p_port(self.index)
        if 'dstaddr' not in kwargs:
            kwargs['dstaddr'] = '127.0.0.1'

        p2p_conn.peer_connect(**kwargs)()
        self.p2ps.append(p2p_conn)
        if wait_for_verack:
            p2p_conn.wait_for_verack()

        return p2p_conn

    @property
    def p2p(self):
        """Return the first p2p connection

        Convenience property - most tests only use a single p2p connection to each
        node, so this saves having to write node.p2ps[0] many times."""
        assert self.p2ps, self._node_msg("No p2p connection")
        return self.p2ps[0]

    def disconnect_p2ps(self):
        """Close all p2p connections to the node."""
        for p in self.p2ps:
            p.peer_disconnect()
        del self.p2ps[:]

class TestNodeCLIAttr:
    def __init__(self, cli, command):
        self.cli = cli
        self.command = command

    def __call__(self, *args, **kwargs):
        return self.cli.send_cli(self.command, *args, **kwargs)

    def get_request(self, *args, **kwargs):
        return lambda: self(*args, **kwargs)

class TestNodeCLI():
    """Interface to bitcoin-cli for an individual node"""

    def __init__(self, binary, datadir):
        self.options = []
        self.binary = binary
        self.datadir = datadir
        self.input = None
        self.log = logging.getLogger('TestFramework.bitcoincli')

    def __call__(self, *options, input=None):
        # TestNodeCLI is callable with bitcoin-cli command-line options
        cli = TestNodeCLI(self.binary, self.datadir)
        cli.options = [str(o) for o in options]
        cli.input = input
        return cli

    def __getattr__(self, command):
        return TestNodeCLIAttr(self, command)

    def batch(self, requests):
        results = []
        for request in requests:
<<<<<<< HEAD
           try:
               results.append(dict(result=request()))
           except JSONRPCException as e:
               results.append(dict(error=e))
        return results

    def send_cli(self, command=None, *args, **kwargs):
        """Run bitcoin-cli command. Deserializes returned string as python object."""
=======
            try:
                results.append(dict(result=request()))
            except JSONRPCException as e:
                results.append(dict(error=e))
        return results
>>>>>>> 2f4f2d38

    def send_cli(self, command=None, *args, **kwargs):
        """Run bitcoin-cli command. Deserializes returned string as python object."""
        pos_args = [str(arg).lower() if type(arg) is bool else str(arg) for arg in args]
        named_args = [str(key) + "=" + str(value) for (key, value) in kwargs.items()]
        assert not (pos_args and named_args), "Cannot use positional arguments and named arguments in the same bitcoin-cli call"
        p_args = [self.binary, "-datadir=" + self.datadir] + self.options
        if named_args:
            p_args += ["-named"]
        if command is not None:
            p_args += [command]
        p_args += pos_args + named_args
        self.log.debug("Running bitcoin-cli command: %s" % command)
        process = subprocess.Popen(p_args, stdin=subprocess.PIPE, stdout=subprocess.PIPE, stderr=subprocess.PIPE, universal_newlines=True)
        cli_stdout, cli_stderr = process.communicate(input=self.input)
        returncode = process.poll()
        if returncode:
            match = re.match(r'error code: ([-0-9]+)\nerror message:\n(.*)', cli_stderr)
            if match:
                code, message = match.groups()
                raise JSONRPCException(dict(code=int(code), message=message))
            # Ignore cli_stdout, raise with cli_stderr
            raise subprocess.CalledProcessError(returncode, self.binary, output=cli_stderr)
        try:
            return json.loads(cli_stdout, parse_float=decimal.Decimal)
        except JSONDecodeError:
            return cli_stdout.rstrip("\n")<|MERGE_RESOLUTION|>--- conflicted
+++ resolved
@@ -20,11 +20,7 @@
 
 from .authproxy import JSONRPCException
 from .util import (
-<<<<<<< HEAD
-    assert_equal,
-=======
     append_config,
->>>>>>> 2f4f2d38
     delete_cookie_file,
     get_rpc_proxy,
     rpc_url,
@@ -62,11 +58,7 @@
     To make things easier for the test writer, any unrecognised messages will
     be dispatched to the RPC connection."""
 
-<<<<<<< HEAD
-    def __init__(self, i, dirname, extra_args, rpchost, timewait, binary, stderr, mocktime, coverage_dir, use_cli=False):
-=======
     def __init__(self, i, datadir, *, rpchost, timewait, bitcoind, bitcoin_cli, mocktime, coverage_dir, extra_conf=None, extra_args=None, use_cli=False):
->>>>>>> 2f4f2d38
         self.index = i
         self.datadir = datadir
         self.stdout_dir = os.path.join(self.datadir, "stdout")
@@ -81,11 +73,6 @@
         # For those callers that need more flexibility, they can just set the args property directly.
         # Note that common args are set in the config file (see initialize_datadir)
         self.extra_args = extra_args
-<<<<<<< HEAD
-        self.args = [self.binary, "-datadir=" + self.datadir, "-server", "-keypool=1", "-discover=0", "-rest", "-logtimemicros", "-debug", "-debugexclude=libevent", "-debugexclude=leveldb", "-mocktime=" + str(mocktime), "-uacomment=testnode%d" % i]
-
-        self.cli = TestNodeCLI(os.getenv("BITCOINCLI", "bitcoin-cli"), self.datadir)
-=======
         self.args = [
             self.binary,
             "-datadir=" + self.datadir,
@@ -98,7 +85,6 @@
         ]
 
         self.cli = TestNodeCLI(bitcoin_cli, self.datadir)
->>>>>>> 2f4f2d38
         self.use_cli = use_cli
 
         self.running = False
@@ -111,8 +97,6 @@
 
         self.p2ps = []
 
-<<<<<<< HEAD
-=======
     def get_deterministic_priv_key(self):
         """Return a deterministic priv key in base58, that only depends on the node's index"""
         PRIV_KEYS = [
@@ -137,7 +121,6 @@
         """Raise an AssertionError with msg modified to identify this node."""
         raise AssertionError(self._node_msg(msg))
 
->>>>>>> 2f4f2d38
     def __del__(self):
         # Ensure that we don't leave any bitcoind processes lying around after
         # the test ends
@@ -145,11 +128,7 @@
             # Should only happen on test failure
             # Avoid using logger, as that may have already been shutdown when
             # this destructor is called.
-<<<<<<< HEAD
-            print("Cleaning up leftover process")
-=======
             print(self._node_msg("Cleaning up leftover process"))
->>>>>>> 2f4f2d38
             self.process.kill()
 
     def __getattr__(self, name):
@@ -157,47 +136,32 @@
         if self.use_cli:
             return getattr(self.cli, name)
         else:
-<<<<<<< HEAD
-            assert self.rpc_connected and self.rpc is not None, "Error: no RPC connection"
-            return getattr(self.rpc, name)
-
-    def start(self, extra_args=None, stderr=None, *args, **kwargs):
-=======
             assert self.rpc_connected and self.rpc is not None, self._node_msg("Error: no RPC connection")
             return getattr(self.rpc, name)
 
     def start(self, extra_args=None, *, stdout=None, stderr=None, **kwargs):
->>>>>>> 2f4f2d38
         """Start the node."""
         if extra_args is None:
             extra_args = self.extra_args
 
         # Add a new stdout and stderr file each time bitcoind is started
         if stderr is None:
-<<<<<<< HEAD
-            stderr = self.stderr
-=======
             stderr = tempfile.NamedTemporaryFile(dir=self.stderr_dir, delete=False)
         if stdout is None:
             stdout = tempfile.NamedTemporaryFile(dir=self.stdout_dir, delete=False)
         self.stderr = stderr
         self.stdout = stdout
 
->>>>>>> 2f4f2d38
         # Delete any existing cookie file -- if such a file exists (eg due to
         # unclean shutdown), it will get overwritten anyway by bitcoind, and
         # potentially interfere with our attempt to authenticate
         delete_cookie_file(self.datadir)
-<<<<<<< HEAD
-        self.process = subprocess.Popen(self.args + extra_args, stderr=stderr, *args, **kwargs)
-=======
 
         # add environment variable LIBC_FATAL_STDERR_=1 so that libc errors are written to stderr and not the terminal
         subp_env = dict(os.environ, LIBC_FATAL_STDERR_="1")
 
         self.process = subprocess.Popen(self.args + extra_args, env=subp_env, stdout=stdout, stderr=stderr, **kwargs)
 
->>>>>>> 2f4f2d38
         self.running = True
         self.log.debug("bitcoind started, waiting for RPC to come up")
 
@@ -233,14 +197,8 @@
         if self.use_cli:
             return self.cli("-rpcwallet={}".format(wallet_name))
         else:
-<<<<<<< HEAD
-            assert self.rpc_connected
-            assert self.rpc
-            wallet_path = "wallet/%s" % wallet_name
-=======
             assert self.rpc_connected and self.rpc, self._node_msg("RPC not connected")
             wallet_path = "wallet/{}".format(urllib.parse.quote(wallet_name))
->>>>>>> 2f4f2d38
             return self.rpc / wallet_path
 
     def stop_node(self, expected_stderr=''):
@@ -413,22 +371,11 @@
     def batch(self, requests):
         results = []
         for request in requests:
-<<<<<<< HEAD
-           try:
-               results.append(dict(result=request()))
-           except JSONRPCException as e:
-               results.append(dict(error=e))
-        return results
-
-    def send_cli(self, command=None, *args, **kwargs):
-        """Run bitcoin-cli command. Deserializes returned string as python object."""
-=======
             try:
                 results.append(dict(result=request()))
             except JSONRPCException as e:
                 results.append(dict(error=e))
         return results
->>>>>>> 2f4f2d38
 
     def send_cli(self, command=None, *args, **kwargs):
         """Run bitcoin-cli command. Deserializes returned string as python object."""
