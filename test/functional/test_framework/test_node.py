--- conflicted
+++ resolved
@@ -59,11 +59,7 @@
     To make things easier for the test writer, any unrecognised messages will
     be dispatched to the RPC connection."""
 
-<<<<<<< HEAD
-    def __init__(self, i, datadir, *, rpchost, timewait, bitcoind, bitcoin_cli, coverage_dir, cwd, extra_conf=None, extra_args=None, use_cli=False, start_perf=False):
-=======
     def __init__(self, i, datadir, *, chain, rpchost, timewait, bitcoind, bitcoin_cli, coverage_dir, cwd, extra_conf=None, extra_args=None, use_cli=False, start_perf=False):
->>>>>>> 2f9f9b37
         """
         Kwargs:
             start_perf (bool): If True, begin profiling the node with `perf` as soon as
