#!/usr/bin/env python3
# Copyright (c) 2016-2018 The Bitcoin Core developers
# Distributed under the MIT software license, see the accompanying
# file COPYING or http://www.opensource.org/licenses/mit-license.php.
"""Test compact blocks (BIP 152).

Version 1 compact blocks are pre-segwit (txids)
"""
from decimal import Decimal
import random

from test_framework.blocktools import create_block, create_coinbase
from test_framework.messages import BlockTransactions, BlockTransactionsRequest, calculate_shortid, CBlock, CBlockHeader, CInv, COutPoint, CTransaction, CTxIn, CTxInWitness, CTxOut, FromHex, HeaderAndShortIDs, msg_block, msg_blocktxn, msg_cmpctblock, msg_getblocktxn, msg_getdata, msg_getheaders, msg_headers, msg_inv, msg_sendcmpct, msg_sendheaders, msg_tx, NODE_NETWORK, P2PHeaderAndShortIDs, PrefilledTransaction, ser_uint256, ToHex
from test_framework.mininode import mininode_lock, P2PInterface
from test_framework.script import CScript, OP_TRUE, OP_DROP
from test_framework.test_framework import BitcoinTestFramework
from test_framework.util import assert_equal, get_bip9_status, satoshi_round, sync_blocks, wait_until

# TestP2PConn: A peer we use to send messages to bitcoind, and store responses.
class TestP2PConn(P2PInterface):
    def __init__(self):
        super().__init__()
        self.last_sendcmpct = []
        self.block_announced = False
        # Store the hashes of blocks we've seen announced.
        # This is for synchronizing the p2p message traffic,
        # so we can eg wait until a particular block is announced.
        self.announced_blockhashes = set()

    def on_sendcmpct(self, message):
        self.last_sendcmpct.append(message)

    def on_cmpctblock(self, message):
        self.block_announced = True
        self.last_message["cmpctblock"].header_and_shortids.header.calc_sha256()
        self.announced_blockhashes.add(self.last_message["cmpctblock"].header_and_shortids.header.sha256)

    def on_headers(self, message):
        self.block_announced = True
        for x in self.last_message["headers"].headers:
            x.calc_sha256()
            self.announced_blockhashes.add(x.sha256)

    def on_inv(self, message):
        for x in self.last_message["inv"].inv:
            if x.type == 2:
                self.block_announced = True
                self.announced_blockhashes.add(x.hash)

    # Requires caller to hold mininode_lock
    def received_block_announcement(self):
        return self.block_announced

    def clear_block_announcement(self):
        with mininode_lock:
            self.block_announced = False
            self.last_message.pop("inv", None)
            self.last_message.pop("headers", None)
            self.last_message.pop("cmpctblock", None)

    def get_headers(self, locator, hashstop):
        msg = msg_getheaders()
        msg.locator.vHave = locator
        msg.hashstop = hashstop
        self.send_message(msg)

    def send_header_for_blocks(self, new_blocks):
        headers_message = msg_headers()
        headers_message.headers = [CBlockHeader(b) for b in new_blocks]
        self.send_message(headers_message)

    def request_headers_and_sync(self, locator, hashstop=0):
        self.clear_block_announcement()
        self.get_headers(locator, hashstop)
        wait_until(self.received_block_announcement, timeout=30, lock=mininode_lock)
        self.clear_block_announcement()

    # Block until a block announcement for a particular block hash is
    # received.
    def wait_for_block_announcement(self, block_hash, timeout=30):
        def received_hash():
            return (block_hash in self.announced_blockhashes)
        wait_until(received_hash, timeout=timeout, lock=mininode_lock)

    def send_await_disconnect(self, message, timeout=30):
        """Sends a message to the node and wait for disconnect.

        This is used when we want to send a message into the node that we expect
        will get us disconnected, eg an invalid block."""
        self.send_message(message)
        wait_until(lambda: not self.is_connected, timeout=timeout, lock=mininode_lock)

class CompactBlocksTest(BitcoinTestFramework):
    def set_test_params(self):
        self.setup_clean_chain = True
        self.num_nodes = 2
<<<<<<< HEAD
        self.extra_args = ["-txindex"]]
=======
        # This test was written assuming SegWit is activated using BIP9 at height 432 (3x confirmation window).
        # TODO: Rewrite this test to support SegWit being always active.
        self.extra_args = [["-vbparams=segwit:0:0"], ["-vbparams=segwit:0:999999999999", "-txindex"]]
>>>>>>> 8b676984
        self.utxos = []

    def skip_test_if_missing_module(self):
        self.skip_if_no_wallet()

    def build_block_on_tip(self, node, segwit=False):
        height = node.getblockcount()
        tip = node.getbestblockhash()
        mtp = node.getblockheader(tip)['mediantime']
        block = create_block(int(tip, 16), create_coinbase(height + 1), mtp + 1)
        block.nVersion = 7
        block.solve()
        return block

    # Create 10 more anyone-can-spend utxo's for testing.
    def make_utxos(self):
        # Doesn't matter which node we use, just use node0.
        block = self.build_block_on_tip(self.nodes[0])
        self.test_node.send_and_ping(msg_block(block))
        assert(int(self.nodes[0].getbestblockhash(), 16) == block.sha256)
        self.nodes[0].generate(100)

        total_value = block.vtx[0].vout[0].nValue
        out_value = total_value // 10
        tx = CTransaction()
        tx.vin.append(CTxIn(COutPoint(block.vtx[0].sha256, 0), b''))
        for i in range(10):
            tx.vout.append(CTxOut(out_value, CScript([OP_TRUE])))
        tx.rehash()

        block2 = self.build_block_on_tip(self.nodes[0])
        block2.vtx.append(tx)
        block2.hashMerkleRoot = block2.calc_merkle_root()
        block2.solve()
        self.test_node.send_and_ping(msg_block(block2))
        assert_equal(int(self.nodes[0].getbestblockhash(), 16), block2.sha256)
        self.utxos.extend([[tx.sha256, i, out_value] for i in range(10)])
        return

    # Test "sendcmpct" (between peers preferring the same version):
    # - No compact block announcements unless sendcmpct is sent.
    # - If sendcmpct is sent with version > preferred_version, the message is ignored.
    # - If sendcmpct is sent with boolean 0, then block announcements are not
    #   made with compact blocks.
    # - If sendcmpct is then sent with boolean 1, then new block announcements
    #   are made with compact blocks.
    # If old_node is passed in, request compact blocks with version=preferred-1
    # and verify that it receives block announcements via compact block.
    def test_sendcmpct(self, node, test_node, preferred_version, old_node=None):
        # Make sure we get a SENDCMPCT message from our peer
        def received_sendcmpct():
            return (len(test_node.last_sendcmpct) > 0)
        wait_until(received_sendcmpct, timeout=30, lock=mininode_lock)
        with mininode_lock:
            # Check that the first version received is the preferred one
            assert_equal(test_node.last_sendcmpct[0].version, preferred_version)
            # And that we receive versions down to 1.
            assert_equal(test_node.last_sendcmpct[-1].version, 1)
            test_node.last_sendcmpct = []

        tip = int(node.getbestblockhash(), 16)

        def check_announcement_of_new_block(node, peer, predicate):
            peer.clear_block_announcement()
            block_hash = int(node.generate(1)[0], 16)
            peer.wait_for_block_announcement(block_hash, timeout=30)
            assert(peer.block_announced)

            with mininode_lock:
                assert predicate(peer), (
                    "block_hash={!r}, cmpctblock={!r}, inv={!r}".format(
                        block_hash, peer.last_message.get("cmpctblock", None), peer.last_message.get("inv", None)))

        # We shouldn't get any block announcements via cmpctblock yet.
        check_announcement_of_new_block(node, test_node, lambda p: "cmpctblock" not in p.last_message)

        # Try one more time, this time after requesting headers.
        test_node.request_headers_and_sync(locator=[tip])
        check_announcement_of_new_block(node, test_node, lambda p: "cmpctblock" not in p.last_message and "inv" in p.last_message)

        # Test a few ways of using sendcmpct that should NOT
        # result in compact block announcements.
        # Before each test, sync the headers chain.
        test_node.request_headers_and_sync(locator=[tip])

        # Now try a SENDCMPCT message with too-high version
        sendcmpct = msg_sendcmpct()
<<<<<<< HEAD
        sendcmpct.version = 999  # was: preferred_version+1
=======
        sendcmpct.version = preferred_version + 1
>>>>>>> 8b676984
        sendcmpct.announce = True
        test_node.send_and_ping(sendcmpct)
        check_announcement_of_new_block(node, test_node, lambda p: "cmpctblock" not in p.last_message)

        # Headers sync before next test.
        test_node.request_headers_and_sync(locator=[tip])

        # Now try a SENDCMPCT message with valid version, but announce=False
        sendcmpct.version = preferred_version
        sendcmpct.announce = False
        test_node.send_and_ping(sendcmpct)
        check_announcement_of_new_block(node, test_node, lambda p: "cmpctblock" not in p.last_message)

        # Headers sync before next test.
        test_node.request_headers_and_sync(locator=[tip])

        # Finally, try a SENDCMPCT message with announce=True
        sendcmpct.version = preferred_version
        sendcmpct.announce = True
        test_node.send_and_ping(sendcmpct)
        check_announcement_of_new_block(node, test_node, lambda p: "cmpctblock" in p.last_message)

        # Try one more time (no headers sync should be needed!)
        check_announcement_of_new_block(node, test_node, lambda p: "cmpctblock" in p.last_message)

        # Try one more time, after turning on sendheaders
        test_node.send_and_ping(msg_sendheaders())
        check_announcement_of_new_block(node, test_node, lambda p: "cmpctblock" in p.last_message)

        # Try one more time, after sending a version-1, announce=false message.
        sendcmpct.version = preferred_version - 1
        sendcmpct.announce = False
        test_node.send_and_ping(sendcmpct)
        check_announcement_of_new_block(node, test_node, lambda p: "cmpctblock" in p.last_message)

        # Now turn off announcements
        sendcmpct.version = preferred_version
        sendcmpct.announce = False
        test_node.send_and_ping(sendcmpct)
        check_announcement_of_new_block(node, test_node, lambda p: "cmpctblock" not in p.last_message and "headers" in p.last_message)

        if old_node is not None:
            # Verify that a peer using an older protocol version can receive
            # announcements from this node.
<<<<<<< HEAD
            sendcmpct.version = 1  # preferred_version-1
=======
            sendcmpct.version = preferred_version - 1
>>>>>>> 8b676984
            sendcmpct.announce = True
            old_node.send_and_ping(sendcmpct)
            # Header sync
            old_node.request_headers_and_sync(locator=[tip])
            check_announcement_of_new_block(node, old_node, lambda p: "cmpctblock" in p.last_message)

    # This test actually causes bitcoind to (reasonably!) disconnect us, so do this last.
    def test_invalid_cmpctblock_message(self):
        self.nodes[0].generate(101)
        block = self.build_block_on_tip(self.nodes[0])

        cmpct_block = P2PHeaderAndShortIDs()
        cmpct_block.header = CBlockHeader(block)
        cmpct_block.prefilled_txn_length = 1
        # This index will be too high
        prefilled_txn = PrefilledTransaction(1, block.vtx[0])
        cmpct_block.prefilled_txn = [prefilled_txn]
        self.test_node.send_await_disconnect(msg_cmpctblock(cmpct_block))
        assert_equal(int(self.nodes[0].getbestblockhash(), 16), block.hashPrevBlock)

    # Compare the generated shortids to what we expect based on BIP 152, given
    # bitcoind's choice of nonce.
    def test_compactblock_construction(self, node, test_node):
        # Generate a bunch of transactions.
        node.generate(101)
        num_transactions = 25
        address = node.getnewaddress()
<<<<<<< HEAD
=======
        if use_witness_address:
            # Want at least one segwit spend, so move all funds to
            # a witness address.
            address = node.getnewaddress(address_type='bech32')
            value_to_send = node.getbalance()
            node.sendtoaddress(address, satoshi_round(value_to_send - Decimal(0.1)))
            node.generate(1)

        segwit_tx_generated = False
>>>>>>> 8b676984
        for i in range(num_transactions):
            txid = node.sendtoaddress(address, 0.1)
            hex_tx = node.gettransaction(txid)["hex"]
            tx = FromHex(CTransaction(), hex_tx)
<<<<<<< HEAD
=======
            if not tx.wit.is_null():
                segwit_tx_generated = True

        if use_witness_address:
            assert segwit_tx_generated  # check that our test is not broken
>>>>>>> 8b676984

        # Wait until we've seen the block announcement for the resulting tip
        tip = int(node.getbestblockhash(), 16)
        test_node.wait_for_block_announcement(tip)

        # Make sure we will receive a fast-announce compact block
        self.request_cb_announcements(test_node, node)

        # Now mine a block, and look at the resulting compact block.
        test_node.clear_block_announcement()
        block_hash = int(node.generate(1)[0], 16)

        # Store the raw block in our internal format.
        block = FromHex(CBlock(), node.getblock("%064x" % block_hash, False))
        for tx in block.vtx:
            tx.calc_sha256()
        block.rehash()

        # Wait until the block was announced (via compact blocks)
        wait_until(test_node.received_block_announcement, timeout=30, lock=mininode_lock)

        # Now fetch and check the compact block
        header_and_shortids = None
        with mininode_lock:
            assert("cmpctblock" in test_node.last_message)
            # Convert the on-the-wire representation to absolute indexes
            header_and_shortids = HeaderAndShortIDs(test_node.last_message["cmpctblock"].header_and_shortids)
        self.check_compactblock_construction_from_block(version, header_and_shortids, block_hash, block)

        # Now fetch the compact block using a normal non-announce getdata
        with mininode_lock:
            test_node.clear_block_announcement()
            inv = CInv(4, block_hash)  # 4 == "CompactBlock"
            test_node.send_message(msg_getdata([inv]))

        wait_until(test_node.received_block_announcement, timeout=30, lock=mininode_lock)

        # Now fetch and check the compact block
        header_and_shortids = None
        with mininode_lock:
            assert("cmpctblock" in test_node.last_message)
            # Convert the on-the-wire representation to absolute indexes
            header_and_shortids = HeaderAndShortIDs(test_node.last_message["cmpctblock"].header_and_shortids)
        self.check_compactblock_construction_from_block(version, header_and_shortids, block_hash, block)

    def check_compactblock_construction_from_block(self, header_and_shortids, block_hash, block):
        # Check that we got the right block!
        header_and_shortids.header.calc_sha256()
        assert_equal(header_and_shortids.header.sha256, block_hash)

        # Make sure the prefilled_txn appears to have included the coinbase
        assert(len(header_and_shortids.prefilled_txn) >= 1)
        assert_equal(header_and_shortids.prefilled_txn[0].index, 0)

        # Check that all prefilled_txn entries match what's in the block.
        for entry in header_and_shortids.prefilled_txn:
            entry.tx.calc_sha256()
            # This checks the tx agree
            assert_equal(entry.tx.sha256, block.vtx[entry.index].sha256)

        # Check that the cmpctblock message announced all the transactions.
        assert_equal(len(header_and_shortids.prefilled_txn) + len(header_and_shortids.shortids), len(block.vtx))

        # And now check that all the shortids are as expected as well.
        # Determine the siphash keys to use.
        [k0, k1] = header_and_shortids.get_siphash_keys()

        index = 0
        while index < len(block.vtx):
            if (len(header_and_shortids.prefilled_txn) > 0 and
                    header_and_shortids.prefilled_txn[0].index == index):
                # Already checked prefilled transactions above
                header_and_shortids.prefilled_txn.pop(0)
            else:
                tx_hash = block.vtx[index].sha256
                shortid = calculate_shortid(k0, k1, tx_hash)
                assert_equal(shortid, header_and_shortids.shortids[0])
                header_and_shortids.shortids.pop(0)
            index += 1

    # Test that bitcoind requests compact blocks when we announce new blocks
    # via header or inv, and that responding to getblocktxn causes the block
    # to be successfully reconstructed.
    def test_compactblock_requests(self, node, test_node, version):
        # Try announcing a block with an inv or header, expect a compactblock
        # request
        for announce in ["inv", "header"]:
            block = self.build_block_on_tip(node)
            with mininode_lock:
                test_node.last_message.pop("getdata", None)

            if announce == "inv":
                test_node.send_message(msg_inv([CInv(2, block.sha256)]))
                wait_until(lambda: "getheaders" in test_node.last_message, timeout=30, lock=mininode_lock)
                test_node.send_header_for_blocks([block])
            else:
                test_node.send_header_for_blocks([block])
            wait_until(lambda: "getdata" in test_node.last_message, timeout=30, lock=mininode_lock)
            assert_equal(len(test_node.last_message["getdata"].inv), 1)
            assert_equal(test_node.last_message["getdata"].inv[0].type, 4)
            assert_equal(test_node.last_message["getdata"].inv[0].hash, block.sha256)

            # Send back a compactblock message that omits the coinbase
            comp_block = HeaderAndShortIDs()
            comp_block.header = CBlockHeader(block)
            comp_block.nonce = 0
            [k0, k1] = comp_block.get_siphash_keys()
            coinbase_hash = block.vtx[0].sha256
<<<<<<< HEAD
            comp_block.shortids = [
                    calculate_shortid(k0, k1, coinbase_hash) ]
=======
            if version == 2:
                coinbase_hash = block.vtx[0].calc_sha256(True)
            comp_block.shortids = [calculate_shortid(k0, k1, coinbase_hash)]
>>>>>>> 8b676984
            test_node.send_and_ping(msg_cmpctblock(comp_block.to_p2p()))
            assert_equal(int(node.getbestblockhash(), 16), block.hashPrevBlock)
            # Expect a getblocktxn message.
            with mininode_lock:
                assert("getblocktxn" in test_node.last_message)
                absolute_indexes = test_node.last_message["getblocktxn"].block_txn_request.to_absolute()
            assert_equal(absolute_indexes, [0])  # should be a coinbase request

            # Send the coinbase, and verify that the tip advances.
            msg = msg_blocktxn()
            msg.block_transactions.blockhash = block.sha256
            msg.block_transactions.transactions = [block.vtx[0]]
            test_node.send_and_ping(msg)
            assert_equal(int(node.getbestblockhash(), 16), block.sha256)

    # Create a chain of transactions from given utxo, and add to a new block.
    def build_block_with_transactions(self, node, utxo, num_transactions):
        block = self.build_block_on_tip(node)

        for i in range(num_transactions):
            tx = CTransaction()
            tx.vin.append(CTxIn(COutPoint(utxo[0], utxo[1]), b''))
            tx.vout.append(CTxOut(utxo[2] - 1000, CScript([OP_TRUE, OP_DROP] * 15 + [OP_TRUE])))
            tx.rehash()
            utxo = [tx.sha256, 0, tx.vout[0].nValue]
            block.vtx.append(tx)

        block.hashMerkleRoot = block.calc_merkle_root()
        block.solve()
        return block

    # Test that we only receive getblocktxn requests for transactions that the
    # node needs, and that responding to them causes the block to be
    # reconstructed.
    def test_getblocktxn_requests(self, node, test_node, version):
<<<<<<< HEAD
=======
        with_witness = (version == 2)

>>>>>>> 8b676984
        def test_getblocktxn_response(compact_block, peer, expected_result):
            msg = msg_cmpctblock(compact_block.to_p2p())
            peer.send_and_ping(msg)
            with mininode_lock:
                assert("getblocktxn" in peer.last_message)
                absolute_indexes = peer.last_message["getblocktxn"].block_txn_request.to_absolute()
            assert_equal(absolute_indexes, expected_result)

        def test_tip_after_message(node, peer, msg, tip):
            peer.send_and_ping(msg)
            assert_equal(int(node.getbestblockhash(), 16), tip)

        # First try announcing compactblocks that won't reconstruct, and verify
        # that we receive getblocktxn messages back.
        utxo = self.utxos.pop(0)

        block = self.build_block_with_transactions(node, utxo, 5)
        self.utxos.append([block.vtx[-1].sha256, 0, block.vtx[-1].vout[0].nValue])
        comp_block = HeaderAndShortIDs()
        comp_block.initialize_from_block(block)

        test_getblocktxn_response(comp_block, test_node, [1, 2, 3, 4, 5])

        msg_bt = msg_blocktxn()
<<<<<<< HEAD
=======
        if with_witness:
            msg_bt = msg_witness_blocktxn()  # serialize with witnesses
>>>>>>> 8b676984
        msg_bt.block_transactions = BlockTransactions(block.sha256, block.vtx[1:])
        test_tip_after_message(node, test_node, msg_bt, block.sha256)

        utxo = self.utxos.pop(0)
        block = self.build_block_with_transactions(node, utxo, 5)
        self.utxos.append([block.vtx[-1].sha256, 0, block.vtx[-1].vout[0].nValue])

        # Now try interspersing the prefilled transactions
        comp_block.initialize_from_block(block, prefill_list=[0, 1, 5])
        test_getblocktxn_response(comp_block, test_node, [2, 3, 4])
        msg_bt.block_transactions = BlockTransactions(block.sha256, block.vtx[2:5])
        test_tip_after_message(node, test_node, msg_bt, block.sha256)

        # Now try giving one transaction ahead of time.
        utxo = self.utxos.pop(0)
        block = self.build_block_with_transactions(node, utxo, 5)
        self.utxos.append([block.vtx[-1].sha256, 0, block.vtx[-1].vout[0].nValue])
        test_node.send_and_ping(msg_tx(block.vtx[1]))
        assert(block.vtx[1].hash in node.getrawmempool())

        # Prefill 4 out of the 6 transactions, and verify that only the one
        # that was not in the mempool is requested.
        comp_block.initialize_from_block(block, prefill_list=[0, 2, 3, 4])
        test_getblocktxn_response(comp_block, test_node, [5])

        msg_bt.block_transactions = BlockTransactions(block.sha256, [block.vtx[5]])
        test_tip_after_message(node, test_node, msg_bt, block.sha256)

        # Now provide all transactions to the node before the block is
        # announced and verify reconstruction happens immediately.
        utxo = self.utxos.pop(0)
        block = self.build_block_with_transactions(node, utxo, 10)
        self.utxos.append([block.vtx[-1].sha256, 0, block.vtx[-1].vout[0].nValue])
        for tx in block.vtx[1:]:
            test_node.send_message(msg_tx(tx))
        test_node.sync_with_ping()
        # Make sure all transactions were accepted.
        mempool = node.getrawmempool()
        for tx in block.vtx[1:]:
            assert(tx.hash in mempool)

        # Clear out last request.
        with mininode_lock:
            test_node.last_message.pop("getblocktxn", None)

        # Send compact block
        comp_block.initialize_from_block(block, prefill_list=[0])
        test_tip_after_message(node, test_node, msg_cmpctblock(comp_block.to_p2p()), block.sha256)
        with mininode_lock:
            # Shouldn't have gotten a request for any transaction
            assert("getblocktxn" not in test_node.last_message)

    # Incorrectly responding to a getblocktxn shouldn't cause the block to be
    # permanently failed.
    def test_incorrect_blocktxn_response(self, node, test_node, version):
        if (len(self.utxos) == 0):
            self.make_utxos()
        utxo = self.utxos.pop(0)

        block = self.build_block_with_transactions(node, utxo, 10)
        self.utxos.append([block.vtx[-1].sha256, 0, block.vtx[-1].vout[0].nValue])
        # Relay the first 5 transactions from the block in advance
        for tx in block.vtx[1:6]:
            test_node.send_message(msg_tx(tx))
        test_node.sync_with_ping()
        # Make sure all transactions were accepted.
        mempool = node.getrawmempool()
        for tx in block.vtx[1:6]:
            assert(tx.hash in mempool)

        # Send compact block
        comp_block = HeaderAndShortIDs()
        comp_block.initialize_from_block(block, prefill_list=[0])
        test_node.send_and_ping(msg_cmpctblock(comp_block.to_p2p()))
        absolute_indexes = []
        with mininode_lock:
            assert("getblocktxn" in test_node.last_message)
            absolute_indexes = test_node.last_message["getblocktxn"].block_txn_request.to_absolute()
        assert_equal(absolute_indexes, [6, 7, 8, 9, 10])

        # Now give an incorrect response.
        # Note that it's possible for bitcoind to be smart enough to know we're
        # lying, since it could check to see if the shortid matches what we're
        # sending, and eg disconnect us for misbehavior.  If that behavior
        # change was made, we could just modify this test by having a
        # different peer provide the block further down, so that we're still
        # verifying that the block isn't marked bad permanently. This is good
        # enough for now.
        msg = msg_blocktxn()
<<<<<<< HEAD
=======
        if version == 2:
            msg = msg_witness_blocktxn()
>>>>>>> 8b676984
        msg.block_transactions = BlockTransactions(block.sha256, [block.vtx[5]] + block.vtx[7:])
        test_node.send_and_ping(msg)

        # Tip should not have updated
        assert_equal(int(node.getbestblockhash(), 16), block.hashPrevBlock)

        # We should receive a getdata request
        wait_until(lambda: "getdata" in test_node.last_message, timeout=10, lock=mininode_lock)
        assert_equal(len(test_node.last_message["getdata"].inv), 1)
<<<<<<< HEAD
        assert(test_node.last_message["getdata"].inv[0].type == 2
        assert_equal(test_node.last_message["getdata"].inv[0].hash, block.sha256)

        # Deliver the block
        test_node.send_and_ping(msg_block(block))
=======
        assert(test_node.last_message["getdata"].inv[0].type == 2 or test_node.last_message["getdata"].inv[0].type == 2 | MSG_WITNESS_FLAG)
        assert_equal(test_node.last_message["getdata"].inv[0].hash, block.sha256)

        # Deliver the block
        if version == 2:
            test_node.send_and_ping(msg_witness_block(block))
        else:
            test_node.send_and_ping(msg_block(block))
>>>>>>> 8b676984
        assert_equal(int(node.getbestblockhash(), 16), block.sha256)

    def test_getblocktxn_handler(self, node, test_node, version):
        # bitcoind will not send blocktxn responses for blocks whose height is
        # more than 10 blocks deep.
        MAX_GETBLOCKTXN_DEPTH = 10
        chain_height = node.getblockcount()
        current_height = chain_height
        while (current_height >= chain_height - MAX_GETBLOCKTXN_DEPTH):
            block_hash = node.getblockhash(current_height)
            block = FromHex(CBlock(), node.getblock(block_hash, False))

            msg = msg_getblocktxn()
            msg.block_txn_request = BlockTransactionsRequest(int(block_hash, 16), [])
            num_to_request = random.randint(1, len(block.vtx))
            msg.block_txn_request.from_absolute(sorted(random.sample(range(len(block.vtx)), num_to_request)))
            test_node.send_message(msg)
            wait_until(lambda: "blocktxn" in test_node.last_message, timeout=10, lock=mininode_lock)

            [tx.calc_sha256() for tx in block.vtx]
            with mininode_lock:
                assert_equal(test_node.last_message["blocktxn"].block_transactions.blockhash, int(block_hash, 16))
                all_indices = msg.block_txn_request.to_absolute()
                for index in all_indices:
                    tx = test_node.last_message["blocktxn"].block_transactions.transactions.pop(0)
                    tx.calc_sha256()
                    assert_equal(tx.sha256, block.vtx[index].sha256)
                test_node.last_message.pop("blocktxn", None)
            current_height -= 1

        # Next request should send a full block response, as we're past the
        # allowed depth for a blocktxn response.
        block_hash = node.getblockhash(current_height)
        msg.block_txn_request = BlockTransactionsRequest(int(block_hash, 16), [0])
        with mininode_lock:
            test_node.last_message.pop("block", None)
            test_node.last_message.pop("blocktxn", None)
        test_node.send_and_ping(msg)
        with mininode_lock:
            test_node.last_message["block"].block.calc_sha256()
            assert_equal(test_node.last_message["block"].block.sha256, int(block_hash, 16))
            assert "blocktxn" not in test_node.last_message

    def test_compactblocks_not_at_tip(self, node, test_node):
        # Test that requesting old compactblocks doesn't work.
        MAX_CMPCTBLOCK_DEPTH = 5
        new_blocks = []
        for i in range(MAX_CMPCTBLOCK_DEPTH + 1):
            test_node.clear_block_announcement()
            new_blocks.append(node.generate(1)[0])
            wait_until(test_node.received_block_announcement, timeout=30, lock=mininode_lock)

        test_node.clear_block_announcement()
        test_node.send_message(msg_getdata([CInv(4, int(new_blocks[0], 16))]))
        wait_until(lambda: "cmpctblock" in test_node.last_message, timeout=30, lock=mininode_lock)

        test_node.clear_block_announcement()
        node.generate(1)
        wait_until(test_node.received_block_announcement, timeout=30, lock=mininode_lock)
        test_node.clear_block_announcement()
        with mininode_lock:
            test_node.last_message.pop("block", None)
        test_node.send_message(msg_getdata([CInv(4, int(new_blocks[0], 16))]))
        wait_until(lambda: "block" in test_node.last_message, timeout=30, lock=mininode_lock)
        with mininode_lock:
            test_node.last_message["block"].block.calc_sha256()
            assert_equal(test_node.last_message["block"].block.sha256, int(new_blocks[0], 16))

        # Generate an old compactblock, and verify that it's not accepted.
        cur_height = node.getblockcount()
        hashPrevBlock = int(node.getblockhash(cur_height - 5), 16)
        block = self.build_block_on_tip(node)
        block.hashPrevBlock = hashPrevBlock
        block.solve()

        comp_block = HeaderAndShortIDs()
        comp_block.initialize_from_block(block)
        test_node.send_and_ping(msg_cmpctblock(comp_block.to_p2p()))

        tips = node.getchaintips()
        found = False
        for x in tips:
            if x["hash"] == block.hash:
                assert_equal(x["status"], "headers-only")
                found = True
                break
        assert(found)

        # Requesting this block via getblocktxn should silently fail
        # (to avoid fingerprinting attacks).
        msg = msg_getblocktxn()
        msg.block_txn_request = BlockTransactionsRequest(block.sha256, [0])
        with mininode_lock:
            test_node.last_message.pop("blocktxn", None)
        test_node.send_and_ping(msg)
        with mininode_lock:
            assert "blocktxn" not in test_node.last_message

<<<<<<< HEAD
=======
    def activate_segwit(self, node):
        node.generate(144 * 3)
        assert_equal(get_bip9_status(node, "segwit")["status"], 'active')

>>>>>>> 8b676984
    def test_end_to_end_block_relay(self, node, listeners):
        utxo = self.utxos.pop(0)

        block = self.build_block_with_transactions(node, utxo, 10)

        [l.clear_block_announcement() for l in listeners]

        node.submitblock(ToHex(block))

        for l in listeners:
            wait_until(lambda: l.received_block_announcement(), timeout=30, lock=mininode_lock)
        with mininode_lock:
            for l in listeners:
                assert "cmpctblock" in l.last_message
                l.last_message["cmpctblock"].header_and_shortids.header.calc_sha256()
                assert_equal(l.last_message["cmpctblock"].header_and_shortids.header.sha256, block.sha256)

    # Test that we don't get disconnected if we relay a compact block with valid header,
    # but invalid transactions.
    def test_invalid_tx_in_compactblock(self, node, test_node):
        assert(len(self.utxos))
        utxo = self.utxos[0]

        block = self.build_block_with_transactions(node, utxo, 5)
        del block.vtx[3]
        block.hashMerkleRoot = block.calc_merkle_root()
        block.solve()

        # Now send the compact block with all transactions prefilled, and
        # verify that we don't get disconnected.
        comp_block = HeaderAndShortIDs()
        comp_block.initialize_from_block(block, prefill_list=[0, 1, 2, 3, 4])
        msg = msg_cmpctblock(comp_block.to_p2p())
        test_node.send_and_ping(msg)

        # Check that the tip didn't advance
        assert(int(node.getbestblockhash(), 16) is not block.sha256)
        test_node.sync_with_ping()

    # Helper for enabling cb announcements
    # Send the sendcmpct request and sync headers
    def request_cb_announcements(self, peer, node, version=1):
        tip = node.getbestblockhash()
        peer.get_headers(locator=[int(tip, 16)], hashstop=0)

        msg = msg_sendcmpct()
        msg.version = version
        msg.announce = True
        peer.send_and_ping(msg)

    def test_compactblock_reconstruction_multiple_peers(self, node, stalling_peer, delivery_peer):
        assert(len(self.utxos))

        def announce_cmpct_block(node, peer):
            utxo = self.utxos.pop(0)
            block = self.build_block_with_transactions(node, utxo, 5)

            cmpct_block = HeaderAndShortIDs()
            cmpct_block.initialize_from_block(block)
            msg = msg_cmpctblock(cmpct_block.to_p2p())
            peer.send_and_ping(msg)
            with mininode_lock:
                assert "getblocktxn" in peer.last_message
            return block, cmpct_block

        block, cmpct_block = announce_cmpct_block(node, stalling_peer)

        for tx in block.vtx[1:]:
            delivery_peer.send_message(msg_tx(tx))
        delivery_peer.sync_with_ping()
        mempool = node.getrawmempool()
        for tx in block.vtx[1:]:
            assert(tx.hash in mempool)

        delivery_peer.send_and_ping(msg_cmpctblock(cmpct_block.to_p2p()))
        assert_equal(int(node.getbestblockhash(), 16), block.sha256)

        self.utxos.append([block.vtx[-1].sha256, 0, block.vtx[-1].vout[0].nValue])

        # Now test that delivering an invalid compact block won't break relay

        block, cmpct_block = announce_cmpct_block(node, stalling_peer)
        for tx in block.vtx[1:]:
            delivery_peer.send_message(msg_tx(tx))
        delivery_peer.sync_with_ping()

<<<<<<< HEAD
        # TODO: modify txhash in a way that doesn't impact txid.
=======
        cmpct_block.prefilled_txn[0].tx.wit.vtxinwit = [CTxInWitness()]
        cmpct_block.prefilled_txn[0].tx.wit.vtxinwit[0].scriptWitness.stack = [ser_uint256(0)]

        cmpct_block.use_witness = True
>>>>>>> 8b676984
        delivery_peer.send_and_ping(msg_cmpctblock(cmpct_block.to_p2p()))
        # Because txhash isn't modified, we end up reconstructing the same block
        # assert(int(node.getbestblockhash(), 16) != block.sha256)

        msg = msg_blocktxn()
        msg.block_transactions.blockhash = block.sha256
        msg.block_transactions.transactions = block.vtx[1:]
        stalling_peer.send_and_ping(msg)
        assert_equal(int(node.getbestblockhash(), 16), block.sha256)

    def run_test(self):
        # Setup the p2p connections
        self.test_node = self.nodes[0].add_p2p_connection(TestP2PConn())
        self.old_node = self.nodes[1].add_p2p_connection(TestP2PConn(), services=NODE_NETWORK)

        # We will need UTXOs to construct transactions in later tests.
        self.make_utxos()

        self.log.info("Running tests:")

        self.log.info("Testing SENDCMPCT p2p message... ")
        self.test_sendcmpct(self.nodes[0], self.test_node, 1)
        sync_blocks(self.nodes)
        self.test_sendcmpct(self.nodes[1], self.ex_softfork_node, 2, old_node=self.old_node)
        sync_blocks(self.nodes)

        self.log.info("Testing compactblock construction...")
        self.test_compactblock_construction(self.nodes[0], self.test_node, 1)
        sync_blocks(self.nodes)
        self.test_compactblock_construction(self.nodes[1], self.ex_softfork_node)
        sync_blocks(self.nodes)

        self.log.info("Testing compactblock requests... ")
        self.test_compactblock_requests(self.nodes[0], self.test_node, 1)
        sync_blocks(self.nodes)
        self.test_compactblock_requests(self.nodes[1], self.ex_softfork_node, 2)
        sync_blocks(self.nodes)

        self.log.info("Testing getblocktxn requests...")
        self.test_getblocktxn_requests(self.nodes[0], self.test_node, 1)
        sync_blocks(self.nodes)
        self.test_getblocktxn_requests(self.nodes[1], self.ex_softfork_node, 2)
        sync_blocks(self.nodes)

        self.log.info("Testing getblocktxn handler...")
        self.test_getblocktxn_handler(self.nodes[0], self.test_node, 1)
        sync_blocks(self.nodes)
        self.test_getblocktxn_handler(self.nodes[1], self.ex_softfork_node, 2)
        self.test_getblocktxn_handler(self.nodes[1], self.old_node, 1)
        sync_blocks(self.nodes)

        self.log.info("Testing compactblock requests/announcements not at chain tip...")
        self.test_compactblocks_not_at_tip(self.nodes[0], self.test_node)
        sync_blocks(self.nodes)
        self.test_compactblocks_not_at_tip(self.nodes[1], self.ex_softfork_node)
        self.test_compactblocks_not_at_tip(self.nodes[1], self.old_node)
        sync_blocks(self.nodes)

        self.log.info("Testing handling of incorrect blocktxn responses...")
        self.test_incorrect_blocktxn_response(self.nodes[0], self.test_node, 1)
        sync_blocks(self.nodes)
        self.test_incorrect_blocktxn_response(self.nodes[1], self.ex_softfork_node, 2)
        sync_blocks(self.nodes)

        # End-to-end block relay tests
        self.log.info("Testing end-to-end block relay...")
        self.request_cb_announcements(self.test_node, self.nodes[0], 1)
        self.request_cb_announcements(self.old_node, self.nodes[1], 1)
        self.request_cb_announcements(self.ex_softfork_node, self.nodes[1], 2)
        self.test_end_to_end_block_relay(self.nodes[0], [self.ex_softfork_node, self.test_node, self.old_node])
        self.test_end_to_end_block_relay(self.nodes[1], [self.ex_softfork_node, self.test_node, self.old_node])

        self.log.info("Testing handling of invalid compact blocks...")
        self.test_invalid_tx_in_compactblock(self.nodes[0], self.test_node, False)
        self.test_invalid_tx_in_compactblock(self.nodes[1], self.ex_softfork_node, False)
        self.test_invalid_tx_in_compactblock(self.nodes[1], self.old_node, False)

        self.log.info("Testing reconstructing compact blocks from all peers...")
        self.test_compactblock_reconstruction_multiple_peers(self.nodes[1], self.ex_softfork_node, self.old_node)
        sync_blocks(self.nodes)

<<<<<<< HEAD
=======
        # Advance to segwit activation
        self.log.info("Advancing to segwit activation")
        self.activate_segwit(self.nodes[1])
        self.log.info("Running tests, post-segwit activation...")

        self.log.info("Testing compactblock construction...")
        self.test_compactblock_construction(self.nodes[1], self.old_node, 1, True)
        self.test_compactblock_construction(self.nodes[1], self.segwit_node, 2, True)
        sync_blocks(self.nodes)

        self.log.info("Testing compactblock requests (unupgraded node)... ")
        self.test_compactblock_requests(self.nodes[0], self.test_node, 1, True)

        self.log.info("Testing getblocktxn requests (unupgraded node)...")
        self.test_getblocktxn_requests(self.nodes[0], self.test_node, 1)

        # Need to manually sync node0 and node1, because post-segwit activation,
        # node1 will not download blocks from node0.
        self.log.info("Syncing nodes...")
        assert(self.nodes[0].getbestblockhash() != self.nodes[1].getbestblockhash())
        while (self.nodes[0].getblockcount() > self.nodes[1].getblockcount()):
            block_hash = self.nodes[0].getblockhash(self.nodes[1].getblockcount() + 1)
            self.nodes[1].submitblock(self.nodes[0].getblock(block_hash, False))
        assert_equal(self.nodes[0].getbestblockhash(), self.nodes[1].getbestblockhash())

        self.log.info("Testing compactblock requests (segwit node)... ")
        self.test_compactblock_requests(self.nodes[1], self.segwit_node, 2, True)

        self.log.info("Testing getblocktxn requests (segwit node)...")
        self.test_getblocktxn_requests(self.nodes[1], self.segwit_node, 2)
        sync_blocks(self.nodes)

        self.log.info("Testing getblocktxn handler (segwit node should return witnesses)...")
        self.test_getblocktxn_handler(self.nodes[1], self.segwit_node, 2)
        self.test_getblocktxn_handler(self.nodes[1], self.old_node, 1)

        # Test that if we submitblock to node1, we'll get a compact block
        # announcement to all peers.
        # (Post-segwit activation, blocks won't propagate from node0 to node1
        # automatically, so don't bother testing a block announced to node0.)
        self.log.info("Testing end-to-end block relay...")
        self.request_cb_announcements(self.test_node, self.nodes[0], 1)
        self.request_cb_announcements(self.old_node, self.nodes[1], 1)
        self.request_cb_announcements(self.segwit_node, self.nodes[1], 2)
        self.test_end_to_end_block_relay(self.nodes[1], [self.segwit_node, self.test_node, self.old_node])

        self.log.info("Testing handling of invalid compact blocks...")
        self.test_invalid_tx_in_compactblock(self.nodes[0], self.test_node, False)
        self.test_invalid_tx_in_compactblock(self.nodes[1], self.segwit_node, True)
        self.test_invalid_tx_in_compactblock(self.nodes[1], self.old_node, True)

>>>>>>> 8b676984
        self.log.info("Testing invalid index in cmpctblock message...")
        self.test_invalid_cmpctblock_message()


if __name__ == '__main__':
    CompactBlocksTest().main()<|MERGE_RESOLUTION|>--- conflicted
+++ resolved
@@ -94,13 +94,7 @@
     def set_test_params(self):
         self.setup_clean_chain = True
         self.num_nodes = 2
-<<<<<<< HEAD
         self.extra_args = ["-txindex"]]
-=======
-        # This test was written assuming SegWit is activated using BIP9 at height 432 (3x confirmation window).
-        # TODO: Rewrite this test to support SegWit being always active.
-        self.extra_args = [["-vbparams=segwit:0:0"], ["-vbparams=segwit:0:999999999999", "-txindex"]]
->>>>>>> 8b676984
         self.utxos = []
 
     def skip_test_if_missing_module(self):
@@ -188,11 +182,7 @@
 
         # Now try a SENDCMPCT message with too-high version
         sendcmpct = msg_sendcmpct()
-<<<<<<< HEAD
         sendcmpct.version = 999  # was: preferred_version+1
-=======
-        sendcmpct.version = preferred_version + 1
->>>>>>> 8b676984
         sendcmpct.announce = True
         test_node.send_and_ping(sendcmpct)
         check_announcement_of_new_block(node, test_node, lambda p: "cmpctblock" not in p.last_message)
@@ -237,11 +227,7 @@
         if old_node is not None:
             # Verify that a peer using an older protocol version can receive
             # announcements from this node.
-<<<<<<< HEAD
             sendcmpct.version = 1  # preferred_version-1
-=======
-            sendcmpct.version = preferred_version - 1
->>>>>>> 8b676984
             sendcmpct.announce = True
             old_node.send_and_ping(sendcmpct)
             # Header sync
@@ -269,30 +255,10 @@
         node.generate(101)
         num_transactions = 25
         address = node.getnewaddress()
-<<<<<<< HEAD
-=======
-        if use_witness_address:
-            # Want at least one segwit spend, so move all funds to
-            # a witness address.
-            address = node.getnewaddress(address_type='bech32')
-            value_to_send = node.getbalance()
-            node.sendtoaddress(address, satoshi_round(value_to_send - Decimal(0.1)))
-            node.generate(1)
-
-        segwit_tx_generated = False
->>>>>>> 8b676984
         for i in range(num_transactions):
             txid = node.sendtoaddress(address, 0.1)
             hex_tx = node.gettransaction(txid)["hex"]
             tx = FromHex(CTransaction(), hex_tx)
-<<<<<<< HEAD
-=======
-            if not tx.wit.is_null():
-                segwit_tx_generated = True
-
-        if use_witness_address:
-            assert segwit_tx_generated  # check that our test is not broken
->>>>>>> 8b676984
 
         # Wait until we've seen the block announcement for the resulting tip
         tip = int(node.getbestblockhash(), 16)
@@ -401,14 +367,8 @@
             comp_block.nonce = 0
             [k0, k1] = comp_block.get_siphash_keys()
             coinbase_hash = block.vtx[0].sha256
-<<<<<<< HEAD
             comp_block.shortids = [
                     calculate_shortid(k0, k1, coinbase_hash) ]
-=======
-            if version == 2:
-                coinbase_hash = block.vtx[0].calc_sha256(True)
-            comp_block.shortids = [calculate_shortid(k0, k1, coinbase_hash)]
->>>>>>> 8b676984
             test_node.send_and_ping(msg_cmpctblock(comp_block.to_p2p()))
             assert_equal(int(node.getbestblockhash(), 16), block.hashPrevBlock)
             # Expect a getblocktxn message.
@@ -444,11 +404,6 @@
     # node needs, and that responding to them causes the block to be
     # reconstructed.
     def test_getblocktxn_requests(self, node, test_node, version):
-<<<<<<< HEAD
-=======
-        with_witness = (version == 2)
-
->>>>>>> 8b676984
         def test_getblocktxn_response(compact_block, peer, expected_result):
             msg = msg_cmpctblock(compact_block.to_p2p())
             peer.send_and_ping(msg)
@@ -473,11 +428,6 @@
         test_getblocktxn_response(comp_block, test_node, [1, 2, 3, 4, 5])
 
         msg_bt = msg_blocktxn()
-<<<<<<< HEAD
-=======
-        if with_witness:
-            msg_bt = msg_witness_blocktxn()  # serialize with witnesses
->>>>>>> 8b676984
         msg_bt.block_transactions = BlockTransactions(block.sha256, block.vtx[1:])
         test_tip_after_message(node, test_node, msg_bt, block.sha256)
 
@@ -567,11 +517,6 @@
         # verifying that the block isn't marked bad permanently. This is good
         # enough for now.
         msg = msg_blocktxn()
-<<<<<<< HEAD
-=======
-        if version == 2:
-            msg = msg_witness_blocktxn()
->>>>>>> 8b676984
         msg.block_transactions = BlockTransactions(block.sha256, [block.vtx[5]] + block.vtx[7:])
         test_node.send_and_ping(msg)
 
@@ -581,22 +526,11 @@
         # We should receive a getdata request
         wait_until(lambda: "getdata" in test_node.last_message, timeout=10, lock=mininode_lock)
         assert_equal(len(test_node.last_message["getdata"].inv), 1)
-<<<<<<< HEAD
         assert(test_node.last_message["getdata"].inv[0].type == 2
         assert_equal(test_node.last_message["getdata"].inv[0].hash, block.sha256)
 
         # Deliver the block
         test_node.send_and_ping(msg_block(block))
-=======
-        assert(test_node.last_message["getdata"].inv[0].type == 2 or test_node.last_message["getdata"].inv[0].type == 2 | MSG_WITNESS_FLAG)
-        assert_equal(test_node.last_message["getdata"].inv[0].hash, block.sha256)
-
-        # Deliver the block
-        if version == 2:
-            test_node.send_and_ping(msg_witness_block(block))
-        else:
-            test_node.send_and_ping(msg_block(block))
->>>>>>> 8b676984
         assert_equal(int(node.getbestblockhash(), 16), block.sha256)
 
     def test_getblocktxn_handler(self, node, test_node, version):
@@ -695,13 +629,6 @@
         with mininode_lock:
             assert "blocktxn" not in test_node.last_message
 
-<<<<<<< HEAD
-=======
-    def activate_segwit(self, node):
-        node.generate(144 * 3)
-        assert_equal(get_bip9_status(node, "segwit")["status"], 'active')
-
->>>>>>> 8b676984
     def test_end_to_end_block_relay(self, node, listeners):
         utxo = self.utxos.pop(0)
 
@@ -788,14 +715,7 @@
             delivery_peer.send_message(msg_tx(tx))
         delivery_peer.sync_with_ping()
 
-<<<<<<< HEAD
         # TODO: modify txhash in a way that doesn't impact txid.
-=======
-        cmpct_block.prefilled_txn[0].tx.wit.vtxinwit = [CTxInWitness()]
-        cmpct_block.prefilled_txn[0].tx.wit.vtxinwit[0].scriptWitness.stack = [ser_uint256(0)]
-
-        cmpct_block.use_witness = True
->>>>>>> 8b676984
         delivery_peer.send_and_ping(msg_cmpctblock(cmpct_block.to_p2p()))
         # Because txhash isn't modified, we end up reconstructing the same block
         # assert(int(node.getbestblockhash(), 16) != block.sha256)
@@ -877,60 +797,6 @@
         self.test_compactblock_reconstruction_multiple_peers(self.nodes[1], self.ex_softfork_node, self.old_node)
         sync_blocks(self.nodes)
 
-<<<<<<< HEAD
-=======
-        # Advance to segwit activation
-        self.log.info("Advancing to segwit activation")
-        self.activate_segwit(self.nodes[1])
-        self.log.info("Running tests, post-segwit activation...")
-
-        self.log.info("Testing compactblock construction...")
-        self.test_compactblock_construction(self.nodes[1], self.old_node, 1, True)
-        self.test_compactblock_construction(self.nodes[1], self.segwit_node, 2, True)
-        sync_blocks(self.nodes)
-
-        self.log.info("Testing compactblock requests (unupgraded node)... ")
-        self.test_compactblock_requests(self.nodes[0], self.test_node, 1, True)
-
-        self.log.info("Testing getblocktxn requests (unupgraded node)...")
-        self.test_getblocktxn_requests(self.nodes[0], self.test_node, 1)
-
-        # Need to manually sync node0 and node1, because post-segwit activation,
-        # node1 will not download blocks from node0.
-        self.log.info("Syncing nodes...")
-        assert(self.nodes[0].getbestblockhash() != self.nodes[1].getbestblockhash())
-        while (self.nodes[0].getblockcount() > self.nodes[1].getblockcount()):
-            block_hash = self.nodes[0].getblockhash(self.nodes[1].getblockcount() + 1)
-            self.nodes[1].submitblock(self.nodes[0].getblock(block_hash, False))
-        assert_equal(self.nodes[0].getbestblockhash(), self.nodes[1].getbestblockhash())
-
-        self.log.info("Testing compactblock requests (segwit node)... ")
-        self.test_compactblock_requests(self.nodes[1], self.segwit_node, 2, True)
-
-        self.log.info("Testing getblocktxn requests (segwit node)...")
-        self.test_getblocktxn_requests(self.nodes[1], self.segwit_node, 2)
-        sync_blocks(self.nodes)
-
-        self.log.info("Testing getblocktxn handler (segwit node should return witnesses)...")
-        self.test_getblocktxn_handler(self.nodes[1], self.segwit_node, 2)
-        self.test_getblocktxn_handler(self.nodes[1], self.old_node, 1)
-
-        # Test that if we submitblock to node1, we'll get a compact block
-        # announcement to all peers.
-        # (Post-segwit activation, blocks won't propagate from node0 to node1
-        # automatically, so don't bother testing a block announced to node0.)
-        self.log.info("Testing end-to-end block relay...")
-        self.request_cb_announcements(self.test_node, self.nodes[0], 1)
-        self.request_cb_announcements(self.old_node, self.nodes[1], 1)
-        self.request_cb_announcements(self.segwit_node, self.nodes[1], 2)
-        self.test_end_to_end_block_relay(self.nodes[1], [self.segwit_node, self.test_node, self.old_node])
-
-        self.log.info("Testing handling of invalid compact blocks...")
-        self.test_invalid_tx_in_compactblock(self.nodes[0], self.test_node, False)
-        self.test_invalid_tx_in_compactblock(self.nodes[1], self.segwit_node, True)
-        self.test_invalid_tx_in_compactblock(self.nodes[1], self.old_node, True)
-
->>>>>>> 8b676984
         self.log.info("Testing invalid index in cmpctblock message...")
         self.test_invalid_cmpctblock_message()
 
