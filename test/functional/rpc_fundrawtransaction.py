--- conflicted
+++ resolved
@@ -243,22 +243,6 @@
         out = dec_tx['vout'][0]
         assert_equal(change, out['scriptPubKey']['addresses'][0])
 
-<<<<<<< HEAD
-=======
-    def test_change_type(self):
-        self.log.info("Test fundrawtxn with a provided change type")
-        utx = get_unspent(self.nodes[2].listunspent(), 5)
-
-        inputs  = [ {'txid' : utx['txid'], 'vout' : utx['vout']} ]
-        outputs = { self.nodes[0].getnewaddress() : Decimal(4.0) }
-        rawtx   = self.nodes[2].createrawtransaction(inputs, outputs)
-        assert_raises_rpc_error(-1, "JSON value is not a string as expected", self.nodes[2].fundrawtransaction, rawtx, {'change_type': None})
-        assert_raises_rpc_error(-5, "Unknown change type ''", self.nodes[2].fundrawtransaction, rawtx, {'change_type': ''})
-        rawtx = self.nodes[2].fundrawtransaction(rawtx, {'change_type': 'bech32'})
-        dec_tx = self.nodes[2].decoderawtransaction(rawtx['hex'])
-        assert_equal('witness_v0_keyhash', dec_tx['vout'][rawtx['changepos']]['scriptPubKey']['type'])
-
->>>>>>> 56311988
     def test_coin_selection(self):
         self.log.info("Test fundrawtxn with a vin < required amount")
         utx = get_unspent(self.nodes[2].listunspent(), 1)
