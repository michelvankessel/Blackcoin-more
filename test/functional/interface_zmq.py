#!/usr/bin/env python3
# Copyright (c) 2015-2018 The Bitcoin Core developers
# Distributed under the MIT software license, see the accompanying
# file COPYING or http://www.opensource.org/licenses/mit-license.php.
"""Test the ZMQ notification interface."""
import struct

<<<<<<< HEAD
=======
from test_framework.address import ADDRESS_BCRT1_UNSPENDABLE
>>>>>>> 8b676984
from test_framework.test_framework import BitcoinTestFramework
from test_framework.messages import CTransaction
from test_framework.util import (
    assert_equal,
    bytes_to_hex_str,
    hash256,
)
from io import BytesIO

<<<<<<< HEAD
=======
ADDRESS = "tcp://127.0.0.1:28332"
>>>>>>> 8b676984

class ZMQSubscriber:
    def __init__(self, socket, topic):
        self.sequence = 0
        self.socket = socket
        self.topic = topic

        import zmq
        self.socket.setsockopt(zmq.SUBSCRIBE, self.topic)

    def receive(self):
        topic, body, seq = self.socket.recv_multipart()
        # Topic should match the subscriber topic.
        assert_equal(topic, self.topic)
        # Sequence should be incremental.
        assert_equal(struct.unpack('<I', seq)[-1], self.sequence)
        self.sequence += 1
        return body


class ZMQTest (BitcoinTestFramework):
    def set_test_params(self):
        self.num_nodes = 2

    def skip_test_if_missing_module(self):
        self.skip_if_no_py3_zmq()
        self.skip_if_no_bitcoind_zmq()
<<<<<<< HEAD
        self.skip_if_no_wallet()

    def setup_nodes(self):
        # Import keys
        self.add_nodes(self.num_nodes)
        self.start_nodes()
        super().import_deterministic_coinbase_privkeys()
        self.stop_nodes()

=======

    def setup_nodes(self):
>>>>>>> 8b676984
        import zmq

        # Initialize ZMQ context and socket.
        # All messages are received in the same socket which means
        # that this test fails if the publishing order changes.
        # Note that the publishing order is not defined in the documentation and
        # is subject to change.
        self.zmq_context = zmq.Context()
        socket = self.zmq_context.socket(zmq.SUB)
        socket.set(zmq.RCVTIMEO, 60000)
        socket.connect(ADDRESS)

        # Subscribe to all available topics.
        self.hashblock = ZMQSubscriber(socket, b"hashblock")
        self.hashtx = ZMQSubscriber(socket, b"hashtx")
        self.rawblock = ZMQSubscriber(socket, b"rawblock")
        self.rawtx = ZMQSubscriber(socket, b"rawtx")

<<<<<<< HEAD
        self.nodes[0].extra_args = ["-zmqpub%s=%s" % (sub.topic.decode(), address) for sub in [self.hashblock, self.hashtx, self.rawblock, self.rawtx]]
=======
        self.extra_args = [
            ["-zmqpub%s=%s" % (sub.topic.decode(), ADDRESS) for sub in [self.hashblock, self.hashtx, self.rawblock, self.rawtx]],
            [],
        ]
        self.add_nodes(self.num_nodes, self.extra_args)
>>>>>>> 8b676984
        self.start_nodes()
        self.import_deterministic_coinbase_privkeys()

    def import_deterministic_coinbase_privkeys(self):
        pass

    def run_test(self):
        try:
            self._zmq_test()
        finally:
            # Destroy the ZMQ context.
            self.log.debug("Destroying ZMQ context")
            self.zmq_context.destroy(linger=None)

    def _zmq_test(self):
        num_blocks = 5
        self.log.info("Generate %(n)d blocks (and %(n)d coinbase txes)" % {"n": num_blocks})
        genhashes = self.nodes[0].generatetoaddress(num_blocks, ADDRESS_BCRT1_UNSPENDABLE)
        self.sync_all()

        for x in range(num_blocks):
            # Should receive the coinbase txid.
            txid = self.hashtx.receive()

            # Should receive the coinbase raw transaction.
            hex = self.rawtx.receive()
            tx = CTransaction()
            tx.deserialize(BytesIO(hex))
            tx.calc_sha256()
            assert_equal(tx.hash, bytes_to_hex_str(txid))

            # Should receive the generated block hash.
            hash = bytes_to_hex_str(self.hashblock.receive())
            assert_equal(genhashes[x], hash)
            # The block should only have the coinbase txid.
            assert_equal([bytes_to_hex_str(txid)], self.nodes[1].getblock(hash)["tx"])

            # Should receive the generated raw block.
            block = self.rawblock.receive()
            assert_equal(genhashes[x], bytes_to_hex_str(hash256(block[:80])))

        if self.is_wallet_compiled():
            self.log.info("Wait for tx from second node")
            payment_txid = self.nodes[1].sendtoaddress(self.nodes[0].getnewaddress(), 1.0)
            self.sync_all()

            # Should receive the broadcasted txid.
            txid = self.hashtx.receive()
            assert_equal(payment_txid, bytes_to_hex_str(txid))

            # Should receive the broadcasted raw transaction.
            hex = self.rawtx.receive()
            assert_equal(payment_txid, bytes_to_hex_str(hash256(hex)))


        self.log.info("Test the getzmqnotifications RPC")
        assert_equal(self.nodes[0].getzmqnotifications(), [
            {"type": "pubhashblock", "address": ADDRESS, "hwm": 1000},
            {"type": "pubhashtx", "address": ADDRESS, "hwm": 1000},
            {"type": "pubrawblock", "address": ADDRESS, "hwm": 1000},
            {"type": "pubrawtx", "address": ADDRESS, "hwm": 1000},
        ])

        assert_equal(self.nodes[1].getzmqnotifications(), [])

if __name__ == '__main__':
    ZMQTest().main()<|MERGE_RESOLUTION|>--- conflicted
+++ resolved
@@ -5,10 +5,7 @@
 """Test the ZMQ notification interface."""
 import struct
 
-<<<<<<< HEAD
-=======
 from test_framework.address import ADDRESS_BCRT1_UNSPENDABLE
->>>>>>> 8b676984
 from test_framework.test_framework import BitcoinTestFramework
 from test_framework.messages import CTransaction
 from test_framework.util import (
@@ -18,10 +15,7 @@
 )
 from io import BytesIO
 
-<<<<<<< HEAD
-=======
 ADDRESS = "tcp://127.0.0.1:28332"
->>>>>>> 8b676984
 
 class ZMQSubscriber:
     def __init__(self, socket, topic):
@@ -49,20 +43,8 @@
     def skip_test_if_missing_module(self):
         self.skip_if_no_py3_zmq()
         self.skip_if_no_bitcoind_zmq()
-<<<<<<< HEAD
-        self.skip_if_no_wallet()
 
     def setup_nodes(self):
-        # Import keys
-        self.add_nodes(self.num_nodes)
-        self.start_nodes()
-        super().import_deterministic_coinbase_privkeys()
-        self.stop_nodes()
-
-=======
-
-    def setup_nodes(self):
->>>>>>> 8b676984
         import zmq
 
         # Initialize ZMQ context and socket.
@@ -81,15 +63,11 @@
         self.rawblock = ZMQSubscriber(socket, b"rawblock")
         self.rawtx = ZMQSubscriber(socket, b"rawtx")
 
-<<<<<<< HEAD
-        self.nodes[0].extra_args = ["-zmqpub%s=%s" % (sub.topic.decode(), address) for sub in [self.hashblock, self.hashtx, self.rawblock, self.rawtx]]
-=======
         self.extra_args = [
             ["-zmqpub%s=%s" % (sub.topic.decode(), ADDRESS) for sub in [self.hashblock, self.hashtx, self.rawblock, self.rawtx]],
             [],
         ]
         self.add_nodes(self.num_nodes, self.extra_args)
->>>>>>> 8b676984
         self.start_nodes()
         self.import_deterministic_coinbase_privkeys()
 
