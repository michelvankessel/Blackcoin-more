--- conflicted
+++ resolved
@@ -1,23 +1,11 @@
-<<<<<<< HEAD
-dnl require autoconf 2.60 (AS_ECHO/AS_ECHO_N)
-AC_PREREQ([2.60])
+AC_PREREQ([2.69])
 define(_CLIENT_VERSION_MAJOR, 2)
-define(_CLIENT_VERSION_MINOR, 19)
+define(_CLIENT_VERSION_MINOR, 20)
 define(_CLIENT_VERSION_REVISION, 2)
 define(_CLIENT_VERSION_BUILD, 0)
 define(_CLIENT_VERSION_RC, 0)
 define(_CLIENT_VERSION_IS_RELEASE, false)
 define(_COPYRIGHT_YEAR, 2021)
-=======
-AC_PREREQ([2.69])
-define(_CLIENT_VERSION_MAJOR, 0)
-define(_CLIENT_VERSION_MINOR, 20)
-define(_CLIENT_VERSION_REVISION, 2)
-define(_CLIENT_VERSION_BUILD, 0)
-define(_CLIENT_VERSION_RC, 1)
-define(_CLIENT_VERSION_IS_RELEASE, true)
-define(_COPYRIGHT_YEAR, 2020)
->>>>>>> 56311988
 define(_COPYRIGHT_HOLDERS,[The %s developers])
 define(_COPYRIGHT_HOLDERS_SUBSTITUTION,[[Blackcoin More]])
 AC_INIT([Blackcoin More],m4_join([.], _CLIENT_VERSION_MAJOR, _CLIENT_VERSION_MINOR, _CLIENT_VERSION_REVISION, m4_if(_CLIENT_VERSION_BUILD, [0], [], _CLIENT_VERSION_BUILD))m4_if(_CLIENT_VERSION_RC, [0], [], [rc]_CLIENT_VERSION_RC),[https://gitlab.com/blackcoin/blackcoin-more],[blackcoin],https://blackcoinmore.org/])
@@ -577,18 +565,8 @@
          dnl It's safe to add these paths even if the functionality is disabled by
          dnl the user (--without-wallet or --without-gui for example).
 
-<<<<<<< HEAD
-         openssl_prefix=`$BREW --prefix openssl 2>/dev/null`
-         bdb_prefix=`$BREW --prefix berkeley-db62 2>/dev/null`
-         qt5_prefix=`$BREW --prefix qt5 2>/dev/null`
-         if test x$openssl_prefix != x; then
-           PKG_CONFIG_PATH="$openssl_prefix/lib/pkgconfig:$PKG_CONFIG_PATH"
-           export PKG_CONFIG_PATH
-         fi
-=======
-         bdb_prefix=$($BREW --prefix berkeley-db4 2>/dev/null)
+         bdb_prefix=$($BREW --prefix berkeley-db62 2>/dev/null)
          qt5_prefix=$($BREW --prefix qt5 2>/dev/null)
->>>>>>> 56311988
          if test x$bdb_prefix != x; then
            CPPFLAGS="$CPPFLAGS -I$bdb_prefix/include"
            LIBS="$LIBS -L$bdb_prefix/lib"
@@ -1286,11 +1264,7 @@
       if test x$use_qr != xno; then
         BITCOIN_QT_CHECK([PKG_CHECK_MODULES([QR], [libqrencode], [have_qrencode=yes], [have_qrencode=no])])
       fi
-<<<<<<< HEAD
-      if test x$build_bitcoin_cli$build_bitcoind$bitcoin_enable_qt$use_tests != xnononono; then
-=======
       if test x$build_bitcoin_cli$build_bitcoind$bitcoin_enable_qt$use_tests$use_bench != xnonononono; then
->>>>>>> 56311988
         PKG_CHECK_MODULES([EVENT], [libevent >= 2.0.21],, [AC_MSG_ERROR(libevent version 2.0.21 or greater not found.)])
         if test x$TARGET_OS != xwindows; then
           PKG_CHECK_MODULES([EVENT_PTHREADS], [libevent_pthreads >= 2.0.21],, [AC_MSG_ERROR(libevent_pthreads version 2.0.21 or greater not found.)])
