#!/usr/bin/env python3
# Copyright (c) 2014-2016 The Bitcoin Core developers
# Distributed under the MIT software license, see the accompanying
# file COPYING or http://www.opensource.org/licenses/mit-license.php.

#
# Test -alertnotify 
#

from test_framework.test_framework import BitcoinTestFramework
from test_framework.util import *

class ForkNotifyTest(BitcoinTestFramework):

    def __init__(self):
        super().__init__()
        self.num_nodes = 2
        self.setup_clean_chain = False

    alert_filename = None  # Set by setup_network

    def setup_network(self):
        self.nodes = []
        self.alert_filename = os.path.join(self.options.tmpdir, "alert.txt")
<<<<<<< HEAD
        with open(self.alert_filename, 'w', encoding='utf8') as f:
=======
        with open(self.alert_filename, 'w', encoding='utf8'):
>>>>>>> a7b486d6
            pass  # Just open then close to create zero-length file
        self.nodes.append(start_node(0, self.options.tmpdir,
                            ["-blockversion=2", "-alertnotify=echo %s >> \"" + self.alert_filename + "\""]))
        # Node1 mines block.version=211 blocks
        self.nodes.append(start_node(1, self.options.tmpdir,
                                ["-blockversion=211"]))
        connect_nodes(self.nodes[1], 0)

        self.is_network_split = False
        self.sync_all()

    def run_test(self):
        # Mine 51 up-version blocks
        self.nodes[1].generate(51)
        self.sync_all()
        # -alertnotify should trigger on the 51'st,
        # but mine and sync another to give
        # -alertnotify time to write
        self.nodes[1].generate(1)
        self.sync_all()

        with open(self.alert_filename, 'r', encoding='utf8') as f:
            alert_text = f.read()

        if len(alert_text) == 0:
            raise AssertionError("-alertnotify did not warn of up-version blocks")

        # Mine more up-version blocks, should not get more alerts:
        self.nodes[1].generate(1)
        self.sync_all()
        self.nodes[1].generate(1)
        self.sync_all()

        with open(self.alert_filename, 'r', encoding='utf8') as f:
            alert_text2 = f.read()

        if alert_text != alert_text2:
            raise AssertionError("-alertnotify excessive warning of up-version blocks")

if __name__ == '__main__':
    ForkNotifyTest().main()<|MERGE_RESOLUTION|>--- conflicted
+++ resolved
@@ -22,11 +22,7 @@
     def setup_network(self):
         self.nodes = []
         self.alert_filename = os.path.join(self.options.tmpdir, "alert.txt")
-<<<<<<< HEAD
-        with open(self.alert_filename, 'w', encoding='utf8') as f:
-=======
         with open(self.alert_filename, 'w', encoding='utf8'):
->>>>>>> a7b486d6
             pass  # Just open then close to create zero-length file
         self.nodes.append(start_node(0, self.options.tmpdir,
                             ["-blockversion=2", "-alertnotify=echo %s >> \"" + self.alert_filename + "\""]))
