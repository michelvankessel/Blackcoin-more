#!/usr/bin/env python3
# Copyright (c) 2014-2016 The Bitcoin Core developers
# Distributed under the MIT software license, see the accompanying
# file COPYING or http://www.opensource.org/licenses/mit-license.php.

#
# Test node handling
#

from test_framework.mininode import wait_until
from test_framework.test_framework import BitcoinTestFramework
from test_framework.util import (assert_equal,
                                 assert_raises_jsonrpc,
                                 connect_nodes_bi,
                                 start_node,
                                 stop_node,
                                 )

<<<<<<< HEAD
import urllib.parse

class NodeHandlingTest (BitcoinTestFramework):
=======
class NodeHandlingTest(BitcoinTestFramework):
>>>>>>> a7b486d6

    def __init__(self):
        super().__init__()
        self.num_nodes = 2
        self.setup_clean_chain = False

    def setup_network(self):
        self.nodes = self.setup_nodes()
        connect_nodes_bi(self.nodes, 0, 1)

    def run_test(self):
        ###########################
        # setban/listbanned tests #
        ###########################
<<<<<<< HEAD
        assert_equal(len(self.nodes[2].getpeerinfo()), 4) #we should have 4 nodes at this point
        self.nodes[2].setban("127.0.0.1", "add")
        time.sleep(3) #wait till the nodes are disconected
        assert_equal(len(self.nodes[2].getpeerinfo()), 0) #all nodes must be disconnected at this point
        assert_equal(len(self.nodes[2].listbanned()), 1)
        self.nodes[2].clearbanned()
        assert_equal(len(self.nodes[2].listbanned()), 0)
        self.nodes[2].setban("127.0.0.0/24", "add")
        assert_equal(len(self.nodes[2].listbanned()), 1)
        # This will throw an exception because 127.0.0.1 is within range 127.0.0.0/24
        assert_raises_jsonrpc(-23, "IP/Subnet already banned", self.nodes[2].setban, "127.0.0.1", "add")
        # This will throw an exception because 127.0.0.1/42 is not a real subnet
        assert_raises_jsonrpc(-30, "Error: Invalid IP/Subnet", self.nodes[2].setban, "127.0.0.1/42", "add")
        assert_equal(len(self.nodes[2].listbanned()), 1) #still only one banned ip because 127.0.0.1 is within the range of 127.0.0.0/24
        # This will throw an exception because 127.0.0.1 was not added above
        assert_raises_jsonrpc(-30, "Error: Unban failed", self.nodes[2].setban, "127.0.0.1", "remove")
        assert_equal(len(self.nodes[2].listbanned()), 1)
        self.nodes[2].setban("127.0.0.0/24", "remove")
        assert_equal(len(self.nodes[2].listbanned()), 0)
        self.nodes[2].clearbanned()
        assert_equal(len(self.nodes[2].listbanned()), 0)
=======
        assert_equal(len(self.nodes[1].getpeerinfo()), 2)  # node1 should have 2 connections to node0 at this point
        self.nodes[1].setban("127.0.0.1", "add")
        assert wait_until(lambda: len(self.nodes[1].getpeerinfo()) == 0, timeout=10)
        assert_equal(len(self.nodes[1].getpeerinfo()), 0)  # all nodes must be disconnected at this point
        assert_equal(len(self.nodes[1].listbanned()), 1)
        self.nodes[1].clearbanned()
        assert_equal(len(self.nodes[1].listbanned()), 0)
        self.nodes[1].setban("127.0.0.0/24", "add")
        assert_equal(len(self.nodes[1].listbanned()), 1)
        # This will throw an exception because 127.0.0.1 is within range 127.0.0.0/24
        assert_raises_jsonrpc(-23, "IP/Subnet already banned", self.nodes[1].setban, "127.0.0.1", "add")
        # This will throw an exception because 127.0.0.1/42 is not a real subnet
        assert_raises_jsonrpc(-30, "Error: Invalid IP/Subnet", self.nodes[1].setban, "127.0.0.1/42", "add")
        assert_equal(len(self.nodes[1].listbanned()), 1)  # still only one banned ip because 127.0.0.1 is within the range of 127.0.0.0/24
        # This will throw an exception because 127.0.0.1 was not added above
        assert_raises_jsonrpc(-30, "Error: Unban failed", self.nodes[1].setban, "127.0.0.1", "remove")
        assert_equal(len(self.nodes[1].listbanned()), 1)
        self.nodes[1].setban("127.0.0.0/24", "remove")
        assert_equal(len(self.nodes[1].listbanned()), 0)
        self.nodes[1].clearbanned()
        assert_equal(len(self.nodes[1].listbanned()), 0)
>>>>>>> a7b486d6

        # test persisted banlist
        self.nodes[1].setban("127.0.0.0/32", "add")
        self.nodes[1].setban("127.0.0.0/24", "add")
        self.nodes[1].setban("192.168.0.1", "add", 1)  # ban for 1 seconds
        self.nodes[1].setban("2001:4d48:ac57:400:cacf:e9ff:fe1d:9c63/19", "add", 1000)  # ban for 1000 seconds
        listBeforeShutdown = self.nodes[1].listbanned()
        assert_equal("192.168.0.1/32", listBeforeShutdown[2]['address'])
        assert wait_until(lambda: len(self.nodes[1].listbanned()) == 3, timeout=10)

        stop_node(self.nodes[1], 1)

        self.nodes[1] = start_node(1, self.options.tmpdir)
        listAfterShutdown = self.nodes[1].listbanned()
        assert_equal("127.0.0.0/24", listAfterShutdown[0]['address'])
        assert_equal("127.0.0.0/32", listAfterShutdown[1]['address'])
        assert_equal("/19" in listAfterShutdown[2]['address'], True)

        # Clear ban lists
        self.nodes[1].clearbanned()
        connect_nodes_bi(self.nodes, 0, 1)

        ###########################
        # RPC disconnectnode test #
        ###########################
        address1 = self.nodes[0].getpeerinfo()[0]['addr']
        self.nodes[0].disconnectnode(address=address1)
        assert wait_until(lambda: len(self.nodes[0].getpeerinfo()) == 1, timeout=10)
        assert not [node for node in self.nodes[0].getpeerinfo() if node['addr'] == address1]

        connect_nodes_bi(self.nodes, 0, 1)  # reconnect the node
        assert [node for node in self.nodes[0].getpeerinfo() if node['addr'] == address1]

if __name__ == '__main__':
    NodeHandlingTest().main()<|MERGE_RESOLUTION|>--- conflicted
+++ resolved
@@ -16,13 +16,7 @@
                                  stop_node,
                                  )
 
-<<<<<<< HEAD
-import urllib.parse
-
-class NodeHandlingTest (BitcoinTestFramework):
-=======
 class NodeHandlingTest(BitcoinTestFramework):
->>>>>>> a7b486d6
 
     def __init__(self):
         super().__init__()
@@ -37,29 +31,6 @@
         ###########################
         # setban/listbanned tests #
         ###########################
-<<<<<<< HEAD
-        assert_equal(len(self.nodes[2].getpeerinfo()), 4) #we should have 4 nodes at this point
-        self.nodes[2].setban("127.0.0.1", "add")
-        time.sleep(3) #wait till the nodes are disconected
-        assert_equal(len(self.nodes[2].getpeerinfo()), 0) #all nodes must be disconnected at this point
-        assert_equal(len(self.nodes[2].listbanned()), 1)
-        self.nodes[2].clearbanned()
-        assert_equal(len(self.nodes[2].listbanned()), 0)
-        self.nodes[2].setban("127.0.0.0/24", "add")
-        assert_equal(len(self.nodes[2].listbanned()), 1)
-        # This will throw an exception because 127.0.0.1 is within range 127.0.0.0/24
-        assert_raises_jsonrpc(-23, "IP/Subnet already banned", self.nodes[2].setban, "127.0.0.1", "add")
-        # This will throw an exception because 127.0.0.1/42 is not a real subnet
-        assert_raises_jsonrpc(-30, "Error: Invalid IP/Subnet", self.nodes[2].setban, "127.0.0.1/42", "add")
-        assert_equal(len(self.nodes[2].listbanned()), 1) #still only one banned ip because 127.0.0.1 is within the range of 127.0.0.0/24
-        # This will throw an exception because 127.0.0.1 was not added above
-        assert_raises_jsonrpc(-30, "Error: Unban failed", self.nodes[2].setban, "127.0.0.1", "remove")
-        assert_equal(len(self.nodes[2].listbanned()), 1)
-        self.nodes[2].setban("127.0.0.0/24", "remove")
-        assert_equal(len(self.nodes[2].listbanned()), 0)
-        self.nodes[2].clearbanned()
-        assert_equal(len(self.nodes[2].listbanned()), 0)
-=======
         assert_equal(len(self.nodes[1].getpeerinfo()), 2)  # node1 should have 2 connections to node0 at this point
         self.nodes[1].setban("127.0.0.1", "add")
         assert wait_until(lambda: len(self.nodes[1].getpeerinfo()) == 0, timeout=10)
@@ -81,7 +52,6 @@
         assert_equal(len(self.nodes[1].listbanned()), 0)
         self.nodes[1].clearbanned()
         assert_equal(len(self.nodes[1].listbanned()), 0)
->>>>>>> a7b486d6
 
         # test persisted banlist
         self.nodes[1].setban("127.0.0.0/32", "add")
