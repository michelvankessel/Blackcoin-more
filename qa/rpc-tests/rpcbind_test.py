--- conflicted
+++ resolved
@@ -5,20 +5,11 @@
 
 # Test for -rpcbind, as well as -rpcallowip and -rpcconnect
 
-<<<<<<< HEAD
-import tempfile
-import traceback
-
-=======
->>>>>>> a7b486d6
 from test_framework.test_framework import BitcoinTestFramework
 from test_framework.util import *
 from test_framework.netutil import *
 
-<<<<<<< HEAD
-=======
 
->>>>>>> a7b486d6
 class RPCBindTest(BitcoinTestFramework):
 
     def __init__(self):
@@ -109,8 +100,4 @@
             pass
 
 if __name__ == '__main__':
-<<<<<<< HEAD
-    RPCBindTest ().main ()
-=======
-    RPCBindTest().main()
->>>>>>> a7b486d6
+    RPCBindTest().main()