--- conflicted
+++ resolved
@@ -330,11 +330,7 @@
             # disabled until issue is fixed: https://github.com/bitcoin/bitcoin/issues/7463
             # '-salvagewallet',
         ]
-<<<<<<< HEAD
         chainlimit = 10
-=======
-        chainlimit = 6
->>>>>>> a7b486d6
         for m in maintenance:
             print("check " + m)
             stop_nodes(self.nodes)
@@ -363,10 +359,6 @@
         rawtx = self.nodes[0].createrawtransaction([{"txid":singletxid, "vout":0}], {chain_addrs[0]:node0_balance/2-Decimal('0.01'), chain_addrs[1]:node0_balance/2-Decimal('0.01')})
         signedtx = self.nodes[0].signrawtransaction(rawtx)
         singletxid = self.nodes[0].sendrawtransaction(signedtx["hex"])
-<<<<<<< HEAD
-        txids = [singletxid, singletxid]
-=======
->>>>>>> a7b486d6
         self.nodes[0].generate(1)
 
         # Make a long chain of unconfirmed payments without hitting mempool limit
