--- conflicted
+++ resolved
@@ -210,19 +210,6 @@
         }
     }
     bool getNetworkActive() override { return g_connman && g_connman->GetNetworkActive(); }
-<<<<<<< HEAD
-    CAmount getMaxTxFee() override { return ::maxTxFee; }
-=======
-    CFeeRate estimateSmartFee(int num_blocks, bool conservative, int* returned_target = nullptr) override
-    {
-        FeeCalculation fee_calc;
-        CFeeRate result = ::feeEstimator.estimateSmartFee(num_blocks, &fee_calc, conservative);
-        if (returned_target) {
-            *returned_target = fee_calc.returnedTarget;
-        }
-        return result;
-    }
->>>>>>> 2f9f9b37
     CFeeRate getDustRelayFee() override { return ::dustRelayFee; }
     UniValue executeRpc(const std::string& command, const UniValue& params, const std::string& uri) override
     {
