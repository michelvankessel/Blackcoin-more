// Copyright (c) 2018-2020 The Bitcoin Core developers
// Distributed under the MIT software license, see the accompanying
// file COPYING or http://www.opensource.org/licenses/mit-license.php.

#include <interfaces/node.h>

#include <addrdb.h>
#include <banman.h>
#include <chain.h>
#include <chainparams.h>
#include <init.h>
#include <interfaces/chain.h>
#include <interfaces/handler.h>
#include <interfaces/wallet.h>
#include <net.h>
#include <net_processing.h>
#include <netaddress.h>
#include <netbase.h>
#include <node/context.h>
#include <policy/feerate.h>
#include <policy/fees.h>
#include <policy/settings.h>
#include <primitives/block.h>
#include <rpc/server.h>
#include <shutdown.h>
#include <support/allocators/secure.h>
#include <sync.h>
#include <txmempool.h>
#include <ui_interface.h>
#include <util/system.h>
#include <validation.h>
#include <warnings.h>

#if defined(HAVE_CONFIG_H)
#include <config/bitcoin-config.h>
#endif

#include <univalue.h>

#include <boost/signals2/signal.hpp>

class CWallet;
fs::path GetWalletDir();
std::vector<fs::path> ListWalletDir();
std::vector<std::shared_ptr<CWallet>> GetWallets();
<<<<<<< HEAD
std::shared_ptr<CWallet> LoadWallet(interfaces::Chain& chain, const std::string& name, std::string& error, std::string& warning);
WalletCreationStatus CreateWallet(interfaces::Chain& chain, const SecureString& passphrase, uint64_t wallet_creation_flags, const std::string& name, std::string& error, std::string& warning, std::shared_ptr<CWallet>& result);
=======
std::shared_ptr<CWallet> LoadWallet(interfaces::Chain& chain, const std::string& name, std::string& error, std::vector<std::string>& warnings);
WalletCreationStatus CreateWallet(interfaces::Chain& chain, const SecureString& passphrase, uint64_t wallet_creation_flags, const std::string& name, std::string& error, std::vector<std::string>& warnings, std::shared_ptr<CWallet>& result);
>>>>>>> 56311988
std::unique_ptr<interfaces::Handler> HandleLoadWallet(interfaces::Node::LoadWalletFn load_wallet);

namespace interfaces {

namespace {

class NodeImpl : public Node
{
public:
    void initError(const std::string& message) override { InitError(message); }
    bool parseParameters(int argc, const char* const argv[], std::string& error) override
    {
        return gArgs.ParseParameters(argc, argv, error);
    }
    bool readConfigFiles(std::string& error) override { return gArgs.ReadConfigFiles(error, true); }
    void forceSetArg(const std::string& arg, const std::string& value) override { gArgs.ForceSetArg(arg, value); }
    bool softSetArg(const std::string& arg, const std::string& value) override { return gArgs.SoftSetArg(arg, value); }
    bool softSetBoolArg(const std::string& arg, bool value) override { return gArgs.SoftSetBoolArg(arg, value); }
    void selectParams(const std::string& network) override { SelectParams(network); }
    uint64_t getAssumedBlockchainSize() override { return Params().AssumedBlockchainSize(); }
    uint64_t getAssumedChainStateSize() override { return Params().AssumedChainStateSize(); }
    std::string getNetwork() override { return Params().NetworkIDString(); }
    void initLogging() override { InitLogging(); }
    void initParameterInteraction() override { InitParameterInteraction(); }
    std::string getWarnings() override { return GetWarnings(true); }
    uint32_t getLogCategories() override { return LogInstance().GetCategoryMask(); }
    bool baseInitialize() override
    {
        return AppInitBasicSetup() && AppInitParameterInteraction() && AppInitSanityChecks() &&
               AppInitLockDataDirectory();
    }
    bool appInitMain() override
    {
        m_context.chain = MakeChain(m_context);
        return AppInitMain(m_context);
    }
    void appShutdown() override
    {
        Interrupt(m_context);
        Shutdown(m_context);
    }
    void startShutdown() override { StartShutdown(); }
    bool shutdownRequested() override { return ShutdownRequested(); }
    void mapPort(bool use_upnp) override
    {
        if (use_upnp) {
            StartMapPort();
        } else {
            InterruptMapPort();
            StopMapPort();
        }
    }
    void setupServerArgs() override { return SetupServerArgs(); }
    bool getProxy(Network net, proxyType& proxy_info) override { return GetProxy(net, proxy_info); }
    size_t getNodeCount(CConnman::NumConnections flags) override
    {
        return m_context.connman ? m_context.connman->GetNodeCount(flags) : 0;
    }
    bool getNodesStats(NodesStats& stats) override
    {
        stats.clear();

        if (m_context.connman) {
            std::vector<CNodeStats> stats_temp;
            m_context.connman->GetNodeStats(stats_temp);

            stats.reserve(stats_temp.size());
            for (auto& node_stats_temp : stats_temp) {
                stats.emplace_back(std::move(node_stats_temp), false, CNodeStateStats());
            }

            // Try to retrieve the CNodeStateStats for each node.
            TRY_LOCK(::cs_main, lockMain);
            if (lockMain) {
                for (auto& node_stats : stats) {
                    std::get<1>(node_stats) =
                        GetNodeStateStats(std::get<0>(node_stats).nodeid, std::get<2>(node_stats));
                }
            }
            return true;
        }
        return false;
    }
    bool getBanned(banmap_t& banmap) override
    {
        if (m_context.banman) {
            m_context.banman->GetBanned(banmap);
            return true;
        }
        return false;
    }
    bool ban(const CNetAddr& net_addr, int64_t ban_time_offset) override
    {
        if (m_context.banman) {
            m_context.banman->Ban(net_addr, ban_time_offset);
            return true;
        }
        return false;
    }
    bool unban(const CSubNet& ip) override
    {
        if (m_context.banman) {
            m_context.banman->Unban(ip);
            return true;
        }
        return false;
    }
    bool disconnectByAddress(const CNetAddr& net_addr) override
    {
        if (m_context.connman) {
            return m_context.connman->DisconnectNode(net_addr);
        }
        return false;
    }
    bool disconnectById(NodeId id) override
    {
        if (m_context.connman) {
            return m_context.connman->DisconnectNode(id);
        }
        return false;
    }
    int64_t getTotalBytesRecv() override { return m_context.connman ? m_context.connman->GetTotalBytesRecv() : 0; }
    int64_t getTotalBytesSent() override { return m_context.connman ? m_context.connman->GetTotalBytesSent() : 0; }
    size_t getMempoolSize() override { return m_context.mempool ? m_context.mempool->size() : 0; }
    size_t getMempoolDynamicUsage() override { return m_context.mempool ? m_context.mempool->DynamicMemoryUsage() : 0; }
    bool getHeaderTip(int& height, int64_t& block_time) override
    {
        LOCK(::cs_main);
        if (::pindexBestHeader) {
            height = ::pindexBestHeader->nHeight;
            block_time = ::pindexBestHeader->GetBlockTime();
            return true;
        }
        return false;
    }
    int getNumBlocks() override
    {
        LOCK(::cs_main);
        return ::ChainActive().Height();
    }
    int64_t getLastBlockTime() override
    {
        LOCK(::cs_main);
        if (::ChainActive().Tip()) {
            return ::ChainActive().Tip()->GetBlockTime();
        }
        return Params().GenesisBlock().GetBlockTime(); // Genesis block's time of current network
    }
    double getVerificationProgress() override
    {
        const CBlockIndex* tip;
        {
            LOCK(::cs_main);
            tip = ::ChainActive().Tip();
        }
        return GuessVerificationProgress(Params().TxData(), tip);
    }
    bool isInitialBlockDownload() override { return ::ChainstateActive().IsInitialBlockDownload(); }
    bool getReindex() override { return ::fReindex; }
    bool getImporting() override { return ::fImporting; }
    void setNetworkActive(bool active) override
    {
        if (m_context.connman) {
            m_context.connman->SetNetworkActive(active);
        }
    }
<<<<<<< HEAD
    bool getNetworkActive() override { return g_connman && g_connman->GetNetworkActive(); }
=======
    bool getNetworkActive() override { return m_context.connman && m_context.connman->GetNetworkActive(); }
    CFeeRate estimateSmartFee(int num_blocks, bool conservative, int* returned_target = nullptr) override
    {
        FeeCalculation fee_calc;
        CFeeRate result = ::feeEstimator.estimateSmartFee(num_blocks, &fee_calc, conservative);
        if (returned_target) {
            *returned_target = fee_calc.returnedTarget;
        }
        return result;
    }
>>>>>>> 56311988
    CFeeRate getDustRelayFee() override { return ::dustRelayFee; }
    UniValue executeRpc(const std::string& command, const UniValue& params, const std::string& uri) override
    {
        JSONRPCRequest req;
        req.params = params;
        req.strMethod = command;
        req.URI = uri;
        return ::tableRPC.execute(req);
    }
    std::vector<std::string> listRpcCommands() override { return ::tableRPC.listCommands(); }
    void rpcSetTimerInterfaceIfUnset(RPCTimerInterface* iface) override { RPCSetTimerInterfaceIfUnset(iface); }
    void rpcUnsetTimerInterface(RPCTimerInterface* iface) override { RPCUnsetTimerInterface(iface); }
    bool getUnspentOutput(const COutPoint& output, Coin& coin) override
    {
        LOCK(::cs_main);
        return ::ChainstateActive().CoinsTip().GetCoin(output, coin);
    }
    std::string getWalletDir() override
    {
        return GetWalletDir().string();
    }
    std::vector<std::string> listWalletDir() override
    {
        std::vector<std::string> paths;
        for (auto& path : ListWalletDir()) {
            paths.push_back(path.string());
        }
        return paths;
    }
    std::vector<std::unique_ptr<Wallet>> getWallets() override
    {
        std::vector<std::unique_ptr<Wallet>> wallets;
        for (const std::shared_ptr<CWallet>& wallet : GetWallets()) {
            wallets.emplace_back(MakeWallet(wallet));
        }
        return wallets;
    }
    std::unique_ptr<Wallet> loadWallet(const std::string& name, std::string& error, std::vector<std::string>& warnings) override
    {
        return MakeWallet(LoadWallet(*m_context.chain, name, error, warnings));
    }
    std::unique_ptr<Wallet> createWallet(const SecureString& passphrase, uint64_t wallet_creation_flags, const std::string& name, std::string& error, std::vector<std::string>& warnings, WalletCreationStatus& status) override
    {
        std::shared_ptr<CWallet> wallet;
        status = CreateWallet(*m_context.chain, passphrase, wallet_creation_flags, name, error, warnings, wallet);
        return MakeWallet(wallet);
    }
    std::unique_ptr<Handler> handleInitMessage(InitMessageFn fn) override
    {
        return MakeHandler(::uiInterface.InitMessage_connect(fn));
    }
    std::unique_ptr<Handler> handleMessageBox(MessageBoxFn fn) override
    {
        return MakeHandler(::uiInterface.ThreadSafeMessageBox_connect(fn));
    }
    std::unique_ptr<Handler> handleQuestion(QuestionFn fn) override
    {
        return MakeHandler(::uiInterface.ThreadSafeQuestion_connect(fn));
    }
    std::unique_ptr<Handler> handleShowProgress(ShowProgressFn fn) override
    {
        return MakeHandler(::uiInterface.ShowProgress_connect(fn));
    }
    std::unique_ptr<Handler> handleLoadWallet(LoadWalletFn fn) override
    {
        return HandleLoadWallet(std::move(fn));
    }
    std::unique_ptr<Handler> handleNotifyNumConnectionsChanged(NotifyNumConnectionsChangedFn fn) override
    {
        return MakeHandler(::uiInterface.NotifyNumConnectionsChanged_connect(fn));
    }
    std::unique_ptr<Handler> handleNotifyNetworkActiveChanged(NotifyNetworkActiveChangedFn fn) override
    {
        return MakeHandler(::uiInterface.NotifyNetworkActiveChanged_connect(fn));
    }
    std::unique_ptr<Handler> handleNotifyAlertChanged(NotifyAlertChangedFn fn) override
    {
        return MakeHandler(::uiInterface.NotifyAlertChanged_connect(fn));
    }
    std::unique_ptr<Handler> handleBannedListChanged(BannedListChangedFn fn) override
    {
        return MakeHandler(::uiInterface.BannedListChanged_connect(fn));
    }
    std::unique_ptr<Handler> handleNotifyBlockTip(NotifyBlockTipFn fn) override
    {
        return MakeHandler(::uiInterface.NotifyBlockTip_connect([fn](bool initial_download, const CBlockIndex* block) {
            fn(initial_download, block->nHeight, block->GetBlockTime(),
                GuessVerificationProgress(Params().TxData(), block));
        }));
    }
    std::unique_ptr<Handler> handleNotifyHeaderTip(NotifyHeaderTipFn fn) override
    {
        return MakeHandler(
            ::uiInterface.NotifyHeaderTip_connect([fn](bool initial_download, const CBlockIndex* block) {
                fn(initial_download, block->nHeight, block->GetBlockTime(),
                    /* verification progress is unused when a header was received */ 0);
            }));
    }
    NodeContext* context() override { return &m_context; }
    NodeContext m_context;
};

} // namespace

std::unique_ptr<Node> MakeNode() { return MakeUnique<NodeImpl>(); }

} // namespace interfaces<|MERGE_RESOLUTION|>--- conflicted
+++ resolved
@@ -43,13 +43,8 @@
 fs::path GetWalletDir();
 std::vector<fs::path> ListWalletDir();
 std::vector<std::shared_ptr<CWallet>> GetWallets();
-<<<<<<< HEAD
-std::shared_ptr<CWallet> LoadWallet(interfaces::Chain& chain, const std::string& name, std::string& error, std::string& warning);
-WalletCreationStatus CreateWallet(interfaces::Chain& chain, const SecureString& passphrase, uint64_t wallet_creation_flags, const std::string& name, std::string& error, std::string& warning, std::shared_ptr<CWallet>& result);
-=======
 std::shared_ptr<CWallet> LoadWallet(interfaces::Chain& chain, const std::string& name, std::string& error, std::vector<std::string>& warnings);
 WalletCreationStatus CreateWallet(interfaces::Chain& chain, const SecureString& passphrase, uint64_t wallet_creation_flags, const std::string& name, std::string& error, std::vector<std::string>& warnings, std::shared_ptr<CWallet>& result);
->>>>>>> 56311988
 std::unique_ptr<interfaces::Handler> HandleLoadWallet(interfaces::Node::LoadWalletFn load_wallet);
 
 namespace interfaces {
@@ -208,6 +203,7 @@
         return GuessVerificationProgress(Params().TxData(), tip);
     }
     bool isInitialBlockDownload() override { return ::ChainstateActive().IsInitialBlockDownload(); }
+    bool isAddressTypeSet() override { return !::gArgs.GetArg("-addresstype", "").empty(); }
     bool getReindex() override { return ::fReindex; }
     bool getImporting() override { return ::fImporting; }
     void setNetworkActive(bool active) override
@@ -216,20 +212,7 @@
             m_context.connman->SetNetworkActive(active);
         }
     }
-<<<<<<< HEAD
-    bool getNetworkActive() override { return g_connman && g_connman->GetNetworkActive(); }
-=======
     bool getNetworkActive() override { return m_context.connman && m_context.connman->GetNetworkActive(); }
-    CFeeRate estimateSmartFee(int num_blocks, bool conservative, int* returned_target = nullptr) override
-    {
-        FeeCalculation fee_calc;
-        CFeeRate result = ::feeEstimator.estimateSmartFee(num_blocks, &fee_calc, conservative);
-        if (returned_target) {
-            *returned_target = fee_calc.returnedTarget;
-        }
-        return result;
-    }
->>>>>>> 56311988
     CFeeRate getDustRelayFee() override { return ::dustRelayFee; }
     UniValue executeRpc(const std::string& command, const UniValue& params, const std::string& uri) override
     {
