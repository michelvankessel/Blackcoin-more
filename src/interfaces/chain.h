// Copyright (c) 2018-2019 The Bitcoin Core developers
// Distributed under the MIT software license, see the accompanying
// file COPYING or http://www.opensource.org/licenses/mit-license.php.

#ifndef BITCOIN_INTERFACES_CHAIN_H
#define BITCOIN_INTERFACES_CHAIN_H

#include <optional.h>               // For Optional and nullopt
#include <primitives/transaction.h> // For CTransactionRef

#include <memory>
#include <stddef.h>
#include <stdint.h>
#include <string>
#include <vector>

class CBlock;
class CFeeRate;
class CRPCCommand;
class CScheduler;
class CValidationState;
class Coin;
class uint256;
enum class RBFTransactionState;
struct CBlockLocator;
<<<<<<< HEAD
class CTransaction;

using CTransactionRef = std::shared_ptr<const CTransaction>;
=======
struct FeeCalculation;
>>>>>>> 2f9f9b37

namespace interfaces {

class Handler;
class Wallet;

//! Interface giving clients (wallet processes, maybe other analysis tools in
//! the future) ability to access to the chain state, receive notifications,
//! estimate fees, and submit transactions.
//!
//! TODO: Current chain methods are too low level, exposing too much of the
//! internal workings of the bitcoin node, and not being very convenient to use.
//! Chain methods should be cleaned up and simplified over time. Examples:
//!
//! * The Chain::lock() method, which lets clients delay chain tip updates
//!   should be removed when clients are able to respond to updates
//!   asynchronously
//!   (https://github.com/bitcoin/bitcoin/pull/10973#issuecomment-380101269).
//!
//! * The initMessage() and showProgress() methods which the wallet uses to send
//!   notifications to the GUI should go away when GUI and wallet can directly
//!   communicate with each other without going through the node
//!   (https://github.com/bitcoin/bitcoin/pull/15288#discussion_r253321096).
//!
//! * The handleRpc, registerRpcs, rpcEnableDeprecated methods and other RPC
//!   methods can go away if wallets listen for HTTP requests on their own
//!   ports instead of registering to handle requests on the node HTTP port.
class Chain
{
public:
    virtual ~Chain() {}

    //! Interface for querying locked chain state, used by legacy code that
    //! assumes state won't change between calls. New code should avoid using
    //! the Lock interface and instead call higher-level Chain methods
    //! that return more information so the chain doesn't need to stay locked
    //! between calls.
    class Lock
    {
    public:
        virtual ~Lock() {}

        //! Get current chain height, not including genesis block (returns 0 if
        //! chain only contains genesis block, nullopt if chain does not contain
        //! any blocks).
        virtual Optional<int> getHeight() = 0;

        //! Get block height above genesis block. Returns 0 for genesis block,
        //! 1 for following block, and so on. Returns nullopt for a block not
        //! included in the current chain.
        virtual Optional<int> getBlockHeight(const uint256& hash) = 0;

        //! Get block depth. Returns 1 for chain tip, 2 for preceding block, and
        //! so on. Returns 0 for a block not included in the current chain.
        virtual int getBlockDepth(const uint256& hash) = 0;

        //! Get block hash. Height must be valid or this function will abort.
        virtual uint256 getBlockHash(int height) = 0;

        //! Get block time. Height must be valid or this function will abort.
        virtual int64_t getBlockTime(int height) = 0;

        //! Get block median time past. Height must be valid or this function
        //! will abort.
        virtual int64_t getBlockMedianTimePast(int height) = 0;

        //! Check that the block is available on disk (i.e. has not been
        //! pruned), and contains transactions.
        virtual bool haveBlockOnDisk(int height) = 0;

        //! Return height of the first block in the chain with timestamp equal
        //! or greater than the given time and height equal or greater than the
        //! given height, or nullopt if there is no block with a high enough
        //! timestamp and height. Also return the block hash as an optional output parameter
        //! (to avoid the cost of a second lookup in case this information is needed.)
        virtual Optional<int> findFirstBlockWithTimeAndHeight(int64_t time, int height, uint256* hash) = 0;

        //! Return height of last block in the specified range which is pruned, or
        //! nullopt if no block in the range is pruned. Range is inclusive.
        virtual Optional<int> findPruned(int start_height = 0, Optional<int> stop_height = nullopt) = 0;

        //! Return height of the specified block if it is on the chain, otherwise
        //! return the height of the highest block on chain that's an ancestor
        //! of the specified block, or nullopt if there is no common ancestor.
        //! Also return the height of the specified block as an optional output
        //! parameter (to avoid the cost of a second hash lookup in case this
        //! information is desired).
        virtual Optional<int> findFork(const uint256& hash, Optional<int>* height) = 0;

        //! Get locator for the current chain tip.
        virtual CBlockLocator getTipLocator() = 0;

        //! Return height of the highest block on chain in common with the locator,
        //! which will either be the original block used to create the locator,
        //! or one of its ancestors.
        virtual Optional<int> findLocatorFork(const CBlockLocator& locator) = 0;

        //! Check if transaction will be final given chain height current time.
        virtual bool checkFinalTx(const CTransaction& tx) = 0;
    };

    //! Return Lock interface. Chain is locked when this is called, and
    //! unlocked when the returned interface is freed.
    virtual std::unique_ptr<Lock> lock(bool try_lock = false) = 0;

    //! Return whether node has the block and optionally return block metadata
    //! or contents.
    //!
    //! If a block pointer is provided to retrieve the block contents, and the
    //! block exists but doesn't have data (for example due to pruning), the
    //! block will be empty and all fields set to null.
    virtual bool findBlock(const uint256& hash,
        CBlock* block = nullptr,
        int64_t* time = nullptr,
        int64_t* max_time = nullptr) = 0;

    //! Look up unspent output information. Returns coins in the mempool and in
    //! the current chain UTXO set. Iterates through all the keys in the map and
    //! populates the values.
    virtual void findCoins(std::map<COutPoint, Coin>& coins) = 0;

    //! Estimate fraction of total transactions verified if blocks up to
    //! the specified block hash are verified.
    virtual double guessVerificationProgress(const uint256& block_hash) = 0;

<<<<<<< HEAD
=======
    //! Check if transaction is RBF opt in.
    virtual RBFTransactionState isRBFOptIn(const CTransaction& tx) = 0;

    //! Check if transaction has descendants in mempool.
    virtual bool hasDescendantsInMempool(const uint256& txid) = 0;

    //! Transaction is added to memory pool, if the transaction fee is below the
    //! amount specified by max_tx_fee, and broadcast to all peers if relay is set to true.
    //! Return false if the transaction could not be added due to the fee or for another reason.
    virtual bool broadcastTransaction(const CTransactionRef& tx, std::string& err_string, const CAmount& max_tx_fee, bool relay) = 0;

    //! Calculate mempool ancestor and descendant counts for the given transaction.
    virtual void getTransactionAncestry(const uint256& txid, size_t& ancestors, size_t& descendants) = 0;

    //! Check if transaction will pass the mempool's chain limits.
    virtual bool checkChainLimits(const CTransactionRef& tx) = 0;

    //! Estimate smart fee.
    virtual CFeeRate estimateSmartFee(int num_blocks, bool conservative, FeeCalculation* calc = nullptr) = 0;

    //! Fee estimator max target.
    virtual unsigned int estimateMaxBlocks() = 0;

    //! Mempool minimum fee.
    virtual CFeeRate mempoolMinFee() = 0;

    //! Relay current minimum fee (from -minrelaytxfee and -incrementalrelayfee settings).
    virtual CFeeRate relayMinFee() = 0;

    //! Relay incremental fee setting (-incrementalrelayfee), reflecting cost of relay.
    virtual CFeeRate relayIncrementalFee() = 0;

    //! Relay dust fee setting (-dustrelayfee), reflecting lowest rate it's economical to spend.
    virtual CFeeRate relayDustFee() = 0;

    //! Check if any block has been pruned.
    virtual bool havePruned() = 0;

    //! Check if the node is ready to broadcast transactions.
    virtual bool isReadyToBroadcast() = 0;

    //! Check if in IBD.
    virtual bool isInitialBlockDownload() = 0;

    //! Check if shutdown requested.
    virtual bool shutdownRequested() = 0;

    //! Get adjusted time.
    virtual int64_t getAdjustedTime() = 0;

    //! Send init message.
    virtual void initMessage(const std::string& message) = 0;

    //! Send init warning.
    virtual void initWarning(const std::string& message) = 0;

    //! Send init error.
    virtual void initError(const std::string& message) = 0;

    //! Send progress indicator.
    virtual void showProgress(const std::string& title, int progress, bool resume_possible) = 0;

    //! Chain notifications.
    class Notifications
    {
    public:
        virtual ~Notifications() {}
        virtual void TransactionAddedToMempool(const CTransactionRef& tx) {}
        virtual void TransactionRemovedFromMempool(const CTransactionRef& ptx) {}
        virtual void BlockConnected(const CBlock& block, const std::vector<CTransactionRef>& tx_conflicted) {}
        virtual void BlockDisconnected(const CBlock& block) {}
        virtual void UpdatedBlockTip() {}
        virtual void ChainStateFlushed(const CBlockLocator& locator) {}
    };

    //! Register handler for notifications.
    virtual std::unique_ptr<Handler> handleNotifications(Notifications& notifications) = 0;

    //! Wait for pending notifications to be processed unless block hash points to the current
    //! chain tip, or to a possible descendant of the current chain tip that isn't currently
    //! connected.
    virtual void waitForNotificationsIfNewBlocksConnected(const uint256& old_tip) = 0;

    //! Register handler for RPC. Command is not copied, so reference
    //! needs to remain valid until Handler is disconnected.
    virtual std::unique_ptr<Handler> handleRpc(const CRPCCommand& command) = 0;

    //! Check if deprecated RPC is enabled.
    virtual bool rpcEnableDeprecated(const std::string& method) = 0;

    //! Run function after given number of seconds. Cancel any previous calls with same name.
    virtual void rpcRunLater(const std::string& name, std::function<void()> fn, int64_t seconds) = 0;

    //! Current RPC serialization flags.
    virtual int rpcSerializationFlags() = 0;

>>>>>>> 2f9f9b37
    //! Synchronously send TransactionAddedToMempool notifications about all
    //! current mempool transactions to the specified handler and return after
    //! the last one is sent. These notifications aren't coordinated with async
    //! notifications sent by handleNotifications, so out of date async
    //! notifications from handleNotifications can arrive during and after
    //! synchronous notifications from requestMempoolTransactions. Clients need
    //! to be prepared to handle this by ignoring notifications about unknown
    //! removed transactions and already added new transactions.
<<<<<<< HEAD
    virtual void requestMempoolTransactions(std::function<void(const CTransactionRef&)> fn) = 0;
=======
    virtual void requestMempoolTransactions(Notifications& notifications) = 0;
>>>>>>> 2f9f9b37
};

//! Interface to let node manage chain clients (wallets, or maybe tools for
//! monitoring and analysis in the future).
class ChainClient
{
public:
    virtual ~ChainClient() {}

    //! Register rpcs.
    virtual void registerRpcs() = 0;

    //! Check for errors before loading.
    virtual bool verify() = 0;

    //! Load saved state.
    virtual bool load() = 0;

    //! Start client execution and provide a scheduler.
    virtual void start(CScheduler& scheduler) = 0;

    //! Save state to disk.
    virtual void flush() = 0;

    //! Shut down client.
    virtual void stop() = 0;
};

//! Return implementation of Chain interface.
std::unique_ptr<Chain> MakeChain();

//! Return implementation of ChainClient interface for a wallet client. This
//! function will be undefined in builds where ENABLE_WALLET is false.
//!
//! Currently, wallets are the only chain clients. But in the future, other
//! types of chain clients could be added, such as tools for monitoring,
//! analysis, or fee estimation. These clients need to expose their own
//! MakeXXXClient functions returning their implementations of the ChainClient
//! interface.
std::unique_ptr<ChainClient> MakeWalletClient(Chain& chain, std::vector<std::string> wallet_filenames);

} // namespace interfaces

#endif // BITCOIN_INTERFACES_CHAIN_H<|MERGE_RESOLUTION|>--- conflicted
+++ resolved
@@ -21,15 +21,7 @@
 class CValidationState;
 class Coin;
 class uint256;
-enum class RBFTransactionState;
 struct CBlockLocator;
-<<<<<<< HEAD
-class CTransaction;
-
-using CTransactionRef = std::shared_ptr<const CTransaction>;
-=======
-struct FeeCalculation;
->>>>>>> 2f9f9b37
 
 namespace interfaces {
 
@@ -155,11 +147,6 @@
     //! the specified block hash are verified.
     virtual double guessVerificationProgress(const uint256& block_hash) = 0;
 
-<<<<<<< HEAD
-=======
-    //! Check if transaction is RBF opt in.
-    virtual RBFTransactionState isRBFOptIn(const CTransaction& tx) = 0;
-
     //! Check if transaction has descendants in mempool.
     virtual bool hasDescendantsInMempool(const uint256& txid) = 0;
 
@@ -173,15 +160,6 @@
 
     //! Check if transaction will pass the mempool's chain limits.
     virtual bool checkChainLimits(const CTransactionRef& tx) = 0;
-
-    //! Estimate smart fee.
-    virtual CFeeRate estimateSmartFee(int num_blocks, bool conservative, FeeCalculation* calc = nullptr) = 0;
-
-    //! Fee estimator max target.
-    virtual unsigned int estimateMaxBlocks() = 0;
-
-    //! Mempool minimum fee.
-    virtual CFeeRate mempoolMinFee() = 0;
 
     //! Relay current minimum fee (from -minrelaytxfee and -incrementalrelayfee settings).
     virtual CFeeRate relayMinFee() = 0;
@@ -253,7 +231,6 @@
     //! Current RPC serialization flags.
     virtual int rpcSerializationFlags() = 0;
 
->>>>>>> 2f9f9b37
     //! Synchronously send TransactionAddedToMempool notifications about all
     //! current mempool transactions to the specified handler and return after
     //! the last one is sent. These notifications aren't coordinated with async
@@ -262,11 +239,7 @@
     //! synchronous notifications from requestMempoolTransactions. Clients need
     //! to be prepared to handle this by ignoring notifications about unknown
     //! removed transactions and already added new transactions.
-<<<<<<< HEAD
-    virtual void requestMempoolTransactions(std::function<void(const CTransactionRef&)> fn) = 0;
-=======
     virtual void requestMempoolTransactions(Notifications& notifications) = 0;
->>>>>>> 2f9f9b37
 };
 
 //! Interface to let node manage chain clients (wallets, or maybe tools for
