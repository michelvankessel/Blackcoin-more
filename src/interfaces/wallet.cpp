// Copyright (c) 2018 The Bitcoin Core developers
// Distributed under the MIT software license, see the accompanying
// file COPYING or http://www.opensource.org/licenses/mit-license.php.

#include <interfaces/wallet.h>

#include <amount.h>
#include <chain.h>
#include <consensus/validation.h>
#include <init.h>
#include <interfaces/chain.h>
#include <interfaces/handler.h>
#include <net.h>
#include <policy/feerate.h>
#include <policy/fees.h>
#include <policy/policy.h>
#include <primitives/transaction.h>
#include <rpc/server.h>
#include <scheduler.h>
#include <script/ismine.h>
#include <script/standard.h>
#include <support/allocators/secure.h>
#include <sync.h>
#include <timedata.h>
#include <ui_interface.h>
#include <uint256.h>
#include <util/system.h>
#include <validation.h>
#include <wallet/fees.h>
#include <wallet/rpcwallet.h>
#include <wallet/wallet.h>
<<<<<<< HEAD
#include <key_io.h>
#include <algorithm>
=======
#include <wallet/walletutil.h>

#include <memory>
#include <string>
#include <utility>
#include <vector>
>>>>>>> 8b676984

namespace interfaces {
namespace {

class PendingWalletTxImpl : public PendingWalletTx
{
public:
    explicit PendingWalletTxImpl(CWallet& wallet) : m_wallet(wallet), m_key(&wallet) {}

    const CTransaction& get() override { return *m_tx; }

    bool commit(WalletValueMap value_map,
        WalletOrderForm order_form,
        std::string& reject_reason) override
    {
        auto locked_chain = m_wallet.chain().lock();
        LOCK(m_wallet.cs_wallet);
        CValidationState state;
        if (!m_wallet.CommitTransaction(m_tx, std::move(value_map), std::move(order_form), m_key, g_connman.get(), state)) {
            reject_reason = state.GetRejectReason();
            return false;
        }
        return true;
    }

    CTransactionRef m_tx;
    CWallet& m_wallet;
    CReserveKey m_key;
};

//! Construct wallet tx struct.
WalletTx MakeWalletTx(interfaces::Chain::Lock& locked_chain, CWallet& wallet, const CWalletTx& wtx)
{
    WalletTx result;
    result.tx = wtx.tx;
    result.txin_is_mine.reserve(wtx.tx->vin.size());
    for (const auto& txin : wtx.tx->vin) {
        result.txin_is_mine.emplace_back(wallet.IsMine(txin));
    }
    result.txout_is_mine.reserve(wtx.tx->vout.size());
    result.txout_address.reserve(wtx.tx->vout.size());
    result.txout_address_is_mine.reserve(wtx.tx->vout.size());
    for (const auto& txout : wtx.tx->vout) {
        result.txout_is_mine.emplace_back(wallet.IsMine(txout));
        result.txout_address.emplace_back();
        result.txout_address_is_mine.emplace_back(ExtractDestination(txout.scriptPubKey, result.txout_address.back()) ?
                                                      IsMine(wallet, result.txout_address.back()) :
                                                      ISMINE_NO);
    }
    result.credit = wtx.GetCredit(locked_chain, ISMINE_ALL);
    result.debit = wtx.GetDebit(ISMINE_ALL);
    result.change = wtx.GetChange();
    result.time = wtx.GetTxTime();
    result.value_map = wtx.mapValue;
    result.is_coinbase = wtx.IsCoinBase();
	result.is_coinstake = wtx.IsCoinStake();
    return result;
}

//! Construct wallet tx status struct.
WalletTxStatus MakeWalletTxStatus(interfaces::Chain::Lock& locked_chain, const CWalletTx& wtx)
{
    LockAnnotation lock(::cs_main); // Temporary, for CheckFinalTx below. Removed in upcoming commit.

    WalletTxStatus result;
    auto mi = ::mapBlockIndex.find(wtx.hashBlock);
    CBlockIndex* block = mi != ::mapBlockIndex.end() ? mi->second : nullptr;
    result.block_height = (block ? block->nHeight : std::numeric_limits<int>::max());
    result.blocks_to_maturity = wtx.GetBlocksToMaturity(locked_chain);
    result.depth_in_main_chain = wtx.GetDepthInMainChain(locked_chain);
    result.time_received = wtx.nTimeReceived;
    result.lock_time = wtx.tx->nLockTime;
    result.is_final = CheckFinalTx(*wtx.tx);
    result.is_trusted = wtx.IsTrusted(locked_chain);
    result.is_abandoned = wtx.isAbandoned();
    result.is_coinbase = wtx.IsCoinBase();
<<<<<<< HEAD
	result.is_coinstake = wtx.IsCoinStake();
    result.is_in_main_chain = wtx.IsInMainChain();
=======
    result.is_in_main_chain = wtx.IsInMainChain(locked_chain);
>>>>>>> 8b676984
    return result;
}

//! Construct wallet TxOut struct.
WalletTxOut MakeWalletTxOut(interfaces::Chain::Lock& locked_chain,
    CWallet& wallet,
    const CWalletTx& wtx,
    int n,
    int depth) EXCLUSIVE_LOCKS_REQUIRED(wallet.cs_wallet)
{
    WalletTxOut result;
    result.txout = wtx.tx->vout[n];
    result.time = wtx.GetTxTime();
    result.depth_in_main_chain = depth;
    result.is_spent = wallet.IsSpent(locked_chain, wtx.GetHash(), n);
    return result;
}

class WalletImpl : public Wallet
{
public:
    explicit WalletImpl(const std::shared_ptr<CWallet>& wallet) : m_wallet(wallet) {}

    bool encryptWallet(const SecureString& wallet_passphrase) override
    {
        return m_wallet->EncryptWallet(wallet_passphrase);
    }
    bool isCrypted() override { return m_wallet->IsCrypted(); }
    bool lock() override { return m_wallet->Lock(); }
    bool unlock(const SecureString& wallet_passphrase) override { return m_wallet->Unlock(wallet_passphrase); }
    bool isLocked() override { return m_wallet->IsLocked(); }
    bool changeWalletPassphrase(const SecureString& old_wallet_passphrase,
        const SecureString& new_wallet_passphrase) override
    {
        return m_wallet->ChangeWalletPassphrase(old_wallet_passphrase, new_wallet_passphrase);
    }
    void abortRescan() override { m_wallet->AbortRescan(); }
    bool backupWallet(const std::string& filename) override { return m_wallet->BackupWallet(filename); }
    std::string getWalletName() override { return m_wallet->GetName(); }
    bool getKeyFromPool(bool internal, CPubKey& pub_key) override
    {
        return m_wallet->GetKeyFromPool(pub_key, internal);
    }
    bool getPubKey(const CKeyID& address, CPubKey& pub_key) override { return m_wallet->GetPubKey(address, pub_key); }
    bool getPrivKey(const CKeyID& address, CKey& key) override { return m_wallet->GetKey(address, key); }
    bool isSpendable(const CTxDestination& dest) override { return IsMine(*m_wallet, dest) & ISMINE_SPENDABLE; }
    bool haveWatchOnly() override { return m_wallet->HaveWatchOnly(); };
    bool setAddressBook(const CTxDestination& dest, const std::string& name, const std::string& purpose) override
    {
        return m_wallet->SetAddressBook(dest, name, purpose);
    }
    bool delAddressBook(const CTxDestination& dest) override
    {
        return m_wallet->DelAddressBook(dest);
    }
    bool getAddress(const CTxDestination& dest,
        std::string* name,
        isminetype* is_mine,
        std::string* purpose) override
    {
        LOCK(m_wallet->cs_wallet);
        auto it = m_wallet->mapAddressBook.find(dest);
        if (it == m_wallet->mapAddressBook.end()) {
            return false;
        }
        if (name) {
            *name = it->second.name;
        }
        if (is_mine) {
            *is_mine = IsMine(*m_wallet, dest);
        }
        if (purpose) {
            *purpose = it->second.purpose;
        }
        return true;
    }
    std::vector<WalletAddress> getAddresses() override
    {
        LOCK(m_wallet->cs_wallet);
        std::vector<WalletAddress> result;
        for (const auto& item : m_wallet->mapAddressBook) {
            result.emplace_back(item.first, IsMine(*m_wallet, item.first), item.second.name, item.second.purpose);
        }
        return result;
    }
    void learnRelatedScripts(const CPubKey& key, OutputType type) override { m_wallet->LearnRelatedScripts(key, type); }
    bool addDestData(const CTxDestination& dest, const std::string& key, const std::string& value) override
    {
        LOCK(m_wallet->cs_wallet);
        return m_wallet->AddDestData(dest, key, value);
    }
    bool eraseDestData(const CTxDestination& dest, const std::string& key) override
    {
        LOCK(m_wallet->cs_wallet);
        return m_wallet->EraseDestData(dest, key);
    }
    std::vector<std::string> getDestValues(const std::string& prefix) override
    {
        LOCK(m_wallet->cs_wallet);
        return m_wallet->GetDestValues(prefix);
    }
    void lockCoin(const COutPoint& output) override
    {
        auto locked_chain = m_wallet->chain().lock();
        LOCK(m_wallet->cs_wallet);
        return m_wallet->LockCoin(output);
    }
    void unlockCoin(const COutPoint& output) override
    {
        auto locked_chain = m_wallet->chain().lock();
        LOCK(m_wallet->cs_wallet);
        return m_wallet->UnlockCoin(output);
    }
    bool isLockedCoin(const COutPoint& output) override
    {
        auto locked_chain = m_wallet->chain().lock();
        LOCK(m_wallet->cs_wallet);
        return m_wallet->IsLockedCoin(output.hash, output.n);
    }
    void listLockedCoins(std::vector<COutPoint>& outputs) override
    {
        auto locked_chain = m_wallet->chain().lock();
        LOCK(m_wallet->cs_wallet);
        return m_wallet->ListLockedCoins(outputs);
    }
    std::unique_ptr<PendingWalletTx> createTransaction(const std::vector<CRecipient>& recipients,
        const CCoinControl& coin_control,
        bool sign,
        int& change_pos,
        CAmount& fee,
        std::string& fail_reason) override
    {
        auto locked_chain = m_wallet->chain().lock();
        LOCK(m_wallet->cs_wallet);
        auto pending = MakeUnique<PendingWalletTxImpl>(*m_wallet);
        if (!m_wallet->CreateTransaction(*locked_chain, recipients, pending->m_tx, pending->m_key, fee, change_pos,
                fail_reason, coin_control, sign)) {
            return {};
        }
        return std::move(pending);
    }
    bool transactionCanBeAbandoned(const uint256& txid) override { return m_wallet->TransactionCanBeAbandoned(txid); }
    bool abandonTransaction(const uint256& txid) override
    {
        auto locked_chain = m_wallet->chain().lock();
        LOCK(m_wallet->cs_wallet);
        return m_wallet->AbandonTransaction(*locked_chain, txid);
    }
<<<<<<< HEAD
=======
    bool transactionCanBeBumped(const uint256& txid) override
    {
        return feebumper::TransactionCanBeBumped(m_wallet.get(), txid);
    }
    bool createBumpTransaction(const uint256& txid,
        const CCoinControl& coin_control,
        CAmount total_fee,
        std::vector<std::string>& errors,
        CAmount& old_fee,
        CAmount& new_fee,
        CMutableTransaction& mtx) override
    {
        return feebumper::CreateTransaction(m_wallet.get(), txid, coin_control, total_fee, errors, old_fee, new_fee, mtx) ==
               feebumper::Result::OK;
    }
    bool signBumpTransaction(CMutableTransaction& mtx) override { return feebumper::SignTransaction(m_wallet.get(), mtx); }
    bool commitBumpTransaction(const uint256& txid,
        CMutableTransaction&& mtx,
        std::vector<std::string>& errors,
        uint256& bumped_txid) override
    {
        return feebumper::CommitTransaction(m_wallet.get(), txid, std::move(mtx), errors, bumped_txid) ==
               feebumper::Result::OK;
    }
>>>>>>> 8b676984
    CTransactionRef getTx(const uint256& txid) override
    {
        auto locked_chain = m_wallet->chain().lock();
        LOCK(m_wallet->cs_wallet);
        auto mi = m_wallet->mapWallet.find(txid);
        if (mi != m_wallet->mapWallet.end()) {
            return mi->second.tx;
        }
        return {};
    }
    WalletTx getWalletTx(const uint256& txid) override
    {
        auto locked_chain = m_wallet->chain().lock();
        LOCK(m_wallet->cs_wallet);
        auto mi = m_wallet->mapWallet.find(txid);
        if (mi != m_wallet->mapWallet.end()) {
            return MakeWalletTx(*locked_chain, *m_wallet, mi->second);
        }
        return {};
    }
    std::vector<WalletTx> getWalletTxs() override
    {
        auto locked_chain = m_wallet->chain().lock();
        LOCK(m_wallet->cs_wallet);
        std::vector<WalletTx> result;
        result.reserve(m_wallet->mapWallet.size());
        for (const auto& entry : m_wallet->mapWallet) {
            result.emplace_back(MakeWalletTx(*locked_chain, *m_wallet, entry.second));
        }
        return result;
    }
    bool tryGetTxStatus(const uint256& txid,
        interfaces::WalletTxStatus& tx_status,
        int& num_blocks,
        int64_t& block_time) override
    {
        auto locked_chain = m_wallet->chain().lock(true /* try_lock */);
        if (!locked_chain) {
            return false;
        }
        TRY_LOCK(m_wallet->cs_wallet, locked_wallet);
        if (!locked_wallet) {
            return false;
        }
        auto mi = m_wallet->mapWallet.find(txid);
        if (mi == m_wallet->mapWallet.end()) {
            return false;
        }
        if (Optional<int> height = locked_chain->getHeight()) {
            num_blocks = *height;
            block_time = locked_chain->getBlockTime(*height);
        } else {
            num_blocks = -1;
            block_time = -1;
        }
        tx_status = MakeWalletTxStatus(*locked_chain, mi->second);
        return true;
    }
    WalletTx getWalletTxDetails(const uint256& txid,
        WalletTxStatus& tx_status,
        WalletOrderForm& order_form,
        bool& in_mempool,
        int& num_blocks) override
    {
        auto locked_chain = m_wallet->chain().lock();
        LOCK(m_wallet->cs_wallet);
        auto mi = m_wallet->mapWallet.find(txid);
        if (mi != m_wallet->mapWallet.end()) {
            num_blocks = locked_chain->getHeight().get_value_or(-1);
            in_mempool = mi->second.InMempool();
            order_form = mi->second.vOrderForm;
            tx_status = MakeWalletTxStatus(*locked_chain, mi->second);
            return MakeWalletTx(*locked_chain, *m_wallet, mi->second);
        }
        return {};
    }
    WalletBalances getBalances() override
    {
        WalletBalances result;
<<<<<<< HEAD
        result.balance = m_wallet.GetBalance();
        result.unconfirmed_balance = m_wallet.GetUnconfirmedBalance();
        result.immature_balance = m_wallet.GetImmatureBalance();
        result.stake = m_wallet.GetStake();
		result.have_watch_only = m_wallet.HaveWatchOnly();
        if (result.have_watch_only) {
            result.watch_only_balance = m_wallet.GetBalance(ISMINE_WATCH_ONLY);
            result.unconfirmed_watch_only_balance = m_wallet.GetUnconfirmedWatchOnlyBalance();
            result.immature_watch_only_balance = m_wallet.GetImmatureWatchOnlyBalance();
			result.watch_only_stake = m_wallet.GetWatchOnlyStake();
=======
        result.balance = m_wallet->GetBalance();
        result.unconfirmed_balance = m_wallet->GetUnconfirmedBalance();
        result.immature_balance = m_wallet->GetImmatureBalance();
        result.have_watch_only = m_wallet->HaveWatchOnly();
        if (result.have_watch_only) {
            result.watch_only_balance = m_wallet->GetBalance(ISMINE_WATCH_ONLY);
            result.unconfirmed_watch_only_balance = m_wallet->GetUnconfirmedWatchOnlyBalance();
            result.immature_watch_only_balance = m_wallet->GetImmatureWatchOnlyBalance();
>>>>>>> 8b676984
        }
        return result;
    }
    bool tryGetBalances(WalletBalances& balances, int& num_blocks) override
    {
        auto locked_chain = m_wallet->chain().lock(true /* try_lock */);
        if (!locked_chain) return false;
        TRY_LOCK(m_wallet->cs_wallet, locked_wallet);
        if (!locked_wallet) {
            return false;
        }
        balances = getBalances();
        num_blocks = locked_chain->getHeight().get_value_or(-1);
        return true;
    }
    CAmount getBalance() override { return m_wallet->GetBalance(); }
    CAmount getAvailableBalance(const CCoinControl& coin_control) override
    {
        return m_wallet->GetAvailableBalance(&coin_control);
    }
    isminetype txinIsMine(const CTxIn& txin) override
    {
        auto locked_chain = m_wallet->chain().lock();
        LOCK(m_wallet->cs_wallet);
        return m_wallet->IsMine(txin);
    }
    isminetype txoutIsMine(const CTxOut& txout) override
    {
        auto locked_chain = m_wallet->chain().lock();
        LOCK(m_wallet->cs_wallet);
        return m_wallet->IsMine(txout);
    }
    CAmount getDebit(const CTxIn& txin, isminefilter filter) override
    {
        auto locked_chain = m_wallet->chain().lock();
        LOCK(m_wallet->cs_wallet);
        return m_wallet->GetDebit(txin, filter);
    }
    CAmount getCredit(const CTxOut& txout, isminefilter filter) override
    {
        auto locked_chain = m_wallet->chain().lock();
        LOCK(m_wallet->cs_wallet);
        return m_wallet->GetCredit(txout, filter);
    }
    CoinsList listCoins() override
    {
        auto locked_chain = m_wallet->chain().lock();
        LOCK(m_wallet->cs_wallet);
        CoinsList result;
        for (const auto& entry : m_wallet->ListCoins(*locked_chain)) {
            auto& group = result[entry.first];
            for (const auto& coin : entry.second) {
                group.emplace_back(COutPoint(coin.tx->GetHash(), coin.i),
                    MakeWalletTxOut(*locked_chain, *m_wallet, *coin.tx, coin.i, coin.nDepth));
            }
        }
        return result;
    }
    std::vector<WalletTxOut> getCoins(const std::vector<COutPoint>& outputs) override
    {
        auto locked_chain = m_wallet->chain().lock();
        LOCK(m_wallet->cs_wallet);
        std::vector<WalletTxOut> result;
        result.reserve(outputs.size());
        for (const auto& output : outputs) {
            result.emplace_back();
            auto it = m_wallet->mapWallet.find(output.hash);
            if (it != m_wallet->mapWallet.end()) {
                int depth = it->second.GetDepthInMainChain(*locked_chain);
                if (depth >= 0) {
                    result.back() = MakeWalletTxOut(*locked_chain, *m_wallet, it->second, output.n, depth);
                }
            }
        }
        return result;
    }
<<<<<<< HEAD
    CAmount getRequiredFee(unsigned int tx_bytes) override { return GetRequiredFee(m_wallet, tx_bytes); }
    CAmount getMinimumFee(unsigned int tx_bytes, const CCoinControl& coin_control) override
    {
        return GetMinimumFee(m_wallet, tx_bytes, coin_control);
    }
    bool hdEnabled() override { return m_wallet.IsHDEnabled(); }
    bool IsWalletFlagSet(uint64_t flag) override { return m_wallet.IsWalletFlagSet(flag); }
    OutputType getDefaultAddressType() override { return m_wallet.m_default_address_type; }
    OutputType getDefaultChangeType() override { return m_wallet.m_default_change_type; }
	int64_t getLastCoinStakeSearchInterval() override 
    { 
        return m_wallet.m_last_coin_stake_search_interval;
    }
	bool getWalletUnlockStakingOnly() override
    {
        return m_wallet.m_wallet_unlock_staking_only;
    }
    void setWalletUnlockStakingOnly(bool unlock) override
    {
       m_wallet.m_wallet_unlock_staking_only = unlock;
=======
    CAmount getRequiredFee(unsigned int tx_bytes) override { return GetRequiredFee(*m_wallet, tx_bytes); }
    CAmount getMinimumFee(unsigned int tx_bytes,
        const CCoinControl& coin_control,
        int* returned_target,
        FeeReason* reason) override
    {
        FeeCalculation fee_calc;
        CAmount result;
        result = GetMinimumFee(*m_wallet, tx_bytes, coin_control, ::mempool, ::feeEstimator, &fee_calc);
        if (returned_target) *returned_target = fee_calc.returnedTarget;
        if (reason) *reason = fee_calc.reason;
        return result;
    }
    unsigned int getConfirmTarget() override { return m_wallet->m_confirm_target; }
    bool hdEnabled() override { return m_wallet->IsHDEnabled(); }
    bool canGetAddresses() override { return m_wallet->CanGetAddresses(); }
    bool IsWalletFlagSet(uint64_t flag) override { return m_wallet->IsWalletFlagSet(flag); }
    OutputType getDefaultAddressType() override { return m_wallet->m_default_address_type; }
    OutputType getDefaultChangeType() override { return m_wallet->m_default_change_type; }
    void remove() override
    {
        RemoveWallet(m_wallet);
>>>>>>> 8b676984
    }
    std::unique_ptr<Handler> handleUnload(UnloadFn fn) override
    {
        return MakeHandler(m_wallet->NotifyUnload.connect(fn));
    }
    std::unique_ptr<Handler> handleShowProgress(ShowProgressFn fn) override
    {
        return MakeHandler(m_wallet->ShowProgress.connect(fn));
    }
    std::unique_ptr<Handler> handleStatusChanged(StatusChangedFn fn) override
    {
        return MakeHandler(m_wallet->NotifyStatusChanged.connect([fn](CCryptoKeyStore*) { fn(); }));
    }
    std::unique_ptr<Handler> handleAddressBookChanged(AddressBookChangedFn fn) override
    {
        return MakeHandler(m_wallet->NotifyAddressBookChanged.connect(
            [fn](CWallet*, const CTxDestination& address, const std::string& label, bool is_mine,
                const std::string& purpose, ChangeType status) { fn(address, label, is_mine, purpose, status); }));
    }
    std::unique_ptr<Handler> handleTransactionChanged(TransactionChangedFn fn) override
    {
        return MakeHandler(m_wallet->NotifyTransactionChanged.connect(
            [fn](CWallet*, const uint256& txid, ChangeType status) { fn(txid, status); }));
    }
    std::unique_ptr<Handler> handleWatchOnlyChanged(WatchOnlyChangedFn fn) override
    {
        return MakeHandler(m_wallet->NotifyWatchonlyChanged.connect(fn));
    }
    std::unique_ptr<Handler> handleCanGetAddressesChanged(CanGetAddressesChangedFn fn) override
    {
        return MakeHandler(m_wallet->NotifyCanGetAddressesChanged.connect(fn));
    }

    std::shared_ptr<CWallet> m_wallet;
};

class WalletClientImpl : public ChainClient
{
public:
    WalletClientImpl(Chain& chain, std::vector<std::string> wallet_filenames)
        : m_chain(chain), m_wallet_filenames(std::move(wallet_filenames))
    {
    }
    void registerRpcs() override { return RegisterWalletRPCCommands(::tableRPC); }
    bool verify() override { return VerifyWallets(m_chain, m_wallet_filenames); }
    bool load() override { return LoadWallets(m_chain, m_wallet_filenames); }
    void start(CScheduler& scheduler) override { return StartWallets(scheduler); }
    void flush() override { return FlushWallets(); }
    void stop() override { return StopWallets(); }
    ~WalletClientImpl() override { UnloadWallets(); }

    Chain& m_chain;
    std::vector<std::string> m_wallet_filenames;
};

} // namespace

std::unique_ptr<Wallet> MakeWallet(const std::shared_ptr<CWallet>& wallet) { return wallet ? MakeUnique<WalletImpl>(wallet) : nullptr; }

std::unique_ptr<ChainClient> MakeWalletClient(Chain& chain, std::vector<std::string> wallet_filenames)
{
    return MakeUnique<WalletClientImpl>(chain, std::move(wallet_filenames));
}

} // namespace interfaces<|MERGE_RESOLUTION|>--- conflicted
+++ resolved
@@ -29,17 +29,12 @@
 #include <wallet/fees.h>
 #include <wallet/rpcwallet.h>
 #include <wallet/wallet.h>
-<<<<<<< HEAD
-#include <key_io.h>
-#include <algorithm>
-=======
 #include <wallet/walletutil.h>
 
 #include <memory>
 #include <string>
 #include <utility>
 #include <vector>
->>>>>>> 8b676984
 
 namespace interfaces {
 namespace {
@@ -116,12 +111,8 @@
     result.is_trusted = wtx.IsTrusted(locked_chain);
     result.is_abandoned = wtx.isAbandoned();
     result.is_coinbase = wtx.IsCoinBase();
-<<<<<<< HEAD
-	result.is_coinstake = wtx.IsCoinStake();
-    result.is_in_main_chain = wtx.IsInMainChain();
-=======
+    result.is_coinstake = wtx.IsCoinStake();
     result.is_in_main_chain = wtx.IsInMainChain(locked_chain);
->>>>>>> 8b676984
     return result;
 }
 
@@ -270,33 +261,6 @@
         LOCK(m_wallet->cs_wallet);
         return m_wallet->AbandonTransaction(*locked_chain, txid);
     }
-<<<<<<< HEAD
-=======
-    bool transactionCanBeBumped(const uint256& txid) override
-    {
-        return feebumper::TransactionCanBeBumped(m_wallet.get(), txid);
-    }
-    bool createBumpTransaction(const uint256& txid,
-        const CCoinControl& coin_control,
-        CAmount total_fee,
-        std::vector<std::string>& errors,
-        CAmount& old_fee,
-        CAmount& new_fee,
-        CMutableTransaction& mtx) override
-    {
-        return feebumper::CreateTransaction(m_wallet.get(), txid, coin_control, total_fee, errors, old_fee, new_fee, mtx) ==
-               feebumper::Result::OK;
-    }
-    bool signBumpTransaction(CMutableTransaction& mtx) override { return feebumper::SignTransaction(m_wallet.get(), mtx); }
-    bool commitBumpTransaction(const uint256& txid,
-        CMutableTransaction&& mtx,
-        std::vector<std::string>& errors,
-        uint256& bumped_txid) override
-    {
-        return feebumper::CommitTransaction(m_wallet.get(), txid, std::move(mtx), errors, bumped_txid) ==
-               feebumper::Result::OK;
-    }
->>>>>>> 8b676984
     CTransactionRef getTx(const uint256& txid) override
     {
         auto locked_chain = m_wallet->chain().lock();
@@ -376,27 +340,16 @@
     WalletBalances getBalances() override
     {
         WalletBalances result;
-<<<<<<< HEAD
-        result.balance = m_wallet.GetBalance();
-        result.unconfirmed_balance = m_wallet.GetUnconfirmedBalance();
-        result.immature_balance = m_wallet.GetImmatureBalance();
-        result.stake = m_wallet.GetStake();
-		result.have_watch_only = m_wallet.HaveWatchOnly();
-        if (result.have_watch_only) {
-            result.watch_only_balance = m_wallet.GetBalance(ISMINE_WATCH_ONLY);
-            result.unconfirmed_watch_only_balance = m_wallet.GetUnconfirmedWatchOnlyBalance();
-            result.immature_watch_only_balance = m_wallet.GetImmatureWatchOnlyBalance();
-			result.watch_only_stake = m_wallet.GetWatchOnlyStake();
-=======
         result.balance = m_wallet->GetBalance();
         result.unconfirmed_balance = m_wallet->GetUnconfirmedBalance();
         result.immature_balance = m_wallet->GetImmatureBalance();
+        result.stake = m_wallet.GetStake();
         result.have_watch_only = m_wallet->HaveWatchOnly();
         if (result.have_watch_only) {
             result.watch_only_balance = m_wallet->GetBalance(ISMINE_WATCH_ONLY);
             result.unconfirmed_watch_only_balance = m_wallet->GetUnconfirmedWatchOnlyBalance();
             result.immature_watch_only_balance = m_wallet->GetImmatureWatchOnlyBalance();
->>>>>>> 8b676984
+            result.watch_only_stake = m_wallet.GetWatchOnlyStake();
         }
         return result;
     }
@@ -473,42 +426,12 @@
         }
         return result;
     }
-<<<<<<< HEAD
-    CAmount getRequiredFee(unsigned int tx_bytes) override { return GetRequiredFee(m_wallet, tx_bytes); }
+    CAmount getRequiredFee(unsigned int tx_bytes) override { return GetRequiredFee(*m_wallet, tx_bytes); }
     CAmount getMinimumFee(unsigned int tx_bytes, const CCoinControl& coin_control) override
     {
-        return GetMinimumFee(m_wallet, tx_bytes, coin_control);
-    }
-    bool hdEnabled() override { return m_wallet.IsHDEnabled(); }
-    bool IsWalletFlagSet(uint64_t flag) override { return m_wallet.IsWalletFlagSet(flag); }
-    OutputType getDefaultAddressType() override { return m_wallet.m_default_address_type; }
-    OutputType getDefaultChangeType() override { return m_wallet.m_default_change_type; }
-	int64_t getLastCoinStakeSearchInterval() override 
-    { 
-        return m_wallet.m_last_coin_stake_search_interval;
-    }
-	bool getWalletUnlockStakingOnly() override
-    {
-        return m_wallet.m_wallet_unlock_staking_only;
-    }
-    void setWalletUnlockStakingOnly(bool unlock) override
-    {
-       m_wallet.m_wallet_unlock_staking_only = unlock;
-=======
-    CAmount getRequiredFee(unsigned int tx_bytes) override { return GetRequiredFee(*m_wallet, tx_bytes); }
-    CAmount getMinimumFee(unsigned int tx_bytes,
-        const CCoinControl& coin_control,
-        int* returned_target,
-        FeeReason* reason) override
-    {
-        FeeCalculation fee_calc;
-        CAmount result;
-        result = GetMinimumFee(*m_wallet, tx_bytes, coin_control, ::mempool, ::feeEstimator, &fee_calc);
-        if (returned_target) *returned_target = fee_calc.returnedTarget;
-        if (reason) *reason = fee_calc.reason;
+        result = GetMinimumFee(*m_wallet, tx_bytes, coin_control);
         return result;
     }
-    unsigned int getConfirmTarget() override { return m_wallet->m_confirm_target; }
     bool hdEnabled() override { return m_wallet->IsHDEnabled(); }
     bool canGetAddresses() override { return m_wallet->CanGetAddresses(); }
     bool IsWalletFlagSet(uint64_t flag) override { return m_wallet->IsWalletFlagSet(flag); }
@@ -517,8 +440,10 @@
     void remove() override
     {
         RemoveWallet(m_wallet);
->>>>>>> 8b676984
-    }
+    }
+    int64_t getLastCoinStakeSearchInterval() override { return m_wallet.m_last_coin_stake_search_interval; }
+	bool getWalletUnlockStakingOnly() override { return m_wallet.m_wallet_unlock_staking_only; }
+    void setWalletUnlockStakingOnly(bool unlock) override { m_wallet.m_wallet_unlock_staking_only = unlock; }
     std::unique_ptr<Handler> handleUnload(UnloadFn fn) override
     {
         return MakeHandler(m_wallet->NotifyUnload.connect(fn));
