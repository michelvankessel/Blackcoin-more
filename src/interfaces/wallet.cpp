--- conflicted
+++ resolved
@@ -17,11 +17,6 @@
 #include <ui_interface.h>
 #include <uint256.h>
 #include <util/system.h>
-<<<<<<< HEAD
-#include <validation.h>
-=======
-#include <wallet/feebumper.h>
->>>>>>> 2f9f9b37
 #include <wallet/fees.h>
 #include <wallet/ismine.h>
 #include <wallet/rpcwallet.h>
@@ -37,35 +32,6 @@
 namespace interfaces {
 namespace {
 
-<<<<<<< HEAD
-class PendingWalletTxImpl : public PendingWalletTx
-{
-public:
-    explicit PendingWalletTxImpl(CWallet& wallet) : m_wallet(wallet), m_key(&wallet) {}
-
-    const CTransaction& get() override { return *m_tx; }
-
-    bool commit(WalletValueMap value_map,
-        WalletOrderForm order_form,
-        std::string& reject_reason) override
-    {
-        auto locked_chain = m_wallet.chain().lock();
-        LOCK(m_wallet.cs_wallet);
-        CValidationState state;
-        if (!m_wallet.CommitTransaction(m_tx, std::move(value_map), std::move(order_form), m_key, g_connman.get(), state)) {
-            reject_reason = state.GetRejectReason();
-            return false;
-        }
-        return true;
-    }
-
-    CTransactionRef m_tx;
-    CWallet& m_wallet;
-    CReserveKey m_key;
-};
-
-=======
->>>>>>> 2f9f9b37
 //! Construct wallet tx struct.
 WalletTx MakeWalletTx(interfaces::Chain::Lock& locked_chain, CWallet& wallet, const CWalletTx& wtx)
 {
@@ -274,38 +240,6 @@
         LOCK(m_wallet->cs_wallet);
         return m_wallet->AbandonTransaction(*locked_chain, txid);
     }
-<<<<<<< HEAD
-=======
-    bool transactionCanBeBumped(const uint256& txid) override
-    {
-        return feebumper::TransactionCanBeBumped(m_wallet.get(), txid);
-    }
-    bool createBumpTransaction(const uint256& txid,
-        const CCoinControl& coin_control,
-        CAmount total_fee,
-        std::vector<std::string>& errors,
-        CAmount& old_fee,
-        CAmount& new_fee,
-        CMutableTransaction& mtx) override
-    {
-        if (total_fee > 0) {
-            return feebumper::CreateTotalBumpTransaction(m_wallet.get(), txid, coin_control, total_fee, errors, old_fee, new_fee, mtx) ==
-                feebumper::Result::OK;
-        } else {
-            return feebumper::CreateRateBumpTransaction(m_wallet.get(), txid, coin_control, errors, old_fee, new_fee, mtx) ==
-                feebumper::Result::OK;
-        }
-    }
-    bool signBumpTransaction(CMutableTransaction& mtx) override { return feebumper::SignTransaction(m_wallet.get(), mtx); }
-    bool commitBumpTransaction(const uint256& txid,
-        CMutableTransaction&& mtx,
-        std::vector<std::string>& errors,
-        uint256& bumped_txid) override
-    {
-        return feebumper::CommitTransaction(m_wallet.get(), txid, std::move(mtx), errors, bumped_txid) ==
-               feebumper::Result::OK;
-    }
->>>>>>> 2f9f9b37
     CTransactionRef getTx(const uint256& txid) override
     {
         auto locked_chain = m_wallet->chain().lock();
@@ -386,27 +320,16 @@
     {
         const auto bal = m_wallet->GetBalance();
         WalletBalances result;
-<<<<<<< HEAD
-        result.balance = m_wallet->GetBalance();
-        result.unconfirmed_balance = m_wallet->GetUnconfirmedBalance();
-        result.immature_balance = m_wallet->GetImmatureBalance();
-        result.stake = m_wallet.GetStake();
-        result.have_watch_only = m_wallet->HaveWatchOnly();
-        if (result.have_watch_only) {
-            result.watch_only_balance = m_wallet->GetBalance(ISMINE_WATCH_ONLY);
-            result.unconfirmed_watch_only_balance = m_wallet->GetUnconfirmedWatchOnlyBalance();
-            result.immature_watch_only_balance = m_wallet->GetImmatureWatchOnlyBalance();
-            result.watch_only_stake = m_wallet.GetWatchOnlyStake();
-=======
         result.balance = bal.m_mine_trusted;
         result.unconfirmed_balance = bal.m_mine_untrusted_pending;
         result.immature_balance = bal.m_mine_immature;
+        result.stake = bal.m_mine_stake;
         result.have_watch_only = m_wallet->HaveWatchOnly();
         if (result.have_watch_only) {
             result.watch_only_balance = bal.m_watchonly_trusted;
             result.unconfirmed_watch_only_balance = bal.m_watchonly_untrusted_pending;
             result.immature_watch_only_balance = bal.m_watchonly_immature;
->>>>>>> 2f9f9b37
+            result.watch_only_stake = bal.m_watchonly_stake;
         }
         return result;
     }
@@ -485,22 +408,10 @@
         return result;
     }
     CAmount getRequiredFee(unsigned int tx_bytes) override { return GetRequiredFee(*m_wallet, tx_bytes); }
-<<<<<<< HEAD
     CAmount getMinimumFee(unsigned int tx_bytes, const CCoinControl& coin_control) override
     {
+        CAmount result;
         result = GetMinimumFee(*m_wallet, tx_bytes, coin_control);
-=======
-    CAmount getMinimumFee(unsigned int tx_bytes,
-        const CCoinControl& coin_control,
-        int* returned_target,
-        FeeReason* reason) override
-    {
-        FeeCalculation fee_calc;
-        CAmount result;
-        result = GetMinimumFee(*m_wallet, tx_bytes, coin_control, &fee_calc);
-        if (returned_target) *returned_target = fee_calc.returnedTarget;
-        if (reason) *reason = fee_calc.reason;
->>>>>>> 2f9f9b37
         return result;
     }
     bool hdEnabled() override { return m_wallet->IsHDEnabled(); }
