--- conflicted
+++ resolved
@@ -71,12 +71,8 @@
     result.is_trusted = wtx.IsTrusted(locked_chain);
     result.is_abandoned = wtx.isAbandoned();
     result.is_coinbase = wtx.IsCoinBase();
-<<<<<<< HEAD
     result.is_coinstake = wtx.IsCoinStake();
-    result.is_in_main_chain = wtx.IsInMainChain(locked_chain);
-=======
     result.is_in_main_chain = wtx.IsInMainChain();
->>>>>>> 56311988
     return result;
 }
 
@@ -253,31 +249,6 @@
         LOCK(m_wallet->cs_wallet);
         return m_wallet->AbandonTransaction(txid);
     }
-<<<<<<< HEAD
-=======
-    bool transactionCanBeBumped(const uint256& txid) override
-    {
-        return feebumper::TransactionCanBeBumped(*m_wallet.get(), txid);
-    }
-    bool createBumpTransaction(const uint256& txid,
-        const CCoinControl& coin_control,
-        std::vector<std::string>& errors,
-        CAmount& old_fee,
-        CAmount& new_fee,
-        CMutableTransaction& mtx) override
-    {
-        return feebumper::CreateRateBumpTransaction(*m_wallet.get(), txid, coin_control, errors, old_fee, new_fee, mtx) == feebumper::Result::OK;
-    }
-    bool signBumpTransaction(CMutableTransaction& mtx) override { return feebumper::SignTransaction(*m_wallet.get(), mtx); }
-    bool commitBumpTransaction(const uint256& txid,
-        CMutableTransaction&& mtx,
-        std::vector<std::string>& errors,
-        uint256& bumped_txid) override
-    {
-        return feebumper::CommitTransaction(*m_wallet.get(), txid, std::move(mtx), errors, bumped_txid) ==
-               feebumper::Result::OK;
-    }
->>>>>>> 56311988
     CTransactionRef getTx(const uint256& txid) override
     {
         auto locked_chain = m_wallet->chain().lock();
@@ -369,12 +340,8 @@
         result.balance = bal.m_mine_trusted;
         result.unconfirmed_balance = bal.m_mine_untrusted_pending;
         result.immature_balance = bal.m_mine_immature;
-<<<<<<< HEAD
         result.stake = bal.m_mine_stake;
-        result.have_watch_only = m_wallet->HaveWatchOnly();
-=======
         result.have_watch_only = haveWatchOnly();
->>>>>>> 56311988
         if (result.have_watch_only) {
             result.watch_only_balance = bal.m_watchonly_trusted;
             result.unconfirmed_watch_only_balance = bal.m_watchonly_untrusted_pending;
