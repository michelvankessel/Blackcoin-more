--- conflicted
+++ resolved
@@ -6,26 +6,16 @@
 #ifndef BITCOIN_NET_PROCESSING_H
 #define BITCOIN_NET_PROCESSING_H
 
-<<<<<<< HEAD
-#include <net.h>
-#include <validationinterface.h>
-#include <consensus/consensus.h>
-=======
->>>>>>> 56311988
 #include <consensus/params.h>
 #include <net.h>
 #include <sync.h>
 #include <validationinterface.h>
 
-<<<<<<< HEAD
-extern CCriticalSection cs_main;
-class CChainParams;
-=======
 class CTxMemPool;
 
 extern RecursiveMutex cs_main;
 extern RecursiveMutex g_cs_orphans;
->>>>>>> 56311988
+class CChainParams;
 
 /** Default for -maxorphantx, maximum number of orphan transactions kept in memory */
 static const unsigned int DEFAULT_MAX_ORPHAN_TRANSACTIONS = 100;
@@ -35,8 +25,6 @@
 
 /** Default for -headerspamfilter, use header spam filter */
 static const bool DEFAULT_HEADER_SPAM_FILTER = true;
-/** Default for -headerspamfiltermaxsize, maximum size of the list of indexes in the header spam filter */
-static const unsigned int DEFAULT_HEADER_SPAM_FILTER_MAX_SIZE = 500;
 /** Default for -headerspamfiltermaxavg, maximum average size of an index occurrence in the header spam filter */
 static const unsigned int DEFAULT_HEADER_SPAM_FILTER_MAX_AVG = 10;
 /** Default for -headerspamfilterignoreport, ignore the port in the ip address when looking for header spam,
@@ -118,4 +106,7 @@
 /** Process network block received from a given node */
 bool ProcessNetBlock(const CChainParams& chainparams, const std::shared_ptr<const CBlock> pblock, bool fForceProcessing, bool* fNewBlock, CNode* pfrom, CConnman& connman);
 
+/** Default for -headerspamfiltermaxsize, maximum size of the list of indexes in the header spam filter */
+unsigned int GefaultHeaderSpamFilterMaxSize();
+
 #endif // BITCOIN_NET_PROCESSING_H