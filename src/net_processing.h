--- conflicted
+++ resolved
@@ -10,15 +10,8 @@
 #include <validationinterface.h>
 #include <consensus/params.h>
 #include <sync.h>
-<<<<<<< HEAD
-#include <consensus/consensus.h>
 
 extern CCriticalSection cs_main;
-class CChainParams;
-=======
-
-extern CCriticalSection cs_main;
->>>>>>> 8b676984
 
 /** Default for -maxorphantx, maximum number of orphan transactions kept in memory */
 static const unsigned int DEFAULT_MAX_ORPHAN_TRANSACTIONS = 100;
