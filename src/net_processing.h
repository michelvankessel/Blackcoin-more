--- conflicted
+++ resolved
@@ -1,9 +1,5 @@
 // Copyright (c) 2009-2010 Satoshi Nakamoto
-<<<<<<< HEAD
-// Copyright (c) 2009-2017 The Bitcoin Core developers
-=======
 // Copyright (c) 2009-2018 The Bitcoin Core developers
->>>>>>> 2f4f2d38
 // Distributed under the MIT software license, see the accompanying
 // file COPYING or http://www.opensource.org/licenses/mit-license.php.
 
@@ -21,7 +17,6 @@
 /** Default for BIP61 (sending reject messages) */
 static constexpr bool DEFAULT_ENABLE_BIP61 = true;
 
-<<<<<<< HEAD
 /** Default for -headerspamfilter, use header spam filter */
 static const bool DEFAULT_HEADER_SPAM_FILTER = true;
 /** Default for -headerspamfiltermaxsize, maximum size of the list of indexes in the header spam filter */
@@ -32,10 +27,7 @@
  multiple nodes on the same ip will be treated as the one when computing the filter*/
 static const unsigned int DEFAULT_HEADER_SPAM_FILTER_IGNORE_PORT = true;
 
-class PeerLogicValidation : public CValidationInterface, public NetEventsInterface {
-=======
 class PeerLogicValidation final : public CValidationInterface, public NetEventsInterface {
->>>>>>> 2f4f2d38
 private:
     CConnman* const connman;
 
@@ -101,12 +93,7 @@
 
 /** Get statistics from node state */
 bool GetNodeStateStats(NodeId nodeid, CNodeStateStats &stats);
-<<<<<<< HEAD
 /** Process network block received from a given node */
 bool ProcessNetBlock(const CChainParams& chainparams, const std::shared_ptr<const CBlock> pblock, bool fForceProcessing, bool* fNewBlock, CNode* pfrom, CConnman& connman);
-/** Increase a node's misbehavior score. */
-void Misbehaving(NodeId nodeid, int howmuch);
-=======
->>>>>>> 2f4f2d38
 
 #endif // BITCOIN_NET_PROCESSING_H