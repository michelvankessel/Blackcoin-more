--- conflicted
+++ resolved
@@ -156,11 +156,7 @@
     if (nTransactions == 0)
         return uint256();
     // check for excessively high numbers of transactions
-<<<<<<< HEAD
-    if (nTransactions > MAX_BLOCK_SIZE / 60) // 60 is the lower bound for the size of a serialized CTransaction
-=======
-    if (nTransactions > MAX_BLOCK_WEIGHT / MIN_TRANSACTION_WEIGHT)
->>>>>>> e44150fe
+    if (nTransactions > MAX_BLOCK_SIZE / MIN_TRANSACTION_SIZE)
         return uint256();
     // there can never be more hashes provided than one for every txid
     if (vHash.size() > nTransactions)
