--- conflicted
+++ resolved
@@ -180,13 +180,7 @@
 {
     entry.pushKV("txid", tx.GetHash().GetHex());
     entry.pushKV("version", tx.nVersion);
-<<<<<<< HEAD
-    entry.pushKV("size", (int)::GetSerializeSize(tx, SER_NETWORK, PROTOCOL_VERSION));
-=======
     entry.pushKV("size", (int)::GetSerializeSize(tx, PROTOCOL_VERSION));
-    entry.pushKV("vsize", (GetTransactionWeight(tx) + WITNESS_SCALE_FACTOR - 1) / WITNESS_SCALE_FACTOR);
-    entry.pushKV("weight", GetTransactionWeight(tx));
->>>>>>> 8b676984
     entry.pushKV("locktime", (int64_t)tx.nLockTime);
 
     UniValue vin(UniValue::VARR);
