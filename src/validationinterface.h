// Copyright (c) 2009-2010 Satoshi Nakamoto
// Copyright (c) 2009-2016 The Bitcoin Core developers
// Distributed under the MIT software license, see the accompanying
// file COPYING or http://www.opensource.org/licenses/mit-license.php.

#ifndef BITCOIN_VALIDATIONINTERFACE_H
#define BITCOIN_VALIDATIONINTERFACE_H

<<<<<<< HEAD
#include <boost/signals2/signal.hpp>
=======
>>>>>>> e44150fe
#include <memory>

#include "primitives/transaction.h" // CTransaction(Ref)

class CBlock;
class CBlockIndex;
struct CBlockLocator;
class CBlockIndex;
class CConnman;
class CReserveScript;
class CValidationInterface;
class CValidationState;
class uint256;
class CScheduler;

// These functions dispatch to one or all registered wallets

/** Register a wallet to receive updates from core */
void RegisterValidationInterface(CValidationInterface* pwalletIn);
/** Unregister a wallet from core */
void UnregisterValidationInterface(CValidationInterface* pwalletIn);
/** Unregister all wallets from core */
void UnregisterAllValidationInterfaces();

class CValidationInterface {
protected:
    /** Notifies listeners of updated block chain tip */
    virtual void UpdatedBlockTip(const CBlockIndex *pindexNew, const CBlockIndex *pindexFork, bool fInitialDownload) {}
<<<<<<< HEAD
    virtual void TransactionAddedToMempool(const CTransactionRef &ptxn) {}
    virtual void BlockConnected(const std::shared_ptr<const CBlock> &block, const CBlockIndex *pindex, const std::vector<CTransactionRef> &txnConflicted) {}
    virtual void BlockDisconnected(const std::shared_ptr<const CBlock> &block) {}
    virtual void SetBestChain(const CBlockLocator &locator) {}
=======
    /** Notifies listeners of a transaction having been added to mempool. */
    virtual void TransactionAddedToMempool(const CTransactionRef &ptxn) {}
    /**
     * Notifies listeners of a block being connected.
     * Provides a vector of transactions evicted from the mempool as a result.
     */
    virtual void BlockConnected(const std::shared_ptr<const CBlock> &block, const CBlockIndex *pindex, const std::vector<CTransactionRef> &txnConflicted) {}
    /** Notifies listeners of a block being disconnected */
    virtual void BlockDisconnected(const std::shared_ptr<const CBlock> &block) {}
    /** Notifies listeners of the new active block chain on-disk. */
    virtual void SetBestChain(const CBlockLocator &locator) {}
    /** Notifies listeners about an inventory item being seen on the network. */
>>>>>>> e44150fe
    virtual void Inventory(const uint256 &hash) {}
    /** Tells listeners to broadcast their data. */
    virtual void ResendWalletTransactions(int64_t nBestBlockTime, CConnman* connman) {}
    /**
     * Notifies listeners of a block validation result.
     * If the provided CValidationState IsValid, the provided block
     * is guaranteed to be the current best block at the time the
     * callback was generated (not necessarily now)
     */
    virtual void BlockChecked(const CBlock&, const CValidationState&) {}
<<<<<<< HEAD
    virtual void GetScriptForMining(std::shared_ptr<CReserveScript>&) {};
=======
    /**
     * Notifies listeners that a block which builds directly on our current tip
     * has been received and connected to the headers tree, though not validated yet */
>>>>>>> e44150fe
    virtual void NewPoWValidBlock(const CBlockIndex *pindex, const std::shared_ptr<const CBlock>& block) {};
    friend void ::RegisterValidationInterface(CValidationInterface*);
    friend void ::UnregisterValidationInterface(CValidationInterface*);
    friend void ::UnregisterAllValidationInterfaces();
};

<<<<<<< HEAD
struct CMainSignals {
    /** Notifies listeners of updated block chain tip */
    boost::signals2::signal<void (const CBlockIndex *, const CBlockIndex *, bool fInitialDownload)> UpdatedBlockTip;
    /** Notifies listeners of a transaction having been added to mempool. */
    boost::signals2::signal<void (const CTransactionRef &)> TransactionAddedToMempool;
    /**
     * Notifies listeners of a block being connected.
     * Provides a vector of transactions evicted from the mempool as a result.
     */
    boost::signals2::signal<void (const std::shared_ptr<const CBlock> &, const CBlockIndex *pindex, const std::vector<CTransactionRef> &)> BlockConnected;
    /** Notifies listeners of a block being disconnected */
    boost::signals2::signal<void (const std::shared_ptr<const CBlock> &)> BlockDisconnected;
    /** Notifies listeners of a new active block chain. */
    boost::signals2::signal<void (const CBlockLocator &)> SetBestChain;
    /** Notifies listeners about an inventory item being seen on the network. */
    boost::signals2::signal<void (const uint256 &)> Inventory;
    /** Tells listeners to broadcast their data. */
    boost::signals2::signal<void (int64_t nBestBlockTime, CConnman* connman)> Broadcast;
    /**
     * Notifies listeners of a block validation result.
     * If the provided CValidationState IsValid, the provided block
     * is guaranteed to be the current best block at the time the
     * callback was generated (not necessarily now)
     */
    boost::signals2::signal<void (const CBlock&, const CValidationState&)> BlockChecked;
    /** Notifies listeners that a key for mining is required (coinbase) */
    boost::signals2::signal<void (std::shared_ptr<CReserveScript>&)> ScriptForMining;
    /**
     * Notifies listeners that a block which builds directly on our current tip
     * has been received and connected to the headers tree, though not validated yet */
    boost::signals2::signal<void (const CBlockIndex *, const std::shared_ptr<const CBlock>&)> NewPoWValidBlock;
=======
struct MainSignalsInstance;
class CMainSignals {
private:
    std::unique_ptr<MainSignalsInstance> m_internals;

    friend void ::RegisterValidationInterface(CValidationInterface*);
    friend void ::UnregisterValidationInterface(CValidationInterface*);
    friend void ::UnregisterAllValidationInterfaces();

public:
    /** Register a CScheduler to give callbacks which should run in the background (may only be called once) */
    void RegisterBackgroundSignalScheduler(CScheduler& scheduler);
    /** Unregister a CScheduler to give callbacks which should run in the background - these callbacks will now be dropped! */
    void UnregisterBackgroundSignalScheduler();
    /** Call any remaining callbacks on the calling thread */
    void FlushBackgroundCallbacks();

    void UpdatedBlockTip(const CBlockIndex *, const CBlockIndex *, bool fInitialDownload);
    void TransactionAddedToMempool(const CTransactionRef &);
    void BlockConnected(const std::shared_ptr<const CBlock> &, const CBlockIndex *pindex, const std::vector<CTransactionRef> &);
    void BlockDisconnected(const std::shared_ptr<const CBlock> &);
    void SetBestChain(const CBlockLocator &);
    void Inventory(const uint256 &);
    void Broadcast(int64_t nBestBlockTime, CConnman* connman);
    void BlockChecked(const CBlock&, const CValidationState&);
    void NewPoWValidBlock(const CBlockIndex *, const std::shared_ptr<const CBlock>&);
>>>>>>> e44150fe
};

CMainSignals& GetMainSignals();

#endif // BITCOIN_VALIDATIONINTERFACE_H<|MERGE_RESOLUTION|>--- conflicted
+++ resolved
@@ -6,10 +6,6 @@
 #ifndef BITCOIN_VALIDATIONINTERFACE_H
 #define BITCOIN_VALIDATIONINTERFACE_H
 
-<<<<<<< HEAD
-#include <boost/signals2/signal.hpp>
-=======
->>>>>>> e44150fe
 #include <memory>
 
 #include "primitives/transaction.h" // CTransaction(Ref)
@@ -38,12 +34,6 @@
 protected:
     /** Notifies listeners of updated block chain tip */
     virtual void UpdatedBlockTip(const CBlockIndex *pindexNew, const CBlockIndex *pindexFork, bool fInitialDownload) {}
-<<<<<<< HEAD
-    virtual void TransactionAddedToMempool(const CTransactionRef &ptxn) {}
-    virtual void BlockConnected(const std::shared_ptr<const CBlock> &block, const CBlockIndex *pindex, const std::vector<CTransactionRef> &txnConflicted) {}
-    virtual void BlockDisconnected(const std::shared_ptr<const CBlock> &block) {}
-    virtual void SetBestChain(const CBlockLocator &locator) {}
-=======
     /** Notifies listeners of a transaction having been added to mempool. */
     virtual void TransactionAddedToMempool(const CTransactionRef &ptxn) {}
     /**
@@ -56,7 +46,6 @@
     /** Notifies listeners of the new active block chain on-disk. */
     virtual void SetBestChain(const CBlockLocator &locator) {}
     /** Notifies listeners about an inventory item being seen on the network. */
->>>>>>> e44150fe
     virtual void Inventory(const uint256 &hash) {}
     /** Tells listeners to broadcast their data. */
     virtual void ResendWalletTransactions(int64_t nBestBlockTime, CConnman* connman) {}
@@ -67,52 +56,15 @@
      * callback was generated (not necessarily now)
      */
     virtual void BlockChecked(const CBlock&, const CValidationState&) {}
-<<<<<<< HEAD
-    virtual void GetScriptForMining(std::shared_ptr<CReserveScript>&) {};
-=======
     /**
      * Notifies listeners that a block which builds directly on our current tip
      * has been received and connected to the headers tree, though not validated yet */
->>>>>>> e44150fe
     virtual void NewPoWValidBlock(const CBlockIndex *pindex, const std::shared_ptr<const CBlock>& block) {};
     friend void ::RegisterValidationInterface(CValidationInterface*);
     friend void ::UnregisterValidationInterface(CValidationInterface*);
     friend void ::UnregisterAllValidationInterfaces();
 };
 
-<<<<<<< HEAD
-struct CMainSignals {
-    /** Notifies listeners of updated block chain tip */
-    boost::signals2::signal<void (const CBlockIndex *, const CBlockIndex *, bool fInitialDownload)> UpdatedBlockTip;
-    /** Notifies listeners of a transaction having been added to mempool. */
-    boost::signals2::signal<void (const CTransactionRef &)> TransactionAddedToMempool;
-    /**
-     * Notifies listeners of a block being connected.
-     * Provides a vector of transactions evicted from the mempool as a result.
-     */
-    boost::signals2::signal<void (const std::shared_ptr<const CBlock> &, const CBlockIndex *pindex, const std::vector<CTransactionRef> &)> BlockConnected;
-    /** Notifies listeners of a block being disconnected */
-    boost::signals2::signal<void (const std::shared_ptr<const CBlock> &)> BlockDisconnected;
-    /** Notifies listeners of a new active block chain. */
-    boost::signals2::signal<void (const CBlockLocator &)> SetBestChain;
-    /** Notifies listeners about an inventory item being seen on the network. */
-    boost::signals2::signal<void (const uint256 &)> Inventory;
-    /** Tells listeners to broadcast their data. */
-    boost::signals2::signal<void (int64_t nBestBlockTime, CConnman* connman)> Broadcast;
-    /**
-     * Notifies listeners of a block validation result.
-     * If the provided CValidationState IsValid, the provided block
-     * is guaranteed to be the current best block at the time the
-     * callback was generated (not necessarily now)
-     */
-    boost::signals2::signal<void (const CBlock&, const CValidationState&)> BlockChecked;
-    /** Notifies listeners that a key for mining is required (coinbase) */
-    boost::signals2::signal<void (std::shared_ptr<CReserveScript>&)> ScriptForMining;
-    /**
-     * Notifies listeners that a block which builds directly on our current tip
-     * has been received and connected to the headers tree, though not validated yet */
-    boost::signals2::signal<void (const CBlockIndex *, const std::shared_ptr<const CBlock>&)> NewPoWValidBlock;
-=======
 struct MainSignalsInstance;
 class CMainSignals {
 private:
@@ -139,7 +91,6 @@
     void Broadcast(int64_t nBestBlockTime, CConnman* connman);
     void BlockChecked(const CBlock&, const CValidationState&);
     void NewPoWValidBlock(const CBlockIndex *, const std::shared_ptr<const CBlock>&);
->>>>>>> e44150fe
 };
 
 CMainSignals& GetMainSignals();
