// Copyright (c) 2009-2010 Satoshi Nakamoto
// Copyright (c) 2009-2019 The Bitcoin Core developers
// Distributed under the MIT software license, see the accompanying
// file COPYING or http://www.opensource.org/licenses/mit-license.php.

#include <outputtype.h>

#include <pubkey.h>
#include <script/script.h>
#include <script/sign.h>
#include <script/signingprovider.h>
#include <script/standard.h>
#include <util/vector.h>

#include <assert.h>
#include <string>

static const std::string OUTPUT_TYPE_STRING_LEGACY = "legacy";
static const std::string OUTPUT_TYPE_STRING_BECH32 = "bech32";

const std::array<OutputType, 3> OUTPUT_TYPES = {OutputType::LEGACY, OutputType::P2SH_SEGWIT, OutputType::BECH32};

bool ParseOutputType(const std::string& type, OutputType& output_type)
{
    if (type == OUTPUT_TYPE_STRING_LEGACY) {
        output_type = OutputType::LEGACY;
        return true;
    } else if (type == OUTPUT_TYPE_STRING_BECH32) {
        output_type = OutputType::BECH32;
        return true;
    }
    return false;
}

const std::string& FormatOutputType(OutputType type)
{
    switch (type) {
    case OutputType::LEGACY: return OUTPUT_TYPE_STRING_LEGACY;
    case OutputType::BECH32: return OUTPUT_TYPE_STRING_BECH32;
    default: assert(false);
    }
}

CTxDestination GetDestinationForKey(const CPubKey& key, OutputType type)
{
    switch (type) {
    case OutputType::LEGACY: return PKHash(key);
    case OutputType::BECH32: {
        if (!key.IsCompressed()) return PKHash(key);
    }
    default: assert(false);
    }
}

std::vector<CTxDestination> GetAllDestinationsForKey(const CPubKey& key)
{
    PKHash keyid(key);
    CTxDestination p2pkh{keyid};
    if (key.IsCompressed()) {
<<<<<<< HEAD
        // Do nothing
=======
        CTxDestination segwit = WitnessV0KeyHash(keyid);
        CTxDestination p2sh = ScriptHash(GetScriptForDestination(segwit));
        return Vector(std::move(p2pkh), std::move(p2sh), std::move(segwit));
>>>>>>> 56311988
    } else {
        return Vector(std::move(p2pkh));
    }

    return std::vector<CTxDestination>{std::move(keyid)};
}

CTxDestination AddAndGetDestinationForScript(FillableSigningProvider& keystore, const CScript& script, OutputType type)
{
    // Add script to keystore
    keystore.AddCScript(script);
    // Note that scripts over 520 bytes are not yet supported.
    switch (type) {
    case OutputType::LEGACY:
        return ScriptHash(script);
    case OutputType::BECH32: {
        return ScriptHash(script);
    }
    default: assert(false);
    }
}<|MERGE_RESOLUTION|>--- conflicted
+++ resolved
@@ -57,15 +57,11 @@
     PKHash keyid(key);
     CTxDestination p2pkh{keyid};
     if (key.IsCompressed()) {
-<<<<<<< HEAD
         // Do nothing
-=======
-        CTxDestination segwit = WitnessV0KeyHash(keyid);
-        CTxDestination p2sh = ScriptHash(GetScriptForDestination(segwit));
-        return Vector(std::move(p2pkh), std::move(p2sh), std::move(segwit));
->>>>>>> 56311988
     } else {
-        return Vector(std::move(p2pkh));
+        // Blackcoin ToDo?
+        // return Vector(std::move(p2pkh));
+        return Vector(std::move(p2pkh), std::move(p2sh));
     }
 
     return std::vector<CTxDestination>{std::move(keyid)};
