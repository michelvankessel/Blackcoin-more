// Copyright (c) 2009-2010 Satoshi Nakamoto
// Copyright (c) 2009-2019 The Bitcoin Core developers
// Distributed under the MIT software license, see the accompanying
// file COPYING or http://www.opensource.org/licenses/mit-license.php.

#ifndef BITCOIN_MINER_H
#define BITCOIN_MINER_H

#include <optional.h>
#include <primitives/block.h>
#include <txmempool.h>
#include <validation.h>

#include <memory>
#include <stdint.h>

#include <boost/multi_index_container.hpp>
#include <boost/multi_index/ordered_index.hpp>

#include <boost/thread.hpp>

class CBlockIndex;
class CChainParams;
class CScript;

namespace Consensus { struct Params; };

static const bool DEFAULT_PRINTPRIORITY = false;

static const bool DEFAULT_STAKE = true;

static const bool DEFAULT_STAKE_CACHE = false;

struct CBlockTemplate
{
    CBlock block;
    std::vector<CAmount> vTxFees;
    std::vector<int64_t> vTxSigOpsCount;
};

// Container for tracking updates to ancestor feerate as we include (parent)
// transactions in a block
struct CTxMemPoolModifiedEntry {
    explicit CTxMemPoolModifiedEntry(CTxMemPool::txiter entry)
    {
        iter = entry;
        nSizeWithAncestors = entry->GetSizeWithAncestors();
        nModFeesWithAncestors = entry->GetModFeesWithAncestors();
        nSigOpCountWithAncestors = entry->GetSigOpCountWithAncestors();
    }

    int64_t GetModifiedFee() const { return iter->GetModifiedFee(); }
    uint64_t GetSizeWithAncestors() const { return nSizeWithAncestors; }
    CAmount GetModFeesWithAncestors() const { return nModFeesWithAncestors; }
    size_t GetTxSize() const { return iter->GetTxSize(); }
    const CTransaction& GetTx() const { return iter->GetTx(); }

    CTxMemPool::txiter iter;
    uint64_t nSizeWithAncestors;
    CAmount nModFeesWithAncestors;
    int64_t nSigOpCountWithAncestors;
};

/** Comparator for CTxMemPool::txiter objects.
 *  It simply compares the internal memory address of the CTxMemPoolEntry object
 *  pointed to. This means it has no meaning, and is only useful for using them
 *  as key in other indexes.
 */
struct CompareCTxMemPoolIter {
    bool operator()(const CTxMemPool::txiter& a, const CTxMemPool::txiter& b) const
    {
        return &(*a) < &(*b);
    }
};

struct modifiedentry_iter {
    typedef CTxMemPool::txiter result_type;
    result_type operator() (const CTxMemPoolModifiedEntry &entry) const
    {
        return entry.iter;
    }
};

// A comparator that sorts transactions based on number of ancestors.
// This is sufficient to sort an ancestor package in an order that is valid
// to appear in a block.
struct CompareTxIterByAncestorCount {
    bool operator()(const CTxMemPool::txiter &a, const CTxMemPool::txiter &b) const
    {
        if (a->GetCountWithAncestors() != b->GetCountWithAncestors())
            return a->GetCountWithAncestors() < b->GetCountWithAncestors();
        return CTxMemPool::CompareIteratorByHash()(a, b);
    }
};

typedef boost::multi_index_container<
    CTxMemPoolModifiedEntry,
    boost::multi_index::indexed_by<
        boost::multi_index::ordered_unique<
            modifiedentry_iter,
            CompareCTxMemPoolIter
        >,
        // sorted by modified ancestor fee rate
        boost::multi_index::ordered_non_unique<
            // Reuse same tag from CTxMemPool's similar index
            boost::multi_index::tag<ancestor_score>,
            boost::multi_index::identity<CTxMemPoolModifiedEntry>,
            CompareTxMemPoolEntryByAncestorFee
        >
    >
> indexed_modified_transaction_set;

typedef indexed_modified_transaction_set::nth_index<0>::type::iterator modtxiter;
typedef indexed_modified_transaction_set::index<ancestor_score>::type::iterator modtxscoreiter;

struct update_for_parent_inclusion
{
    explicit update_for_parent_inclusion(CTxMemPool::txiter it) : iter(it) {}

    void operator() (CTxMemPoolModifiedEntry &e)
    {
        e.nModFeesWithAncestors -= iter->GetFee();
        e.nSizeWithAncestors -= iter->GetTxSize();
        e.nSigOpCountWithAncestors -= iter->GetSigOpCount();
    }

    CTxMemPool::txiter iter;
};

/** Generate a new block, without valid proof-of-work */
class BlockAssembler
{
private:
    // The constructed block template
    std::unique_ptr<CBlockTemplate> pblocktemplate;
    // A convenience pointer that always refers to the CBlock in pblocktemplate
    CBlock* pblock;

    // Configuration parameters for the block size
    unsigned int nBlockMaxSize;
    CFeeRate blockMinFeeRate;

    // Information on the current status of the block
    uint64_t nBlockSize;
    uint64_t nBlockTx;
    uint64_t nBlockSigOps;
    CAmount nFees;
    CTxMemPool::setEntries inBlock;

    // Chain context for the block
    int nHeight;
    int64_t nLockTimeCutoff;
    const CChainParams& chainparams;

public:
    struct Options {
        Options();
        size_t nBlockMaxSize;
        CFeeRate blockMinFeeRate;
    };

    explicit BlockAssembler(const CChainParams& params);
    BlockAssembler(const CChainParams& params, const Options& options);

    /** Construct a new block template with coinbase to scriptPubKeyIn */
<<<<<<< HEAD
    std::unique_ptr<CBlockTemplate> CreateNewBlock(const CScript& scriptPubKeyIn, int64_t* pFees = 0, bool fProofOfStake = false);
=======
    std::unique_ptr<CBlockTemplate> CreateNewBlock(const CScript& scriptPubKeyIn);

    static Optional<int64_t> m_last_block_num_txs;
    static Optional<int64_t> m_last_block_weight;
>>>>>>> 8b676984

private:
    // utility functions
    /** Clear the block's state and prepare for assembling a new block */
    void resetBlock();
    /** Add a tx to the block */
    void AddToBlock(CTxMemPool::txiter iter);

    // Methods for how to add transactions to a block.
    /** Add transactions based on feerate including unconfirmed ancestors
      * Increments nPackagesSelected / nDescendantsUpdated with corresponding
      * statistics from the package selection (for logging statistics). */
    void addPackageTxs(int &nPackagesSelected, int &nDescendantsUpdated) EXCLUSIVE_LOCKS_REQUIRED(mempool.cs);

    // helper functions for addPackageTxs()
    /** Remove confirmed (inBlock) entries from given set */
    void onlyUnconfirmed(CTxMemPool::setEntries& testSet);
    /** Test if a new package would "fit" in the block */
    bool TestPackage(uint64_t packageSize, int64_t packageSigOps) const;
    /** Perform checks on each transaction in a package:
      * locktime, serialized size (if necessary)
      * These checks should always succeed, and they're here
      * only as an extra check in case of suboptimal node configuration */
    bool TestPackageTransactions(const CTxMemPool::setEntries& package);
    /** Return true if given transaction from mapTx has already been evaluated,
      * or if the transaction's cached data in mapTx is incorrect. */
    bool SkipMapTxEntry(CTxMemPool::txiter it, indexed_modified_transaction_set &mapModifiedTx, CTxMemPool::setEntries &failedTx) EXCLUSIVE_LOCKS_REQUIRED(mempool.cs);
    /** Sort the package in an order that is valid to appear in a block */
    void SortForBlock(const CTxMemPool::setEntries& package, std::vector<CTxMemPool::txiter>& sortedEntries);
    /** Add descendants of given transactions to mapModifiedTx with ancestor
      * state updated assuming given transactions are inBlock. Returns number
      * of updated descendants. */
    int UpdatePackagesForAdded(const CTxMemPool::setEntries& alreadyAdded, indexed_modified_transaction_set &mapModifiedTx) EXCLUSIVE_LOCKS_REQUIRED(mempool.cs);
};

/** Generate a new block */
void StakeCoins(bool fStake, CWallet *pwallet, CConnman* connman, boost::thread_group*& stakeThread);

/** Modify the extranonce in a block */
void IncrementExtraNonce(CBlock* pblock, const CBlockIndex* pindexPrev, unsigned int& nExtraNonce);
int64_t UpdateTime(CBlock* pblock, const Consensus::Params& consensusParams, const CBlockIndex* pindexPrev);

/** Sign proof-of-stake block */
bool SignBlock(std::shared_ptr<CBlock> pblock, CWallet& wallet, int64_t& nFees);

#endif // BITCOIN_MINER_H<|MERGE_RESOLUTION|>--- conflicted
+++ resolved
@@ -163,14 +163,10 @@
     BlockAssembler(const CChainParams& params, const Options& options);
 
     /** Construct a new block template with coinbase to scriptPubKeyIn */
-<<<<<<< HEAD
     std::unique_ptr<CBlockTemplate> CreateNewBlock(const CScript& scriptPubKeyIn, int64_t* pFees = 0, bool fProofOfStake = false);
-=======
-    std::unique_ptr<CBlockTemplate> CreateNewBlock(const CScript& scriptPubKeyIn);
 
     static Optional<int64_t> m_last_block_num_txs;
-    static Optional<int64_t> m_last_block_weight;
->>>>>>> 8b676984
+    static Optional<int64_t> m_last_block_size;
 
 private:
     // utility functions
