--- conflicted
+++ resolved
@@ -11,11 +11,8 @@
 
 #include <stdint.h>
 #include <memory>
-<<<<<<< HEAD
-=======
 #include <boost/multi_index_container.hpp>
 #include <boost/multi_index/ordered_index.hpp>
->>>>>>> f56c00b2
 
 class CBlockIndex;
 class CChainParams;
@@ -81,24 +78,6 @@
     }
 };
 
-<<<<<<< HEAD
-// This matches the calculation in CompareTxMemPoolEntryByAncestorFee,
-// except operating on CTxMemPoolModifiedEntry.
-// TODO: refactor to avoid duplication of this logic.
-struct CompareModifiedEntry {
-    bool operator()(const CTxMemPoolModifiedEntry &a, const CTxMemPoolModifiedEntry &b) const
-    {
-        double f1 = (double)a.nModFeesWithAncestors * b.nSizeWithAncestors;
-        double f2 = (double)b.nModFeesWithAncestors * a.nSizeWithAncestors;
-        if (f1 == f2) {
-            return CTxMemPool::CompareIteratorByHash()(a.iter, b.iter);
-        }
-        return f1 > f2;
-    }
-};
-
-=======
->>>>>>> f56c00b2
 // A comparator that sorts transactions based on number of ancestors.
 // This is sufficient to sort an ancestor package in an order that is valid
 // to appear in a block.
@@ -155,20 +134,11 @@
     CBlock* pblock;
 
     // Configuration parameters for the block size
-<<<<<<< HEAD
     unsigned int nBlockMaxSize;
     CFeeRate blockMinFeeRate;
 
     // Information on the current status of the block
     uint64_t nBlockSize;
-=======
-    bool fIncludeWitness;
-    unsigned int nBlockMaxWeight;
-    CFeeRate blockMinFeeRate;
-
-    // Information on the current status of the block
-    uint64_t nBlockWeight;
->>>>>>> f56c00b2
     uint64_t nBlockTx;
     uint64_t nBlockSigOps;
     CAmount nFees;
@@ -209,11 +179,7 @@
     /** Remove confirmed (inBlock) entries from given set */
     void onlyUnconfirmed(CTxMemPool::setEntries& testSet);
     /** Test if a new package would "fit" in the block */
-<<<<<<< HEAD
-    bool TestPackage(uint64_t packageSize, int64_t packageSigOps);
-=======
-    bool TestPackage(uint64_t packageSize, int64_t packageSigOpsCost) const;
->>>>>>> f56c00b2
+    bool TestPackage(uint64_t packageSize, int64_t packageSigOps) const;
     /** Perform checks on each transaction in a package:
       * locktime, serialized size (if necessary)
       * These checks should always succeed, and they're here
