--- conflicted
+++ resolved
@@ -15,11 +15,6 @@
 class CBlockIndex;
 class CChainParams;
 class CScript;
-<<<<<<< HEAD
-class CWallet;
-class CBlock;
-=======
->>>>>>> e44150fe
 
 namespace Consensus { struct Params; };
 
@@ -145,20 +140,11 @@
     CBlock* pblock;
 
     // Configuration parameters for the block size
-<<<<<<< HEAD
     unsigned int nBlockMaxSize;
     CFeeRate blockMinFeeRate;
 
     // Information on the current status of the block
     uint64_t nBlockSize;
-=======
-    bool fIncludeWitness;
-    unsigned int nBlockMaxWeight;
-    CFeeRate blockMinFeeRate;
-
-    // Information on the current status of the block
-    uint64_t nBlockWeight;
->>>>>>> e44150fe
     uint64_t nBlockTx;
     uint64_t nBlockSigOps;
     CAmount nFees;
@@ -181,11 +167,7 @@
     BlockAssembler(const CChainParams& params, const Options& options);
 
     /** Construct a new block template with coinbase to scriptPubKeyIn */
-<<<<<<< HEAD
     std::unique_ptr<CBlockTemplate> CreateNewBlock(const CScript& scriptPubKeyIn, int64_t* pFees = 0, bool fProofOfStake = false);
-=======
-    std::unique_ptr<CBlockTemplate> CreateNewBlock(const CScript& scriptPubKeyIn, bool fMineWitnessTx=true);
->>>>>>> e44150fe
 
 private:
     // utility functions
@@ -206,7 +188,7 @@
     /** Test if a new package would "fit" in the block */
     bool TestPackage(uint64_t packageSize, int64_t packageSigOps);
     /** Perform checks on each transaction in a package:
-      * locktime, premature-witness, serialized size (if necessary)
+      * locktime, serialized size (if necessary)
       * These checks should always succeed, and they're here
       * only as an extra check in case of suboptimal node configuration */
     bool TestPackageTransactions(const CTxMemPool::setEntries& package);
