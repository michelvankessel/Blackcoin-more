// Copyright (c) 2009-2010 Satoshi Nakamoto
<<<<<<< HEAD
// Copyright (c) 2009-2017 The Bitcoin Core developers
=======
// Copyright (c) 2009-2018 The Bitcoin Core developers
>>>>>>> 2f4f2d38
// Distributed under the MIT software license, see the accompanying
// file COPYING or http://www.opensource.org/licenses/mit-license.php.

#ifndef BITCOIN_MINER_H
#define BITCOIN_MINER_H

#include <primitives/block.h>
#include <txmempool.h>
#include <validation.h>

#include <stdint.h>
#include <memory>
#include <boost/multi_index_container.hpp>
#include <boost/multi_index/ordered_index.hpp>

class CBlockIndex;
class CChainParams;
class CScript;
class CWallet;

namespace Consensus { struct Params; };

static const bool DEFAULT_PRINTPRIORITY = false;

static const bool DEFAULT_STAKE = true;
static const bool DEFAULT_STAKE_CACHE = true;

CAmount GetProofOfWorkReward();

struct CBlockTemplate
{
    CBlock block;
    std::vector<CAmount> vTxFees;
    std::vector<int64_t> vTxSigOpsCost;
};

// Container for tracking updates to ancestor feerate as we include (parent)
// transactions in a block
struct CTxMemPoolModifiedEntry {
    explicit CTxMemPoolModifiedEntry(CTxMemPool::txiter entry)
    {
        iter = entry;
        nSizeWithAncestors = entry->GetSizeWithAncestors();
        nModFeesWithAncestors = entry->GetModFeesWithAncestors();
        nSigOpCountWithAncestors = entry->GetSigOpCountWithAncestors();
    }

    int64_t GetModifiedFee() const { return iter->GetModifiedFee(); }
    uint64_t GetSizeWithAncestors() const { return nSizeWithAncestors; }
    CAmount GetModFeesWithAncestors() const { return nModFeesWithAncestors; }
    size_t GetTxSize() const { return iter->GetTxSize(); }
    const CTransaction& GetTx() const { return iter->GetTx(); }

    CTxMemPool::txiter iter;
    uint64_t nSizeWithAncestors;
    CAmount nModFeesWithAncestors;
    int64_t nSigOpCountWithAncestors;
};

/** Comparator for CTxMemPool::txiter objects.
 *  It simply compares the internal memory address of the CTxMemPoolEntry object
 *  pointed to. This means it has no meaning, and is only useful for using them
 *  as key in other indexes.
 */
struct CompareCTxMemPoolIter {
    bool operator()(const CTxMemPool::txiter& a, const CTxMemPool::txiter& b) const
    {
        return &(*a) < &(*b);
    }
};

struct modifiedentry_iter {
    typedef CTxMemPool::txiter result_type;
    result_type operator() (const CTxMemPoolModifiedEntry &entry) const
    {
        return entry.iter;
    }
};

// A comparator that sorts transactions based on number of ancestors.
// This is sufficient to sort an ancestor package in an order that is valid
// to appear in a block.
struct CompareTxIterByAncestorCount {
    bool operator()(const CTxMemPool::txiter &a, const CTxMemPool::txiter &b) const
    {
        if (a->GetCountWithAncestors() != b->GetCountWithAncestors())
            return a->GetCountWithAncestors() < b->GetCountWithAncestors();
        return CTxMemPool::CompareIteratorByHash()(a, b);
    }
};

typedef boost::multi_index_container<
    CTxMemPoolModifiedEntry,
    boost::multi_index::indexed_by<
        boost::multi_index::ordered_unique<
            modifiedentry_iter,
            CompareCTxMemPoolIter
        >,
        // sorted by modified ancestor fee rate
        boost::multi_index::ordered_non_unique<
            // Reuse same tag from CTxMemPool's similar index
            boost::multi_index::tag<ancestor_score>,
            boost::multi_index::identity<CTxMemPoolModifiedEntry>,
            CompareTxMemPoolEntryByAncestorFee
        >
    >
> indexed_modified_transaction_set;

typedef indexed_modified_transaction_set::nth_index<0>::type::iterator modtxiter;
typedef indexed_modified_transaction_set::index<ancestor_score>::type::iterator modtxscoreiter;

struct update_for_parent_inclusion
{
    explicit update_for_parent_inclusion(CTxMemPool::txiter it) : iter(it) {}

    void operator() (CTxMemPoolModifiedEntry &e)
    {
        e.nModFeesWithAncestors -= iter->GetFee();
        e.nSizeWithAncestors -= iter->GetTxSize();
        e.nSigOpCountWithAncestors -= iter->GetSigOpCount();
    }

    CTxMemPool::txiter iter;
};

/** Generate a new block, without valid proof-of-work */
class BlockAssembler
{
private:
    // The constructed block template
    std::unique_ptr<CBlockTemplate> pblocktemplate;
    // A convenience pointer that always refers to the CBlock in pblocktemplate
    CBlock* pblock;

    // Configuration parameters for the block size
    unsigned int nBlockMaxSize;
    CFeeRate blockMinFeeRate;

    // Information on the current status of the block
    uint64_t nBlockSize;
    uint64_t nBlockTx;
    uint64_t nBlockSigOps;
    CAmount nFees;
    CTxMemPool::setEntries inBlock;

    // Chain context for the block
    int nHeight;
    int64_t nLockTimeCutoff;
    const CChainParams& chainparams;

public:
    struct Options {
        Options();
        size_t nBlockMaxWeight;
        CFeeRate blockMinFeeRate;
    };

    explicit BlockAssembler(const CChainParams& params);
    BlockAssembler(const CChainParams& params, const Options& options);

    /** Construct a new block template with coinbase to scriptPubKeyIn */
    std::unique_ptr<CBlockTemplate> CreateNewBlock(const CScript& scriptPubKeyIn, int64_t* pFees = 0, bool fProofOfStake = false);

private:
    // utility functions
    /** Clear the block's state and prepare for assembling a new block */
    void resetBlock();
    /** Add a tx to the block */
    void AddToBlock(CTxMemPool::txiter iter);

    // Methods for how to add transactions to a block.
    /** Add transactions based on feerate including unconfirmed ancestors
      * Increments nPackagesSelected / nDescendantsUpdated with corresponding
      * statistics from the package selection (for logging statistics). */
    void addPackageTxs(int &nPackagesSelected, int &nDescendantsUpdated) EXCLUSIVE_LOCKS_REQUIRED(mempool.cs);

    // helper functions for addPackageTxs()
    /** Remove confirmed (inBlock) entries from given set */
    void onlyUnconfirmed(CTxMemPool::setEntries& testSet);
    /** Test if a new package would "fit" in the block */
    bool TestPackage(uint64_t packageSize, int64_t packageSigOps) const;
    /** Perform checks on each transaction in a package:
      * locktime, serialized size (if necessary)
      * These checks should always succeed, and they're here
      * only as an extra check in case of suboptimal node configuration */
    bool TestPackageTransactions(const CTxMemPool::setEntries& package);
    /** Return true if given transaction from mapTx has already been evaluated,
      * or if the transaction's cached data in mapTx is incorrect. */
    bool SkipMapTxEntry(CTxMemPool::txiter it, indexed_modified_transaction_set &mapModifiedTx, CTxMemPool::setEntries &failedTx) EXCLUSIVE_LOCKS_REQUIRED(mempool.cs);
    /** Sort the package in an order that is valid to appear in a block */
    void SortForBlock(const CTxMemPool::setEntries& package, std::vector<CTxMemPool::txiter>& sortedEntries);
    /** Add descendants of given transactions to mapModifiedTx with ancestor
      * state updated assuming given transactions are inBlock. Returns number
      * of updated descendants. */
    int UpdatePackagesForAdded(const CTxMemPool::setEntries& alreadyAdded, indexed_modified_transaction_set &mapModifiedTx) EXCLUSIVE_LOCKS_REQUIRED(mempool.cs);
};

/** Modify the extranonce in a block */
void IncrementExtraNonce(CBlock* pblock, const CBlockIndex* pindexPrev, unsigned int& nExtraNonce);
int64_t UpdateTime(CBlock* pblock, const Consensus::Params& consensusParams, const CBlockIndex* pindexPrev);
/** Run the miner threads */
void ThreadStakeMiner(CWallet *pwallet, const CChainParams& chainparams);
/** Sign proof-of-stake block */
bool SignBlock(std::shared_ptr<CBlock> pblock, CWallet& wallet, int64_t& nFees);

#endif // BITCOIN_MINER_H<|MERGE_RESOLUTION|>--- conflicted
+++ resolved
@@ -1,9 +1,5 @@
 // Copyright (c) 2009-2010 Satoshi Nakamoto
-<<<<<<< HEAD
-// Copyright (c) 2009-2017 The Bitcoin Core developers
-=======
 // Copyright (c) 2009-2018 The Bitcoin Core developers
->>>>>>> 2f4f2d38
 // Distributed under the MIT software license, see the accompanying
 // file COPYING or http://www.opensource.org/licenses/mit-license.php.
 
@@ -37,7 +33,7 @@
 {
     CBlock block;
     std::vector<CAmount> vTxFees;
-    std::vector<int64_t> vTxSigOpsCost;
+    std::vector<int64_t> vTxSigOpsCount;
 };
 
 // Container for tracking updates to ancestor feerate as we include (parent)
