// Copyright (c) 2009-2010 Satoshi Nakamoto
// Copyright (c) 2009-2017 The Bitcoin Core developers
// Distributed under the MIT software license, see the accompanying
// file COPYING or http://www.opensource.org/licenses/mit-license.php.

#include <support/cleanse.h>

#include <cstring>

<<<<<<< HEAD
=======
#if defined(_MSC_VER)
#include <Windows.h> // For SecureZeroMemory.
#endif

>>>>>>> f56c00b2
/* Compilers have a bad habit of removing "superfluous" memset calls that
 * are trying to zero memory. For example, when memset()ing a buffer and
 * then free()ing it, the compiler might decide that the memset is
 * unobservable and thus can be removed.
 *
 * Previously we used OpenSSL which tried to stop this by a) implementing
 * memset in assembly on x86 and b) putting the function in its own file
 * for other platforms.
 *
 * This change removes those tricks in favour of using asm directives to
 * scare the compiler away. As best as our compiler folks can tell, this is
 * sufficient and will continue to be so.
 *
 * Adam Langley <agl@google.com>
 * Commit: ad1907fe73334d6c696c8539646c21b11178f20f
 * BoringSSL (LICENSE: ISC)
 */
void memory_cleanse(void *ptr, size_t len)
{
    std::memset(ptr, 0, len);

    /* As best as we can tell, this is sufficient to break any optimisations that
       might try to eliminate "superfluous" memsets. If there's an easy way to
       detect memset_s, it would be better to use that. */
#if defined(_MSC_VER)
<<<<<<< HEAD
    __asm;
=======
    SecureZeroMemory(ptr, len);
>>>>>>> f56c00b2
#else
    __asm__ __volatile__("" : : "r"(ptr) : "memory");
#endif
}<|MERGE_RESOLUTION|>--- conflicted
+++ resolved
@@ -7,13 +7,10 @@
 
 #include <cstring>
 
-<<<<<<< HEAD
-=======
 #if defined(_MSC_VER)
 #include <Windows.h> // For SecureZeroMemory.
 #endif
 
->>>>>>> f56c00b2
 /* Compilers have a bad habit of removing "superfluous" memset calls that
  * are trying to zero memory. For example, when memset()ing a buffer and
  * then free()ing it, the compiler might decide that the memset is
@@ -39,11 +36,7 @@
        might try to eliminate "superfluous" memsets. If there's an easy way to
        detect memset_s, it would be better to use that. */
 #if defined(_MSC_VER)
-<<<<<<< HEAD
-    __asm;
-=======
     SecureZeroMemory(ptr, len);
->>>>>>> f56c00b2
 #else
     __asm__ __volatile__("" : : "r"(ptr) : "memory");
 #endif
