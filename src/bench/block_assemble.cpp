--- conflicted
+++ resolved
@@ -13,39 +13,6 @@
 #include <list>
 #include <vector>
 
-<<<<<<< HEAD
-static std::shared_ptr<CBlock> PrepareBlock(const CScript& coinbase_scriptPubKey)
-{
-    auto block = std::make_shared<CBlock>(
-        BlockAssembler{Params()}
-            .CreateNewBlock(coinbase_scriptPubKey)
-            ->block);
-
-    block->nTime = ::chainActive.Tip()->GetPastTimeLimit() + 1;
-    block->hashMerkleRoot = BlockMerkleRoot(*block);
-
-    return block;
-}
-
-
-static CTxIn MineBlock(const CScript& coinbase_scriptPubKey)
-{
-    auto block = PrepareBlock(coinbase_scriptPubKey);
-
-    while (!CheckProofOfWork(block->GetHash(), block->nBits, Params().GetConsensus())) {
-        ++block->nNonce;
-        assert(block->nNonce);
-    }
-
-    bool processed{ProcessNewBlock(Params(), block, true, nullptr)};
-    assert(processed);
-
-    return CTxIn{block->vtx[0]->GetHash(), 0};
-}
-
-
-=======
->>>>>>> 2f9f9b37
 static void AssembleBlock(benchmark::State& state)
 {
     const CScript redeemScript = CScript() << OP_DROP << OP_TRUE;
@@ -56,32 +23,6 @@
     const CScript scriptSig = CScript() << std::vector<uint8_t>(100, 0xff)
                                         << ToByteVector(redeemScript);
 
-<<<<<<< HEAD
-    // Switch to regtest so we can mine faster
-    SelectParams(CBaseChainParams::REGTEST);
-
-    InitScriptExecutionCache();
-
-    boost::thread_group thread_group;
-    CScheduler scheduler;
-    {
-        LOCK(cs_main);
-        ::pblocktree.reset(new CBlockTreeDB(1 << 20, true));
-        ::pcoinsdbview.reset(new CCoinsViewDB(1 << 23, true));
-        ::pcoinsTip.reset(new CCoinsViewCache(pcoinsdbview.get()));
-    }
-    {
-        const CChainParams& chainparams = Params();
-        thread_group.create_thread(std::bind(&CScheduler::serviceQueue, &scheduler));
-        GetMainSignals().RegisterBackgroundSignalScheduler(scheduler);
-        LoadGenesisBlock(chainparams);
-        CValidationState state;
-        ActivateBestChain(state, chainparams);
-        assert(::chainActive.Tip() != nullptr);
-    }
-
-=======
->>>>>>> 2f9f9b37
     // Collect some loose transactions that spend the coinbases of our mined blocks
     constexpr size_t NUM_BLOCKS{600};
     constexpr int COINBASE_MATURITY = 500;
