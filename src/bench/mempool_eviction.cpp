--- conflicted
+++ resolved
@@ -116,11 +116,7 @@
         AddTx(tx6_r, 1100LL, pool);
         AddTx(tx7_r, 9000LL, pool);
         pool.TrimToSize(pool.DynamicMemoryUsage() * 3 / 4);
-<<<<<<< HEAD
-        pool.TrimToSize(GetSerializeSize(*tx1_r, SER_NETWORK, PROTOCOL_VERSION));
-=======
-        pool.TrimToSize(GetVirtualTransactionSize(*tx1_r));
->>>>>>> 8b676984
+        pool.TrimToSize(GetSerializeSize(*tx1_r, PROTOCOL_VERSION));
     }
 }
 
