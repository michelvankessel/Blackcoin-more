--- conflicted
+++ resolved
@@ -1,8 +1,4 @@
-<<<<<<< HEAD
-// Copyright (c) 2016-2017 The Bitcoin Core developers
-=======
 // Copyright (c) 2016-2018 The Bitcoin Core developers
->>>>>>> 2f4f2d38
 // Distributed under the MIT software license, see the accompanying
 // file COPYING or http://www.opensource.org/licenses/mit-license.php.
 
@@ -76,21 +72,10 @@
     // Script.
     CScript scriptPubKey = CScript() << ToByteVector(pubkeyHash);
     CScript scriptSig;
-<<<<<<< HEAD
     CScript txScriptPubkey = CScript() << OP_DUP << OP_HASH160 << ToByteVector(pubkeyHash) << OP_EQUALVERIFY << OP_CHECKSIG;
-    CTransaction txCredit = BuildCreditingTransaction(scriptPubKey);
-    CMutableTransaction txSpend = BuildSpendingTransaction(scriptSig, txCredit);
-    key.Sign(SignatureHash(txScriptPubkey, txSpend, 0, SIGHASH_ALL, txCredit.vout[0].nValue, SIGVERSION_BASE), 0);
-=======
-    CScript witScriptPubkey = CScript() << OP_DUP << OP_HASH160 << ToByteVector(pubkeyHash) << OP_EQUALVERIFY << OP_CHECKSIG;
     const CMutableTransaction& txCredit = BuildCreditingTransaction(scriptPubKey);
     CMutableTransaction txSpend = BuildSpendingTransaction(scriptSig, txCredit);
-    CScriptWitness& witness = txSpend.vin[0].scriptWitness;
-    witness.stack.emplace_back();
-    key.Sign(SignatureHash(witScriptPubkey, txSpend, 0, SIGHASH_ALL, txCredit.vout[0].nValue, SigVersion::WITNESS_V0), witness.stack.back());
-    witness.stack.back().push_back(static_cast<unsigned char>(SIGHASH_ALL));
-    witness.stack.push_back(ToByteVector(pubkey));
->>>>>>> 2f4f2d38
+    key.Sign(SignatureHash(txScriptPubkey, txSpend, 0, SIGHASH_ALL, txCredit.vout[0].nValue, SigVersion::BASE), 0);
 
     // Benchmark.
     while (state.KeepRunning()) {
