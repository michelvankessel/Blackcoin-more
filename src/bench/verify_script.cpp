// Copyright (c) 2016-2019 The Bitcoin Core developers
// Distributed under the MIT software license, see the accompanying
// file COPYING or http://www.opensource.org/licenses/mit-license.php.

#include <bench/bench.h>
#include <key.h>
#if defined(HAVE_CONSENSUS_LIB)
#include <script/bitcoinconsensus.h>
#endif
#include <script/script.h>
#include <script/standard.h>
#include <streams.h>
#include <test/util/transaction_utils.h>

#include <array>

<<<<<<< HEAD
// FIXME: Dedup with BuildCreditingTransaction in test/script_tests.cpp.
static CMutableTransaction BuildCreditingTransaction(const CScript& scriptPubKey)
{
    CMutableTransaction txCredit;
    txCredit.nVersion = 1;
    txCredit.nTime = 0;
    txCredit.nLockTime = 0;
    txCredit.vin.resize(1);
    txCredit.vout.resize(1);
    txCredit.vin[0].prevout.SetNull();
    txCredit.vin[0].scriptSig = CScript() << CScriptNum(0) << CScriptNum(0);
    txCredit.vin[0].nSequence = CTxIn::SEQUENCE_FINAL;
    txCredit.vout[0].scriptPubKey = scriptPubKey;
    txCredit.vout[0].nValue = 1;

    return txCredit;
}

// FIXME: Dedup with BuildSpendingTransaction in test/script_tests.cpp.
static CMutableTransaction BuildSpendingTransaction(const CScript& scriptSig, const CMutableTransaction& txCredit)
{
    CMutableTransaction txSpend;
    txSpend.nVersion = 1;
    txSpend.nTime = 0;
    txSpend.nLockTime = 0;
    txSpend.vin.resize(1);
    txSpend.vout.resize(1);
    txSpend.vin[0].prevout.hash = txCredit.GetHash();
    txSpend.vin[0].prevout.n = 0;
    txSpend.vin[0].scriptSig = scriptSig;
    txSpend.vin[0].nSequence = CTxIn::SEQUENCE_FINAL;
    txSpend.vout[0].scriptPubKey = CScript();
    txSpend.vout[0].nValue = txCredit.vout[0].nValue;

    return txSpend;
}

=======
>>>>>>> 56311988
// Microbenchmark for verification of a basic P2WPKH script. Can be easily
// modified to measure performance of other types of scripts.
static void VerifyScriptBench(benchmark::State& state)
{
    const int flags = SCRIPT_VERIFY_P2SH;

    // Keypair.
    CKey key;
    static const std::array<unsigned char, 32> vchKey = {
        {
            0, 0, 0, 0, 0, 0, 0, 0, 0, 0, 0, 0, 0, 0, 0, 0, 0, 0, 0, 0, 0, 0, 0, 0, 0, 0, 0, 0, 0, 0, 0, 1
        }
    };
    key.Set(vchKey.begin(), vchKey.end(), false);
    CPubKey pubkey = key.GetPubKey();
    uint160 pubkeyHash;
    CHash160().Write(pubkey.begin(), pubkey.size()).Finalize(pubkeyHash.begin());

    // Script.
    CScript scriptPubKey = CScript() << ToByteVector(pubkeyHash);
    CScript scriptSig;
<<<<<<< HEAD
    CScript txScriptPubkey = CScript() << OP_DUP << OP_HASH160 << ToByteVector(pubkeyHash) << OP_EQUALVERIFY << OP_CHECKSIG;
    const CMutableTransaction& txCredit = BuildCreditingTransaction(scriptPubKey);
    CMutableTransaction txSpend = BuildSpendingTransaction(scriptSig, txCredit);
    key.Sign(SignatureHash(txScriptPubkey, txSpend, 0, SIGHASH_ALL, txCredit.vout[0].nValue, SigVersion::BASE), 0);
=======
    CScript witScriptPubkey = CScript() << OP_DUP << OP_HASH160 << ToByteVector(pubkeyHash) << OP_EQUALVERIFY << OP_CHECKSIG;
    const CMutableTransaction& txCredit = BuildCreditingTransaction(scriptPubKey, 1);
    CMutableTransaction txSpend = BuildSpendingTransaction(scriptSig, CScriptWitness(), CTransaction(txCredit));
    CScriptWitness& witness = txSpend.vin[0].scriptWitness;
    witness.stack.emplace_back();
    key.Sign(SignatureHash(witScriptPubkey, txSpend, 0, SIGHASH_ALL, txCredit.vout[0].nValue, SigVersion::WITNESS_V0), witness.stack.back());
    witness.stack.back().push_back(static_cast<unsigned char>(SIGHASH_ALL));
    witness.stack.push_back(ToByteVector(pubkey));
>>>>>>> 56311988

    // Benchmark.
    while (state.KeepRunning()) {
        ScriptError err;
        bool success = VerifyScript(
            txSpend.vin[0].scriptSig,
            txCredit.vout[0].scriptPubKey,
            flags,
            MutableTransactionSignatureChecker(&txSpend, 0, txCredit.vout[0].nValue),
            &err);
        assert(err == SCRIPT_ERR_OK);
        assert(success);

#if defined(HAVE_CONSENSUS_LIB)
        CDataStream stream(SER_NETWORK, PROTOCOL_VERSION);
        stream << txSpend;
        int csuccess = bitcoinconsensus_verify_script_with_amount(
            txCredit.vout[0].scriptPubKey.data(),
            txCredit.vout[0].scriptPubKey.size(),
            txCredit.vout[0].nValue,
            (const unsigned char*)stream.data(), stream.size(), 0, flags, nullptr);
        assert(csuccess == 1);
#endif
    }
}

static void VerifyNestedIfScript(benchmark::State& state) {
    std::vector<std::vector<unsigned char>> stack;
    CScript script;
    for (int i = 0; i < 100; ++i) {
        script << OP_1 << OP_IF;
    }
    for (int i = 0; i < 1000; ++i) {
        script << OP_1;
    }
    for (int i = 0; i < 100; ++i) {
        script << OP_ENDIF;
    }
    while (state.KeepRunning()) {
        auto stack_copy = stack;
        ScriptError error;
        bool ret = EvalScript(stack_copy, script, 0, BaseSignatureChecker(), SigVersion::BASE, &error);
        assert(ret);
    }
}


BENCHMARK(VerifyScriptBench, 6300);

BENCHMARK(VerifyNestedIfScript, 100);<|MERGE_RESOLUTION|>--- conflicted
+++ resolved
@@ -14,46 +14,6 @@
 
 #include <array>
 
-<<<<<<< HEAD
-// FIXME: Dedup with BuildCreditingTransaction in test/script_tests.cpp.
-static CMutableTransaction BuildCreditingTransaction(const CScript& scriptPubKey)
-{
-    CMutableTransaction txCredit;
-    txCredit.nVersion = 1;
-    txCredit.nTime = 0;
-    txCredit.nLockTime = 0;
-    txCredit.vin.resize(1);
-    txCredit.vout.resize(1);
-    txCredit.vin[0].prevout.SetNull();
-    txCredit.vin[0].scriptSig = CScript() << CScriptNum(0) << CScriptNum(0);
-    txCredit.vin[0].nSequence = CTxIn::SEQUENCE_FINAL;
-    txCredit.vout[0].scriptPubKey = scriptPubKey;
-    txCredit.vout[0].nValue = 1;
-
-    return txCredit;
-}
-
-// FIXME: Dedup with BuildSpendingTransaction in test/script_tests.cpp.
-static CMutableTransaction BuildSpendingTransaction(const CScript& scriptSig, const CMutableTransaction& txCredit)
-{
-    CMutableTransaction txSpend;
-    txSpend.nVersion = 1;
-    txSpend.nTime = 0;
-    txSpend.nLockTime = 0;
-    txSpend.vin.resize(1);
-    txSpend.vout.resize(1);
-    txSpend.vin[0].prevout.hash = txCredit.GetHash();
-    txSpend.vin[0].prevout.n = 0;
-    txSpend.vin[0].scriptSig = scriptSig;
-    txSpend.vin[0].nSequence = CTxIn::SEQUENCE_FINAL;
-    txSpend.vout[0].scriptPubKey = CScript();
-    txSpend.vout[0].nValue = txCredit.vout[0].nValue;
-
-    return txSpend;
-}
-
-=======
->>>>>>> 56311988
 // Microbenchmark for verification of a basic P2WPKH script. Can be easily
 // modified to measure performance of other types of scripts.
 static void VerifyScriptBench(benchmark::State& state)
@@ -75,21 +35,10 @@
     // Script.
     CScript scriptPubKey = CScript() << ToByteVector(pubkeyHash);
     CScript scriptSig;
-<<<<<<< HEAD
     CScript txScriptPubkey = CScript() << OP_DUP << OP_HASH160 << ToByteVector(pubkeyHash) << OP_EQUALVERIFY << OP_CHECKSIG;
-    const CMutableTransaction& txCredit = BuildCreditingTransaction(scriptPubKey);
-    CMutableTransaction txSpend = BuildSpendingTransaction(scriptSig, txCredit);
+    const CMutableTransaction& txCredit = BuildCreditingTransaction(scriptPubKey, 1);
+    CMutableTransaction txSpend = BuildSpendingTransaction(scriptSig, CTransaction(txCredit));
     key.Sign(SignatureHash(txScriptPubkey, txSpend, 0, SIGHASH_ALL, txCredit.vout[0].nValue, SigVersion::BASE), 0);
-=======
-    CScript witScriptPubkey = CScript() << OP_DUP << OP_HASH160 << ToByteVector(pubkeyHash) << OP_EQUALVERIFY << OP_CHECKSIG;
-    const CMutableTransaction& txCredit = BuildCreditingTransaction(scriptPubKey, 1);
-    CMutableTransaction txSpend = BuildSpendingTransaction(scriptSig, CScriptWitness(), CTransaction(txCredit));
-    CScriptWitness& witness = txSpend.vin[0].scriptWitness;
-    witness.stack.emplace_back();
-    key.Sign(SignatureHash(witScriptPubkey, txSpend, 0, SIGHASH_ALL, txCredit.vout[0].nValue, SigVersion::WITNESS_V0), witness.stack.back());
-    witness.stack.back().push_back(static_cast<unsigned char>(SIGHASH_ALL));
-    witness.stack.push_back(ToByteVector(pubkey));
->>>>>>> 56311988
 
     // Benchmark.
     while (state.KeepRunning()) {
