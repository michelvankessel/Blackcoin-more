--- conflicted
+++ resolved
@@ -1,8 +1,4 @@
-<<<<<<< HEAD
-// Copyright (c) 2012-2017 The Bitcoin Core developers
-=======
 // Copyright (c) 2012-2018 The Bitcoin Core developers
->>>>>>> 2f4f2d38
 // Distributed under the MIT software license, see the accompanying
 // file COPYING or http://www.opensource.org/licenses/mit-license.php.
 
@@ -52,21 +48,14 @@
     while (state.KeepRunning()) {
         std::set<CInputCoin> setCoinsRet;
         CAmount nValueRet;
-<<<<<<< HEAD
-        bool success = wallet.SelectCoinsMinConf(1003 * COIN, 1, 10, 0, vCoins, setCoinsRet, nValueRet);
-=======
         bool bnb_used;
         bool success = wallet.SelectCoinsMinConf(1003 * COIN, filter_standard, groups, setCoinsRet, nValueRet, coin_selection_params, bnb_used);
->>>>>>> 2f4f2d38
         assert(success);
         assert(nValueRet == 1003 * COIN);
         assert(setCoinsRet.size() == 2);
     }
 }
 
-<<<<<<< HEAD
-BENCHMARK(CoinSelection, 650);
-=======
 typedef std::set<CInputCoin> CoinSet;
 static const CWallet testWallet(WalletLocation(), WalletDatabase::CreateDummy());
 std::vector<std::unique_ptr<CWalletTx>> wtxn;
@@ -114,5 +103,4 @@
 }
 
 BENCHMARK(CoinSelection, 650);
-BENCHMARK(BnBExhaustion, 650);
->>>>>>> 2f4f2d38
+BENCHMARK(BnBExhaustion, 650);