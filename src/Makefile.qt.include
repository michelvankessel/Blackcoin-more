--- conflicted
+++ resolved
@@ -60,10 +60,7 @@
   qt/locale/bitcoin_hu.ts \
   qt/locale/bitcoin_id_ID.ts \
   qt/locale/bitcoin_id.ts \
-<<<<<<< HEAD
-=======
   qt/locale/bitcoin_is.ts \
->>>>>>> f56c00b2
   qt/locale/bitcoin_it_IT.ts \
   qt/locale/bitcoin_it.ts \
   qt/locale/bitcoin_ja_JP.ts \
@@ -83,10 +80,7 @@
   qt/locale/bitcoin_mn.ts \
   qt/locale/bitcoin_mr_IN.ts \
   qt/locale/bitcoin_ms_MY.ts \
-<<<<<<< HEAD
-=======
   qt/locale/bitcoin_ms.ts \
->>>>>>> f56c00b2
   qt/locale/bitcoin_my.ts \
   qt/locale/bitcoin_nb_NO.ts \
   qt/locale/bitcoin_nb.ts \
