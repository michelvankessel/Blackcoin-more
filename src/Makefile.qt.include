# Copyright (c) 2013-2016 The Bitcoin Core developers
# Distributed under the MIT software license, see the accompanying
# file COPYING or http://www.opensource.org/licenses/mit-license.php.

bin_PROGRAMS += qt/blackmore-qt
EXTRA_LIBRARIES += qt/libbitcoinqt.a

# bitcoin qt core #
<<<<<<< HEAD
QT_TS = \
  qt/locale/bitcoin_af.ts \
  qt/locale/bitcoin_am.ts \
  qt/locale/bitcoin_ar.ts \
  qt/locale/bitcoin_be.ts \
  qt/locale/bitcoin_be_BY.ts \
  qt/locale/bitcoin_bg.ts \
  qt/locale/bitcoin_bn.ts \
  qt/locale/bitcoin_bs.ts \
  qt/locale/bitcoin_ca.ts \
  qt/locale/bitcoin_cs.ts \
  qt/locale/bitcoin_cs_CZ.ts \
  qt/locale/bitcoin_cy.ts \
  qt/locale/bitcoin_da.ts \
  qt/locale/bitcoin_de.ts \
  qt/locale/bitcoin_de_DE.ts \
  qt/locale/bitcoin_el.ts \
  qt/locale/bitcoin_el_GR.ts \
  qt/locale/bitcoin_en.ts \
  qt/locale/bitcoin_en_AU.ts \
  qt/locale/bitcoin_en_GB.ts \
  qt/locale/bitcoin_eo.ts \
  qt/locale/bitcoin_es.ts \
  qt/locale/bitcoin_es_CL.ts \
  qt/locale/bitcoin_es_CO.ts \
  qt/locale/bitcoin_es_DO.ts \
  qt/locale/bitcoin_es_ES.ts \
  qt/locale/bitcoin_es_MX.ts \
  qt/locale/bitcoin_es_VE.ts \
  qt/locale/bitcoin_et.ts \
  qt/locale/bitcoin_et_EE.ts \
  qt/locale/bitcoin_eu_ES.ts \
  qt/locale/bitcoin_fa.ts \
  qt/locale/bitcoin_fi.ts \
  qt/locale/bitcoin_fil.ts \
  qt/locale/bitcoin_fr.ts \
  qt/locale/bitcoin_fr_CA.ts \
  qt/locale/bitcoin_fr_FR.ts \
  qt/locale/bitcoin_gl.ts \
  qt/locale/bitcoin_he.ts \
  qt/locale/bitcoin_he_IL.ts \
  qt/locale/bitcoin_hi.ts \
  qt/locale/bitcoin_hr.ts \
  qt/locale/bitcoin_hu.ts \
  qt/locale/bitcoin_hu_HU.ts \
  qt/locale/bitcoin_id.ts \
  qt/locale/bitcoin_id_ID.ts \
  qt/locale/bitcoin_is.ts \
  qt/locale/bitcoin_it.ts \
  qt/locale/bitcoin_it_IT.ts \
  qt/locale/bitcoin_ja.ts \
  qt/locale/bitcoin_ka.ts \
  qt/locale/bitcoin_kk.ts \
  qt/locale/bitcoin_km.ts \
  qt/locale/bitcoin_ko.ts \
  qt/locale/bitcoin_ku_IQ.ts \
  qt/locale/bitcoin_ky.ts \
  qt/locale/bitcoin_la.ts \
  qt/locale/bitcoin_lt.ts \
  qt/locale/bitcoin_lv.ts \
  qt/locale/bitcoin_lv_LV.ts \
  qt/locale/bitcoin_mk.ts \
  qt/locale/bitcoin_ml.ts \
  qt/locale/bitcoin_mn.ts \
  qt/locale/bitcoin_mr_IN.ts \
  qt/locale/bitcoin_ms.ts \
  qt/locale/bitcoin_ms_MY.ts \
  qt/locale/bitcoin_my.ts \
  qt/locale/bitcoin_nb.ts \
  qt/locale/bitcoin_ne.ts \
  qt/locale/bitcoin_nl.ts \
  qt/locale/bitcoin_nl_NL.ts \
  qt/locale/bitcoin_pam.ts \
  qt/locale/bitcoin_pl.ts \
  qt/locale/bitcoin_pt.ts \
  qt/locale/bitcoin_pt_BR.ts \
  qt/locale/bitcoin_pt_PT.ts \
  qt/locale/bitcoin_ro.ts \
  qt/locale/bitcoin_ro_RO.ts \
  qt/locale/bitcoin_ru.ts \
  qt/locale/bitcoin_ru_RU.ts \
  qt/locale/bitcoin_si.ts \
  qt/locale/bitcoin_sk.ts \
  qt/locale/bitcoin_sl.ts \
  qt/locale/bitcoin_sl_SI.ts \
  qt/locale/bitcoin_sn.ts \
  qt/locale/bitcoin_sq.ts \
  qt/locale/bitcoin_sr.ts \
  qt/locale/bitcoin_sr@latin.ts \
  qt/locale/bitcoin_sv.ts \
  qt/locale/bitcoin_szl.ts \
  qt/locale/bitcoin_ta.ts \
  qt/locale/bitcoin_te.ts \
  qt/locale/bitcoin_th.ts \
  qt/locale/bitcoin_tr.ts \
  qt/locale/bitcoin_tr_TR.ts \
  qt/locale/bitcoin_uk.ts \
  qt/locale/bitcoin_uk_UA.ts \
  qt/locale/bitcoin_ur.ts \
  qt/locale/bitcoin_uz@Cyrl.ts \
  qt/locale/bitcoin_vi.ts \
  qt/locale/bitcoin_vi_VN.ts \
  qt/locale/bitcoin_zh-Hans.ts \
  qt/locale/bitcoin_zh.ts \
  qt/locale/bitcoin_zh_CN.ts \
  qt/locale/bitcoin_zh_HK.ts \
  qt/locale/bitcoin_zh_TW.ts
=======
include Makefile.qt_locale.include
>>>>>>> 8b676984

QT_FORMS_UI = \
  qt/forms/addressbookpage.ui \
  qt/forms/askpassphrasedialog.ui \
  qt/forms/coincontroldialog.ui \
  qt/forms/editaddressdialog.ui \
  qt/forms/helpmessagedialog.ui \
  qt/forms/intro.ui \
  qt/forms/modaloverlay.ui \
  qt/forms/openuridialog.ui \
  qt/forms/optionsdialog.ui \
  qt/forms/overviewpage.ui \
  qt/forms/receivecoinsdialog.ui \
  qt/forms/receiverequestdialog.ui \
  qt/forms/debugwindow.ui \
  qt/forms/sendcoinsdialog.ui \
  qt/forms/sendcoinsentry.ui \
  qt/forms/signverifymessagedialog.ui \
  qt/forms/transactiondescdialog.ui

QT_MOC_CPP = \
  qt/moc_addressbookpage.cpp \
  qt/moc_addresstablemodel.cpp \
  qt/moc_askpassphrasedialog.cpp \
  qt/moc_bantablemodel.cpp \
  qt/moc_bitcoinaddressvalidator.cpp \
  qt/moc_bitcoinamountfield.cpp \
  qt/moc_bitcoin.cpp \
  qt/moc_bitcoingui.cpp \
  qt/moc_bitcoinunits.cpp \
  qt/moc_clientmodel.cpp \
  qt/moc_coincontroldialog.cpp \
  qt/moc_coincontroltreewidget.cpp \
  qt/moc_csvmodelwriter.cpp \
  qt/moc_editaddressdialog.cpp \
  qt/moc_guiutil.cpp \
  qt/moc_intro.cpp \
  qt/moc_macdockiconhandler.cpp \
  qt/moc_macnotificationhandler.cpp \
  qt/moc_modaloverlay.cpp \
  qt/moc_notificator.cpp \
  qt/moc_openuridialog.cpp \
  qt/moc_optionsdialog.cpp \
  qt/moc_optionsmodel.cpp \
  qt/moc_overviewpage.cpp \
  qt/moc_peertablemodel.cpp \
  qt/moc_paymentserver.cpp \
  qt/moc_qvalidatedlineedit.cpp \
  qt/moc_qvaluecombobox.cpp \
  qt/moc_receivecoinsdialog.cpp \
  qt/moc_receiverequestdialog.cpp \
  qt/moc_recentrequeststablemodel.cpp \
  qt/moc_rpcconsole.cpp \
  qt/moc_sendcoinsdialog.cpp \
  qt/moc_sendcoinsentry.cpp \
  qt/moc_signverifymessagedialog.cpp \
  qt/moc_splashscreen.cpp \
  qt/moc_trafficgraphwidget.cpp \
  qt/moc_transactiondesc.cpp \
  qt/moc_transactiondescdialog.cpp \
  qt/moc_transactionfilterproxy.cpp \
  qt/moc_transactiontablemodel.cpp \
  qt/moc_transactionview.cpp \
  qt/moc_utilitydialog.cpp \
  qt/moc_walletcontroller.cpp \
  qt/moc_walletframe.cpp \
  qt/moc_walletmodel.cpp \
  qt/moc_walletview.cpp

BITCOIN_MM = \
  qt/macdockiconhandler.mm \
  qt/macnotificationhandler.mm \
  qt/macos_appnap.mm

QT_MOC = \
  qt/bitcoinamountfield.moc \
  qt/intro.moc \
  qt/overviewpage.moc \
  qt/rpcconsole.moc

QT_QRC_CPP = qt/qrc_bitcoin.cpp
QT_QRC = qt/bitcoin.qrc
QT_QRC_LOCALE_CPP = qt/qrc_bitcoin_locale.cpp
QT_QRC_LOCALE = qt/bitcoin_locale.qrc

if ENABLE_BIP70
PROTOBUF_CC = qt/paymentrequest.pb.cc
PROTOBUF_H = qt/paymentrequest.pb.h
PROTOBUF_PROTO = qt/paymentrequest.proto
else
PROTOBUF_CC =
PROTOBUF_H =
PROTOBUF_PROTO =
endif

BITCOIN_QT_H = \
  qt/addressbookpage.h \
  qt/addresstablemodel.h \
  qt/askpassphrasedialog.h \
  qt/bantablemodel.h \
  qt/bitcoinaddressvalidator.h \
  qt/bitcoinamountfield.h \
  qt/bitcoin.h \
  qt/bitcoingui.h \
  qt/bitcoinunits.h \
  qt/clientmodel.h \
  qt/coincontroldialog.h \
  qt/coincontroltreewidget.h \
  qt/csvmodelwriter.h \
  qt/editaddressdialog.h \
  qt/guiconstants.h \
  qt/guiutil.h \
  qt/intro.h \
  qt/macdockiconhandler.h \
  qt/macnotificationhandler.h \
  qt/macos_appnap.h \
  qt/modaloverlay.h \
  qt/networkstyle.h \
  qt/notificator.h \
  qt/openuridialog.h \
  qt/optionsdialog.h \
  qt/optionsmodel.h \
  qt/overviewpage.h \
  qt/paymentrequestplus.h \
  qt/paymentserver.h \
  qt/peertablemodel.h \
  qt/platformstyle.h \
  qt/qvalidatedlineedit.h \
  qt/qvaluecombobox.h \
  qt/receivecoinsdialog.h \
  qt/receiverequestdialog.h \
  qt/recentrequeststablemodel.h \
  qt/rpcconsole.h \
  qt/sendcoinsdialog.h \
  qt/sendcoinsentry.h \
  qt/signverifymessagedialog.h \
  qt/splashscreen.h \
  qt/trafficgraphwidget.h \
  qt/transactiondesc.h \
  qt/transactiondescdialog.h \
  qt/transactionfilterproxy.h \
  qt/transactionrecord.h \
  qt/transactiontablemodel.h \
  qt/transactionview.h \
  qt/utilitydialog.h \
  qt/walletcontroller.h \
  qt/walletframe.h \
  qt/walletmodel.h \
  qt/walletmodeltransaction.h \
  qt/walletview.h \
  qt/winshutdownmonitor.h

RES_ICONS = \
  qt/res/icons/add.png \
  qt/res/icons/address-book.png \
  qt/res/icons/about.png \
  qt/res/icons/about_qt.png \
  qt/res/icons/bitcoin.ico \
  qt/res/icons/bitcoin_testnet.ico \
  qt/res/icons/bitcoin.png \
  qt/res/icons/chevron.png \
  qt/res/icons/clock1.png \
  qt/res/icons/clock2.png \
  qt/res/icons/clock3.png \
  qt/res/icons/clock4.png \
  qt/res/icons/clock5.png \
  qt/res/icons/configure.png \
  qt/res/icons/connect0.png \
  qt/res/icons/connect1.png \
  qt/res/icons/connect2.png \
  qt/res/icons/connect3.png \
  qt/res/icons/connect4.png \
  qt/res/icons/debugwindow.png \
  qt/res/icons/edit.png \
  qt/res/icons/editcopy.png \
  qt/res/icons/editpaste.png \
  qt/res/icons/export.png \
  qt/res/icons/eye.png \
  qt/res/icons/eye_minus.png \
  qt/res/icons/eye_plus.png \
  qt/res/icons/filesave.png \
  qt/res/icons/fontbigger.png \
  qt/res/icons/fontsmaller.png \
  qt/res/icons/hd_disabled.png \
  qt/res/icons/hd_enabled.png \
  qt/res/icons/history.png \
  qt/res/icons/info.png \
  qt/res/icons/key.png \
  qt/res/icons/lock_closed.png \
  qt/res/icons/lock_open.png \
  qt/res/icons/network_disabled.png \
  qt/res/icons/open.png \
  qt/res/icons/overview.png \
  qt/res/icons/proxy.png \
  qt/res/icons/quit.png \
  qt/res/icons/receive.png \
  qt/res/icons/remove.png \
  qt/res/icons/send.png \
  qt/res/icons/staking_off.png \
  qt/res/icons/staking_on.png \
  qt/res/icons/synced.png \
  qt/res/icons/transaction0.png \
  qt/res/icons/transaction2.png \
  qt/res/icons/transaction_abandoned.png \
  qt/res/icons/transaction_conflicted.png \
  qt/res/icons/tx_inout.png \
  qt/res/icons/tx_input.png \
  qt/res/icons/tx_output.png \
  qt/res/icons/tx_mined.png \
  qt/res/icons/warning.png \
  qt/res/icons/verify.png

BITCOIN_QT_BASE_CPP = \
  qt/bantablemodel.cpp \
  qt/bitcoin.cpp \
  qt/bitcoinaddressvalidator.cpp \
  qt/bitcoinamountfield.cpp \
  qt/bitcoingui.cpp \
  qt/bitcoinunits.cpp \
  qt/clientmodel.cpp \
  qt/csvmodelwriter.cpp \
  qt/guiutil.cpp \
  qt/intro.cpp \
  qt/modaloverlay.cpp \
  qt/networkstyle.cpp \
  qt/notificator.cpp \
  qt/optionsdialog.cpp \
  qt/optionsmodel.cpp \
  qt/peertablemodel.cpp \
  qt/platformstyle.cpp \
  qt/qvalidatedlineedit.cpp \
  qt/qvaluecombobox.cpp \
  qt/rpcconsole.cpp \
  qt/splashscreen.cpp \
  qt/trafficgraphwidget.cpp \
  qt/utilitydialog.cpp

BITCOIN_QT_WINDOWS_CPP = qt/winshutdownmonitor.cpp

BITCOIN_QT_WALLET_CPP = \
  qt/addressbookpage.cpp \
  qt/addresstablemodel.cpp \
  qt/askpassphrasedialog.cpp \
  qt/coincontroldialog.cpp \
  qt/coincontroltreewidget.cpp \
  qt/editaddressdialog.cpp \
  qt/openuridialog.cpp \
  qt/overviewpage.cpp \
  qt/paymentserver.cpp \
  qt/receivecoinsdialog.cpp \
  qt/receiverequestdialog.cpp \
  qt/recentrequeststablemodel.cpp \
  qt/sendcoinsdialog.cpp \
  qt/sendcoinsentry.cpp \
  qt/signverifymessagedialog.cpp \
  qt/transactiondesc.cpp \
  qt/transactiondescdialog.cpp \
  qt/transactionfilterproxy.cpp \
  qt/transactionrecord.cpp \
  qt/transactiontablemodel.cpp \
  qt/transactionview.cpp \
  qt/walletcontroller.cpp \
  qt/walletframe.cpp \
  qt/walletmodel.cpp \
  qt/walletmodeltransaction.cpp \
  qt/walletview.cpp

BITCOIN_QT_WALLET_BIP70_CPP = \
  qt/paymentrequestplus.cpp

BITCOIN_QT_CPP = $(BITCOIN_QT_BASE_CPP)
if TARGET_WINDOWS
BITCOIN_QT_CPP += $(BITCOIN_QT_WINDOWS_CPP)
endif
if ENABLE_WALLET
BITCOIN_QT_CPP += $(BITCOIN_QT_WALLET_CPP)
if ENABLE_BIP70
BITCOIN_QT_CPP += $(BITCOIN_QT_WALLET_BIP70_CPP)
endif # ENABLE_BIP70
endif # ENABLE_WALLET

RES_IMAGES =

RES_MOVIES = $(wildcard $(srcdir)/qt/res/movies/spinner-*.png)

BITCOIN_RC = qt/res/bitcoin-qt-res.rc

BITCOIN_QT_INCLUDES = -DQT_NO_KEYWORDS

qt_libbitcoinqt_a_CPPFLAGS = $(AM_CPPFLAGS) $(BITCOIN_INCLUDES) $(BITCOIN_QT_INCLUDES) \
  $(QT_INCLUDES) $(QT_DBUS_INCLUDES) $(PROTOBUF_CFLAGS) $(QR_CFLAGS)
qt_libbitcoinqt_a_CXXFLAGS = $(AM_CXXFLAGS) $(QT_PIE_FLAGS)
qt_libbitcoinqt_a_OBJCXXFLAGS = $(AM_OBJCXXFLAGS) $(QT_PIE_FLAGS)

qt_libbitcoinqt_a_SOURCES = $(BITCOIN_QT_CPP) $(BITCOIN_QT_H) $(QT_FORMS_UI) \
  $(QT_QRC) $(QT_QRC_LOCALE) $(QT_TS) $(PROTOBUF_PROTO) $(RES_ICONS) $(RES_IMAGES) $(RES_MOVIES)
if TARGET_DARWIN
  qt_libbitcoinqt_a_SOURCES += $(BITCOIN_MM)
endif

nodist_qt_libbitcoinqt_a_SOURCES = $(QT_MOC_CPP) $(QT_MOC) $(PROTOBUF_CC) \
  $(PROTOBUF_H) $(QT_QRC_CPP) $(QT_QRC_LOCALE_CPP)

# forms/foo.h -> forms/ui_foo.h
QT_FORMS_H=$(join $(dir $(QT_FORMS_UI)),$(addprefix ui_, $(notdir $(QT_FORMS_UI:.ui=.h))))

# Most files will depend on the forms and moc files as includes. Generate them
# before anything else.
$(QT_MOC): $(QT_FORMS_H)
$(qt_libbitcoinqt_a_OBJECTS) $(qt_blackmore_qt_OBJECTS) : | $(QT_MOC)

#Generating these with a half-written protobuf header leads to wacky results.
#This makes sure it's done.
$(QT_MOC): $(PROTOBUF_H)
$(QT_MOC_CPP): $(PROTOBUF_H)

# blackmore-qt binary #
qt_blackmore_qt_CPPFLAGS = $(AM_CPPFLAGS) $(BITCOIN_INCLUDES) $(BITCOIN_QT_INCLUDES) \
  $(QT_INCLUDES) $(PROTOBUF_CFLAGS) $(QR_CFLAGS)
qt_blackmore_qt_CXXFLAGS = $(AM_CXXFLAGS) $(QT_PIE_FLAGS)

<<<<<<< HEAD
qt_blackmore_qt_SOURCES = qt/bitcoin.cpp
if TARGET_DARWIN
  qt_blackmore_qt_SOURCES += $(BITCOIN_MM)
endif
=======
qt_bitcoin_qt_SOURCES = qt/main.cpp
>>>>>>> 8b676984
if TARGET_WINDOWS
  qt_blackmore_qt_SOURCES += $(BITCOIN_RC)
endif
qt_blackmore_qt_LDADD = qt/libbitcoinqt.a $(LIBBITCOIN_SERVER)
if ENABLE_WALLET
qt_blackmore_qt_LDADD += $(LIBBITCOIN_UTIL) $(LIBBITCOIN_WALLET)
endif
if ENABLE_ZMQ
qt_blackmore_qt_LDADD += $(LIBBITCOIN_ZMQ) $(ZMQ_LIBS)
endif
<<<<<<< HEAD
qt_blackmore_qt_LDADD += $(LIBBITCOIN_CLI) $(LIBBITCOIN_COMMON) $(LIBBITCOIN_UTIL) $(LIBBITCOIN_CONSENSUS) $(LIBBITCOIN_CRYPTO) $(LIBUNIVALUE) $(LIBLEVELDB) $(LIBLEVELDB_SSE42) $(LIBMEMENV) \
  $(BOOST_LIBS) $(QT_LIBS) $(QT_DBUS_LIBS) $(QR_LIBS) $(PROTOBUF_LIBS) $(BDB_LIBS) $(SSL_LIBS) $(CRYPTO_LIBS) $(MINIUPNPC_LIBS) $(LIBSECP256K1) \
  $(EVENT_PTHREADS_LIBS) $(EVENT_LIBS)
qt_blackmore_qt_LDFLAGS = $(RELDFLAGS) $(AM_LDFLAGS) $(QT_LDFLAGS) $(LIBTOOL_APP_LDFLAGS)
qt_blackmore_qt_LIBTOOLFLAGS = $(AM_LIBTOOLFLAGS) --tag CXX
=======
qt_bitcoin_qt_LDADD += $(LIBBITCOIN_CLI) $(LIBBITCOIN_COMMON) $(LIBBITCOIN_UTIL) $(LIBBITCOIN_CONSENSUS) $(LIBBITCOIN_CRYPTO) $(LIBUNIVALUE) $(LIBLEVELDB) $(LIBLEVELDB_SSE42) $(LIBMEMENV) \
  $(BOOST_LIBS) $(QT_LIBS) $(QT_DBUS_LIBS) $(QR_LIBS) $(PROTOBUF_LIBS) $(BDB_LIBS) $(MINIUPNPC_LIBS) $(LIBSECP256K1) \
  $(EVENT_PTHREADS_LIBS) $(EVENT_LIBS)
if ENABLE_BIP70
qt_bitcoin_qt_LDADD += $(SSL_LIBS)
else
if TARGET_WINDOWS
qt_bitcoin_qt_LDADD += $(SSL_LIBS)
endif
endif
qt_bitcoin_qt_LDADD += $(CRYPTO_LIBS)
qt_bitcoin_qt_LDFLAGS = $(RELDFLAGS) $(AM_LDFLAGS) $(QT_LDFLAGS) $(LIBTOOL_APP_LDFLAGS)
qt_bitcoin_qt_LIBTOOLFLAGS = $(AM_LIBTOOLFLAGS) --tag CXX
>>>>>>> 8b676984

#locale/foo.ts -> locale/foo.qm
QT_QM=$(QT_TS:.ts=.qm)

SECONDARY: $(QT_QM)

$(srcdir)/qt/bitcoinstrings.cpp: $(libbitcoin_server_a_SOURCES) $(libbitcoin_wallet_a_SOURCES) $(libbitcoin_common_a_SOURCES) $(libbitcoin_zmq_a_SOURCES) $(libbitcoin_consensus_a_SOURCES) $(libbitcoin_util_a_SOURCES)
	@test -n $(XGETTEXT) || echo "xgettext is required for updating translations"
	$(AM_V_GEN) cd $(srcdir); XGETTEXT=$(XGETTEXT) COPYRIGHT_HOLDERS="$(COPYRIGHT_HOLDERS)" $(PYTHON) ../share/qt/extract_strings_qt.py $^

translate: $(srcdir)/qt/bitcoinstrings.cpp $(QT_FORMS_UI) $(QT_FORMS_UI) $(BITCOIN_QT_BASE_CPP) qt/bitcoin.cpp $(BITCOIN_QT_WINDOWS_CPP) $(BITCOIN_QT_WALLET_CPP) $(BITCOIN_QT_H) $(BITCOIN_MM)
	@test -n $(LUPDATE) || echo "lupdate is required for updating translations"
	$(AM_V_GEN) QT_SELECT=$(QT_SELECT) $(LUPDATE) $^ -locations relative -no-obsolete -ts $(srcdir)/qt/locale/bitcoin_en.ts

$(QT_QRC_LOCALE_CPP): $(QT_QRC_LOCALE) $(QT_QM)
	@test -f $(RCC)
	@cp -f $< $(@D)/temp_$(<F)
	$(AM_V_GEN) QT_SELECT=$(QT_SELECT) $(RCC) -name bitcoin_locale $(@D)/temp_$(<F) | \
	  $(SED) -e '/^\*\*.*Created:/d' -e '/^\*\*.*by:/d' > $@
	@rm $(@D)/temp_$(<F)

$(QT_QRC_CPP): $(QT_QRC) $(QT_FORMS_H) $(RES_ICONS) $(RES_IMAGES) $(RES_MOVIES) $(PROTOBUF_H)
	@test -f $(RCC)
	$(AM_V_GEN) QT_SELECT=$(QT_SELECT) $(RCC) -name bitcoin $< | \
	  $(SED) -e '/^\*\*.*Created:/d' -e '/^\*\*.*by:/d' > $@

CLEAN_QT = $(nodist_qt_libbitcoinqt_a_SOURCES) $(QT_QM) $(QT_FORMS_H) qt/*.gcda qt/*.gcno qt/temp_bitcoin_locale.qrc

CLEANFILES += $(CLEAN_QT)

bitcoin_qt_clean: FORCE
	rm -f $(CLEAN_QT) $(qt_libbitcoinqt_a_OBJECTS) $(qt_blackmore_qt_OBJECTS) qt/blackmore-qt$(EXEEXT) $(LIBBITCOINQT)

bitcoin_qt : qt/blackmore-qt$(EXEEXT)

ui_%.h: %.ui
	@test -f $(UIC)
	@$(MKDIR_P) $(@D)
	$(AM_V_GEN) QT_SELECT=$(QT_SELECT) $(UIC) -o $@ $< || (echo "Error creating $@"; false)

%.moc: %.cpp
	$(AM_V_GEN) QT_SELECT=$(QT_SELECT) $(MOC) $(DEFAULT_INCLUDES) $(QT_INCLUDES) $(MOC_DEFS) $< | \
	  $(SED) -e '/^\*\*.*Created:/d' -e '/^\*\*.*by:/d' > $@

moc_%.cpp: %.h
	$(AM_V_GEN) QT_SELECT=$(QT_SELECT) $(MOC) $(DEFAULT_INCLUDES) $(QT_INCLUDES) $(MOC_DEFS) $< | \
	  $(SED) -e '/^\*\*.*Created:/d' -e '/^\*\*.*by:/d' > $@

%.qm: %.ts
	@test -f $(LRELEASE)
	@$(MKDIR_P) $(@D)
	$(AM_V_GEN) QT_SELECT=$(QT_SELECT) $(LRELEASE) -silent $< -qm $@<|MERGE_RESOLUTION|>--- conflicted
+++ resolved
@@ -6,117 +6,7 @@
 EXTRA_LIBRARIES += qt/libbitcoinqt.a
 
 # bitcoin qt core #
-<<<<<<< HEAD
-QT_TS = \
-  qt/locale/bitcoin_af.ts \
-  qt/locale/bitcoin_am.ts \
-  qt/locale/bitcoin_ar.ts \
-  qt/locale/bitcoin_be.ts \
-  qt/locale/bitcoin_be_BY.ts \
-  qt/locale/bitcoin_bg.ts \
-  qt/locale/bitcoin_bn.ts \
-  qt/locale/bitcoin_bs.ts \
-  qt/locale/bitcoin_ca.ts \
-  qt/locale/bitcoin_cs.ts \
-  qt/locale/bitcoin_cs_CZ.ts \
-  qt/locale/bitcoin_cy.ts \
-  qt/locale/bitcoin_da.ts \
-  qt/locale/bitcoin_de.ts \
-  qt/locale/bitcoin_de_DE.ts \
-  qt/locale/bitcoin_el.ts \
-  qt/locale/bitcoin_el_GR.ts \
-  qt/locale/bitcoin_en.ts \
-  qt/locale/bitcoin_en_AU.ts \
-  qt/locale/bitcoin_en_GB.ts \
-  qt/locale/bitcoin_eo.ts \
-  qt/locale/bitcoin_es.ts \
-  qt/locale/bitcoin_es_CL.ts \
-  qt/locale/bitcoin_es_CO.ts \
-  qt/locale/bitcoin_es_DO.ts \
-  qt/locale/bitcoin_es_ES.ts \
-  qt/locale/bitcoin_es_MX.ts \
-  qt/locale/bitcoin_es_VE.ts \
-  qt/locale/bitcoin_et.ts \
-  qt/locale/bitcoin_et_EE.ts \
-  qt/locale/bitcoin_eu_ES.ts \
-  qt/locale/bitcoin_fa.ts \
-  qt/locale/bitcoin_fi.ts \
-  qt/locale/bitcoin_fil.ts \
-  qt/locale/bitcoin_fr.ts \
-  qt/locale/bitcoin_fr_CA.ts \
-  qt/locale/bitcoin_fr_FR.ts \
-  qt/locale/bitcoin_gl.ts \
-  qt/locale/bitcoin_he.ts \
-  qt/locale/bitcoin_he_IL.ts \
-  qt/locale/bitcoin_hi.ts \
-  qt/locale/bitcoin_hr.ts \
-  qt/locale/bitcoin_hu.ts \
-  qt/locale/bitcoin_hu_HU.ts \
-  qt/locale/bitcoin_id.ts \
-  qt/locale/bitcoin_id_ID.ts \
-  qt/locale/bitcoin_is.ts \
-  qt/locale/bitcoin_it.ts \
-  qt/locale/bitcoin_it_IT.ts \
-  qt/locale/bitcoin_ja.ts \
-  qt/locale/bitcoin_ka.ts \
-  qt/locale/bitcoin_kk.ts \
-  qt/locale/bitcoin_km.ts \
-  qt/locale/bitcoin_ko.ts \
-  qt/locale/bitcoin_ku_IQ.ts \
-  qt/locale/bitcoin_ky.ts \
-  qt/locale/bitcoin_la.ts \
-  qt/locale/bitcoin_lt.ts \
-  qt/locale/bitcoin_lv.ts \
-  qt/locale/bitcoin_lv_LV.ts \
-  qt/locale/bitcoin_mk.ts \
-  qt/locale/bitcoin_ml.ts \
-  qt/locale/bitcoin_mn.ts \
-  qt/locale/bitcoin_mr_IN.ts \
-  qt/locale/bitcoin_ms.ts \
-  qt/locale/bitcoin_ms_MY.ts \
-  qt/locale/bitcoin_my.ts \
-  qt/locale/bitcoin_nb.ts \
-  qt/locale/bitcoin_ne.ts \
-  qt/locale/bitcoin_nl.ts \
-  qt/locale/bitcoin_nl_NL.ts \
-  qt/locale/bitcoin_pam.ts \
-  qt/locale/bitcoin_pl.ts \
-  qt/locale/bitcoin_pt.ts \
-  qt/locale/bitcoin_pt_BR.ts \
-  qt/locale/bitcoin_pt_PT.ts \
-  qt/locale/bitcoin_ro.ts \
-  qt/locale/bitcoin_ro_RO.ts \
-  qt/locale/bitcoin_ru.ts \
-  qt/locale/bitcoin_ru_RU.ts \
-  qt/locale/bitcoin_si.ts \
-  qt/locale/bitcoin_sk.ts \
-  qt/locale/bitcoin_sl.ts \
-  qt/locale/bitcoin_sl_SI.ts \
-  qt/locale/bitcoin_sn.ts \
-  qt/locale/bitcoin_sq.ts \
-  qt/locale/bitcoin_sr.ts \
-  qt/locale/bitcoin_sr@latin.ts \
-  qt/locale/bitcoin_sv.ts \
-  qt/locale/bitcoin_szl.ts \
-  qt/locale/bitcoin_ta.ts \
-  qt/locale/bitcoin_te.ts \
-  qt/locale/bitcoin_th.ts \
-  qt/locale/bitcoin_tr.ts \
-  qt/locale/bitcoin_tr_TR.ts \
-  qt/locale/bitcoin_uk.ts \
-  qt/locale/bitcoin_uk_UA.ts \
-  qt/locale/bitcoin_ur.ts \
-  qt/locale/bitcoin_uz@Cyrl.ts \
-  qt/locale/bitcoin_vi.ts \
-  qt/locale/bitcoin_vi_VN.ts \
-  qt/locale/bitcoin_zh-Hans.ts \
-  qt/locale/bitcoin_zh.ts \
-  qt/locale/bitcoin_zh_CN.ts \
-  qt/locale/bitcoin_zh_HK.ts \
-  qt/locale/bitcoin_zh_TW.ts
-=======
 include Makefile.qt_locale.include
->>>>>>> 8b676984
 
 QT_FORMS_UI = \
   qt/forms/addressbookpage.ui \
@@ -438,14 +328,7 @@
   $(QT_INCLUDES) $(PROTOBUF_CFLAGS) $(QR_CFLAGS)
 qt_blackmore_qt_CXXFLAGS = $(AM_CXXFLAGS) $(QT_PIE_FLAGS)
 
-<<<<<<< HEAD
-qt_blackmore_qt_SOURCES = qt/bitcoin.cpp
-if TARGET_DARWIN
-  qt_blackmore_qt_SOURCES += $(BITCOIN_MM)
-endif
-=======
-qt_bitcoin_qt_SOURCES = qt/main.cpp
->>>>>>> 8b676984
+qt_blackmore_qt_SOURCES = qt/main.cpp
 if TARGET_WINDOWS
   qt_blackmore_qt_SOURCES += $(BITCOIN_RC)
 endif
@@ -456,27 +339,19 @@
 if ENABLE_ZMQ
 qt_blackmore_qt_LDADD += $(LIBBITCOIN_ZMQ) $(ZMQ_LIBS)
 endif
-<<<<<<< HEAD
 qt_blackmore_qt_LDADD += $(LIBBITCOIN_CLI) $(LIBBITCOIN_COMMON) $(LIBBITCOIN_UTIL) $(LIBBITCOIN_CONSENSUS) $(LIBBITCOIN_CRYPTO) $(LIBUNIVALUE) $(LIBLEVELDB) $(LIBLEVELDB_SSE42) $(LIBMEMENV) \
-  $(BOOST_LIBS) $(QT_LIBS) $(QT_DBUS_LIBS) $(QR_LIBS) $(PROTOBUF_LIBS) $(BDB_LIBS) $(SSL_LIBS) $(CRYPTO_LIBS) $(MINIUPNPC_LIBS) $(LIBSECP256K1) \
-  $(EVENT_PTHREADS_LIBS) $(EVENT_LIBS)
-qt_blackmore_qt_LDFLAGS = $(RELDFLAGS) $(AM_LDFLAGS) $(QT_LDFLAGS) $(LIBTOOL_APP_LDFLAGS)
-qt_blackmore_qt_LIBTOOLFLAGS = $(AM_LIBTOOLFLAGS) --tag CXX
-=======
-qt_bitcoin_qt_LDADD += $(LIBBITCOIN_CLI) $(LIBBITCOIN_COMMON) $(LIBBITCOIN_UTIL) $(LIBBITCOIN_CONSENSUS) $(LIBBITCOIN_CRYPTO) $(LIBUNIVALUE) $(LIBLEVELDB) $(LIBLEVELDB_SSE42) $(LIBMEMENV) \
   $(BOOST_LIBS) $(QT_LIBS) $(QT_DBUS_LIBS) $(QR_LIBS) $(PROTOBUF_LIBS) $(BDB_LIBS) $(MINIUPNPC_LIBS) $(LIBSECP256K1) \
   $(EVENT_PTHREADS_LIBS) $(EVENT_LIBS)
 if ENABLE_BIP70
-qt_bitcoin_qt_LDADD += $(SSL_LIBS)
+qt_blackmore_qt_LDADD += $(SSL_LIBS)
 else
 if TARGET_WINDOWS
-qt_bitcoin_qt_LDADD += $(SSL_LIBS)
-endif
-endif
-qt_bitcoin_qt_LDADD += $(CRYPTO_LIBS)
-qt_bitcoin_qt_LDFLAGS = $(RELDFLAGS) $(AM_LDFLAGS) $(QT_LDFLAGS) $(LIBTOOL_APP_LDFLAGS)
-qt_bitcoin_qt_LIBTOOLFLAGS = $(AM_LIBTOOLFLAGS) --tag CXX
->>>>>>> 8b676984
+qt_blackmore_qt_LDADD += $(SSL_LIBS)
+endif
+endif
+qt_blackmore_qt_LDADD += $(CRYPTO_LIBS)
+qt_blackmore_qt_LDFLAGS = $(RELDFLAGS) $(AM_LDFLAGS) $(QT_LDFLAGS) $(LIBTOOL_APP_LDFLAGS)
+qt_blackmore_qt_LIBTOOLFLAGS = $(AM_LIBTOOLFLAGS) --tag CXX
 
 #locale/foo.ts -> locale/foo.qm
 QT_QM=$(QT_TS:.ts=.qm)
