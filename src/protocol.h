// Copyright (c) 2009-2010 Satoshi Nakamoto
// Copyright (c) 2009-2016 The Bitcoin Core developers
// Distributed under the MIT software license, see the accompanying
// file COPYING or http://www.opensource.org/licenses/mit-license.php.

#ifndef __cplusplus
#error This header can only be compiled as C++.
#endif

#ifndef BITCOIN_PROTOCOL_H
#define BITCOIN_PROTOCOL_H

#include "netaddress.h"
#include "serialize.h"
#include "uint256.h"
#include "version.h"

#include <stdint.h>
#include <string>

/** Message header.
 * (4) message start.
 * (12) command.
 * (4) size.
 * (4) checksum.
 */
class CMessageHeader
{
public:
    enum {
        MESSAGE_START_SIZE = 4,
        COMMAND_SIZE = 12,
        MESSAGE_SIZE_SIZE = 4,
        CHECKSUM_SIZE = 4,

        MESSAGE_SIZE_OFFSET = MESSAGE_START_SIZE + COMMAND_SIZE,
        CHECKSUM_OFFSET = MESSAGE_SIZE_OFFSET + MESSAGE_SIZE_SIZE,
        HEADER_SIZE = MESSAGE_START_SIZE + COMMAND_SIZE + MESSAGE_SIZE_SIZE + CHECKSUM_SIZE
    };
    typedef unsigned char MessageStartChars[MESSAGE_START_SIZE];

    CMessageHeader(const MessageStartChars& pchMessageStartIn);
    CMessageHeader(const MessageStartChars& pchMessageStartIn, const char* pszCommand, unsigned int nMessageSizeIn);

    std::string GetCommand() const;
    bool IsValid(const MessageStartChars& messageStart) const;

    ADD_SERIALIZE_METHODS;

    template <typename Stream, typename Operation>
    inline void SerializationOp(Stream& s, Operation ser_action)
    {
        READWRITE(FLATDATA(pchMessageStart));
        READWRITE(FLATDATA(pchCommand));
        READWRITE(nMessageSize);
        READWRITE(FLATDATA(pchChecksum));
    }

    char pchMessageStart[MESSAGE_START_SIZE];
    char pchCommand[COMMAND_SIZE];
    uint32_t nMessageSize;
    uint8_t pchChecksum[CHECKSUM_SIZE];
};

/**
 * Bitcoin protocol message types. When adding new message types, don't forget
 * to update allNetMessageTypes in protocol.cpp.
 */
namespace NetMsgType {

/**
 * The version message provides information about the transmitting node to the
 * receiving node at the beginning of a connection.
 * @see https://bitcoin.org/en/developer-reference#version
 */
extern const char *VERSION;
/**
 * The verack message acknowledges a previously-received version message,
 * informing the connecting node that it can begin to send other messages.
 * @see https://bitcoin.org/en/developer-reference#verack
 */
extern const char *VERACK;
/**
 * The addr (IP address) message relays connection information for peers on the
 * network.
 * @see https://bitcoin.org/en/developer-reference#addr
 */
extern const char *ADDR;
/**
 * The inv message (inventory message) transmits one or more inventories of
 * objects known to the transmitting peer.
 * @see https://bitcoin.org/en/developer-reference#inv
 */
extern const char *INV;
/**
 * The getdata message requests one or more data objects from another node.
 * @see https://bitcoin.org/en/developer-reference#getdata
 */
extern const char *GETDATA;
/**
 * The merkleblock message is a reply to a getdata message which requested a
 * block using the inventory type MSG_MERKLEBLOCK.
 * @since protocol version 70001 as described by BIP37.
 * @see https://bitcoin.org/en/developer-reference#merkleblock
 */
extern const char *MERKLEBLOCK;
/**
 * The getblocks message requests an inv message that provides block header
 * hashes starting from a particular point in the block chain.
 * @see https://bitcoin.org/en/developer-reference#getblocks
 */
extern const char *GETBLOCKS;
/**
 * The getheaders message requests a headers message that provides block
 * headers starting from a particular point in the block chain.
 * @since protocol version 31800.
 * @see https://bitcoin.org/en/developer-reference#getheaders
 */
extern const char *GETHEADERS;
/**
 * The tx message transmits a single transaction.
 * @see https://bitcoin.org/en/developer-reference#tx
 */
extern const char *TX;
/**
 * The headers message sends one or more block headers to a node which
 * previously requested certain headers with a getheaders message.
 * @since protocol version 31800.
 * @see https://bitcoin.org/en/developer-reference#headers
 */
extern const char *HEADERS;
/**
 * The block message transmits a single serialized block.
 * @see https://bitcoin.org/en/developer-reference#block
 */
extern const char *BLOCK;
/**
 * The getaddr message requests an addr message from the receiving node,
 * preferably one with lots of IP addresses of other receiving nodes.
 * @see https://bitcoin.org/en/developer-reference#getaddr
 */
extern const char *GETADDR;
/**
 * The mempool message requests the TXIDs of transactions that the receiving
 * node has verified as valid but which have not yet appeared in a block.
 * @since protocol version 60002.
 * @see https://bitcoin.org/en/developer-reference#mempool
 */
extern const char *MEMPOOL;
/**
 * The ping message is sent periodically to help confirm that the receiving
 * peer is still connected.
 * @see https://bitcoin.org/en/developer-reference#ping
 */
extern const char *PING;
/**
 * The pong message replies to a ping message, proving to the pinging node that
 * the ponging node is still alive.
 * @since protocol version 60001 as described by BIP31.
 * @see https://bitcoin.org/en/developer-reference#pong
 */
extern const char *PONG;
/**
 * The notfound message is a reply to a getdata message which requested an
 * object the receiving node does not have available for relay.
 * @ince protocol version 70001.
 * @see https://bitcoin.org/en/developer-reference#notfound
 */
extern const char *NOTFOUND;
/**
 * The filterload message tells the receiving peer to filter all relayed
 * transactions and requested merkle blocks through the provided filter.
 * @since protocol version 70001 as described by BIP37.
 *   Only available with service bit NODE_BLOOM since protocol version
 *   70011 as described by BIP111.
 * @see https://bitcoin.org/en/developer-reference#filterload
 */
extern const char *FILTERLOAD;
/**
 * The filteradd message tells the receiving peer to add a single element to a
 * previously-set bloom filter, such as a new public key.
 * @since protocol version 70001 as described by BIP37.
 *   Only available with service bit NODE_BLOOM since protocol version
 *   70011 as described by BIP111.
 * @see https://bitcoin.org/en/developer-reference#filteradd
 */
extern const char *FILTERADD;
/**
 * The filterclear message tells the receiving peer to remove a previously-set
 * bloom filter.
 * @since protocol version 70001 as described by BIP37.
 *   Only available with service bit NODE_BLOOM since protocol version
 *   70011 as described by BIP111.
 * @see https://bitcoin.org/en/developer-reference#filterclear
 */
extern const char *FILTERCLEAR;
/**
 * The reject message informs the receiving node that one of its previous
 * messages has been rejected.
 * @since protocol version 70002 as described by BIP61.
 * @see https://bitcoin.org/en/developer-reference#reject
 */
extern const char *REJECT;
/**
 * Indicates that a node prefers to receive new block announcements via a
 * "headers" message rather than an "inv".
 * @since protocol version 70012 as described by BIP130.
 * @see https://bitcoin.org/en/developer-reference#sendheaders
 */
extern const char *SENDHEADERS;
/**
 * The feefilter message tells the receiving peer not to inv us any txs
 * which do not meet the specified min fee rate.
 * @since protocol version 70013 as described by BIP133
 */
extern const char *FEEFILTER;
/**
 * Contains a 1-byte bool and 8-byte LE version number.
 * Indicates that a node is willing to provide blocks via "cmpctblock" messages.
 * May indicate that a node prefers to receive new block announcements via a
 * "cmpctblock" message rather than an "inv", depending on message contents.
 * @since protocol version 70014 as described by BIP 152
 */
extern const char *SENDCMPCT;
/**
 * Contains a CBlockHeaderAndShortTxIDs object - providing a header and
 * list of "short txids".
 * @since protocol version 70014 as described by BIP 152
 */
extern const char *CMPCTBLOCK;
/**
 * Contains a BlockTransactionsRequest
 * Peer should respond with "blocktxn" message.
 * @since protocol version 70014 as described by BIP 152
 */
extern const char *GETBLOCKTXN;
/**
 * Contains a BlockTransactions.
 * Sent in response to a "getblocktxn" message.
 * @since protocol version 70014 as described by BIP 152
 */
extern const char *BLOCKTXN;
};

/* Get a vector of all valid message types (see above) */
const std::vector<std::string> &getAllNetMessageTypes();

/** nServices flags */
enum ServiceFlags : uint64_t {
    // Nothing
    NODE_NONE = 0,
    // NODE_NETWORK means that the node is capable of serving the block chain. It is currently
    // set by all Bitcoin Core nodes, and is unset by SPV clients or other peers that just want
    // network services but don't provide them.
    NODE_NETWORK = (1 << 0),
    // NODE_GETUTXO means the node is capable of responding to the getutxo protocol request.
    // Bitcoin Core does not support this but a patch set called Bitcoin XT does.
    // See BIP 64 for details on how this is implemented.
    NODE_GETUTXO = (1 << 1),
    // NODE_BLOOM means the node is capable and willing to handle bloom-filtered connections.
    // Bitcoin Core nodes used to support this by default, without advertising this bit,
    // but no longer do as of protocol version 70011 (= NO_BLOOM_VERSION)
    NODE_BLOOM = (1 << 2),
<<<<<<< HEAD
=======
    // NODE_WITNESS indicates that a node can be asked for blocks and transactions including
    // witness data.
    NODE_WITNESS = (1 << 3),
>>>>>>> a7b486d6
    // NODE_XTHIN means the node supports Xtreme Thinblocks
    // If this is turned off then the node will not service nor make xthin requests
    NODE_XTHIN = (1 << 4),

    // Bits 24-31 are reserved for temporary experiments. Just pick a bit that
    // isn't getting used, or one not being used much, and notify the
    // bitcoin-development mailing list. Remember that service bits are just
    // unauthenticated advertisements, so your code must be robust against
    // collisions and other cases where nodes may be advertising a service they
    // do not actually support. Other service bits should be allocated via the
    // BIP process.
};

/** A CService with information about it as peer */
class CAddress : public CService
{
public:
    CAddress();
    explicit CAddress(CService ipIn, ServiceFlags nServicesIn);

    void Init();

    ADD_SERIALIZE_METHODS;

    template <typename Stream, typename Operation>
    inline void SerializationOp(Stream& s, Operation ser_action)
    {
        if (ser_action.ForRead())
            Init();
        int nVersion = s.GetVersion();
        if (s.GetType() & SER_DISK)
            READWRITE(nVersion);
        if ((s.GetType() & SER_DISK) ||
            (nVersion >= CADDR_TIME_VERSION && !(s.GetType() & SER_GETHASH)))
            READWRITE(nTime);
        uint64_t nServicesInt = nServices;
        READWRITE(nServicesInt);
        nServices = (ServiceFlags)nServicesInt;
        READWRITE(*(CService*)this);
    }

    // TODO: make private (improves encapsulation)
public:
    ServiceFlags nServices;

    // disk and network only
    unsigned int nTime;
};

/** getdata message type flags */
<<<<<<< HEAD
const uint32_t MSG_TYPE_MASK    = 0xffffffff >> 2;

/** getdata message types */
=======
const uint32_t MSG_WITNESS_FLAG = 1 << 30;
const uint32_t MSG_TYPE_MASK    = 0xffffffff >> 2;

/** getdata / inv message types.
 * These numbers are defined by the protocol. When adding a new value, be sure
 * to mention it in the respective BIP.
 */
>>>>>>> a7b486d6
enum GetDataMsg
{
    UNDEFINED = 0,
    MSG_TX = 1,
<<<<<<< HEAD
    MSG_BLOCK,
    // The following can only occur in getdata. Invs always use TX or BLOCK.
    MSG_FILTERED_BLOCK,
    MSG_CMPCT_BLOCK,
=======
    MSG_BLOCK = 2,
    // The following can only occur in getdata. Invs always use TX or BLOCK.
    MSG_FILTERED_BLOCK = 3,  //!< Defined in BIP37
    MSG_CMPCT_BLOCK = 4,     //!< Defined in BIP152
    MSG_WITNESS_BLOCK = MSG_BLOCK | MSG_WITNESS_FLAG, //!< Defined in BIP144
    MSG_WITNESS_TX = MSG_TX | MSG_WITNESS_FLAG,       //!< Defined in BIP144
    MSG_FILTERED_WITNESS_BLOCK = MSG_FILTERED_BLOCK | MSG_WITNESS_FLAG,
>>>>>>> a7b486d6
};

/** inv message data */
class CInv
{
public:
    CInv();
    CInv(int typeIn, const uint256& hashIn);

    ADD_SERIALIZE_METHODS;

    template <typename Stream, typename Operation>
    inline void SerializationOp(Stream& s, Operation ser_action)
    {
        READWRITE(type);
        READWRITE(hash);
    }

    friend bool operator<(const CInv& a, const CInv& b);

    std::string GetCommand() const;
    std::string ToString() const;

    // TODO: make private (improves encapsulation)
public:
    int type;
    uint256 hash;
};

#endif // BITCOIN_PROTOCOL_H<|MERGE_RESOLUTION|>--- conflicted
+++ resolved
@@ -261,12 +261,6 @@
     // Bitcoin Core nodes used to support this by default, without advertising this bit,
     // but no longer do as of protocol version 70011 (= NO_BLOOM_VERSION)
     NODE_BLOOM = (1 << 2),
-<<<<<<< HEAD
-=======
-    // NODE_WITNESS indicates that a node can be asked for blocks and transactions including
-    // witness data.
-    NODE_WITNESS = (1 << 3),
->>>>>>> a7b486d6
     // NODE_XTHIN means the node supports Xtreme Thinblocks
     // If this is turned off then the node will not service nor make xthin requests
     NODE_XTHIN = (1 << 4),
@@ -317,37 +311,20 @@
 };
 
 /** getdata message type flags */
-<<<<<<< HEAD
-const uint32_t MSG_TYPE_MASK    = 0xffffffff >> 2;
-
-/** getdata message types */
-=======
-const uint32_t MSG_WITNESS_FLAG = 1 << 30;
 const uint32_t MSG_TYPE_MASK    = 0xffffffff >> 2;
 
 /** getdata / inv message types.
  * These numbers are defined by the protocol. When adding a new value, be sure
  * to mention it in the respective BIP.
  */
->>>>>>> a7b486d6
 enum GetDataMsg
 {
     UNDEFINED = 0,
     MSG_TX = 1,
-<<<<<<< HEAD
-    MSG_BLOCK,
-    // The following can only occur in getdata. Invs always use TX or BLOCK.
-    MSG_FILTERED_BLOCK,
-    MSG_CMPCT_BLOCK,
-=======
     MSG_BLOCK = 2,
     // The following can only occur in getdata. Invs always use TX or BLOCK.
     MSG_FILTERED_BLOCK = 3,  //!< Defined in BIP37
     MSG_CMPCT_BLOCK = 4,     //!< Defined in BIP152
-    MSG_WITNESS_BLOCK = MSG_BLOCK | MSG_WITNESS_FLAG, //!< Defined in BIP144
-    MSG_WITNESS_TX = MSG_TX | MSG_WITNESS_FLAG,       //!< Defined in BIP144
-    MSG_FILTERED_WITNESS_BLOCK = MSG_FILTERED_BLOCK | MSG_WITNESS_FLAG,
->>>>>>> a7b486d6
 };
 
 /** inv message data */
