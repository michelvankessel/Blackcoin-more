--- conflicted
+++ resolved
@@ -258,15 +258,6 @@
     // Bitcoin Core nodes used to support this by default, without advertising this bit,
     // but no longer do as of protocol version 70011 (= NO_BLOOM_VERSION)
     NODE_BLOOM = (1 << 2),
-<<<<<<< HEAD
-    // NODE_XTHIN means the node supports Xtreme Thinblocks
-    // If this is turned off then the node will not service nor make xthin requests
-    NODE_XTHIN = (1 << 4),
-=======
-    // NODE_WITNESS indicates that a node can be asked for blocks and transactions including
-    // witness data.
-    NODE_WITNESS = (1 << 3),
->>>>>>> 2f9f9b37
     // NODE_NETWORK_LIMITED means the same as NODE_NETWORK with the limitation of only
     // serving the last 288 (2 day) blocks
     // See BIP159 for details on how this is implemented.
