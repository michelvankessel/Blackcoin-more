--- conflicted
+++ resolved
@@ -122,21 +122,6 @@
 public:
     uint256() {}
     explicit uint256(const std::vector<unsigned char>& vch) : base_blob<256>(vch) {}
-<<<<<<< HEAD
-
-    /** A cheap hash function that just returns 64 bits from the result, it can be
-     * used when the contents are considered uniformly random. It is not appropriate
-     * when the value can easily be influenced from outside as e.g. a network adversary could
-     * provide values to trigger worst-case behavior.
-     */
-    uint64_t GetCheapHash() const
-    {
-        return ReadLE64(data);
-    }
-
-    uint64_t GetLow64() const;
-=======
->>>>>>> 8b676984
 };
 
 /* uint256 from const char *.
