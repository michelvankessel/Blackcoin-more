// Copyright (c) 2009-2017 The Bitcoin Core developers
// Distributed under the MIT software license, see the accompanying
// file COPYING or http://www.opensource.org/licenses/mit-license.php.

#if defined(HAVE_CONFIG_H)
#include <config/bitcoin-config.h>
#endif

<<<<<<< HEAD
#include "base58.h"
#include "chainparams.h"
#include "clientversion.h"
#include "coins.h"
#include "consensus/consensus.h"
#include "core_io.h"
#include "dstencode.h"
#include "keystore.h"
#include "policy/policy.h"
#include "primitives/transaction.h"
#include "script/script.h"
#include "script/sign.h"
=======
#include <base58.h>
#include <clientversion.h>
#include <coins.h>
#include <consensus/consensus.h>
#include <core_io.h>
#include <keystore.h>
#include <policy/policy.h>
#include <policy/rbf.h>
#include <primitives/transaction.h>
#include <script/script.h>
#include <script/sign.h>
>>>>>>> f56c00b2
#include <univalue.h>
#include <util.h>
#include <utilmoneystr.h>
#include <utilstrencodings.h>

#include <memory>
#include <stdio.h>

#include <boost/algorithm/string.hpp>

static bool fCreateBlank;
static std::map<std::string,UniValue> registers;
static const int CONTINUE_EXECUTION=-1;

//
// This function returns either one of EXIT_ codes when it's expected to stop the process or
// CONTINUE_EXECUTION when it's expected to continue further.
//
static int AppInitRawTx(int argc, char* argv[])
{
    //
    // Parameters
    //
    gArgs.ParseParameters(argc, argv);

    // Check for -testnet or -regtest parameter (Params() calls are only valid after this clause)
    try {
        SelectParams(ChainNameFromCommandLine());
    } catch (const std::exception& e) {
        fprintf(stderr, "Error: %s\n", e.what());
        return EXIT_FAILURE;
    }

    fCreateBlank = gArgs.GetBoolArg("-create", false);

    if (argc<2 || gArgs.IsArgSet("-?") || gArgs.IsArgSet("-h") || gArgs.IsArgSet("-help"))
    {
        // First part of help message is specific to this utility
        std::string strUsage = strprintf(_("%s bitcoin-tx utility version"), _(PACKAGE_NAME)) + " " + FormatFullVersion() + "\n\n" +
            _("Usage:") + "\n" +
              "  bitcoin-tx [options] <hex-tx> [commands]  " + _("Update hex-encoded bitcoin transaction") + "\n" +
              "  bitcoin-tx [options] -create [commands]   " + _("Create hex-encoded bitcoin transaction") + "\n" +
              "\n";

        fprintf(stdout, "%s", strUsage.c_str());

        strUsage = HelpMessageGroup(_("Options:"));
        strUsage += HelpMessageOpt("-?", _("This help message"));
        strUsage += HelpMessageOpt("-create", _("Create new, empty TX."));
        strUsage += HelpMessageOpt("-json", _("Select JSON output"));
        strUsage += HelpMessageOpt("-txid", _("Output only the hex-encoded transaction id of the resultant transaction."));
        AppendParamsHelpMessages(strUsage);

        fprintf(stdout, "%s", strUsage.c_str());

        strUsage = HelpMessageGroup(_("Commands:"));
        strUsage += HelpMessageOpt("delin=N", _("Delete input N from TX"));
        strUsage += HelpMessageOpt("delout=N", _("Delete output N from TX"));
        strUsage += HelpMessageOpt("in=TXID:VOUT(:SEQUENCE_NUMBER)", _("Add input to TX"));
        strUsage += HelpMessageOpt("locktime=N", _("Set TX lock time to N"));
        strUsage += HelpMessageOpt("time=N", _("Set TX time to N"));
        strUsage += HelpMessageOpt("nversion=N", _("Set TX version to N"));
        strUsage += HelpMessageOpt("outaddr=VALUE:ADDRESS", _("Add address-based output to TX"));
        strUsage += HelpMessageOpt("outpubkey=VALUE:PUBKEY[:FLAGS]", _("Add pay-to-pubkey output to TX") + ". " +
            _("Optionally add the \"S\" flag to wrap the output in a pay-to-script-hash."));
        strUsage += HelpMessageOpt("outdata=[VALUE:]DATA", _("Add data-based output to TX"));
        strUsage += HelpMessageOpt("outscript=VALUE:SCRIPT[:FLAGS]", _("Add raw script output to TX") + ". " +
            _("Optionally add the \"S\" flag to wrap the output in a pay-to-script-hash."));
        strUsage += HelpMessageOpt("outmultisig=VALUE:REQUIRED:PUBKEYS:PUBKEY1:PUBKEY2:....[:FLAGS]", _("Add Pay To n-of-m Multi-sig output to TX. n = REQUIRED, m = PUBKEYS") + ". " +
            _("Optionally add the \"S\" flag to wrap the output in a pay-to-script-hash."));
        strUsage += HelpMessageOpt("sign=SIGHASH-FLAGS", _("Add zero or more signatures to transaction") + ". " +
            _("This command requires JSON registers:") +
            _("prevtxs=JSON object") + ", " +
            _("privatekeys=JSON object") + ". " +
            _("See signrawtransaction docs for format of sighash flags, JSON objects."));
        fprintf(stdout, "%s", strUsage.c_str());

        strUsage = HelpMessageGroup(_("Register Commands:"));
        strUsage += HelpMessageOpt("load=NAME:FILENAME", _("Load JSON file FILENAME into register NAME"));
        strUsage += HelpMessageOpt("set=NAME:JSON-STRING", _("Set register NAME to given JSON-STRING"));
        fprintf(stdout, "%s", strUsage.c_str());

        if (argc < 2) {
            fprintf(stderr, "Error: too few parameters\n");
            return EXIT_FAILURE;
        }
        return EXIT_SUCCESS;
    }
    return CONTINUE_EXECUTION;
}

static void RegisterSetJson(const std::string& key, const std::string& rawJson)
{
    UniValue val;
    if (!val.read(rawJson)) {
        std::string strErr = "Cannot parse JSON for key " + key;
        throw std::runtime_error(strErr);
    }

    registers[key] = val;
}

static void RegisterSet(const std::string& strInput)
{
    // separate NAME:VALUE in string
    size_t pos = strInput.find(':');
    if ((pos == std::string::npos) ||
        (pos == 0) ||
        (pos == (strInput.size() - 1)))
        throw std::runtime_error("Register input requires NAME:VALUE");

    std::string key = strInput.substr(0, pos);
    std::string valStr = strInput.substr(pos + 1, std::string::npos);

    RegisterSetJson(key, valStr);
}

static void RegisterLoad(const std::string& strInput)
{
    // separate NAME:FILENAME in string
    size_t pos = strInput.find(':');
    if ((pos == std::string::npos) ||
        (pos == 0) ||
        (pos == (strInput.size() - 1)))
        throw std::runtime_error("Register load requires NAME:FILENAME");

    std::string key = strInput.substr(0, pos);
    std::string filename = strInput.substr(pos + 1, std::string::npos);

    FILE *f = fopen(filename.c_str(), "r");
    if (!f) {
        std::string strErr = "Cannot open file " + filename;
        throw std::runtime_error(strErr);
    }

    // load file chunks into one big buffer
    std::string valStr;
    while ((!feof(f)) && (!ferror(f))) {
        char buf[4096];
        int bread = fread(buf, 1, sizeof(buf), f);
        if (bread <= 0)
            break;

        valStr.insert(valStr.size(), buf, bread);
    }

    int error = ferror(f);
    fclose(f);

    if (error) {
        std::string strErr = "Error reading file " + filename;
        throw std::runtime_error(strErr);
    }

    // evaluate as JSON buffer register
    RegisterSetJson(key, valStr);
}

static CAmount ExtractAndValidateValue(const std::string& strValue)
{
    CAmount value;
    if (!ParseMoney(strValue, value))
        throw std::runtime_error("invalid TX output value");
    return value;
}

static void MutateTxVersion(CMutableTransaction& tx, const std::string& cmdVal)
{
    int64_t newVersion = atoi64(cmdVal);
    if (newVersion < 1 || newVersion > CTransaction::MAX_STANDARD_VERSION)
        throw std::runtime_error("Invalid TX version requested");

    tx.nVersion = (int) newVersion;
}

static void MutateTxLocktime(CMutableTransaction& tx, const std::string& cmdVal)
{
    int64_t newLocktime = atoi64(cmdVal);
    if (newLocktime < 0LL || newLocktime > 0xffffffffLL)
        throw std::runtime_error("Invalid TX locktime requested");

    tx.nLockTime = (unsigned int) newLocktime;
}

static void MutateTxTime(CMutableTransaction& tx, const std::string& cmdVal)
{
    int64_t newTime = atoi64(cmdVal);
    if (newTime < 0LL || newTime > 0xffffffffLL)
        throw std::runtime_error("Invalid TX time requested");

    tx.nTime = (unsigned int) newTime;
}

static void MutateTxAddInput(CMutableTransaction& tx, const std::string& strInput)
{
    std::vector<std::string> vStrInputParts;
    boost::split(vStrInputParts, strInput, boost::is_any_of(":"));

    // separate TXID:VOUT in string
    if (vStrInputParts.size()<2)
        throw std::runtime_error("TX input missing separator");

    // extract and validate TXID
    std::string strTxid = vStrInputParts[0];
    if ((strTxid.size() != 64) || !IsHex(strTxid))
        throw std::runtime_error("invalid TX input txid");
    uint256 txid(uint256S(strTxid));

    static const unsigned int minTxOutSz = 9;
    static const unsigned int maxVout = MAX_BLOCK_SIZE / minTxOutSz;

    // extract and validate vout
    std::string strVout = vStrInputParts[1];
    int vout = atoi(strVout);
    if ((vout < 0) || (vout > (int)maxVout))
        throw std::runtime_error("invalid TX input vout");

    // extract the optional sequence number
    uint32_t nSequenceIn=std::numeric_limits<unsigned int>::max();
    if (vStrInputParts.size() > 2)
        nSequenceIn = std::stoul(vStrInputParts[2]);

    // append to transaction input list
    CTxIn txin(txid, vout, CScript(), nSequenceIn);
    tx.vin.push_back(txin);
}

static void MutateTxAddOutAddr(CMutableTransaction& tx, const std::string& strInput)
{
    // Separate into VALUE:ADDRESS
    std::vector<std::string> vStrInputParts;
    boost::split(vStrInputParts, strInput, boost::is_any_of(":"));

    if (vStrInputParts.size() != 2)
        throw std::runtime_error("TX output missing or too many separators");

    // Extract and validate VALUE
    CAmount value = ExtractAndValidateValue(vStrInputParts[0]);

    // extract and validate ADDRESS
    std::string strAddr = vStrInputParts[1];
    CTxDestination destination = DecodeDestination(strAddr);
<<<<<<< HEAD
    if (!IsValidDestination(destination))
        throw std::runtime_error("invalid TX output address");
=======
    if (!IsValidDestination(destination)) {
        throw std::runtime_error("invalid TX output address");
    }
>>>>>>> f56c00b2
    CScript scriptPubKey = GetScriptForDestination(destination);

    // construct TxOut, append to transaction output list
    CTxOut txout(value, scriptPubKey);
    tx.vout.push_back(txout);
}

static void MutateTxAddOutPubKey(CMutableTransaction& tx, const std::string& strInput)
{
    // Separate into VALUE:PUBKEY[:FLAGS]
    std::vector<std::string> vStrInputParts;
    boost::split(vStrInputParts, strInput, boost::is_any_of(":"));

    if (vStrInputParts.size() < 2 || vStrInputParts.size() > 3)
        throw std::runtime_error("TX output missing or too many separators");

    // Extract and validate VALUE
    CAmount value = ExtractAndValidateValue(vStrInputParts[0]);

    // Extract and validate PUBKEY
    CPubKey pubkey(ParseHex(vStrInputParts[1]));
    if (!pubkey.IsFullyValid())
        throw std::runtime_error("invalid TX output pubkey");
    CScript scriptPubKey = GetScriptForRawPubKey(pubkey);

    // Extract and validate FLAGS
    bool bScriptHash = false;
    if (vStrInputParts.size() == 3) {
        std::string flags = vStrInputParts[2];
<<<<<<< HEAD
        bScriptHash = (flags.find("S") != std::string::npos);
    }

    if (bScriptHash) {
        // Get the ID for the script, then call
        // GetScriptForDestination() to construct a P2SH scriptPubKey.
=======
        bSegWit = (flags.find('W') != std::string::npos);
        bScriptHash = (flags.find('S') != std::string::npos);
    }

    if (bSegWit) {
        if (!pubkey.IsCompressed()) {
            throw std::runtime_error("Uncompressed pubkeys are not useable for SegWit outputs");
        }
        // Call GetScriptForWitness() to build a P2WSH scriptPubKey
        scriptPubKey = GetScriptForWitness(scriptPubKey);
    }
    if (bScriptHash) {
        // Get the ID for the script, and then construct a P2SH destination for it.
>>>>>>> f56c00b2
        scriptPubKey = GetScriptForDestination(CScriptID(scriptPubKey));
    }

    // construct TxOut, append to transaction output list
    CTxOut txout(value, scriptPubKey);
    tx.vout.push_back(txout);
}

static void MutateTxAddOutMultiSig(CMutableTransaction& tx, const std::string& strInput)
{
    // Separate into VALUE:REQUIRED:NUMKEYS:PUBKEY1:PUBKEY2:....[:FLAGS]
    std::vector<std::string> vStrInputParts;
    boost::split(vStrInputParts, strInput, boost::is_any_of(":"));

    // Check that there are enough parameters
    if (vStrInputParts.size()<3)
        throw std::runtime_error("Not enough multisig parameters");

    // Extract and validate VALUE
    CAmount value = ExtractAndValidateValue(vStrInputParts[0]);

    // Extract REQUIRED
    uint32_t required = stoul(vStrInputParts[1]);

    // Extract NUMKEYS
    uint32_t numkeys = stoul(vStrInputParts[2]);

    // Validate there are the correct number of pubkeys
    if (vStrInputParts.size() < numkeys + 3)
        throw std::runtime_error("incorrect number of multisig pubkeys");

    if (required < 1 || required > 20 || numkeys < 1 || numkeys > 20 || numkeys < required)
        throw std::runtime_error("multisig parameter mismatch. Required " \
                            + std::to_string(required) + " of " + std::to_string(numkeys) + "signatures.");

    // extract and validate PUBKEYs
    std::vector<CPubKey> pubkeys;
    for(int pos = 1; pos <= int(numkeys); pos++) {
        CPubKey pubkey(ParseHex(vStrInputParts[pos + 2]));
        if (!pubkey.IsFullyValid())
            throw std::runtime_error("invalid TX output pubkey");
        pubkeys.push_back(pubkey);
    }

    // Extract FLAGS
    bool bScriptHash = false;
    if (vStrInputParts.size() == numkeys + 4) {
        std::string flags = vStrInputParts.back();
<<<<<<< HEAD
        bScriptHash = (flags.find("S") != std::string::npos);
=======
        bSegWit = (flags.find('W') != std::string::npos);
        bScriptHash = (flags.find('S') != std::string::npos);
>>>>>>> f56c00b2
    }
    else if (vStrInputParts.size() > numkeys + 4) {
        // Validate that there were no more parameters passed
        throw std::runtime_error("Too many parameters");
    }

    CScript scriptPubKey = GetScriptForMultisig(required, pubkeys);

<<<<<<< HEAD
=======
    if (bSegWit) {
        for (CPubKey& pubkey : pubkeys) {
            if (!pubkey.IsCompressed()) {
                throw std::runtime_error("Uncompressed pubkeys are not useable for SegWit outputs");
            }
        }
        // Call GetScriptForWitness() to build a P2WSH scriptPubKey
        scriptPubKey = GetScriptForWitness(scriptPubKey);
    }
>>>>>>> f56c00b2
    if (bScriptHash) {
        if (scriptPubKey.size() > MAX_SCRIPT_ELEMENT_SIZE) {
            throw std::runtime_error(strprintf(
                        "redeemScript exceeds size limit: %d > %d", scriptPubKey.size(), MAX_SCRIPT_ELEMENT_SIZE));
        }
<<<<<<< HEAD
        // Get the address for the redeem script, then call
        // GetScriptForDestination() to construct a P2SH scriptPubKey.
=======
        // Get the ID for the script, and then construct a P2SH destination for it.
>>>>>>> f56c00b2
        scriptPubKey = GetScriptForDestination(CScriptID(scriptPubKey));
    }

    // construct TxOut, append to transaction output list
    CTxOut txout(value, scriptPubKey);
    tx.vout.push_back(txout);
}

static void MutateTxAddOutData(CMutableTransaction& tx, const std::string& strInput)
{
    CAmount value = 0;

    // separate [VALUE:]DATA in string
    size_t pos = strInput.find(':');

    if (pos==0)
        throw std::runtime_error("TX output value not specified");

    if (pos != std::string::npos) {
        // Extract and validate VALUE
        value = ExtractAndValidateValue(strInput.substr(0, pos));
    }

    // extract and validate DATA
    std::string strData = strInput.substr(pos + 1, std::string::npos);

    if (!IsHex(strData))
        throw std::runtime_error("invalid TX output data");

    std::vector<unsigned char> data = ParseHex(strData);

    CTxOut txout(value, CScript() << OP_RETURN << data);
    tx.vout.push_back(txout);
}

static void MutateTxAddOutScript(CMutableTransaction& tx, const std::string& strInput)
{
    // separate VALUE:SCRIPT[:FLAGS]
    std::vector<std::string> vStrInputParts;
    boost::split(vStrInputParts, strInput, boost::is_any_of(":"));
    if (vStrInputParts.size() < 2)
        throw std::runtime_error("TX output missing separator");

    // Extract and validate VALUE
    CAmount value = ExtractAndValidateValue(vStrInputParts[0]);

    // extract and validate script
    std::string strScript = vStrInputParts[1];
    CScript scriptPubKey = ParseScript(strScript);

    // Extract FLAGS
    bool bScriptHash = false;
    if (vStrInputParts.size() == 3) {
        std::string flags = vStrInputParts.back();
<<<<<<< HEAD
        bScriptHash = (flags.find("S") != std::string::npos);
    }

    if (scriptPubKey.size() > MAX_SCRIPT_SIZE) {
        throw std::runtime_error(strprintf(
                    "script exceeds size limit: %d > %d", scriptPubKey.size(), MAX_SCRIPT_SIZE));
=======
        bSegWit = (flags.find('W') != std::string::npos);
        bScriptHash = (flags.find('S') != std::string::npos);
    }

    if (scriptPubKey.size() > MAX_SCRIPT_SIZE) {
        throw std::runtime_error(strprintf(
                    "script exceeds size limit: %d > %d", scriptPubKey.size(), MAX_SCRIPT_SIZE));
    }

    if (bSegWit) {
        scriptPubKey = GetScriptForWitness(scriptPubKey);
>>>>>>> f56c00b2
    }
    if (bScriptHash) {
        if (scriptPubKey.size() > MAX_SCRIPT_ELEMENT_SIZE) {
            throw std::runtime_error(strprintf(
                        "redeemScript exceeds size limit: %d > %d", scriptPubKey.size(), MAX_SCRIPT_ELEMENT_SIZE));
        }
<<<<<<< HEAD
      scriptPubKey = GetScriptForDestination(CScriptID(scriptPubKey));
=======
        scriptPubKey = GetScriptForDestination(CScriptID(scriptPubKey));
>>>>>>> f56c00b2
    }

    // construct TxOut, append to transaction output list
    CTxOut txout(value, scriptPubKey);
    tx.vout.push_back(txout);
}

static void MutateTxDelInput(CMutableTransaction& tx, const std::string& strInIdx)
{
    // parse requested deletion index
    int inIdx = atoi(strInIdx);
    if (inIdx < 0 || inIdx >= (int)tx.vin.size()) {
        std::string strErr = "Invalid TX input index '" + strInIdx + "'";
        throw std::runtime_error(strErr.c_str());
    }

    // delete input from transaction
    tx.vin.erase(tx.vin.begin() + inIdx);
}

static void MutateTxDelOutput(CMutableTransaction& tx, const std::string& strOutIdx)
{
    // parse requested deletion index
    int outIdx = atoi(strOutIdx);
    if (outIdx < 0 || outIdx >= (int)tx.vout.size()) {
        std::string strErr = "Invalid TX output index '" + strOutIdx + "'";
        throw std::runtime_error(strErr.c_str());
    }

    // delete output from transaction
    tx.vout.erase(tx.vout.begin() + outIdx);
}

static const unsigned int N_SIGHASH_OPTS = 6;
static const struct {
    const char *flagStr;
    int flags;
} sighashOptions[N_SIGHASH_OPTS] = {
    {"ALL", SIGHASH_ALL},
    {"NONE", SIGHASH_NONE},
    {"SINGLE", SIGHASH_SINGLE},
    {"ALL|ANYONECANPAY", SIGHASH_ALL|SIGHASH_ANYONECANPAY},
    {"NONE|ANYONECANPAY", SIGHASH_NONE|SIGHASH_ANYONECANPAY},
    {"SINGLE|ANYONECANPAY", SIGHASH_SINGLE|SIGHASH_ANYONECANPAY},
};

static bool findSighashFlags(int& flags, const std::string& flagStr)
{
    flags = 0;

    for (unsigned int i = 0; i < N_SIGHASH_OPTS; i++) {
        if (flagStr == sighashOptions[i].flagStr) {
            flags = sighashOptions[i].flags;
            return true;
        }
    }

    return false;
}

static CAmount AmountFromValue(const UniValue& value)
{
    if (!value.isNum() && !value.isStr())
        throw std::runtime_error("Amount is not a number or string");
    CAmount amount;
    if (!ParseFixedPoint(value.getValStr(), 8, &amount))
        throw std::runtime_error("Invalid amount");
    if (!MoneyRange(amount))
        throw std::runtime_error("Amount out of range");
    return amount;
}

static void MutateTxSign(CMutableTransaction& tx, const std::string& flagStr)
{
    int nHashType = SIGHASH_ALL;

    if (flagStr.size() > 0)
        if (!findSighashFlags(nHashType, flagStr))
            throw std::runtime_error("unknown sighash flag/sign option");

    std::vector<CTransaction> txVariants;
    txVariants.push_back(tx);

    // mergedTx will end up with all the signatures; it
    // starts as a clone of the raw tx:
    CMutableTransaction mergedTx(txVariants[0]);
    bool fComplete = true;
    CCoinsView viewDummy;
    CCoinsViewCache view(&viewDummy);

    if (!registers.count("privatekeys"))
        throw std::runtime_error("privatekeys register variable must be set.");
    CBasicKeyStore tempKeystore;
    UniValue keysObj = registers["privatekeys"];

    for (unsigned int kidx = 0; kidx < keysObj.size(); kidx++) {
        if (!keysObj[kidx].isStr())
            throw std::runtime_error("privatekey not a std::string");
        CBitcoinSecret vchSecret;
        bool fGood = vchSecret.SetString(keysObj[kidx].getValStr());
        if (!fGood)
            throw std::runtime_error("privatekey not valid");

        CKey key = vchSecret.GetKey();
        tempKeystore.AddKey(key);
    }

    // Add previous txouts given in the RPC call:
    if (!registers.count("prevtxs"))
        throw std::runtime_error("prevtxs register variable must be set.");
    UniValue prevtxsObj = registers["prevtxs"];
    {
        for (unsigned int previdx = 0; previdx < prevtxsObj.size(); previdx++) {
            UniValue prevOut = prevtxsObj[previdx];
            if (!prevOut.isObject())
                throw std::runtime_error("expected prevtxs internal object");

            std::map<std::string, UniValue::VType> types = {
                {"txid", UniValue::VSTR},
                {"vout", UniValue::VNUM},
                {"scriptPubKey", UniValue::VSTR},
            };
            if (!prevOut.checkObject(types))
                throw std::runtime_error("prevtxs internal object typecheck fail");

            uint256 txid = ParseHashUV(prevOut["txid"], "txid");

            int nOut = atoi(prevOut["vout"].getValStr());
            if (nOut < 0)
                throw std::runtime_error("vout must be positive");

            COutPoint out(txid, nOut);
            std::vector<unsigned char> pkData(ParseHexUV(prevOut["scriptPubKey"], "scriptPubKey"));
            CScript scriptPubKey(pkData.begin(), pkData.end());

            {
                const Coin& coin = view.AccessCoin(out);
                if (!coin.IsSpent() && coin.out.scriptPubKey != scriptPubKey) {
                    std::string err("Previous output scriptPubKey mismatch:\n");
                    err = err + ScriptToAsmStr(coin.out.scriptPubKey) + "\nvs:\n"+
                        ScriptToAsmStr(scriptPubKey);
                    throw std::runtime_error(err);
                }
                Coin newcoin;
                newcoin.out.scriptPubKey = scriptPubKey;
                newcoin.out.nValue = 0;
                if (prevOut.exists("amount")) {
                    newcoin.out.nValue = AmountFromValue(prevOut["amount"]);
                }
                newcoin.nHeight = 1;
                view.AddCoin(out, std::move(newcoin), true);
            }

            // if redeemScript given and private keys given,
            // add redeemScript to the tempKeystore so it can be signed:
            if (scriptPubKey.IsPayToScriptHash() &&
                prevOut.exists("redeemScript")) {
                UniValue v = prevOut["redeemScript"];
                std::vector<unsigned char> rsData(ParseHexUV(v, "redeemScript"));
                CScript redeemScript(rsData.begin(), rsData.end());
                tempKeystore.AddCScript(redeemScript);
            }
        }
    }

    const CKeyStore& keystore = tempKeystore;

    bool fHashSingle = ((nHashType & ~SIGHASH_ANYONECANPAY) == SIGHASH_SINGLE);

    // Sign what we can:
    for (unsigned int i = 0; i < mergedTx.vin.size(); i++) {
        CTxIn& txin = mergedTx.vin[i];
        const Coin& coin = view.AccessCoin(txin.prevout);
        if (coin.IsSpent()) {
            fComplete = false;
            continue;
        }
        const CScript& prevPubKey = coin.out.scriptPubKey;
        const CAmount& amount = coin.out.nValue;

        SignatureData sigdata;
        // Only sign SIGHASH_SINGLE if there's a corresponding output:
        if (!fHashSingle || (i < mergedTx.vout.size()))
            ProduceSignature(MutableTransactionSignatureCreator(&keystore, &mergedTx, i, amount, nHashType), prevPubKey, sigdata);

        // ... and merge in other signatures:
        for (const CTransaction& txv : txVariants)
            sigdata = CombineSignatures(prevPubKey, MutableTransactionSignatureChecker(&mergedTx, i, amount), sigdata, DataFromTransaction(txv, i));
        UpdateTransaction(mergedTx, i, sigdata);

        if (!VerifyScript(txin.scriptSig, prevPubKey, STANDARD_SCRIPT_VERIFY_FLAGS, MutableTransactionSignatureChecker(&mergedTx, i, amount)))
            fComplete = false;
    }

    if (fComplete) {
        // do nothing... for now
        // perhaps store this for later optional JSON output
    }

    tx = mergedTx;
}

class Secp256k1Init
{
    ECCVerifyHandle globalVerifyHandle;

public:
    Secp256k1Init() {
        ECC_Start();
    }
    ~Secp256k1Init() {
        ECC_Stop();
    }
};

static void MutateTx(CMutableTransaction& tx, const std::string& command,
                     const std::string& commandVal)
{
    std::unique_ptr<Secp256k1Init> ecc;

    if (command == "nversion")
        MutateTxVersion(tx, commandVal);
    else if (command == "locktime")
        MutateTxLocktime(tx, commandVal);
    else if (command == "time")
        MutateTxTime(tx, commandVal);
    else if (command == "delin")
        MutateTxDelInput(tx, commandVal);
    else if (command == "in")
        MutateTxAddInput(tx, commandVal);

    else if (command == "delout")
        MutateTxDelOutput(tx, commandVal);
    else if (command == "outaddr")
        MutateTxAddOutAddr(tx, commandVal);
    else if (command == "outpubkey") {
        ecc.reset(new Secp256k1Init());
        MutateTxAddOutPubKey(tx, commandVal);
    } else if (command == "outmultisig") {
        ecc.reset(new Secp256k1Init());
        MutateTxAddOutMultiSig(tx, commandVal);
    } else if (command == "outscript")
        MutateTxAddOutScript(tx, commandVal);
    else if (command == "outdata")
        MutateTxAddOutData(tx, commandVal);

    else if (command == "sign") {
        ecc.reset(new Secp256k1Init());
        MutateTxSign(tx, commandVal);
    }

    else if (command == "load")
        RegisterLoad(commandVal);

    else if (command == "set")
        RegisterSet(commandVal);

    else
        throw std::runtime_error("unknown command");
}

static void OutputTxJSON(const CTransaction& tx)
{
    UniValue entry(UniValue::VOBJ);
    TxToUniv(tx, uint256(), entry);

    std::string jsonOutput = entry.write(4);
    fprintf(stdout, "%s\n", jsonOutput.c_str());
}

static void OutputTxHash(const CTransaction& tx)
{
    std::string strHexHash = tx.GetHash().GetHex(); // the hex-encoded transaction hash (aka the transaction id)

    fprintf(stdout, "%s\n", strHexHash.c_str());
}

static void OutputTxHex(const CTransaction& tx)
{
    std::string strHex = EncodeHexTx(tx);

    fprintf(stdout, "%s\n", strHex.c_str());
}

static void OutputTx(const CTransaction& tx)
{
    if (gArgs.GetBoolArg("-json", false))
        OutputTxJSON(tx);
    else if (gArgs.GetBoolArg("-txid", false))
        OutputTxHash(tx);
    else
        OutputTxHex(tx);
}

static std::string readStdin()
{
    char buf[4096];
    std::string ret;

    while (!feof(stdin)) {
        size_t bread = fread(buf, 1, sizeof(buf), stdin);
        ret.append(buf, bread);
        if (bread < sizeof(buf))
            break;
    }

    if (ferror(stdin))
        throw std::runtime_error("error reading stdin");

    boost::algorithm::trim_right(ret);

    return ret;
}

static int CommandLineRawTx(int argc, char* argv[])
{
    std::string strPrint;
    int nRet = 0;
    try {
        // Skip switches; Permit common stdin convention "-"
        while (argc > 1 && IsSwitchChar(argv[1][0]) &&
               (argv[1][1] != 0)) {
            argc--;
            argv++;
        }

        CMutableTransaction tx;
        int startArg;

        if (!fCreateBlank) {
            // require at least one param
            if (argc < 2)
                throw std::runtime_error("too few parameters");

            // param: hex-encoded bitcoin transaction
            std::string strHexTx(argv[1]);
            if (strHexTx == "-")                 // "-" implies standard input
                strHexTx = readStdin();

            if (!DecodeHexTx(tx, strHexTx))
                throw std::runtime_error("invalid transaction encoding");

            startArg = 2;
        } else
            startArg = 1;

        for (int i = startArg; i < argc; i++) {
            std::string arg = argv[i];
            std::string key, value;
            size_t eqpos = arg.find('=');
            if (eqpos == std::string::npos)
                key = arg;
            else {
                key = arg.substr(0, eqpos);
                value = arg.substr(eqpos + 1);
            }

            MutateTx(tx, key, value);
        }

        OutputTx(tx);
    }

    catch (const boost::thread_interrupted&) {
        throw;
    }
    catch (const std::exception& e) {
        strPrint = std::string("error: ") + e.what();
        nRet = EXIT_FAILURE;
    }
    catch (...) {
        PrintExceptionContinue(nullptr, "CommandLineRawTx()");
        throw;
    }

    if (strPrint != "") {
        fprintf((nRet == 0 ? stdout : stderr), "%s\n", strPrint.c_str());
    }
    return nRet;
}

int main(int argc, char* argv[])
{
    SetupEnvironment();

    try {
        int ret = AppInitRawTx(argc, argv);
        if (ret != CONTINUE_EXECUTION)
            return ret;
    }
    catch (const std::exception& e) {
        PrintExceptionContinue(&e, "AppInitRawTx()");
        return EXIT_FAILURE;
    } catch (...) {
        PrintExceptionContinue(nullptr, "AppInitRawTx()");
        return EXIT_FAILURE;
    }

    int ret = EXIT_FAILURE;
    try {
        ret = CommandLineRawTx(argc, argv);
    }
    catch (const std::exception& e) {
        PrintExceptionContinue(&e, "CommandLineRawTx()");
    } catch (...) {
        PrintExceptionContinue(nullptr, "CommandLineRawTx()");
    }
    return ret;
}<|MERGE_RESOLUTION|>--- conflicted
+++ resolved
@@ -6,20 +6,6 @@
 #include <config/bitcoin-config.h>
 #endif
 
-<<<<<<< HEAD
-#include "base58.h"
-#include "chainparams.h"
-#include "clientversion.h"
-#include "coins.h"
-#include "consensus/consensus.h"
-#include "core_io.h"
-#include "dstencode.h"
-#include "keystore.h"
-#include "policy/policy.h"
-#include "primitives/transaction.h"
-#include "script/script.h"
-#include "script/sign.h"
-=======
 #include <base58.h>
 #include <clientversion.h>
 #include <coins.h>
@@ -27,11 +13,9 @@
 #include <core_io.h>
 #include <keystore.h>
 #include <policy/policy.h>
-#include <policy/rbf.h>
 #include <primitives/transaction.h>
 #include <script/script.h>
 #include <script/sign.h>
->>>>>>> f56c00b2
 #include <univalue.h>
 #include <util.h>
 #include <utilmoneystr.h>
@@ -274,14 +258,9 @@
     // extract and validate ADDRESS
     std::string strAddr = vStrInputParts[1];
     CTxDestination destination = DecodeDestination(strAddr);
-<<<<<<< HEAD
-    if (!IsValidDestination(destination))
-        throw std::runtime_error("invalid TX output address");
-=======
     if (!IsValidDestination(destination)) {
         throw std::runtime_error("invalid TX output address");
     }
->>>>>>> f56c00b2
     CScript scriptPubKey = GetScriptForDestination(destination);
 
     // construct TxOut, append to transaction output list
@@ -311,28 +290,11 @@
     bool bScriptHash = false;
     if (vStrInputParts.size() == 3) {
         std::string flags = vStrInputParts[2];
-<<<<<<< HEAD
         bScriptHash = (flags.find("S") != std::string::npos);
     }
 
-    if (bScriptHash) {
-        // Get the ID for the script, then call
-        // GetScriptForDestination() to construct a P2SH scriptPubKey.
-=======
-        bSegWit = (flags.find('W') != std::string::npos);
-        bScriptHash = (flags.find('S') != std::string::npos);
-    }
-
-    if (bSegWit) {
-        if (!pubkey.IsCompressed()) {
-            throw std::runtime_error("Uncompressed pubkeys are not useable for SegWit outputs");
-        }
-        // Call GetScriptForWitness() to build a P2WSH scriptPubKey
-        scriptPubKey = GetScriptForWitness(scriptPubKey);
-    }
     if (bScriptHash) {
         // Get the ID for the script, and then construct a P2SH destination for it.
->>>>>>> f56c00b2
         scriptPubKey = GetScriptForDestination(CScriptID(scriptPubKey));
     }
 
@@ -381,12 +343,7 @@
     bool bScriptHash = false;
     if (vStrInputParts.size() == numkeys + 4) {
         std::string flags = vStrInputParts.back();
-<<<<<<< HEAD
         bScriptHash = (flags.find("S") != std::string::npos);
-=======
-        bSegWit = (flags.find('W') != std::string::npos);
-        bScriptHash = (flags.find('S') != std::string::npos);
->>>>>>> f56c00b2
     }
     else if (vStrInputParts.size() > numkeys + 4) {
         // Validate that there were no more parameters passed
@@ -395,29 +352,12 @@
 
     CScript scriptPubKey = GetScriptForMultisig(required, pubkeys);
 
-<<<<<<< HEAD
-=======
-    if (bSegWit) {
-        for (CPubKey& pubkey : pubkeys) {
-            if (!pubkey.IsCompressed()) {
-                throw std::runtime_error("Uncompressed pubkeys are not useable for SegWit outputs");
-            }
-        }
-        // Call GetScriptForWitness() to build a P2WSH scriptPubKey
-        scriptPubKey = GetScriptForWitness(scriptPubKey);
-    }
->>>>>>> f56c00b2
     if (bScriptHash) {
         if (scriptPubKey.size() > MAX_SCRIPT_ELEMENT_SIZE) {
             throw std::runtime_error(strprintf(
                         "redeemScript exceeds size limit: %d > %d", scriptPubKey.size(), MAX_SCRIPT_ELEMENT_SIZE));
         }
-<<<<<<< HEAD
-        // Get the address for the redeem script, then call
-        // GetScriptForDestination() to construct a P2SH scriptPubKey.
-=======
         // Get the ID for the script, and then construct a P2SH destination for it.
->>>>>>> f56c00b2
         scriptPubKey = GetScriptForDestination(CScriptID(scriptPubKey));
     }
 
@@ -472,37 +412,19 @@
     bool bScriptHash = false;
     if (vStrInputParts.size() == 3) {
         std::string flags = vStrInputParts.back();
-<<<<<<< HEAD
         bScriptHash = (flags.find("S") != std::string::npos);
     }
 
     if (scriptPubKey.size() > MAX_SCRIPT_SIZE) {
         throw std::runtime_error(strprintf(
                     "script exceeds size limit: %d > %d", scriptPubKey.size(), MAX_SCRIPT_SIZE));
-=======
-        bSegWit = (flags.find('W') != std::string::npos);
-        bScriptHash = (flags.find('S') != std::string::npos);
-    }
-
-    if (scriptPubKey.size() > MAX_SCRIPT_SIZE) {
-        throw std::runtime_error(strprintf(
-                    "script exceeds size limit: %d > %d", scriptPubKey.size(), MAX_SCRIPT_SIZE));
-    }
-
-    if (bSegWit) {
-        scriptPubKey = GetScriptForWitness(scriptPubKey);
->>>>>>> f56c00b2
     }
     if (bScriptHash) {
         if (scriptPubKey.size() > MAX_SCRIPT_ELEMENT_SIZE) {
             throw std::runtime_error(strprintf(
                         "redeemScript exceeds size limit: %d > %d", scriptPubKey.size(), MAX_SCRIPT_ELEMENT_SIZE));
         }
-<<<<<<< HEAD
-      scriptPubKey = GetScriptForDestination(CScriptID(scriptPubKey));
-=======
         scriptPubKey = GetScriptForDestination(CScriptID(scriptPubKey));
->>>>>>> f56c00b2
     }
 
     // construct TxOut, append to transaction output list
