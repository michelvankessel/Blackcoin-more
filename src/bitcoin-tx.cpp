// Copyright (c) 2009-2018 The Bitcoin Core developers
// Distributed under the MIT software license, see the accompanying
// file COPYING or http://www.opensource.org/licenses/mit-license.php.

#if defined(HAVE_CONFIG_H)
#include <config/bitcoin-config.h>
#endif

#include <clientversion.h>
#include <coins.h>
#include <consensus/consensus.h>
#include <core_io.h>
#include <key_io.h>
#include <keystore.h>
#include <policy/policy.h>
#include <primitives/transaction.h>
#include <script/script.h>
#include <script/sign.h>
#include <univalue.h>
#include <util/system.h>
#include <util/moneystr.h>
#include <util/strencodings.h>

#include <memory>
#include <stdio.h>

#include <boost/algorithm/string.hpp>

static bool fCreateBlank;
static std::map<std::string,UniValue> registers;
static const int CONTINUE_EXECUTION=-1;

const std::function<std::string(const char*)> G_TRANSLATION_FUN = nullptr;

static void SetupBitcoinTxArgs()
{
    SetupHelpOptions(gArgs);

    gArgs.AddArg("-create", "Create new, empty TX.", false, OptionsCategory::OPTIONS);
    gArgs.AddArg("-json", "Select JSON output", false, OptionsCategory::OPTIONS);
    gArgs.AddArg("-txid", "Output only the hex-encoded transaction id of the resultant transaction.", false, OptionsCategory::OPTIONS);
    SetupChainParamsBaseOptions();

    gArgs.AddArg("delin=N", "Delete input N from TX", false, OptionsCategory::COMMANDS);
    gArgs.AddArg("delout=N", "Delete output N from TX", false, OptionsCategory::COMMANDS);
    gArgs.AddArg("in=TXID:VOUT(:SEQUENCE_NUMBER)", "Add input to TX", false, OptionsCategory::COMMANDS);
    gArgs.AddArg("locktime=N", "Set TX lock time to N", false, OptionsCategory::COMMANDS);
    gArgs.AddArg("time=N", "Set TX time to N", false, OptionsCategory::COMMANDS);
    gArgs.AddArg("nversion=N", "Set TX version to N", false, OptionsCategory::COMMANDS);
    gArgs.AddArg("outaddr=VALUE:ADDRESS", "Add address-based output to TX", false, OptionsCategory::COMMANDS);
    gArgs.AddArg("outdata=[VALUE:]DATA", "Add data-based output to TX", false, OptionsCategory::COMMANDS);
    gArgs.AddArg("outmultisig=VALUE:REQUIRED:PUBKEYS:PUBKEY1:PUBKEY2:....[:FLAGS]", "Add Pay To n-of-m Multi-sig output to TX. n = REQUIRED, m = PUBKEYS. "
        "Optionally add the \"S\" flag to wrap the output in a pay-to-script-hash.", false, OptionsCategory::COMMANDS);
    gArgs.AddArg("outpubkey=VALUE:PUBKEY[:FLAGS]", "Add pay-to-pubkey output to TX. "
        "Optionally add the \"S\" flag to wrap the output in a pay-to-script-hash.", false, OptionsCategory::COMMANDS);
    gArgs.AddArg("outscript=VALUE:SCRIPT[:FLAGS]", "Add raw script output to TX. "
        "Optionally add the \"S\" flag to wrap the output in a pay-to-script-hash.", false, OptionsCategory::COMMANDS);
    gArgs.AddArg("sign=SIGHASH-FLAGS", "Add zero or more signatures to transaction. "
        "This command requires JSON registers:"
        "prevtxs=JSON object, "
        "privatekeys=JSON object. "
        "See signrawtransactionwithkey docs for format of sighash flags, JSON objects.", false, OptionsCategory::COMMANDS);

    gArgs.AddArg("load=NAME:FILENAME", "Load JSON file FILENAME into register NAME", false, OptionsCategory::REGISTER_COMMANDS);
    gArgs.AddArg("set=NAME:JSON-STRING", "Set register NAME to given JSON-STRING", false, OptionsCategory::REGISTER_COMMANDS);
}

//
// This function returns either one of EXIT_ codes when it's expected to stop the process or
// CONTINUE_EXECUTION when it's expected to continue further.
//
static int AppInitRawTx(int argc, char* argv[])
{
    //
    // Parameters
    //
    SetupBitcoinTxArgs();
    std::string error;
    if (!gArgs.ParseParameters(argc, argv, error)) {
        tfm::format(std::cerr, "Error parsing command line arguments: %s\n", error.c_str());
        return EXIT_FAILURE;
    }

    // Check for -testnet or -regtest parameter (Params() calls are only valid after this clause)
    try {
        SelectParams(gArgs.GetChainName());
    } catch (const std::exception& e) {
        tfm::format(std::cerr, "Error: %s\n", e.what());
        return EXIT_FAILURE;
    }

    fCreateBlank = gArgs.GetBoolArg("-create", false);

    if (argc < 2 || HelpRequested(gArgs)) {
        // First part of help message is specific to this utility
        std::string strUsage = PACKAGE_NAME " blackmore-tx utility version " + FormatFullVersion() + "\n\n" +
            "Usage:  blackmore-tx [options] <hex-tx> [commands]  Update hex-encoded blackcoin transaction\n" +
            "or:     blackmore-tx [options] -create [commands]   Create hex-encoded blackcoin transaction\n" +
            "\n";
        strUsage += gArgs.GetHelpMessage();

        tfm::format(std::cout, "%s", strUsage.c_str());

        if (argc < 2) {
            tfm::format(std::cerr, "Error: too few parameters\n");
            return EXIT_FAILURE;
        }
        return EXIT_SUCCESS;
    }
    return CONTINUE_EXECUTION;
}

static void RegisterSetJson(const std::string& key, const std::string& rawJson)
{
    UniValue val;
    if (!val.read(rawJson)) {
        std::string strErr = "Cannot parse JSON for key " + key;
        throw std::runtime_error(strErr);
    }

    registers[key] = val;
}

static void RegisterSet(const std::string& strInput)
{
    // separate NAME:VALUE in string
    size_t pos = strInput.find(':');
    if ((pos == std::string::npos) ||
        (pos == 0) ||
        (pos == (strInput.size() - 1)))
        throw std::runtime_error("Register input requires NAME:VALUE");

    std::string key = strInput.substr(0, pos);
    std::string valStr = strInput.substr(pos + 1, std::string::npos);

    RegisterSetJson(key, valStr);
}

static void RegisterLoad(const std::string& strInput)
{
    // separate NAME:FILENAME in string
    size_t pos = strInput.find(':');
    if ((pos == std::string::npos) ||
        (pos == 0) ||
        (pos == (strInput.size() - 1)))
        throw std::runtime_error("Register load requires NAME:FILENAME");

    std::string key = strInput.substr(0, pos);
    std::string filename = strInput.substr(pos + 1, std::string::npos);

    FILE *f = fopen(filename.c_str(), "r");
    if (!f) {
        std::string strErr = "Cannot open file " + filename;
        throw std::runtime_error(strErr);
    }

    // load file chunks into one big buffer
    std::string valStr;
    while ((!feof(f)) && (!ferror(f))) {
        char buf[4096];
        int bread = fread(buf, 1, sizeof(buf), f);
        if (bread <= 0)
            break;

        valStr.insert(valStr.size(), buf, bread);
    }

    int error = ferror(f);
    fclose(f);

    if (error) {
        std::string strErr = "Error reading file " + filename;
        throw std::runtime_error(strErr);
    }

    // evaluate as JSON buffer register
    RegisterSetJson(key, valStr);
}

static CAmount ExtractAndValidateValue(const std::string& strValue)
{
    CAmount value;
    if (!ParseMoney(strValue, value))
        throw std::runtime_error("invalid TX output value");
    return value;
}

static void MutateTxVersion(CMutableTransaction& tx, const std::string& cmdVal)
{
    int64_t newVersion;
    if (!ParseInt64(cmdVal, &newVersion) || newVersion < 1 || newVersion > CTransaction::MAX_STANDARD_VERSION)
        throw std::runtime_error("Invalid TX version requested: '" + cmdVal + "'");

    tx.nVersion = (int) newVersion;
}

static void MutateTxLocktime(CMutableTransaction& tx, const std::string& cmdVal)
{
    int64_t newLocktime;
    if (!ParseInt64(cmdVal, &newLocktime) || newLocktime < 0LL || newLocktime > 0xffffffffLL)
        throw std::runtime_error("Invalid TX locktime requested: '" + cmdVal + "'");

    tx.nLockTime = (unsigned int) newLocktime;
}

static void MutateTxTime(CMutableTransaction& tx, const std::string& cmdVal)
{
    int64_t newTime;
    if (!ParseInt64(cmdVal, &newTime) || newTime < 0LL || newTime > 0xffffffffLL)
        throw std::runtime_error("Invalid TX time requested: '" + cmdVal + "'");

    tx.nTime = (unsigned int) newTime;
}

static void MutateTxAddInput(CMutableTransaction& tx, const std::string& strInput)
{
    std::vector<std::string> vStrInputParts;
    boost::split(vStrInputParts, strInput, boost::is_any_of(":"));

    // separate TXID:VOUT in string
    if (vStrInputParts.size()<2)
        throw std::runtime_error("TX input missing separator");

    // extract and validate TXID
    uint256 txid;
    if (!ParseHashStr(vStrInputParts[0], txid)) {
        throw std::runtime_error("invalid TX input txid");
    }

    static const unsigned int minTxOutSz = 9;
    static const unsigned int maxVout = MAX_BLOCK_SIZE / minTxOutSz;

    // extract and validate vout
    const std::string& strVout = vStrInputParts[1];
    int64_t vout;
    if (!ParseInt64(strVout, &vout) || vout < 0 || vout > static_cast<int64_t>(maxVout))
        throw std::runtime_error("invalid TX input vout '" + strVout + "'");

    // extract the optional sequence number
    uint32_t nSequenceIn = CTxIn::SEQUENCE_FINAL;
    if (vStrInputParts.size() > 2)
        nSequenceIn = std::stoul(vStrInputParts[2]);

    // append to transaction input list
    CTxIn txin(txid, vout, CScript(), nSequenceIn);
    tx.vin.push_back(txin);
}

static void MutateTxAddOutAddr(CMutableTransaction& tx, const std::string& strInput)
{
    // Separate into VALUE:ADDRESS
    std::vector<std::string> vStrInputParts;
    boost::split(vStrInputParts, strInput, boost::is_any_of(":"));

    if (vStrInputParts.size() != 2)
        throw std::runtime_error("TX output missing or too many separators");

    // Extract and validate VALUE
    CAmount value = ExtractAndValidateValue(vStrInputParts[0]);

    // extract and validate ADDRESS
    std::string strAddr = vStrInputParts[1];
    CTxDestination destination = DecodeDestination(strAddr);
    if (!IsValidDestination(destination)) {
        throw std::runtime_error("invalid TX output address");
    }
    CScript scriptPubKey = GetScriptForDestination(destination);

    // construct TxOut, append to transaction output list
    CTxOut txout(value, scriptPubKey);
    tx.vout.push_back(txout);
}

static void MutateTxAddOutPubKey(CMutableTransaction& tx, const std::string& strInput)
{
    // Separate into VALUE:PUBKEY[:FLAGS]
    std::vector<std::string> vStrInputParts;
    boost::split(vStrInputParts, strInput, boost::is_any_of(":"));

    if (vStrInputParts.size() < 2 || vStrInputParts.size() > 3)
        throw std::runtime_error("TX output missing or too many separators");

    // Extract and validate VALUE
    CAmount value = ExtractAndValidateValue(vStrInputParts[0]);

    // Extract and validate PUBKEY
    CPubKey pubkey(ParseHex(vStrInputParts[1]));
    if (!pubkey.IsFullyValid())
        throw std::runtime_error("invalid TX output pubkey");
    CScript scriptPubKey = GetScriptForRawPubKey(pubkey);

    // Extract and validate FLAGS
    bool bScriptHash = false;
    if (vStrInputParts.size() == 3) {
        std::string flags = vStrInputParts[2];
        bScriptHash = (flags.find("S") != std::string::npos);
    }

    if (bScriptHash) {
        // Get the ID for the script, and then construct a P2SH destination for it.
        scriptPubKey = GetScriptForDestination(CScriptID(scriptPubKey));
    }

    // construct TxOut, append to transaction output list
    CTxOut txout(value, scriptPubKey);
    tx.vout.push_back(txout);
}

static void MutateTxAddOutMultiSig(CMutableTransaction& tx, const std::string& strInput)
{
    // Separate into VALUE:REQUIRED:NUMKEYS:PUBKEY1:PUBKEY2:....[:FLAGS]
    std::vector<std::string> vStrInputParts;
    boost::split(vStrInputParts, strInput, boost::is_any_of(":"));

    // Check that there are enough parameters
    if (vStrInputParts.size()<3)
        throw std::runtime_error("Not enough multisig parameters");

    // Extract and validate VALUE
    CAmount value = ExtractAndValidateValue(vStrInputParts[0]);

    // Extract REQUIRED
    uint32_t required = stoul(vStrInputParts[1]);

    // Extract NUMKEYS
    uint32_t numkeys = stoul(vStrInputParts[2]);

    // Validate there are the correct number of pubkeys
    if (vStrInputParts.size() < numkeys + 3)
        throw std::runtime_error("incorrect number of multisig pubkeys");

    if (required < 1 || required > MAX_PUBKEYS_PER_MULTISIG || numkeys < 1 || numkeys > MAX_PUBKEYS_PER_MULTISIG || numkeys < required)
        throw std::runtime_error("multisig parameter mismatch. Required " \
                            + std::to_string(required) + " of " + std::to_string(numkeys) + "signatures.");

    // extract and validate PUBKEYs
    std::vector<CPubKey> pubkeys;
    for(int pos = 1; pos <= int(numkeys); pos++) {
        CPubKey pubkey(ParseHex(vStrInputParts[pos + 2]));
        if (!pubkey.IsFullyValid())
            throw std::runtime_error("invalid TX output pubkey");
        pubkeys.push_back(pubkey);
    }

    // Extract FLAGS
    bool bScriptHash = false;
    if (vStrInputParts.size() == numkeys + 4) {
        std::string flags = vStrInputParts.back();
        bScriptHash = (flags.find("S") != std::string::npos);
    }
    else if (vStrInputParts.size() > numkeys + 4) {
        // Validate that there were no more parameters passed
        throw std::runtime_error("Too many parameters");
    }

    CScript scriptPubKey = GetScriptForMultisig(required, pubkeys);

<<<<<<< HEAD
=======
    if (bSegWit) {
        for (const CPubKey& pubkey : pubkeys) {
            if (!pubkey.IsCompressed()) {
                throw std::runtime_error("Uncompressed pubkeys are not useable for SegWit outputs");
            }
        }
        // Call GetScriptForWitness() to build a P2WSH scriptPubKey
        scriptPubKey = GetScriptForWitness(scriptPubKey);
    }
>>>>>>> 8b676984
    if (bScriptHash) {
        if (scriptPubKey.size() > MAX_SCRIPT_ELEMENT_SIZE) {
            throw std::runtime_error(strprintf(
                        "redeemScript exceeds size limit: %d > %d", scriptPubKey.size(), MAX_SCRIPT_ELEMENT_SIZE));
        }
        // Get the ID for the script, and then construct a P2SH destination for it.
        scriptPubKey = GetScriptForDestination(CScriptID(scriptPubKey));
    }

    // construct TxOut, append to transaction output list
    CTxOut txout(value, scriptPubKey);
    tx.vout.push_back(txout);
}

static void MutateTxAddOutData(CMutableTransaction& tx, const std::string& strInput)
{
    CAmount value = 0;

    // separate [VALUE:]DATA in string
    size_t pos = strInput.find(':');

    if (pos==0)
        throw std::runtime_error("TX output value not specified");

    if (pos != std::string::npos) {
        // Extract and validate VALUE
        value = ExtractAndValidateValue(strInput.substr(0, pos));
    }

    // extract and validate DATA
    std::string strData = strInput.substr(pos + 1, std::string::npos);

    if (!IsHex(strData))
        throw std::runtime_error("invalid TX output data");

    std::vector<unsigned char> data = ParseHex(strData);

    CTxOut txout(value, CScript() << OP_RETURN << data);
    tx.vout.push_back(txout);
}

static void MutateTxAddOutScript(CMutableTransaction& tx, const std::string& strInput)
{
    // separate VALUE:SCRIPT[:FLAGS]
    std::vector<std::string> vStrInputParts;
    boost::split(vStrInputParts, strInput, boost::is_any_of(":"));
    if (vStrInputParts.size() < 2)
        throw std::runtime_error("TX output missing separator");

    // Extract and validate VALUE
    CAmount value = ExtractAndValidateValue(vStrInputParts[0]);

    // extract and validate script
    std::string strScript = vStrInputParts[1];
    CScript scriptPubKey = ParseScript(strScript);

    // Extract FLAGS
    bool bScriptHash = false;
    if (vStrInputParts.size() == 3) {
        std::string flags = vStrInputParts.back();
        bScriptHash = (flags.find("S") != std::string::npos);
    }

    if (scriptPubKey.size() > MAX_SCRIPT_SIZE) {
        throw std::runtime_error(strprintf(
                    "script exceeds size limit: %d > %d", scriptPubKey.size(), MAX_SCRIPT_SIZE));
    }
    if (bScriptHash) {
        if (scriptPubKey.size() > MAX_SCRIPT_ELEMENT_SIZE) {
            throw std::runtime_error(strprintf(
                        "redeemScript exceeds size limit: %d > %d", scriptPubKey.size(), MAX_SCRIPT_ELEMENT_SIZE));
        }
        scriptPubKey = GetScriptForDestination(CScriptID(scriptPubKey));
    }

    // construct TxOut, append to transaction output list
    CTxOut txout(value, scriptPubKey);
    tx.vout.push_back(txout);
}

static void MutateTxDelInput(CMutableTransaction& tx, const std::string& strInIdx)
{
    // parse requested deletion index
    int64_t inIdx;
    if (!ParseInt64(strInIdx, &inIdx) || inIdx < 0 || inIdx >= static_cast<int64_t>(tx.vin.size())) {
        throw std::runtime_error("Invalid TX input index '" + strInIdx + "'");
    }

    // delete input from transaction
    tx.vin.erase(tx.vin.begin() + inIdx);
}

static void MutateTxDelOutput(CMutableTransaction& tx, const std::string& strOutIdx)
{
    // parse requested deletion index
    int64_t outIdx;
    if (!ParseInt64(strOutIdx, &outIdx) || outIdx < 0 || outIdx >= static_cast<int64_t>(tx.vout.size())) {
        throw std::runtime_error("Invalid TX output index '" + strOutIdx + "'");
    }

    // delete output from transaction
    tx.vout.erase(tx.vout.begin() + outIdx);
}

static const unsigned int N_SIGHASH_OPTS = 6;
static const struct {
    const char *flagStr;
    int flags;
} sighashOptions[N_SIGHASH_OPTS] = {
    {"ALL", SIGHASH_ALL},
    {"NONE", SIGHASH_NONE},
    {"SINGLE", SIGHASH_SINGLE},
    {"ALL|ANYONECANPAY", SIGHASH_ALL|SIGHASH_ANYONECANPAY},
    {"NONE|ANYONECANPAY", SIGHASH_NONE|SIGHASH_ANYONECANPAY},
    {"SINGLE|ANYONECANPAY", SIGHASH_SINGLE|SIGHASH_ANYONECANPAY},
};

static bool findSighashFlags(int& flags, const std::string& flagStr)
{
    flags = 0;

    for (unsigned int i = 0; i < N_SIGHASH_OPTS; i++) {
        if (flagStr == sighashOptions[i].flagStr) {
            flags = sighashOptions[i].flags;
            return true;
        }
    }

    return false;
}

static CAmount AmountFromValue(const UniValue& value)
{
    if (!value.isNum() && !value.isStr())
        throw std::runtime_error("Amount is not a number or string");
    CAmount amount;
    if (!ParseFixedPoint(value.getValStr(), 8, &amount))
        throw std::runtime_error("Invalid amount");
    if (!MoneyRange(amount))
        throw std::runtime_error("Amount out of range");
    return amount;
}

static void MutateTxSign(CMutableTransaction& tx, const std::string& flagStr)
{
    int nHashType = SIGHASH_ALL;

    if (flagStr.size() > 0)
        if (!findSighashFlags(nHashType, flagStr))
            throw std::runtime_error("unknown sighash flag/sign option");

    // mergedTx will end up with all the signatures; it
    // starts as a clone of the raw tx:
    CMutableTransaction mergedTx{tx};
    const CMutableTransaction txv{tx};
    CCoinsView viewDummy;
    CCoinsViewCache view(&viewDummy);

    if (!registers.count("privatekeys"))
        throw std::runtime_error("privatekeys register variable must be set.");
    CBasicKeyStore tempKeystore;
    UniValue keysObj = registers["privatekeys"];

    for (unsigned int kidx = 0; kidx < keysObj.size(); kidx++) {
        if (!keysObj[kidx].isStr())
            throw std::runtime_error("privatekey not a std::string");
        CKey key = DecodeSecret(keysObj[kidx].getValStr());
        if (!key.IsValid()) {
            throw std::runtime_error("privatekey not valid");
        }
        tempKeystore.AddKey(key);
    }

    // Add previous txouts given in the RPC call:
    if (!registers.count("prevtxs"))
        throw std::runtime_error("prevtxs register variable must be set.");
    UniValue prevtxsObj = registers["prevtxs"];
    {
        for (unsigned int previdx = 0; previdx < prevtxsObj.size(); previdx++) {
            UniValue prevOut = prevtxsObj[previdx];
            if (!prevOut.isObject())
                throw std::runtime_error("expected prevtxs internal object");

            std::map<std::string, UniValue::VType> types = {
                {"txid", UniValue::VSTR},
                {"vout", UniValue::VNUM},
                {"scriptPubKey", UniValue::VSTR},
            };
            if (!prevOut.checkObject(types))
                throw std::runtime_error("prevtxs internal object typecheck fail");

            uint256 txid;
            if (!ParseHashStr(prevOut["txid"].get_str(), txid)) {
                throw std::runtime_error("txid must be hexadecimal string (not '" + prevOut["txid"].get_str() + "')");
            }

            const int nOut = prevOut["vout"].get_int();
            if (nOut < 0)
                throw std::runtime_error("vout must be positive");

            COutPoint out(txid, nOut);
            std::vector<unsigned char> pkData(ParseHexUV(prevOut["scriptPubKey"], "scriptPubKey"));
            CScript scriptPubKey(pkData.begin(), pkData.end());

            {
                const Coin& coin = view.AccessCoin(out);
                if (!coin.IsSpent() && coin.out.scriptPubKey != scriptPubKey) {
                    std::string err("Previous output scriptPubKey mismatch:\n");
                    err = err + ScriptToAsmStr(coin.out.scriptPubKey) + "\nvs:\n"+
                        ScriptToAsmStr(scriptPubKey);
                    throw std::runtime_error(err);
                }
                Coin newcoin;
                newcoin.out.scriptPubKey = scriptPubKey;
                newcoin.out.nValue = 0;
                if (prevOut.exists("amount")) {
                    newcoin.out.nValue = AmountFromValue(prevOut["amount"]);
                }
                newcoin.nHeight = 1;
                view.AddCoin(out, std::move(newcoin), true);
            }

            // if redeemScript given and private keys given,
            // add redeemScript to the tempKeystore so it can be signed:
            if (scriptPubKey.IsPayToScriptHash() &&
                prevOut.exists("redeemScript")) {
                UniValue v = prevOut["redeemScript"];
                std::vector<unsigned char> rsData(ParseHexUV(v, "redeemScript"));
                CScript redeemScript(rsData.begin(), rsData.end());
                tempKeystore.AddCScript(redeemScript);
            }
        }
    }

    const CKeyStore& keystore = tempKeystore;

    bool fHashSingle = ((nHashType & ~SIGHASH_ANYONECANPAY) == SIGHASH_SINGLE);

    // Sign what we can:
    for (unsigned int i = 0; i < mergedTx.vin.size(); i++) {
        CTxIn& txin = mergedTx.vin[i];
        const Coin& coin = view.AccessCoin(txin.prevout);
        if (coin.IsSpent()) {
            continue;
        }
        const CScript& prevPubKey = coin.out.scriptPubKey;
        const CAmount& amount = coin.out.nValue;

        SignatureData sigdata = DataFromTransaction(mergedTx, i, coin.out);
        // Only sign SIGHASH_SINGLE if there's a corresponding output:
        if (!fHashSingle || (i < mergedTx.vout.size()))
            ProduceSignature(keystore, MutableTransactionSignatureCreator(&mergedTx, i, amount, nHashType), prevPubKey, sigdata);

        UpdateInput(txin, sigdata);
    }

    tx = mergedTx;
}

class Secp256k1Init
{
    ECCVerifyHandle globalVerifyHandle;

public:
    Secp256k1Init() {
        ECC_Start();
    }
    ~Secp256k1Init() {
        ECC_Stop();
    }
};

static void MutateTx(CMutableTransaction& tx, const std::string& command,
                     const std::string& commandVal)
{
    std::unique_ptr<Secp256k1Init> ecc;

    if (command == "nversion")
        MutateTxVersion(tx, commandVal);
    else if (command == "locktime")
        MutateTxLocktime(tx, commandVal);
    else if (command == "time")
        MutateTxTime(tx, commandVal);
    else if (command == "delin")
        MutateTxDelInput(tx, commandVal);
    else if (command == "in")
        MutateTxAddInput(tx, commandVal);

    else if (command == "delout")
        MutateTxDelOutput(tx, commandVal);
    else if (command == "outaddr")
        MutateTxAddOutAddr(tx, commandVal);
    else if (command == "outpubkey") {
        ecc.reset(new Secp256k1Init());
        MutateTxAddOutPubKey(tx, commandVal);
    } else if (command == "outmultisig") {
        ecc.reset(new Secp256k1Init());
        MutateTxAddOutMultiSig(tx, commandVal);
    } else if (command == "outscript")
        MutateTxAddOutScript(tx, commandVal);
    else if (command == "outdata")
        MutateTxAddOutData(tx, commandVal);

    else if (command == "sign") {
        ecc.reset(new Secp256k1Init());
        MutateTxSign(tx, commandVal);
    }

    else if (command == "load")
        RegisterLoad(commandVal);

    else if (command == "set")
        RegisterSet(commandVal);

    else
        throw std::runtime_error("unknown command");
}

static void OutputTxJSON(const CTransaction& tx)
{
    UniValue entry(UniValue::VOBJ);
    TxToUniv(tx, uint256(), entry);

    std::string jsonOutput = entry.write(4);
    tfm::format(std::cout, "%s\n", jsonOutput.c_str());
}

static void OutputTxHash(const CTransaction& tx)
{
    std::string strHexHash = tx.GetHash().GetHex(); // the hex-encoded transaction hash (aka the transaction id)

    tfm::format(std::cout, "%s\n", strHexHash.c_str());
}

static void OutputTxHex(const CTransaction& tx)
{
    std::string strHex = EncodeHexTx(tx);

    tfm::format(std::cout, "%s\n", strHex.c_str());
}

static void OutputTx(const CTransaction& tx)
{
    if (gArgs.GetBoolArg("-json", false))
        OutputTxJSON(tx);
    else if (gArgs.GetBoolArg("-txid", false))
        OutputTxHash(tx);
    else
        OutputTxHex(tx);
}

static std::string readStdin()
{
    char buf[4096];
    std::string ret;

    while (!feof(stdin)) {
        size_t bread = fread(buf, 1, sizeof(buf), stdin);
        ret.append(buf, bread);
        if (bread < sizeof(buf))
            break;
    }

    if (ferror(stdin))
        throw std::runtime_error("error reading stdin");

    boost::algorithm::trim_right(ret);

    return ret;
}

static int CommandLineRawTx(int argc, char* argv[])
{
    std::string strPrint;
    int nRet = 0;
    try {
        // Skip switches; Permit common stdin convention "-"
        while (argc > 1 && IsSwitchChar(argv[1][0]) &&
               (argv[1][1] != 0)) {
            argc--;
            argv++;
        }

        CMutableTransaction tx;
        int startArg;

        if (!fCreateBlank) {
            // require at least one param
            if (argc < 2)
                throw std::runtime_error("too few parameters");

            // param: hex-encoded bitcoin transaction
            std::string strHexTx(argv[1]);
            if (strHexTx == "-")                 // "-" implies standard input
                strHexTx = readStdin();

            if (!DecodeHexTx(tx, strHexTx))
                throw std::runtime_error("invalid transaction encoding");

            startArg = 2;
        } else
            startArg = 1;

        for (int i = startArg; i < argc; i++) {
            std::string arg = argv[i];
            std::string key, value;
            size_t eqpos = arg.find('=');
            if (eqpos == std::string::npos)
                key = arg;
            else {
                key = arg.substr(0, eqpos);
                value = arg.substr(eqpos + 1);
            }

            MutateTx(tx, key, value);
        }

        OutputTx(CTransaction(tx));
    }
    catch (const std::exception& e) {
        strPrint = std::string("error: ") + e.what();
        nRet = EXIT_FAILURE;
    }
    catch (...) {
        PrintExceptionContinue(nullptr, "CommandLineRawTx()");
        throw;
    }

    if (strPrint != "") {
        tfm::format(nRet == 0 ? std::cout : std::cerr, "%s\n", strPrint.c_str());
    }
    return nRet;
}

int main(int argc, char* argv[])
{
    SetupEnvironment();

    try {
        int ret = AppInitRawTx(argc, argv);
        if (ret != CONTINUE_EXECUTION)
            return ret;
    }
    catch (const std::exception& e) {
        PrintExceptionContinue(&e, "AppInitRawTx()");
        return EXIT_FAILURE;
    } catch (...) {
        PrintExceptionContinue(nullptr, "AppInitRawTx()");
        return EXIT_FAILURE;
    }

    int ret = EXIT_FAILURE;
    try {
        ret = CommandLineRawTx(argc, argv);
    }
    catch (const std::exception& e) {
        PrintExceptionContinue(&e, "CommandLineRawTx()");
    } catch (...) {
        PrintExceptionContinue(nullptr, "CommandLineRawTx()");
    }
    return ret;
}<|MERGE_RESOLUTION|>--- conflicted
+++ resolved
@@ -355,18 +355,6 @@
 
     CScript scriptPubKey = GetScriptForMultisig(required, pubkeys);
 
-<<<<<<< HEAD
-=======
-    if (bSegWit) {
-        for (const CPubKey& pubkey : pubkeys) {
-            if (!pubkey.IsCompressed()) {
-                throw std::runtime_error("Uncompressed pubkeys are not useable for SegWit outputs");
-            }
-        }
-        // Call GetScriptForWitness() to build a P2WSH scriptPubKey
-        scriptPubKey = GetScriptForWitness(scriptPubKey);
-    }
->>>>>>> 8b676984
     if (bScriptHash) {
         if (scriptPubKey.size() > MAX_SCRIPT_ELEMENT_SIZE) {
             throw std::runtime_error(strprintf(
