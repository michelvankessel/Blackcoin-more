--- conflicted
+++ resolved
@@ -44,40 +44,20 @@
     gArgs.AddArg("-txid", "Output only the hex-encoded transaction id of the resultant transaction.", ArgsManager::ALLOW_ANY, OptionsCategory::OPTIONS);
     SetupChainParamsBaseOptions();
 
-<<<<<<< HEAD
-    gArgs.AddArg("delin=N", "Delete input N from TX", false, OptionsCategory::COMMANDS);
-    gArgs.AddArg("delout=N", "Delete output N from TX", false, OptionsCategory::COMMANDS);
-    gArgs.AddArg("in=TXID:VOUT(:SEQUENCE_NUMBER)", "Add input to TX", false, OptionsCategory::COMMANDS);
-    gArgs.AddArg("locktime=N", "Set TX lock time to N", false, OptionsCategory::COMMANDS);
-    gArgs.AddArg("time=N", "Set TX time to N", false, OptionsCategory::COMMANDS);
-    gArgs.AddArg("nversion=N", "Set TX version to N", false, OptionsCategory::COMMANDS);
-    gArgs.AddArg("outaddr=VALUE:ADDRESS", "Add address-based output to TX", false, OptionsCategory::COMMANDS);
-    gArgs.AddArg("outdata=[VALUE:]DATA", "Add data-based output to TX", false, OptionsCategory::COMMANDS);
-    gArgs.AddArg("outmultisig=VALUE:REQUIRED:PUBKEYS:PUBKEY1:PUBKEY2:....[:FLAGS]", "Add Pay To n-of-m Multi-sig output to TX. n = REQUIRED, m = PUBKEYS. "
-        "Optionally add the \"S\" flag to wrap the output in a pay-to-script-hash.", false, OptionsCategory::COMMANDS);
-    gArgs.AddArg("outpubkey=VALUE:PUBKEY[:FLAGS]", "Add pay-to-pubkey output to TX. "
-        "Optionally add the \"S\" flag to wrap the output in a pay-to-script-hash.", false, OptionsCategory::COMMANDS);
-    gArgs.AddArg("outscript=VALUE:SCRIPT[:FLAGS]", "Add raw script output to TX. "
-        "Optionally add the \"S\" flag to wrap the output in a pay-to-script-hash.", false, OptionsCategory::COMMANDS);
-=======
     gArgs.AddArg("delin=N", "Delete input N from TX", ArgsManager::ALLOW_ANY, OptionsCategory::COMMANDS);
     gArgs.AddArg("delout=N", "Delete output N from TX", ArgsManager::ALLOW_ANY, OptionsCategory::COMMANDS);
     gArgs.AddArg("in=TXID:VOUT(:SEQUENCE_NUMBER)", "Add input to TX", ArgsManager::ALLOW_ANY, OptionsCategory::COMMANDS);
     gArgs.AddArg("locktime=N", "Set TX lock time to N", ArgsManager::ALLOW_ANY, OptionsCategory::COMMANDS);
+    gArgs.AddArg("time=N", "Set TX time to N", ArgsManager::ALLOW_ANY, OptionsCategory::COMMANDS);
     gArgs.AddArg("nversion=N", "Set TX version to N", ArgsManager::ALLOW_ANY, OptionsCategory::COMMANDS);
     gArgs.AddArg("outaddr=VALUE:ADDRESS", "Add address-based output to TX", ArgsManager::ALLOW_ANY, OptionsCategory::COMMANDS);
     gArgs.AddArg("outdata=[VALUE:]DATA", "Add data-based output to TX", ArgsManager::ALLOW_ANY, OptionsCategory::COMMANDS);
     gArgs.AddArg("outmultisig=VALUE:REQUIRED:PUBKEYS:PUBKEY1:PUBKEY2:....[:FLAGS]", "Add Pay To n-of-m Multi-sig output to TX. n = REQUIRED, m = PUBKEYS. "
-        "Optionally add the \"W\" flag to produce a pay-to-witness-script-hash output. "
         "Optionally add the \"S\" flag to wrap the output in a pay-to-script-hash.", ArgsManager::ALLOW_ANY, OptionsCategory::COMMANDS);
     gArgs.AddArg("outpubkey=VALUE:PUBKEY[:FLAGS]", "Add pay-to-pubkey output to TX. "
-        "Optionally add the \"W\" flag to produce a pay-to-witness-pubkey-hash output. "
         "Optionally add the \"S\" flag to wrap the output in a pay-to-script-hash.", ArgsManager::ALLOW_ANY, OptionsCategory::COMMANDS);
     gArgs.AddArg("outscript=VALUE:SCRIPT[:FLAGS]", "Add raw script output to TX. "
-        "Optionally add the \"W\" flag to produce a pay-to-witness-script-hash output. "
         "Optionally add the \"S\" flag to wrap the output in a pay-to-script-hash.", ArgsManager::ALLOW_ANY, OptionsCategory::COMMANDS);
-    gArgs.AddArg("replaceable(=N)", "Set RBF opt-in sequence number for input N (if not provided, opt-in all available inputs)", ArgsManager::ALLOW_ANY, OptionsCategory::COMMANDS);
->>>>>>> 2f9f9b37
     gArgs.AddArg("sign=SIGHASH-FLAGS", "Add zero or more signatures to transaction. "
         "This command requires JSON registers:"
         "prevtxs=JSON object, "
