--- conflicted
+++ resolved
@@ -1,9 +1,5 @@
 // Copyright (c) 2010 Satoshi Nakamoto
-<<<<<<< HEAD
-// Copyright (c) 2009-2017 The Bitcoin Core developers
-=======
 // Copyright (c) 2009-2018 The Bitcoin Core developers
->>>>>>> 2f4f2d38
 // Distributed under the MIT software license, see the accompanying
 // file COPYING or http://www.opensource.org/licenses/mit-license.php.
 
@@ -27,47 +23,6 @@
     gArgs.AddArg("-testnet", "Use the test chain", false, OptionsCategory::CHAINPARAMS);
 }
 
-<<<<<<< HEAD
-/**
- * Main network
- */
-class CBaseMainParams : public CBaseChainParams
-{
-public:
-    CBaseMainParams()
-    {
-        nRPCPort = 15715;
-    }
-};
-
-/**
- * Testnet (v3)
- */
-class CBaseTestNetParams : public CBaseChainParams
-{
-public:
-    CBaseTestNetParams()
-    {
-        nRPCPort = 25715;
-        strDataDir = "testnet";
-    }
-};
-
-/*
- * Regression test
- */
-class CBaseRegTestParams : public CBaseChainParams
-{
-public:
-    CBaseRegTestParams()
-    {
-        nRPCPort = 18443;
-        strDataDir = "regtest";
-    }
-};
-
-=======
->>>>>>> 2f4f2d38
 static std::unique_ptr<CBaseChainParams> globalChainBaseParams;
 
 const CBaseChainParams& BaseParams()
@@ -79,9 +34,9 @@
 std::unique_ptr<CBaseChainParams> CreateBaseChainParams(const std::string& chain)
 {
     if (chain == CBaseChainParams::MAIN)
-        return MakeUnique<CBaseChainParams>("", 8332);
+        return MakeUnique<CBaseChainParams>("", 15715);
     else if (chain == CBaseChainParams::TESTNET)
-        return MakeUnique<CBaseChainParams>("testnet3", 18332);
+        return MakeUnique<CBaseChainParams>("testnet", 25715);
     else if (chain == CBaseChainParams::REGTEST)
         return MakeUnique<CBaseChainParams>("regtest", 18443);
     else
