--- conflicted
+++ resolved
@@ -555,7 +555,6 @@
 {
     GUIUtil::openConfigfile();
 }
-<<<<<<< HEAD
 void RPCConsole::peerSelected(const QItemSelection &selected, const QItemSelection &deselected)
 {
     Q_UNUSED(deselected);
@@ -694,10 +693,9 @@
 
     // stop PeerTableModel auto refresh
     clientModel->getPeerTableModel()->stopAutoRefresh();
-=======
+}
 
 void RPCConsole::showBackups()
 {
     GUIUtil::showBackups();
->>>>>>> 73b831c3
 }