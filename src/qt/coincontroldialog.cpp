// Copyright (c) 2011-2016 The Bitcoin Core developers
// Distributed under the MIT software license, see the accompanying
// file COPYING or http://www.opensource.org/licenses/mit-license.php.

#include "coincontroldialog.h"
#include "ui_coincontroldialog.h"

#include "addresstablemodel.h"
#include "bitcoinunits.h"
#include "guiutil.h"
#include "optionsmodel.h"
#include "platformstyle.h"
#include "txmempool.h"
#include "walletmodel.h"

#include "wallet/coincontrol.h"
#include "dstencode.h"
#include "init.h"
#include "policy/fees.h"
#include "policy/policy.h"
#include "validation.h" // For mempool
#include "wallet/wallet.h"

#include <QApplication>
#include <QCheckBox>
#include <QCursor>
#include <QDialogButtonBox>
#include <QFlags>
#include <QIcon>
#include <QSettings>
#include <QString>
#include <QTreeWidget>
#include <QTreeWidgetItem>

QList<CAmount> CoinControlDialog::payAmounts;
CCoinControl* CoinControlDialog::coinControl = new CCoinControl();
bool CoinControlDialog::fSubtractFeeFromAmount = false;

bool CCoinControlWidgetItem::operator<(const QTreeWidgetItem &other) const {
    int column = treeWidget()->sortColumn();
    if (column == CoinControlDialog::COLUMN_AMOUNT || column == CoinControlDialog::COLUMN_DATE || column == CoinControlDialog::COLUMN_CONFIRMATIONS)
        return data(column, Qt::UserRole).toLongLong() < other.data(column, Qt::UserRole).toLongLong();
    return QTreeWidgetItem::operator<(other);
}

CoinControlDialog::CoinControlDialog(const PlatformStyle *_platformStyle, QWidget *parent) :
    QDialog(parent),
    ui(new Ui::CoinControlDialog),
    model(0),
    platformStyle(_platformStyle)
{
    ui->setupUi(this);

    // context menu actions
    QAction *copyAddressAction = new QAction(tr("Copy address"), this);
    QAction *copyLabelAction = new QAction(tr("Copy label"), this);
    QAction *copyAmountAction = new QAction(tr("Copy amount"), this);
             copyTransactionHashAction = new QAction(tr("Copy transaction ID"), this);  // we need to enable/disable this
             lockAction = new QAction(tr("Lock unspent"), this);                        // we need to enable/disable this
             unlockAction = new QAction(tr("Unlock unspent"), this);                    // we need to enable/disable this

    // context menu
    contextMenu = new QMenu(this);
    contextMenu->addAction(copyAddressAction);
    contextMenu->addAction(copyLabelAction);
    contextMenu->addAction(copyAmountAction);
    contextMenu->addAction(copyTransactionHashAction);
    contextMenu->addSeparator();
    contextMenu->addAction(lockAction);
    contextMenu->addAction(unlockAction);

    // context menu signals
    connect(ui->treeWidget, SIGNAL(customContextMenuRequested(QPoint)), this, SLOT(showMenu(QPoint)));
    connect(copyAddressAction, SIGNAL(triggered()), this, SLOT(copyAddress()));
    connect(copyLabelAction, SIGNAL(triggered()), this, SLOT(copyLabel()));
    connect(copyAmountAction, SIGNAL(triggered()), this, SLOT(copyAmount()));
    connect(copyTransactionHashAction, SIGNAL(triggered()), this, SLOT(copyTransactionHash()));
    connect(lockAction, SIGNAL(triggered()), this, SLOT(lockCoin()));
    connect(unlockAction, SIGNAL(triggered()), this, SLOT(unlockCoin()));

    // clipboard actions
    QAction *clipboardQuantityAction = new QAction(tr("Copy quantity"), this);
    QAction *clipboardAmountAction = new QAction(tr("Copy amount"), this);
    QAction *clipboardFeeAction = new QAction(tr("Copy fee"), this);
    QAction *clipboardAfterFeeAction = new QAction(tr("Copy after fee"), this);
    QAction *clipboardBytesAction = new QAction(tr("Copy bytes"), this);
    QAction *clipboardLowOutputAction = new QAction(tr("Copy dust"), this);
    QAction *clipboardChangeAction = new QAction(tr("Copy change"), this);

    connect(clipboardQuantityAction, SIGNAL(triggered()), this, SLOT(clipboardQuantity()));
    connect(clipboardAmountAction, SIGNAL(triggered()), this, SLOT(clipboardAmount()));
    connect(clipboardFeeAction, SIGNAL(triggered()), this, SLOT(clipboardFee()));
    connect(clipboardAfterFeeAction, SIGNAL(triggered()), this, SLOT(clipboardAfterFee()));
    connect(clipboardBytesAction, SIGNAL(triggered()), this, SLOT(clipboardBytes()));
    connect(clipboardLowOutputAction, SIGNAL(triggered()), this, SLOT(clipboardLowOutput()));
    connect(clipboardChangeAction, SIGNAL(triggered()), this, SLOT(clipboardChange()));

    ui->labelCoinControlQuantity->addAction(clipboardQuantityAction);
    ui->labelCoinControlAmount->addAction(clipboardAmountAction);
    ui->labelCoinControlFee->addAction(clipboardFeeAction);
    ui->labelCoinControlAfterFee->addAction(clipboardAfterFeeAction);
    ui->labelCoinControlBytes->addAction(clipboardBytesAction);
    ui->labelCoinControlLowOutput->addAction(clipboardLowOutputAction);
    ui->labelCoinControlChange->addAction(clipboardChangeAction);

    // toggle tree/list mode
    connect(ui->radioTreeMode, SIGNAL(toggled(bool)), this, SLOT(radioTreeMode(bool)));
    connect(ui->radioListMode, SIGNAL(toggled(bool)), this, SLOT(radioListMode(bool)));

    // click on checkbox
    connect(ui->treeWidget, SIGNAL(itemChanged(QTreeWidgetItem*, int)), this, SLOT(viewItemChanged(QTreeWidgetItem*, int)));

    // click on header
#if QT_VERSION < 0x050000
    ui->treeWidget->header()->setClickable(true);
#else
    ui->treeWidget->header()->setSectionsClickable(true);
#endif
    connect(ui->treeWidget->header(), SIGNAL(sectionClicked(int)), this, SLOT(headerSectionClicked(int)));

    // ok button
    connect(ui->buttonBox, SIGNAL(clicked( QAbstractButton*)), this, SLOT(buttonBoxClicked(QAbstractButton*)));

    // (un)select all
    connect(ui->pushButtonSelectAll, SIGNAL(clicked()), this, SLOT(buttonSelectAllClicked()));

    // change coin control first column label due Qt4 bug.
    // see https://github.com/bitcoin/bitcoin/issues/5716
    ui->treeWidget->headerItem()->setText(COLUMN_CHECKBOX, QString());

    ui->treeWidget->setColumnWidth(COLUMN_CHECKBOX, 84);
    ui->treeWidget->setColumnWidth(COLUMN_AMOUNT, 110);
    ui->treeWidget->setColumnWidth(COLUMN_LABEL, 190);
    ui->treeWidget->setColumnWidth(COLUMN_ADDRESS, 320);
    ui->treeWidget->setColumnWidth(COLUMN_DATE, 130);
    ui->treeWidget->setColumnWidth(COLUMN_CONFIRMATIONS, 110);
    ui->treeWidget->setColumnHidden(COLUMN_TXHASH, true);         // store transaction hash in this column, but don't show it
    ui->treeWidget->setColumnHidden(COLUMN_VOUT_INDEX, true);     // store vout index in this column, but don't show it

    // default view is sorted by amount desc
    sortView(COLUMN_AMOUNT, Qt::DescendingOrder);

    // restore list mode and sortorder as a convenience feature
    QSettings settings;
    if (settings.contains("nCoinControlMode") && !settings.value("nCoinControlMode").toBool())
        ui->radioTreeMode->click();
    if (settings.contains("nCoinControlSortColumn") && settings.contains("nCoinControlSortOrder"))
        sortView(settings.value("nCoinControlSortColumn").toInt(), ((Qt::SortOrder)settings.value("nCoinControlSortOrder").toInt()));
}

CoinControlDialog::~CoinControlDialog()
{
    QSettings settings;
    settings.setValue("nCoinControlMode", ui->radioListMode->isChecked());
    settings.setValue("nCoinControlSortColumn", sortColumn);
    settings.setValue("nCoinControlSortOrder", (int)sortOrder);

    delete ui;
}

void CoinControlDialog::setModel(WalletModel *_model)
{
    this->model = _model;

    if(_model && _model->getOptionsModel() && _model->getAddressTableModel())
    {
        updateView();
        updateLabelLocked();
        CoinControlDialog::updateLabels(_model, this);
    }
}

// ok button
void CoinControlDialog::buttonBoxClicked(QAbstractButton* button)
{
    if (ui->buttonBox->buttonRole(button) == QDialogButtonBox::AcceptRole)
        done(QDialog::Accepted); // closes the dialog
}

// (un)select all
void CoinControlDialog::buttonSelectAllClicked()
{
    Qt::CheckState state = Qt::Checked;
    for (int i = 0; i < ui->treeWidget->topLevelItemCount(); i++)
    {
        if (ui->treeWidget->topLevelItem(i)->checkState(COLUMN_CHECKBOX) != Qt::Unchecked)
        {
            state = Qt::Unchecked;
            break;
        }
    }
    ui->treeWidget->setEnabled(false);
    for (int i = 0; i < ui->treeWidget->topLevelItemCount(); i++)
            if (ui->treeWidget->topLevelItem(i)->checkState(COLUMN_CHECKBOX) != state)
                ui->treeWidget->topLevelItem(i)->setCheckState(COLUMN_CHECKBOX, state);
    ui->treeWidget->setEnabled(true);
    if (state == Qt::Unchecked)
        coinControl->UnSelectAll(); // just to be sure
    CoinControlDialog::updateLabels(model, this);
}

// context menu
void CoinControlDialog::showMenu(const QPoint &point)
{
    QTreeWidgetItem *item = ui->treeWidget->itemAt(point);
    if(item)
    {
        contextMenuItem = item;

        // disable some items (like Copy Transaction ID, lock, unlock) for tree roots in context menu
        if (item->text(COLUMN_TXHASH).length() == 64) // transaction hash is 64 characters (this means its a child node, so its not a parent node in tree mode)
        {
            copyTransactionHashAction->setEnabled(true);
            if (model->isLockedCoin(uint256S(item->text(COLUMN_TXHASH).toStdString()), item->text(COLUMN_VOUT_INDEX).toUInt()))
            {
                lockAction->setEnabled(false);
                unlockAction->setEnabled(true);
            }
            else
            {
                lockAction->setEnabled(true);
                unlockAction->setEnabled(false);
            }
        }
        else // this means click on parent node in tree mode -> disable all
        {
            copyTransactionHashAction->setEnabled(false);
            lockAction->setEnabled(false);
            unlockAction->setEnabled(false);
        }

        // show context menu
        contextMenu->exec(QCursor::pos());
    }
}

// context menu action: copy amount
void CoinControlDialog::copyAmount()
{
    GUIUtil::setClipboard(BitcoinUnits::removeSpaces(contextMenuItem->text(COLUMN_AMOUNT)));
}

// context menu action: copy label
void CoinControlDialog::copyLabel()
{
    if (ui->radioTreeMode->isChecked() && contextMenuItem->text(COLUMN_LABEL).length() == 0 && contextMenuItem->parent())
        GUIUtil::setClipboard(contextMenuItem->parent()->text(COLUMN_LABEL));
    else
        GUIUtil::setClipboard(contextMenuItem->text(COLUMN_LABEL));
}

// context menu action: copy address
void CoinControlDialog::copyAddress()
{
    if (ui->radioTreeMode->isChecked() && contextMenuItem->text(COLUMN_ADDRESS).length() == 0 && contextMenuItem->parent())
        GUIUtil::setClipboard(contextMenuItem->parent()->text(COLUMN_ADDRESS));
    else
        GUIUtil::setClipboard(contextMenuItem->text(COLUMN_ADDRESS));
}

// context menu action: copy transaction id
void CoinControlDialog::copyTransactionHash()
{
    GUIUtil::setClipboard(contextMenuItem->text(COLUMN_TXHASH));
}

// context menu action: lock coin
void CoinControlDialog::lockCoin()
{
    if (contextMenuItem->checkState(COLUMN_CHECKBOX) == Qt::Checked)
        contextMenuItem->setCheckState(COLUMN_CHECKBOX, Qt::Unchecked);

    COutPoint outpt(uint256S(contextMenuItem->text(COLUMN_TXHASH).toStdString()), contextMenuItem->text(COLUMN_VOUT_INDEX).toUInt());
    model->lockCoin(outpt);
    contextMenuItem->setDisabled(true);
    contextMenuItem->setIcon(COLUMN_CHECKBOX, platformStyle->SingleColorIcon(":/icons/lock_closed"));
    updateLabelLocked();
}

// context menu action: unlock coin
void CoinControlDialog::unlockCoin()
{
    COutPoint outpt(uint256S(contextMenuItem->text(COLUMN_TXHASH).toStdString()), contextMenuItem->text(COLUMN_VOUT_INDEX).toUInt());
    model->unlockCoin(outpt);
    contextMenuItem->setDisabled(false);
    contextMenuItem->setIcon(COLUMN_CHECKBOX, QIcon());
    updateLabelLocked();
}

// copy label "Quantity" to clipboard
void CoinControlDialog::clipboardQuantity()
{
    GUIUtil::setClipboard(ui->labelCoinControlQuantity->text());
}

// copy label "Amount" to clipboard
void CoinControlDialog::clipboardAmount()
{
    GUIUtil::setClipboard(ui->labelCoinControlAmount->text().left(ui->labelCoinControlAmount->text().indexOf(" ")));
}

// copy label "Fee" to clipboard
void CoinControlDialog::clipboardFee()
{
    GUIUtil::setClipboard(ui->labelCoinControlFee->text().left(ui->labelCoinControlFee->text().indexOf(" ")).replace(ASYMP_UTF8, ""));
}

// copy label "After fee" to clipboard
void CoinControlDialog::clipboardAfterFee()
{
    GUIUtil::setClipboard(ui->labelCoinControlAfterFee->text().left(ui->labelCoinControlAfterFee->text().indexOf(" ")).replace(ASYMP_UTF8, ""));
}

// copy label "Bytes" to clipboard
void CoinControlDialog::clipboardBytes()
{
    GUIUtil::setClipboard(ui->labelCoinControlBytes->text().replace(ASYMP_UTF8, ""));
}

// copy label "Dust" to clipboard
void CoinControlDialog::clipboardLowOutput()
{
    GUIUtil::setClipboard(ui->labelCoinControlLowOutput->text());
}

// copy label "Change" to clipboard
void CoinControlDialog::clipboardChange()
{
    GUIUtil::setClipboard(ui->labelCoinControlChange->text().left(ui->labelCoinControlChange->text().indexOf(" ")).replace(ASYMP_UTF8, ""));
}

// treeview: sort
void CoinControlDialog::sortView(int column, Qt::SortOrder order)
{
    sortColumn = column;
    sortOrder = order;
    ui->treeWidget->sortItems(column, order);
    ui->treeWidget->header()->setSortIndicator(sortColumn, sortOrder);
}

// treeview: clicked on header
void CoinControlDialog::headerSectionClicked(int logicalIndex)
{
    if (logicalIndex == COLUMN_CHECKBOX) // click on most left column -> do nothing
    {
        ui->treeWidget->header()->setSortIndicator(sortColumn, sortOrder);
    }
    else
    {
        if (sortColumn == logicalIndex)
            sortOrder = ((sortOrder == Qt::AscendingOrder) ? Qt::DescendingOrder : Qt::AscendingOrder);
        else
        {
            sortColumn = logicalIndex;
            sortOrder = ((sortColumn == COLUMN_LABEL || sortColumn == COLUMN_ADDRESS) ? Qt::AscendingOrder : Qt::DescendingOrder); // if label or address then default => asc, else default => desc
        }

        sortView(sortColumn, sortOrder);
    }
}

// toggle tree mode
void CoinControlDialog::radioTreeMode(bool checked)
{
    if (checked && model)
        updateView();
}

// toggle list mode
void CoinControlDialog::radioListMode(bool checked)
{
    if (checked && model)
        updateView();
}

// checkbox clicked by user
void CoinControlDialog::viewItemChanged(QTreeWidgetItem* item, int column)
{
    if (column == COLUMN_CHECKBOX && item->text(COLUMN_TXHASH).length() == 64) // transaction hash is 64 characters (this means its a child node, so its not a parent node in tree mode)
    {
        COutPoint outpt(uint256S(item->text(COLUMN_TXHASH).toStdString()), item->text(COLUMN_VOUT_INDEX).toUInt());

        if (item->checkState(COLUMN_CHECKBOX) == Qt::Unchecked)
            coinControl->UnSelect(outpt);
        else if (item->isDisabled()) // locked (this happens if "check all" through parent node)
            item->setCheckState(COLUMN_CHECKBOX, Qt::Unchecked);
        else
            coinControl->Select(outpt);

        // selection changed -> update labels
        if (ui->treeWidget->isEnabled()) // do not update on every click for (un)select all
            CoinControlDialog::updateLabels(model, this);
    }

    // TODO: Remove this temporary qt5 fix after Qt5.3 and Qt5.4 are no longer used.
    //       Fixed in Qt5.5 and above: https://bugreports.qt.io/browse/QTBUG-43473
#if QT_VERSION >= 0x050000
    else if (column == COLUMN_CHECKBOX && item->childCount() > 0)
    {
        if (item->checkState(COLUMN_CHECKBOX) == Qt::PartiallyChecked && item->child(0)->checkState(COLUMN_CHECKBOX) == Qt::PartiallyChecked)
            item->setCheckState(COLUMN_CHECKBOX, Qt::Checked);
    }
#endif
}

// shows count of locked unspent outputs
void CoinControlDialog::updateLabelLocked()
{
    std::vector<COutPoint> vOutpts;
    model->listLockedCoins(vOutpts);
    if (vOutpts.size() > 0)
    {
       ui->labelLocked->setText(tr("(%1 locked)").arg(vOutpts.size()));
       ui->labelLocked->setVisible(true);
    }
    else ui->labelLocked->setVisible(false);
}

void CoinControlDialog::updateLabels(WalletModel *model, QDialog* dialog)
{
    if (!model)
        return;

    // nPayAmount
    CAmount nPayAmount = 0;
    bool fDust = false;
    CMutableTransaction txDummy;
    for (const CAmount &amount : CoinControlDialog::payAmounts)
    {
        nPayAmount += amount;

        if (amount > 0)
        {
            CTxOut txout(amount, (CScript)std::vector<unsigned char>(24, 0));
            txDummy.vout.push_back(txout);
            fDust |= IsDust(txout, ::dustRelayFee);
        }
    }

    CAmount nAmount             = 0;
    CAmount nPayFee             = 0;
    CAmount nAfterFee           = 0;
    CAmount nChange             = 0;
    unsigned int nBytes         = 0;
    unsigned int nBytesInputs   = 0;
    unsigned int nQuantity      = 0;
<<<<<<< HEAD
=======
    bool fWitness               = false;
>>>>>>> e44150fe

    std::vector<COutPoint> vCoinControl;
    std::vector<COutput>   vOutputs;
    coinControl->ListSelected(vCoinControl);
    model->getOutputs(vCoinControl, vOutputs);

    for (const COutput& out : vOutputs) {
        // unselect already spent, very unlikely scenario, this could happen
        // when selected are spent elsewhere, like rpc or another computer
        uint256 txhash = out.tx->GetHash();
        COutPoint outpt(txhash, out.i);
        if (model->isSpent(outpt))
        {
            coinControl->UnSelect(outpt);
            continue;
        }

        // Quantity
        nQuantity++;

        // Amount
        nAmount += out.tx->tx->vout[out.i].nValue;

        // Bytes
        CTxDestination address;
        if(ExtractDestination(out.tx->tx->vout[out.i].scriptPubKey, address))
        {
            CPubKey pubkey;
            CKeyID *keyid = boost::get<CKeyID>(&address);
            if (keyid && model->getPubKey(*keyid, pubkey))
            {
                nBytesInputs += (pubkey.IsCompressed() ? 148 : 180);
            }
            else
                nBytesInputs += 148; // in all error cases, simply assume 148 here
        }
        else nBytesInputs += 148;
    }

    // calculation
    if (nQuantity > 0)
    {
        // Bytes
        nBytes = nBytesInputs + ((CoinControlDialog::payAmounts.size() > 0 ? CoinControlDialog::payAmounts.size() + 1 : 2) * 34) + 10; // always assume +1 output for change here
<<<<<<< HEAD
=======
        if (fWitness)
        {
            // there is some fudging in these numbers related to the actual virtual transaction size calculation that will keep this estimate from being exact.
            // usually, the result will be an overestimate within a couple of satoshis so that the confirmation dialog ends up displaying a slightly smaller fee.
            // also, the witness stack size value is a variable sized integer. usually, the number of stack items will be well under the single byte var int limit.
            nBytes += 2; // account for the serialized marker and flag bytes
            nBytes += nQuantity; // account for the witness byte that holds the number of stack items for each input.
        }
>>>>>>> e44150fe

        // in the subtract fee from amount case, we can tell if zero change already and subtract the bytes, so that fee calculation afterwards is accurate
        if (CoinControlDialog::fSubtractFeeFromAmount)
            if (nAmount - nPayAmount == 0)
                nBytes -= 34;

        // Fee
<<<<<<< HEAD
        nPayFee = CWallet::GetMinimumFee(nBytes, nTxConfirmTarget, mempool);
        if (nPayFee > 0 && coinControl->nMinimumTotalFee > nPayFee)
            nPayFee = coinControl->nMinimumTotalFee;
=======
        nPayFee = CWallet::GetMinimumFee(nBytes, *coinControl, ::mempool, ::feeEstimator, nullptr /* FeeCalculation */);
>>>>>>> e44150fe

        if (nPayAmount > 0)
        {
            nChange = nAmount - nPayAmount;
            if (!CoinControlDialog::fSubtractFeeFromAmount)
                nChange -= nPayFee;

            // Never create dust outputs; if we would, just add the dust to the fee.
            if (nChange > 0 && nChange < MIN_CHANGE)
            {
                CTxOut txout(nChange, (CScript)std::vector<unsigned char>(24, 0));
                if (IsDust(txout, ::dustRelayFee))
                {
<<<<<<< HEAD
                    if (CoinControlDialog::fSubtractFeeFromAmount) // dust-change will be raised until no dust
                        nChange = GetDustThreshold(txout, ::dustRelayFee);
                    else
                    {
                        nPayFee += nChange;
                        nChange = 0;
                    }
=======
                    nPayFee += nChange;
                    nChange = 0;
                    if (CoinControlDialog::fSubtractFeeFromAmount)
                        nBytes -= 34; // we didn't detect lack of change above
>>>>>>> e44150fe
                }
            }

            if (nChange == 0 && !CoinControlDialog::fSubtractFeeFromAmount)
                nBytes -= 34;
        }

        // after fee
        nAfterFee = std::max<CAmount>(nAmount - nPayFee, 0);
    }

    // actually update labels
    int nDisplayUnit = BitcoinUnits::BTC;
    if (model && model->getOptionsModel())
        nDisplayUnit = model->getOptionsModel()->getDisplayUnit();

    QLabel *l1 = dialog->findChild<QLabel *>("labelCoinControlQuantity");
    QLabel *l2 = dialog->findChild<QLabel *>("labelCoinControlAmount");
    QLabel *l3 = dialog->findChild<QLabel *>("labelCoinControlFee");
    QLabel *l4 = dialog->findChild<QLabel *>("labelCoinControlAfterFee");
    QLabel *l5 = dialog->findChild<QLabel *>("labelCoinControlBytes");
    QLabel *l7 = dialog->findChild<QLabel *>("labelCoinControlLowOutput");
    QLabel *l8 = dialog->findChild<QLabel *>("labelCoinControlChange");

    // enable/disable "dust" and "change"
    dialog->findChild<QLabel *>("labelCoinControlLowOutputText")->setEnabled(nPayAmount > 0);
    dialog->findChild<QLabel *>("labelCoinControlLowOutput")    ->setEnabled(nPayAmount > 0);
    dialog->findChild<QLabel *>("labelCoinControlChangeText")   ->setEnabled(nPayAmount > 0);
    dialog->findChild<QLabel *>("labelCoinControlChange")       ->setEnabled(nPayAmount > 0);

    // stats
    l1->setText(QString::number(nQuantity));                                 // Quantity
    l2->setText(BitcoinUnits::formatWithUnit(nDisplayUnit, nAmount));        // Amount
    l3->setText(BitcoinUnits::formatWithUnit(nDisplayUnit, nPayFee));        // Fee
    l4->setText(BitcoinUnits::formatWithUnit(nDisplayUnit, nAfterFee));      // After Fee
    l5->setText(((nBytes > 0) ? ASYMP_UTF8 : "") + QString::number(nBytes));        // Bytes
    l7->setText(fDust ? tr("yes") : tr("no"));                               // Dust
    l8->setText(BitcoinUnits::formatWithUnit(nDisplayUnit, nChange));        // Change
    if (nPayFee > 0)
    {
        l3->setText(ASYMP_UTF8 + l3->text());
        l4->setText(ASYMP_UTF8 + l4->text());
        if (nChange > 0 && !CoinControlDialog::fSubtractFeeFromAmount)
            l8->setText(ASYMP_UTF8 + l8->text());
    }

    // turn label red when dust
    l7->setStyleSheet((fDust) ? "color:red;" : "");

    // tool tips
    QString toolTipDust = tr("This label turns red if any recipient receives an amount smaller than the current dust threshold.");

    // how many satoshis the estimated fee can vary per byte we guess wrong
    double dFeeVary = (double)nPayFee / nBytes;

    QString toolTip4 = tr("Can vary +/- %1 satoshi(s) per input.").arg(dFeeVary);

    l3->setToolTip(toolTip4);
    l4->setToolTip(toolTip4);
    l7->setToolTip(toolTipDust);
    l8->setToolTip(toolTip4);
    dialog->findChild<QLabel *>("labelCoinControlFeeText")      ->setToolTip(l3->toolTip());
    dialog->findChild<QLabel *>("labelCoinControlAfterFeeText") ->setToolTip(l4->toolTip());
    dialog->findChild<QLabel *>("labelCoinControlBytesText")    ->setToolTip(l5->toolTip());
    dialog->findChild<QLabel *>("labelCoinControlLowOutputText")->setToolTip(l7->toolTip());
    dialog->findChild<QLabel *>("labelCoinControlChangeText")   ->setToolTip(l8->toolTip());

    // Insufficient funds
    QLabel *label = dialog->findChild<QLabel *>("labelCoinControlInsuffFunds");
    if (label)
        label->setVisible(nChange < 0);
}

void CoinControlDialog::updateView()
{
    if (!model || !model->getOptionsModel() || !model->getAddressTableModel())
        return;

    bool treeMode = ui->radioTreeMode->isChecked();

    ui->treeWidget->clear();
    ui->treeWidget->setEnabled(false); // performance, otherwise updateLabels would be called for every checked checkbox
    ui->treeWidget->setAlternatingRowColors(!treeMode);
    QFlags<Qt::ItemFlag> flgCheckbox = Qt::ItemIsSelectable | Qt::ItemIsEnabled | Qt::ItemIsUserCheckable;
    QFlags<Qt::ItemFlag> flgTristate = Qt::ItemIsSelectable | Qt::ItemIsEnabled | Qt::ItemIsUserCheckable | Qt::ItemIsTristate;

    int nDisplayUnit = model->getOptionsModel()->getDisplayUnit();

    std::map<QString, std::vector<COutput> > mapCoins;
    model->listCoins(mapCoins);

    for (const std::pair<QString, std::vector<COutput>>& coins : mapCoins) {
        CCoinControlWidgetItem *itemWalletAddress = new CCoinControlWidgetItem();
        itemWalletAddress->setCheckState(COLUMN_CHECKBOX, Qt::Unchecked);
        QString sWalletAddress = coins.first;
        QString sWalletLabel = model->getAddressTableModel()->labelForAddress(sWalletAddress);
        if (sWalletLabel.isEmpty())
            sWalletLabel = tr("(no label)");

        if (treeMode)
        {
            // wallet address
            ui->treeWidget->addTopLevelItem(itemWalletAddress);

            itemWalletAddress->setFlags(flgTristate);
            itemWalletAddress->setCheckState(COLUMN_CHECKBOX, Qt::Unchecked);

            // label
            itemWalletAddress->setText(COLUMN_LABEL, sWalletLabel);

            // address
            itemWalletAddress->setText(COLUMN_ADDRESS, sWalletAddress);
        }

        CAmount nSum = 0;
        int nChildren = 0;
        for (const COutput& out : coins.second) {
            nSum += out.tx->tx->vout[out.i].nValue;
            nChildren++;

            CCoinControlWidgetItem *itemOutput;
            if (treeMode)    itemOutput = new CCoinControlWidgetItem(itemWalletAddress);
            else             itemOutput = new CCoinControlWidgetItem(ui->treeWidget);
            itemOutput->setFlags(flgCheckbox);
            itemOutput->setCheckState(COLUMN_CHECKBOX,Qt::Unchecked);

            // address
            CTxDestination outputAddress;
            QString sAddress = "";
            if(ExtractDestination(out.tx->tx->vout[out.i].scriptPubKey, outputAddress))
            {
                sAddress = QString::fromStdString(EncodeDestination(outputAddress));

                // if listMode or change => show bitcoin address. In tree mode,
                // address is not shown again for direct wallet address outputs
                if (!treeMode || (!(sAddress == sWalletAddress)))
                    itemOutput->setText(COLUMN_ADDRESS, sAddress);
            }

            // label
            if (!(sAddress == sWalletAddress)) // change
            {
                // tooltip from where the change comes from
                itemOutput->setToolTip(COLUMN_LABEL, tr("change from %1 (%2)").arg(sWalletLabel).arg(sWalletAddress));
                itemOutput->setText(COLUMN_LABEL, tr("(change)"));
            }
            else if (!treeMode)
            {
                QString sLabel = model->getAddressTableModel()->labelForAddress(sAddress);
                if (sLabel.isEmpty())
                    sLabel = tr("(no label)");
                itemOutput->setText(COLUMN_LABEL, sLabel);
            }

            // amount
            itemOutput->setText(COLUMN_AMOUNT, BitcoinUnits::format(nDisplayUnit, out.tx->tx->vout[out.i].nValue));
            itemOutput->setData(COLUMN_AMOUNT, Qt::UserRole, QVariant((qlonglong)out.tx->tx->vout[out.i].nValue)); // padding so that sorting works correctly

            // date
            itemOutput->setText(COLUMN_DATE, GUIUtil::dateTimeStr(out.tx->GetTxTime()));
            itemOutput->setData(COLUMN_DATE, Qt::UserRole, QVariant((qlonglong)out.tx->GetTxTime()));

            // confirmations
            itemOutput->setText(COLUMN_CONFIRMATIONS, QString::number(out.nDepth));
            itemOutput->setData(COLUMN_CONFIRMATIONS, Qt::UserRole, QVariant((qlonglong)out.nDepth));

            // transaction hash
            uint256 txhash = out.tx->GetHash();
            itemOutput->setText(COLUMN_TXHASH, QString::fromStdString(txhash.GetHex()));

            // vout index
            itemOutput->setText(COLUMN_VOUT_INDEX, QString::number(out.i));

             // disable locked coins
            if (model->isLockedCoin(txhash, out.i))
            {
                COutPoint outpt(txhash, out.i);
                coinControl->UnSelect(outpt); // just to be sure
                itemOutput->setDisabled(true);
                itemOutput->setIcon(COLUMN_CHECKBOX, platformStyle->SingleColorIcon(":/icons/lock_closed"));
            }

            // set checkbox
            if (coinControl->IsSelected(COutPoint(txhash, out.i)))
                itemOutput->setCheckState(COLUMN_CHECKBOX, Qt::Checked);
        }

        // amount
        if (treeMode)
        {
            itemWalletAddress->setText(COLUMN_CHECKBOX, "(" + QString::number(nChildren) + ")");
            itemWalletAddress->setText(COLUMN_AMOUNT, BitcoinUnits::format(nDisplayUnit, nSum));
            itemWalletAddress->setData(COLUMN_AMOUNT, Qt::UserRole, QVariant((qlonglong)nSum));
        }
    }

    // expand all partially selected
    if (treeMode)
    {
        for (int i = 0; i < ui->treeWidget->topLevelItemCount(); i++)
            if (ui->treeWidget->topLevelItem(i)->checkState(COLUMN_CHECKBOX) == Qt::PartiallyChecked)
                ui->treeWidget->topLevelItem(i)->setExpanded(true);
    }

    // sort view
    sortView(sortColumn, sortOrder);
    ui->treeWidget->setEnabled(true);
}<|MERGE_RESOLUTION|>--- conflicted
+++ resolved
@@ -444,10 +444,6 @@
     unsigned int nBytes         = 0;
     unsigned int nBytesInputs   = 0;
     unsigned int nQuantity      = 0;
-<<<<<<< HEAD
-=======
-    bool fWitness               = false;
->>>>>>> e44150fe
 
     std::vector<COutPoint> vCoinControl;
     std::vector<COutput>   vOutputs;
@@ -492,17 +488,6 @@
     {
         // Bytes
         nBytes = nBytesInputs + ((CoinControlDialog::payAmounts.size() > 0 ? CoinControlDialog::payAmounts.size() + 1 : 2) * 34) + 10; // always assume +1 output for change here
-<<<<<<< HEAD
-=======
-        if (fWitness)
-        {
-            // there is some fudging in these numbers related to the actual virtual transaction size calculation that will keep this estimate from being exact.
-            // usually, the result will be an overestimate within a couple of satoshis so that the confirmation dialog ends up displaying a slightly smaller fee.
-            // also, the witness stack size value is a variable sized integer. usually, the number of stack items will be well under the single byte var int limit.
-            nBytes += 2; // account for the serialized marker and flag bytes
-            nBytes += nQuantity; // account for the witness byte that holds the number of stack items for each input.
-        }
->>>>>>> e44150fe
 
         // in the subtract fee from amount case, we can tell if zero change already and subtract the bytes, so that fee calculation afterwards is accurate
         if (CoinControlDialog::fSubtractFeeFromAmount)
@@ -510,13 +495,7 @@
                 nBytes -= 34;
 
         // Fee
-<<<<<<< HEAD
-        nPayFee = CWallet::GetMinimumFee(nBytes, nTxConfirmTarget, mempool);
-        if (nPayFee > 0 && coinControl->nMinimumTotalFee > nPayFee)
-            nPayFee = coinControl->nMinimumTotalFee;
-=======
-        nPayFee = CWallet::GetMinimumFee(nBytes, *coinControl, ::mempool, ::feeEstimator, nullptr /* FeeCalculation */);
->>>>>>> e44150fe
+        nPayFee = CWallet::GetMinimumFee(nBytes, *coinControl, ::mempool, nullptr /* FeeCalculation */);
 
         if (nPayAmount > 0)
         {
@@ -530,20 +509,10 @@
                 CTxOut txout(nChange, (CScript)std::vector<unsigned char>(24, 0));
                 if (IsDust(txout, ::dustRelayFee))
                 {
-<<<<<<< HEAD
-                    if (CoinControlDialog::fSubtractFeeFromAmount) // dust-change will be raised until no dust
-                        nChange = GetDustThreshold(txout, ::dustRelayFee);
-                    else
-                    {
-                        nPayFee += nChange;
-                        nChange = 0;
-                    }
-=======
                     nPayFee += nChange;
                     nChange = 0;
                     if (CoinControlDialog::fSubtractFeeFromAmount)
                         nBytes -= 34; // we didn't detect lack of change above
->>>>>>> e44150fe
                 }
             }
 
