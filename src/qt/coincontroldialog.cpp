--- conflicted
+++ resolved
@@ -1,8 +1,4 @@
-<<<<<<< HEAD
-// Copyright (c) 2011-2017 The Bitcoin Core developers
-=======
 // Copyright (c) 2011-2018 The Bitcoin Core developers
->>>>>>> 2f4f2d38
 // Distributed under the MIT software license, see the accompanying
 // file COPYING or http://www.opensource.org/licenses/mit-license.php.
 
@@ -438,17 +434,11 @@
     unsigned int nQuantity      = 0;
 
     std::vector<COutPoint> vCoinControl;
-<<<<<<< HEAD
-    std::vector<COutput>   vOutputs;
-    coinControl()->ListSelected(vCoinControl);
-    model->getOutputs(vCoinControl, vOutputs);
-=======
     coinControl()->ListSelected(vCoinControl);
 
     size_t i = 0;
     for (const auto& out : model->wallet().getCoins(vCoinControl)) {
         if (out.depth_in_main_chain < 0) continue;
->>>>>>> 2f4f2d38
 
         // unselect already spent, very unlikely scenario, this could happen
         // when selected are spent elsewhere, like rpc or another computer
@@ -467,18 +457,7 @@
 
         // Bytes
         CTxDestination address;
-<<<<<<< HEAD
-        if(ExtractDestination(out.tx->tx->vout[out.i].scriptPubKey, address))
-=======
-        int witnessversion = 0;
-        std::vector<unsigned char> witnessprogram;
-        if (out.txout.scriptPubKey.IsWitnessProgram(witnessversion, witnessprogram))
-        {
-            nBytesInputs += (32 + 4 + 1 + (107 / WITNESS_SCALE_FACTOR) + 4);
-            fWitness = true;
-        }
-        else if(ExtractDestination(out.txout.scriptPubKey, address))
->>>>>>> 2f4f2d38
+        if(ExtractDestination(out.txout.scriptPubKey, address))
         {
             CPubKey pubkey;
             CKeyID *keyid = boost::get<CKeyID>(&address);
@@ -504,11 +483,7 @@
                 nBytes -= 34;
 
         // Fee
-<<<<<<< HEAD
-        nPayFee = GetMinimumFee(nBytes, *coinControl(), ::mempool);
-=======
-        nPayFee = model->wallet().getMinimumFee(nBytes, *coinControl(), nullptr /* returned_target */, nullptr /* reason */);
->>>>>>> 2f4f2d38
+        nPayFee = model->wallet().getMinimumFee(nBytes, *coinControl());
 
         if (nPayAmount > 0)
         {
@@ -705,22 +680,13 @@
              // disable locked coins
             if (model->wallet().isLockedCoin(output))
             {
-<<<<<<< HEAD
-                COutPoint outpt(txhash, out.i);
-                coinControl()->UnSelect(outpt); // just to be sure
-=======
                 coinControl()->UnSelect(output); // just to be sure
->>>>>>> 2f4f2d38
                 itemOutput->setDisabled(true);
                 itemOutput->setIcon(COLUMN_CHECKBOX, platformStyle->SingleColorIcon(":/icons/lock_closed"));
             }
 
             // set checkbox
-<<<<<<< HEAD
-            if (coinControl()->IsSelected(COutPoint(txhash, out.i)))
-=======
             if (coinControl()->IsSelected(output))
->>>>>>> 2f4f2d38
                 itemOutput->setCheckState(COLUMN_CHECKBOX, Qt::Checked);
         }
 
