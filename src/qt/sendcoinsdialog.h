--- conflicted
+++ resolved
@@ -65,13 +65,6 @@
     // of a message and message flags for use in Q_EMIT message().
     // Additional parameter msgArg can be used via .arg(msgArg).
     void processSendCoinsReturn(const WalletModel::SendCoinsReturn &sendCoinsReturn, const QString &msgArg = QString());
-<<<<<<< HEAD
-=======
-    void minimizeFeeSection(bool fMinimize);
-    void updateFeeMinimizedLabel();
-    // Update the passed in CCoinControl with state from the GUI
-    void updateCoinControlState(CCoinControl& ctrl);
->>>>>>> e44150fe
 
 private Q_SLOTS:
     void on_sendButton_clicked();
@@ -90,13 +83,6 @@
     void coinControlClipboardBytes();
     void coinControlClipboardLowOutput();
     void coinControlClipboardChange();
-<<<<<<< HEAD
-=======
-    void setMinimumFee();
-    void updateFeeSectionControls();
-    void updateMinFeeLabel();
-    void updateSmartFeeLabel();
->>>>>>> e44150fe
 
 Q_SIGNALS:
     // Fired when a message should be reported to the user
