--- conflicted
+++ resolved
@@ -87,11 +87,6 @@
     void coinControlClipboardBytes();
     void coinControlClipboardLowOutput();
     void coinControlClipboardChange();
-<<<<<<< HEAD
-=======
-    void updateFeeSectionControls();
-    void updateSmartFeeLabel();
->>>>>>> 8b676984
 
 Q_SIGNALS:
     // Fired when a message should be reported to the user
