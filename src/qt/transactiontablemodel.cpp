--- conflicted
+++ resolved
@@ -1,8 +1,4 @@
-<<<<<<< HEAD
-// Copyright (c) 2011-2017 The Bitcoin Core developers
-=======
 // Copyright (c) 2011-2018 The Bitcoin Core developers
->>>>>>> 2f4f2d38
 // Distributed under the MIT software license, see the accompanying
 // file COPYING or http://www.opensource.org/licenses/mit-license.php.
 
