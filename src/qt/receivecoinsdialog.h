--- conflicted
+++ resolved
@@ -15,11 +15,7 @@
 #include <QPoint>
 #include <QVariant>
 
-<<<<<<< HEAD
 class Config;
-class OptionsModel;
-=======
->>>>>>> e44150fe
 class PlatformStyle;
 class WalletModel;
 
