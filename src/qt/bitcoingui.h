--- conflicted
+++ resolved
@@ -1,8 +1,4 @@
-<<<<<<< HEAD
-// Copyright (c) 2011-2017 The Bitcoin Core developers
-=======
 // Copyright (c) 2011-2018 The Bitcoin Core developers
->>>>>>> 2f4f2d38
 // Distributed under the MIT software license, see the accompanying
 // file COPYING or http://www.opensource.org/licenses/mit-license.php.
 
@@ -91,52 +87,6 @@
     bool eventFilter(QObject *object, QEvent *event);
 
 private:
-<<<<<<< HEAD
-    ClientModel *clientModel;
-    WalletFrame *walletFrame;
-
-    UnitDisplayStatusBarControl *unitDisplayControl;
-    QLabel *labelWalletEncryptionIcon;
-    QLabel *labelWalletHDStatusIcon;
-    QLabel *connectionsControl;
-    QLabel *labelBlocksIcon;
-    QLabel *progressBarLabel;
-    QLabel *labelStakingIcon;
-    QProgressBar *progressBar;
-    QProgressDialog *progressDialog;
-
-    QMenuBar *appMenuBar;
-    QAction *overviewAction;
-    QAction *historyAction;
-    QAction *quitAction;
-    QAction *sendCoinsAction;
-    QAction *sendCoinsMenuAction;
-    QAction *usedSendingAddressesAction;
-    QAction *usedReceivingAddressesAction;
-    QAction *signMessageAction;
-    QAction *verifyMessageAction;
-    QAction *aboutAction;
-    QAction *receiveCoinsAction;
-    QAction *receiveCoinsMenuAction;
-    QAction *optionsAction;
-    QAction *toggleHideAction;
-    QAction *encryptWalletAction;
-    QAction *backupWalletAction;
-    QAction *changePassphraseAction;
-    QAction *unlockWalletAction;
-    QAction *lockWalletAction;
-    QAction *aboutQtAction;
-    QAction *openRPCConsoleAction;
-    QAction *openAction;
-    QAction *showHelpMessageAction;
-
-    QSystemTrayIcon *trayIcon;
-    QMenu *trayIconMenu;
-    Notificator *notificator;
-    RPCConsole *rpcConsole;
-    HelpMessageDialog *helpMessageDialog;
-    ModalOverlay *modalOverlay;
-=======
     interfaces::Node& m_node;
     std::unique_ptr<interfaces::Handler> m_handler_message_box;
     std::unique_ptr<interfaces::Handler> m_handler_question;
@@ -152,6 +102,7 @@
     QLabel* progressBarLabel = nullptr;
     QProgressBar* progressBar = nullptr;
     QProgressDialog* progressDialog = nullptr;
+    QLabel *labelStakingIcon = nullptr;
 
     QMenuBar* appMenuBar = nullptr;
     QToolBar* appToolBar = nullptr;
@@ -172,6 +123,8 @@
     QAction* encryptWalletAction = nullptr;
     QAction* backupWalletAction = nullptr;
     QAction* changePassphraseAction = nullptr;
+    QAction *unlockWalletAction = nullptr;
+    QAction *lockWalletAction = nullptr;
     QAction* aboutQtAction = nullptr;
     QAction* openRPCConsoleAction = nullptr;
     QAction* openAction = nullptr;
@@ -188,7 +141,6 @@
     RPCConsole* rpcConsole = nullptr;
     HelpMessageDialog* helpMessageDialog = nullptr;
     ModalOverlay* modalOverlay = nullptr;
->>>>>>> 2f4f2d38
 
     /** Keep track of previous number of blocks, to detect progress */
     int prevBlocks = 0;
