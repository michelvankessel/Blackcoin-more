// Copyright (c) 2011-2019 The Bitcoin Core developers
// Distributed under the MIT software license, see the accompanying
// file COPYING or http://www.opensource.org/licenses/mit-license.php.

#ifndef BITCOIN_QT_BITCOINGUI_H
#define BITCOIN_QT_BITCOINGUI_H

#if defined(HAVE_CONFIG_H)
#include <config/bitcoin-config.h>
#endif

#include <qt/optionsdialog.h>

#include <amount.h>

#include <QLabel>
#include <QMainWindow>
#include <QMap>
#include <QPoint>
#include <QSystemTrayIcon>

#ifdef Q_OS_MAC
#include <qt/macos_appnap.h>
#endif

#include <memory>

class ClientModel;
class NetworkStyle;
class Notificator;
class OptionsModel;
class PlatformStyle;
class RPCConsole;
class SendCoinsRecipient;
class UnitDisplayStatusBarControl;
class WalletController;
class WalletFrame;
class WalletModel;
class HelpMessageDialog;
class ModalOverlay;
class CWallet;

namespace interfaces {
class Handler;
class Node;
}

QT_BEGIN_NAMESPACE
class QAction;
class QComboBox;
class QMenu;
class QProgressBar;
class QProgressDialog;
QT_END_NAMESPACE

<<<<<<< HEAD
typedef CWallet* CWalletRef;
=======
namespace GUIUtil {
class ClickableLabel;
class ClickableProgressBar;
}
>>>>>>> 8b676984

/**
  Bitcoin GUI main class. This class represents the main window of the Bitcoin UI. It communicates with both the client and
  wallet models to give the user an up-to-date view of the current core state.
*/
class BitcoinGUI : public QMainWindow
{
    Q_OBJECT

public:
    static const std::string DEFAULT_UIPLATFORM;

    explicit BitcoinGUI(interfaces::Node& node, const PlatformStyle *platformStyle, const NetworkStyle *networkStyle, QWidget *parent = nullptr);
    ~BitcoinGUI();

    /** Set the client model.
        The client model represents the part of the core that communicates with the P2P network, and is wallet-agnostic.
    */
    void setClientModel(ClientModel *clientModel);
#ifdef ENABLE_WALLET
    void setWalletController(WalletController* wallet_controller);
#endif

#ifdef ENABLE_WALLET
    /** Set the wallet model.
        The wallet model represents a bitcoin wallet, and offers access to the list of transactions, address book and sending
        functionality.
    */
    void addWallet(WalletModel* walletModel);
    void removeWallet(WalletModel* walletModel);
    void removeAllWallets();
#endif // ENABLE_WALLET
    bool enableWallet = false;

    /** Get the tray icon status.
        Some systems have not "system tray" or "notification area" available.
    */
    bool hasTrayIcon() const { return trayIcon; }

    /** Disconnect core signals from GUI client */
    void unsubscribeFromCoreSignals();

protected:
    void changeEvent(QEvent *e);
    void closeEvent(QCloseEvent *event);
    void showEvent(QShowEvent *event);
    void dragEnterEvent(QDragEnterEvent *event);
    void dropEvent(QDropEvent *event);
    bool eventFilter(QObject *object, QEvent *event);

private:
    interfaces::Node& m_node;
    WalletController* m_wallet_controller{nullptr};
    std::unique_ptr<interfaces::Handler> m_handler_message_box;
    std::unique_ptr<interfaces::Handler> m_handler_question;
    ClientModel* clientModel = nullptr;
    WalletFrame* walletFrame = nullptr;

    UnitDisplayStatusBarControl* unitDisplayControl = nullptr;
    QLabel* labelWalletEncryptionIcon = nullptr;
    QLabel* labelWalletHDStatusIcon = nullptr;
    GUIUtil::ClickableLabel* labelProxyIcon = nullptr;
    GUIUtil::ClickableLabel* connectionsControl = nullptr;
    GUIUtil::ClickableLabel* labelBlocksIcon = nullptr;
    QLabel* progressBarLabel = nullptr;
    GUIUtil::ClickableProgressBar* progressBar = nullptr;
    QProgressDialog* progressDialog = nullptr;
    QLabel *labelStakingIcon = nullptr;

    QMenuBar* appMenuBar = nullptr;
    QToolBar* appToolBar = nullptr;
    QAction* overviewAction = nullptr;
    QAction* historyAction = nullptr;
    QAction* quitAction = nullptr;
    QAction* sendCoinsAction = nullptr;
    QAction* sendCoinsMenuAction = nullptr;
    QAction* usedSendingAddressesAction = nullptr;
    QAction* usedReceivingAddressesAction = nullptr;
    QAction* signMessageAction = nullptr;
    QAction* verifyMessageAction = nullptr;
    QAction* aboutAction = nullptr;
    QAction* receiveCoinsAction = nullptr;
    QAction* receiveCoinsMenuAction = nullptr;
    QAction* optionsAction = nullptr;
    QAction* toggleHideAction = nullptr;
    QAction* encryptWalletAction = nullptr;
    QAction* backupWalletAction = nullptr;
    QAction* changePassphraseAction = nullptr;
    QAction *unlockWalletAction = nullptr;
    QAction *lockWalletAction = nullptr;
    QAction* aboutQtAction = nullptr;
    QAction* openRPCConsoleAction = nullptr;
    QAction* openAction = nullptr;
    QAction* showHelpMessageAction = nullptr;
    QAction* m_open_wallet_action{nullptr};
    QMenu* m_open_wallet_menu{nullptr};
    QAction* m_close_wallet_action{nullptr};
    QAction* m_wallet_selector_label_action = nullptr;
    QAction* m_wallet_selector_action = nullptr;

    QLabel *m_wallet_selector_label = nullptr;
    QComboBox* m_wallet_selector = nullptr;

    QSystemTrayIcon* trayIcon = nullptr;
    const std::unique_ptr<QMenu> trayIconMenu;
    Notificator* notificator = nullptr;
    RPCConsole* rpcConsole = nullptr;
    HelpMessageDialog* helpMessageDialog = nullptr;
    ModalOverlay* modalOverlay = nullptr;

#ifdef Q_OS_MAC
    CAppNapInhibitor* m_app_nap_inhibitor = nullptr;
#endif

    /** Keep track of previous number of blocks, to detect progress */
    int prevBlocks = 0;
    int spinnerFrame = 0;

    uint64_t nWeight;

    const PlatformStyle *platformStyle;
    const NetworkStyle* const m_network_style;

    /** Create the main UI actions. */
    void createActions();
    /** Create the menu bar and sub-menus. */
    void createMenuBar();
    /** Create the toolbars */
    void createToolBars();
    /** Create system tray icon and notification */
    void createTrayIcon();
    /** Create system tray menu (or setup the dock menu) */
    void createTrayIconMenu();

    /** Enable or disable all wallet-related actions */
    void setWalletActionsEnabled(bool enabled);

    /** Connect core signals to GUI client */
    void subscribeToCoreSignals();

    /** Update UI with latest network info from model. */
    void updateNetworkState();

    void updateHeadersSyncProgressLabel();

    /** Open the OptionsDialog on the specified tab index */
    void openOptionsDialogWithTab(OptionsDialog::Tab tab);

Q_SIGNALS:
    /** Signal raised when a URI was entered or dragged to the GUI */
    void receivedURI(const QString &uri);
    /** Signal raised when RPC console shown */
    void consoleShown(RPCConsole* console);

public Q_SLOTS:
    /** Set number of connections shown in the UI */
    void setNumConnections(int count);
    /** Set network state shown in the UI */
    void setNetworkActive(bool networkActive);
    /** Set number of blocks and last block date shown in the UI */
    void setNumBlocks(int count, const QDateTime& blockDate, double nVerificationProgress, bool headers);

    /** Notify the user of an event from the core network or transaction handling code.
       @param[in] title     the message box / notification title
       @param[in] message   the displayed text
       @param[in] style     modality and style definitions (icon and used buttons - buttons only for message boxes)
                            @see CClientUIInterface::MessageBoxFlags
       @param[in] ret       pointer to a bool that will be modified to whether Ok was clicked (modal only)
    */
    void message(const QString &title, const QString &message, unsigned int style, bool *ret = nullptr);

#ifdef ENABLE_WALLET
    void setCurrentWallet(WalletModel* wallet_model);
    void setCurrentWalletBySelectorIndex(int index);
    /** Set the UI status indicators based on the currently selected wallet.
    */
    void updateWalletStatus();

private:
    /** Set the encryption status as shown in the UI.
       @param[in] status            current encryption status
       @see WalletModel::EncryptionStatus
    */
    void setEncryptionStatus(WalletModel *walletModel);

    /** Set the hd-enabled status as shown in the UI.
     @param[in] hdEnabled         current hd enabled status
     @see WalletModel::EncryptionStatus
     */
    void setHDStatus(bool privkeyDisabled, int hdEnabled);

public Q_SLOTS:
    bool handlePaymentRequest(const SendCoinsRecipient& recipient);

    /** Show incoming transaction notification for new transactions. */
    void incomingTransaction(const QString& date, int unit, const CAmount& amount, const QString& type, const QString& address, const QString& label, const QString& walletName);
#endif // ENABLE_WALLET

private:
    /** Set the proxy-enabled icon as shown in the UI. */
    void updateProxyIcon();
    void updateWindowTitle();

public Q_SLOTS:
#ifdef ENABLE_WALLET
    /** Switch to overview (home) page */
    void gotoOverviewPage();
    /** Switch to history (transactions) page */
    void gotoHistoryPage();
    /** Switch to receive coins page */
    void gotoReceiveCoinsPage();
    /** Switch to send coins page */
    void gotoSendCoinsPage(QString addr = "");

    /** Show Sign/Verify Message dialog and switch to sign message tab */
    void gotoSignMessageTab(QString addr = "");
    /** Show Sign/Verify Message dialog and switch to verify message tab */
    void gotoVerifyMessageTab(QString addr = "");

    /** Show open dialog */
    void openClicked();
#endif // ENABLE_WALLET
    /** Show configuration dialog */
    void optionsClicked();
    /** Show about dialog */
    void aboutClicked();
    /** Show debug window */
    void showDebugWindow();
    /** Show debug window and set focus to the console */
    void showDebugWindowActivateConsole();
    /** Show help message dialog */
    void showHelpMessageClicked();
#ifndef Q_OS_MAC
    /** Handle tray icon clicked */
    void trayIconActivated(QSystemTrayIcon::ActivationReason reason);
#else
    /** Handle macOS Dock icon clicked */
    void macosDockIconActivated();
#endif

    /** Show window if hidden, unminimize when minimized, rise when obscured or show if hidden and fToggleHidden is true */
    void showNormalIfMinimized() { showNormalIfMinimized(false); }
    void showNormalIfMinimized(bool fToggleHidden);
    /** Simply calls showNormalIfMinimized(true) for use in SLOT() macro */
    void toggleHidden();

    void updateStakingIcon();

    /** called by a timer to check if ShutdownRequested() has been set **/
    void detectShutdown();

    /** Show progress dialog e.g. for verifychain */
    void showProgress(const QString &title, int nProgress);

    /** When hideTrayIcon setting is changed in OptionsModel hide or show the icon accordingly. */
    void setTrayIconVisible(bool);

    void showModalOverlay();
};

class UnitDisplayStatusBarControl : public QLabel
{
    Q_OBJECT

public:
    explicit UnitDisplayStatusBarControl(const PlatformStyle *platformStyle);
    /** Lets the control know about the Options Model (and its signals) */
    void setOptionsModel(OptionsModel *optionsModel);

protected:
    /** So that it responds to left-button clicks */
    void mousePressEvent(QMouseEvent *event);

private:
    OptionsModel *optionsModel;
    QMenu* menu;

    /** Shows context menu with Display Unit options by the mouse coordinates */
    void onDisplayUnitsClicked(const QPoint& point);
    /** Creates context menu, its actions, and wires up all the relevant signals for mouse events. */
    void createContextMenu();

private Q_SLOTS:
    /** When Display Units are changed on OptionsModel it will refresh the display text of the control on the status bar */
    void updateDisplayUnit(int newUnits);
    /** Tells underlying optionsModel to update its current display unit. */
    void onMenuSelection(QAction* action);
};

#endif // BITCOIN_QT_BITCOINGUI_H<|MERGE_RESOLUTION|>--- conflicted
+++ resolved
@@ -53,14 +53,10 @@
 class QProgressDialog;
 QT_END_NAMESPACE
 
-<<<<<<< HEAD
-typedef CWallet* CWalletRef;
-=======
 namespace GUIUtil {
 class ClickableLabel;
 class ClickableProgressBar;
 }
->>>>>>> 8b676984
 
 /**
   Bitcoin GUI main class. This class represents the main window of the Bitcoin UI. It communicates with both the client and
