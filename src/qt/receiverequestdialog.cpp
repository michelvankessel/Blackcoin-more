// Copyright (c) 2011-2015 The Bitcoin Core developers
<<<<<<< HEAD
// Copyright (c) 2015-2017 The Bitcoin Unlimited developers
// Copyright (c) 2017 The Bitcoin developers
=======
>>>>>>> b6548420
// Distributed under the MIT software license, see the accompanying
// file COPYING or http://www.opensource.org/licenses/mit-license.php.

#include "receiverequestdialog.h"
#include "ui_receiverequestdialog.h"

#include "bitcoinunits.h"
#include "config.h"
#include "dstencode.h"
#include "guiconstants.h"
#include "guiutil.h"
#include "optionsmodel.h"
#include "walletmodel.h"

#include <QClipboard>
#include <QDrag>
#include <QMenu>
#include <QMimeData>
#include <QMouseEvent>
#include <QPixmap>
#if QT_VERSION < 0x050000
#include <QUrl>
#endif

#if defined(HAVE_CONFIG_H)
#include "config/bitcoin-config.h" /* for USE_QRCODE */
#endif

#ifdef USE_QRCODE
#include <qrencode.h>
#endif

QRImageWidget::QRImageWidget(QWidget *parent):
    QLabel(parent), contextMenu(0)
{
    contextMenu = new QMenu(this);
    QAction *saveImageAction = new QAction(tr("&Save Image..."), this);
    connect(saveImageAction, SIGNAL(triggered()), this, SLOT(saveImage()));
    contextMenu->addAction(saveImageAction);
    QAction *copyImageAction = new QAction(tr("&Copy Image"), this);
    connect(copyImageAction, SIGNAL(triggered()), this, SLOT(copyImage()));
    contextMenu->addAction(copyImageAction);
}

QImage QRImageWidget::exportImage()
{
    if(!pixmap())
        return QImage();
<<<<<<< HEAD
    return pixmap()->toImage().scaled(QR_IMAGE_SIZE, QR_IMAGE_SIZE);
=======
    return pixmap()->toImage();
>>>>>>> b6548420
}

void QRImageWidget::mousePressEvent(QMouseEvent *event)
{
    if(event->button() == Qt::LeftButton && pixmap())
    {
        event->accept();
        QMimeData *mimeData = new QMimeData;
        mimeData->setImageData(exportImage());

        QDrag *drag = new QDrag(this);
        drag->setMimeData(mimeData);
        drag->exec();
    } else {
        QLabel::mousePressEvent(event);
    }
}

void QRImageWidget::saveImage()
{
    if(!pixmap())
        return;
    QString fn = GUIUtil::getSaveFileName(this, tr("Save QR Code"), QString(), tr("PNG Image (*.png)"), NULL);
    if (!fn.isEmpty())
    {
        exportImage().save(fn);
    }
}

void QRImageWidget::copyImage()
{
    if(!pixmap())
        return;
    QApplication::clipboard()->setImage(exportImage());
}

void QRImageWidget::contextMenuEvent(QContextMenuEvent *event)
{
    if(!pixmap())
        return;
    contextMenu->exec(event->globalPos());
}

ReceiveRequestDialog::ReceiveRequestDialog(const Config *cfg, QWidget *parent) :
    QDialog(parent),
    ui(new Ui::ReceiveRequestDialog),
    model(0),
    cfg(cfg)
{
    ui->setupUi(this);

#ifndef USE_QRCODE
    ui->btnSaveAs->setVisible(false);
    ui->lblQRCode->setVisible(false);
#endif

    connect(ui->btnSaveAs, SIGNAL(clicked()), ui->lblQRCode, SLOT(saveImage()));
}

ReceiveRequestDialog::~ReceiveRequestDialog()
{
    delete ui;
}

void ReceiveRequestDialog::setModel(OptionsModel *model)
{
    this->model = model;

    if (model)
        connect(model, SIGNAL(displayUnitChanged(int)), this, SLOT(update()));

    // update the display unit if necessary
    update();
}

// Addresses are stored in the database with the encoding that the client was
// configured with at the time of creation.
//
// This converts to clients current configuration.
QString ToCurrentEncoding(const QString &addr, const Config &cfg)
{
    if (!IsValidDestinationString(addr.toStdString(), cfg.GetChainParams()))
    {
        // We have something sketchy as input. Do not try to convert.
        return addr;
    }
    CTxDestination dst = DecodeDestination(addr.toStdString(), cfg.GetChainParams());
    return QString::fromStdString(EncodeDestination(dst, cfg.GetChainParams(), cfg));
}

void ReceiveRequestDialog::setInfo(const SendCoinsRecipient &_info)
{
    this->info = _info;
    // Display addresses with currently configured encoding.
    this->info.address = ToCurrentEncoding(this->info.address, *cfg);
    update();
}

void ReceiveRequestDialog::update()
{
    if(!model)
        return;
    QString target = info.label;
    if(target.isEmpty())
        target = info.address;
    setWindowTitle(tr("Request payment to %1").arg(target));

    QString uri = GUIUtil::formatBitcoinURI(*cfg, info);
    ui->btnSaveAs->setEnabled(false);
    QString html;
    html += "<html><font face='verdana, arial, helvetica, sans-serif'>";
    html += "<b>"+tr("Payment information")+"</b><br>";
    html += "<b>"+tr("URI")+"</b>: ";
    html += "<a href=\""+uri+"\">" + GUIUtil::HtmlEscape(uri) + "</a><br>";
    html += "<b>"+tr("Address")+"</b>: " + GUIUtil::HtmlEscape(info.address) + "<br>";
    if(info.amount)
        html += "<b>"+tr("Amount")+"</b>: " + BitcoinUnits::formatHtmlWithUnit(model->getDisplayUnit(), info.amount) + "<br>";
    if(!info.label.isEmpty())
        html += "<b>"+tr("Label")+"</b>: " + GUIUtil::HtmlEscape(info.label) + "<br>";
    if(!info.message.isEmpty())
        html += "<b>"+tr("Message")+"</b>: " + GUIUtil::HtmlEscape(info.message) + "<br>";
    ui->outUri->setText(html);

#ifdef USE_QRCODE
    int fontSize = cfg->UseCashAddrEncoding() ? 10 : 12;

    ui->lblQRCode->setText("");
    if(!uri.isEmpty())
    {
        // limit URI length
        if (uri.length() > MAX_URI_LENGTH)
        {
            ui->lblQRCode->setText(tr("Resulting URI too long, try to reduce the text for label / message."));
        } else {
            QRcode *code = QRcode_encodeString(uri.toUtf8().constData(), 0, QR_ECLEVEL_L, QR_MODE_8, 1);
            if (!code)
            {
                ui->lblQRCode->setText(tr("Error encoding URI into QR Code."));
                return;
            }
            QImage qrImage = QImage(code->width + 8, code->width + 8, QImage::Format_RGB32);
            qrImage.fill(0xffffff);
            unsigned char *p = code->data;
            for (int y = 0; y < code->width; y++)
            {
                for (int x = 0; x < code->width; x++)
                {
                    qrImage.setPixel(x + 4, y + 4, ((*p & 1) ? 0x0 : 0xffffff));
                    p++;
                }
            }
            QRcode_free(code);

<<<<<<< HEAD
            QImage qrAddrImage = QImage(QR_IMAGE_SIZE, QR_IMAGE_SIZE + 20, QImage::Format_RGB32);
=======
            QImage qrAddrImage = QImage(QR_IMAGE_SIZE, QR_IMAGE_SIZE+20, QImage::Format_RGB32);
>>>>>>> b6548420
            qrAddrImage.fill(0xffffff);
            QPainter painter(&qrAddrImage);
            painter.drawImage(0, 0, qrImage.scaled(QR_IMAGE_SIZE, QR_IMAGE_SIZE));
            QFont font = GUIUtil::fixedPitchFont();
<<<<<<< HEAD
            font.setPixelSize(fontSize);
            painter.setFont(font);
            QRect paddedRect = qrAddrImage.rect();
            paddedRect.setHeight(QR_IMAGE_SIZE + 12);
            painter.drawText(paddedRect, Qt::AlignBottom | Qt::AlignCenter, info.address);
=======
            font.setPixelSize(12);
            painter.setFont(font);
            QRect paddedRect = qrAddrImage.rect();
            paddedRect.setHeight(QR_IMAGE_SIZE+12);
            painter.drawText(paddedRect, Qt::AlignBottom|Qt::AlignCenter, info.address);
>>>>>>> b6548420
            painter.end();

            ui->lblQRCode->setPixmap(QPixmap::fromImage(qrAddrImage));
            ui->btnSaveAs->setEnabled(true);
        }
    }
#endif
}

void ReceiveRequestDialog::on_btnCopyURI_clicked()
{
    GUIUtil::setClipboard(GUIUtil::formatBitcoinURI(*cfg, info));
}

void ReceiveRequestDialog::on_btnCopyAddress_clicked()
{
    GUIUtil::setClipboard(info.address);
}<|MERGE_RESOLUTION|>--- conflicted
+++ resolved
@@ -1,9 +1,6 @@
 // Copyright (c) 2011-2015 The Bitcoin Core developers
-<<<<<<< HEAD
 // Copyright (c) 2015-2017 The Bitcoin Unlimited developers
 // Copyright (c) 2017 The Bitcoin developers
-=======
->>>>>>> b6548420
 // Distributed under the MIT software license, see the accompanying
 // file COPYING or http://www.opensource.org/licenses/mit-license.php.
 
@@ -52,11 +49,7 @@
 {
     if(!pixmap())
         return QImage();
-<<<<<<< HEAD
-    return pixmap()->toImage().scaled(QR_IMAGE_SIZE, QR_IMAGE_SIZE);
-=======
     return pixmap()->toImage();
->>>>>>> b6548420
 }
 
 void QRImageWidget::mousePressEvent(QMouseEvent *event)
@@ -210,28 +203,16 @@
             }
             QRcode_free(code);
 
-<<<<<<< HEAD
-            QImage qrAddrImage = QImage(QR_IMAGE_SIZE, QR_IMAGE_SIZE + 20, QImage::Format_RGB32);
-=======
             QImage qrAddrImage = QImage(QR_IMAGE_SIZE, QR_IMAGE_SIZE+20, QImage::Format_RGB32);
->>>>>>> b6548420
             qrAddrImage.fill(0xffffff);
             QPainter painter(&qrAddrImage);
             painter.drawImage(0, 0, qrImage.scaled(QR_IMAGE_SIZE, QR_IMAGE_SIZE));
             QFont font = GUIUtil::fixedPitchFont();
-<<<<<<< HEAD
-            font.setPixelSize(fontSize);
-            painter.setFont(font);
-            QRect paddedRect = qrAddrImage.rect();
-            paddedRect.setHeight(QR_IMAGE_SIZE + 12);
-            painter.drawText(paddedRect, Qt::AlignBottom | Qt::AlignCenter, info.address);
-=======
             font.setPixelSize(12);
             painter.setFont(font);
             QRect paddedRect = qrAddrImage.rect();
             paddedRect.setHeight(QR_IMAGE_SIZE+12);
             painter.drawText(paddedRect, Qt::AlignBottom|Qt::AlignCenter, info.address);
->>>>>>> b6548420
             painter.end();
 
             ui->lblQRCode->setPixmap(QPixmap::fromImage(qrAddrImage));
