--- conflicted
+++ resolved
@@ -1,30 +1,14 @@
-<<<<<<< HEAD
-// Copyright (c) 2011-2016 The Bitcoin Core developers
-// Copyright (c) 2015-2017 The Bitcoin Unlimited developers
-// Copyright (c) 2017 The Bitcoin developers
-=======
 // Copyright (c) 2011-2017 The Bitcoin Core developers
->>>>>>> f56c00b2
 // Distributed under the MIT software license, see the accompanying
 // file COPYING or http://www.opensource.org/licenses/mit-license.php.
 
 #include <qt/receiverequestdialog.h>
 #include <qt/forms/ui_receiverequestdialog.h>
 
-<<<<<<< HEAD
-#include "bitcoinunits.h"
-#include "config.h"
-#include "dstencode.h"
-#include "guiconstants.h"
-#include "guiutil.h"
-#include "optionsmodel.h"
-#include "walletmodel.h"
-=======
 #include <qt/bitcoinunits.h>
 #include <qt/guiconstants.h>
 #include <qt/guiutil.h>
 #include <qt/optionsmodel.h>
->>>>>>> f56c00b2
 
 #include <QClipboard>
 #include <QDrag>
@@ -185,7 +169,6 @@
     ui->outUri->setText(html);
 
 #ifdef USE_QRCODE
-    int fontSize = cfg->UseCashAddrEncoding() ? 10 : 12;
 
     ui->lblQRCode->setText("");
     if(!uri.isEmpty())
@@ -219,11 +202,6 @@
             QPainter painter(&qrAddrImage);
             painter.drawImage(0, 0, qrImage.scaled(QR_IMAGE_SIZE, QR_IMAGE_SIZE));
             QFont font = GUIUtil::fixedPitchFont();
-<<<<<<< HEAD
-            font.setPixelSize(fontSize);
-            painter.setFont(font);
-=======
->>>>>>> f56c00b2
             QRect paddedRect = qrAddrImage.rect();
 
             // calculate ideal font size
