--- conflicted
+++ resolved
@@ -48,41 +48,16 @@
 #include <QUrlQuery>
 
 const int BITCOIN_IPC_CONNECT_TIMEOUT = 1000; // milliseconds
-<<<<<<< HEAD
 const QString BITCOIN_IPC_PREFIX("blackcoin:");
-=======
-const QString BITCOIN_IPC_PREFIX("bitcoin:");
-#ifdef ENABLE_BIP70
->>>>>>> 8b676984
+#ifdef ENABLE_BIP70
 // BIP70 payment protocol messages
 const char* BIP70_MESSAGE_PAYMENTACK = "PaymentACK";
 const char* BIP70_MESSAGE_PAYMENTREQUEST = "PaymentRequest";
 // BIP71 payment protocol media types
-<<<<<<< HEAD
 const char* BIP71_MIMETYPE_PAYMENT = "application/blackcoin-payment";
 const char* BIP71_MIMETYPE_PAYMENTACK = "application/blackcoin-paymentack";
 const char* BIP71_MIMETYPE_PAYMENTREQUEST = "application/blackcoin-paymentrequest";
-
-struct X509StoreDeleter {
-      void operator()(X509_STORE* b) {
-          X509_STORE_free(b);
-      }
-};
-
-struct X509Deleter {
-      void operator()(X509* b) { X509_free(b); }
-};
-
-namespace // Anon namespace
-{
-    std::unique_ptr<X509_STORE, X509StoreDeleter> certStore;
-}
-=======
-const char* BIP71_MIMETYPE_PAYMENT = "application/bitcoin-payment";
-const char* BIP71_MIMETYPE_PAYMENTACK = "application/bitcoin-paymentack";
-const char* BIP71_MIMETYPE_PAYMENTREQUEST = "application/bitcoin-paymentrequest";
-#endif
->>>>>>> 8b676984
+#endif
 
 //
 // Create a name that is unique for:
@@ -109,98 +84,7 @@
 
 static QList<QString> savedPaymentRequests;
 
-<<<<<<< HEAD
-static void ReportInvalidCertificate(const QSslCertificate& cert)
-{
-    qDebug() << QString("%1: Payment server found an invalid certificate: ").arg(__func__) << cert.serialNumber() << cert.subjectInfo(QSslCertificate::CommonName) << cert.subjectInfo(QSslCertificate::DistinguishedNameQualifier) << cert.subjectInfo(QSslCertificate::OrganizationalUnitName);
-}
-
-//
-// Load OpenSSL's list of root certificate authorities
-//
-void PaymentServer::LoadRootCAs(X509_STORE* _store)
-{
-    // Unit tests mostly use this, to pass in fake root CAs:
-    if (_store)
-    {
-        certStore.reset(_store);
-        return;
-    }
-
-    // Normal execution, use either -rootcertificates or system certs:
-    certStore.reset(X509_STORE_new());
-
-    // Note: use "-system-" default here so that users can pass -rootcertificates=""
-    // and get 'I don't like X.509 certificates, don't trust anybody' behavior:
-    QString certFile = QString::fromStdString(gArgs.GetArg("-rootcertificates", "-system-"));
-
-    // Empty store
-    if (certFile.isEmpty()) {
-        qDebug() << QString("PaymentServer::%1: Payment request authentication via X.509 certificates disabled.").arg(__func__);
-        return;
-    }
-
-    QList<QSslCertificate> certList;
-
-    if (certFile != "-system-") {
-            qDebug() << QString("PaymentServer::%1: Using \"%2\" as trusted root certificate.").arg(__func__).arg(certFile);
-
-        certList = QSslCertificate::fromPath(certFile);
-        // Use those certificates when fetching payment requests, too:
-        QSslSocket::setDefaultCaCertificates(certList);
-    } else
-        certList = QSslSocket::systemCaCertificates();
-
-    int nRootCerts = 0;
-    const QDateTime currentTime = QDateTime::currentDateTime();
-
-    for (const QSslCertificate& cert : certList) {
-        // Don't log NULL certificates
-        if (cert.isNull())
-            continue;
-
-        // Not yet active/valid, or expired certificate
-        if (currentTime < cert.effectiveDate() || currentTime > cert.expiryDate()) {
-            ReportInvalidCertificate(cert);
-            continue;
-        }
-
-        // Blacklisted certificate
-        if (cert.isBlacklisted()) {
-            ReportInvalidCertificate(cert);
-            continue;
-        }
-        QByteArray certData = cert.toDer();
-        const unsigned char *data = (const unsigned char *)certData.data();
-
-        std::unique_ptr<X509, X509Deleter> x509(d2i_X509(0, &data, certData.size()));
-        if (x509 && X509_STORE_add_cert(certStore.get(), x509.get()))
-        {
-            // Note: X509_STORE increases the reference count to the X509 object,
-            // we still have to release our reference to it.
-            ++nRootCerts;
-        }
-        else
-        {
-            ReportInvalidCertificate(cert);
-            continue;
-        }
-    }
-    qWarning() << "PaymentServer::LoadRootCAs: Loaded " << nRootCerts << " root certificates";
-
-    // Project for another day:
-    // Fetch certificate revocation lists, and add them to certStore.
-    // Issues to consider:
-    //   performance (start a thread to fetch in background?)
-    //   privacy (fetch through tor/proxy so IP address isn't revealed)
-    //   would it be easier to just use a compiled-in blacklist?
-    //    or use Qt's blacklist?
-    //   "certificate stapling" with server-side caching is more efficient
-}
-
-=======
-//
->>>>>>> 8b676984
+//
 // Sending to the server is done synchronously, at startup.
 // If the server isn't already running, startup continues,
 // and the items in savedPaymentRequest will be handled
@@ -337,18 +221,10 @@
     {
         uriServer = new QLocalServer(this);
 
-<<<<<<< HEAD
-        if (!uriServer->listen(name))
-        {
-            // constructor is called early in init, so don't use "Q_EMIT
-            // message()" here
-            QMessageBox::critical(0, tr("Payment request error"), tr("Cannot start click-to-pay handler"));
-=======
         if (!uriServer->listen(name)) {
             // constructor is called early in init, so don't use "Q_EMIT message()" here
             QMessageBox::critical(nullptr, tr("Payment request error"),
-                tr("Cannot start bitcoin: click-to-pay handler"));
->>>>>>> 8b676984
+                tr("Cannot start blackcoin: click-to-pay handler"));
         }
         else {
             connect(uriServer, &QLocalServer::newConnection, this, &PaymentServer::handleURIConnection);
@@ -386,35 +262,6 @@
     return QObject::eventFilter(object, event);
 }
 
-<<<<<<< HEAD
-void PaymentServer::initNetManager()
-{
-    if (!optionsModel)
-        return;
-    delete netManager;
-
-    // netManager is used to fetch paymentrequests given in blackcoin: URIs
-    netManager = new QNetworkAccessManager(this);
-
-    QNetworkProxy proxy;
-
-    // Query active SOCKS5 proxy
-    if (optionsModel->getProxySettings(proxy)) {
-        netManager->setProxy(proxy);
-
-        qDebug() << "PaymentServer::initNetManager: Using SOCKS5 proxy" << proxy.hostName() << ":" << proxy.port();
-    }
-    else
-        qDebug() << "PaymentServer::initNetManager: No active proxy server found.";
-
-    connect(netManager, SIGNAL(finished(QNetworkReply*)),
-            this, SLOT(netRequestFinished(QNetworkReply*)));
-    connect(netManager, SIGNAL(sslErrors(QNetworkReply*, const QList<QSslError> &)),
-            this, SLOT(reportSslErrors(QNetworkReply*, const QList<QSslError> &)));
-}
-
-=======
->>>>>>> 8b676984
 void PaymentServer::uiReady()
 {
 #ifdef ENABLE_BIP70
