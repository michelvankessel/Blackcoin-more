--- conflicted
+++ resolved
@@ -1,8 +1,4 @@
-<<<<<<< HEAD
-// Copyright (c) 2011-2017 The Bitcoin Core developers
-=======
 // Copyright (c) 2011-2018 The Bitcoin Core developers
->>>>>>> 2f4f2d38
 // Distributed under the MIT software license, see the accompanying
 // file COPYING or http://www.opensource.org/licenses/mit-license.php.
 
@@ -397,38 +393,16 @@
     {
         return false;
     }
-<<<<<<< HEAD
-#if QT_VERSION < 0x050000
-    QUrl uri(s);
-#else
-    QUrlQuery uri((QUrl(s)));
-#endif
-    if (uri.hasQueryItem("r"))
-    {
-        // payment request URI
-        QByteArray temp;
-        temp.append(uri.queryItemValue("r"));
-        QString decoded = QUrl::fromPercentEncoding(temp);
-        QUrl fetchUrl(decoded, QUrl::StrictMode);
-
-        if (fetchUrl.isValid())
-=======
-
-    if (s.startsWith("bitcoin://", Qt::CaseInsensitive))
-    {
-        Q_EMIT message(tr("URI handling"), tr("'bitcoin://' is not a valid URI. Use 'bitcoin:' instead."),
+
+    if (s.startsWith("blackcoin://", Qt::CaseInsensitive))
+    {
+        Q_EMIT message(tr("URI handling"), tr("'blackcoin://' is not a valid URI. Use 'blackcoin:' instead."),
             CClientUIInterface::MSG_ERROR);
     }
-    else if (s.startsWith(BITCOIN_IPC_PREFIX, Qt::CaseInsensitive)) // bitcoin: URI
+    else if (s.startsWith(BITCOIN_IPC_PREFIX, Qt::CaseInsensitive)) // blackcoin: URI
     {
         QUrlQuery uri((QUrl(s)));
         if (uri.hasQueryItem("r")) // payment request URI
->>>>>>> 2f4f2d38
-        {
-            qDebug() << "PaymentServer::handleURIOrFile: fetchRequest(" << fetchUrl << ")";
-            fetchRequest(fetchUrl);
-        }
-        else
         {
             qWarning() << "PaymentServer::handleURIOrFile: Invalid URL: " << fetchUrl;
             Q_EMIT message(tr("URI handling"), tr("Payment request fetch URL is invalid: %1").arg(fetchUrl.toString()),
@@ -680,32 +654,18 @@
     payment.add_transactions(transaction.data(), transaction.size());
 
     // Create a new refund address, or re-use:
-<<<<<<< HEAD
-    QString account = tr("Refund from %1").arg(recipient.authenticatedMerchant);
-    std::string strAccount = account.toStdString();
-    CPubKey newKey;
-    if (wallet->GetKeyFromPool(newKey)) {
-=======
     CPubKey newKey;
     if (walletModel->wallet().getKeyFromPool(false /* internal */, newKey)) {
->>>>>>> 2f4f2d38
         // BIP70 requests encode the scriptPubKey directly, so we are not restricted to address
         // types supported by the receiver. As a result, we choose the address format we also
         // use for change. Despite an actual payment and not change, this is a close match:
         // it's the output type we use subject to privacy issues, but not restricted by what
         // other software supports.
-<<<<<<< HEAD
-        const OutputType change_type = g_change_type != OUTPUT_TYPE_NONE ? g_change_type : g_address_type;
-        wallet->LearnRelatedScripts(newKey, change_type);
-        CTxDestination dest = GetDestinationForKey(newKey, change_type);
-        wallet->SetAddressBook(dest, strAccount, "refund");
-=======
         const OutputType change_type = walletModel->wallet().getDefaultChangeType() != OutputType::CHANGE_AUTO ? walletModel->wallet().getDefaultChangeType() : walletModel->wallet().getDefaultAddressType();
         walletModel->wallet().learnRelatedScripts(newKey, change_type);
         CTxDestination dest = GetDestinationForKey(newKey, change_type);
         std::string label = tr("Refund from %1").arg(recipient.authenticatedMerchant).toStdString();
         walletModel->wallet().setAddressBook(dest, label, "refund");
->>>>>>> 2f4f2d38
 
         CScript s = GetScriptForDestination(dest);
         payments::Output* refund_to = payment.add_refund_to();
