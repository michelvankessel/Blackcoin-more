<<<<<<< HEAD
// Copyright (c) 2011-2017 The Bitcoin Core developers
=======
// Copyright (c) 2011-2018 The Bitcoin Core developers
>>>>>>> 2f4f2d38
// Distributed under the MIT software license, see the accompanying
// file COPYING or http://www.opensource.org/licenses/mit-license.php.

#if defined(HAVE_CONFIG_H)
#include <config/bitcoin-config.h>
#endif

#include <qt/optionsmodel.h>

#include <qt/bitcoinunits.h>
#include <qt/guiutil.h>

<<<<<<< HEAD
#include <init.h>
=======
#include <interfaces/node.h>
>>>>>>> 2f4f2d38
#include <validation.h> // For DEFAULT_SCRIPTCHECK_THREADS
#include <net.h>
#include <netbase.h>
#include <txdb.h> // for -dbcache defaults
#include <qt/intro.h>

#include <QNetworkProxy>
#include <QSettings>
#include <QStringList>

const char *DEFAULT_GUI_PROXY_HOST = "127.0.0.1";

static const QString GetDefaultProxyAddress();

<<<<<<< HEAD
OptionsModel::OptionsModel(QObject *parent, bool resetSettings) :
    QAbstractListModel(parent)
=======
OptionsModel::OptionsModel(interfaces::Node& node, QObject *parent, bool resetSettings) :
    QAbstractListModel(parent), m_node(node)
>>>>>>> 2f4f2d38
{
    Init(resetSettings);
}

void OptionsModel::addOverriddenOption(const std::string &option)
{
    strOverriddenByCommandLine += QString::fromStdString(option) + "=" + QString::fromStdString(gArgs.GetArg(option, "")) + " ";
}

// Writes all missing QSettings with their default values
void OptionsModel::Init(bool resetSettings)
{
    if (resetSettings)
        Reset();

    checkAndMigrate();

    QSettings settings;

    // Ensure restart flag is unset on client startup
    setRestartRequired(false);

    // These are Qt-only settings:

    // Window
    if (!settings.contains("fHideTrayIcon"))
        settings.setValue("fHideTrayIcon", false);
    fHideTrayIcon = settings.value("fHideTrayIcon").toBool();
    Q_EMIT hideTrayIconChanged(fHideTrayIcon);

    if (!settings.contains("fMinimizeToTray"))
        settings.setValue("fMinimizeToTray", false);
    fMinimizeToTray = settings.value("fMinimizeToTray").toBool() && !fHideTrayIcon;

    if (!settings.contains("fMinimizeOnClose"))
        settings.setValue("fMinimizeOnClose", false);
    fMinimizeOnClose = settings.value("fMinimizeOnClose").toBool();

    // Display
    if (!settings.contains("nDisplayUnit"))
        settings.setValue("nDisplayUnit", BitcoinUnits::BTC);
    nDisplayUnit = settings.value("nDisplayUnit").toInt();

    if (!settings.contains("strThirdPartyTxUrls"))
        settings.setValue("strThirdPartyTxUrls", "");
    strThirdPartyTxUrls = settings.value("strThirdPartyTxUrls", "").toString();

    if (!settings.contains("fCoinControlFeatures"))
        settings.setValue("fCoinControlFeatures", false);
    fCoinControlFeatures = settings.value("fCoinControlFeatures", false).toBool();

    // These are shared with the core or have a command-line parameter
    // and we want command-line parameters to overwrite the GUI settings.
    //
    // If setting doesn't exist create it with defaults.
    //
    // If gArgs.SoftSetArg() or gArgs.SoftSetBoolArg() return false we were overridden
    // by command-line and show this in the UI.

    // Main
    if (!settings.contains("bPrune"))
        settings.setValue("bPrune", false);
    if (!settings.contains("nPruneSize"))
        settings.setValue("nPruneSize", 2);
    // Convert prune size to MB:
    const uint64_t nPruneSizeMB = settings.value("nPruneSize").toInt() * 1000;
    if (!m_node.softSetArg("-prune", settings.value("bPrune").toBool() ? std::to_string(nPruneSizeMB) : "0")) {
      addOverriddenOption("-prune");
    }

    if (!settings.contains("nDatabaseCache"))
        settings.setValue("nDatabaseCache", (qint64)nDefaultDbCache);
    if (!m_node.softSetArg("-dbcache", settings.value("nDatabaseCache").toString().toStdString()))
        addOverriddenOption("-dbcache");

    if (!settings.contains("nThreadsScriptVerif"))
        settings.setValue("nThreadsScriptVerif", DEFAULT_SCRIPTCHECK_THREADS);
    if (!m_node.softSetArg("-par", settings.value("nThreadsScriptVerif").toString().toStdString()))
        addOverriddenOption("-par");

    if (!settings.contains("strDataDir"))
        settings.setValue("strDataDir", Intro::getDefaultDataDirectory());

    // Wallet
#ifdef ENABLE_WALLET
    if (!settings.contains("bSpendZeroConfChange"))
        settings.setValue("bSpendZeroConfChange", true);
    if (!m_node.softSetBoolArg("-spendzeroconfchange", settings.value("bSpendZeroConfChange").toBool()))
        addOverriddenOption("-spendzeroconfchange");
#endif

    // Network
    if (!settings.contains("fUseUPnP"))
        settings.setValue("fUseUPnP", DEFAULT_UPNP);
    if (!m_node.softSetBoolArg("-upnp", settings.value("fUseUPnP").toBool()))
        addOverriddenOption("-upnp");

    if (!settings.contains("fListen"))
        settings.setValue("fListen", DEFAULT_LISTEN);
    if (!m_node.softSetBoolArg("-listen", settings.value("fListen").toBool()))
        addOverriddenOption("-listen");

    if (!settings.contains("fUseProxy"))
        settings.setValue("fUseProxy", false);
    if (!settings.contains("addrProxy"))
        settings.setValue("addrProxy", GetDefaultProxyAddress());
    // Only try to set -proxy, if user has enabled fUseProxy
    if (settings.value("fUseProxy").toBool() && !m_node.softSetArg("-proxy", settings.value("addrProxy").toString().toStdString()))
        addOverriddenOption("-proxy");
    else if(!settings.value("fUseProxy").toBool() && !gArgs.GetArg("-proxy", "").empty())
        addOverriddenOption("-proxy");

    if (!settings.contains("fUseSeparateProxyTor"))
        settings.setValue("fUseSeparateProxyTor", false);
    if (!settings.contains("addrSeparateProxyTor"))
        settings.setValue("addrSeparateProxyTor", GetDefaultProxyAddress());
    // Only try to set -onion, if user has enabled fUseSeparateProxyTor
    if (settings.value("fUseSeparateProxyTor").toBool() && !m_node.softSetArg("-onion", settings.value("addrSeparateProxyTor").toString().toStdString()))
        addOverriddenOption("-onion");
    else if(!settings.value("fUseSeparateProxyTor").toBool() && !gArgs.GetArg("-onion", "").empty())
        addOverriddenOption("-onion");

    // Display
    if (!settings.contains("language"))
        settings.setValue("language", "");
    if (!m_node.softSetArg("-lang", settings.value("language").toString().toStdString()))
        addOverriddenOption("-lang");

    language = settings.value("language").toString();
}

/** Helper function to copy contents from one QSettings to another.
 * By using allKeys this also covers nested settings in a hierarchy.
 */
static void CopySettings(QSettings& dst, const QSettings& src)
{
    for (const QString& key : src.allKeys()) {
        dst.setValue(key, src.value(key));
    }
}

/** Back up a QSettings to an ini-formatted file. */
static void BackupSettings(const fs::path& filename, const QSettings& src)
{
    qWarning() << "Backing up GUI settings to" << GUIUtil::boostPathToQString(filename);
    QSettings dst(GUIUtil::boostPathToQString(filename), QSettings::IniFormat);
    dst.clear();
    CopySettings(dst, src);
}

void OptionsModel::Reset()
{
    QSettings settings;

    // Backup old settings to chain-specific datadir for troubleshooting
    BackupSettings(GetDataDir(true) / "guisettings.ini.bak", settings);

    // Save the strDataDir setting
    QString dataDir = Intro::getDefaultDataDirectory();
    dataDir = settings.value("strDataDir", dataDir).toString();

    // Remove all entries from our QSettings object
    settings.clear();

    // Set strDataDir
    settings.setValue("strDataDir", dataDir);

    // Set that this was reset
    settings.setValue("fReset", true);

    // default setting for OptionsModel::StartAtStartup - disabled
    if (GUIUtil::GetStartOnSystemStartup())
        GUIUtil::SetStartOnSystemStartup(false);
}

int OptionsModel::rowCount(const QModelIndex & parent) const
{
    return OptionIDRowCount;
}

struct ProxySetting {
    bool is_set;
    QString ip;
    QString port;
};

static ProxySetting GetProxySetting(QSettings &settings, const QString &name)
{
    static const ProxySetting default_val = {false, DEFAULT_GUI_PROXY_HOST, QString("%1").arg(DEFAULT_GUI_PROXY_PORT)};
    // Handle the case that the setting is not set at all
    if (!settings.contains(name)) {
        return default_val;
    }
    // contains IP at index 0 and port at index 1
    QStringList ip_port = settings.value(name).toString().split(":", QString::SkipEmptyParts);
    if (ip_port.size() == 2) {
        return {true, ip_port.at(0), ip_port.at(1)};
    } else { // Invalid: return default
        return default_val;
    }
}

static void SetProxySetting(QSettings &settings, const QString &name, const ProxySetting &ip_port)
{
    settings.setValue(name, ip_port.ip + ":" + ip_port.port);
}

static const QString GetDefaultProxyAddress()
{
    return QString("%1:%2").arg(DEFAULT_GUI_PROXY_HOST).arg(DEFAULT_GUI_PROXY_PORT);
}

// read QSettings values and return them
QVariant OptionsModel::data(const QModelIndex & index, int role) const
{
    if(role == Qt::EditRole)
    {
        QSettings settings;
        switch(index.row())
        {
        case StartAtStartup:
            return GUIUtil::GetStartOnSystemStartup();
        case HideTrayIcon:
            return fHideTrayIcon;
        case MinimizeToTray:
            return fMinimizeToTray;
        case MapPortUPnP:
#ifdef USE_UPNP
            return settings.value("fUseUPnP");
#else
            return false;
#endif
        case MinimizeOnClose:
            return fMinimizeOnClose;

        // default proxy
        case ProxyUse:
            return settings.value("fUseProxy", false);
        case ProxyIP:
            return GetProxySetting(settings, "addrProxy").ip;
        case ProxyPort:
            return GetProxySetting(settings, "addrProxy").port;

        // separate Tor proxy
        case ProxyUseTor:
            return settings.value("fUseSeparateProxyTor", false);
        case ProxyIPTor:
            return GetProxySetting(settings, "addrSeparateProxyTor").ip;
        case ProxyPortTor:
            return GetProxySetting(settings, "addrSeparateProxyTor").port;

#ifdef ENABLE_WALLET
        case SpendZeroConfChange:
            return settings.value("bSpendZeroConfChange");
#endif
        case DisplayUnit:
            return nDisplayUnit;
        case ThirdPartyTxUrls:
            return strThirdPartyTxUrls;
        case Language:
            return settings.value("language");
        case CoinControlFeatures:
            return fCoinControlFeatures;
        case Prune:
            return settings.value("bPrune");
        case PruneSize:
            return settings.value("nPruneSize");
        case DatabaseCache:
            return settings.value("nDatabaseCache");
        case ThreadsScriptVerif:
            return settings.value("nThreadsScriptVerif");
        case Listen:
            return settings.value("fListen");
        default:
            return QVariant();
        }
    }
    return QVariant();
}

// write QSettings values
bool OptionsModel::setData(const QModelIndex & index, const QVariant & value, int role)
{
    bool successful = true; /* set to false on parse error */
    if(role == Qt::EditRole)
    {
        QSettings settings;
        switch(index.row())
        {
        case StartAtStartup:
            successful = GUIUtil::SetStartOnSystemStartup(value.toBool());
            break;
        case HideTrayIcon:
            fHideTrayIcon = value.toBool();
            settings.setValue("fHideTrayIcon", fHideTrayIcon);
    		Q_EMIT hideTrayIconChanged(fHideTrayIcon);
            break;
        case MinimizeToTray:
            fMinimizeToTray = value.toBool();
            settings.setValue("fMinimizeToTray", fMinimizeToTray);
            break;
        case MapPortUPnP: // core option - can be changed on-the-fly
            settings.setValue("fUseUPnP", value.toBool());
            m_node.mapPort(value.toBool());
            break;
        case MinimizeOnClose:
            fMinimizeOnClose = value.toBool();
            settings.setValue("fMinimizeOnClose", fMinimizeOnClose);
            break;

        // default proxy
        case ProxyUse:
            if (settings.value("fUseProxy") != value) {
                settings.setValue("fUseProxy", value.toBool());
                setRestartRequired(true);
            }
            break;
        case ProxyIP: {
            auto ip_port = GetProxySetting(settings, "addrProxy");
            if (!ip_port.is_set || ip_port.ip != value.toString()) {
                ip_port.ip = value.toString();
                SetProxySetting(settings, "addrProxy", ip_port);
                setRestartRequired(true);
            }
        }
        break;
        case ProxyPort: {
            auto ip_port = GetProxySetting(settings, "addrProxy");
            if (!ip_port.is_set || ip_port.port != value.toString()) {
                ip_port.port = value.toString();
                SetProxySetting(settings, "addrProxy", ip_port);
                setRestartRequired(true);
            }
        }
        break;

        // separate Tor proxy
        case ProxyUseTor:
            if (settings.value("fUseSeparateProxyTor") != value) {
                settings.setValue("fUseSeparateProxyTor", value.toBool());
                setRestartRequired(true);
            }
            break;
        case ProxyIPTor: {
            auto ip_port = GetProxySetting(settings, "addrSeparateProxyTor");
            if (!ip_port.is_set || ip_port.ip != value.toString()) {
                ip_port.ip = value.toString();
                SetProxySetting(settings, "addrSeparateProxyTor", ip_port);
                setRestartRequired(true);
            }
        }
        break;
        case ProxyPortTor: {
            auto ip_port = GetProxySetting(settings, "addrSeparateProxyTor");
            if (!ip_port.is_set || ip_port.port != value.toString()) {
                ip_port.port = value.toString();
                SetProxySetting(settings, "addrSeparateProxyTor", ip_port);
                setRestartRequired(true);
            }
        }
        break;

#ifdef ENABLE_WALLET
        case SpendZeroConfChange:
            if (settings.value("bSpendZeroConfChange") != value) {
                settings.setValue("bSpendZeroConfChange", value);
                setRestartRequired(true);
            }
            break;
#endif
        case DisplayUnit:
            setDisplayUnit(value);
            break;
        case ThirdPartyTxUrls:
            if (strThirdPartyTxUrls != value.toString()) {
                strThirdPartyTxUrls = value.toString();
                settings.setValue("strThirdPartyTxUrls", strThirdPartyTxUrls);
                setRestartRequired(true);
            }
            break;
        case Language:
            if (settings.value("language") != value) {
                settings.setValue("language", value);
                setRestartRequired(true);
            }
            break;
        case CoinControlFeatures:
            fCoinControlFeatures = value.toBool();
            settings.setValue("fCoinControlFeatures", fCoinControlFeatures);
            Q_EMIT coinControlFeaturesChanged(fCoinControlFeatures);
            break;
        case Prune:
            if (settings.value("bPrune") != value) {
                settings.setValue("bPrune", value);
                setRestartRequired(true);
            }
            break;
        case PruneSize:
            if (settings.value("nPruneSize") != value) {
                settings.setValue("nPruneSize", value);
                setRestartRequired(true);
            }
            break;
        case DatabaseCache:
            if (settings.value("nDatabaseCache") != value) {
                settings.setValue("nDatabaseCache", value);
                setRestartRequired(true);
            }
            break;
        case ThreadsScriptVerif:
            if (settings.value("nThreadsScriptVerif") != value) {
                settings.setValue("nThreadsScriptVerif", value);
                setRestartRequired(true);
            }
            break;
        case Listen:
            if (settings.value("fListen") != value) {
                settings.setValue("fListen", value);
                setRestartRequired(true);
            }
            break;
        default:
            break;
        }
    }

    Q_EMIT dataChanged(index, index);

    return successful;
}

/** Updates current unit in memory, settings and emits displayUnitChanged(newUnit) signal */
void OptionsModel::setDisplayUnit(const QVariant &value)
{
    if (!value.isNull())
    {
        QSettings settings;
        nDisplayUnit = value.toInt();
        settings.setValue("nDisplayUnit", nDisplayUnit);
        Q_EMIT displayUnitChanged(nDisplayUnit);
    }
}

bool OptionsModel::getProxySettings(QNetworkProxy& proxy) const
{
    // Directly query current base proxy, because
    // GUI settings can be overridden with -proxy.
    proxyType curProxy;
    if (m_node.getProxy(NET_IPV4, curProxy)) {
        proxy.setType(QNetworkProxy::Socks5Proxy);
        proxy.setHostName(QString::fromStdString(curProxy.proxy.ToStringIP()));
        proxy.setPort(curProxy.proxy.GetPort());

        return true;
    }
    else
        proxy.setType(QNetworkProxy::NoProxy);

    return false;
}

void OptionsModel::setRestartRequired(bool fRequired)
{
    QSettings settings;
    return settings.setValue("fRestartRequired", fRequired);
}

bool OptionsModel::isRestartRequired() const
{
    QSettings settings;
    return settings.value("fRestartRequired", false).toBool();
}

void OptionsModel::checkAndMigrate()
{
    // Migration of default values
    // Check if the QSettings container was already loaded with this client version
    QSettings settings;
    static const char strSettingsVersionKey[] = "nSettingsVersion";
    int settingsVersion = settings.contains(strSettingsVersionKey) ? settings.value(strSettingsVersionKey).toInt() : 0;
    if (settingsVersion < CLIENT_VERSION)
    {
        // -dbcache was bumped from 100 to 300 in 0.13
        // see https://github.com/bitcoin/bitcoin/pull/8273
        // force people to upgrade to the new value if they are using 100MB
        // Blackcoin client uses 150 MiB
        if (settingsVersion < 330000 && settings.contains("nDatabaseCache") && settings.value("nDatabaseCache").toLongLong() == 100)
            settings.setValue("nDatabaseCache", (qint64)nDefaultDbCache);

        settings.setValue(strSettingsVersionKey, CLIENT_VERSION);
    }

    // Overwrite the 'addrProxy' setting in case it has been set to an illegal
    // default value (see issue #12623; PR #12650).
    if (settings.contains("addrProxy") && settings.value("addrProxy").toString().endsWith("%2")) {
        settings.setValue("addrProxy", GetDefaultProxyAddress());
    }

    // Overwrite the 'addrSeparateProxyTor' setting in case it has been set to an illegal
    // default value (see issue #12623; PR #12650).
    if (settings.contains("addrSeparateProxyTor") && settings.value("addrSeparateProxyTor").toString().endsWith("%2")) {
        settings.setValue("addrSeparateProxyTor", GetDefaultProxyAddress());
    }
}<|MERGE_RESOLUTION|>--- conflicted
+++ resolved
@@ -1,8 +1,4 @@
-<<<<<<< HEAD
-// Copyright (c) 2011-2017 The Bitcoin Core developers
-=======
 // Copyright (c) 2011-2018 The Bitcoin Core developers
->>>>>>> 2f4f2d38
 // Distributed under the MIT software license, see the accompanying
 // file COPYING or http://www.opensource.org/licenses/mit-license.php.
 
@@ -15,11 +11,7 @@
 #include <qt/bitcoinunits.h>
 #include <qt/guiutil.h>
 
-<<<<<<< HEAD
-#include <init.h>
-=======
 #include <interfaces/node.h>
->>>>>>> 2f4f2d38
 #include <validation.h> // For DEFAULT_SCRIPTCHECK_THREADS
 #include <net.h>
 #include <netbase.h>
@@ -34,13 +26,8 @@
 
 static const QString GetDefaultProxyAddress();
 
-<<<<<<< HEAD
-OptionsModel::OptionsModel(QObject *parent, bool resetSettings) :
-    QAbstractListModel(parent)
-=======
 OptionsModel::OptionsModel(interfaces::Node& node, QObject *parent, bool resetSettings) :
     QAbstractListModel(parent), m_node(node)
->>>>>>> 2f4f2d38
 {
     Init(resetSettings);
 }
