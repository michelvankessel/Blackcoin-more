// Copyright (c) 2011-2013 The Bitcoin developers
// Copyright (c) 2017-2019 The PIVX developers
// Distributed under the MIT/X11 software license, see the accompanying
// file COPYING or http://www.opensource.org/licenses/mit-license.php.

#ifndef BITCOIN_QT_GUIUTIL_H
#define BITCOIN_QT_GUIUTIL_H

#include "amount.h"
#include "askpassphrasedialog.h"

#include <QEvent>
#include <QHeaderView>
#include <QMessageBox>
#include <QObject>
#include <QProgressBar>
#include <QString>
#include <QTableView>
#include <QTableWidget>

#include <boost/filesystem.hpp>

class QValidatedLineEdit;
class SendCoinsRecipient;

QT_BEGIN_NAMESPACE
class QAbstractItemView;
class QDateTime;
class QFont;
class QLineEdit;
class QUrl;
class QWidget;
QT_END_NAMESPACE

/** Utility functions used by the PIVX Qt UI.
 */
namespace GUIUtil
{
// Create human-readable string from date
QString dateTimeStr(const QDateTime& datetime);
QString dateTimeStrWithSeconds(const QDateTime& date);
QString dateTimeStr(qint64 nTime);

// Render PIVX addresses in monospace font
QFont bitcoinAddressFont();

// Parse string into a CAmount value
CAmount parseValue(const QString& text, int displayUnit, bool* valid_out = 0);

// Format an amount
QString formatBalance(CAmount amount, int nDisplayUnit = 0, bool isZpiv = false);

// Request wallet unlock
bool requestUnlock(WalletModel* walletModel, AskPassphraseDialog::Context context, bool relock);

// Set up widgets for address and amounts
void setupAddressWidget(QValidatedLineEdit* widget, QWidget* parent);
void setupAmountWidget(QLineEdit* widget, QWidget* parent);

<<<<<<< HEAD
// Parse "bitcloud:" URI into recipient object, return true on successful parsing
=======
// Update the cursor of the widget after a text change
void updateWidgetTextAndCursorPosition(QLineEdit* widget, const QString& str);

// Parse "pivx:" URI into recipient object, return true on successful parsing
>>>>>>> f2d42911
bool parseBitcoinURI(const QUrl& uri, SendCoinsRecipient* out);
bool parseBitcoinURI(QString uri, SendCoinsRecipient* out);
QString formatBitcoinURI(const SendCoinsRecipient& info);

// Returns true if given address+amount meets "dust" definition
bool isDust(const QString& address, const CAmount& amount);

// HTML escaping for rich text controls
QString HtmlEscape(const QString& str, bool fMultiLine = false);
QString HtmlEscape(const std::string& str, bool fMultiLine = false);

/** Copy a field of the currently selected entry of a view to the clipboard. Does nothing if nothing
        is selected.
       @param[in] column  Data column to extract from the model
       @param[in] role    Data role to extract from the model
       @see  TransactionView::copyLabel, TransactionView::copyAmount, TransactionView::copyAddress
     */
void copyEntryData(QAbstractItemView* view, int column, int role = Qt::EditRole);

/** Return a field of the currently selected entry as a QString. Does nothing if nothing
        is selected.
       @param[in] column  Data column to extract from the model
       @param[in] role    Data role to extract from the model
       @see  TransactionView::copyLabel, TransactionView::copyAmount, TransactionView::copyAddress
     */
QString getEntryData(QAbstractItemView *view, int column, int role);

void setClipboard(const QString& str);

/** Get save filename, mimics QFileDialog::getSaveFileName, except that it appends a default suffix
        when no suffix is provided by the user.

      @param[in] parent  Parent window (or 0)
      @param[in] caption Window caption (or empty, for default)
      @param[in] dir     Starting directory (or empty, to default to documents directory)
      @param[in] filter  Filter specification such as "Comma Separated Files (*.csv)"
      @param[out] selectedSuffixOut  Pointer to return the suffix (file type) that was selected (or 0).
                  Can be useful when choosing the save file format based on suffix.
     */
QString getSaveFileName(QWidget* parent, const QString& caption, const QString& dir, const QString& filter, QString* selectedSuffixOut);

/** Get open filename, convenience wrapper for QFileDialog::getOpenFileName.

      @param[in] parent  Parent window (or 0)
      @param[in] caption Window caption (or empty, for default)
      @param[in] dir     Starting directory (or empty, to default to documents directory)
      @param[in] filter  Filter specification such as "Comma Separated Files (*.csv)"
      @param[out] selectedSuffixOut  Pointer to return the suffix (file type) that was selected (or 0).
                  Can be useful when choosing the save file format based on suffix.
     */
QString getOpenFileName(QWidget* parent, const QString& caption, const QString& dir, const QString& filter, QString* selectedSuffixOut);

/** Get connection type to call object slot in GUI thread with invokeMethod. The call will be blocking.

       @returns If called from the GUI thread, return a Qt::DirectConnection.
                If called from another thread, return a Qt::BlockingQueuedConnection.
    */
Qt::ConnectionType blockingGUIThreadConnection();

// Determine whether a widget is hidden behind other windows
bool isObscured(QWidget* w);

// Open debug.log
bool openDebugLogfile();

// Open bitcloud.conf
bool openConfigfile();

// Open masternode.conf
bool openMNConfigfile();

// Browse backup folder
bool showBackups();

// Replace invalid default fonts with known good ones
void SubstituteFonts(const QString& language);

/** Qt event filter that intercepts ToolTipChange events, and replaces the tooltip with a rich text
      representation if needed. This assures that Qt can word-wrap long tooltip messages.
      Tooltips longer than the provided size threshold (in characters) are wrapped.
     */
class ToolTipToRichTextFilter : public QObject
{
    Q_OBJECT

public:
    explicit ToolTipToRichTextFilter(int size_threshold, QObject* parent = 0);

protected:
    bool eventFilter(QObject* obj, QEvent* evt);

private:
    int size_threshold;
};

/**
     * Makes a QTableView last column feel as if it was being resized from its left border.
     * Also makes sure the column widths are never larger than the table's viewport.
     * In Qt, all columns are resizable from the right, but it's not intuitive resizing the last column from the right.
     * Usually our second to last columns behave as if stretched, and when on strech mode, columns aren't resizable
     * interactively or programatically.
     *
     * This helper object takes care of this issue.
     *
     */
class TableViewLastColumnResizingFixer : public QObject
{
    Q_OBJECT

public:
    TableViewLastColumnResizingFixer(QTableView* table, int lastColMinimumWidth, int allColsMinimumWidth);
    void stretchColumnWidth(int column);

private:
    QTableView* tableView;
    int lastColumnMinimumWidth;
    int allColumnsMinimumWidth;
    int lastColumnIndex;
    int columnCount;
    int secondToLastColumnIndex;

    void adjustTableColumnsWidth();
    int getAvailableWidthForColumn(int column);
    int getColumnsWidth();
    void connectViewHeadersSignals();
    void disconnectViewHeadersSignals();
    void setViewHeaderResizeMode(int logicalIndex, QHeaderView::ResizeMode resizeMode);
    void resizeColumn(int nColumnIndex, int width);

private slots:
    void on_sectionResized(int logicalIndex, int oldSize, int newSize);
    void on_geometriesChanged();
};

/**
     * Extension to QTableWidgetItem that facilitates proper ordering for "DHMS"
     * strings (primarily used in the masternode's "active" listing).
     */
class DHMSTableWidgetItem : public QTableWidgetItem
{
public:
    DHMSTableWidgetItem(const int64_t seconds);
    virtual bool operator<(QTableWidgetItem const& item) const;

private:
    // Private backing value for DHMS string, used for sorting.
    int64_t value;
};

bool GetStartOnSystemStartup();
bool SetStartOnSystemStartup(bool fAutoStart);

/** Save window size and position */
void saveWindowGeometry(const QString& strSetting, QWidget* parent);
/** Restore window size and position */
void restoreWindowGeometry(const QString& strSetting, const QSize& defaultSizeIn, QWidget* parent);

/** Load global CSS theme */
QString loadStyleSheet();

/** Check whether a theme is not build-in */
bool isExternal(QString theme);

/* Convert QString to OS specific boost path through UTF-8 */
boost::filesystem::path qstringToBoostPath(const QString& path);

/* Convert OS specific boost path to QString through UTF-8 */
QString boostPathToQString(const boost::filesystem::path& path);

/* Convert seconds into a QString with days, hours, mins, secs */
QString formatDurationStr(int secs);

/* Format CNodeStats.nServices bitmask into a user-readable string */
QString formatServicesStr(quint64 mask);

/* Format a CNodeCombinedStats.dPingTime into a user-readable string or display N/A, if 0*/
QString formatPingTime(double dPingTime);

/* Format a CNodeCombinedStats.nTimeOffset into a user-readable string. */
QString formatTimeOffset(int64_t nTimeOffset);

#if defined(Q_OS_MAC)
    // workaround for Qt OSX Bug:
    // https://bugreports.qt-project.org/browse/QTBUG-15631
    // QProgressBar uses around 10% CPU even when app is in background
    class ProgressBar : public QProgressBar
    {
        bool event(QEvent *e) {
            return (e->type() != QEvent::StyleAnimationUpdate) ? QProgressBar::event(e) : false;
        }
    };
#else
    typedef QProgressBar ProgressBar;
#endif

} // namespace GUIUtil

#endif // BITCOIN_QT_GUIUTIL_H<|MERGE_RESOLUTION|>--- conflicted
+++ resolved
@@ -57,14 +57,10 @@
 void setupAddressWidget(QValidatedLineEdit* widget, QWidget* parent);
 void setupAmountWidget(QLineEdit* widget, QWidget* parent);
 
-<<<<<<< HEAD
-// Parse "bitcloud:" URI into recipient object, return true on successful parsing
-=======
 // Update the cursor of the widget after a text change
 void updateWidgetTextAndCursorPosition(QLineEdit* widget, const QString& str);
 
-// Parse "pivx:" URI into recipient object, return true on successful parsing
->>>>>>> f2d42911
+// Parse "bitcloud:" URI into recipient object, return true on successful parsing
 bool parseBitcoinURI(const QUrl& uri, SendCoinsRecipient* out);
 bool parseBitcoinURI(QString uri, SendCoinsRecipient* out);
 QString formatBitcoinURI(const SendCoinsRecipient& info);
