// Copyright (c) 2011-2018 The Bitcoin Core developers
// Distributed under the MIT software license, see the accompanying
// file COPYING or http://www.opensource.org/licenses/mit-license.php.

#ifndef BITCOIN_QT_ADDRESSTABLEMODEL_H
#define BITCOIN_QT_ADDRESSTABLEMODEL_H

#include <QAbstractTableModel>
#include <QStringList>

<<<<<<< HEAD
enum OutputType : int;
=======
enum class OutputType;
>>>>>>> 2f4f2d38

class AddressTablePriv;
class WalletModel;

namespace interfaces {
class Wallet;
}

/**
   Qt model of the address book in the core. This allows views to access and modify the address book.
 */
class AddressTableModel : public QAbstractTableModel
{
    Q_OBJECT

public:
    explicit AddressTableModel(WalletModel *parent = 0);
    ~AddressTableModel();

    enum ColumnIndex {
        Label = 0,   /**< User specified label */
        Address = 1  /**< Bitcoin address */
    };

    enum RoleIndex {
        TypeRole = Qt::UserRole /**< Type of address (#Send or #Receive) */
    };

    /** Return status of edit/insert operation */
    enum EditStatus {
        OK,                     /**< Everything ok */
        NO_CHANGES,             /**< No changes were made during edit operation */
        INVALID_ADDRESS,        /**< Unparseable address */
        DUPLICATE_ADDRESS,      /**< Address already in address book */
        WALLET_UNLOCK_FAILURE,  /**< Wallet could not be unlocked to create new receiving address */
        KEY_GENERATION_FAILURE  /**< Generating a new public key for a receiving address failed */
    };

    static const QString Send;      /**< Specifies send address */
    static const QString Receive;   /**< Specifies receive address */

    /** @name Methods overridden from QAbstractTableModel
        @{*/
    int rowCount(const QModelIndex &parent) const;
    int columnCount(const QModelIndex &parent) const;
    QVariant data(const QModelIndex &index, int role) const;
    bool setData(const QModelIndex &index, const QVariant &value, int role);
    QVariant headerData(int section, Qt::Orientation orientation, int role) const;
    QModelIndex index(int row, int column, const QModelIndex &parent) const;
    bool removeRows(int row, int count, const QModelIndex &parent = QModelIndex());
    Qt::ItemFlags flags(const QModelIndex &index) const;
    /*@}*/

    /* Add an address to the model.
       Returns the added address on success, and an empty string otherwise.
     */
    QString addRow(const QString &type, const QString &label, const QString &address, const OutputType address_type);

    /** Look up label for address in address book, if not found return empty string. */
    QString labelForAddress(const QString &address) const;

    /** Look up purpose for address in address book, if not found return empty string. */
    QString purposeForAddress(const QString &address) const;

    /* Look up row index of an address in the model.
       Return -1 if not found.
     */
    int lookupAddress(const QString &address) const;

    EditStatus getEditStatus() const { return editStatus; }

    OutputType GetDefaultAddressType() const;

private:
    WalletModel* const walletModel;
    AddressTablePriv *priv = nullptr;
    QStringList columns;
    EditStatus editStatus = OK;

    /** Look up address book data given an address string. */
    bool getAddressData(const QString &address, std::string* name, std::string* purpose) const;

    /** Notify listeners that data changed. */
    void emitDataChanged(int index);

public Q_SLOTS:
    /* Update address list from core.
     */
    void updateEntry(const QString &address, const QString &label, bool isMine, const QString &purpose, int status);

    friend class AddressTablePriv;
};

#endif // BITCOIN_QT_ADDRESSTABLEMODEL_H<|MERGE_RESOLUTION|>--- conflicted
+++ resolved
@@ -8,11 +8,7 @@
 #include <QAbstractTableModel>
 #include <QStringList>
 
-<<<<<<< HEAD
-enum OutputType : int;
-=======
 enum class OutputType;
->>>>>>> 2f4f2d38
 
 class AddressTablePriv;
 class WalletModel;
