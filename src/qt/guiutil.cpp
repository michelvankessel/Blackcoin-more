// Copyright (c) 2011-2016 The Bitcoin Core developers
// Distributed under the MIT software license, see the accompanying
// file COPYING or http://www.opensource.org/licenses/mit-license.php.

#include "guiutil.h"

#include "bitcoinaddressvalidator.h"
#include "bitcoinunits.h"
#include "qvalidatedlineedit.h"
#include "walletmodel.h"

#include "primitives/transaction.h"
#include "cashaddr.h"
#include "config.h"
#include "dstencode.h"
#include "init.h"
#include "policy/policy.h"
#include "protocol.h"
#include "script/script.h"
#include "script/standard.h"
#include "util.h"
#include "utilstrencodings.h"

#ifdef WIN32
#ifdef _WIN32_WINNT
#undef _WIN32_WINNT
#endif
#define _WIN32_WINNT 0x0501
#ifdef _WIN32_IE
#undef _WIN32_IE
#endif
#define _WIN32_IE 0x0501
#define WIN32_LEAN_AND_MEAN 1
#ifndef NOMINMAX
#define NOMINMAX
#endif
#include "shellapi.h"
#include "shlobj.h"
#include "shlwapi.h"
#endif

#include <boost/filesystem.hpp>
#include <boost/filesystem/fstream.hpp>
#if BOOST_FILESYSTEM_VERSION >= 3
#include <boost/filesystem/detail/utf8_codecvt_facet.hpp>
#endif
#include <boost/scoped_array.hpp>

#include <QAbstractItemView>
#include <QApplication>
#include <QClipboard>
#include <QDateTime>
#include <QDesktopServices>
#include <QDesktopWidget>
#include <QDoubleValidator>
#include <QFileDialog>
#include <QFont>
#include <QLineEdit>
#include <QSettings>
#include <QTextDocument> // for Qt::mightBeRichText
#include <QThread>
#include <QMouseEvent>

#if QT_VERSION < 0x050000
#include <QUrl>
#else
#include <QUrlQuery>
#endif

#if QT_VERSION >= 0x50200
#include <QFontDatabase>
#endif

#if BOOST_FILESYSTEM_VERSION >= 3
static boost::filesystem::detail::utf8_codecvt_facet utf8;
#endif

#if defined(Q_OS_MAC)
extern double NSAppKitVersionNumber;
#if !defined(NSAppKitVersionNumber10_8)
#define NSAppKitVersionNumber10_8 1187
#endif
#if !defined(NSAppKitVersionNumber10_9)
#define NSAppKitVersionNumber10_9 1265
#endif
#endif

namespace GUIUtil {

QString dateTimeStr(const QDateTime &date)
{
    return date.date().toString(Qt::SystemLocaleShortDate) + QString(" ") + date.toString("hh:mm");
}

QString dateTimeStr(qint64 nTime)
{
    return dateTimeStr(QDateTime::fromTime_t((qint32)nTime));
}

QFont fixedPitchFont()
{
#if QT_VERSION >= 0x50200
    return QFontDatabase::systemFont(QFontDatabase::FixedFont);
#else
    QFont font("Monospace");
#if QT_VERSION >= 0x040800
    font.setStyleHint(QFont::Monospace);
#else
    font.setStyleHint(QFont::TypeWriter);
#endif
    return font;
#endif
}

static std::string MakeAddrInvalid(std::string addr)
{
<<<<<<< HEAD
    if (addr.size() < 2)
    {
        return "";
    }

    // Checksum is at the end of the address. Swapping chars to make it invalid.
    std::swap(addr[addr.size() - 1], addr[addr.size() - 2]);
    if (!IsValidDestinationString(addr))
    {
        return addr;
=======
    std::vector<unsigned char> sourcedata = params.Base58Prefix(CChainParams::PUBKEY_ADDRESS);
    sourcedata.insert(sourcedata.end(), dummydata, dummydata + sizeof(dummydata));
    for(int i=0; i<256; ++i) { // Try every trailing byte
        std::string s = EncodeBase58(sourcedata.data(), sourcedata.data() + sourcedata.size());
        if (!CBitcoinAddress(s).IsValid())
            return s;
        sourcedata[sourcedata.size()-1] += 1;
>>>>>>> a7b486d6
    }
    return "";
}

std::string DummyAddress(const CChainParams &params, const Config &cfg)
{
    // Just some dummy data to generate an convincing random-looking (but
    // consistent) address
    static const std::vector<uint8_t> dummydata = {0xeb, 0x15, 0x23, 0x1d, 0xfc, 0xeb, 0x60, 0x92, 0x58, 0x86, 0xb6,
        0x7d, 0x06, 0x52, 0x99, 0x92, 0x59, 0x15, 0xae, 0xb1};

    const CTxDestination dstKey = CKeyID(uint160(dummydata));
    return MakeAddrInvalid(EncodeDestination(dstKey, params, cfg));
}

void setupAddressWidget(QValidatedLineEdit *widget, QWidget *parent)
{
    parent->setFocusProxy(widget);

    widget->setFont(fixedPitchFont());
    const CChainParams &params = Params();
#if QT_VERSION >= 0x040700
    // We don't want translators to use own addresses in translations
    // and this is the only place, where this address is supplied.
    widget->setPlaceholderText(QObject::tr("Enter a Bitcoin address (e.g. %1)")
                                   .arg(QString::fromStdString(DummyAddress(params, GetConfig()))));
#endif
    widget->setValidator(new BitcoinAddressEntryValidator(params.CashAddrPrefix(), parent));
    widget->setCheckValidator(new BitcoinAddressCheckValidator(parent));
}

void setupAmountWidget(QLineEdit *widget, QWidget *parent)
{
    QDoubleValidator *amountValidator = new QDoubleValidator(parent);
    amountValidator->setDecimals(8);
    amountValidator->setBottom(0.0);
    widget->setValidator(amountValidator);
    widget->setAlignment(Qt::AlignRight|Qt::AlignVCenter);
}

QString bitcoinURIScheme(const CChainParams &params, bool useCashAddr)
{
    if (!useCashAddr)
    {
        return "blackcoin";
    }
    return QString::fromStdString(params.CashAddrPrefix());
}

QString bitcoinURIScheme(const Config &cfg)
{
    return bitcoinURIScheme(cfg.GetChainParams(), cfg.UseCashAddrEncoding());
}

static bool IsCashAddrEncoded(const QUrl &uri)
{
    const std::string addr = (uri.scheme() + ":" + uri.path()).toStdString();
    auto decoded = cashaddr::Decode(addr, "");
    return !decoded.first.empty();
}

bool parseBitcoinURI(const QString &scheme, const QUrl &uri, SendCoinsRecipient *out)
{
    // return if URI has wrong scheme.
    if (!uri.isValid() || uri.scheme() != scheme)
    {
        return false;
    }

    SendCoinsRecipient rv;
    if (IsCashAddrEncoded(uri))
    {
        rv.address = uri.scheme() + ":" + uri.path();
    }
    else
    {
        // strip out uri scheme for base58 encoded addresses
        rv.address = uri.path();
    }
    // Trim any following forward slash which may have been added by the OS
    if (rv.address.endsWith("/"))
    {
        rv.address.truncate(rv.address.length() - 1);
    }
    rv.amount = 0;

#if QT_VERSION < 0x050000
    QList<QPair<QString, QString> > items = uri.queryItems();
#else
    QUrlQuery uriQuery(uri);
    QList<QPair<QString, QString> > items = uriQuery.queryItems();
#endif
    for (QList<QPair<QString, QString> >::iterator i = items.begin(); i != items.end(); i++)
    {
        bool fShouldReturnFalse = false;
        if (i->first.startsWith("req-"))
        {
            i->first.remove(0, 4);
            fShouldReturnFalse = true;
        }

        if (i->first == "label")
        {
            rv.label = i->second;
            fShouldReturnFalse = false;
        }
        if (i->first == "message")
        {
            rv.message = i->second;
            fShouldReturnFalse = false;
        }
        else if (i->first == "amount")
        {
            if (!i->second.isEmpty())
            {
                if (!BitcoinUnits::parse(BitcoinUnits::BTC, i->second, &rv.amount))
                {
                    return false;
                }
            }
            fShouldReturnFalse = false;
        }

        if (fShouldReturnFalse)
            return false;
    }
    if (out)
    {
        *out = rv;
    }
    return true;
}

bool parseBitcoinURI(const QString &scheme, QString uri, SendCoinsRecipient *out)
{
    //
    //    Cannot handle this later, because blackcoin://
    //    will cause Qt to see the part after // as host,
    //    which will lower-case it (and thus invalidate the address).
    if (uri.startsWith(scheme + "://", Qt::CaseInsensitive))
    {
        uri.replace(0, scheme.length() + 3, scheme + ":");
    }
    QUrl uriInstance(uri);
    return parseBitcoinURI(scheme, uriInstance, out);
}

QString formatBitcoinURI(const Config &cfg, const SendCoinsRecipient &info)
{
    QString ret = info.address;
    if (!cfg.UseCashAddrEncoding())
    {
        // prefix address with uri scheme for base58 encoded addresses.
        ret = (bitcoinURIScheme(cfg) + ":%1").arg(ret);
    }
    int paramCount = 0;

    if (info.amount)
    {
        ret += QString("?amount=%1").arg(BitcoinUnits::format(BitcoinUnits::BTC, info.amount, false, BitcoinUnits::separatorNever));
        paramCount++;
    }

    if (!info.label.isEmpty())
    {
        QString lbl(QUrl::toPercentEncoding(info.label));
        ret += QString("%1label=%2").arg(paramCount == 0 ? "?" : "&").arg(lbl);
        paramCount++;
    }

    if (!info.message.isEmpty())
    {
        QString msg(QUrl::toPercentEncoding(info.message));
        ret += QString("%1message=%2").arg(paramCount == 0 ? "?" : "&").arg(msg);
        paramCount++;
    }

    return ret;
}

bool isDust(const QString& address, const CAmount& amount)
{
    CTxDestination dest = DecodeDestination(address.toStdString());
    CScript script = GetScriptForDestination(dest);
    CTxOut txOut(amount, script);
    return txOut.IsDust(dustRelayFee);
}

QString HtmlEscape(const QString& str, bool fMultiLine)
{
#if QT_VERSION < 0x050000
    QString escaped = Qt::escape(str);
#else
    QString escaped = str.toHtmlEscaped();
#endif
    if(fMultiLine)
    {
        escaped = escaped.replace("\n", "<br>\n");
    }
    return escaped;
}

QString HtmlEscape(const std::string& str, bool fMultiLine)
{
    return HtmlEscape(QString::fromStdString(str), fMultiLine);
}

void copyEntryData(QAbstractItemView *view, int column, int role)
{
    if(!view || !view->selectionModel())
        return;
    QModelIndexList selection = view->selectionModel()->selectedRows(column);

    if(!selection.isEmpty())
    {
        // Copy first item
        setClipboard(selection.at(0).data(role).toString());
    }
}

QList<QModelIndex> getEntryData(QAbstractItemView *view, int column)
{
    if(!view || !view->selectionModel())
        return QList<QModelIndex>();
    return view->selectionModel()->selectedRows(column);
}

QString getSaveFileName(QWidget *parent, const QString &caption, const QString &dir,
    const QString &filter,
    QString *selectedSuffixOut)
{
    QString selectedFilter;
    QString myDir;
    if(dir.isEmpty()) // Default to user documents location
    {
#if QT_VERSION < 0x050000
        myDir = QDesktopServices::storageLocation(QDesktopServices::DocumentsLocation);
#else
        myDir = QStandardPaths::writableLocation(QStandardPaths::DocumentsLocation);
#endif
    }
    else
    {
        myDir = dir;
    }
    /* Directly convert path to native OS path separators */
    QString result = QDir::toNativeSeparators(QFileDialog::getSaveFileName(parent, caption, myDir, filter, &selectedFilter));

    /* Extract first suffix from filter pattern "Description (*.foo)" or "Description (*.foo *.bar ...) */
    QRegExp filter_re(".* \\(\\*\\.(.*)[ \\)]");
    QString selectedSuffix;
    if(filter_re.exactMatch(selectedFilter))
    {
        selectedSuffix = filter_re.cap(1);
    }

    /* Add suffix if needed */
    QFileInfo info(result);
    if(!result.isEmpty())
    {
        if(info.suffix().isEmpty() && !selectedSuffix.isEmpty())
        {
            /* No suffix specified, add selected suffix */
            if(!result.endsWith("."))
                result.append(".");
            result.append(selectedSuffix);
        }
    }

    /* Return selected suffix if asked to */
    if(selectedSuffixOut)
    {
        *selectedSuffixOut = selectedSuffix;
    }
    return result;
}

QString getOpenFileName(QWidget *parent, const QString &caption, const QString &dir,
    const QString &filter,
    QString *selectedSuffixOut)
{
    QString selectedFilter;
    QString myDir;
    if(dir.isEmpty()) // Default to user documents location
    {
#if QT_VERSION < 0x050000
        myDir = QDesktopServices::storageLocation(QDesktopServices::DocumentsLocation);
#else
        myDir = QStandardPaths::writableLocation(QStandardPaths::DocumentsLocation);
#endif
    }
    else
    {
        myDir = dir;
    }
    /* Directly convert path to native OS path separators */
    QString result = QDir::toNativeSeparators(QFileDialog::getOpenFileName(parent, caption, myDir, filter, &selectedFilter));

    if(selectedSuffixOut)
    {
        /* Extract first suffix from filter pattern "Description (*.foo)" or "Description (*.foo *.bar ...) */
        QRegExp filter_re(".* \\(\\*\\.(.*)[ \\)]");
        QString selectedSuffix;
        if(filter_re.exactMatch(selectedFilter))
        {
            selectedSuffix = filter_re.cap(1);
        }
        *selectedSuffixOut = selectedSuffix;
    }
    return result;
}

Qt::ConnectionType blockingGUIThreadConnection()
{
    if(QThread::currentThread() != qApp->thread())
    {
        return Qt::BlockingQueuedConnection;
    }
    else
    {
        return Qt::DirectConnection;
    }
}

bool checkPoint(const QPoint &p, const QWidget *w)
{
    QWidget *atW = QApplication::widgetAt(w->mapToGlobal(p));
    if (!atW) return false;
    return atW->topLevelWidget() == w;
}

bool isObscured(QWidget *w)
{
    return !(checkPoint(QPoint(0, 0), w)
        && checkPoint(QPoint(w->width() - 1, 0), w)
        && checkPoint(QPoint(0, w->height() - 1), w)
        && checkPoint(QPoint(w->width() - 1, w->height() - 1), w)
        && checkPoint(QPoint(w->width() / 2, w->height() / 2), w));
}

void openDebugLogfile()
{
    boost::filesystem::path pathDebug = GetDataDir() / "debug.log";

    /* Open debug.log with the associated application */
    if (boost::filesystem::exists(pathDebug))
        QDesktopServices::openUrl(QUrl::fromLocalFile(boostPathToQString(pathDebug)));
}

bool openBitcoinConf()
{
    boost::filesystem::path pathConfig = GetConfigFile(BITCOIN_CONF_FILENAME);

    /* Create the file */
    boost::filesystem::ofstream configFile(pathConfig, std::ios_base::app);
    
    if (!configFile.good())
        return false;
    
    configFile.close();
    
    /* Open bitcoin.conf with the associated application */
    return QDesktopServices::openUrl(QUrl::fromLocalFile(boostPathToQString(pathConfig)));
}

void SubstituteFonts(const QString& language)
{
#if defined(Q_OS_MAC)
// Background:
// OSX's default font changed in 10.9 and Qt is unable to find it with its
// usual fallback methods when building against the 10.7 sdk or lower.
// The 10.8 SDK added a function to let it find the correct fallback font.
// If this fallback is not properly loaded, some characters may fail to
// render correctly.
//
// The same thing happened with 10.10. .Helvetica Neue DeskInterface is now default.
//
// Solution: If building with the 10.7 SDK or lower and the user's platform
// is 10.9 or higher at runtime, substitute the correct font. This needs to
// happen before the QApplication is created.
#if defined(MAC_OS_X_VERSION_MAX_ALLOWED) && MAC_OS_X_VERSION_MAX_ALLOWED < MAC_OS_X_VERSION_10_8
    if (floor(NSAppKitVersionNumber) > NSAppKitVersionNumber10_8)
    {
        if (floor(NSAppKitVersionNumber) <= NSAppKitVersionNumber10_9)
            /* On a 10.9 - 10.9.x system */
            QFont::insertSubstitution(".Lucida Grande UI", "Lucida Grande");
        else
        {
            /* 10.10 or later system */
            if (language == "zh_CN" || language == "zh_TW" || language == "zh_HK") // traditional or simplified Chinese
              QFont::insertSubstitution(".Helvetica Neue DeskInterface", "Heiti SC");
            else if (language == "ja") // Japanesee
              QFont::insertSubstitution(".Helvetica Neue DeskInterface", "Songti SC");
            else
              QFont::insertSubstitution(".Helvetica Neue DeskInterface", "Lucida Grande");
        }
    }
#endif
#endif
}

ToolTipToRichTextFilter::ToolTipToRichTextFilter(int _size_threshold, QObject *parent) :
    QObject(parent),
    size_threshold(_size_threshold)
{

}

bool ToolTipToRichTextFilter::eventFilter(QObject *obj, QEvent *evt)
{
    if(evt->type() == QEvent::ToolTipChange)
    {
        QWidget *widget = static_cast<QWidget*>(obj);
        QString tooltip = widget->toolTip();
        if(tooltip.size() > size_threshold && !tooltip.startsWith("<qt") && !Qt::mightBeRichText(tooltip))
        {
            // Envelop with <qt></qt> to make sure Qt detects this as rich text
            // Escape the current message as HTML and replace \n by <br>
            tooltip = "<qt>" + HtmlEscape(tooltip, true) + "</qt>";
            widget->setToolTip(tooltip);
            return true;
        }
    }
    return QObject::eventFilter(obj, evt);
}

void TableViewLastColumnResizingFixer::connectViewHeadersSignals()
{
    connect(tableView->horizontalHeader(), SIGNAL(sectionResized(int,int,int)), this, SLOT(on_sectionResized(int,int,int)));
    connect(tableView->horizontalHeader(), SIGNAL(geometriesChanged()), this, SLOT(on_geometriesChanged()));
}

// We need to disconnect these while handling the resize events, otherwise we can enter infinite loops.
void TableViewLastColumnResizingFixer::disconnectViewHeadersSignals()
{
    disconnect(tableView->horizontalHeader(), SIGNAL(sectionResized(int,int,int)), this, SLOT(on_sectionResized(int,int,int)));
    disconnect(tableView->horizontalHeader(), SIGNAL(geometriesChanged()), this, SLOT(on_geometriesChanged()));
}

// Setup the resize mode, handles compatibility for Qt5 and below as the method signatures changed.
// Refactored here for readability.
void TableViewLastColumnResizingFixer::setViewHeaderResizeMode(int logicalIndex, QHeaderView::ResizeMode resizeMode)
{
#if QT_VERSION < 0x050000
    tableView->horizontalHeader()->setResizeMode(logicalIndex, resizeMode);
#else
    tableView->horizontalHeader()->setSectionResizeMode(logicalIndex, resizeMode);
#endif
}

void TableViewLastColumnResizingFixer::resizeColumn(int nColumnIndex, int width)
{
    tableView->setColumnWidth(nColumnIndex, width);
    tableView->horizontalHeader()->resizeSection(nColumnIndex, width);
}

int TableViewLastColumnResizingFixer::getColumnsWidth()
{
    int nColumnsWidthSum = 0;
    for (int i = 0; i < columnCount; i++)
    {
        nColumnsWidthSum += tableView->horizontalHeader()->sectionSize(i);
    }
    return nColumnsWidthSum;
}

int TableViewLastColumnResizingFixer::getAvailableWidthForColumn(int column)
{
    int nResult = lastColumnMinimumWidth;
    int nTableWidth = tableView->horizontalHeader()->width();

    if (nTableWidth > 0)
    {
        int nOtherColsWidth = getColumnsWidth() - tableView->horizontalHeader()->sectionSize(column);
        nResult = std::max(nResult, nTableWidth - nOtherColsWidth);
    }

    return nResult;
}

// Make sure we don't make the columns wider than the table's viewport width.
void TableViewLastColumnResizingFixer::adjustTableColumnsWidth()
{
    disconnectViewHeadersSignals();
    resizeColumn(lastColumnIndex, getAvailableWidthForColumn(lastColumnIndex));
    connectViewHeadersSignals();

    int nTableWidth = tableView->horizontalHeader()->width();
    int nColsWidth = getColumnsWidth();
    if (nColsWidth > nTableWidth)
    {
        resizeColumn(secondToLastColumnIndex,getAvailableWidthForColumn(secondToLastColumnIndex));
    }
}

// Make column use all the space available, useful during window resizing.
void TableViewLastColumnResizingFixer::stretchColumnWidth(int column)
{
    disconnectViewHeadersSignals();
    resizeColumn(column, getAvailableWidthForColumn(column));
    connectViewHeadersSignals();
}

// When a section is resized this is a slot-proxy for ajustAmountColumnWidth().
void TableViewLastColumnResizingFixer::on_sectionResized(int logicalIndex, int oldSize, int newSize)
{
    adjustTableColumnsWidth();
    int remainingWidth = getAvailableWidthForColumn(logicalIndex);
    if (newSize > remainingWidth)
    {
       resizeColumn(logicalIndex, remainingWidth);
    }
}

// When the table's geometry is ready, we manually perform the stretch of the "Message" column,
// as the "Stretch" resize mode does not allow for interactive resizing.
void TableViewLastColumnResizingFixer::on_geometriesChanged()
{
    if ((getColumnsWidth() - this->tableView->horizontalHeader()->width()) != 0)
    {
        disconnectViewHeadersSignals();
        resizeColumn(secondToLastColumnIndex, getAvailableWidthForColumn(secondToLastColumnIndex));
        connectViewHeadersSignals();
    }
}

/**
 * Initializes all internal variables and prepares the
 * the resize modes of the last 2 columns of the table and
 */
TableViewLastColumnResizingFixer::TableViewLastColumnResizingFixer(QTableView* table, int lastColMinimumWidth, int allColsMinimumWidth, QObject *parent) :
    QObject(parent),
    tableView(table),
    lastColumnMinimumWidth(lastColMinimumWidth),
    allColumnsMinimumWidth(allColsMinimumWidth)
{
    columnCount = tableView->horizontalHeader()->count();
    lastColumnIndex = columnCount - 1;
    secondToLastColumnIndex = columnCount - 2;
    tableView->horizontalHeader()->setMinimumSectionSize(allColumnsMinimumWidth);
    setViewHeaderResizeMode(secondToLastColumnIndex, QHeaderView::Interactive);
    setViewHeaderResizeMode(lastColumnIndex, QHeaderView::Interactive);
}

#ifdef WIN32
boost::filesystem::path static StartupShortcutPath()
{
    std::string chain = ChainNameFromCommandLine();
    if (chain == CBaseChainParams::MAIN)
        return GetSpecialFolderPath(CSIDL_STARTUP) / "Bitcoin.lnk";
    if (chain == CBaseChainParams::TESTNET) // Remove this special case when CBaseChainParams::TESTNET = "testnet4"
        return GetSpecialFolderPath(CSIDL_STARTUP) / "Bitcoin (testnet).lnk";
    return GetSpecialFolderPath(CSIDL_STARTUP) / strprintf("Bitcoin (%s).lnk", chain);
}

bool GetStartOnSystemStartup()
{
    // check for Bitcoin*.lnk
    return boost::filesystem::exists(StartupShortcutPath());
}

bool SetStartOnSystemStartup(bool fAutoStart)
{
    // If the shortcut exists already, remove it for updating
    boost::filesystem::remove(StartupShortcutPath());

    if (fAutoStart)
    {
        CoInitialize(NULL);

        // Get a pointer to the IShellLink interface.
        IShellLink* psl = NULL;
        HRESULT hres = CoCreateInstance(CLSID_ShellLink, NULL,
            CLSCTX_INPROC_SERVER, IID_IShellLink,
            reinterpret_cast<void**>(&psl));

        if (SUCCEEDED(hres))
        {
            // Get the current executable path
            TCHAR pszExePath[MAX_PATH];
            GetModuleFileName(NULL, pszExePath, sizeof(pszExePath));

            // Start client minimized
            QString strArgs = "-min";
            // Set -testnet /-regtest options
            strArgs += QString::fromStdString(strprintf(" -testnet=%d -regtest=%d", GetBoolArg("-testnet", false), GetBoolArg("-regtest", false)));

#ifdef UNICODE
            boost::scoped_array<TCHAR> args(new TCHAR[strArgs.length() + 1]);
            // Convert the QString to TCHAR*
            strArgs.toWCharArray(args.get());
            // Add missing '\0'-termination to string
            args[strArgs.length()] = '\0';
#endif

            // Set the path to the shortcut target
            psl->SetPath(pszExePath);
            PathRemoveFileSpec(pszExePath);
            psl->SetWorkingDirectory(pszExePath);
            psl->SetShowCmd(SW_SHOWMINNOACTIVE);
#ifndef UNICODE
            psl->SetArguments(strArgs.toStdString().c_str());
#else
            psl->SetArguments(args.get());
#endif

            // Query IShellLink for the IPersistFile interface for
            // saving the shortcut in persistent storage.
            IPersistFile* ppf = NULL;
            hres = psl->QueryInterface(IID_IPersistFile, reinterpret_cast<void**>(&ppf));
            if (SUCCEEDED(hres))
            {
                WCHAR pwsz[MAX_PATH];
                // Ensure that the string is ANSI.
                MultiByteToWideChar(CP_ACP, 0, StartupShortcutPath().string().c_str(), -1, pwsz, MAX_PATH);
                // Save the link by calling IPersistFile::Save.
                hres = ppf->Save(pwsz, TRUE);
                ppf->Release();
                psl->Release();
                CoUninitialize();
                return true;
            }
            psl->Release();
        }
        CoUninitialize();
        return false;
    }
    return true;
}
#elif defined(Q_OS_LINUX)

// Follow the Desktop Application Autostart Spec:
// http://standards.freedesktop.org/autostart-spec/autostart-spec-latest.html

boost::filesystem::path static GetAutostartDir()
{
    namespace fs = boost::filesystem;

    char* pszConfigHome = getenv("XDG_CONFIG_HOME");
    if (pszConfigHome) return fs::path(pszConfigHome) / "autostart";
    char* pszHome = getenv("HOME");
    if (pszHome) return fs::path(pszHome) / ".config" / "autostart";
    return fs::path();
}

boost::filesystem::path static GetAutostartFilePath()
{
    std::string chain = ChainNameFromCommandLine();
    if (chain == CBaseChainParams::MAIN)
        return GetAutostartDir() / "bitcoin.desktop";
    return GetAutostartDir() / strprintf("bitcoin-%s.lnk", chain);
}

bool GetStartOnSystemStartup()
{
    boost::filesystem::ifstream optionFile(GetAutostartFilePath());
    if (!optionFile.good())
        return false;
    // Scan through file for "Hidden=true":
    std::string line;
    while (!optionFile.eof())
    {
        getline(optionFile, line);
        if (line.find("Hidden") != std::string::npos &&
            line.find("true") != std::string::npos)
            return false;
    }
    optionFile.close();

    return true;
}

bool SetStartOnSystemStartup(bool fAutoStart)
{
    if (!fAutoStart)
        boost::filesystem::remove(GetAutostartFilePath());
    else
    {
        char pszExePath[MAX_PATH+1];
        memset(pszExePath, 0, sizeof(pszExePath));
        if (readlink("/proc/self/exe", pszExePath, sizeof(pszExePath)-1) == -1)
            return false;

        boost::filesystem::create_directories(GetAutostartDir());

        boost::filesystem::ofstream optionFile(GetAutostartFilePath(), std::ios_base::out|std::ios_base::trunc);
        if (!optionFile.good())
            return false;
        std::string chain = ChainNameFromCommandLine();
        // Write a bitcoin.desktop file to the autostart directory:
        optionFile << "[Desktop Entry]\n";
        optionFile << "Type=Application\n";
        if (chain == CBaseChainParams::MAIN)
            optionFile << "Name=Bitcoin\n";
        else
            optionFile << strprintf("Name=Bitcoin (%s)\n", chain);
        optionFile << "Exec=" << pszExePath << strprintf(" -min -testnet=%d -regtest=%d\n", GetBoolArg("-testnet", false), GetBoolArg("-regtest", false));
        optionFile << "Terminal=false\n";
        optionFile << "Hidden=false\n";
        optionFile.close();
    }
    return true;
}


#elif defined(Q_OS_MAC)
#pragma GCC diagnostic push
#pragma GCC diagnostic ignored "-Wdeprecated-declarations"
// based on: https://github.com/Mozketo/LaunchAtLoginController/blob/master/LaunchAtLoginController.m

#include <CoreFoundation/CoreFoundation.h>
#include <CoreServices/CoreServices.h>

LSSharedFileListItemRef findStartupItemInList(LSSharedFileListRef list, CFURLRef findUrl);
LSSharedFileListItemRef findStartupItemInList(LSSharedFileListRef list, CFURLRef findUrl)
{
    // loop through the list of startup items and try to find the bitcoin app
    CFArrayRef listSnapshot = LSSharedFileListCopySnapshot(list, NULL);
    if (listSnapshot == NULL) {
        return nullptr;
    }
    
    // loop through the list of startup items and try to find the bitcoin app
    for(int i = 0; i < CFArrayGetCount(listSnapshot); i++) {
        LSSharedFileListItemRef item = (LSSharedFileListItemRef)CFArrayGetValueAtIndex(listSnapshot, i);
        UInt32 resolutionFlags = kLSSharedFileListNoUserInteraction | kLSSharedFileListDoNotMountVolumes;
        CFURLRef currentItemURL = NULL;

#if defined(MAC_OS_X_VERSION_MAX_ALLOWED) && MAC_OS_X_VERSION_MAX_ALLOWED >= 10100
    if(&LSSharedFileListItemCopyResolvedURL)
        currentItemURL = LSSharedFileListItemCopyResolvedURL(item, resolutionFlags, NULL);
#if defined(MAC_OS_X_VERSION_MIN_REQUIRED) && MAC_OS_X_VERSION_MIN_REQUIRED < 10100
    else
        LSSharedFileListItemResolve(item, resolutionFlags, &currentItemURL, NULL);
#endif
#else
    LSSharedFileListItemResolve(item, resolutionFlags, &currentItemURL, NULL);
#endif

        if(currentItemURL) {
            if (CFEqual(currentItemURL, findUrl)) {
                // found
                CFRelease(listSnapshot);
                CFRelease(currentItemURL);
                return item;
            }
            CFRelease(currentItemURL);
        }
    }

    CFRelease(listSnapshot);
    return NULL;
}

bool GetStartOnSystemStartup()
{
    CFURLRef bitcoinAppUrl = CFBundleCopyBundleURL(CFBundleGetMainBundle());

    if (bitcoinAppUrl == nullptr) {
        return false;
    }
    
    LSSharedFileListRef loginItems = LSSharedFileListCreate(nullptr, kLSSharedFileListSessionLoginItems, nullptr);
    LSSharedFileListItemRef foundItem = findStartupItemInList(loginItems, bitcoinAppUrl);

    CFRelease(bitcoinAppUrl);
    return !!foundItem; // return boolified object
}

bool SetStartOnSystemStartup(bool fAutoStart)
{
    CFURLRef bitcoinAppUrl = CFBundleCopyBundleURL(CFBundleGetMainBundle());

    if (bitcoinAppUrl == nullptr) {
        return false;
    }
    
    LSSharedFileListRef loginItems = LSSharedFileListCreate(nullptr, kLSSharedFileListSessionLoginItems, nullptr);
    LSSharedFileListItemRef foundItem = findStartupItemInList(loginItems, bitcoinAppUrl);

    if(fAutoStart && !foundItem) {
        // add bitcoin app to startup item list
        LSSharedFileListInsertItemURL(loginItems, kLSSharedFileListItemBeforeFirst, NULL, NULL, bitcoinAppUrl, NULL, NULL);
    }
    else if(!fAutoStart && foundItem) {
        // remove item
        LSSharedFileListItemRemove(loginItems, foundItem);
    }
    
    CFRelease(bitcoinAppUrl);
    return true;
}
#pragma GCC diagnostic pop
#else

bool GetStartOnSystemStartup() { return false; }
bool SetStartOnSystemStartup(bool fAutoStart) { return false; }

#endif

void saveWindowGeometry(const QString& strSetting, QWidget *parent)
{
    QSettings settings;
    settings.setValue(strSetting + "Pos", parent->pos());
    settings.setValue(strSetting + "Size", parent->size());
}

void restoreWindowGeometry(const QString& strSetting, const QSize& defaultSize, QWidget *parent)
{
    QSettings settings;
    QPoint pos = settings.value(strSetting + "Pos").toPoint();
    QSize size = settings.value(strSetting + "Size", defaultSize).toSize();

    parent->resize(size);
    parent->move(pos);

    if ((!pos.x() && !pos.y()) || (QApplication::desktop()->screenNumber(parent) == -1))
    {
        QRect screen = QApplication::desktop()->screenGeometry();
        QPoint defaultPos((screen.width() - defaultSize.width()) / 2,
                          (screen.height() - defaultSize.height()) / 2);
        parent->resize(defaultSize);
        parent->move(defaultPos);
    }
}

void setClipboard(const QString& str)
{
    QApplication::clipboard()->setText(str, QClipboard::Clipboard);
    QApplication::clipboard()->setText(str, QClipboard::Selection);
}

#if BOOST_FILESYSTEM_VERSION >= 3
boost::filesystem::path qstringToBoostPath(const QString &path)
{
    return boost::filesystem::path(path.toStdString(), utf8);
}

QString boostPathToQString(const boost::filesystem::path &path)
{
    return QString::fromStdString(path.string(utf8));
}
#else
#warning Conversion between boost path and QString can use invalid character encoding with boost_filesystem v2 and older
boost::filesystem::path qstringToBoostPath(const QString &path)
{
    return boost::filesystem::path(path.toStdString());
}

QString boostPathToQString(const boost::filesystem::path &path)
{
    return QString::fromStdString(path.string());
}
#endif

QString formatDurationStr(int secs)
{
    QStringList strList;
    int days = secs / 86400;
    int hours = (secs % 86400) / 3600;
    int mins = (secs % 3600) / 60;
    int seconds = secs % 60;

    if (days)
        strList.append(QString(QObject::tr("%1 d")).arg(days));
    if (hours)
        strList.append(QString(QObject::tr("%1 h")).arg(hours));
    if (mins)
        strList.append(QString(QObject::tr("%1 m")).arg(mins));
    if (seconds || (!days && !hours && !mins))
        strList.append(QString(QObject::tr("%1 s")).arg(seconds));

    return strList.join(" ");
}

QString formatServicesStr(quint64 mask)
{
    QStringList strList;

    // Just scan the last 8 bits for now.
    for (int i = 0; i < 8; i++) {
        uint64_t check = 1 << i;
        if (mask & check)
        {
            switch (check)
            {
            case NODE_NETWORK:
                strList.append("NETWORK");
                break;
            case NODE_GETUTXO:
                strList.append("GETUTXO");
                break;
            case NODE_BLOOM:
                strList.append("BLOOM");
                break;
            case NODE_XTHIN:
                strList.append("XTHIN");
                break;
            case NODE_XTHIN:
                strList.append("XTHIN");
                break;
            default:
                strList.append(QString("%1[%2]").arg("UNKNOWN").arg(check));
            }
        }
    }

    if (strList.size())
        return strList.join(" & ");
    else
        return QObject::tr("None");
}

QString formatPingTime(double dPingTime)
{
    return (dPingTime == std::numeric_limits<int64_t>::max()/1e6 || dPingTime == 0) ? QObject::tr("N/A") : QString(QObject::tr("%1 ms")).arg(QString::number((int)(dPingTime * 1000), 10));
}

QString formatTimeOffset(int64_t nTimeOffset)
{
  return QString(QObject::tr("%1 s")).arg(QString::number((int)nTimeOffset, 10));
}

QString formatNiceTimeOffset(qint64 secs)
{
    // Represent time from last generated block in human readable text
    QString timeBehindText;
    const int HOUR_IN_SECONDS = 60*60;
    const int DAY_IN_SECONDS = 24*60*60;
    const int WEEK_IN_SECONDS = 7*24*60*60;
    const int YEAR_IN_SECONDS = 31556952; // Average length of year in Gregorian calendar
    if(secs < 60)
    {
<<<<<<< HEAD
        timeBehindText = QObject::tr("%n seconds(s)","",secs);
    }
    else if(secs < 2*HOUR_IN_SECONDS)
    {
        timeBehindText = QObject::tr("%n minutes(s)","",secs/60);
=======
        timeBehindText = QObject::tr("%n second(s)","",secs);
    }
    else if(secs < 2*HOUR_IN_SECONDS)
    {
        timeBehindText = QObject::tr("%n minute(s)","",secs/60);
>>>>>>> a7b486d6
    }
    else if(secs < 2*DAY_IN_SECONDS)
    {
        timeBehindText = QObject::tr("%n hour(s)","",secs/HOUR_IN_SECONDS);
    }
    else if(secs < 2*WEEK_IN_SECONDS)
    {
        timeBehindText = QObject::tr("%n day(s)","",secs/DAY_IN_SECONDS);
    }
    else if(secs < YEAR_IN_SECONDS)
    {
        timeBehindText = QObject::tr("%n week(s)","",secs/WEEK_IN_SECONDS);
    }
    else
    {
        qint64 years = secs / YEAR_IN_SECONDS;
        qint64 remainder = secs % YEAR_IN_SECONDS;
        timeBehindText = QObject::tr("%1 and %2").arg(QObject::tr("%n year(s)", "", years)).arg(QObject::tr("%n week(s)","", remainder/WEEK_IN_SECONDS));
    }
    return timeBehindText;
}

void ClickableLabel::mouseReleaseEvent(QMouseEvent *event)
{
    Q_EMIT clicked(event->pos());
}
    
void ClickableProgressBar::mouseReleaseEvent(QMouseEvent *event)
{
    Q_EMIT clicked(event->pos());
}

} // namespace GUIUtil<|MERGE_RESOLUTION|>--- conflicted
+++ resolved
@@ -114,7 +114,6 @@
 
 static std::string MakeAddrInvalid(std::string addr)
 {
-<<<<<<< HEAD
     if (addr.size() < 2)
     {
         return "";
@@ -125,15 +124,6 @@
     if (!IsValidDestinationString(addr))
     {
         return addr;
-=======
-    std::vector<unsigned char> sourcedata = params.Base58Prefix(CChainParams::PUBKEY_ADDRESS);
-    sourcedata.insert(sourcedata.end(), dummydata, dummydata + sizeof(dummydata));
-    for(int i=0; i<256; ++i) { // Try every trailing byte
-        std::string s = EncodeBase58(sourcedata.data(), sourcedata.data() + sourcedata.size());
-        if (!CBitcoinAddress(s).IsValid())
-            return s;
-        sourcedata[sourcedata.size()-1] += 1;
->>>>>>> a7b486d6
     }
     return "";
 }
@@ -1032,9 +1022,6 @@
             case NODE_XTHIN:
                 strList.append("XTHIN");
                 break;
-            case NODE_XTHIN:
-                strList.append("XTHIN");
-                break;
             default:
                 strList.append(QString("%1[%2]").arg("UNKNOWN").arg(check));
             }
@@ -1067,19 +1054,11 @@
     const int YEAR_IN_SECONDS = 31556952; // Average length of year in Gregorian calendar
     if(secs < 60)
     {
-<<<<<<< HEAD
-        timeBehindText = QObject::tr("%n seconds(s)","",secs);
+        timeBehindText = QObject::tr("%n second(s)","",secs);
     }
     else if(secs < 2*HOUR_IN_SECONDS)
     {
-        timeBehindText = QObject::tr("%n minutes(s)","",secs/60);
-=======
-        timeBehindText = QObject::tr("%n second(s)","",secs);
-    }
-    else if(secs < 2*HOUR_IN_SECONDS)
-    {
         timeBehindText = QObject::tr("%n minute(s)","",secs/60);
->>>>>>> a7b486d6
     }
     else if(secs < 2*DAY_IN_SECONDS)
     {
