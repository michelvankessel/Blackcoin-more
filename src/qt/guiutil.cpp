--- conflicted
+++ resolved
@@ -744,7 +744,6 @@
     case NODE_NETWORK:         return "NETWORK";
     case NODE_GETUTXO:         return "GETUTXO";
     case NODE_BLOOM:           return "BLOOM";
-    case NODE_WITNESS:         return "WITNESS";
     case NODE_NETWORK_LIMITED: return "NETWORK_LIMITED";
     // Not using default, so we get warned when a case is missing
     }
@@ -763,24 +762,7 @@
         uint64_t check = 1LL << i;
         if (mask & check)
         {
-<<<<<<< HEAD
-            switch (check)
-            {
-            case NODE_NETWORK:
-                strList.append("NETWORK");
-                break;
-            case NODE_GETUTXO:
-                strList.append("GETUTXO");
-                break;
-            case NODE_BLOOM:
-                strList.append("BLOOM");
-                break;
-            default:
-                strList.append(QString("%1[%2]").arg("UNKNOWN").arg(check));
-            }
-=======
             strList.append(serviceFlagToStr(check, i));
->>>>>>> 56311988
         }
     }
 
