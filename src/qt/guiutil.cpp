// Copyright (c) 2011-2019 The Bitcoin Core developers
// Distributed under the MIT software license, see the accompanying
// file COPYING or http://www.opensource.org/licenses/mit-license.php.

#include <qt/guiutil.h>

#include <qt/bitcoinaddressvalidator.h>
#include <qt/bitcoinunits.h>
#include <qt/qvalidatedlineedit.h>
#include <qt/walletmodel.h>

#include <base58.h>
#include <chainparams.h>
#include <interfaces/node.h>
#include <key_io.h>
#include <policy/policy.h>
#include <primitives/transaction.h>
#include <protocol.h>
#include <script/script.h>
#include <script/standard.h>
#include <util/system.h>

#ifdef WIN32
#ifdef _WIN32_IE
#undef _WIN32_IE
#endif
#define _WIN32_IE 0x0501
#define WIN32_LEAN_AND_MEAN 1
#ifndef NOMINMAX
#define NOMINMAX
#endif
#include <shellapi.h>
#include <shlobj.h>
#include <shlwapi.h>
#endif

#include <QAbstractItemView>
#include <QApplication>
#include <QClipboard>
#include <QDateTime>
#include <QDesktopServices>
#include <QDoubleValidator>
#include <QFileDialog>
#include <QFont>
#include <QFontDatabase>
#include <QFontMetrics>
#include <QKeyEvent>
#include <QLineEdit>
#include <QMouseEvent>
#include <QProgressDialog>
#include <QSettings>
#include <QTextDocument> // for Qt::mightBeRichText
#include <QThread>
#include <QUrlQuery>

#if defined(Q_OS_MAC)
#pragma GCC diagnostic push
#pragma GCC diagnostic ignored "-Wdeprecated-declarations"

#include <CoreServices/CoreServices.h>
#include <QProcess>

void ForceActivation();
#endif

namespace GUIUtil {

QString dateTimeStr(const QDateTime &date)
{
    return date.date().toString(Qt::SystemLocaleShortDate) + QString(" ") + date.toString("hh:mm");
}

QString dateTimeStr(qint64 nTime)
{
    return dateTimeStr(QDateTime::fromTime_t((qint32)nTime));
}

QFont fixedPitchFont()
{
    return QFontDatabase::systemFont(QFontDatabase::FixedFont);
}

// Just some dummy data to generate a convincing random-looking (but consistent) address
static const uint8_t dummydata[] = {0xeb,0x15,0x23,0x1d,0xfc,0xeb,0x60,0x92,0x58,0x86,0xb6,0x7d,0x06,0x52,0x99,0x92,0x59,0x15,0xae,0xb1,0x72,0xc0,0x66,0x47};

// Generate a dummy address with invalid CRC, starting with the network prefix.
static std::string DummyAddress(const CChainParams &params)
{
    std::vector<unsigned char> sourcedata = params.Base58Prefix(CChainParams::PUBKEY_ADDRESS);
    sourcedata.insert(sourcedata.end(), dummydata, dummydata + sizeof(dummydata));
    for(int i=0; i<256; ++i) { // Try every trailing byte
        std::string s = EncodeBase58(sourcedata.data(), sourcedata.data() + sourcedata.size());
        if (!IsValidDestinationString(s)) {
            return s;
        }
        sourcedata[sourcedata.size()-1] += 1;
    }
    return "";
}

void setupAddressWidget(QValidatedLineEdit *widget, QWidget *parent)
{
    parent->setFocusProxy(widget);

    widget->setFont(fixedPitchFont());
    // We don't want translators to use own addresses in translations
    // and this is the only place, where this address is supplied.
    widget->setPlaceholderText(QObject::tr("Enter a Bitcoin address (e.g. %1)").arg(
        QString::fromStdString(DummyAddress(Params()))));
    widget->setValidator(new BitcoinAddressEntryValidator(parent));
    widget->setCheckValidator(new BitcoinAddressCheckValidator(parent));
}

bool parseBitcoinURI(const QUrl &uri, SendCoinsRecipient *out)
{
    // return if URI is not valid or is no bitcoin: URI
    if(!uri.isValid() || uri.scheme() != QString("blackcoin"))
        return false;

    SendCoinsRecipient rv;
    rv.address = uri.path();
    // Trim any following forward slash which may have been added by the OS
    if (rv.address.endsWith("/")) {
        rv.address.truncate(rv.address.length() - 1);
    }
    rv.amount = 0;

    QUrlQuery uriQuery(uri);
    QList<QPair<QString, QString> > items = uriQuery.queryItems();
    for (QList<QPair<QString, QString> >::iterator i = items.begin(); i != items.end(); i++)
    {
        bool fShouldReturnFalse = false;
        if (i->first.startsWith("req-"))
        {
            i->first.remove(0, 4);
            fShouldReturnFalse = true;
        }

        if (i->first == "label")
        {
            rv.label = i->second;
            fShouldReturnFalse = false;
        }
        if (i->first == "message")
        {
            rv.message = i->second;
            fShouldReturnFalse = false;
        }
        else if (i->first == "amount")
        {
            if(!i->second.isEmpty())
            {
                if(!BitcoinUnits::parse(BitcoinUnits::BTC, i->second, &rv.amount))
                {
                    return false;
                }
            }
            fShouldReturnFalse = false;
        }

        if (fShouldReturnFalse)
            return false;
    }
    if(out)
    {
        *out = rv;
    }
    return true;
}

bool parseBitcoinURI(QString uri, SendCoinsRecipient *out)
{
    QUrl uriInstance(uri);
    return parseBitcoinURI(uriInstance, out);
}

QString formatBitcoinURI(const SendCoinsRecipient &info)
{
<<<<<<< HEAD
    QString ret = QString("blackcoin:%1").arg(info.address);
=======
    bool bech_32 = info.address.startsWith(QString::fromStdString(Params().Bech32HRP() + "1"));

    QString ret = QString("bitcoin:%1").arg(bech_32 ? info.address.toUpper() : info.address);
>>>>>>> 2f9f9b37
    int paramCount = 0;

    if (info.amount)
    {
        ret += QString("?amount=%1").arg(BitcoinUnits::format(BitcoinUnits::BTC, info.amount, false, BitcoinUnits::separatorNever));
        paramCount++;
    }

    if (!info.label.isEmpty())
    {
        QString lbl(QUrl::toPercentEncoding(info.label));
        ret += QString("%1label=%2").arg(paramCount == 0 ? "?" : "&").arg(lbl);
        paramCount++;
    }

    if (!info.message.isEmpty())
    {
        QString msg(QUrl::toPercentEncoding(info.message));
        ret += QString("%1message=%2").arg(paramCount == 0 ? "?" : "&").arg(msg);
        paramCount++;
    }

    return ret;
}

bool isDust(interfaces::Node& node, const QString& address, const CAmount& amount)
{
    CTxDestination dest = DecodeDestination(address.toStdString());
    CScript script = GetScriptForDestination(dest);
    CTxOut txOut(amount, script);
    return IsDust(txOut, node.getDustRelayFee());
}

QString HtmlEscape(const QString& str, bool fMultiLine)
{
    QString escaped = str.toHtmlEscaped();
    if(fMultiLine)
    {
        escaped = escaped.replace("\n", "<br>\n");
    }
    return escaped;
}

QString HtmlEscape(const std::string& str, bool fMultiLine)
{
    return HtmlEscape(QString::fromStdString(str), fMultiLine);
}

void copyEntryData(QAbstractItemView *view, int column, int role)
{
    if(!view || !view->selectionModel())
        return;
    QModelIndexList selection = view->selectionModel()->selectedRows(column);

    if(!selection.isEmpty())
    {
        // Copy first item
        setClipboard(selection.at(0).data(role).toString());
    }
}

QList<QModelIndex> getEntryData(QAbstractItemView *view, int column)
{
    if(!view || !view->selectionModel())
        return QList<QModelIndex>();
    return view->selectionModel()->selectedRows(column);
}

QString getDefaultDataDirectory()
{
    return boostPathToQString(GetDefaultDataDir());
}

QString getSaveFileName(QWidget *parent, const QString &caption, const QString &dir,
    const QString &filter,
    QString *selectedSuffixOut)
{
    QString selectedFilter;
    QString myDir;
    if(dir.isEmpty()) // Default to user documents location
    {
        myDir = QStandardPaths::writableLocation(QStandardPaths::DocumentsLocation);
    }
    else
    {
        myDir = dir;
    }
    /* Directly convert path to native OS path separators */
    QString result = QDir::toNativeSeparators(QFileDialog::getSaveFileName(parent, caption, myDir, filter, &selectedFilter));

    /* Extract first suffix from filter pattern "Description (*.foo)" or "Description (*.foo *.bar ...) */
    QRegExp filter_re(".* \\(\\*\\.(.*)[ \\)]");
    QString selectedSuffix;
    if(filter_re.exactMatch(selectedFilter))
    {
        selectedSuffix = filter_re.cap(1);
    }

    /* Add suffix if needed */
    QFileInfo info(result);
    if(!result.isEmpty())
    {
        if(info.suffix().isEmpty() && !selectedSuffix.isEmpty())
        {
            /* No suffix specified, add selected suffix */
            if(!result.endsWith("."))
                result.append(".");
            result.append(selectedSuffix);
        }
    }

    /* Return selected suffix if asked to */
    if(selectedSuffixOut)
    {
        *selectedSuffixOut = selectedSuffix;
    }
    return result;
}

QString getOpenFileName(QWidget *parent, const QString &caption, const QString &dir,
    const QString &filter,
    QString *selectedSuffixOut)
{
    QString selectedFilter;
    QString myDir;
    if(dir.isEmpty()) // Default to user documents location
    {
        myDir = QStandardPaths::writableLocation(QStandardPaths::DocumentsLocation);
    }
    else
    {
        myDir = dir;
    }
    /* Directly convert path to native OS path separators */
    QString result = QDir::toNativeSeparators(QFileDialog::getOpenFileName(parent, caption, myDir, filter, &selectedFilter));

    if(selectedSuffixOut)
    {
        /* Extract first suffix from filter pattern "Description (*.foo)" or "Description (*.foo *.bar ...) */
        QRegExp filter_re(".* \\(\\*\\.(.*)[ \\)]");
        QString selectedSuffix;
        if(filter_re.exactMatch(selectedFilter))
        {
            selectedSuffix = filter_re.cap(1);
        }
        *selectedSuffixOut = selectedSuffix;
    }
    return result;
}

Qt::ConnectionType blockingGUIThreadConnection()
{
    if(QThread::currentThread() != qApp->thread())
    {
        return Qt::BlockingQueuedConnection;
    }
    else
    {
        return Qt::DirectConnection;
    }
}

bool checkPoint(const QPoint &p, const QWidget *w)
{
    QWidget *atW = QApplication::widgetAt(w->mapToGlobal(p));
    if (!atW) return false;
    return atW->window() == w;
}

bool isObscured(QWidget *w)
{
    return !(checkPoint(QPoint(0, 0), w)
        && checkPoint(QPoint(w->width() - 1, 0), w)
        && checkPoint(QPoint(0, w->height() - 1), w)
        && checkPoint(QPoint(w->width() - 1, w->height() - 1), w)
        && checkPoint(QPoint(w->width() / 2, w->height() / 2), w));
}

void bringToFront(QWidget* w)
{
#ifdef Q_OS_MAC
    ForceActivation();
#endif

    if (w) {
        // activateWindow() (sometimes) helps with keyboard focus on Windows
        if (w->isMinimized()) {
            w->showNormal();
        } else {
            w->show();
        }
        w->activateWindow();
        w->raise();
    }
}

void openDebugLogfile()
{
    fs::path pathDebug = GetDataDir() / "debug.log";

    /* Open debug.log with the associated application */
    if (fs::exists(pathDebug))
        QDesktopServices::openUrl(QUrl::fromLocalFile(boostPathToQString(pathDebug)));
}

bool openBitcoinConf()
{
    fs::path pathConfig = GetConfigFile(gArgs.GetArg("-conf", BITCOIN_CONF_FILENAME));

    /* Create the file */
    fsbridge::ofstream configFile(pathConfig, std::ios_base::app);

    if (!configFile.good())
        return false;

    configFile.close();

    /* Open bitcoin.conf with the associated application */
    bool res = QDesktopServices::openUrl(QUrl::fromLocalFile(boostPathToQString(pathConfig)));
#ifdef Q_OS_MAC
    // Workaround for macOS-specific behavior; see #15409.
    if (!res) {
        res = QProcess::startDetached("/usr/bin/open", QStringList{"-t", boostPathToQString(pathConfig)});
    }
#endif

    return res;
}

ToolTipToRichTextFilter::ToolTipToRichTextFilter(int _size_threshold, QObject *parent) :
    QObject(parent),
    size_threshold(_size_threshold)
{

}

bool ToolTipToRichTextFilter::eventFilter(QObject *obj, QEvent *evt)
{
    if(evt->type() == QEvent::ToolTipChange)
    {
        QWidget *widget = static_cast<QWidget*>(obj);
        QString tooltip = widget->toolTip();
        if(tooltip.size() > size_threshold && !tooltip.startsWith("<qt") && !Qt::mightBeRichText(tooltip))
        {
            // Envelop with <qt></qt> to make sure Qt detects this as rich text
            // Escape the current message as HTML and replace \n by <br>
            tooltip = "<qt>" + HtmlEscape(tooltip, true) + "</qt>";
            widget->setToolTip(tooltip);
            return true;
        }
    }
    return QObject::eventFilter(obj, evt);
}

void TableViewLastColumnResizingFixer::connectViewHeadersSignals()
{
    connect(tableView->horizontalHeader(), &QHeaderView::sectionResized, this, &TableViewLastColumnResizingFixer::on_sectionResized);
    connect(tableView->horizontalHeader(), &QHeaderView::geometriesChanged, this, &TableViewLastColumnResizingFixer::on_geometriesChanged);
}

// We need to disconnect these while handling the resize events, otherwise we can enter infinite loops.
void TableViewLastColumnResizingFixer::disconnectViewHeadersSignals()
{
    disconnect(tableView->horizontalHeader(), &QHeaderView::sectionResized, this, &TableViewLastColumnResizingFixer::on_sectionResized);
    disconnect(tableView->horizontalHeader(), &QHeaderView::geometriesChanged, this, &TableViewLastColumnResizingFixer::on_geometriesChanged);
}

// Setup the resize mode, handles compatibility for Qt5 and below as the method signatures changed.
// Refactored here for readability.
void TableViewLastColumnResizingFixer::setViewHeaderResizeMode(int logicalIndex, QHeaderView::ResizeMode resizeMode)
{
    tableView->horizontalHeader()->setSectionResizeMode(logicalIndex, resizeMode);
}

void TableViewLastColumnResizingFixer::resizeColumn(int nColumnIndex, int width)
{
    tableView->setColumnWidth(nColumnIndex, width);
    tableView->horizontalHeader()->resizeSection(nColumnIndex, width);
}

int TableViewLastColumnResizingFixer::getColumnsWidth()
{
    int nColumnsWidthSum = 0;
    for (int i = 0; i < columnCount; i++)
    {
        nColumnsWidthSum += tableView->horizontalHeader()->sectionSize(i);
    }
    return nColumnsWidthSum;
}

int TableViewLastColumnResizingFixer::getAvailableWidthForColumn(int column)
{
    int nResult = lastColumnMinimumWidth;
    int nTableWidth = tableView->horizontalHeader()->width();

    if (nTableWidth > 0)
    {
        int nOtherColsWidth = getColumnsWidth() - tableView->horizontalHeader()->sectionSize(column);
        nResult = std::max(nResult, nTableWidth - nOtherColsWidth);
    }

    return nResult;
}

// Make sure we don't make the columns wider than the table's viewport width.
void TableViewLastColumnResizingFixer::adjustTableColumnsWidth()
{
    disconnectViewHeadersSignals();
    resizeColumn(lastColumnIndex, getAvailableWidthForColumn(lastColumnIndex));
    connectViewHeadersSignals();

    int nTableWidth = tableView->horizontalHeader()->width();
    int nColsWidth = getColumnsWidth();
    if (nColsWidth > nTableWidth)
    {
        resizeColumn(secondToLastColumnIndex,getAvailableWidthForColumn(secondToLastColumnIndex));
    }
}

// Make column use all the space available, useful during window resizing.
void TableViewLastColumnResizingFixer::stretchColumnWidth(int column)
{
    disconnectViewHeadersSignals();
    resizeColumn(column, getAvailableWidthForColumn(column));
    connectViewHeadersSignals();
}

// When a section is resized this is a slot-proxy for ajustAmountColumnWidth().
void TableViewLastColumnResizingFixer::on_sectionResized(int logicalIndex, int oldSize, int newSize)
{
    adjustTableColumnsWidth();
    int remainingWidth = getAvailableWidthForColumn(logicalIndex);
    if (newSize > remainingWidth)
    {
       resizeColumn(logicalIndex, remainingWidth);
    }
}

// When the table's geometry is ready, we manually perform the stretch of the "Message" column,
// as the "Stretch" resize mode does not allow for interactive resizing.
void TableViewLastColumnResizingFixer::on_geometriesChanged()
{
    if ((getColumnsWidth() - this->tableView->horizontalHeader()->width()) != 0)
    {
        disconnectViewHeadersSignals();
        resizeColumn(secondToLastColumnIndex, getAvailableWidthForColumn(secondToLastColumnIndex));
        connectViewHeadersSignals();
    }
}

/**
 * Initializes all internal variables and prepares the
 * the resize modes of the last 2 columns of the table and
 */
TableViewLastColumnResizingFixer::TableViewLastColumnResizingFixer(QTableView* table, int lastColMinimumWidth, int allColsMinimumWidth, QObject *parent) :
    QObject(parent),
    tableView(table),
    lastColumnMinimumWidth(lastColMinimumWidth),
    allColumnsMinimumWidth(allColsMinimumWidth)
{
    columnCount = tableView->horizontalHeader()->count();
    lastColumnIndex = columnCount - 1;
    secondToLastColumnIndex = columnCount - 2;
    tableView->horizontalHeader()->setMinimumSectionSize(allColumnsMinimumWidth);
    setViewHeaderResizeMode(secondToLastColumnIndex, QHeaderView::Interactive);
    setViewHeaderResizeMode(lastColumnIndex, QHeaderView::Interactive);
}

#ifdef WIN32
fs::path static StartupShortcutPath()
{
    std::string chain = gArgs.GetChainName();
    if (chain == CBaseChainParams::MAIN)
        return GetSpecialFolderPath(CSIDL_STARTUP) / "Blackmore.lnk";
    if (chain == CBaseChainParams::TESTNET) // Remove this special case when CBaseChainParams::TESTNET = "testnet4"
        return GetSpecialFolderPath(CSIDL_STARTUP) / "Blackmore (testnet).lnk";
    return GetSpecialFolderPath(CSIDL_STARTUP) / strprintf("Blackmore (%s).lnk", chain);
}

bool GetStartOnSystemStartup()
{
    // check for Bitcoin*.lnk
    return fs::exists(StartupShortcutPath());
}

bool SetStartOnSystemStartup(bool fAutoStart)
{
    // If the shortcut exists already, remove it for updating
    fs::remove(StartupShortcutPath());

    if (fAutoStart)
    {
        CoInitialize(nullptr);

        // Get a pointer to the IShellLink interface.
        IShellLinkW* psl = nullptr;
        HRESULT hres = CoCreateInstance(CLSID_ShellLink, nullptr,
            CLSCTX_INPROC_SERVER, IID_IShellLinkW,
            reinterpret_cast<void**>(&psl));

        if (SUCCEEDED(hres))
        {
            // Get the current executable path
            WCHAR pszExePath[MAX_PATH];
            GetModuleFileNameW(nullptr, pszExePath, ARRAYSIZE(pszExePath));

            // Start client minimized
            QString strArgs = "-min";
            // Set -testnet /-regtest options
            strArgs += QString::fromStdString(strprintf(" -chain=%s", gArgs.GetChainName()));

            // Set the path to the shortcut target
            psl->SetPath(pszExePath);
            PathRemoveFileSpecW(pszExePath);
            psl->SetWorkingDirectory(pszExePath);
            psl->SetShowCmd(SW_SHOWMINNOACTIVE);
            psl->SetArguments(strArgs.toStdWString().c_str());

            // Query IShellLink for the IPersistFile interface for
            // saving the shortcut in persistent storage.
            IPersistFile* ppf = nullptr;
            hres = psl->QueryInterface(IID_IPersistFile, reinterpret_cast<void**>(&ppf));
            if (SUCCEEDED(hres))
            {
                // Save the link by calling IPersistFile::Save.
                hres = ppf->Save(StartupShortcutPath().wstring().c_str(), TRUE);
                ppf->Release();
                psl->Release();
                CoUninitialize();
                return true;
            }
            psl->Release();
        }
        CoUninitialize();
        return false;
    }
    return true;
}
#elif defined(Q_OS_LINUX)

// Follow the Desktop Application Autostart Spec:
// http://standards.freedesktop.org/autostart-spec/autostart-spec-latest.html

fs::path static GetAutostartDir()
{
    char* pszConfigHome = getenv("XDG_CONFIG_HOME");
    if (pszConfigHome) return fs::path(pszConfigHome) / "autostart";
    char* pszHome = getenv("HOME");
    if (pszHome) return fs::path(pszHome) / ".config" / "autostart";
    return fs::path();
}

fs::path static GetAutostartFilePath()
{
    std::string chain = gArgs.GetChainName();
    if (chain == CBaseChainParams::MAIN)
<<<<<<< HEAD
        return GetAutostartDir() / "blackmore.desktop";
    return GetAutostartDir() / strprintf("blackmore-%s.lnk", chain);
=======
        return GetAutostartDir() / "bitcoin.desktop";
    return GetAutostartDir() / strprintf("bitcoin-%s.desktop", chain);
>>>>>>> 2f9f9b37
}

bool GetStartOnSystemStartup()
{
    fsbridge::ifstream optionFile(GetAutostartFilePath());
    if (!optionFile.good())
        return false;
    // Scan through file for "Hidden=true":
    std::string line;
    while (!optionFile.eof())
    {
        getline(optionFile, line);
        if (line.find("Hidden") != std::string::npos &&
            line.find("true") != std::string::npos)
            return false;
    }
    optionFile.close();

    return true;
}

bool SetStartOnSystemStartup(bool fAutoStart)
{
    if (!fAutoStart)
        fs::remove(GetAutostartFilePath());
    else
    {
        char pszExePath[MAX_PATH+1];
        ssize_t r = readlink("/proc/self/exe", pszExePath, sizeof(pszExePath) - 1);
        if (r == -1)
            return false;
        pszExePath[r] = '\0';

        fs::create_directories(GetAutostartDir());

        fsbridge::ofstream optionFile(GetAutostartFilePath(), std::ios_base::out | std::ios_base::trunc);
        if (!optionFile.good())
            return false;
        std::string chain = gArgs.GetChainName();
        // Write a bitcoin.desktop file to the autostart directory:
        optionFile << "[Desktop Entry]\n";
        optionFile << "Type=Application\n";
        if (chain == CBaseChainParams::MAIN)
            optionFile << "Name=Blackcoin\n";
        else
<<<<<<< HEAD
            optionFile << strprintf("Name=Blackcoin (%s)\n", chain);
        optionFile << "Exec=" << pszExePath << strprintf(" -min -testnet=%d -regtest=%d\n", gArgs.GetBoolArg("-testnet", false), gArgs.GetBoolArg("-regtest", false));
=======
            optionFile << strprintf("Name=Bitcoin (%s)\n", chain);
        optionFile << "Exec=" << pszExePath << strprintf(" -min -chain=%s\n", chain);
>>>>>>> 2f9f9b37
        optionFile << "Terminal=false\n";
        optionFile << "Hidden=false\n";
        optionFile.close();
    }
    return true;
}


#elif defined(Q_OS_MAC) && defined(MAC_OS_X_VERSION_MIN_REQUIRED) && MAC_OS_X_VERSION_MIN_REQUIRED <= 101100
// based on: https://github.com/Mozketo/LaunchAtLoginController/blob/master/LaunchAtLoginController.m

LSSharedFileListItemRef findStartupItemInList(CFArrayRef listSnapshot, LSSharedFileListRef list, CFURLRef findUrl)
{
    if (listSnapshot == nullptr) {
        return nullptr;
    }

    // loop through the list of startup items and try to find the bitcoin app
    for(int i = 0; i < CFArrayGetCount(listSnapshot); i++) {
        LSSharedFileListItemRef item = (LSSharedFileListItemRef)CFArrayGetValueAtIndex(listSnapshot, i);
        UInt32 resolutionFlags = kLSSharedFileListNoUserInteraction | kLSSharedFileListDoNotMountVolumes;
        CFURLRef currentItemURL = nullptr;

#if defined(MAC_OS_X_VERSION_MAX_ALLOWED) && MAC_OS_X_VERSION_MAX_ALLOWED >= 10100
        if(&LSSharedFileListItemCopyResolvedURL)
            currentItemURL = LSSharedFileListItemCopyResolvedURL(item, resolutionFlags, nullptr);
#if defined(MAC_OS_X_VERSION_MIN_REQUIRED) && MAC_OS_X_VERSION_MIN_REQUIRED < 10100
        else
            LSSharedFileListItemResolve(item, resolutionFlags, &currentItemURL, nullptr);
#endif
#else
        LSSharedFileListItemResolve(item, resolutionFlags, &currentItemURL, nullptr);
#endif

        if(currentItemURL) {
            if (CFEqual(currentItemURL, findUrl)) {
                // found
                CFRelease(currentItemURL);
                return item;
            }
            CFRelease(currentItemURL);
        }
    }
    return nullptr;
}

bool GetStartOnSystemStartup()
{
    CFURLRef bitcoinAppUrl = CFBundleCopyBundleURL(CFBundleGetMainBundle());
    if (bitcoinAppUrl == nullptr) {
        return false;
    }

    LSSharedFileListRef loginItems = LSSharedFileListCreate(nullptr, kLSSharedFileListSessionLoginItems, nullptr);
    CFArrayRef listSnapshot = LSSharedFileListCopySnapshot(loginItems, nullptr);
    bool res = (findStartupItemInList(listSnapshot, loginItems, bitcoinAppUrl) != nullptr);
    CFRelease(bitcoinAppUrl);
    CFRelease(loginItems);
    CFRelease(listSnapshot);
    return res;
}

bool SetStartOnSystemStartup(bool fAutoStart)
{
    CFURLRef bitcoinAppUrl = CFBundleCopyBundleURL(CFBundleGetMainBundle());
    if (bitcoinAppUrl == nullptr) {
        return false;
    }

    LSSharedFileListRef loginItems = LSSharedFileListCreate(nullptr, kLSSharedFileListSessionLoginItems, nullptr);
    CFArrayRef listSnapshot = LSSharedFileListCopySnapshot(loginItems, nullptr);
    LSSharedFileListItemRef foundItem = findStartupItemInList(listSnapshot, loginItems, bitcoinAppUrl);

    if(fAutoStart && !foundItem) {
        // add bitcoin app to startup item list
        LSSharedFileListInsertItemURL(loginItems, kLSSharedFileListItemBeforeFirst, nullptr, nullptr, bitcoinAppUrl, nullptr, nullptr);
    }
    else if(!fAutoStart && foundItem) {
        // remove item
        LSSharedFileListItemRemove(loginItems, foundItem);
    }

    CFRelease(bitcoinAppUrl);
    CFRelease(loginItems);
    CFRelease(listSnapshot);
    return true;
}
#pragma GCC diagnostic pop
#else

bool GetStartOnSystemStartup() { return false; }
bool SetStartOnSystemStartup(bool fAutoStart) { return false; }

#endif

void setClipboard(const QString& str)
{
    QApplication::clipboard()->setText(str, QClipboard::Clipboard);
    QApplication::clipboard()->setText(str, QClipboard::Selection);
}

fs::path qstringToBoostPath(const QString &path)
{
    return fs::path(path.toStdString());
}

QString boostPathToQString(const fs::path &path)
{
    return QString::fromStdString(path.string());
}

QString formatDurationStr(int secs)
{
    QStringList strList;
    int days = secs / 86400;
    int hours = (secs % 86400) / 3600;
    int mins = (secs % 3600) / 60;
    int seconds = secs % 60;

    if (days)
        strList.append(QString(QObject::tr("%1 d")).arg(days));
    if (hours)
        strList.append(QString(QObject::tr("%1 h")).arg(hours));
    if (mins)
        strList.append(QString(QObject::tr("%1 m")).arg(mins));
    if (seconds || (!days && !hours && !mins))
        strList.append(QString(QObject::tr("%1 s")).arg(seconds));

    return strList.join(" ");
}

QString formatServicesStr(quint64 mask)
{
    QStringList strList;

    // Just scan the last 8 bits for now.
    for (int i = 0; i < 8; i++) {
        uint64_t check = 1 << i;
        if (mask & check)
        {
            switch (check)
            {
            case NODE_NETWORK:
                strList.append("NETWORK");
                break;
            case NODE_GETUTXO:
                strList.append("GETUTXO");
                break;
            case NODE_BLOOM:
                strList.append("BLOOM");
                break;
<<<<<<< HEAD
            case NODE_XTHIN:
                strList.append("XTHIN");
=======
            case NODE_WITNESS:
                strList.append("WITNESS");
>>>>>>> 2f9f9b37
                break;
            default:
                strList.append(QString("%1[%2]").arg("UNKNOWN").arg(check));
            }
        }
    }

    if (strList.size())
        return strList.join(" & ");
    else
        return QObject::tr("None");
}

QString formatPingTime(double dPingTime)
{
    return (dPingTime == std::numeric_limits<int64_t>::max()/1e6 || dPingTime == 0) ? QObject::tr("N/A") : QString(QObject::tr("%1 ms")).arg(QString::number((int)(dPingTime * 1000), 10));
}

QString formatTimeOffset(int64_t nTimeOffset)
{
  return QString(QObject::tr("%1 s")).arg(QString::number((int)nTimeOffset, 10));
}

QString formatNiceTimeOffset(qint64 secs)
{
    // Represent time from last generated block in human readable text
    QString timeBehindText;
    const int HOUR_IN_SECONDS = 60*60;
    const int DAY_IN_SECONDS = 24*60*60;
    const int WEEK_IN_SECONDS = 7*24*60*60;
    const int YEAR_IN_SECONDS = 31556952; // Average length of year in Gregorian calendar
    if(secs < 60)
    {
        timeBehindText = QObject::tr("%n second(s)","",secs);
    }
    else if(secs < 2*HOUR_IN_SECONDS)
    {
        timeBehindText = QObject::tr("%n minute(s)","",secs/60);
    }
    else if(secs < 2*DAY_IN_SECONDS)
    {
        timeBehindText = QObject::tr("%n hour(s)","",secs/HOUR_IN_SECONDS);
    }
    else if(secs < 2*WEEK_IN_SECONDS)
    {
        timeBehindText = QObject::tr("%n day(s)","",secs/DAY_IN_SECONDS);
    }
    else if(secs < YEAR_IN_SECONDS)
    {
        timeBehindText = QObject::tr("%n week(s)","",secs/WEEK_IN_SECONDS);
    }
    else
    {
        qint64 years = secs / YEAR_IN_SECONDS;
        qint64 remainder = secs % YEAR_IN_SECONDS;
        timeBehindText = QObject::tr("%1 and %2").arg(QObject::tr("%n year(s)", "", years)).arg(QObject::tr("%n week(s)","", remainder/WEEK_IN_SECONDS));
    }
    return timeBehindText;
}

QString formatBytes(uint64_t bytes)
{
    if(bytes < 1024)
        return QString(QObject::tr("%1 B")).arg(bytes);
    if(bytes < 1024 * 1024)
        return QString(QObject::tr("%1 KB")).arg(bytes / 1024);
    if(bytes < 1024 * 1024 * 1024)
        return QString(QObject::tr("%1 MB")).arg(bytes / 1024 / 1024);

    return QString(QObject::tr("%1 GB")).arg(bytes / 1024 / 1024 / 1024);
}

qreal calculateIdealFontSize(int width, const QString& text, QFont font, qreal minPointSize, qreal font_size) {
    while(font_size >= minPointSize) {
        font.setPointSizeF(font_size);
        QFontMetrics fm(font);
        if (TextWidth(fm, text) < width) {
            break;
        }
        font_size -= 0.5;
    }
    return font_size;
}

void ClickableLabel::mouseReleaseEvent(QMouseEvent *event)
{
    Q_EMIT clicked(event->pos());
}

void ClickableProgressBar::mouseReleaseEvent(QMouseEvent *event)
{
    Q_EMIT clicked(event->pos());
}

bool ItemDelegate::eventFilter(QObject *object, QEvent *event)
{
    if (event->type() == QEvent::KeyPress) {
        if (static_cast<QKeyEvent*>(event)->key() == Qt::Key_Escape) {
            Q_EMIT keyEscapePressed();
        }
    }
    return QItemDelegate::eventFilter(object, event);
}

void PolishProgressDialog(QProgressDialog* dialog)
{
#ifdef Q_OS_MAC
    // Workaround for macOS-only Qt bug; see: QTBUG-65750, QTBUG-70357.
    const int margin = TextWidth(dialog->fontMetrics(), ("X"));
    dialog->resize(dialog->width() + 2 * margin, dialog->height());
    dialog->show();
#else
    Q_UNUSED(dialog);
#endif
}

int TextWidth(const QFontMetrics& fm, const QString& text)
{
#if (QT_VERSION >= QT_VERSION_CHECK(5, 11, 0))
    return fm.horizontalAdvance(text);
#else
    return fm.width(text);
#endif
}

} // namespace GUIUtil<|MERGE_RESOLUTION|>--- conflicted
+++ resolved
@@ -176,13 +176,9 @@
 
 QString formatBitcoinURI(const SendCoinsRecipient &info)
 {
-<<<<<<< HEAD
-    QString ret = QString("blackcoin:%1").arg(info.address);
-=======
     bool bech_32 = info.address.startsWith(QString::fromStdString(Params().Bech32HRP() + "1"));
 
-    QString ret = QString("bitcoin:%1").arg(bech_32 ? info.address.toUpper() : info.address);
->>>>>>> 2f9f9b37
+    QString ret = QString("blackcoin:%1").arg(bech_32 ? info.address.toUpper() : info.address);
     int paramCount = 0;
 
     if (info.amount)
@@ -639,13 +635,8 @@
 {
     std::string chain = gArgs.GetChainName();
     if (chain == CBaseChainParams::MAIN)
-<<<<<<< HEAD
         return GetAutostartDir() / "blackmore.desktop";
-    return GetAutostartDir() / strprintf("blackmore-%s.lnk", chain);
-=======
-        return GetAutostartDir() / "bitcoin.desktop";
-    return GetAutostartDir() / strprintf("bitcoin-%s.desktop", chain);
->>>>>>> 2f9f9b37
+    return GetAutostartDir() / strprintf("blackmore-%s.desktop", chain);
 }
 
 bool GetStartOnSystemStartup()
@@ -691,13 +682,8 @@
         if (chain == CBaseChainParams::MAIN)
             optionFile << "Name=Blackcoin\n";
         else
-<<<<<<< HEAD
             optionFile << strprintf("Name=Blackcoin (%s)\n", chain);
-        optionFile << "Exec=" << pszExePath << strprintf(" -min -testnet=%d -regtest=%d\n", gArgs.GetBoolArg("-testnet", false), gArgs.GetBoolArg("-regtest", false));
-=======
-            optionFile << strprintf("Name=Bitcoin (%s)\n", chain);
         optionFile << "Exec=" << pszExePath << strprintf(" -min -chain=%s\n", chain);
->>>>>>> 2f9f9b37
         optionFile << "Terminal=false\n";
         optionFile << "Hidden=false\n";
         optionFile.close();
@@ -849,14 +835,6 @@
             case NODE_BLOOM:
                 strList.append("BLOOM");
                 break;
-<<<<<<< HEAD
-            case NODE_XTHIN:
-                strList.append("XTHIN");
-=======
-            case NODE_WITNESS:
-                strList.append("WITNESS");
->>>>>>> 2f9f9b37
-                break;
             default:
                 strList.append(QString("%1[%2]").arg("UNKNOWN").arg(check));
             }
