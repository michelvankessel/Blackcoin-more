--- conflicted
+++ resolved
@@ -9,20 +9,6 @@
 #include <qt/qvalidatedlineedit.h>
 #include <qt/walletmodel.h>
 
-<<<<<<< HEAD
-#include "fs.h"
-#include "primitives/transaction.h"
-#include "cashaddr.h"
-#include "config.h"
-#include "dstencode.h"
-#include "init.h"
-#include "policy/policy.h"
-#include "protocol.h"
-#include "script/script.h"
-#include "script/standard.h"
-#include "util.h"
-#include "utilstrencodings.h"
-=======
 #include <primitives/transaction.h>
 #include <init.h>
 #include <policy/policy.h>
@@ -30,7 +16,6 @@
 #include <script/script.h>
 #include <script/standard.h>
 #include <util.h>
->>>>>>> f56c00b2
 
 #ifdef WIN32
 #ifdef _WIN32_WINNT
@@ -116,20 +101,12 @@
 #endif
 }
 
-static std::string MakeAddrInvalid(std::string addr)
-{
-<<<<<<< HEAD
-    if (addr.size() < 2)
-    {
-        return "";
-    }
-
-    // Checksum is at the end of the address. Swapping chars to make it invalid.
-    std::swap(addr[addr.size() - 1], addr[addr.size() - 2]);
-    if (!IsValidDestinationString(addr))
-    {
-        return addr;
-=======
+// Just some dummy data to generate an convincing random-looking (but consistent) address
+static const uint8_t dummydata[] = {0xeb,0x15,0x23,0x1d,0xfc,0xeb,0x60,0x92,0x58,0x86,0xb6,0x7d,0x06,0x52,0x99,0x92,0x59,0x15,0xae,0xb1,0x72,0xc0,0x66,0x47};
+
+// Generate a dummy address with invalid CRC, starting with the network prefix.
+static std::string DummyAddress(const CChainParams &params)
+{
     std::vector<unsigned char> sourcedata = params.Base58Prefix(CChainParams::PUBKEY_ADDRESS);
     sourcedata.insert(sourcedata.end(), dummydata, dummydata + sizeof(dummydata));
     for(int i=0; i<256; ++i) { // Try every trailing byte
@@ -138,35 +115,22 @@
             return s;
         }
         sourcedata[sourcedata.size()-1] += 1;
->>>>>>> f56c00b2
     }
     return "";
 }
 
-std::string DummyAddress(const CChainParams &params, const Config &cfg)
-{
-    // Just some dummy data to generate an convincing random-looking (but
-    // consistent) address
-    static const std::vector<uint8_t> dummydata = {0xeb, 0x15, 0x23, 0x1d, 0xfc, 0xeb, 0x60, 0x92, 0x58, 0x86, 0xb6,
-        0x7d, 0x06, 0x52, 0x99, 0x92, 0x59, 0x15, 0xae, 0xb1};
-
-    const CTxDestination dstKey = CKeyID(uint160(dummydata));
-    return MakeAddrInvalid(EncodeDestination(dstKey, params, cfg));
-}
-
 void setupAddressWidget(QValidatedLineEdit *widget, QWidget *parent)
 {
     parent->setFocusProxy(widget);
 
     widget->setFont(fixedPitchFont());
-    const CChainParams &params = Params();
 #if QT_VERSION >= 0x040700
     // We don't want translators to use own addresses in translations
     // and this is the only place, where this address is supplied.
-    widget->setPlaceholderText(QObject::tr("Enter a Bitcoin address (e.g. %1)")
-                                   .arg(QString::fromStdString(DummyAddress(params, GetConfig()))));
-#endif
-    widget->setValidator(new BitcoinAddressEntryValidator(params.CashAddrPrefix(), parent));
+    widget->setPlaceholderText(QObject::tr("Enter a Bitcoin address (e.g. %1)").arg(
+        QString::fromStdString(DummyAddress(Params()))));
+#endif
+    widget->setValidator(new BitcoinAddressEntryValidator(parent));
     widget->setCheckValidator(new BitcoinAddressCheckValidator(parent));
 }
 
@@ -179,48 +143,16 @@
     widget->setAlignment(Qt::AlignRight|Qt::AlignVCenter);
 }
 
-QString bitcoinURIScheme(const CChainParams &params, bool useCashAddr)
-{
-    if (!useCashAddr)
-    {
-        return "blackcoin";
-    }
-    return QString::fromStdString(params.CashAddrPrefix());
-}
-
-QString bitcoinURIScheme(const Config &cfg)
-{
-    return bitcoinURIScheme(cfg.GetChainParams(), cfg.UseCashAddrEncoding());
-}
-
-static bool IsCashAddrEncoded(const QUrl &uri)
-{
-    const std::string addr = (uri.scheme() + ":" + uri.path()).toStdString();
-    auto decoded = cashaddr::Decode(addr, "");
-    return !decoded.first.empty();
-}
-
-bool parseBitcoinURI(const QString &scheme, const QUrl &uri, SendCoinsRecipient *out)
-{
-    // return if URI has wrong scheme.
-    if (!uri.isValid() || uri.scheme() != scheme)
-    {
+bool parseBitcoinURI(const QUrl &uri, SendCoinsRecipient *out)
+{
+    // return if URI is not valid or is no bitcoin: URI
+    if(!uri.isValid() || uri.scheme() != QString("blackcoin"))
         return false;
-    }
 
     SendCoinsRecipient rv;
-    if (IsCashAddrEncoded(uri))
-    {
-        rv.address = uri.scheme() + ":" + uri.path();
-    }
-    else
-    {
-        // strip out uri scheme for base58 encoded addresses
-        rv.address = uri.path();
-    }
+    rv.address = uri.path();
     // Trim any following forward slash which may have been added by the OS
-    if (rv.address.endsWith("/"))
-    {
+    if (rv.address.endsWith("/")) {
         rv.address.truncate(rv.address.length() - 1);
     }
     rv.amount = 0;
@@ -252,9 +184,9 @@
         }
         else if (i->first == "amount")
         {
-            if (!i->second.isEmpty())
+            if(!i->second.isEmpty())
             {
-                if (!BitcoinUnits::parse(BitcoinUnits::BTC, i->second, &rv.amount))
+                if(!BitcoinUnits::parse(BitcoinUnits::BTC, i->second, &rv.amount))
                 {
                     return false;
                 }
@@ -265,35 +197,30 @@
         if (fShouldReturnFalse)
             return false;
     }
-    if (out)
+    if(out)
     {
         *out = rv;
     }
     return true;
 }
 
-bool parseBitcoinURI(const QString &scheme, QString uri, SendCoinsRecipient *out)
-{
+bool parseBitcoinURI(QString uri, SendCoinsRecipient *out)
+{
+    // Convert bitcoin:// to bitcoin:
     //
-    //    Cannot handle this later, because blackcoin://
-    //    will cause Qt to see the part after // as host,
+    //    Cannot handle this later, because bitcoin:// will cause Qt to see the part after // as host,
     //    which will lower-case it (and thus invalidate the address).
-    if (uri.startsWith(scheme + "://", Qt::CaseInsensitive))
-    {
-        uri.replace(0, scheme.length() + 3, scheme + ":");
+    if(uri.startsWith("blackcoin://", Qt::CaseInsensitive))
+    {
+        uri.replace(0, 10, "blackcoin:");
     }
     QUrl uriInstance(uri);
-    return parseBitcoinURI(scheme, uriInstance, out);
-}
-
-QString formatBitcoinURI(const Config &cfg, const SendCoinsRecipient &info)
-{
-    QString ret = info.address;
-    if (!cfg.UseCashAddrEncoding())
-    {
-        // prefix address with uri scheme for base58 encoded addresses.
-        ret = (bitcoinURIScheme(cfg) + ":%1").arg(ret);
-    }
+    return parseBitcoinURI(uriInstance, out);
+}
+
+QString formatBitcoinURI(const SendCoinsRecipient &info)
+{
+    QString ret = QString("blackcoin:%1").arg(info.address);
     int paramCount = 0;
 
     if (info.amount)
@@ -696,7 +623,7 @@
 
 bool GetStartOnSystemStartup()
 {
-    // check for Blackmore*.lnk
+    // check for Bitcoin*.lnk
     return fs::exists(StartupShortcutPath());
 }
 
@@ -786,8 +713,8 @@
 {
     std::string chain = ChainNameFromCommandLine();
     if (chain == CBaseChainParams::MAIN)
-        return GetAutostartDir() / "bitcoin.desktop";
-    return GetAutostartDir() / strprintf("bitcoin-%s.lnk", chain);
+        return GetAutostartDir() / "blackmore.desktop";
+    return GetAutostartDir() / strprintf("blackmore-%s.lnk", chain);
 }
 
 bool GetStartOnSystemStartup()
@@ -831,9 +758,9 @@
         optionFile << "[Desktop Entry]\n";
         optionFile << "Type=Application\n";
         if (chain == CBaseChainParams::MAIN)
-            optionFile << "Name=Bitcoin\n";
+            optionFile << "Name=Blackcoin\n";
         else
-            optionFile << strprintf("Name=Bitcoin (%s)\n", chain);
+            optionFile << strprintf("Name=Blackcoin (%s)\n", chain);
         optionFile << "Exec=" << pszExePath << strprintf(" -min -testnet=%d -regtest=%d\n", gArgs.GetBoolArg("-testnet", false), gArgs.GetBoolArg("-regtest", false));
         optionFile << "Terminal=false\n";
         optionFile << "Hidden=false\n";
