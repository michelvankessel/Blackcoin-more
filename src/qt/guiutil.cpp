// Copyright (c) 2011-2018 The Bitcoin Core developers
// Distributed under the MIT software license, see the accompanying
// file COPYING or http://www.opensource.org/licenses/mit-license.php.

#include <qt/guiutil.h>

#include <qt/bitcoinaddressvalidator.h>
#include <qt/bitcoinunits.h>
#include <qt/qvalidatedlineedit.h>
#include <qt/walletmodel.h>

#include <base58.h>
#include <chainparams.h>
#include <primitives/transaction.h>
#include <key_io.h>
#include <interfaces/node.h>
#include <policy/policy.h>
#include <protocol.h>
#include <script/script.h>
#include <script/standard.h>
#include <util/system.h>

#ifdef WIN32
#ifdef _WIN32_IE
#undef _WIN32_IE
#endif
#define _WIN32_IE 0x0501
#define WIN32_LEAN_AND_MEAN 1
#ifndef NOMINMAX
#define NOMINMAX
#endif
#include <shellapi.h>
#include <shlobj.h>
#include <shlwapi.h>
#endif

#include <QAbstractItemView>
#include <QApplication>
#include <QClipboard>
#include <QDateTime>
#include <QDesktopServices>
#include <QDesktopWidget>
#include <QDoubleValidator>
#include <QFileDialog>
#include <QFont>
#include <QFontDatabase>
<<<<<<< HEAD
=======
#include <QFontMetrics>
>>>>>>> 8b676984
#include <QKeyEvent>
#include <QLineEdit>
#include <QMouseEvent>
#include <QProgressDialog>
#include <QSettings>
#include <QTextDocument> // for Qt::mightBeRichText
#include <QThread>
#include <QUrlQuery>

#if defined(Q_OS_MAC)
#pragma GCC diagnostic push
#pragma GCC diagnostic ignored "-Wdeprecated-declarations"

#include <objc/objc-runtime.h>
#include <CoreServices/CoreServices.h>
#include <QProcess>
#endif

<<<<<<< HEAD
static fs::detail::utf8_codecvt_facet utf8;

#if defined(Q_OS_MAC)
#pragma GCC diagnostic push
#pragma GCC diagnostic ignored "-Wdeprecated-declarations"

#include <CoreServices/CoreServices.h>
#include <QProcess>

void ForceActivation();
#endif

=======
>>>>>>> 8b676984
namespace GUIUtil {

QString dateTimeStr(const QDateTime &date)
{
    return date.date().toString(Qt::SystemLocaleShortDate) + QString(" ") + date.toString("hh:mm");
}

QString dateTimeStr(qint64 nTime)
{
    return dateTimeStr(QDateTime::fromTime_t((qint32)nTime));
}

QFont fixedPitchFont()
{
    return QFontDatabase::systemFont(QFontDatabase::FixedFont);
}

// Just some dummy data to generate a convincing random-looking (but consistent) address
static const uint8_t dummydata[] = {0xeb,0x15,0x23,0x1d,0xfc,0xeb,0x60,0x92,0x58,0x86,0xb6,0x7d,0x06,0x52,0x99,0x92,0x59,0x15,0xae,0xb1,0x72,0xc0,0x66,0x47};

// Generate a dummy address with invalid CRC, starting with the network prefix.
static std::string DummyAddress(const CChainParams &params)
{
    std::vector<unsigned char> sourcedata = params.Base58Prefix(CChainParams::PUBKEY_ADDRESS);
    sourcedata.insert(sourcedata.end(), dummydata, dummydata + sizeof(dummydata));
    for(int i=0; i<256; ++i) { // Try every trailing byte
        std::string s = EncodeBase58(sourcedata.data(), sourcedata.data() + sourcedata.size());
        if (!IsValidDestinationString(s)) {
            return s;
        }
        sourcedata[sourcedata.size()-1] += 1;
    }
    return "";
}

void setupAddressWidget(QValidatedLineEdit *widget, QWidget *parent)
{
    parent->setFocusProxy(widget);

    widget->setFont(fixedPitchFont());
    // We don't want translators to use own addresses in translations
    // and this is the only place, where this address is supplied.
    widget->setPlaceholderText(QObject::tr("Enter a Bitcoin address (e.g. %1)").arg(
        QString::fromStdString(DummyAddress(Params()))));
    widget->setValidator(new BitcoinAddressEntryValidator(parent));
    widget->setCheckValidator(new BitcoinAddressCheckValidator(parent));
}

bool parseBitcoinURI(const QUrl &uri, SendCoinsRecipient *out)
{
    // return if URI is not valid or is no bitcoin: URI
    if(!uri.isValid() || uri.scheme() != QString("blackcoin"))
        return false;

    SendCoinsRecipient rv;
    rv.address = uri.path();
    // Trim any following forward slash which may have been added by the OS
    if (rv.address.endsWith("/")) {
        rv.address.truncate(rv.address.length() - 1);
    }
    rv.amount = 0;

    QUrlQuery uriQuery(uri);
    QList<QPair<QString, QString> > items = uriQuery.queryItems();
    for (QList<QPair<QString, QString> >::iterator i = items.begin(); i != items.end(); i++)
    {
        bool fShouldReturnFalse = false;
        if (i->first.startsWith("req-"))
        {
            i->first.remove(0, 4);
            fShouldReturnFalse = true;
        }

        if (i->first == "label")
        {
            rv.label = i->second;
            fShouldReturnFalse = false;
        }
        if (i->first == "message")
        {
            rv.message = i->second;
            fShouldReturnFalse = false;
        }
        else if (i->first == "amount")
        {
            if(!i->second.isEmpty())
            {
                if(!BitcoinUnits::parse(BitcoinUnits::BTC, i->second, &rv.amount))
                {
                    return false;
                }
            }
            fShouldReturnFalse = false;
        }

        if (fShouldReturnFalse)
            return false;
    }
    if(out)
    {
        *out = rv;
    }
    return true;
}

bool parseBitcoinURI(QString uri, SendCoinsRecipient *out)
{
    QUrl uriInstance(uri);
    return parseBitcoinURI(uriInstance, out);
}

QString formatBitcoinURI(const SendCoinsRecipient &info)
{
    QString ret = QString("blackcoin:%1").arg(info.address);
    int paramCount = 0;

    if (info.amount)
    {
        ret += QString("?amount=%1").arg(BitcoinUnits::format(BitcoinUnits::BTC, info.amount, false, BitcoinUnits::separatorNever));
        paramCount++;
    }

    if (!info.label.isEmpty())
    {
        QString lbl(QUrl::toPercentEncoding(info.label));
        ret += QString("%1label=%2").arg(paramCount == 0 ? "?" : "&").arg(lbl);
        paramCount++;
    }

    if (!info.message.isEmpty())
    {
        QString msg(QUrl::toPercentEncoding(info.message));
        ret += QString("%1message=%2").arg(paramCount == 0 ? "?" : "&").arg(msg);
        paramCount++;
    }

    return ret;
}

bool isDust(interfaces::Node& node, const QString& address, const CAmount& amount)
{
    CTxDestination dest = DecodeDestination(address.toStdString());
    CScript script = GetScriptForDestination(dest);
    CTxOut txOut(amount, script);
    return IsDust(txOut, node.getDustRelayFee());
}

QString HtmlEscape(const QString& str, bool fMultiLine)
{
    QString escaped = str.toHtmlEscaped();
    if(fMultiLine)
    {
        escaped = escaped.replace("\n", "<br>\n");
    }
    return escaped;
}

QString HtmlEscape(const std::string& str, bool fMultiLine)
{
    return HtmlEscape(QString::fromStdString(str), fMultiLine);
}

void copyEntryData(QAbstractItemView *view, int column, int role)
{
    if(!view || !view->selectionModel())
        return;
    QModelIndexList selection = view->selectionModel()->selectedRows(column);

    if(!selection.isEmpty())
    {
        // Copy first item
        setClipboard(selection.at(0).data(role).toString());
    }
}

QList<QModelIndex> getEntryData(QAbstractItemView *view, int column)
{
    if(!view || !view->selectionModel())
        return QList<QModelIndex>();
    return view->selectionModel()->selectedRows(column);
}

QString getSaveFileName(QWidget *parent, const QString &caption, const QString &dir,
    const QString &filter,
    QString *selectedSuffixOut)
{
    QString selectedFilter;
    QString myDir;
    if(dir.isEmpty()) // Default to user documents location
    {
        myDir = QStandardPaths::writableLocation(QStandardPaths::DocumentsLocation);
    }
    else
    {
        myDir = dir;
    }
    /* Directly convert path to native OS path separators */
    QString result = QDir::toNativeSeparators(QFileDialog::getSaveFileName(parent, caption, myDir, filter, &selectedFilter));

    /* Extract first suffix from filter pattern "Description (*.foo)" or "Description (*.foo *.bar ...) */
    QRegExp filter_re(".* \\(\\*\\.(.*)[ \\)]");
    QString selectedSuffix;
    if(filter_re.exactMatch(selectedFilter))
    {
        selectedSuffix = filter_re.cap(1);
    }

    /* Add suffix if needed */
    QFileInfo info(result);
    if(!result.isEmpty())
    {
        if(info.suffix().isEmpty() && !selectedSuffix.isEmpty())
        {
            /* No suffix specified, add selected suffix */
            if(!result.endsWith("."))
                result.append(".");
            result.append(selectedSuffix);
        }
    }

    /* Return selected suffix if asked to */
    if(selectedSuffixOut)
    {
        *selectedSuffixOut = selectedSuffix;
    }
    return result;
}

QString getOpenFileName(QWidget *parent, const QString &caption, const QString &dir,
    const QString &filter,
    QString *selectedSuffixOut)
{
    QString selectedFilter;
    QString myDir;
    if(dir.isEmpty()) // Default to user documents location
    {
        myDir = QStandardPaths::writableLocation(QStandardPaths::DocumentsLocation);
    }
    else
    {
        myDir = dir;
    }
    /* Directly convert path to native OS path separators */
    QString result = QDir::toNativeSeparators(QFileDialog::getOpenFileName(parent, caption, myDir, filter, &selectedFilter));

    if(selectedSuffixOut)
    {
        /* Extract first suffix from filter pattern "Description (*.foo)" or "Description (*.foo *.bar ...) */
        QRegExp filter_re(".* \\(\\*\\.(.*)[ \\)]");
        QString selectedSuffix;
        if(filter_re.exactMatch(selectedFilter))
        {
            selectedSuffix = filter_re.cap(1);
        }
        *selectedSuffixOut = selectedSuffix;
    }
    return result;
}

Qt::ConnectionType blockingGUIThreadConnection()
{
    if(QThread::currentThread() != qApp->thread())
    {
        return Qt::BlockingQueuedConnection;
    }
    else
    {
        return Qt::DirectConnection;
    }
}

bool checkPoint(const QPoint &p, const QWidget *w)
{
    QWidget *atW = QApplication::widgetAt(w->mapToGlobal(p));
    if (!atW) return false;
    return atW->window() == w;
}

bool isObscured(QWidget *w)
{
    return !(checkPoint(QPoint(0, 0), w)
        && checkPoint(QPoint(w->width() - 1, 0), w)
        && checkPoint(QPoint(0, w->height() - 1), w)
        && checkPoint(QPoint(w->width() - 1, w->height() - 1), w)
        && checkPoint(QPoint(w->width() / 2, w->height() / 2), w));
}

void bringToFront(QWidget* w)
{
#ifdef Q_OS_MAC
<<<<<<< HEAD
    ForceActivation();
=======
    // Force application activation on macOS. With Qt 5.4 this is required when
    // an action in the dock menu is triggered.
    id app = objc_msgSend((id) objc_getClass("NSApplication"), sel_registerName("sharedApplication"));
    objc_msgSend(app, sel_registerName("activateIgnoringOtherApps:"), YES);
>>>>>>> 8b676984
#endif

    if (w) {
        // activateWindow() (sometimes) helps with keyboard focus on Windows
        if (w->isMinimized()) {
            w->showNormal();
        } else {
            w->show();
        }
        w->activateWindow();
        w->raise();
    }
}

void openDebugLogfile()
{
    fs::path pathDebug = GetDataDir() / "debug.log";

    /* Open debug.log with the associated application */
    if (fs::exists(pathDebug))
        QDesktopServices::openUrl(QUrl::fromLocalFile(boostPathToQString(pathDebug)));
}

bool openBitcoinConf()
{
    fs::path pathConfig = GetConfigFile(gArgs.GetArg("-conf", BITCOIN_CONF_FILENAME));

    /* Create the file */
    fsbridge::ofstream configFile(pathConfig, std::ios_base::app);

    if (!configFile.good())
        return false;

    configFile.close();

    /* Open bitcoin.conf with the associated application */
    bool res = QDesktopServices::openUrl(QUrl::fromLocalFile(boostPathToQString(pathConfig)));
#ifdef Q_OS_MAC
    // Workaround for macOS-specific behavior; see #15409.
    if (!res) {
        res = QProcess::startDetached("/usr/bin/open", QStringList{"-t", boostPathToQString(pathConfig)});
    }
#endif

    return res;
}

ToolTipToRichTextFilter::ToolTipToRichTextFilter(int _size_threshold, QObject *parent) :
    QObject(parent),
    size_threshold(_size_threshold)
{

}

bool ToolTipToRichTextFilter::eventFilter(QObject *obj, QEvent *evt)
{
    if(evt->type() == QEvent::ToolTipChange)
    {
        QWidget *widget = static_cast<QWidget*>(obj);
        QString tooltip = widget->toolTip();
        if(tooltip.size() > size_threshold && !tooltip.startsWith("<qt") && !Qt::mightBeRichText(tooltip))
        {
            // Envelop with <qt></qt> to make sure Qt detects this as rich text
            // Escape the current message as HTML and replace \n by <br>
            tooltip = "<qt>" + HtmlEscape(tooltip, true) + "</qt>";
            widget->setToolTip(tooltip);
            return true;
        }
    }
    return QObject::eventFilter(obj, evt);
}

void TableViewLastColumnResizingFixer::connectViewHeadersSignals()
{
    connect(tableView->horizontalHeader(), &QHeaderView::sectionResized, this, &TableViewLastColumnResizingFixer::on_sectionResized);
    connect(tableView->horizontalHeader(), &QHeaderView::geometriesChanged, this, &TableViewLastColumnResizingFixer::on_geometriesChanged);
}

// We need to disconnect these while handling the resize events, otherwise we can enter infinite loops.
void TableViewLastColumnResizingFixer::disconnectViewHeadersSignals()
{
    disconnect(tableView->horizontalHeader(), &QHeaderView::sectionResized, this, &TableViewLastColumnResizingFixer::on_sectionResized);
    disconnect(tableView->horizontalHeader(), &QHeaderView::geometriesChanged, this, &TableViewLastColumnResizingFixer::on_geometriesChanged);
}

// Setup the resize mode, handles compatibility for Qt5 and below as the method signatures changed.
// Refactored here for readability.
void TableViewLastColumnResizingFixer::setViewHeaderResizeMode(int logicalIndex, QHeaderView::ResizeMode resizeMode)
{
    tableView->horizontalHeader()->setSectionResizeMode(logicalIndex, resizeMode);
}

void TableViewLastColumnResizingFixer::resizeColumn(int nColumnIndex, int width)
{
    tableView->setColumnWidth(nColumnIndex, width);
    tableView->horizontalHeader()->resizeSection(nColumnIndex, width);
}

int TableViewLastColumnResizingFixer::getColumnsWidth()
{
    int nColumnsWidthSum = 0;
    for (int i = 0; i < columnCount; i++)
    {
        nColumnsWidthSum += tableView->horizontalHeader()->sectionSize(i);
    }
    return nColumnsWidthSum;
}

int TableViewLastColumnResizingFixer::getAvailableWidthForColumn(int column)
{
    int nResult = lastColumnMinimumWidth;
    int nTableWidth = tableView->horizontalHeader()->width();

    if (nTableWidth > 0)
    {
        int nOtherColsWidth = getColumnsWidth() - tableView->horizontalHeader()->sectionSize(column);
        nResult = std::max(nResult, nTableWidth - nOtherColsWidth);
    }

    return nResult;
}

// Make sure we don't make the columns wider than the table's viewport width.
void TableViewLastColumnResizingFixer::adjustTableColumnsWidth()
{
    disconnectViewHeadersSignals();
    resizeColumn(lastColumnIndex, getAvailableWidthForColumn(lastColumnIndex));
    connectViewHeadersSignals();

    int nTableWidth = tableView->horizontalHeader()->width();
    int nColsWidth = getColumnsWidth();
    if (nColsWidth > nTableWidth)
    {
        resizeColumn(secondToLastColumnIndex,getAvailableWidthForColumn(secondToLastColumnIndex));
    }
}

// Make column use all the space available, useful during window resizing.
void TableViewLastColumnResizingFixer::stretchColumnWidth(int column)
{
    disconnectViewHeadersSignals();
    resizeColumn(column, getAvailableWidthForColumn(column));
    connectViewHeadersSignals();
}

// When a section is resized this is a slot-proxy for ajustAmountColumnWidth().
void TableViewLastColumnResizingFixer::on_sectionResized(int logicalIndex, int oldSize, int newSize)
{
    adjustTableColumnsWidth();
    int remainingWidth = getAvailableWidthForColumn(logicalIndex);
    if (newSize > remainingWidth)
    {
       resizeColumn(logicalIndex, remainingWidth);
    }
}

// When the table's geometry is ready, we manually perform the stretch of the "Message" column,
// as the "Stretch" resize mode does not allow for interactive resizing.
void TableViewLastColumnResizingFixer::on_geometriesChanged()
{
    if ((getColumnsWidth() - this->tableView->horizontalHeader()->width()) != 0)
    {
        disconnectViewHeadersSignals();
        resizeColumn(secondToLastColumnIndex, getAvailableWidthForColumn(secondToLastColumnIndex));
        connectViewHeadersSignals();
    }
}

/**
 * Initializes all internal variables and prepares the
 * the resize modes of the last 2 columns of the table and
 */
TableViewLastColumnResizingFixer::TableViewLastColumnResizingFixer(QTableView* table, int lastColMinimumWidth, int allColsMinimumWidth, QObject *parent) :
    QObject(parent),
    tableView(table),
    lastColumnMinimumWidth(lastColMinimumWidth),
    allColumnsMinimumWidth(allColsMinimumWidth)
{
    columnCount = tableView->horizontalHeader()->count();
    lastColumnIndex = columnCount - 1;
    secondToLastColumnIndex = columnCount - 2;
    tableView->horizontalHeader()->setMinimumSectionSize(allColumnsMinimumWidth);
    setViewHeaderResizeMode(secondToLastColumnIndex, QHeaderView::Interactive);
    setViewHeaderResizeMode(lastColumnIndex, QHeaderView::Interactive);
}

#ifdef WIN32
fs::path static StartupShortcutPath()
{
    std::string chain = gArgs.GetChainName();
    if (chain == CBaseChainParams::MAIN)
        return GetSpecialFolderPath(CSIDL_STARTUP) / "Blackmore.lnk";
    if (chain == CBaseChainParams::TESTNET) // Remove this special case when CBaseChainParams::TESTNET = "testnet4"
        return GetSpecialFolderPath(CSIDL_STARTUP) / "Blackmore (testnet).lnk";
    return GetSpecialFolderPath(CSIDL_STARTUP) / strprintf("Blackmore (%s).lnk", chain);
}

bool GetStartOnSystemStartup()
{
    // check for Bitcoin*.lnk
    return fs::exists(StartupShortcutPath());
}

bool SetStartOnSystemStartup(bool fAutoStart)
{
    // If the shortcut exists already, remove it for updating
    fs::remove(StartupShortcutPath());

    if (fAutoStart)
    {
        CoInitialize(nullptr);

        // Get a pointer to the IShellLink interface.
        IShellLinkW* psl = nullptr;
        HRESULT hres = CoCreateInstance(CLSID_ShellLink, nullptr,
            CLSCTX_INPROC_SERVER, IID_IShellLinkW,
            reinterpret_cast<void**>(&psl));

        if (SUCCEEDED(hres))
        {
            // Get the current executable path
            WCHAR pszExePath[MAX_PATH];
            GetModuleFileNameW(nullptr, pszExePath, ARRAYSIZE(pszExePath));

            // Start client minimized
            QString strArgs = "-min";
            // Set -testnet /-regtest options
            strArgs += QString::fromStdString(strprintf(" -testnet=%d -regtest=%d", gArgs.GetBoolArg("-testnet", false), gArgs.GetBoolArg("-regtest", false)));

            // Set the path to the shortcut target
            psl->SetPath(pszExePath);
            PathRemoveFileSpecW(pszExePath);
            psl->SetWorkingDirectory(pszExePath);
            psl->SetShowCmd(SW_SHOWMINNOACTIVE);
            psl->SetArguments(strArgs.toStdWString().c_str());

            // Query IShellLink for the IPersistFile interface for
            // saving the shortcut in persistent storage.
            IPersistFile* ppf = nullptr;
            hres = psl->QueryInterface(IID_IPersistFile, reinterpret_cast<void**>(&ppf));
            if (SUCCEEDED(hres))
            {
                // Save the link by calling IPersistFile::Save.
                hres = ppf->Save(StartupShortcutPath().wstring().c_str(), TRUE);
                ppf->Release();
                psl->Release();
                CoUninitialize();
                return true;
            }
            psl->Release();
        }
        CoUninitialize();
        return false;
    }
    return true;
}
#elif defined(Q_OS_LINUX)

// Follow the Desktop Application Autostart Spec:
// http://standards.freedesktop.org/autostart-spec/autostart-spec-latest.html

fs::path static GetAutostartDir()
{
    char* pszConfigHome = getenv("XDG_CONFIG_HOME");
    if (pszConfigHome) return fs::path(pszConfigHome) / "autostart";
    char* pszHome = getenv("HOME");
    if (pszHome) return fs::path(pszHome) / ".config" / "autostart";
    return fs::path();
}

fs::path static GetAutostartFilePath()
{
    std::string chain = gArgs.GetChainName();
    if (chain == CBaseChainParams::MAIN)
        return GetAutostartDir() / "blackmore.desktop";
    return GetAutostartDir() / strprintf("blackmore-%s.lnk", chain);
}

bool GetStartOnSystemStartup()
{
    fsbridge::ifstream optionFile(GetAutostartFilePath());
    if (!optionFile.good())
        return false;
    // Scan through file for "Hidden=true":
    std::string line;
    while (!optionFile.eof())
    {
        getline(optionFile, line);
        if (line.find("Hidden") != std::string::npos &&
            line.find("true") != std::string::npos)
            return false;
    }
    optionFile.close();

    return true;
}

bool SetStartOnSystemStartup(bool fAutoStart)
{
    if (!fAutoStart)
        fs::remove(GetAutostartFilePath());
    else
    {
        char pszExePath[MAX_PATH+1];
        ssize_t r = readlink("/proc/self/exe", pszExePath, sizeof(pszExePath) - 1);
        if (r == -1)
            return false;
        pszExePath[r] = '\0';

        fs::create_directories(GetAutostartDir());

        fsbridge::ofstream optionFile(GetAutostartFilePath(), std::ios_base::out | std::ios_base::trunc);
        if (!optionFile.good())
            return false;
        std::string chain = gArgs.GetChainName();
        // Write a bitcoin.desktop file to the autostart directory:
        optionFile << "[Desktop Entry]\n";
        optionFile << "Type=Application\n";
        if (chain == CBaseChainParams::MAIN)
            optionFile << "Name=Blackcoin\n";
        else
            optionFile << strprintf("Name=Blackcoin (%s)\n", chain);
        optionFile << "Exec=" << pszExePath << strprintf(" -min -testnet=%d -regtest=%d\n", gArgs.GetBoolArg("-testnet", false), gArgs.GetBoolArg("-regtest", false));
        optionFile << "Terminal=false\n";
        optionFile << "Hidden=false\n";
        optionFile.close();
    }
    return true;
}


<<<<<<< HEAD
#elif defined(Q_OS_MAC)
// based on: https://github.com/Mozketo/LaunchAtLoginController/blob/master/LaunchAtLoginController.m

LSSharedFileListItemRef findStartupItemInList(LSSharedFileListRef list, CFURLRef findUrl);
LSSharedFileListItemRef findStartupItemInList(LSSharedFileListRef list, CFURLRef findUrl)
=======
#elif defined(Q_OS_MAC) && defined(MAC_OS_X_VERSION_MIN_REQUIRED) && MAC_OS_X_VERSION_MIN_REQUIRED <= 101100
// based on: https://github.com/Mozketo/LaunchAtLoginController/blob/master/LaunchAtLoginController.m

LSSharedFileListItemRef findStartupItemInList(CFArrayRef listSnapshot, LSSharedFileListRef list, CFURLRef findUrl)
>>>>>>> 8b676984
{
    if (listSnapshot == nullptr) {
        return nullptr;
    }

    // loop through the list of startup items and try to find the bitcoin app
    for(int i = 0; i < CFArrayGetCount(listSnapshot); i++) {
        LSSharedFileListItemRef item = (LSSharedFileListItemRef)CFArrayGetValueAtIndex(listSnapshot, i);
        UInt32 resolutionFlags = kLSSharedFileListNoUserInteraction | kLSSharedFileListDoNotMountVolumes;
        CFURLRef currentItemURL = nullptr;

#if defined(MAC_OS_X_VERSION_MAX_ALLOWED) && MAC_OS_X_VERSION_MAX_ALLOWED >= 10100
        if(&LSSharedFileListItemCopyResolvedURL)
            currentItemURL = LSSharedFileListItemCopyResolvedURL(item, resolutionFlags, nullptr);
#if defined(MAC_OS_X_VERSION_MIN_REQUIRED) && MAC_OS_X_VERSION_MIN_REQUIRED < 10100
        else
            LSSharedFileListItemResolve(item, resolutionFlags, &currentItemURL, nullptr);
#endif
#else
        LSSharedFileListItemResolve(item, resolutionFlags, &currentItemURL, nullptr);
#endif

        if(currentItemURL) {
            if (CFEqual(currentItemURL, findUrl)) {
                // found
                CFRelease(currentItemURL);
                return item;
            }
            CFRelease(currentItemURL);
        }
    }
    return nullptr;
}

bool GetStartOnSystemStartup()
{
    CFURLRef bitcoinAppUrl = CFBundleCopyBundleURL(CFBundleGetMainBundle());
    if (bitcoinAppUrl == nullptr) {
        return false;
    }

    LSSharedFileListRef loginItems = LSSharedFileListCreate(nullptr, kLSSharedFileListSessionLoginItems, nullptr);
    CFArrayRef listSnapshot = LSSharedFileListCopySnapshot(loginItems, nullptr);
    bool res = (findStartupItemInList(listSnapshot, loginItems, bitcoinAppUrl) != nullptr);
    CFRelease(bitcoinAppUrl);
    CFRelease(loginItems);
    CFRelease(listSnapshot);
    return res;
}

bool SetStartOnSystemStartup(bool fAutoStart)
{
    CFURLRef bitcoinAppUrl = CFBundleCopyBundleURL(CFBundleGetMainBundle());
    if (bitcoinAppUrl == nullptr) {
        return false;
    }

    LSSharedFileListRef loginItems = LSSharedFileListCreate(nullptr, kLSSharedFileListSessionLoginItems, nullptr);
    CFArrayRef listSnapshot = LSSharedFileListCopySnapshot(loginItems, nullptr);
    LSSharedFileListItemRef foundItem = findStartupItemInList(listSnapshot, loginItems, bitcoinAppUrl);

    if(fAutoStart && !foundItem) {
        // add bitcoin app to startup item list
        LSSharedFileListInsertItemURL(loginItems, kLSSharedFileListItemBeforeFirst, nullptr, nullptr, bitcoinAppUrl, nullptr, nullptr);
    }
    else if(!fAutoStart && foundItem) {
        // remove item
        LSSharedFileListItemRemove(loginItems, foundItem);
    }

    CFRelease(bitcoinAppUrl);
    CFRelease(loginItems);
    CFRelease(listSnapshot);
    return true;
}
#pragma GCC diagnostic pop
#else

bool GetStartOnSystemStartup() { return false; }
bool SetStartOnSystemStartup(bool fAutoStart) { return false; }

#endif

void setClipboard(const QString& str)
{
    QApplication::clipboard()->setText(str, QClipboard::Clipboard);
    QApplication::clipboard()->setText(str, QClipboard::Selection);
}

fs::path qstringToBoostPath(const QString &path)
{
    return fs::path(path.toStdString());
}

QString boostPathToQString(const fs::path &path)
{
    return QString::fromStdString(path.string());
}

QString formatDurationStr(int secs)
{
    QStringList strList;
    int days = secs / 86400;
    int hours = (secs % 86400) / 3600;
    int mins = (secs % 3600) / 60;
    int seconds = secs % 60;

    if (days)
        strList.append(QString(QObject::tr("%1 d")).arg(days));
    if (hours)
        strList.append(QString(QObject::tr("%1 h")).arg(hours));
    if (mins)
        strList.append(QString(QObject::tr("%1 m")).arg(mins));
    if (seconds || (!days && !hours && !mins))
        strList.append(QString(QObject::tr("%1 s")).arg(seconds));

    return strList.join(" ");
}

QString formatServicesStr(quint64 mask)
{
    QStringList strList;

    // Just scan the last 8 bits for now.
    for (int i = 0; i < 8; i++) {
        uint64_t check = 1 << i;
        if (mask & check)
        {
            switch (check)
            {
            case NODE_NETWORK:
                strList.append("NETWORK");
                break;
            case NODE_GETUTXO:
                strList.append("GETUTXO");
                break;
            case NODE_BLOOM:
                strList.append("BLOOM");
                break;
            case NODE_XTHIN:
                strList.append("XTHIN");
                break;
            default:
                strList.append(QString("%1[%2]").arg("UNKNOWN").arg(check));
            }
        }
    }

    if (strList.size())
        return strList.join(" & ");
    else
        return QObject::tr("None");
}

QString formatPingTime(double dPingTime)
{
    return (dPingTime == std::numeric_limits<int64_t>::max()/1e6 || dPingTime == 0) ? QObject::tr("N/A") : QString(QObject::tr("%1 ms")).arg(QString::number((int)(dPingTime * 1000), 10));
}

QString formatTimeOffset(int64_t nTimeOffset)
{
  return QString(QObject::tr("%1 s")).arg(QString::number((int)nTimeOffset, 10));
}

QString formatNiceTimeOffset(qint64 secs)
{
    // Represent time from last generated block in human readable text
    QString timeBehindText;
    const int HOUR_IN_SECONDS = 60*60;
    const int DAY_IN_SECONDS = 24*60*60;
    const int WEEK_IN_SECONDS = 7*24*60*60;
    const int YEAR_IN_SECONDS = 31556952; // Average length of year in Gregorian calendar
    if(secs < 60)
    {
        timeBehindText = QObject::tr("%n second(s)","",secs);
    }
    else if(secs < 2*HOUR_IN_SECONDS)
    {
        timeBehindText = QObject::tr("%n minute(s)","",secs/60);
    }
    else if(secs < 2*DAY_IN_SECONDS)
    {
        timeBehindText = QObject::tr("%n hour(s)","",secs/HOUR_IN_SECONDS);
    }
    else if(secs < 2*WEEK_IN_SECONDS)
    {
        timeBehindText = QObject::tr("%n day(s)","",secs/DAY_IN_SECONDS);
    }
    else if(secs < YEAR_IN_SECONDS)
    {
        timeBehindText = QObject::tr("%n week(s)","",secs/WEEK_IN_SECONDS);
    }
    else
    {
        qint64 years = secs / YEAR_IN_SECONDS;
        qint64 remainder = secs % YEAR_IN_SECONDS;
        timeBehindText = QObject::tr("%1 and %2").arg(QObject::tr("%n year(s)", "", years)).arg(QObject::tr("%n week(s)","", remainder/WEEK_IN_SECONDS));
    }
    return timeBehindText;
}

QString formatBytes(uint64_t bytes)
{
    if(bytes < 1024)
        return QString(QObject::tr("%1 B")).arg(bytes);
    if(bytes < 1024 * 1024)
        return QString(QObject::tr("%1 KB")).arg(bytes / 1024);
    if(bytes < 1024 * 1024 * 1024)
        return QString(QObject::tr("%1 MB")).arg(bytes / 1024 / 1024);

    return QString(QObject::tr("%1 GB")).arg(bytes / 1024 / 1024 / 1024);
}

qreal calculateIdealFontSize(int width, const QString& text, QFont font, qreal minPointSize, qreal font_size) {
    while(font_size >= minPointSize) {
        font.setPointSizeF(font_size);
        QFontMetrics fm(font);
        if (fm.width(text) < width) {
            break;
        }
        font_size -= 0.5;
    }
    return font_size;
}

void ClickableLabel::mouseReleaseEvent(QMouseEvent *event)
{
    Q_EMIT clicked(event->pos());
}

void ClickableProgressBar::mouseReleaseEvent(QMouseEvent *event)
{
    Q_EMIT clicked(event->pos());
}

bool ItemDelegate::eventFilter(QObject *object, QEvent *event)
{
    if (event->type() == QEvent::KeyPress) {
        if (static_cast<QKeyEvent*>(event)->key() == Qt::Key_Escape) {
            Q_EMIT keyEscapePressed();
        }
    }
    return QItemDelegate::eventFilter(object, event);
}

void PolishProgressDialog(QProgressDialog* dialog)
{
#ifdef Q_OS_MAC
    // Workaround for macOS-only Qt bug; see: QTBUG-65750, QTBUG-70357.
    const int margin = dialog->fontMetrics().width("X");
    dialog->resize(dialog->width() + 2 * margin, dialog->height());
    dialog->show();
#else
    Q_UNUSED(dialog);
#endif
}

} // namespace GUIUtil<|MERGE_RESOLUTION|>--- conflicted
+++ resolved
@@ -44,10 +44,7 @@
 #include <QFileDialog>
 #include <QFont>
 #include <QFontDatabase>
-<<<<<<< HEAD
-=======
 #include <QFontMetrics>
->>>>>>> 8b676984
 #include <QKeyEvent>
 #include <QLineEdit>
 #include <QMouseEvent>
@@ -64,23 +61,10 @@
 #include <objc/objc-runtime.h>
 #include <CoreServices/CoreServices.h>
 #include <QProcess>
-#endif
-
-<<<<<<< HEAD
-static fs::detail::utf8_codecvt_facet utf8;
-
-#if defined(Q_OS_MAC)
-#pragma GCC diagnostic push
-#pragma GCC diagnostic ignored "-Wdeprecated-declarations"
-
-#include <CoreServices/CoreServices.h>
-#include <QProcess>
 
 void ForceActivation();
 #endif
 
-=======
->>>>>>> 8b676984
 namespace GUIUtil {
 
 QString dateTimeStr(const QDateTime &date)
@@ -371,14 +355,7 @@
 void bringToFront(QWidget* w)
 {
 #ifdef Q_OS_MAC
-<<<<<<< HEAD
     ForceActivation();
-=======
-    // Force application activation on macOS. With Qt 5.4 this is required when
-    // an action in the dock menu is triggered.
-    id app = objc_msgSend((id) objc_getClass("NSApplication"), sel_registerName("sharedApplication"));
-    objc_msgSend(app, sel_registerName("activateIgnoringOtherApps:"), YES);
->>>>>>> 8b676984
 #endif
 
     if (w) {
@@ -710,18 +687,10 @@
 }
 
 
-<<<<<<< HEAD
-#elif defined(Q_OS_MAC)
-// based on: https://github.com/Mozketo/LaunchAtLoginController/blob/master/LaunchAtLoginController.m
-
-LSSharedFileListItemRef findStartupItemInList(LSSharedFileListRef list, CFURLRef findUrl);
-LSSharedFileListItemRef findStartupItemInList(LSSharedFileListRef list, CFURLRef findUrl)
-=======
 #elif defined(Q_OS_MAC) && defined(MAC_OS_X_VERSION_MIN_REQUIRED) && MAC_OS_X_VERSION_MIN_REQUIRED <= 101100
 // based on: https://github.com/Mozketo/LaunchAtLoginController/blob/master/LaunchAtLoginController.m
 
 LSSharedFileListItemRef findStartupItemInList(CFArrayRef listSnapshot, LSSharedFileListRef list, CFURLRef findUrl)
->>>>>>> 8b676984
 {
     if (listSnapshot == nullptr) {
         return nullptr;
