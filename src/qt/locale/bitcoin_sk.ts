<TS language="sk" version="2.1">
<context>
    <name>AddressBookPage</name>
    <message>
        <source>Right-click to edit address or label</source>
        <translation>Kliknutím pravým tlačidlom upravíte adresu alebo popis</translation>
    </message>
    <message>
        <source>Create a new address</source>
        <translation>Vytvoriť novú adresu</translation>
    </message>
    <message>
        <source>&amp;New</source>
        <translation>&amp;Nový</translation>
    </message>
    <message>
        <source>Copy the currently selected address to the system clipboard</source>
        <translation>Zkopírovať práve zvolenú adresu</translation>
    </message>
    <message>
        <source>&amp;Copy</source>
        <translation>&amp;Kopírovať</translation>
    </message>
    <message>
        <source>C&amp;lose</source>
        <translation>Z&amp;atvoriť</translation>
    </message>
    <message>
        <source>Delete the currently selected address from the list</source>
        <translation>Vymaž vybranú adresu zo zoznamu</translation>
    </message>
    <message>
        <source>Export the data in the current tab to a file</source>
        <translation>Exportovať tento náhľad do súboru</translation>
    </message>
    <message>
        <source>&amp;Export</source>
        <translation>&amp;Exportovať...</translation>
    </message>
    <message>
        <source>&amp;Delete</source>
        <translation>&amp;Zmazať</translation>
    </message>
    <message>
        <source>Choose the address to send coins to</source>
        <translation>Zvoľte adresu kam poslať mince</translation>
    </message>
    <message>
        <source>Choose the address to receive coins with</source>
        <translation>Zvoľte adresu na ktorú chcete prijať mince</translation>
    </message>
    <message>
        <source>C&amp;hoose</source>
        <translation>Vy&amp;brať</translation>
    </message>
    <message>
        <source>Sending addresses</source>
        <translation>Odosielajúce adresy</translation>
    </message>
    <message>
        <source>Receiving addresses</source>
        <translation>Prijímajúce adresy</translation>
    </message>
    <message>
        <source>These are your Bitcoin addresses for sending payments. Always check the amount and the receiving address before sending coins.</source>
        <translation>Toto sú Vaše Blackcoin adresy pre posielanie platieb. Vždy skontrolujte sumu a prijímaciu adresu pred poslaním mincí.</translation>
    </message>
    <message>
        <source>These are your Bitcoin addresses for receiving payments. It is recommended to use a new receiving address for each transaction.</source>
        <translation>Toto sú vaše Blackcoin adresy pre prijímanie platieb. Odporúča sa použiť vždy novú prijímaciu adresu pre každú transakciu.</translation>
    </message>
    <message>
        <source>&amp;Copy Address</source>
        <translation>&amp;Kopírovať adresu</translation>
    </message>
    <message>
        <source>Copy &amp;Label</source>
        <translation>Kopírovať &amp;popis</translation>
    </message>
    <message>
        <source>&amp;Edit</source>
        <translation>&amp;Upraviť</translation>
    </message>
    <message>
        <source>Export Address List</source>
        <translation>Exportovať zoznam adries</translation>
    </message>
    <message>
        <source>Comma separated file (*.csv)</source>
        <translation>Čiarkou oddelovaný súbor (*.csv)</translation>
    </message>
    <message>
        <source>Exporting Failed</source>
        <translation>Export zlyhal</translation>
    </message>
    <message>
        <source>There was an error trying to save the address list to %1. Please try again.</source>
        <translation>Nastala chyba pri pokuse uložiť zoznam adries do %1. Skúste znovu.</translation>
    </message>
</context>
<context>
    <name>AddressTableModel</name>
    <message>
        <source>Label</source>
        <translation>Popis</translation>
    </message>
    <message>
        <source>Address</source>
        <translation>Adresa</translation>
    </message>
    <message>
        <source>(no label)</source>
        <translation>(bez popisu)</translation>
    </message>
</context>
<context>
    <name>AskPassphraseDialog</name>
    <message>
        <source>Passphrase Dialog</source>
        <translation>Dialóg hesla</translation>
    </message>
    <message>
        <source>Enter passphrase</source>
        <translation>Zadajte heslo</translation>
    </message>
    <message>
        <source>New passphrase</source>
        <translation>Nové heslo</translation>
    </message>
    <message>
        <source>Repeat new passphrase</source>
        <translation>Zopakujte nové heslo</translation>
    </message>
    <message>
        <source>Show password</source>
        <translation>Ukázať heslo</translation>
    </message>
    <message>
        <source>Enter the new passphrase to the wallet.&lt;br/&gt;Please use a passphrase of &lt;b&gt;ten or more random characters&lt;/b&gt;, or &lt;b&gt;eight or more words&lt;/b&gt;.</source>
        <translation>Zadajte nové heslo k peňaženke.&lt;br/&gt;Prosím použite heslo s dĺžkou &lt;b&gt;desať alebo viac náhodných znakov&lt;/b&gt;, prípadne &lt;b&gt;osem alebo viac slov&lt;/b&gt;.</translation>
    </message>
    <message>
        <source>Encrypt wallet</source>
        <translation>Zašifrovať peňaženku</translation>
    </message>
    <message>
        <source>This operation needs your wallet passphrase to unlock the wallet.</source>
        <translation>Táto operácia potrebuje heslo k vašej peňaženke aby ju mohla odomknúť.</translation>
    </message>
    <message>
        <source>Unlock wallet</source>
        <translation>Odomknúť peňaženku</translation>
    </message>
    <message>
        <source>This operation needs your wallet passphrase to decrypt the wallet.</source>
        <translation>Táto operácia potrebuje heslo k vašej peňaženke na dešifrovanie peňaženky.</translation>
    </message>
    <message>
        <source>Decrypt wallet</source>
        <translation>Dešifrovať peňaženku</translation>
    </message>
    <message>
        <source>Change passphrase</source>
        <translation>Zmena hesla</translation>
    </message>
    <message>
        <source>Enter the old passphrase and new passphrase to the wallet.</source>
        <translation>Zadajte staré heslo a nové heslo k peňaženke.</translation>
    </message>
    <message>
        <source>Confirm wallet encryption</source>
        <translation>Potvrďte zašifrovanie peňaženky</translation>
    </message>
    <message>
        <source>Warning: If you encrypt your wallet and lose your passphrase, you will &lt;b&gt;LOSE ALL OF YOUR BITCOINS&lt;/b&gt;!</source>
        <translation>Varovanie: Ak zašifrujete peňaženku a stratíte heslo, &lt;b&gt;STRATÍTE VŠETKY VAŠE BITCOINY&lt;/b&gt;!</translation>
    </message>
    <message>
        <source>Are you sure you wish to encrypt your wallet?</source>
        <translation>Ste si istí, že si želáte zašifrovať peňaženku?</translation>
    </message>
    <message>
        <source>Wallet encrypted</source>
        <translation>Peňaženka zašifrovaná</translation>
    </message>
    <message>
        <source>%1 will close now to finish the encryption process. Remember that encrypting your wallet cannot fully protect your bitcoins from being stolen by malware infecting your computer.</source>
        <translation>%1 sa teraz zatvori, aby sa ukončil proces šifrovania. Zašifrovanie peňaženky vás úplne nechráni pred krádežou blackcoinov škodlivými programami, ktoré prenikli do vášho počítača.</translation>
    </message>
    <message>
        <source>IMPORTANT: Any previous backups you have made of your wallet file should be replaced with the newly generated, encrypted wallet file. For security reasons, previous backups of the unencrypted wallet file will become useless as soon as you start using the new, encrypted wallet.</source>
        <translation>DÔLEŽITÉ: Všetky predchádzajúce zálohy vašej peňaženky, ktoré ste vykonali by mali byť nahradené novo vytvorenou, zašifrovanou peňaženkou. Z bezpečnostných dôvodov bude predchádzajúca záloha nezašifrovanej peňaženky k ničomu, akonáhle začnete používať novú, zašifrovanú peňaženku.</translation>
    </message>
    <message>
        <source>Wallet encryption failed</source>
        <translation>Šifrovanie peňaženky zlyhalo</translation>
    </message>
    <message>
        <source>Wallet encryption failed due to an internal error. Your wallet was not encrypted.</source>
        <translation>Šifrovanie peňaženky zlyhalo kôli internej chybe. Vaša peňaženka nebola zašifrovaná.</translation>
    </message>
    <message>
        <source>The supplied passphrases do not match.</source>
        <translation>Zadané heslá nesúhlasia.</translation>
    </message>
    <message>
        <source>Wallet unlock failed</source>
        <translation>Odomknutie peňaženky zlyhalo</translation>
    </message>
    <message>
        <source>The passphrase entered for the wallet decryption was incorrect.</source>
        <translation>Zadané heslo pre dešifrovanie peňaženky bolo nesprávne.</translation>
    </message>
    <message>
        <source>Wallet decryption failed</source>
        <translation>Zlyhalo šifrovanie peňaženky.</translation>
    </message>
    <message>
        <source>Wallet passphrase was successfully changed.</source>
        <translation>Heslo k peňaženke bolo úspešne zmenené.</translation>
    </message>
    <message>
        <source>Warning: The Caps Lock key is on!</source>
        <translation>Upozornenie: Máte zapnutý Caps Lock!</translation>
    </message>
</context>
<context>
    <name>BanTableModel</name>
    <message>
        <source>IP/Netmask</source>
        <translation>IP/Maska stiete</translation>
    </message>
    <message>
        <source>Banned Until</source>
        <translation>Blokovaný do</translation>
    </message>
</context>
<context>
    <name>BitcoinGUI</name>
    <message>
        <source>Sign &amp;message...</source>
        <translation>Podpísať &amp;správu...</translation>
    </message>
    <message>
        <source>Synchronizing with network...</source>
        <translation>Synchronizácia so sieťou...</translation>
    </message>
    <message>
        <source>&amp;Overview</source>
        <translation>&amp;Prehľad</translation>
    </message>
    <message>
        <source>Node</source>
        <translation>Uzol</translation>
    </message>
    <message>
        <source>Show general overview of wallet</source>
        <translation>Zobraziť celkový prehľad o peňaženke</translation>
    </message>
    <message>
        <source>&amp;Transactions</source>
        <translation>&amp;Transakcie</translation>
    </message>
    <message>
        <source>Browse transaction history</source>
        <translation>Prechádzať históriu transakcií</translation>
    </message>
    <message>
        <source>E&amp;xit</source>
        <translation>U&amp;končiť</translation>
    </message>
    <message>
        <source>Quit application</source>
        <translation>Ukončiť program</translation>
    </message>
    <message>
        <source>&amp;About %1</source>
        <translation>&amp;O %1</translation>
    </message>
    <message>
        <source>Show information about %1</source>
        <translation>Ukázať informácie o %1</translation>
    </message>
    <message>
        <source>About &amp;Qt</source>
        <translation>O &amp;Qt</translation>
    </message>
    <message>
        <source>Show information about Qt</source>
        <translation>Zobrazit informácie o Qt</translation>
    </message>
    <message>
        <source>&amp;Options...</source>
        <translation>&amp;Možnosti...</translation>
    </message>
    <message>
        <source>Modify configuration options for %1</source>
        <translation>Upraviť nastavenia pre %1</translation>
    </message>
    <message>
        <source>&amp;Encrypt Wallet...</source>
        <translation>&amp;Zašifrovať Peňaženku...</translation>
    </message>
    <message>
        <source>&amp;Backup Wallet...</source>
        <translation>&amp;Zálohovať peňaženku...</translation>
    </message>
    <message>
        <source>&amp;Change Passphrase...</source>
        <translation>&amp;Zmena Hesla...</translation>
    </message>
    <message>
        <source>&amp;Sending addresses...</source>
        <translation>&amp;Odosielajúce adresy ...</translation>
    </message>
    <message>
        <source>&amp;Receiving addresses...</source>
        <translation>&amp;Prijímajúce adresy...</translation>
    </message>
    <message>
        <source>Open &amp;URI...</source>
        <translation>Otvoriť &amp;URI...</translation>
    </message>
    <message>
        <source>Click to disable network activity.</source>
        <translation>Kliknite pre zakázanie sieťovej aktivity.</translation>
    </message>
    <message>
        <source>Network activity disabled.</source>
        <translation>Sieťová aktivita zakázaná.</translation>
    </message>
    <message>
        <source>Click to enable network activity again.</source>
        <translation>Kliknite pre povolenie sieťovej aktivity.</translation>
    </message>
    <message>
        <source>Syncing Headers (%1%)...</source>
        <translation>Synchronizujú sa hlavičky (%1%)...</translation>
    </message>
    <message>
        <source>Reindexing blocks on disk...</source>
        <translation>Reindexujem bloky na disku...</translation>
    </message>
    <message>
        <source>Send coins to a Bitcoin address</source>
        <translation>Poslať mince na Blackcoin adresu</translation>
    </message>
    <message>
        <source>Backup wallet to another location</source>
        <translation>Zálohovať peňaženku na iné miesto</translation>
    </message>
    <message>
        <source>Change the passphrase used for wallet encryption</source>
        <translation>Zmeniť heslo použité na šifrovanie peňaženky</translation>
    </message>
    <message>
        <source>&amp;Debug window</source>
        <translation>&amp;Okno pre ladenie</translation>
    </message>
    <message>
        <source>Open debugging and diagnostic console</source>
        <translation>Otvoriť konzolu pre ladenie a diagnostiku</translation>
    </message>
    <message>
        <source>&amp;Verify message...</source>
        <translation>O&amp;veriť správu...</translation>
    </message>
    <message>
        <source>Bitcoin</source>
        <translation>Blackcoin</translation>
    </message>
    <message>
        <source>Wallet</source>
        <translation>Peňaženka</translation>
    </message>
    <message>
        <source>&amp;Send</source>
        <translation>&amp;Odoslať</translation>
    </message>
    <message>
        <source>&amp;Receive</source>
        <translation>&amp;Prijať</translation>
    </message>
    <message>
        <source>&amp;Show / Hide</source>
        <translation>&amp;Zobraziť / Skryť</translation>
    </message>
    <message>
        <source>Show or hide the main Window</source>
        <translation>Zobraziť alebo skryť hlavné okno</translation>
    </message>
    <message>
        <source>Encrypt the private keys that belong to your wallet</source>
        <translation>Zašifrovať súkromné kľúče ktoré patria do Vašej peňaženky</translation>
    </message>
    <message>
        <source>Sign messages with your Bitcoin addresses to prove you own them</source>
        <translation>Podpísať správu s Vašou Blackcoin adresou, aby ste preukázali že ju vlastníte</translation>
    </message>
    <message>
        <source>Verify messages to ensure they were signed with specified Bitcoin addresses</source>
        <translation>Overiť či správa bola podpísaná uvedenou Blackcoin adresou</translation>
    </message>
    <message>
        <source>&amp;File</source>
        <translation>&amp;Súbor</translation>
    </message>
    <message>
        <source>&amp;Settings</source>
        <translation>&amp;Nastavenia</translation>
    </message>
    <message>
        <source>&amp;Help</source>
        <translation>&amp;Pomoc</translation>
    </message>
    <message>
        <source>Tabs toolbar</source>
        <translation>Lišta záložiek</translation>
    </message>
    <message>
        <source>Request payments (generates QR codes and bitcoin: URIs)</source>
        <translation>Vyžiadať platby (vygeneruje QR kódy a blackcoin: URI)</translation>
    </message>
    <message>
        <source>Show the list of used sending addresses and labels</source>
        <translation>Zobraziť zoznam použitých adries odosielateľa a ich popisy</translation>
    </message>
    <message>
        <source>Show the list of used receiving addresses and labels</source>
        <translation>Zobraziť zoznam použitých prijímacích adries a ich popisov</translation>
    </message>
    <message>
        <source>Open a bitcoin: URI or payment request</source>
        <translation>Otvoriť blackcoin: URI alebo výzvu k platbe</translation>
    </message>
    <message>
        <source>&amp;Command-line options</source>
        <translation>&amp;Možnosti príkazového riadku</translation>
    </message>
    <message numerus="yes">
        <source>%n active connection(s) to Bitcoin network</source>
<<<<<<< HEAD
        <translation><numerusform>%n aktívnych pripojení do siete Blackcoin</numerusform><numerusform>%n aktívne pripojenia do siete Blackcoin</numerusform><numerusform>%n aktívnych pripojení do siete Blackcoin</numerusform></translation>
=======
        <translation><numerusform>%n aktívne pripojenie do siete Bitcoin</numerusform><numerusform>%n aktívne pripojenia do siete Bitcoin</numerusform><numerusform>%n aktívnych pripojení do siete Bitcoin</numerusform><numerusform>%n aktívnych pripojení do siete Bitcoin</numerusform></translation>
>>>>>>> f56c00b2
    </message>
    <message>
        <source>Indexing blocks on disk...</source>
        <translation>Indexujú sa bloky na disku...</translation>
    </message>
    <message>
        <source>Processing blocks on disk...</source>
        <translation>Spracovávajú sa bloky na disku...</translation>
    </message>
    <message numerus="yes">
        <source>Processed %n block(s) of transaction history.</source>
        <translation><numerusform>Spracovaných %n blok transakčnej histórie.</numerusform><numerusform>Spracovaných %n bloky transakčnej histórie.</numerusform><numerusform>Spracovaných %n blokov transakčnej histórie.</numerusform><numerusform>Spracovaných %n blokov transakčnej histórie.</numerusform></translation>
    </message>
    <message>
        <source>%1 behind</source>
        <translation>%1 pozadu</translation>
    </message>
    <message>
        <source>Last received block was generated %1 ago.</source>
        <translation>Posledný prijatý blok bol vygenerovaný pred: %1.</translation>
    </message>
    <message>
        <source>Transactions after this will not yet be visible.</source>
        <translation>Transakcie po tomto čase ešte nebudú viditeľné.</translation>
    </message>
    <message>
        <source>Error</source>
        <translation>Chyba</translation>
    </message>
    <message>
        <source>Warning</source>
        <translation>Upozornenie</translation>
    </message>
    <message>
        <source>Information</source>
        <translation>Informácia</translation>
    </message>
    <message>
        <source>Up to date</source>
        <translation>Aktualizovaný</translation>
    </message>
    <message>
        <source>Show the %1 help message to get a list with possible Bitcoin command-line options</source>
        <translation>Ukáž %1 zoznam možných nastavení Blackcoinu pomocou príkazového riadku</translation>
    </message>
    <message>
        <source>%1 client</source>
        <translation>%1 klient</translation>
    </message>
    <message>
        <source>Connecting to peers...</source>
        <translation>Pripája sa k partnerom...</translation>
    </message>
    <message>
        <source>Catching up...</source>
        <translation>Sťahujem...</translation>
    </message>
    <message>
        <source>Date: %1
</source>
        <translation>Dátum: %1
</translation>
    </message>
    <message>
        <source>Amount: %1
</source>
        <translation>Suma: %1
</translation>
    </message>
    <message>
        <source>Type: %1
</source>
        <translation>Typ: %1
</translation>
    </message>
    <message>
        <source>Label: %1
</source>
        <translation>Popis: %1
</translation>
    </message>
    <message>
        <source>Address: %1
</source>
        <translation>Adresa: %1
</translation>
    </message>
    <message>
        <source>Sent transaction</source>
        <translation>Odoslané transakcie</translation>
    </message>
    <message>
        <source>Incoming transaction</source>
        <translation>Prijatá transakcia</translation>
    </message>
    <message>
        <source>HD key generation is &lt;b&gt;enabled&lt;/b&gt;</source>
        <translation>Generovanie HD kľúčov je &lt;b&gt;zapnuté&lt;/b&gt;</translation>
    </message>
    <message>
        <source>HD key generation is &lt;b&gt;disabled&lt;/b&gt;</source>
        <translation>Generovanie HD kľúčov je &lt;b&gt;vypnuté&lt;/b&gt;</translation>
    </message>
    <message>
        <source>Wallet is &lt;b&gt;encrypted&lt;/b&gt; and currently &lt;b&gt;unlocked&lt;/b&gt;</source>
        <translation>Peňaženka je &lt;b&gt;zašifrovaná&lt;/b&gt; a momentálne &lt;b&gt;odomknutá&lt;/b&gt;</translation>
    </message>
    <message>
        <source>Wallet is &lt;b&gt;encrypted&lt;/b&gt; and currently &lt;b&gt;locked&lt;/b&gt;</source>
        <translation>Peňaženka je &lt;b&gt;zašifrovaná&lt;/b&gt; a momentálne &lt;b&gt;zamknutá&lt;/b&gt;</translation>
    </message>
    <message>
        <source>A fatal error occurred. Bitcoin can no longer continue safely and will quit.</source>
        <translation>Vyskytla sa kritická chyba. Blackcoin nemôže ďalej bezpečne pokračovať a ukončí sa.</translation>
    </message>
</context>
<context>
    <name>CoinControlDialog</name>
    <message>
        <source>Coin Selection</source>
        <translation>Výber mince</translation>
    </message>
    <message>
        <source>Quantity:</source>
        <translation>Množstvo:</translation>
    </message>
    <message>
        <source>Bytes:</source>
        <translation>Bajtov:</translation>
    </message>
    <message>
        <source>Amount:</source>
        <translation>Suma:</translation>
    </message>
    <message>
        <source>Fee:</source>
        <translation>Poplatok:</translation>
    </message>
    <message>
        <source>Dust:</source>
        <translation>Prach:</translation>
    </message>
    <message>
        <source>After Fee:</source>
        <translation>Po poplatku:</translation>
    </message>
    <message>
        <source>Change:</source>
        <translation>Výdavok:</translation>
    </message>
    <message>
        <source>(un)select all</source>
        <translation>(ne)vybrať všetko</translation>
    </message>
    <message>
        <source>Tree mode</source>
        <translation>Stromový režim</translation>
    </message>
    <message>
        <source>List mode</source>
        <translation>Zoznamový režim</translation>
    </message>
    <message>
        <source>Amount</source>
        <translation>Suma</translation>
    </message>
    <message>
        <source>Received with label</source>
        <translation>Prijaté s označením</translation>
    </message>
    <message>
        <source>Received with address</source>
        <translation>Prijaté s adresou</translation>
    </message>
    <message>
        <source>Date</source>
        <translation>Dátum</translation>
    </message>
    <message>
        <source>Confirmations</source>
        <translation>Potvrdenia</translation>
    </message>
    <message>
        <source>Confirmed</source>
        <translation>Potvrdené</translation>
    </message>
    <message>
        <source>Copy address</source>
        <translation>Kopírovať adresu</translation>
    </message>
    <message>
        <source>Copy label</source>
        <translation>Kopírovať popis</translation>
    </message>
    <message>
        <source>Copy amount</source>
        <translation>Kopírovať sumu</translation>
    </message>
    <message>
        <source>Copy transaction ID</source>
        <translation>Kopírovať ID transakcie</translation>
    </message>
    <message>
        <source>Lock unspent</source>
        <translation>Uzamknúť neminuté</translation>
    </message>
    <message>
        <source>Unlock unspent</source>
        <translation>Odomknúť neminuté</translation>
    </message>
    <message>
        <source>Copy quantity</source>
        <translation>Kopírovať množstvo</translation>
    </message>
    <message>
        <source>Copy fee</source>
        <translation>Kopírovať poplatok</translation>
    </message>
    <message>
        <source>Copy after fee</source>
        <translation>Kopírovať po poplatku</translation>
    </message>
    <message>
        <source>Copy bytes</source>
        <translation>Kopírovať bajty</translation>
    </message>
    <message>
        <source>Copy dust</source>
        <translation>Kopírovať prach</translation>
    </message>
    <message>
        <source>Copy change</source>
        <translation>Kopírovať výdavok</translation>
    </message>
    <message>
        <source>(%1 locked)</source>
        <translation>(%1 zamknutých)</translation>
    </message>
    <message>
        <source>yes</source>
        <translation>áno</translation>
    </message>
    <message>
        <source>no</source>
        <translation>nie</translation>
    </message>
    <message>
        <source>This label turns red if any recipient receives an amount smaller than the current dust threshold.</source>
        <translation>Tento popis sčervená, ak ktorýkoľvek príjemca dostane sumu menšiu ako súčasný limit pre "prach".</translation>
    </message>
    <message>
        <source>Can vary +/- %1 satoshi(s) per input.</source>
        <translation>Môže sa líšiť o +/- %1 satoshi pre každý vstup.</translation>
    </message>
    <message>
        <source>(no label)</source>
        <translation>(bez popisu)</translation>
    </message>
    <message>
        <source>change from %1 (%2)</source>
        <translation>výdavok od %1 (%2)</translation>
    </message>
    <message>
        <source>(change)</source>
        <translation>(výdavok)</translation>
    </message>
</context>
<context>
    <name>EditAddressDialog</name>
    <message>
        <source>Edit Address</source>
        <translation>Upraviť adresu</translation>
    </message>
    <message>
        <source>&amp;Label</source>
        <translation>&amp;Popis</translation>
    </message>
    <message>
        <source>The label associated with this address list entry</source>
        <translation>Popis spojený s týmto záznamom v adresári</translation>
    </message>
    <message>
        <source>The address associated with this address list entry. This can only be modified for sending addresses.</source>
        <translation>Adresa spojená s týmto záznamom v adresári. Možno upravovať len pre odosielajúce adresy.</translation>
    </message>
    <message>
        <source>&amp;Address</source>
        <translation>&amp;Adresa</translation>
    </message>
    <message>
        <source>New receiving address</source>
        <translation>Nová prijímacia adresa</translation>
    </message>
    <message>
        <source>New sending address</source>
        <translation>Nová odosielacia adresa</translation>
    </message>
    <message>
        <source>Edit receiving address</source>
        <translation>Upraviť prijímajúcu adresu</translation>
    </message>
    <message>
        <source>Edit sending address</source>
        <translation>Upraviť odosielaciu adresu</translation>
    </message>
    <message>
        <source>The entered address "%1" is not a valid Bitcoin address.</source>
        <translation>Vložená adresa "%1" nieje platnou Blackcoin adresou.</translation>
    </message>
    <message>
        <source>The entered address "%1" is already in the address book.</source>
        <translation>Vložená adresa "%1" sa už nachádza v adresári.</translation>
    </message>
    <message>
        <source>Could not unlock wallet.</source>
        <translation>Nepodarilo sa odomknúť peňaženku.</translation>
    </message>
    <message>
        <source>New key generation failed.</source>
        <translation>Generovanie nového kľúča zlyhalo.</translation>
    </message>
</context>
<context>
    <name>FreespaceChecker</name>
    <message>
        <source>A new data directory will be created.</source>
        <translation>Bude vytvorený nový dátový adresár.</translation>
    </message>
    <message>
        <source>name</source>
        <translation>názov</translation>
    </message>
    <message>
        <source>Directory already exists. Add %1 if you intend to create a new directory here.</source>
        <translation>Priečinok už existuje. Pridajte "%1", ak tu chcete vytvoriť nový priečinok.</translation>
    </message>
    <message>
        <source>Path already exists, and is not a directory.</source>
        <translation>Cesta už existuje a nie je to adresár.</translation>
    </message>
    <message>
        <source>Cannot create data directory here.</source>
        <translation>Tu nemôžem vytvoriť dátový adresár.</translation>
    </message>
</context>
<context>
    <name>HelpMessageDialog</name>
    <message>
        <source>version</source>
        <translation>verzia</translation>
    </message>
    <message>
        <source>(%1-bit)</source>
        <translation>(%1-bit)</translation>
    </message>
    <message>
        <source>About %1</source>
        <translation>O %1</translation>
    </message>
    <message>
        <source>Command-line options</source>
        <translation>Voľby príkazového riadku</translation>
    </message>
    <message>
        <source>Usage:</source>
        <translation>Použitie:</translation>
    </message>
    <message>
        <source>command-line options</source>
        <translation>voľby príkazového riadku</translation>
    </message>
    <message>
        <source>UI Options:</source>
        <translation>Možnosti používateľského rozhrania:</translation>
    </message>
    <message>
        <source>Choose data directory on startup (default: %u)</source>
        <translation>Vyberte dátový priečinok pri štarte (predvolené: %u)</translation>
    </message>
    <message>
        <source>Set language, for example "de_DE" (default: system locale)</source>
        <translation>Nastavte jazyk, napríklad "de_DE" (predvolené: podľa systému)</translation>
    </message>
    <message>
        <source>Start minimized</source>
        <translation>Spustiť minimalizované</translation>
    </message>
    <message>
        <source>Set SSL root certificates for payment request (default: -system-)</source>
        <translation>Nastaviť SSL root certifikáty pre vyžiadanie platby (predvolené: -system-)</translation>
    </message>
    <message>
        <source>Show splash screen on startup (default: %u)</source>
        <translation>Zobraziť uvítaciu obrazovku pri štarte (predvolené: %u)</translation>
    </message>
    <message>
        <source>Reset all settings changed in the GUI</source>
        <translation>Zrušiť všetky zmeny v GUI</translation>
    </message>
</context>
<context>
    <name>Intro</name>
    <message>
        <source>Welcome</source>
        <translation>Vitajte</translation>
    </message>
    <message>
        <source>Welcome to %1.</source>
        <translation>Vitajte v %1</translation>
    </message>
    <message>
        <source>As this is the first time the program is launched, you can choose where %1 will store its data.</source>
        <translation>Keďže toto je prvé spustenie programu, môžete si vybrať, kam %1 bude ukladať vaše údaje.</translation>
    </message>
    <message>
<<<<<<< HEAD
        <source>%1 will download and store a copy of the Bitcoin block chain. At least %2GB of data will be stored in this directory, and it will grow over time. The wallet will also be stored in this directory.</source>
        <translation>%1 stiahne a uloží kópiu Blackcoin blockchainu. Minimálne %2GB dát bude uložených v tejto zložke, a bude sa postupom času zväčšovať. Peňaženka bude taktiež uložená v tejto zložke.</translation>
=======
        <source>When you click OK, %1 will begin to download and process the full %4 block chain (%2GB) starting with the earliest transactions in %3 when %4 initially launched.</source>
        <translation>Hneď po stlačení OK, začne %1 stťahovať a spracovávať celý %4 reťazec blokov (%2 GB), začínajúc nejstaršími transakcemi z roku %3, kdey bol %4 spustený.</translation>
    </message>
    <message>
        <source>This initial synchronisation is very demanding, and may expose hardware problems with your computer that had previously gone unnoticed. Each time you run %1, it will continue downloading where it left off.</source>
        <translation>Prvá synchronizácia je veľmi náročná a môžu sa tak vďaka nej začat na Vašom počítači projavovať doteraz skryté hárdwarové problémy. Vždy, keď spustíte %1, bude sťahovanie pokračovať tam, kde skončilo.</translation>
    </message>
    <message>
        <source>If you have chosen to limit block chain storage (pruning), the historical data must still be downloaded and processed, but will be deleted afterward to keep your disk usage low.</source>
        <translation>Ak ste ombedzili úložný priestor pre reťazec blokov (tj. povolil prepezávanie), tak sa historické dáta sice stiahnu a zpracujú, ale následne sa zasa zzažú, aby nezaberala na disku miesto.</translation>
>>>>>>> f56c00b2
    </message>
    <message>
        <source>Use the default data directory</source>
        <translation>Použiť predvolený dátový adresár</translation>
    </message>
    <message>
        <source>Use a custom data directory:</source>
        <translation>Použiť vlastný dátový adresár:</translation>
    </message>
    <message>
        <source>Bitcoin</source>
        <translation>Bitcoin</translation>
    </message>
    <message>
        <source>At least %1 GB of data will be stored in this directory, and it will grow over time.</source>
        <translation>Aspoň %1 GB dát bude uložených v tejto zložke a postupom času bude narastať.</translation>
    </message>
    <message>
        <source>Approximately %1 GB of data will be stored in this directory.</source>
        <translation>Približne %1 GB dát bude uložených v tejto zložke.</translation>
    </message>
    <message>
        <source>%1 will download and store a copy of the Bitcoin block chain.</source>
        <translation>%1 bude sťahovať kopiu reťazca blokov.</translation>
    </message>
    <message>
        <source>The wallet will also be stored in this directory.</source>
        <translation>Tvoja peňaženka bude uložena tiež v tomto adresári.</translation>
    </message>
    <message>
        <source>Error: Specified data directory "%1" cannot be created.</source>
        <translation>Chyba: Zadaný priečinok pre dáta "%1" nemôže byť vytvorený.</translation>
    </message>
    <message>
        <source>Error</source>
        <translation>Chyba</translation>
    </message>
    <message numerus="yes">
        <source>%n GB of free space available</source>
        <translation><numerusform>%n GB voľného miesta</numerusform><numerusform>%n GB voľného miesta</numerusform><numerusform>%n GB voľného miesta</numerusform><numerusform>%n GB voľného miesta</numerusform></translation>
    </message>
    <message numerus="yes">
        <source>(of %n GB needed)</source>
        <translation><numerusform>(z %n GB potrebného)</numerusform><numerusform>(z %n GB potrebných)</numerusform><numerusform>(z %n GB potrebných)</numerusform><numerusform>(z %n GB potrebných)</numerusform></translation>
    </message>
</context>
<context>
    <name>ModalOverlay</name>
    <message>
        <source>Form</source>
        <translation>Forma</translation>
    </message>
    <message>
        <source>Recent transactions may not yet be visible, and therefore your wallet's balance might be incorrect. This information will be correct once your wallet has finished synchronizing with the bitcoin network, as detailed below.</source>
        <translation>Nedávne transakcie nemusia byť ešte viditeľné preto môže byť zostatok vo vašej peňaženke nesprávny. Táto informácia bude správna keď sa dokončí synchronizovanie peňaženky so sieťou blackcoin, ako je rozpísané nižšie.</translation>
    </message>
    <message>
        <source>Attempting to spend bitcoins that are affected by not-yet-displayed transactions will not be accepted by the network.</source>
        <translation>Pokus o minutie blackcoinov, ktoré sú ovplyvnené ešte nezobrazenými transakciami, nebude sieťou akceptovaný.</translation>
    </message>
    <message>
        <source>Number of blocks left</source>
        <translation>Počet zostávajúcich blokov</translation>
    </message>
    <message>
        <source>Unknown...</source>
        <translation>Neznáme...</translation>
    </message>
    <message>
        <source>Last block time</source>
        <translation>Čas posledného bloku</translation>
    </message>
    <message>
        <source>Progress</source>
        <translation>Postup synchronizácie</translation>
    </message>
    <message>
        <source>Progress increase per hour</source>
        <translation>Prírastok postupu za hodinu</translation>
    </message>
    <message>
        <source>calculating...</source>
        <translation>počíta sa...</translation>
    </message>
    <message>
        <source>Estimated time left until synced</source>
        <translation>Odhadovaný čas do ukončenia synchronizácie</translation>
    </message>
    <message>
        <source>Hide</source>
        <translation>Skryť</translation>
    </message>
    <message>
        <source>Unknown. Syncing Headers (%1)...</source>
        <translation>Neznámy. Synchronizujú sa hlavičky (%1)...</translation>
    </message>
</context>
<context>
    <name>OpenURIDialog</name>
    <message>
        <source>Open URI</source>
        <translation>Otvoriť URI</translation>
    </message>
    <message>
        <source>Open payment request from URI or file</source>
        <translation>Otvoriť požiadavku na zaplatenie z URI alebo súboru</translation>
    </message>
    <message>
        <source>URI:</source>
        <translation>URI:</translation>
    </message>
    <message>
        <source>Select payment request file</source>
        <translation>Vyberte súbor s výzvou k platbe</translation>
    </message>
    <message>
        <source>Select payment request file to open</source>
        <translation>Vyberte ktorý súbor s výzvou na platbu otvoriť</translation>
    </message>
</context>
<context>
    <name>OptionsDialog</name>
    <message>
        <source>Options</source>
        <translation>Možnosti</translation>
    </message>
    <message>
        <source>&amp;Main</source>
        <translation>&amp;Hlavné</translation>
    </message>
    <message>
        <source>Automatically start %1 after logging in to the system.</source>
        <translation>Automaticky spustiť %1 pri spustení systému.</translation>
    </message>
    <message>
        <source>&amp;Start %1 on system login</source>
        <translation>&amp;Spustiť %1 pri prihlásení</translation>
    </message>
    <message>
        <source>Size of &amp;database cache</source>
        <translation>Veľkosť vyrovnávacej pamäti &amp;databázy</translation>
    </message>
    <message>
        <source>MB</source>
        <translation>MB</translation>
    </message>
    <message>
        <source>Number of script &amp;verification threads</source>
        <translation>Počet &amp;vlákien overujúcich skript</translation>
    </message>
    <message>
        <source>IP address of the proxy (e.g. IPv4: 127.0.0.1 / IPv6: ::1)</source>
        <translation>IP adresy proxy (napr. IPv4: 127.0.0.1 / IPv6: ::1)</translation>
    </message>
    <message>
        <source>Shows if the supplied default SOCKS5 proxy is used to reach peers via this network type.</source>
        <translation>Ukazuje, či se zadaná východzia SOCKS5 proxy používá k pripojovaniu k peerom v rámci tohoto typu siete.</translation>
    </message>
    <message>
        <source>Use separate SOCKS&amp;5 proxy to reach peers via Tor hidden services:</source>
        <translation>Použiť samostatný SOCKS&amp;5 proxy server na dosiahnutie počítačov cez skryté služby Tor:</translation>
    </message>
    <message>
        <source>Hide the icon from the system tray.</source>
        <translation>Skryť ikonu zo systémovej lišty.</translation>
    </message>
    <message>
        <source>&amp;Hide tray icon</source>
        <translation>&amp;Skryť ikonu v oblasti oznámení</translation>
    </message>
    <message>
        <source>Minimize instead of exit the application when the window is closed. When this option is enabled, the application will be closed only after selecting Exit in the menu.</source>
        <translation>Minimalizovať namiesto ukončenia aplikácie keď sa okno zavrie. Keď je zvolená táto možnosť, aplikácia sa zavrie len po zvolení Ukončiť v menu.</translation>
    </message>
    <message>
        <source>Third party URLs (e.g. a block explorer) that appear in the transactions tab as context menu items. %s in the URL is replaced by transaction hash. Multiple URLs are separated by vertical bar |.</source>
        <translation>URL tretích strán (napr. prehliadač blockchain) ktoré sa zobrazujú v záložke transakcií ako položky kontextového menu. %s v URL je nahradené hash-om transakcie. Viaceré URL sú oddelené zvislou čiarou |.</translation>
    </message>
    <message>
        <source>Active command-line options that override above options:</source>
        <translation>Aktívne možnosti príkazového riadku ktoré prepíšu možnosti vyššie:</translation>
    </message>
    <message>
        <source>Open the %1 configuration file from the working directory.</source>
        <translation>Otvorte konfiguračný súbor %1 s pracovného adresára.</translation>
    </message>
    <message>
        <source>Open Configuration File</source>
        <translation>Otvoriť konfiguračný súbor </translation>
    </message>
    <message>
        <source>Reset all client options to default.</source>
        <translation>Vynulovať všetky voľby klienta na predvolené.</translation>
    </message>
    <message>
        <source>&amp;Reset Options</source>
        <translation>&amp;Vynulovať voľby</translation>
    </message>
    <message>
        <source>&amp;Network</source>
        <translation>&amp;Sieť</translation>
    </message>
    <message>
        <source>(0 = auto, &lt;0 = leave that many cores free)</source>
        <translation>(0 = auto, &lt;0 = nechať toľko jadier voľných)</translation>
    </message>
    <message>
        <source>W&amp;allet</source>
        <translation>&amp;Peňaženka</translation>
    </message>
    <message>
        <source>Expert</source>
        <translation>Expert</translation>
    </message>
    <message>
        <source>Enable coin &amp;control features</source>
        <translation>Povoliť možnosti "&amp;coin control"</translation>
    </message>
    <message>
        <source>If you disable the spending of unconfirmed change, the change from a transaction cannot be used until that transaction has at least one confirmation. This also affects how your balance is computed.</source>
        <translation>Ak vypnete míňanie nepotvrdeného výdavku tak výdavok z transakcie bude možné použiť až keď daná transakcia bude mať aspoň jedno potvrdenie. Toto má vplyv aj na výpočet vášho zostatku.</translation>
    </message>
    <message>
        <source>&amp;Spend unconfirmed change</source>
        <translation>&amp;Minúť nepotvrdený výdavok</translation>
    </message>
    <message>
        <source>Automatically open the Bitcoin client port on the router. This only works when your router supports UPnP and it is enabled.</source>
        <translation>Automaticky otvorit port pre Blackcoin na routeri. Toto funguje len ak router podporuje UPnP a je táto podpora aktivovaná.</translation>
    </message>
    <message>
        <source>Map port using &amp;UPnP</source>
        <translation>Mapovať port pomocou &amp;UPnP</translation>
    </message>
    <message>
        <source>Accept connections from outside.</source>
        <translation>Prijať spojenia zvonku.</translation>
    </message>
    <message>
        <source>Allow incomin&amp;g connections</source>
        <translation>Povoliť prichá&amp;dzajúce spojenia</translation>
    </message>
    <message>
        <source>Connect to the Bitcoin network through a SOCKS5 proxy.</source>
        <translation>Pripojiť do siete Blackcoin cez proxy server SOCKS5.</translation>
    </message>
    <message>
        <source>&amp;Connect through SOCKS5 proxy (default proxy):</source>
        <translation>&amp;Pripojiť cez proxy server SOCKS5 (predvolený proxy).</translation>
    </message>
    <message>
        <source>Proxy &amp;IP:</source>
        <translation>Proxy &amp;IP:</translation>
    </message>
    <message>
        <source>&amp;Port:</source>
        <translation>&amp;Port:</translation>
    </message>
    <message>
        <source>Port of the proxy (e.g. 9050)</source>
        <translation>Port proxy (napr. 9050)</translation>
    </message>
    <message>
        <source>Used for reaching peers via:</source>
        <translation>Použité pre získavanie peerov cez:</translation>
    </message>
    <message>
        <source>IPv4</source>
        <translation>IPv4</translation>
    </message>
    <message>
        <source>IPv6</source>
        <translation>IPv6</translation>
    </message>
    <message>
        <source>Tor</source>
        <translation>Tor</translation>
    </message>
    <message>
        <source>Connect to the Bitcoin network through a separate SOCKS5 proxy for Tor hidden services.</source>
        <translation>Pripojiť k Blackcoinovej sieti cez separované SOCKS5 proxy pre skrytú službu Tor.</translation>
    </message>
    <message>
        <source>&amp;Window</source>
        <translation>&amp;Okno</translation>
    </message>
    <message>
        <source>Show only a tray icon after minimizing the window.</source>
        <translation>Zobraziť len ikonu na lište po minimalizovaní okna.</translation>
    </message>
    <message>
        <source>&amp;Minimize to the tray instead of the taskbar</source>
        <translation>&amp;Zobraziť len ikonu na lište po minimalizovaní okna.</translation>
    </message>
    <message>
        <source>M&amp;inimize on close</source>
        <translation>M&amp;inimalizovať pri zavretí</translation>
    </message>
    <message>
        <source>&amp;Display</source>
        <translation>&amp;Zobrazenie</translation>
    </message>
    <message>
        <source>User Interface &amp;language:</source>
        <translation>&amp;Jazyk užívateľského rozhrania:</translation>
    </message>
    <message>
        <source>The user interface language can be set here. This setting will take effect after restarting %1.</source>
        <translation>Jazyk uživateľského rozhrania sa dá nastaviť tu. Toto nastavenie sa uplatní až po reštarte %1.</translation>
    </message>
    <message>
        <source>&amp;Unit to show amounts in:</source>
        <translation>&amp;Zobrazovať hodnoty v jednotkách:</translation>
    </message>
    <message>
        <source>Choose the default subdivision unit to show in the interface and when sending coins.</source>
        <translation>Zvoľte ako deliť blackcoin pri zobrazovaní pri platbách a užívateľskom rozhraní.</translation>
    </message>
    <message>
        <source>Whether to show coin control features or not.</source>
        <translation>Či zobrazovať možnosti "Coin control" alebo nie.</translation>
    </message>
    <message>
        <source>&amp;Third party transaction URLs</source>
        <translation>URL transakcií tretích strán</translation>
    </message>
    <message>
        <source>&amp;OK</source>
        <translation>&amp;OK</translation>
    </message>
    <message>
        <source>&amp;Cancel</source>
        <translation>&amp;Zrušiť</translation>
    </message>
    <message>
        <source>default</source>
        <translation>predvolené</translation>
    </message>
    <message>
        <source>none</source>
        <translation>žiadne</translation>
    </message>
    <message>
        <source>Confirm options reset</source>
        <translation>Potvrdiť obnovenie možností</translation>
    </message>
    <message>
        <source>Client restart required to activate changes.</source>
        <translation>Reštart klienta potrebný pre aktivovanie zmien.</translation>
    </message>
    <message>
        <source>Client will be shut down. Do you want to proceed?</source>
        <translation>Klient bude vypnutý. Chcete pokračovať?</translation>
    </message>
    <message>
        <source>Configuration options</source>
        <translation>Možnosti nastavenia</translation>
    </message>
    <message>
        <source>The configuration file is used to specify advanced user options which override GUI settings. Additionally, any command-line options will override this configuration file.</source>
        <translation>Konfiguračný súbor slúží k nastavovaniu užívateľsky pokročilých možností, ktoré majú prednosť pred konfiguráciou z GUI. Parametre z príkazovej riadky však majú pred konfiguračným súborom prednosť.</translation>
    </message>
    <message>
        <source>Error</source>
        <translation>Chyba</translation>
    </message>
    <message>
        <source>The configuration file could not be opened.</source>
        <translation>Konfiguračný súbor nejde otvoriť.</translation>
    </message>
    <message>
        <source>This change would require a client restart.</source>
        <translation>Táto zmena vyžaduje reštart klienta.</translation>
    </message>
    <message>
        <source>The supplied proxy address is invalid.</source>
        <translation>Zadaná proxy adresa je neplatná.</translation>
    </message>
</context>
<context>
    <name>OverviewPage</name>
    <message>
        <source>Form</source>
        <translation>Formulár</translation>
    </message>
    <message>
        <source>The displayed information may be out of date. Your wallet automatically synchronizes with the Bitcoin network after a connection is established, but this process has not completed yet.</source>
        <translation>Zobrazené informácie môžu byť neaktuálne. Vaša peňaženka sa automaticky synchronizuje so sieťou Blackcoin po nadviazaní spojenia, ale tento proces ešte nie je ukončený.</translation>
    </message>
    <message>
        <source>Watch-only:</source>
        <translation>Iba sledované:</translation>
    </message>
    <message>
        <source>Available:</source>
        <translation>Disponibilné:</translation>
    </message>
    <message>
        <source>Your current spendable balance</source>
        <translation>Váš aktuálny minuteľný zostatok</translation>
    </message>
    <message>
        <source>Pending:</source>
        <translation>Čakajúce potvrdenie:</translation>
    </message>
    <message>
        <source>Total of transactions that have yet to be confirmed, and do not yet count toward the spendable balance</source>
        <translation>Suma transakcií, ktoré ešte neboli potvrdené a ešte sa nepočítajú do disponibilného zostatku</translation>
    </message>
    <message>
        <source>Immature:</source>
        <translation>Nezrelé:</translation>
    </message>
    <message>
        <source>Mined balance that has not yet matured</source>
        <translation>Vytvorený zostatok, ktorý ešte nedosiahol zrelosť</translation>
    </message>
    <message>
        <source>Balances</source>
        <translation>Stav účtu</translation>
    </message>
    <message>
        <source>Total:</source>
        <translation>Celkovo:</translation>
    </message>
    <message>
        <source>Your current total balance</source>
        <translation>Váš súčasný celkový zostatok</translation>
    </message>
    <message>
        <source>Your current balance in watch-only addresses</source>
        <translation>Váš celkový zostatok pre adresy ktoré sa iba sledujú</translation>
    </message>
    <message>
        <source>Spendable:</source>
        <translation>Použiteľné:</translation>
    </message>
    <message>
        <source>Recent transactions</source>
        <translation>Nedávne transakcie</translation>
    </message>
    <message>
        <source>Unconfirmed transactions to watch-only addresses</source>
        <translation>Nepotvrdené transakcie pre adresy ktoré sa iba sledujú</translation>
    </message>
    <message>
        <source>Mined balance in watch-only addresses that has not yet matured</source>
        <translation>Vyťažená suma pre adresy ktoré sa iba sledujú ale ešte nie je dozretá</translation>
    </message>
    <message>
        <source>Current total balance in watch-only addresses</source>
        <translation>Aktuálny celkový zostatok pre adries ktoré sa iba sledujú</translation>
    </message>
</context>
<context>
    <name>PaymentServer</name>
    <message>
        <source>Payment request error</source>
        <translation>Chyba pri vyžiadaní platby</translation>
    </message>
    <message>
        <source>Cannot start bitcoin: click-to-pay handler</source>
        <translation>Nemôžeme spustiť Bitcoin: obsluha click-to-pay</translation>
    </message>
    <message>
        <source>URI handling</source>
        <translation>URI manipulácia</translation>
    </message>
    <message>
        <source>Payment request fetch URL is invalid: %1</source>
        <translation>URL pre stiahnutie výzvy na zaplatenie je neplatné: %1</translation>
    </message>
    <message>
        <source>Invalid payment address %1</source>
        <translation>Neplatná adresa platby %1</translation>
    </message>
    <message>
        <source>URI cannot be parsed! This can be caused by an invalid Bitcoin address or malformed URI parameters.</source>
        <translation>URI sa nedá analyzovať! To môže byť spôsobené neplatnou Blackcoin adresou alebo zle nastavenými vlastnosťami URI.</translation>
    </message>
    <message>
        <source>Payment request file handling</source>
        <translation>Obsluha súboru s požiadavkou na platbu</translation>
    </message>
    <message>
        <source>Payment request file cannot be read! This can be caused by an invalid payment request file.</source>
        <translation>Súbor s výzvou na zaplatenie sa nedá čítať! To môže byť spôsobené aj neplatným súborom s výzvou.</translation>
    </message>
    <message>
        <source>Payment request rejected</source>
        <translation>Požiadavka na platbu zamietnutá</translation>
    </message>
    <message>
        <source>Payment request network doesn't match client network.</source>
        <translation>Sieť požiadavky na platbu nie je zhodná so sieťou klienta.</translation>
    </message>
    <message>
        <source>Payment request expired.</source>
        <translation>Vypršala platnosť požiadavky na platbu.</translation>
    </message>
    <message>
        <source>Payment request is not initialized.</source>
        <translation>Požiadavka na platbu nie je inicializovaná</translation>
    </message>
    <message>
        <source>Unverified payment requests to custom payment scripts are unsupported.</source>
        <translation>Program nepodporuje neoverené platobné požiadavky na vlastné skripty.</translation>
    </message>
    <message>
        <source>Invalid payment request.</source>
        <translation>Chybná požiadavka na platbu.</translation>
    </message>
    <message>
        <source>Requested payment amount of %1 is too small (considered dust).</source>
        <translation>Požadovaná suma platby %1 je príliš nízka (považovaná za prach).</translation>
    </message>
    <message>
        <source>Refund from %1</source>
        <translation>Vrátenie z  %1</translation>
    </message>
    <message>
        <source>Payment request %1 is too large (%2 bytes, allowed %3 bytes).</source>
        <translation>Požiadavka na platbu %1 je príliš veľká (%2 bajtov, povolené je %3 bajtov).</translation>
    </message>
    <message>
        <source>Error communicating with %1: %2</source>
        <translation>Chyba komunikácie s %1: %2 </translation>
    </message>
    <message>
        <source>Payment request cannot be parsed!</source>
        <translation>Požiadavka na platbu nemôže byť analyzovaná!</translation>
    </message>
    <message>
        <source>Bad response from server %1</source>
        <translation>Zlá odpoveď zo servera %1</translation>
    </message>
    <message>
        <source>Network request error</source>
        <translation>Chyba požiadavky siete</translation>
    </message>
    <message>
        <source>Payment acknowledged</source>
        <translation>Platba potvrdená</translation>
    </message>
</context>
<context>
    <name>PeerTableModel</name>
    <message>
        <source>User Agent</source>
        <translation>Aplikácia</translation>
    </message>
    <message>
        <source>Node/Service</source>
        <translation>Uzol/Služba</translation>
    </message>
    <message>
        <source>NodeId</source>
        <translation>ID uzlu</translation>
    </message>
    <message>
        <source>Ping</source>
        <translation>Odozva</translation>
    </message>
    <message>
        <source>Sent</source>
        <translation>Odoslané</translation>
    </message>
    <message>
        <source>Received</source>
        <translation>Prijaté</translation>
    </message>
</context>
<context>
    <name>QObject</name>
    <message>
        <source>Amount</source>
        <translation>Suma</translation>
    </message>
    <message>
        <source>Enter a Bitcoin address (e.g. %1)</source>
        <translation>Zadajte blackcoin adresu (napr. %1)</translation>
    </message>
    <message>
        <source>%1 d</source>
        <translation>%1 d</translation>
    </message>
    <message>
        <source>%1 h</source>
        <translation>%1 h</translation>
    </message>
    <message>
        <source>%1 m</source>
        <translation>%1 m</translation>
    </message>
    <message>
        <source>%1 s</source>
        <translation>%1 s</translation>
    </message>
    <message>
        <source>None</source>
        <translation>Žiadne</translation>
    </message>
    <message>
        <source>N/A</source>
        <translation>nie je k dispozícii</translation>
    </message>
    <message>
        <source>%1 ms</source>
        <translation>%1 ms</translation>
    </message>
    <message numerus="yes">
        <source>%n second(s)</source>
        <translation><numerusform>%n sekunda</numerusform><numerusform>%n sekundy</numerusform><numerusform>%n sekúnd</numerusform><numerusform>%n sekúnd</numerusform></translation>
    </message>
    <message numerus="yes">
        <source>%n minute(s)</source>
        <translation><numerusform>%n minúta</numerusform><numerusform>%n minúty</numerusform><numerusform>%n minút</numerusform><numerusform>%n minút</numerusform></translation>
    </message>
    <message numerus="yes">
        <source>%n hour(s)</source>
        <translation><numerusform>%n hodina</numerusform><numerusform>%n hodiny</numerusform><numerusform>%n hodín</numerusform><numerusform>%n hodín</numerusform></translation>
    </message>
    <message numerus="yes">
        <source>%n day(s)</source>
        <translation><numerusform>%n deň</numerusform><numerusform>%n dni</numerusform><numerusform>%n dní</numerusform><numerusform>%n dní</numerusform></translation>
    </message>
    <message numerus="yes">
        <source>%n week(s)</source>
        <translation><numerusform>%n týždeň</numerusform><numerusform>%n týždne</numerusform><numerusform>%n týždňov</numerusform><numerusform>%n týždňov</numerusform></translation>
    </message>
    <message>
        <source>%1 and %2</source>
        <translation> %1 a  %2</translation>
    </message>
    <message numerus="yes">
        <source>%n year(s)</source>
        <translation><numerusform>%n rok</numerusform><numerusform>%n roky</numerusform><numerusform>%n rokov</numerusform><numerusform>%n rokov</numerusform></translation>
    </message>
    <message>
        <source>%1 B</source>
        <translation>%1 B</translation>
    </message>
    <message>
        <source>%1 KB</source>
        <translation>%1 KB</translation>
    </message>
    <message>
        <source>%1 MB</source>
        <translation>%1 MB</translation>
    </message>
    <message>
        <source>%1 GB</source>
        <translation>%1 GB</translation>
    </message>
    <message>
        <source>%1 didn't yet exit safely...</source>
        <translation>%1 ešte nebol bezpečne ukončený...</translation>
    </message>
    <message>
        <source>unknown</source>
        <translation>neznámy</translation>
    </message>
</context>
<context>
    <name>QObject::QObject</name>
    <message>
        <source>Error: Specified data directory "%1" does not exist.</source>
        <translation>Chyba: Zadaný adresár pre dáta „%1“ neexistuje.</translation>
    </message>
    <message>
        <source>Error: Cannot parse configuration file: %1. Only use key=value syntax.</source>
        <translation>Chyba: Nemôžem spracovať konfiguračný súbor: %1. Používajte iba syntax klúč=hodnota.</translation>
    </message>
    <message>
        <source>Error: %1</source>
        <translation>Chyba: %1</translation>
    </message>
</context>
<context>
    <name>QRImageWidget</name>
    <message>
        <source>&amp;Save Image...</source>
        <translation>&amp;Uložiť obrázok...</translation>
    </message>
    <message>
        <source>&amp;Copy Image</source>
        <translation>&amp;Kopírovať obrázok</translation>
    </message>
    <message>
        <source>Save QR Code</source>
        <translation>Uložiť QR Code</translation>
    </message>
    <message>
        <source>PNG Image (*.png)</source>
        <translation>PNG obrázok (*.png)</translation>
    </message>
</context>
<context>
    <name>RPCConsole</name>
    <message>
        <source>N/A</source>
        <translation>Nie je k dispozícii</translation>
    </message>
    <message>
        <source>Client version</source>
        <translation>Verzia klienta</translation>
    </message>
    <message>
        <source>&amp;Information</source>
        <translation>&amp;Informácia</translation>
    </message>
    <message>
        <source>Debug window</source>
        <translation>Okno pre ladenie</translation>
    </message>
    <message>
        <source>General</source>
        <translation>Všeobecné</translation>
    </message>
    <message>
        <source>Using BerkeleyDB version</source>
        <translation>Používa verziu BerkeleyDB</translation>
    </message>
    <message>
        <source>Datadir</source>
        <translation>Priečinok s dátami</translation>
    </message>
    <message>
        <source>Startup time</source>
        <translation>Čas spustenia</translation>
    </message>
    <message>
        <source>Network</source>
        <translation>Sieť</translation>
    </message>
    <message>
        <source>Name</source>
        <translation>Názov</translation>
    </message>
    <message>
        <source>Number of connections</source>
        <translation>Počet pripojení</translation>
    </message>
    <message>
        <source>Block chain</source>
        <translation>Reťazec blokov</translation>
    </message>
    <message>
        <source>Current number of blocks</source>
        <translation>Aktuálny počet blokov</translation>
    </message>
    <message>
        <source>Memory Pool</source>
        <translation>Pamäť Poolu</translation>
    </message>
    <message>
        <source>Current number of transactions</source>
        <translation>Aktuálny počet transakcií</translation>
    </message>
    <message>
        <source>Memory usage</source>
        <translation>Využitie pamäte</translation>
    </message>
    <message>
        <source>&amp;Reset</source>
        <translation>&amp;Vynulovať</translation>
    </message>
    <message>
        <source>Received</source>
        <translation>Prijaté</translation>
    </message>
    <message>
        <source>Sent</source>
        <translation>Odoslané</translation>
    </message>
    <message>
        <source>&amp;Peers</source>
        <translation>&amp;Partneri</translation>
    </message>
    <message>
        <source>Banned peers</source>
        <translation>Zablokované spojenia</translation>
    </message>
    <message>
        <source>Select a peer to view detailed information.</source>
        <translation>Vyberte počítač pre zobrazenie podrobností.</translation>
    </message>
    <message>
        <source>Whitelisted</source>
        <translation>Povolené</translation>
    </message>
    <message>
        <source>Direction</source>
        <translation>Smer</translation>
    </message>
    <message>
        <source>Version</source>
        <translation>Verzia</translation>
    </message>
    <message>
        <source>Starting Block</source>
        <translation>Počiatočný blok</translation>
    </message>
    <message>
        <source>Synced Headers</source>
        <translation>Synchronizované hlavičky
</translation>
    </message>
    <message>
        <source>Synced Blocks</source>
        <translation>Synchronizované bloky</translation>
    </message>
    <message>
        <source>User Agent</source>
        <translation>Aplikácia</translation>
    </message>
    <message>
        <source>Open the %1 debug log file from the current data directory. This can take a few seconds for large log files.</source>
        <translation>Otvoriť %1 ladiaci výpis z aktuálnej zložky. Pre veľké súbory to môže chvíľu trvať.</translation>
    </message>
    <message>
        <source>Decrease font size</source>
        <translation>Zmenšiť písmo</translation>
    </message>
    <message>
        <source>Increase font size</source>
        <translation>Zväčšiť písmo</translation>
    </message>
    <message>
        <source>Services</source>
        <translation>Služby</translation>
    </message>
    <message>
        <source>Ban Score</source>
        <translation>Skóre zákazu</translation>
    </message>
    <message>
        <source>Connection Time</source>
        <translation>Dĺžka spojenia</translation>
    </message>
    <message>
        <source>Last Send</source>
        <translation>Posledné odoslanie</translation>
    </message>
    <message>
        <source>Last Receive</source>
        <translation>Posledné prijatie</translation>
    </message>
    <message>
        <source>Ping Time</source>
        <translation>Čas odozvy</translation>
    </message>
    <message>
        <source>The duration of a currently outstanding ping.</source>
        <translation>Trvanie aktuálnej požiadavky na odozvu.</translation>
    </message>
    <message>
        <source>Ping Wait</source>
        <translation>Čakanie na odozvu</translation>
    </message>
    <message>
        <source>Min Ping</source>
        <translation>Minimálna odozva</translation>
    </message>
    <message>
        <source>Time Offset</source>
        <translation>Časový posun</translation>
    </message>
    <message>
        <source>Last block time</source>
        <translation>Čas posledného bloku</translation>
    </message>
    <message>
        <source>&amp;Open</source>
        <translation>&amp;Otvoriť</translation>
    </message>
    <message>
        <source>&amp;Console</source>
        <translation>&amp;Konzola</translation>
    </message>
    <message>
        <source>&amp;Network Traffic</source>
        <translation>&amp;Sieťová prevádzka</translation>
    </message>
    <message>
        <source>Totals</source>
        <translation>Celkovo:</translation>
    </message>
    <message>
        <source>In:</source>
        <translation>Dnu:</translation>
    </message>
    <message>
        <source>Out:</source>
        <translation>Von:</translation>
    </message>
    <message>
        <source>Debug log file</source>
        <translation>Súbor záznamu ladenia</translation>
    </message>
    <message>
        <source>Clear console</source>
        <translation>Vymazať konzolu</translation>
    </message>
    <message>
        <source>1 &amp;hour</source>
        <translation>1 &amp;hodinu</translation>
    </message>
    <message>
        <source>1 &amp;day</source>
        <translation>1 &amp;deň</translation>
    </message>
    <message>
        <source>1 &amp;week</source>
        <translation>1 &amp;týždeň</translation>
    </message>
    <message>
        <source>1 &amp;year</source>
        <translation>1 &amp;rok</translation>
    </message>
    <message>
        <source>&amp;Disconnect</source>
        <translation>&amp;Odpojiť</translation>
    </message>
    <message>
        <source>Ban for</source>
        <translation>Zákaz pre</translation>
    </message>
    <message>
        <source>&amp;Unban</source>
        <translation>&amp;Zrušiť zákaz</translation>
    </message>
    <message>
        <source>Welcome to the %1 RPC console.</source>
        <translation>Vitajte v %1 RPC konzole</translation>
    </message>
    <message>
        <source>Use up and down arrows to navigate history, and %1 to clear screen.</source>
        <translation>V histórii sa pohybujete šípkami hore a dole a pomocou %1 čistíte obrazovku.</translation>
    </message>
    <message>
        <source>Type %1 for an overview of available commands.</source>
        <translation>Napíš %1 pre prehľad dostupných príkazov.</translation>
    </message>
    <message>
        <source>For more information on using this console type %1.</source>
        <translation>Pre viac informácií ako používať túto konzolu napíšte %1.</translation>
    </message>
    <message>
        <source>WARNING: Scammers have been active, telling users to type commands here, stealing their wallet contents. Do not use this console without fully understanding the ramifications of a command.</source>
        <translation>UPOZORNENIE: Podvodníci sú aktívni a hovoria používateľom, aby sem zadávali príkazy, ktorými im ale následne vykradnú ich peňaženky. Nepoužívajte túto konzolu, ak plne nepoynáte dôsledky jednotlivých príkazov.</translation>
    </message>
    <message>
        <source>Network activity disabled</source>
        <translation>Sieťová aktivita zakázaná</translation>
    </message>
    <message>
        <source>(node id: %1)</source>
        <translation>(ID uzlu: %1)</translation>
    </message>
    <message>
        <source>via %1</source>
        <translation>cez %1</translation>
    </message>
    <message>
        <source>never</source>
        <translation>nikdy</translation>
    </message>
    <message>
        <source>Inbound</source>
        <translation>Prichádzajúce</translation>
    </message>
    <message>
        <source>Outbound</source>
        <translation>Odchádzajúce</translation>
    </message>
    <message>
        <source>Yes</source>
        <translation>Áno</translation>
    </message>
    <message>
        <source>No</source>
        <translation>Nie</translation>
    </message>
    <message>
        <source>Unknown</source>
        <translation>neznámy</translation>
    </message>
</context>
<context>
    <name>ReceiveCoinsDialog</name>
    <message>
        <source>&amp;Amount:</source>
        <translation>&amp;Suma:</translation>
    </message>
    <message>
        <source>&amp;Label:</source>
        <translation>&amp;Popis:</translation>
    </message>
    <message>
        <source>&amp;Message:</source>
        <translation>&amp;Správa:</translation>
    </message>
    <message>
        <source>An optional message to attach to the payment request, which will be displayed when the request is opened. Note: The message will not be sent with the payment over the Bitcoin network.</source>
        <translation>Pridať voliteľnú správu k výzve na zaplatenie, ktorá sa zobrazí keď bude výzva otvorená. Poznámka: Správa nebude poslaná s platbou cez sieť Blackcoin.</translation>
    </message>
    <message>
        <source>An optional label to associate with the new receiving address.</source>
        <translation>Voliteľný popis ktorý sa pridá k tejto novej prijímajúcej adrese.</translation>
    </message>
    <message>
        <source>Use this form to request payments. All fields are &lt;b&gt;optional&lt;/b&gt;.</source>
        <translation>Použite tento formulár pre vyžiadanie platby. Všetky polia sú &lt;b&gt;voliteľné&lt;/b&gt;.</translation>
    </message>
    <message>
        <source>An optional amount to request. Leave this empty or zero to not request a specific amount.</source>
        <translation>Voliteľná požadovaná suma. Nechajte prázdne alebo nulu ak nepožadujete určitú sumu.</translation>
    </message>
    <message>
        <source>Clear all fields of the form.</source>
        <translation>Vyčistiť všetky polia formulára.</translation>
    </message>
    <message>
        <source>Clear</source>
        <translation>Vyčistiť</translation>
    </message>
    <message>
        <source>Native segwit addresses (aka Bech32 or BIP-173) reduce your transaction fees later on and offer better protection against typos, but old wallets don't support them. When unchecked, an address compatible with older wallets will be created instead.</source>
        <translation>Natívne segwit adresy (Bech32 or BIP-173) znižujú Vaše budúce transakčné poplatky and ponúkajú lepšiu ochranu pred preklepmi, avšak staré peňaženky ich nepodporujú. Ak je toto pole nezaškrtnuté, bude vytvorená adresa kompatibilná so staršími peňaženkami.</translation>
    </message>
    <message>
        <source>Generate native segwit (Bech32) address</source>
        <translation>Generovať natívnu segwit adresu (Bech32)</translation>
    </message>
    <message>
        <source>Requested payments history</source>
        <translation>História vyžiadaných platieb</translation>
    </message>
    <message>
        <source>&amp;Request payment</source>
        <translation>&amp;Vyžiadať platbu</translation>
    </message>
    <message>
        <source>Show the selected request (does the same as double clicking an entry)</source>
        <translation>Zobraz zvolenú požiadavku (urobí to isté ako dvoj-klik na záznam)</translation>
    </message>
    <message>
        <source>Show</source>
        <translation>Zobraziť</translation>
    </message>
    <message>
        <source>Remove the selected entries from the list</source>
        <translation>Odstrániť zvolené záznamy zo zoznamu</translation>
    </message>
    <message>
        <source>Remove</source>
        <translation>Odstrániť</translation>
    </message>
    <message>
        <source>Copy URI</source>
        <translation>Kopírovať URI</translation>
    </message>
    <message>
        <source>Copy label</source>
        <translation>Kopírovať popis</translation>
    </message>
    <message>
        <source>Copy message</source>
        <translation>Kopírovať správu</translation>
    </message>
    <message>
        <source>Copy amount</source>
        <translation>Kopírovať sumu</translation>
    </message>
</context>
<context>
    <name>ReceiveRequestDialog</name>
    <message>
        <source>QR Code</source>
        <translation>QR kód</translation>
    </message>
    <message>
        <source>Copy &amp;URI</source>
        <translation>Kopírovať &amp;URI</translation>
    </message>
    <message>
        <source>Copy &amp;Address</source>
        <translation>Kopírovať &amp;adresu</translation>
    </message>
    <message>
        <source>&amp;Save Image...</source>
        <translation>&amp;Uložiť obrázok...</translation>
    </message>
    <message>
        <source>Request payment to %1</source>
        <translation>Vyžiadať platbu pre %1</translation>
    </message>
    <message>
        <source>Payment information</source>
        <translation>Informácia o platbe</translation>
    </message>
    <message>
        <source>URI</source>
        <translation>URI</translation>
    </message>
    <message>
        <source>Address</source>
        <translation>Adresa</translation>
    </message>
    <message>
        <source>Amount</source>
        <translation>Suma</translation>
    </message>
    <message>
        <source>Label</source>
        <translation>Popis</translation>
    </message>
    <message>
        <source>Message</source>
        <translation>Správa</translation>
    </message>
    <message>
        <source>Resulting URI too long, try to reduce the text for label / message.</source>
        <translation>Výsledné URI je príliš dlhé, skúste skrátiť text pre popis alebo správu.</translation>
    </message>
    <message>
        <source>Error encoding URI into QR Code.</source>
        <translation>Chyba kódovania URI do QR Code.</translation>
    </message>
</context>
<context>
    <name>RecentRequestsTableModel</name>
    <message>
        <source>Date</source>
        <translation>Dátum</translation>
    </message>
    <message>
        <source>Label</source>
        <translation>Popis</translation>
    </message>
    <message>
        <source>Message</source>
        <translation>Správa</translation>
    </message>
    <message>
        <source>(no label)</source>
        <translation>(bez popisu)</translation>
    </message>
    <message>
        <source>(no message)</source>
        <translation>(žiadna správa)</translation>
    </message>
    <message>
        <source>(no amount requested)</source>
        <translation>(nepožadovaná žiadna suma)</translation>
    </message>
    <message>
        <source>Requested</source>
        <translation>Požadované</translation>
    </message>
</context>
<context>
    <name>SendCoinsDialog</name>
    <message>
        <source>Send Coins</source>
        <translation>Poslať Blackcoins</translation>
    </message>
    <message>
        <source>Coin Control Features</source>
        <translation>Možnosti "Coin Control"</translation>
    </message>
    <message>
        <source>Inputs...</source>
        <translation>Vstupy...</translation>
    </message>
    <message>
        <source>automatically selected</source>
        <translation>automaticky vybrané</translation>
    </message>
    <message>
        <source>Insufficient funds!</source>
        <translation>Nedostatok prostriedkov!</translation>
    </message>
    <message>
        <source>Quantity:</source>
        <translation>Množstvo:</translation>
    </message>
    <message>
        <source>Bytes:</source>
        <translation>Bajtov:</translation>
    </message>
    <message>
        <source>Amount:</source>
        <translation>Suma:</translation>
    </message>
    <message>
        <source>Fee:</source>
        <translation>Poplatok:</translation>
    </message>
    <message>
        <source>After Fee:</source>
        <translation>Po poplatku:</translation>
    </message>
    <message>
        <source>Change:</source>
        <translation>Zmena:</translation>
    </message>
    <message>
        <source>If this is activated, but the change address is empty or invalid, change will be sent to a newly generated address.</source>
        <translation>Ak aktivované ale adresa pre výdavok je prázdna alebo neplatná, výdavok bude poslaný na novovytvorenú adresu.</translation>
    </message>
    <message>
        <source>Custom change address</source>
        <translation>Vlastná adresa zmeny</translation>
    </message>
    <message>
        <source>Transaction Fee:</source>
        <translation>Poplatok za transakciu:</translation>
    </message>
    <message>
        <source>Choose...</source>
        <translation>Zvoliť...</translation>
    </message>
    <message>
        <source>Using the fallbackfee can result in sending a transaction that will take several hours or days (or never) to confirm. Consider choosing your fee manually or wait until you have validated the complete chain.</source>
        <translation>Použitie núdzového poplatku („fallbackfee“) môže vyústiť v transakciu, ktoré bude trvat hodiny nebo dny (prípadne večnosť), kým bude potvrdená. Zvážte preto ručné nastaveníe poplatku, prípadne počkajte, až sa Vám kompletne zvaliduje reťazec blokov.</translation>
    </message>
    <message>
        <source>Warning: Fee estimation is currently not possible.</source>
        <translation>Upozornenie: teraz nie je možné poplatok odhadnúť.</translation>
    </message>
    <message>
        <source>collapse fee-settings</source>
        <translation>zbaliť nastavenia poplatkov</translation>
    </message>
    <message>
        <source>per kilobyte</source>
        <translation>za kilobajt</translation>
    </message>
    <message>
        <source>If the custom fee is set to 1000 satoshis and the transaction is only 250 bytes, then "per kilobyte" only pays 250 satoshis in fee, while "total at least" pays 1000 satoshis. For transactions bigger than a kilobyte both pay by kilobyte.</source>
        <translation>Ak je poplatok nastavený na 1000 satoshi a transakcia je veľká len 250 bajtov, potom "za kilobajt" zaplatí poplatok 250 satoshi, ale "spolu aspoň" zaplatí 1000 satoshi. Pre transakcie väčšie ako kilobajt platia oba spôsoby za každý kilobajt.</translation>
    </message>
    <message>
        <source>Hide</source>
        <translation>Skryť</translation>
    </message>
    <message>
        <source>Paying only the minimum fee is just fine as long as there is less transaction volume than space in the blocks. But be aware that this can end up in a never confirming transaction once there is more demand for bitcoin transactions than the network can process.</source>
        <translation>Zaplatenie len minimálneho poplatku je v poriadku, pokiaľ existuje menej transakcií ako miesta v blokoch. Uvedomte si však, že ak bude vyšší dopyt po transakciách ako dokáže sieť spracovať, môže byť vaša transakcia odsúvaná a nepotvrdená donekonečna.</translation>
    </message>
    <message>
        <source>(read the tooltip)</source>
        <translation>(prečítajte si nápovedu pod kurzorom)</translation>
    </message>
    <message>
        <source>Recommended:</source>
        <translation>Odporúčaný:</translation>
    </message>
    <message>
        <source>Custom:</source>
        <translation>Vlastný:</translation>
    </message>
    <message>
        <source>(Smart fee not initialized yet. This usually takes a few blocks...)</source>
        <translation>(Automatický poplatok ešte nebol vypočítaný. Toto zvyčajne trvá niekoľko blokov...)</translation>
    </message>
    <message>
        <source>Send to multiple recipients at once</source>
        <translation>Poslať viacerým príjemcom naraz</translation>
    </message>
    <message>
        <source>Add &amp;Recipient</source>
        <translation>&amp;Pridať príjemcu</translation>
    </message>
    <message>
        <source>Clear all fields of the form.</source>
        <translation>Vyčistiť všetky polia formulára.</translation>
    </message>
    <message>
        <source>Dust:</source>
        <translation>Prach:</translation>
    </message>
    <message>
        <source>Confirmation time target:</source>
        <translation>Cieľový čas potvrdenia:</translation>
    </message>
    <message>
        <source>Enable Replace-By-Fee</source>
        <translation>Povoliť dodatočné navýšenie poplatku (tzv. „Replace-By-Fee“)</translation>
    </message>
    <message>
        <source>With Replace-By-Fee (BIP-125) you can increase a transaction's fee after it is sent. Without this, a higher fee may be recommended to compensate for increased transaction delay risk.</source>
        <translation>S dodatočným navýšením poplatku (BIP-125, tzv. „Replace-By-Fee“), môžete zvýšiť poplatok aj po odoslaní. Bez toho, by mohol byť navrhnutý väčší transakčný poplatok, aby kompenzoval zvýšené riziko omeškania transakcie.</translation>
    </message>
    <message>
        <source>Clear &amp;All</source>
        <translation>&amp;Zmazať všetko</translation>
    </message>
    <message>
        <source>Balance:</source>
        <translation>Zostatok:</translation>
    </message>
    <message>
        <source>Confirm the send action</source>
        <translation>Potvrďte odoslanie</translation>
    </message>
    <message>
        <source>S&amp;end</source>
        <translation>&amp;Odoslať</translation>
    </message>
    <message>
        <source>Copy quantity</source>
        <translation>Kopírovať množstvo</translation>
    </message>
    <message>
        <source>Copy amount</source>
        <translation>Kopírovať sumu</translation>
    </message>
    <message>
        <source>Copy fee</source>
        <translation>Kopírovať poplatok</translation>
    </message>
    <message>
        <source>Copy after fee</source>
        <translation>Kopírovať po poplatkoch</translation>
    </message>
    <message>
        <source>Copy bytes</source>
        <translation>Kopírovať bajty</translation>
    </message>
    <message>
        <source>Copy dust</source>
        <translation>Kopírovať prach</translation>
    </message>
    <message>
        <source>Copy change</source>
        <translation>Kopírovať zmenu</translation>
    </message>
    <message>
        <source>%1 (%2 blocks)</source>
        <translation>%1 (%2 blokov)</translation>
    </message>
    <message>
        <source>%1 to %2</source>
        <translation>%1 do %2</translation>
    </message>
    <message>
        <source>Are you sure you want to send?</source>
        <translation>Určite chcete odoslať transakciu?</translation>
    </message>
    <message>
        <source>added as transaction fee</source>
        <translation>pridané ako poplatok za transakciu</translation>
    </message>
    <message>
        <source>Total Amount %1</source>
        <translation>Celková suma %1</translation>
    </message>
    <message>
        <source>or</source>
        <translation>alebo</translation>
    </message>
    <message>
        <source>You can increase the fee later (signals Replace-By-Fee, BIP-125).</source>
        <translation>Poplatok môžete navýšiť neskôr (vysiela sa "Replace-By-Fee" - nahradenie poplatkom, BIP-125).</translation>
    </message>
    <message>
        <source>Not signalling Replace-By-Fee, BIP-125.</source>
        <translation>Nevysiela sa "Replace-By-Fee" - nahradenie poplatkom, BIP-125.</translation>
    </message>
    <message>
        <source>Confirm send coins</source>
        <translation>Potvrďte odoslanie mincí</translation>
    </message>
    <message>
        <source>The recipient address is not valid. Please recheck.</source>
        <translation>Adresa príjemcu je neplatná. Prosím, overte ju.</translation>
    </message>
    <message>
        <source>The amount to pay must be larger than 0.</source>
        <translation>Suma na úhradu musí byť väčšia ako 0.</translation>
    </message>
    <message>
        <source>The amount exceeds your balance.</source>
        <translation>Suma je vyššia ako Váš zostatok.</translation>
    </message>
    <message>
        <source>The total exceeds your balance when the %1 transaction fee is included.</source>
        <translation>Celková suma prevyšuje Váš zostatok ak sú započítané aj transakčné poplatky %1.</translation>
    </message>
    <message>
        <source>Duplicate address found: addresses should only be used once each.</source>
        <translation>Našla sa duplicitná adresa: každá adresa by sa mala použiť len raz.</translation>
    </message>
    <message>
        <source>Transaction creation failed!</source>
        <translation>Vytvorenie transakcie zlyhalo!</translation>
    </message>
    <message>
        <source>The transaction was rejected with the following reason: %1</source>
        <translation>Transakcia bola odmietnutá z nasledujúceho dôvodu: %1</translation>
    </message>
    <message>
        <source>A fee higher than %1 is considered an absurdly high fee.</source>
        <translation>Poplatok vyšší ako %1 sa považuje za neprimerane vysoký.</translation>
    </message>
    <message>
        <source>Payment request expired.</source>
        <translation>Vypršala platnosť požiadavky na platbu.</translation>
    </message>
    <message>
        <source>Pay only the required fee of %1</source>
        <translation>Zaplatiť iba požadovaný poplatok %1</translation>
    </message>
    <message numerus="yes">
        <source>Estimated to begin confirmation within %n block(s).</source>
        <translation><numerusform>Odhadovaný začiatok potvrdzovania po %n bloku.</numerusform><numerusform>Odhadovaný začiatok potvrdzovania po %n blokoch.</numerusform><numerusform>Odhadovaný začiatok potvrdzovania po %n blokoch.</numerusform><numerusform>Odhadovaný začiatok potvrdzovania po %n blokoch.</numerusform></translation>
    </message>
    <message>
        <source>Warning: Invalid Bitcoin address</source>
        <translation>Varovanie: Neplatná Blackcoin adresa</translation>
    </message>
    <message>
        <source>Warning: Unknown change address</source>
        <translation>UPOZORNENIE: Neznáma výdavková adresa</translation>
    </message>
    <message>
        <source>Confirm custom change address</source>
        <translation>Potvrďte vlastnú výdavkovú adresu</translation>
    </message>
    <message>
        <source>The address you selected for change is not part of this wallet. Any or all funds in your wallet may be sent to this address. Are you sure?</source>
        <translation>Zadaná adresa pre výdavok nie je súčasťou tejto peňaženky. Časť alebo všetky peniaze z peňaženky môžu byť odoslané na túto adresu. Ste si istý?</translation>
    </message>
    <message>
        <translation>(bez popisu)</translation>
    </message>
</context>
<context>
    <name>SendCoinsEntry</name>
    <message>
        <source>A&amp;mount:</source>
        <translation>Su&amp;ma:</translation>
    </message>
    <message>
        <source>Pay &amp;To:</source>
        <translation>Zapla&amp;tiť:</translation>
    </message>
    <message>
        <source>&amp;Label:</source>
        <translation>&amp;Popis:</translation>
    </message>
    <message>
        <source>Choose previously used address</source>
        <translation>Vybrať predtým použitú adresu</translation>
    </message>
    <message>
        <source>This is a normal payment.</source>
        <translation>Toto je normálna platba.</translation>
    </message>
    <message>
        <source>The Bitcoin address to send the payment to</source>
        <translation>Zvoľte adresu kam poslať platbu</translation>
    </message>
    <message>
        <source>Alt+A</source>
        <translation>Alt+A</translation>
    </message>
    <message>
        <source>Paste address from clipboard</source>
        <translation>Vložiť adresu zo schránky</translation>
    </message>
    <message>
        <source>Alt+P</source>
        <translation>Alt+P</translation>
    </message>
    <message>
        <source>Remove this entry</source>
        <translation>Odstrániť túto položku</translation>
    </message>
    <message>
        <source>The fee will be deducted from the amount being sent. The recipient will receive less bitcoins than you enter in the amount field. If multiple recipients are selected, the fee is split equally.</source>
        <translation>Poplatok sa odpočíta od čiastky, ktorú odosielate. Príjemca dostane menej blackcoinov ako zadáte. Ak je vybraných viacero príjemcov, poplatok je rozdelený rovným dielom.</translation>
    </message>
    <message>
        <source>S&amp;ubtract fee from amount</source>
        <translation>Odpočítať poplatok od s&amp;umy</translation>
    </message>
    <message>
        <source>Use available balance</source>
        <translation>Použiť dostupné zdroje</translation>
    </message>
    <message>
        <source>Message:</source>
        <translation>Správa:</translation>
    </message>
    <message>
        <source>This is an unauthenticated payment request.</source>
        <translation>Toto je neoverená výzva k platbe.</translation>
    </message>
    <message>
        <source>This is an authenticated payment request.</source>
        <translation>Toto je overená výzva k platbe.</translation>
    </message>
    <message>
        <source>Enter a label for this address to add it to the list of used addresses</source>
        <translation>Vložte popis pre túto adresu aby sa uložila do zoznamu použitých adries</translation>
    </message>
    <message>
        <source>A message that was attached to the bitcoin: URI which will be stored with the transaction for your reference. Note: This message will not be sent over the Bitcoin network.</source>
        <translation>Správa ktorá bola pripojená k blackcoin: URI a ktorá bude uložená s transakcou pre Vaše potreby. Poznámka: Táto správa nebude poslaná cez sieť Blackcoin.</translation>
    </message>
    <message>
        <source>Pay To:</source>
        <translation>Platba pre:</translation>
    </message>
    <message>
        <source>Memo:</source>
        <translation>Poznámka:</translation>
    </message>
    <message>
        <source>Enter a label for this address to add it to your address book</source>
        <translation>Zadajte popis pre túto adresu pre pridanie do adresára</translation>
    </message>
</context>
<context>
    <name>SendConfirmationDialog</name>
    <message>
        <source>Yes</source>
        <translation>áno</translation>
    </message>
</context>
<context>
    <name>ShutdownWindow</name>
    <message>
        <source>%1 is shutting down...</source>
        <translation>%1 sa vypína...</translation>
    </message>
    <message>
        <source>Do not shut down the computer until this window disappears.</source>
        <translation>Nevypínajte počítač kým toto okno nezmizne.</translation>
    </message>
</context>
<context>
    <name>SignVerifyMessageDialog</name>
    <message>
        <source>Signatures - Sign / Verify a Message</source>
        <translation>Podpisy - Podpísať / Overiť správu</translation>
    </message>
    <message>
        <source>&amp;Sign Message</source>
        <translation>&amp;Podpísať Správu</translation>
    </message>
    <message>
        <source>You can sign messages/agreements with your addresses to prove you can receive bitcoins sent to them. Be careful not to sign anything vague or random, as phishing attacks may try to trick you into signing your identity over to them. Only sign fully-detailed statements you agree to.</source>
        <translation>Môžete podpísať správy svojou adresou a dokázať, že viete prijímať mince zaslané na túto adresu. Buďte však opatrní a podpíšte len podrobné prehlásenia, s ktorými plne súhlasíte, nakoľko útoky typu "phishing" Vás môžu lákať k podpísaniu nejasných alebo príliš všeobecných tvrdení čím prevezmú vašu identitu.</translation>
    </message>
    <message>
        <source>The Bitcoin address to sign the message with</source>
        <translation>Blackcoin adresa pre podpísanie správy s</translation>
    </message>
    <message>
        <source>Choose previously used address</source>
        <translation>Vybrať predtým použitú adresu</translation>
    </message>
    <message>
        <source>Alt+A</source>
        <translation>Alt+A</translation>
    </message>
    <message>
        <source>Paste address from clipboard</source>
        <translation>Vložiť adresu zo schránky</translation>
    </message>
    <message>
        <source>Alt+P</source>
        <translation>Alt+P</translation>
    </message>
    <message>
        <source>Enter the message you want to sign here</source>
        <translation>Sem vložte správu ktorú chcete podpísať</translation>
    </message>
    <message>
        <source>Signature</source>
        <translation>Podpis</translation>
    </message>
    <message>
        <source>Copy the current signature to the system clipboard</source>
        <translation>Kopírovať tento podpis do systémovej schránky</translation>
    </message>
    <message>
        <source>Sign the message to prove you own this Bitcoin address</source>
        <translation>Podpíšte správu aby ste dokázali že vlastníte túto adresu</translation>
    </message>
    <message>
        <source>Sign &amp;Message</source>
        <translation>Podpísať &amp;správu</translation>
    </message>
    <message>
        <source>Reset all sign message fields</source>
        <translation>Vynulovať všetky polia podpisu správy</translation>
    </message>
    <message>
        <source>Clear &amp;All</source>
        <translation>&amp;Zmazať všetko</translation>
    </message>
    <message>
        <source>&amp;Verify Message</source>
        <translation>O&amp;veriť správu...</translation>
    </message>
    <message>
        <source>Enter the receiver's address, message (ensure you copy line breaks, spaces, tabs, etc. exactly) and signature below to verify the message. Be careful not to read more into the signature than what is in the signed message itself, to avoid being tricked by a man-in-the-middle attack. Note that this only proves the signing party receives with the address, it cannot prove sendership of any transaction!</source>
        <translation>Vložte adresu príjemcu, správu (uistite sa, že presne kopírujete ukončenia riadkov, medzery, odrážky, atď.) a podpis pre potvrdenie správy. Buďte opatrní a nedomýšľajte si viac než je uvedené v samotnej podpísanej správe a môžete sa tak vyhnúť podvodu MITM útokom. Toto len potvrdzuje, že podpisujúca strana môže prijímať na tejto adrese, nepotvrdzuje to vlastníctvo žiadnej transakcie!</translation>
    </message>
    <message>
        <source>The Bitcoin address the message was signed with</source>
        <translation>Adresa Blackcoin, ktorou bola podpísaná správa</translation>
    </message>
    <message>
        <source>Verify the message to ensure it was signed with the specified Bitcoin address</source>
        <translation>Overím správy sa uistiť že bola podpísaná označenou Blackcoin adresou</translation>
    </message>
    <message>
        <source>Verify &amp;Message</source>
        <translation>&amp;Overiť správu</translation>
    </message>
    <message>
        <source>Reset all verify message fields</source>
        <translation>Obnoviť všetky polia v overiť správu</translation>
    </message>
    <message>
        <source>Click "Sign Message" to generate signature</source>
        <translation>Kliknite "Podpísať správu" pre vytvorenie podpisu</translation>
    </message>
    <message>
        <source>The entered address is invalid.</source>
        <translation>Zadaná adresa je neplatná.</translation>
    </message>
    <message>
        <source>Please check the address and try again.</source>
        <translation>Prosím skontrolujte adresu a skúste znova.</translation>
    </message>
    <message>
        <source>The entered address does not refer to a key.</source>
        <translation>Vložená adresa nezodpovedá žiadnemu kľúču.</translation>
    </message>
    <message>
        <source>Wallet unlock was cancelled.</source>
        <translation>Odomknutie peňaženky bolo zrušené.</translation>
    </message>
    <message>
        <source>Private key for the entered address is not available.</source>
        <translation>Súkromný kľúč pre zadanú adresu nieje k dispozícii.</translation>
    </message>
    <message>
        <source>Message signing failed.</source>
        <translation>Podpísanie správy zlyhalo.</translation>
    </message>
    <message>
        <source>Message signed.</source>
        <translation>Správa podpísaná.</translation>
    </message>
    <message>
        <source>The signature could not be decoded.</source>
        <translation>Podpis nie je možné dekódovať.</translation>
    </message>
    <message>
        <source>Please check the signature and try again.</source>
        <translation>Prosím skontrolujte podpis a skúste znova.</translation>
    </message>
    <message>
        <source>The signature did not match the message digest.</source>
        <translation>Podpis sa nezhoduje so zhrnutím správy.</translation>
    </message>
    <message>
        <source>Message verification failed.</source>
        <translation>Overenie správy zlyhalo.</translation>
    </message>
    <message>
        <source>Message verified.</source>
        <translation>Správa overená.</translation>
    </message>
</context>
<context>
    <name>SplashScreen</name>
    <message>
        <source>[testnet]</source>
        <translation>[testovacia sieť]</translation>
    </message>
</context>
<context>
    <name>TrafficGraphWidget</name>
    <message>
        <source>KB/s</source>
        <translation>KB/s</translation>
    </message>
</context>
<context>
    <name>TransactionDesc</name>
    <message numerus="yes">
        <source>Open for %n more block(s)</source>
        <translation><numerusform>Otvoriť pre %n ďalší blok</numerusform><numerusform>Otvoriť pre %n ďalšie bloky</numerusform><numerusform>Otvoriť pre %n ďalších blokov</numerusform><numerusform>Otvoriť pre %n ďalších blokov</numerusform></translation>
    </message>
    <message>
        <source>Open until %1</source>
        <translation>Otvorené do %1</translation>
    </message>
    <message>
        <source>conflicted with a transaction with %1 confirmations</source>
        <translation>koliduje s transakciou s %1 potvrdeniami</translation>
    </message>
    <message>
        <source>%1/offline</source>
        <translation>%1/offline</translation>
    </message>
    <message>
        <source>0/unconfirmed, %1</source>
        <translation>0/nepotvrdené, %1</translation>
    </message>
    <message>
        <source>in memory pool</source>
        <translation>v transakčnom zásobníku</translation>
    </message>
    <message>
        <source>not in memory pool</source>
        <translation>nie je v transakčnom zásobníku</translation>
    </message>
    <message>
        <source>abandoned</source>
        <translation>zanechaná</translation>
    </message>
    <message>
        <source>%1/unconfirmed</source>
        <translation>%1/nepotvrdené</translation>
    </message>
    <message>
        <source>%1 confirmations</source>
        <translation>%1 potvrdení</translation>
    </message>
    <message>
        <source>Status</source>
        <translation>Stav</translation>
    </message>
    <message>
        <source>, has not been successfully broadcast yet</source>
        <translation>, ešte nebola úspešne odoslaná</translation>
    </message>
    <message numerus="yes">
        <source>, broadcast through %n node(s)</source>
        <translation><numerusform>, vysielať cez %n uzol</numerusform><numerusform>, vysielať cez %n uzle </numerusform><numerusform>, vysielať cez %n uzolov</numerusform><numerusform>, vysielať cez %n uzolov</numerusform></translation>
    </message>
    <message>
        <source>Date</source>
        <translation>Dátum</translation>
    </message>
    <message>
        <source>Source</source>
        <translation>Zdroj</translation>
    </message>
    <message>
        <source>Generated</source>
        <translation>Vygenerované</translation>
    </message>
    <message>
        <source>From</source>
        <translation>Od</translation>
    </message>
    <message>
        <source>unknown</source>
        <translation>neznámy</translation>
    </message>
    <message>
        <source>To</source>
        <translation>do</translation>
    </message>
    <message>
        <source>own address</source>
        <translation>vlastná adresa</translation>
    </message>
    <message>
        <source>watch-only</source>
        <translation>Iba sledovanie</translation>
    </message>
    <message>
        <source>label</source>
        <translation>popis</translation>
    </message>
    <message>
        <source>Credit</source>
        <translation>Kredit</translation>
    </message>
    <message numerus="yes">
        <source>matures in %n more block(s)</source>
        <translation><numerusform>dozreje za %n ďalší blok</numerusform><numerusform>dozreje za %n ďalšie bloky</numerusform><numerusform>dozreje za %n ďalších blokov</numerusform><numerusform>dozreje za %n ďalších blokov</numerusform></translation>
    </message>
    <message>
        <source>not accepted</source>
        <translation>neprijaté</translation>
    </message>
    <message>
        <source>Debit</source>
        <translation>Debet</translation>
    </message>
    <message>
        <source>Total debit</source>
        <translation>Celkový debet</translation>
    </message>
    <message>
        <source>Total credit</source>
        <translation>Celkový kredit</translation>
    </message>
    <message>
        <source>Transaction fee</source>
        <translation>Transakčný poplatok</translation>
    </message>
    <message>
        <source>Net amount</source>
        <translation>Suma netto</translation>
    </message>
    <message>
        <source>Message</source>
        <translation>Správa</translation>
    </message>
    <message>
        <source>Comment</source>
        <translation>Komentár</translation>
    </message>
    <message>
        <source>Transaction ID</source>
        <translation>ID transakcie</translation>
    </message>
    <message>
        <source>Transaction total size</source>
        <translation>Celková veľkosť transakcie</translation>
    </message>
    <message>
        <source>Output index</source>
        <translation>Index výstupu</translation>
    </message>
    <message>
        <source>Merchant</source>
        <translation>Kupec</translation>
    </message>
    <message>
        <source>Generated coins must mature %1 blocks before they can be spent. When you generated this block, it was broadcast to the network to be added to the block chain. If it fails to get into the chain, its state will change to "not accepted" and it won't be spendable. This may occasionally happen if another node generates a block within a few seconds of yours.</source>
        <translation>Vytvorené coins musia dospieť %1 blokov kým môžu byť minuté. Keď vytvoríte tento blok, bude rozoslaný do siete aby bol akceptovaný do reťaze blokov. Ak sa nedostane reťaze, jeho stav sa zmení na "zamietnutý" a nebude sa dať minúť. Toto sa môže občas stať ak iná nóda vytvorí blok približne v tom istom čase.</translation>
    </message>
    <message>
        <source>Debug information</source>
        <translation>Ladiace informácie</translation>
    </message>
    <message>
        <source>Transaction</source>
        <translation>Transakcie</translation>
    </message>
    <message>
        <source>Inputs</source>
        <translation>Vstupy</translation>
    </message>
    <message>
        <source>Amount</source>
        <translation>Suma</translation>
    </message>
    <message>
        <source>true</source>
        <translation>pravda</translation>
    </message>
    <message>
        <source>false</source>
        <translation>nepravda</translation>
    </message>
</context>
<context>
    <name>TransactionDescDialog</name>
    <message>
        <source>This pane shows a detailed description of the transaction</source>
        <translation>Táto časť obrazovky zobrazuje detailný popis transakcie</translation>
    </message>
    <message>
        <source>Details for %1</source>
        <translation>Podrobnosti pre %1</translation>
    </message>
</context>
<context>
    <name>TransactionTableModel</name>
    <message>
        <source>Date</source>
        <translation>Dátum</translation>
    </message>
    <message>
        <source>Type</source>
        <translation>Typ</translation>
    </message>
    <message>
        <source>Label</source>
        <translation>Popis</translation>
    </message>
    <message numerus="yes">
        <source>Open for %n more block(s)</source>
        <translation><numerusform>Otvoriť pre %n ďalší blok</numerusform><numerusform>Otvoriť pre %n ďalšie bloky</numerusform><numerusform>Otvoriť pre %n ďalších blokov</numerusform><numerusform>Otvoriť pre %n ďalších blokov</numerusform></translation>
    </message>
    <message>
        <source>Open until %1</source>
        <translation>Otvorené do %1</translation>
    </message>
    <message>
        <source>Offline</source>
        <translation>Offline</translation>
    </message>
    <message>
        <source>Unconfirmed</source>
        <translation>Nepotvrdené</translation>
    </message>
    <message>
        <source>Abandoned</source>
        <translation>Zanechaná</translation>
    </message>
    <message>
        <source>Confirming (%1 of %2 recommended confirmations)</source>
        <translation>Potvrdzujem (%1 z %2 odporúčaných potvrdení)</translation>
    </message>
    <message>
        <source>Confirmed (%1 confirmations)</source>
        <translation>Potvrdené (%1 potvrdení)</translation>
    </message>
    <message>
        <source>Conflicted</source>
        <translation>V rozpore</translation>
    </message>
    <message>
        <source>Immature (%1 confirmations, will be available after %2)</source>
        <translation>Nezrelé (%1 potvrdení, bude dostupné po %2)</translation>
    </message>
    <message>
        <source>This block was not received by any other nodes and will probably not be accepted!</source>
        <translation>Ten blok nebol prijatý žiadnym iným uzlom a pravdepodobne nebude akceptovaný!</translation>
    </message>
    <message>
        <source>Generated but not accepted</source>
        <translation>Vypočítané ale neakceptované</translation>
    </message>
    <message>
        <source>Received with</source>
        <translation>Prijaté s</translation>
    </message>
    <message>
        <source>Received from</source>
        <translation>Prijaté od</translation>
    </message>
    <message>
        <source>Sent to</source>
        <translation>Odoslané na</translation>
    </message>
    <message>
        <source>Payment to yourself</source>
        <translation>Platba sebe samému</translation>
    </message>
    <message>
        <source>Mined</source>
        <translation>Vyťažené</translation>
    </message>
    <message>
        <source>watch-only</source>
        <translation>Iba sledovanie</translation>
    </message>
    <message>
        <source>(n/a)</source>
        <translation>(n/a)</translation>
    </message>
    <message>
        <source>(no label)</source>
        <translation>(bez popisu)</translation>
    </message>
    <message>
        <source>Transaction status. Hover over this field to show number of confirmations.</source>
        <translation>Stav transakcie. Prejdite ponad toto pole pre zobrazenie počtu potvrdení.</translation>
    </message>
    <message>
        <source>Date and time that the transaction was received.</source>
        <translation>Dátum a čas prijatia transakcie.</translation>
    </message>
    <message>
        <source>Type of transaction.</source>
        <translation>Typ transakcie.</translation>
    </message>
    <message>
        <source>Whether or not a watch-only address is involved in this transaction.</source>
        <translation>Či je v tejto transakcii adresy iba na sledovanie.</translation>
    </message>
    <message>
        <source>User-defined intent/purpose of the transaction.</source>
        <translation>Užívateľsky určený účel transakcie.</translation>
    </message>
    <message>
        <source>Amount removed from or added to balance.</source>
        <translation>Suma pridaná alebo odobraná k zostatku.</translation>
    </message>
</context>
<context>
    <name>TransactionView</name>
    <message>
        <source>All</source>
        <translation>Všetky</translation>
    </message>
    <message>
        <source>Today</source>
        <translation>Dnes</translation>
    </message>
    <message>
        <source>This week</source>
        <translation>Tento týždeň</translation>
    </message>
    <message>
        <source>This month</source>
        <translation>Tento mesiac</translation>
    </message>
    <message>
        <source>Last month</source>
        <translation>Minulý mesiac</translation>
    </message>
    <message>
        <source>This year</source>
        <translation>Tento rok</translation>
    </message>
    <message>
        <source>Range...</source>
        <translation>Rozsah...</translation>
    </message>
    <message>
        <source>Received with</source>
        <translation>Prijaté s</translation>
    </message>
    <message>
        <source>Sent to</source>
        <translation>Odoslané na</translation>
    </message>
    <message>
        <source>To yourself</source>
        <translation>Ku mne</translation>
    </message>
    <message>
        <source>Mined</source>
        <translation>Vyťažené</translation>
    </message>
    <message>
        <source>Other</source>
        <translation>Iné</translation>
    </message>
    <message>
        <source>Enter address, transaction id, or label to search</source>
        <translation>Pre vyhľadávanie vložte adresu, id transakcie, alebo popis.</translation>
    </message>
    <message>
        <source>Min amount</source>
        <translation>Minimálna suma</translation>
    </message>
    <message>
        <source>Abandon transaction</source>
        <translation>Zabudnúť transakciu</translation>
    </message>
    <message>
        <source>Increase transaction fee</source>
        <translation>Navíš transakčný poplatok</translation>
    </message>
    <message>
        <source>Copy address</source>
        <translation>Kopírovať adresu</translation>
    </message>
    <message>
        <source>Copy label</source>
        <translation>Kopírovať popis</translation>
    </message>
    <message>
        <source>Copy amount</source>
        <translation>Kopírovať sumu</translation>
    </message>
    <message>
        <source>Copy transaction ID</source>
        <translation>Kopírovať ID transakcie</translation>
    </message>
    <message>
        <source>Copy raw transaction</source>
        <translation>Skopírovať neupravenú transakciu</translation>
    </message>
    <message>
        <source>Copy full transaction details</source>
        <translation>Kopírovať všetky podrobnosti o transakcii</translation>
    </message>
    <message>
        <source>Edit label</source>
        <translation>Upraviť popis</translation>
    </message>
    <message>
        <source>Show transaction details</source>
        <translation>Zobraziť podrobnosti transakcie</translation>
    </message>
    <message>
        <source>Export Transaction History</source>
        <translation>Exportovať históriu transakcií</translation>
    </message>
    <message>
        <source>Comma separated file (*.csv)</source>
        <translation>Čiarkou oddelovaný súbor (*.csv)</translation>
    </message>
    <message>
        <source>Confirmed</source>
        <translation>Potvrdené</translation>
    </message>
    <message>
        <source>Watch-only</source>
        <translation>Iba sledovanie</translation>
    </message>
    <message>
        <source>Date</source>
        <translation>Dátum</translation>
    </message>
    <message>
        <source>Type</source>
        <translation>Typ</translation>
    </message>
    <message>
        <source>Label</source>
        <translation>Popis</translation>
    </message>
    <message>
        <source>Address</source>
        <translation>Adresa</translation>
    </message>
    <message>
        <source>ID</source>
        <translation>ID</translation>
    </message>
    <message>
        <source>Exporting Failed</source>
        <translation>Export zlyhal</translation>
    </message>
    <message>
        <source>There was an error trying to save the transaction history to %1.</source>
        <translation>Vyskytla sa chyba pri pokuse o uloženie histórie transakcií do %1.</translation>
    </message>
    <message>
        <source>Exporting Successful</source>
        <translation>Export úspešný</translation>
    </message>
    <message>
        <source>The transaction history was successfully saved to %1.</source>
        <translation>História transakciá bola úspešne uložená do %1.</translation>
    </message>
    <message>
        <source>Range:</source>
        <translation>Rozsah:</translation>
    </message>
    <message>
        <source>to</source>
        <translation>do</translation>
    </message>
</context>
<context>
    <name>UnitDisplayStatusBarControl</name>
    <message>
        <source>Unit to show amounts in. Click to select another unit.</source>
        <translation>Jednotka pre zobrazovanie súm. Kliknite pre zvolenie inej jednotky.</translation>
    </message>
</context>
<context>
    <name>WalletFrame</name>
    <message>
        <source>No wallet has been loaded.</source>
        <translation>Nie je načítaná peňaženka.</translation>
    </message>
</context>
<context>
    <name>WalletModel</name>
    <message>
        <source>Send Coins</source>
        <translation>Poslať mince</translation>
    </message>
    <message>
        <source>Fee bump error</source>
        <translation>Chyba pri navyšovaní poplatku</translation>
    </message>
    <message>
        <source>Increasing transaction fee failed</source>
        <translation>Nepodarilo sa navýšiť poplatok</translation>
    </message>
    <message>
        <source>Do you want to increase the fee?</source>
        <translation>Chceš poplatok navýšiť?</translation>
    </message>
    <message>
        <source>Current fee:</source>
        <translation>Momentálny poplatok:</translation>
    </message>
    <message>
        <source>Increase:</source>
        <translation>Navýšenie:</translation>
    </message>
    <message>
        <source>New fee:</source>
        <translation>Nový poplatok:</translation>
    </message>
    <message>
        <source>Confirm fee bump</source>
        <translation>Potvrď navýšenie poplatku</translation>
    </message>
    <message>
        <source>Can't sign transaction.</source>
        <translation>Nemôzeme podpíaať transakciu.</translation>
    </message>
    <message>
        <source>Could not commit transaction</source>
        <translation>Nemôzeme uložiť transakciu do peňaženky</translation>
    </message>
</context>
<context>
    <name>WalletView</name>
    <message>
        <source>&amp;Export</source>
        <translation>&amp;Exportovať...</translation>
    </message>
    <message>
        <source>Export the data in the current tab to a file</source>
        <translation>Exportovať dáta v aktuálnej karte do súboru</translation>
    </message>
    <message>
        <source>Backup Wallet</source>
        <translation>Zálohovanie peňaženky</translation>
    </message>
    <message>
        <source>Wallet Data (*.dat)</source>
        <translation>Dáta peňaženky (*.dat)</translation>
    </message>
    <message>
        <source>Backup Failed</source>
        <translation>Zálohovanie zlyhalo</translation>
    </message>
    <message>
        <source>There was an error trying to save the wallet data to %1.</source>
        <translation>Vyskytla sa chyba pri pokuse o uloženie dát peňaženky do %1.</translation>
    </message>
    <message>
        <source>Backup Successful</source>
        <translation>Záloha úspešná</translation>
    </message>
    <message>
        <source>The wallet data was successfully saved to %1.</source>
        <translation>Dáta peňaženky boli úspešne uložené do %1.</translation>
    </message>
</context>
<context>
    <name>bitcoin-core</name>
    <message>
        <source>Options:</source>
        <translation>Možnosti:</translation>
    </message>
    <message>
        <source>Specify data directory</source>
        <translation>Určiť priečinok s dátami</translation>
    </message>
    <message>
        <source>Connect to a node to retrieve peer addresses, and disconnect</source>
        <translation>Pripojiť sa k uzlu, získať adresy ďalších počítačov v sieti a odpojiť sa</translation>
    </message>
    <message>
        <source>Specify your own public address</source>
        <translation>Určite vašu vlastnú verejnú adresu</translation>
    </message>
    <message>
        <source>Accept command line and JSON-RPC commands</source>
        <translation>Prijímať príkazy z príkazového riadku a JSON-RPC</translation>
    </message>
    <message>
        <source>Distributed under the MIT software license, see the accompanying file %s or %s</source>
        <translation>Distribuované pod softvérovou licenciou MIT, viď sprievodný súbor %s alebo %s</translation>
    </message>
    <message>
        <source>If &lt;category&gt; is not supplied or if &lt;category&gt; = 1, output all debugging information.</source>
        <translation>Pokiaľ &lt;category&gt; nie je nastavená, alebo &lt;category&gt; = 1, vypíš všetky informácie pre ladenie.</translation>
    </message>
    <message>
        <source>Prune configured below the minimum of %d MiB.  Please use a higher number.</source>
        <translation>Redukcia nastavená pod minimálnu hodnotu %d MiB. Prosím použite vyššiu hodnotu.</translation>
    </message>
    <message>
        <source>Prune: last wallet synchronisation goes beyond pruned data. You need to -reindex (download the whole blockchain again in case of pruned node)</source>
        <translation>Prerezávanie: posledná synchronizácia peňaženky prebehla pred už prerezanými dátami. Je treba previesť -reindex (v prípade prerezávacieho režimu stiahne znovu celý reťazec blokov)</translation>
    </message>
    <message>
        <source>Rescans are not possible in pruned mode. You will need to use -reindex which will download the whole blockchain again.</source>
        <translation>V prerezávaciom režime nie je možné reťazec blokov preskenovať. Musíte vykonať -reindex, čo znova stiahne celý reťaec blokov.</translation>
    </message>
    <message>
        <source>Error: A fatal internal error occurred, see debug.log for details</source>
        <translation>Chyba: Vyskytla sa interná chyba, pre viac informácií zobrazte debug.log</translation>
    </message>
    <message>
        <source>Fee (in %s/kB) to add to transactions you send (default: %s)</source>
        <translation>Poplatok (za %s/kB) pridaný do transakcie, ktorú posielate (predvolené: %s)</translation>
    </message>
    <message>
        <source>Pruning blockstore...</source>
        <translation>Redukovanie blockstore...</translation>
    </message>
    <message>
        <source>Run in the background as a daemon and accept commands</source>
        <translation>Bežať na pozadí ako démon a prijímať príkazy</translation>
    </message>
    <message>
        <source>Unable to start HTTP server. See debug log for details.</source>
        <translation>Nepodarilo sa spustiť HTTP server. Pre viac detailov zobrazte debug log.</translation>
    </message>
    <message>
        <source>Bitcoin Core</source>
        <translation>Blackcoin More</translation>
    </message>
    <message>
        <source>The %s developers</source>
        <translation>Vývojári %s</translation>
    </message>
    <message>
        <source>A fee rate (in %s/kB) that will be used when fee estimation has insufficient data (default: %s)</source>
        <translation>Sadzba poplatku (v %s/kB), ktorá sa použije, ak nebude k dispozícii dostatok dát pre automatický odhad poplatku (predvolené: %s)</translation>
    </message>
    <message>
        <source>Accept relayed transactions received from whitelisted peers even when not relaying transactions (default: %d)</source>
        <translation>Akceptovať postúpené transakcie od povolených partnerov aj keď normálne nepostupujete transakcie (predvolené: %d)</translation>
    </message>
    <message>
        <source>Add a node to connect to and attempt to keep the connection open (see the `addnode` RPC command help for more info)</source>
        <translation>Pridať uzol na pripojenie a pokus o udržanie otvoreného pripojenia (pre viac informácií si pozrite nápovedu pre RPC príkaz "addnode")</translation>
    </message>
    <message>
        <source>Bind to given address and always listen on it. Use [host]:port notation for IPv6</source>
        <translation>Spojiť s danou adresou a vždy na nej počúvať. Použite zápis [host]:port pre IPv6</translation>
    </message>
    <message>
        <source>Cannot obtain a lock on data directory %s. %s is probably already running.</source>
        <translation>Nemožné uzamknúť zložku %s. %s pravdepodobne už beží.</translation>
    </message>
    <message>
        <source>Cannot provide specific connections and have addrman find outgoing connections at the same.</source>
        <translation>Nemôžete zadať konkrétne spojenia a zároveň mať nastavený addrman pre hľadanie odchádzajúcich spojení.</translation>
    </message>
    <message>
        <source>Connect only to the specified node(s); -connect=0 disables automatic connections (the rules for this peer are the same as for -addnode)</source>
        <translation>Pripojiť sa iba k určenému uzlu(om); -connect=0 zakáže automatické pripojovanie (pravidlá pre tento uzol sú rovnaké ako pre -addnode)</translation>
    </message>
    <message>
        <source>Delete all wallet transactions and only recover those parts of the blockchain through -rescan on startup</source>
        <translation>Vymazať všetky transakcie z peňaženky a pri spustení znova získať z reťazca blokov iba tie získané pomocou -rescan</translation>
    </message>
    <message>
        <source>Error reading %s! All keys read correctly, but transaction data or address book entries might be missing or incorrect.</source>
        <translation>Nastala chyba pri čítaní súboru %s! Všetkz kľúče sa prečítali správne, ale dáta o transakcíách alebo záznamy v adresári môžu chýbať alebo byť nesprávne.</translation>
    </message>
    <message>
        <source>Exclude debugging information for a category. Can be used in conjunction with -debug=1 to output debug logs for all categories except one or more specified categories.</source>
        <translation>Vylúčiť ladiacu informáciu danej kategórie. Dá se zkombinovať s -debug=1, aby sa zaznamenávali ladice informácie všetkých kategórií pkrem jednej alebo niekolkých zvolených.</translation>
    </message>
    <message>
        <source>Execute command when a wallet transaction changes (%s in cmd is replaced by TxID)</source>
        <translation>Vykonaj príkaz keď sa zmení transakcia peňaženky (%s v príkaze je nahradená TxID)</translation>
    </message>
    <message>
        <source>Extra transactions to keep in memory for compact block reconstructions (default: %u)</source>
        <translation>Počet extra transakcíí, ktoré sa majú držať v pamäti pre účely rekonštrukcie kompaktných blokov (predvolené: %u)</translation>
    </message>
    <message>
        <source>If this block is in the chain assume that it and its ancestors are valid and potentially skip their script verification (0 to verify all, default: %s, testnet: %s)</source>
        <translation>Pokiaľ je tento blok v reťazci blokov, tak predpokladať, že on i jeho následníci sú platní, a potenciálne preskočiť overovanie ich skriptov (0 = overovať všetko, predvolené: %s, testnet: %s)</translation>
    </message>
    <message>
        <source>Maximum allowed median peer time offset adjustment. Local perspective of time may be influenced by peers forward or backward by this amount. (default: %u seconds)</source>
        <translation>Maximálne povolené upravovanie času mediánom časov peerov. Miestne vnímanie času môže byť ovplivnené peerami, a to dopredu alebo dozadu až o toto množstvo. (predvolené: %u sekund)</translation>
    </message>
    <message>
        <source>Maximum total fees (in %s) to use in a single wallet transaction or raw transaction; setting this too low may abort large transactions (default: %s)</source>
        <translation>Horná hranica pre celkový poplatok (v %s) za jednu transakciu z peňaženky alebo jednu nespracovanú transakciu. Príliš nízká hodnota môže zmariť velké transakcie (predvolené: %s)</translation>
    </message>
    <message>
        <source>Please check that your computer's date and time are correct! If your clock is wrong, %s will not work properly.</source>
        <translation>Prosím skontrolujte systémový čas a dátum. Keď je váš čas nesprávny, %s nebude fungovať správne.</translation>
    </message>
    <message>
        <source>Please contribute if you find %s useful. Visit %s for further information about the software.</source>
        <translation>Keď si myslíte, že %s je užitočný, podporte nás. Pre viac informácií o software navštívte %s.</translation>
    </message>
    <message>
        <source>Query for peer addresses via DNS lookup, if low on addresses (default: 1 unless -connect used)</source>
        <translation>Pri nedostatku adries získať ďalších peerov z DNS (predvolené: 1, ak nie je použité -connect)</translation>
    </message>
    <message>
        <source>Reduce storage requirements by enabling pruning (deleting) of old blocks. This allows the pruneblockchain RPC to be called to delete specific blocks, and enables automatic pruning of old blocks if a target size in MiB is provided. This mode is incompatible with -txindex and -rescan. Warning: Reverting this setting requires re-downloading the entire blockchain. (default: 0 = disable pruning blocks, 1 = allow manual pruning via RPC, &gt;%u = automatically prune block files to stay under the specified target size in MiB)</source>
        <translation>Obmedziť nároky na úložný priestor prerezáváním (mazaním) starých blokov. Táto volba tiež umožní použiť RPC volanie pruneblockchain na zmazanie konkrétnych blokov a ďalej automatické prerezávanie starých blokov, ak je zadána cieľová velikosť súborov z blokmi v MiB. Tento režim nie je zlúčiteľný s -txindex ani -rescan. Upozornenie: opätovná zmena tohoto nastavenia bude vyžadovať nové stiahnutie celého reťazca blokov. (predvolené: 0 = bloky neprerezávať, 1 = povoliť ručné prerezávanie cez RPC, &gt;%u = automatické prerezávanie blokov tak, aby bola udržaná cieľová velikosť súborov s blokmi v MiB)</translation>
    </message>
    <message>
        <source>Set lowest fee rate (in %s/kB) for transactions to be included in block creation. (default: %s)</source>
        <translation>Nastaviť nejnižší akceptovateľný poplatok (v %s/kB) pre transakcie, ktoré majú byť zahrnutý do nových blokov. (predvolené: %s)</translation>
    </message>
    <message>
        <source>Set the number of script verification threads (%u to %d, 0 = auto, &lt;0 = leave that many cores free, default: %d)</source>
        <translation>Nastaviť počeť vlákien overujúcich skripty (%u až %d, 0 = auto, &lt;0 = nechať toľkoto jadier voľných, prednastavené: %d)</translation>
    </message>
    <message>
        <source>The block database contains a block which appears to be from the future. This may be due to your computer's date and time being set incorrectly. Only rebuild the block database if you are sure that your computer's date and time are correct</source>
        <translation>Databáza blokov obsahuje blok, ktorý vyzerá byť z budúcnosti. Toto môže byť spôsobené nesprávnym systémovým časom vášho počítača. Obnovujte databázu blokov len keď ste si istý, že systémový čas je nastavený správne.</translation>
    </message>
    <message>
        <source>This is a pre-release test build - use at your own risk - do not use for mining or merchant applications</source>
        <translation>Toto je predbežná testovacia zostava - používate na vlastné riziko - nepoužívajte na ťaženie alebo obchodné aplikácie</translation>
    </message>
    <message>
        <source>This is the transaction fee you may discard if change is smaller than dust at this level</source>
        <translation>Toto je transakčný poplatok, ktorý môžete škrtnúť, ak je zmena na tejto úrovni menšia ako prach</translation>
    </message>
    <message>
        <source>Unable to replay blocks. You will need to rebuild the database using -reindex-chainstate.</source>
        <translation>Nedarí sa znovu aplikovať bloky. Budete musieť prestavať databázu použitím -reindex-chainstate.</translation>
    </message>
    <message>
        <source>Unable to rewind the database to a pre-fork state. You will need to redownload the blockchain</source>
        <translation>Nedará sa vrátiť databázu do stavu pred rozdelením. Budete musieť znovu stiahnuť celý reťaztec blokov</translation>
    </message>
    <message>
        <source>Use UPnP to map the listening port (default: 1 when listening and no -proxy)</source>
        <translation>Skúsiť použiť UPnP pre mapovanie počúvajúceho portu (predvolené: 1 počas počúvania a bez -proxy)</translation>
    </message>
    <message>
        <source>Username and hashed password for JSON-RPC connections. The field &lt;userpw&gt; comes in the format: &lt;USERNAME&gt;:&lt;SALT&gt;$&lt;HASH&gt;. A canonical python script is included in share/rpcuser. The client then connects normally using the rpcuser=&lt;USERNAME&gt;/rpcpassword=&lt;PASSWORD&gt; pair of arguments. This option can be specified multiple times</source>
        <translation>Užívateľské meno a zahašované heslo pre JSON-RPC spojenie. Pole &lt;userpw&gt;  má formát: &lt;USERNAME&gt;:&lt;SALT&gt;$&lt;HASH&gt;. Pomocný python skript je priložený v share/rpcuser. Klient sa potom už pripojuje normálne pomocou páru argumentov rpcuser=&lt;USERNAME&gt;/rpcpassword=&lt;PASSWORD&gt;. Túto voľbu môžete použiť i viackrát</translation>
    </message>
    <message>
        <source>Wallet will not create transactions that violate mempool chain limits (default: %u)</source>
        <translation>Peňaženka nebude vytvárať transakcie, ktoré by porušovali limity transakčného zásobníku reťazcov (predvolené: %u)</translation>
    </message>
    <message>
        <source>Warning: The network does not appear to fully agree! Some miners appear to be experiencing issues.</source>
        <translation>Varovanie: Javí sa že sieť sieť úplne nesúhlasí! Niektorí mineri zjavne majú ťažkosti.</translation>
    </message>
    <message>
        <source>Warning: We do not appear to fully agree with our peers! You may need to upgrade, or other nodes may need to upgrade.</source>
        <translation>Varovanie: Zjavne sa úplne nezhodujeme s našimi peer-mi! Možno potrebujete prejsť na novšiu verziu alebo ostatné uzly potrebujú vyššiu verziu.</translation>
    </message>
    <message>
        <source>Whether to save the mempool on shutdown and load on restart (default: %u)</source>
        <translation>Či uchovať transakčný zásobník medzi vypnutím a zapnutím (predvolené: %u)</translation>
    </message>
    <message>
        <source>%d of last 100 blocks have unexpected version</source>
        <translation>%d z poslednźých 100 blokov má neočakávanú verziu</translation>
    </message>
    <message>
        <source>%s corrupt, salvage failed</source>
        <translation>%s je poškodený, záchrana zlyhala</translation>
    </message>
    <message>
        <source>-maxmempool must be at least %d MB</source>
        <translation>-maxmempool musí byť najmenej %d MB</translation>
    </message>
    <message>
        <source>&lt;category&gt; can be:</source>
        <translation>&lt;category&gt; môže byť:</translation>
    </message>
    <message>
        <source>Accept connections from outside (default: 1 if no -proxy or -connect)</source>
        <translation>Prijať spojenia zvonku (predvolené: 1 ak žiadne -proxy alebo -connect)</translation>
    </message>
    <message>
        <source>Append comment to the user agent string</source>
        <translation>Pripojiť komentár k typu klienta</translation>
    </message>
    <message>
        <source>Attempt to recover private keys from a corrupt wallet on startup</source>
        <translation>Pokúsiť sa o obnovenie privátnych kľúčov z poškodenej peňaženky pri spustení</translation>
    </message>
    <message>
        <source>Block creation options:</source>
        <translation>Voľby vytvorenia bloku:</translation>
    </message>
    <message>
        <source>Cannot resolve -%s address: '%s'</source>
        <translation>Nedá preložiť -%s adresu: '%s'</translation>
    </message>
    <message>
        <source>Chain selection options:</source>
        <translation>Možnosti výberu reťzca blokov:</translation>
    </message>
    <message>
        <source>Change index out of range</source>
        <translation>Menný index mimo rozsah</translation>
    </message>
    <message>
        <source>Connection options:</source>
        <translation>Možnosti pripojenia:</translation>
    </message>
    <message>
        <source>Copyright (C) %i-%i</source>
        <translation>Copyright (C) %i-%i</translation>
    </message>
    <message>
        <source>Corrupted block database detected</source>
        <translation>Zistená poškodená databáza blokov</translation>
    </message>
    <message>
        <source>Debugging/Testing options:</source>
        <translation>Možnosti ladenia/testovania:</translation>
    </message>
    <message>
        <source>Do not load the wallet and disable wallet RPC calls</source>
        <translation>Nenahrat peňaženku a zablokovať volania RPC.</translation>
    </message>
    <message>
        <source>Do you want to rebuild the block database now?</source>
        <translation>Chcete znovu zostaviť databázu blokov?</translation>
    </message>
    <message>
        <source>Enable publish hash block in &lt;address&gt;</source>
        <translation>Povoliť zverejneneie hash blokov pre &lt;address&gt;</translation>
    </message>
    <message>
        <source>Enable publish hash transaction in &lt;address&gt;</source>
        <translation>Povoliť zverejnenie hash transakcií pre &lt;address&gt;</translation>
    </message>
    <message>
        <source>Enable publish raw block in &lt;address&gt;</source>
        <translation>Povoliť zverejnenie raw bloku pre &lt;address&gt;</translation>
    </message>
    <message>
        <source>Enable publish raw transaction in &lt;address&gt;</source>
        <translation>Povoliť publikovať hrubý prevod v &lt;address&gt;</translation>
    </message>
    <message>
        <source>Enable transaction replacement in the memory pool (default: %u)</source>
        <translation>Povoliť výmenu transakcií v transakčnom zásobníku (predvolené: %u)</translation>
    </message>
    <message>
        <source>Error creating %s: You can't create non-HD wallets with this version.</source>
        <translation>Chyba počas vytvárania %s: S touto verziou nemôžete vytvoriť ne-HD peňaženky.</translation>
    </message>
    <message>
        <source>Error initializing block database</source>
        <translation>Chyba inicializácie databázy blokov</translation>
    </message>
    <message>
        <source>Error initializing wallet database environment %s!</source>
        <translation>Chyba spustenia databázového prostredia peňaženky %s!</translation>
    </message>
    <message>
        <source>Error loading %s</source>
        <translation>Chyba načítania %s</translation>
    </message>
    <message>
        <source>Error loading %s: Wallet corrupted</source>
        <translation>Chyba načítania %s: Peňaženka je poškodená</translation>
    </message>
    <message>
        <source>Error loading %s: Wallet requires newer version of %s</source>
        <translation>Chyba načítania %s: Peňaženka vyžaduje novšiu verziu %s</translation>
    </message>
    <message>
        <source>Error loading block database</source>
        <translation>Chyba načítania databázy blokov</translation>
    </message>
    <message>
        <source>Error opening block database</source>
        <translation>Chyba otvárania databázy blokov</translation>
    </message>
    <message>
        <source>Error: Disk space is low!</source>
        <translation>Chyba: Málo miesta na disku!</translation>
    </message>
    <message>
        <source>Failed to listen on any port. Use -listen=0 if you want this.</source>
        <translation>Chyba počúvania na ktoromkoľvek porte. Použi -listen=0 ak toto chcete.</translation>
    </message>
    <message>
        <source>Failed to rescan the wallet during initialization</source>
        <translation>Počas inicializácie sa nepodarila pre-skenovať peňaženka</translation>
    </message>
    <message>
        <source>Importing...</source>
        <translation>Prebieha import ...</translation>
    </message>
    <message>
        <source>Incorrect or no genesis block found. Wrong datadir for network?</source>
        <translation>Nesprávny alebo žiadny genesis blok nájdený. Nesprávny dátový priečinok alebo sieť?</translation>
    </message>
    <message>
        <source>Initialization sanity check failed. %s is shutting down.</source>
        <translation>Kontrola čistoty pri inicializácií zlyhala. %s sa vypína.</translation>
    </message>
    <message>
        <source>Invalid amount for -%s=&lt;amount&gt;: '%s'</source>
        <translation>Neplatná suma pre -%s=&lt;amount&gt;: '%s'</translation>
    </message>
    <message>
        <source>Invalid amount for -discardfee=&lt;amount&gt;: '%s'</source>
        <translation>Neplatná čiastka pre -discardfee=&lt;čiastka&gt;: '%s'</translation>
    </message>
    <message>
        <source>Invalid amount for -fallbackfee=&lt;amount&gt;: '%s'</source>
        <translation>Neplatná suma pre -fallbackfee=&lt;amount&gt;: '%s'</translation>
    </message>
    <message>
        <source>Keep the transaction memory pool below &lt;n&gt; megabytes (default: %u)</source>
        <translation>Udržovať zasobník transakcií menší než &lt;n&gt; megabajtov (predvolené: %u)</translation>
    </message>
    <message>
        <source>Loading P2P addresses...</source>
        <translation>Načítavam P2P adresy…</translation>
    </message>
    <message>
        <source>Loading banlist...</source>
        <translation>Načítavam banlist...</translation>
    </message>
    <message>
        <source>Location of the auth cookie (default: data dir)</source>
        <translation>Umiestnenie overovacieho cookie súboru (predvolená: Priečinok s dátami)</translation>
    </message>
    <message>
        <source>Not enough file descriptors available.</source>
        <translation>Nedostatok kľúčových slov súboru.</translation>
    </message>
    <message>
        <source>Only connect to nodes in network &lt;net&gt; (ipv4, ipv6 or onion)</source>
        <translation>Pripojiť iba k uzlom v sieti &lt;net&gt; (ipv4, ipv6, alebo onion)</translation>
    </message>
    <message>
        <source>Print this help message and exit</source>
        <translation>Vytlačiť túto pomocnú správu a ukončiť</translation>
    </message>
    <message>
        <source>Print version and exit</source>
        <translation>Vytlačiť verziu a ukončiť</translation>
    </message>
    <message>
        <source>Prune cannot be configured with a negative value.</source>
        <translation>Redukovanie nemôže byť nastavené na zápornú hodnotu.</translation>
    </message>
    <message>
        <source>Prune mode is incompatible with -txindex.</source>
        <translation>Redukovanie je nekompatibilné s -txindex.</translation>
    </message>
    <message>
        <source>Rebuild chain state and block index from the blk*.dat files on disk</source>
        <translation>Obnoviť stav reťazca a index blokov zo súborov blk*.dat na disku.</translation>
    </message>
    <message>
        <source>Rebuild chain state from the currently indexed blocks</source>
        <translation>Obnoviť stav reťazca z aktuálne indexovaných blokov.</translation>
    </message>
    <message>
        <source>Replaying blocks...</source>
        <translation>Znovu sa aplikujú bloky…</translation>
    </message>
    <message>
        <source>Rewinding blocks...</source>
        <translation>Vracajú sa bloky dozadu…</translation>
    </message>
    <message>
        <source>Send transactions with full-RBF opt-in enabled (RPC only, default: %u)</source>
        <translation>Posielať transakcie so zapnutým plným RBF (Replace-By-Fee) (iba RPC, predvolené: %u)</translation>
    </message>
    <message>
        <source>Set database cache size in megabytes (%d to %d, default: %d)</source>
        <translation>Nastaviť veľkosť pomocnej pamäti databázy v megabajtoch (%d do %d, prednastavené: %d)</translation>
    </message>
    <message>
        <source>Specify wallet file (within data directory)</source>
        <translation>Označ súbor peňaženky (v priečinku s dátami)</translation>
    </message>
    <message>
        <source>The source code is available from %s.</source>
        <translation>Zdrojový kód je dostupný z %s</translation>
    </message>
    <message>
        <source>Transaction fee and change calculation failed</source>
        <translation>Zlyhal výpočet transakčného poplatku a drobných</translation>
    </message>
    <message>
        <source>Unable to bind to %s on this computer. %s is probably already running.</source>
        <translation>Nemožné pripojiť k %s na tomto počíťači. %s už pravdepodobne beží.</translation>
    </message>
    <message>
        <source>Unsupported argument -benchmark ignored, use -debug=bench.</source>
        <translation>Nepodporovaný parameter -benchmark bol ignorovaný, použite -debug=bench.</translation>
    </message>
    <message>
        <source>Unsupported argument -debugnet ignored, use -debug=net.</source>
        <translation>Nepodporovaný argument -debugnet bol ignorovaný, použite -debug=net.</translation>
    </message>
    <message>
        <source>Unsupported argument -tor found, use -onion.</source>
        <translation>Nepodporovaný argument -tor, použite -onion.</translation>
    </message>
    <message>
        <source>Unsupported logging category %s=%s.</source>
        <translation>Nepodporovaná logovacia kategória %s=%s.</translation>
    </message>
    <message>
        <source>Upgrading UTXO database</source>
        <translation>Vylepšuje sa databáza neminutých výstupov (UTXO)</translation>
    </message>
    <message>
        <source>Use UPnP to map the listening port (default: %u)</source>
        <translation>Použiť UPnP pre mapovanie počúvajúceho portu (predvolené: %u)</translation>
    </message>
    <message>
        <source>Use the test chain</source>
        <translation>Použiť testovaciu sieť</translation>
    </message>
    <message>
        <source>User Agent comment (%s) contains unsafe characters.</source>
        <translation>Komentár u typu klienta (%s) obsahuje riskantné znaky.</translation>
    </message>
    <message>
        <source>Verifying blocks...</source>
        <translation>Overujem bloky...</translation>
    </message>
    <message>
        <source>Wallet debugging/testing options:</source>
        <translation>Ladiace / testovacie možnosti peňaženky.</translation>
    </message>
    <message>
        <source>Wallet needed to be rewritten: restart %s to complete</source>
        <translation>Peňaženka musí byť prepísaná: pre dokončenie reštartujte %s</translation>
    </message>
    <message>
        <source>Wallet options:</source>
        <translation>Voľby peňaženky:</translation>
    </message>
    <message>
        <source>Allow JSON-RPC connections from specified source. Valid for &lt;ip&gt; are a single IP (e.g. 1.2.3.4), a network/netmask (e.g. 1.2.3.4/255.255.255.0) or a network/CIDR (e.g. 1.2.3.4/24). This option can be specified multiple times</source>
        <translation>Povoliť JSON-RPC pripojenia zo zadaného zdroja. Pre &lt;ip&gt; sú platné jednoduché IP (napr. 1.2.3.4), sieť/netmask (napr. 1.2.3.4/255.255.255.0) alebo sieť/CIDR (napr. 1.2.3.4/24). Táto možnosť môže byť zadaná niekoľko krát</translation>
    </message>
    <message>
        <source>Bind to given address and whitelist peers connecting to it. Use [host]:port notation for IPv6</source>
        <translation>Spojiť s danou adresou a povolenými partnerskými zariadeniami ktoré sa tam pripájajú. Použite zápis [host]:port pre IPv6</translation>
    </message>
    <message>
        <source>Create new files with system default permissions, instead of umask 077 (only effective with disabled wallet functionality)</source>
        <translation>Vytvoriť nové súbory z predvolenými systémovými právami, namiesto umask 077 (funguje iba z vypnutou funkcionalitou peňaženky)</translation>
    </message>
    <message>
        <source>Discover own IP addresses (default: 1 when listening and no -externalip or -proxy)</source>
        <translation>Zisti vlastnú IP adresu (predvolené: 1 pre listen a -externalip alebo -proxy)</translation>
    </message>
    <message>
        <source>Error: Listening for incoming connections failed (listen returned error %s)</source>
        <translation>Chyba: Počúvanie prichádzajúcich spojení zlyhalo (vrátená chyba je %s)</translation>
    </message>
    <message>
        <source>Execute command when a relevant alert is received or we see a really long fork (%s in cmd is replaced by message)</source>
        <translation>Vykonať príkaz po prijatí patričného varovania alebo uvidíme veľmi dlhé rozdvojenie siete (%s v cmd je nahradené správou)</translation>
    </message>
    <message>
        <source>Fees (in %s/kB) smaller than this are considered zero fee for relaying, mining and transaction creation (default: %s)</source>
        <translation>Poplatky (v %s/kB) menšie ako toto, sú považované za nulový transakčný poplatok (predvolené: %s)</translation>
    </message>
    <message>
        <source>If paytxfee is not set, include enough fee so transactions begin confirmation on average within n blocks (default: %u)</source>
        <translation>Ak nie je nastavené paytxfee, pridať dostatočný poplatok aby sa transakcia začala potvrdzovať priemerne v rámci bloku (predvolené: %u)</translation>
    </message>
    <message>
        <source>Invalid amount for -maxtxfee=&lt;amount&gt;: '%s' (must be at least the minrelay fee of %s to prevent stuck transactions)</source>
        <translation>Neplatná suma pre -maxtxfee=&lt;amount&gt;: '%s' (aby sa transakcia nezasekla, minimálny prenosový poplatok musí byť aspoň %s)</translation>
    </message>
    <message>
        <source>Maximum size of data in data carrier transactions we relay and mine (default: %u)</source>
        <translation>Maximálna veľkosť dát v transakciách nosných dát, ktoré prenášame a ťažíme (predvolené: %u)</translation>
    </message>
    <message>
        <source>The transaction amount is too small to send after the fee has been deducted</source>
        <translation>Suma je príliš malá pre odoslanie transakcie</translation>
    </message>
    <message>
        <source>Whitelisted peers cannot be DoS banned and their transactions are always relayed, even if they are already in the mempool, useful e.g. for a gateway</source>
        <translation>Uzle na zoznam povolených nemôžu byť DoS zakázané a ich transakcie vždy postúpené ďalej, aj v prípade, ak sú už pamäťovej fronte. Užitočné napr. pre brány</translation>
    </message>
    <message>
        <source>You need to rebuild the database using -reindex to go back to unpruned mode.  This will redownload the entire blockchain</source>
        <translation>K návratu k neprerezávaciemu režimu je treba prestavať databázu použitím -reindex. Tiež sa znova stiahne celý reťazec blokov</translation>
    </message>
    <message>
        <source>(default: %u)</source>
        <translation>(predvolené: %u)</translation>
    </message>
    <message>
        <source>Accept public REST requests (default: %u)</source>
        <translation>Akceptovať verejné REST žiadosti (predvolené: %u)</translation>
    </message>
    <message>
        <source>Automatically create Tor hidden service (default: %d)</source>
        <translation>Automaticky vytvoriť skrytú službu Tor (predvolené: %d)</translation>
    </message>
    <message>
        <source>Connect through SOCKS5 proxy</source>
        <translation>Pripojiť cez proxy server SOCKS5</translation>
    </message>
    <message>
        <source>Error loading %s: You can't disable HD on an already existing HD wallet</source>
        <translation>Chyba pri načítání %s: nemôžeš vypnúť HD u existujúcej HD peňaženky</translation>
    </message>
    <message>
        <source>Error reading from database, shutting down.</source>
        <translation>Chyba pri načítaní z databázy, ukončuje sa.</translation>
    </message>
    <message>
        <source>Error upgrading chainstate database</source>
        <translation>Chyba pri vylepšení databáze reťzcov blokov</translation>
    </message>
    <message>
        <source>Imports blocks from external blk000??.dat file on startup</source>
        <translation>Importovať bloky z externého súboru blk000??.dat pri štarte</translation>
    </message>
    <message>
        <source>Information</source>
        <translation>Informácia</translation>
    </message>
    <message>
        <source>Invalid -onion address or hostname: '%s'</source>
        <translation>Neplatná -onion adresa alebo hostiteľ: '%s'</translation>
    </message>
    <message>
        <source>Invalid -proxy address or hostname: '%s'</source>
        <translation>Neplatná -proxy adresa alebo hostiteľ: '%s'</translation>
    </message>
    <message>
        <source>Invalid amount for -paytxfee=&lt;amount&gt;: '%s' (must be at least %s)</source>
        <translation>Neplatná suma pre -paytxfee=&lt;amount&gt;: '%s' (musí byť aspoň %s)</translation>
    </message>
    <message>
        <source>Invalid netmask specified in -whitelist: '%s'</source>
        <translation>Nadaná neplatná netmask vo -whitelist: '%s'</translation>
    </message>
    <message>
        <source>Keep at most &lt;n&gt; unconnectable transactions in memory (default: %u)</source>
        <translation>V pamäti udržiavať najviac &lt;n&gt; nepotvrdených transakcií (predvolené: %u)</translation>
    </message>
    <message>
        <source>Need to specify a port with -whitebind: '%s'</source>
        <translation>Je potrebné zadať port s -whitebind: '%s'</translation>
    </message>
    <message>
        <source>Node relay options:</source>
        <translation>Prenosové možnosti uzla:</translation>
    </message>
    <message>
        <source>RPC server options:</source>
        <translation>Možnosti servra RPC:</translation>
    </message>
    <message>
        <source>Reducing -maxconnections from %d to %d, because of system limitations.</source>
        <translation>Obmedzuje sa -maxconnections z %d na %d kvôli systémovým obmedzeniam.</translation>
    </message>
    <message>
        <source>Rescan the block chain for missing wallet transactions on startup</source>
        <translation>Pri spustení skontrolovať reťaz blokov pre chýbajúce transakcie peňaženky</translation>
    </message>
    <message>
        <source>Send trace/debug info to console instead of debug.log file</source>
        <translation>Odoslať trace/debug informácie na konzolu namiesto debug.info žurnálu</translation>
    </message>
    <message>
        <source>Show all debugging options (usage: --help -help-debug)</source>
        <translation>Zobraziť všetky možnosti ladenia (použitie: --help --help-debug)</translation>
    </message>
    <message>
        <source>Shrink debug.log file on client startup (default: 1 when no -debug)</source>
        <translation>Zmenšiť debug.log pri spustení klienta (predvolené: 1 ak bez -debug)</translation>
    </message>
    <message>
        <source>Signing transaction failed</source>
        <translation>Podpísanie správy zlyhalo</translation>
    </message>
    <message>
        <source>Specified -walletdir "%s" does not exist</source>
        <translation>Uvedená -walletdir "%s" neexistuje</translation>
    </message>
    <message>
        <source>Specified -walletdir "%s" is a relative path</source>
        <translation>Uvedená -walletdir "%s" je relatívna cesta</translation>
    </message>
    <message>
        <source>Specified -walletdir "%s" is not a directory</source>
        <translation>Uvedený -walletdir "%s" nie je priečinok</translation>
    </message>
    <message>
        <source>The transaction amount is too small to pay the fee</source>
        <translation>Suma transakcie je príliš malá na zaplatenie poplatku</translation>
    </message>
    <message>
        <source>This is experimental software.</source>
        <translation>Toto je experimentálny softvér.</translation>
    </message>
    <message>
        <source>Tor control port password (default: empty)</source>
        <translation>Heslo na kontrolu portu pre Tor (predvolené: žiadne)</translation>
    </message>
    <message>
        <source>Tor control port to use if onion listening enabled (default: %s)</source>
        <translation>Ovládací port Toru, ak je zapnuté onion počúvanie (predvolené: %s)</translation>
    </message>
    <message>
        <source>Transaction amount too small</source>
        <translation>Suma transakcie príliš malá</translation>
    </message>
    <message>
        <source>Transaction too large for fee policy</source>
        <translation>Transakcia je príliš veľká pre aktuálne podmienky poplatkov</translation>
    </message>
    <message>
        <source>Transaction too large</source>
        <translation>Transakcia príliš veľká</translation>
    </message>
    <message>
        <source>Unable to bind to %s on this computer (bind returned error %s)</source>
        <translation>Na tomto počítači sa nedá vytvoriť väzba %s (vytvorenie väzby vrátilo chybu %s)</translation>
    </message>
    <message>
        <source>Unable to generate initial keys</source>
        <translation>Nepodarilo sa vygenerovať úvodné kľúče</translation>
    </message>
    <message>
        <source>Upgrade wallet to latest format on startup</source>
        <translation>Aktualizovať peňaženku na posledný formát pri štarte</translation>
    </message>
    <message>
        <source>Username for JSON-RPC connections</source>
        <translation>Užívateľské meno pre JSON-RPC spojenia</translation>
    </message>
    <message>
        <source>Verifying wallet(s)...</source>
        <translation>Kontrolujem peňaženku(y)…</translation>
    </message>
    <message>
        <source>Wallet %s resides outside wallet directory %s</source>
        <translation>Peňaženka %s sa nachádza mimo priečinku pre peňaženky %s </translation>
    </message>
    <message>
        <source>Warning</source>
        <translation>Upozornenie</translation>
    </message>
    <message>
        <source>Warning: unknown new rules activated (versionbit %i)</source>
        <translation>Upozornenie: aktivovaná neznáme nové pravidlá (verzový bit %i)</translation>
    </message>
    <message>
        <source>Whether to operate in a blocks only mode (default: %u)</source>
        <translation>Či fungovat iba v čistom blokovom režime (predvolené: %u)</translation>
    </message>
    <message>
        <source>You need to rebuild the database using -reindex to change -txindex</source>
        <translation>Je teeba prestavať databázu použitím -reindex, aby bolo možné zmeniť -txindex</translation>
    </message>
    <message>
        <source>Zapping all transactions from wallet...</source>
        <translation>Zmazať všetky transakcie z peňaženky...</translation>
    </message>
    <message>
        <source>ZeroMQ notification options:</source>
        <translation>Možnosti pripojenia ZeroMQ:</translation>
    </message>
    <message>
        <source>Password for JSON-RPC connections</source>
        <translation>Heslo pre JSON-rPC spojenia</translation>
    </message>
    <message>
        <source>Execute command when the best block changes (%s in cmd is replaced by block hash)</source>
        <translation>Vykonaj príkaz, ak zmeny v najlepšom bloku (%s v príkaze nahradí blok hash)</translation>
    </message>
    <message>
        <source>Allow DNS lookups for -addnode, -seednode and -connect</source>
        <translation>Povoliť vyhľadávanie DNS pre pridanie nódy a spojenie</translation>
    </message>
    <message>
        <source>(1 = keep tx meta data e.g. account owner and payment request information, 2 = drop tx meta data)</source>
        <translation>(1 = zachovať metaúdaje tx napr. vlastníka účtu a informácie o platobných príkazoch, 2 = zahodiť metaúdaje tx)</translation>
    </message>
    <message>
        <source>-maxtxfee is set very high! Fees this large could be paid on a single transaction.</source>
        <translation>-maxtxfee je nastavené veľmi vysoko! Takto vysoký poplatok môže byť zaplatebý v jednej transakcii.</translation>
    </message>
    <message>
        <source>Bind to given address to listen for JSON-RPC connections. This option is ignored unless -rpcallowip is also passed. Port is optional and overrides -rpcport. Use [host]:port notation for IPv6. This option can be specified multiple times (default: 127.0.0.1 and ::1 i.e., localhost, or if -rpcallowip has been specified, 0.0.0.0 and :: i.e., all addresses)</source>
        <translation>Čakať na zadanej adrese na JSON-RPC spojenie. Táto volba sa ignoruje, ak súčastne nezadáš aj volbu -rpcallowip. Port je voliteľný a má prednosť pred -rpcport. Pre zápis IPv6 adresy použite notáciu [adresa]:port. Túto volbu je možné použiť i viackrát (predvolené: 127.0.0.1 a ::1, tzn. localhost, alebo ak je zadané -rpcallowip, tak 0.0.0.0 a ::, tzn. všetky adresy)</translation>
    </message>
    <message>
        <source>Do not keep transactions in the mempool longer than &lt;n&gt; hours (default: %u)</source>
        <translation>Nedržať transakcie v zásobníku dlhšie ako &lt;n&gt; hodín (predvolené: %u)</translation>
    </message>
    <message>
        <source>Equivalent bytes per sigop in transactions for relay and mining (default: %u)</source>
        <translation>Ekvivalent bajtov za každý sigop v transakciach pre účely preposielania a ťaženia (predvolené: %u)</translation>
    </message>
    <message>
        <source>Error loading %s: You can't enable HD on an already existing non-HD wallet</source>
        <translation>Chyba pri načítaní %s: nemôžeš zapnúť HD u existujúcej nie-HD peňaženky</translation>
    </message>
    <message>
        <source>Error loading wallet %s. -wallet parameter must only specify a filename (not a path).</source>
        <translation>Chyba pri načítaní peňaženky %s. Parameter -wallet môže obsahovať iba názov súboru (nie cestu k nemu).</translation>
    </message>
    <message>
        <source>Fees (in %s/kB) smaller than this are considered zero fee for transaction creation (default: %s)</source>
        <translation>Poplatky (v %s/kB) menšie ako toto, sú považované za nulový transakčný poplatok (predvolené: %s)</translation>
    </message>
    <message>
        <source>Force relay of transactions from whitelisted peers even if they violate local relay policy (default: %d)</source>
        <translation>Vynútiť preposíelanie transakcií od vždy vítaných peerov, aj keď porušujú míestne zásady pre preposielanie (predvolené: %d)</translation>
    </message>
    <message>
        <source>How thorough the block verification of -checkblocks is (0-4, default: %u)</source>
        <translation>Ako dôkladné je -checkblocks overenie blokov (0-4, predvolené: %u)</translation>
    </message>
    <message>
        <source>Maintain a full transaction index, used by the getrawtransaction rpc call (default: %u)</source>
        <translation>Udržiavať kompletný transakčný index, využíva getrawtransaction rpc volanie (predvolené: %u)</translation>
    </message>
    <message>
        <source>Number of seconds to keep misbehaving peers from reconnecting (default: %u)</source>
        <translation>Počet sekúnd, počas ktorých nepripájať zle správajúce sa uzle (predvolené: %u)</translation>
    </message>
    <message>
        <source>Output debugging information (default: %u, supplying &lt;category&gt; is optional)</source>
        <translation>Výstupné ladiace informácie (predvolené: %u, dodanie &lt;category&gt; je voliteľné)</translation>
    </message>
    <message>
        <source>Sets the serialization of raw transaction or block hex returned in non-verbose mode, non-segwit(0) or segwit(1) (default: %d)</source>
        <translation>Nastaví serializáciu nespracovaných transakcií alebo bloov, ak sú vrátené v nehovoriacom móde: nie-segwit (0) alebo segwit (1) (predvolené: %d)</translation>
    </message>
    <message>
        <source>Specify directory to hold wallets (default: &lt;datadir&gt;/wallets if it exists, otherwise &lt;datadir&gt;)</source>
        <translation>Určiť cestu pre peňaženky (predvolená: &lt;datadir&gt;/wallets ak existuje, inak &lt;datadir&gt;)</translation>
    </message>
    <message>
        <source>Specify location of debug log file: this can be an absolute path or a path relative to the data directory (default: %s)</source>
        <translation>Zadajte cestu k súboru debug.log: tá môže byť buď absolútna alebo relatívna ku priečinku s dátami (predvolená: %s)</translation>
    </message>
    <message>
        <source>Support filtering of blocks and transaction with bloom filters (default: %u)</source>
        <translation>Umožniť filtrovanie blokov a transakcií pomocou Bloom filtra (predvolené: %u)</translation>
    </message>
    <message>
        <source>The fee rate (in %s/kB) that indicates your tolerance for discarding change by adding it to the fee (default: %s). Note: An output is discarded if it is dust at this rate, but we will always discard up to the dust relay fee and a discard fee above that is limited by the fee estimate for the longest target</source>
        <translation>Sadzba poplatku (v %s/kB), ktorá určuje Vašu ochotu v prípade potreby premeniť drobné v poplatok (predvolené: %s). Poznámka: výstup sa premení, ak sa pri tejto sadzbe zmení v prach. Každopádne meniť budeme do výške poplatku pre prenos prachu a premenený poplatok nad túto výšku bude obmedzený odhadom poplatku na nejdlhší čas</translation>
    </message>
    <message>
        <source>This is the transaction fee you may pay when fee estimates are not available.</source>
        <translation>Toto je poplatok za transakciu keď odhad poplatkov ešte nie je k dispozícii.</translation>
    </message>
    <message>
        <source>This product includes software developed by the OpenSSL Project for use in the OpenSSL Toolkit %s and cryptographic software written by Eric Young and UPnP software written by Thomas Bernard.</source>
        <translation>Tento produkt zahrňuje programy vyvinuté projektom OpenSSL pre použití v OpenSSL Toolkite %s a kryptografický program od Erika Younga a program UPnP od Thomasa Bernarda.</translation>
    </message>
    <message>
        <source>Total length of network version string (%i) exceeds maximum length (%i). Reduce the number or size of uacomments.</source>
        <translation>Celková dĺžka verzie sieťového reťazca (%i) prekračuje maximálnu dĺžku (%i). Znížte počet a veľkosť komentárov.</translation>
    </message>
    <message>
        <source>Tries to keep outbound traffic under the given target (in MiB per 24h), 0 = no limit (default: %d)</source>
        <translation>Sa snaží držať odchádzajúce prevádzku v rámci daného cieľa (v MB za 24h), 0 = žiadny limit (predvolený: %d)</translation>
    </message>
    <message>
        <source>Unsupported argument -socks found. Setting SOCKS version isn't possible anymore, only SOCKS5 proxies are supported.</source>
        <translation>Nepodporovaný argument -socks nájdený. Nastavenie SOCKS verzie už nie je viac moźné, iba SOCKS5 proxies sú podporované.</translation>
    </message>
    <message>
        <source>Unsupported argument -whitelistalwaysrelay ignored, use -whitelistrelay and/or -whitelistforcerelay.</source>
        <translation>Nepodporovaný argument -whitelistalwaysrelay ignorovaný, použite -whitelistrelay a/alebo -whitelistforcerelay.</translation>
    </message>
    <message>
        <source>Use separate SOCKS5 proxy to reach peers via Tor hidden services (default: %s)</source>
        <translation>Použiť samostatný SOCKS5 proxy server na dosiahnutie počítačov cez skryté služby Tor (predvolené: %s)</translation>
    </message>
    <message>
        <source>Warning: Unknown block versions being mined! It's possible unknown rules are in effect</source>
        <translation>Varovanie: Neznáma verzia blokov sa doluje! Je možné, že neznáme pravidlá majú efekt</translation>
    </message>
    <message>
        <source>Warning: Wallet file corrupt, data salvaged! Original %s saved as %s in %s; if your balance or transactions are incorrect you should restore from a backup.</source>
        <translation>Varovanie: Peňaženka poškodená, dáta boli zachránené! Originálna %s ako %s v %s; ak váš zostatok alebo transakcie sú nesprávne, mali by ste obnoviť zálohu.</translation>
    </message>
    <message>
        <source>Whitelist peers connecting from the given IP address (e.g. 1.2.3.4) or CIDR notated network (e.g. 1.2.3.0/24). Can be specified multiple times.</source>
        <translation>Povoliť partnerov pripájajúcich sa z danej IP adresy (napr. 1.2.3.4) alebo zo siete vo formáte CIDR (napr. 1.2.3.0/24). Môže byť zadané viackrát.</translation>
    </message>
    <message>
        <source>%s is set very high!</source>
        <translation>Hodnota %s je nastavená veľmi vysoko!</translation>
    </message>
    <message>
        <source>(default: %s)</source>
        <translation>(predvolené: %s)</translation>
    </message>
    <message>
        <source>Always query for peer addresses via DNS lookup (default: %u)</source>
        <translation>Vždy sa dotazovať adresy partnerských uzlov cez vyhľadávanie DNS (predvolené: %u)</translation>
    </message>
    <message>
        <source>Error loading wallet %s. -wallet filename must be a regular file.</source>
        <translation>Chyba pri načítaní peňaženky %s. -wallet musí byť obyčajný súbor.</translation>
    </message>
    <message>
        <source>Error loading wallet %s. Duplicate -wallet filename specified.</source>
        <translation>Chyba pri načítaní peňaženky %s. Zadaný duplicitný názov súboru -wallet.</translation>
    </message>
    <message>
        <source>Error loading wallet %s. Invalid characters in -wallet filename.</source>
        <translation>Chyba pri načítaní peňaženky %s. Neplatné znaky v názvu souboru -wallet.</translation>
    </message>
    <message>
        <source>How many blocks to check at startup (default: %u, 0 = all)</source>
        <translation>Koľko blokov overiť pri spustení (predvolené: %u, 0 = všetky)</translation>
    </message>
    <message>
        <source>Include IP addresses in debug output (default: %u)</source>
        <translation>Zahrnúť IP adresy v ladiacom výstupe (predvolené: %u)</translation>
    </message>
    <message>
        <source>Keypool ran out, please call keypoolrefill first</source>
        <translation>Vyčerpal sa zásobník kľúčov, zavolať najskôr keypoolrefill</translation>
    </message>
    <message>
        <source>Listen for JSON-RPC connections on &lt;port&gt; (default: %u or testnet: %u)</source>
        <translation>Počúvať JSON-RPC pripojenia na &lt;port&gt; (predvolené: %u alebo testovacia sieť: %u)</translation>
    </message>
    <message>
        <source>Listen for connections on &lt;port&gt; (default: %u or testnet: %u)</source>
        <translation>Počúvať pripojenia na &lt;port&gt; (predvolené: %u alebo testovacia sieť: %u)</translation>
    </message>
    <message>
        <source>Maintain at most &lt;n&gt; connections to peers (default: %u)</source>
        <translation>Udržiavať najviac &lt;n&gt; spojení s inými počítačmi (predvolené: %u)</translation>
    </message>
    <message>
        <source>Make the wallet broadcast transactions</source>
        <translation>Vysielať transakcie z peňaženky</translation>
    </message>
    <message>
        <source>Maximum per-connection receive buffer, &lt;n&gt;*1000 bytes (default: %u)</source>
        <translation>Maximálna prijímajúca medzipamäť pre pripojenie, &lt;n&gt;*1000 bajtov (predvolené: %u)</translation>
    </message>
    <message>
        <source>Maximum per-connection send buffer, &lt;n&gt;*1000 bytes (default: %u)</source>
        <translation>Maximálna odosielajúca medzipamäť pre pripojenie, &lt;n&gt;*1000 bajtov (predvolené: %u)</translation>
    </message>
    <message>
        <source>Prepend debug output with timestamp (default: %u)</source>
        <translation>Na začiatok pripojiť časovú známku k ladiacemu výstupu (predvolené: %u)</translation>
    </message>
    <message>
        <source>Relay and mine data carrier transactions (default: %u)</source>
        <translation>Prenášať a ťažiť transakcie nosných dát (predvolené: %u)</translation>
    </message>
    <message>
        <source>Relay non-P2SH multisig (default: %u)</source>
        <translation>Prenášať non-P2SH multi-podpis (predvolené: %u)</translation>
    </message>
    <message>
        <source>Set key pool size to &lt;n&gt; (default: %u)</source>
        <translation>Nastaviť veľkosť kľúča fronty na &lt;n&gt; (predvolené: %u)</translation>
    </message>
    <message>
        <source>Set maximum BIP141 block weight (default: %d)</source>
        <translation>Nastaviť maximálnu váhu bloku pre BIP141 (predvolené: %d)</translation>
    </message>
    <message>
        <source>Set the number of threads to service RPC calls (default: %d)</source>
        <translation>Nastaviť počet vlákien na obsluhu RPC volaní (predvolené: %d)</translation>
    </message>
    <message>
        <source>Specify configuration file (default: %s)</source>
        <translation>Zadať konfiguračný súbor (predvolené: %s)</translation>
    </message>
    <message>
        <source>Specify connection timeout in milliseconds (minimum: 1, default: %d)</source>
        <translation>Zadajte časový limit pripojenia v milisekundách (minimum: 1, predvolené: %d)</translation>
    </message>
    <message>
        <source>Specify pid file (default: %s)</source>
        <translation>Zadať pid súbor (predvolené: %s)</translation>
    </message>
    <message>
        <source>Spend unconfirmed change when sending transactions (default: %u)</source>
        <translation>Minúť nepotvrdené zmenu pri posielaní transakcií (predvolené: %u)</translation>
    </message>
    <message>
        <source>Starting network threads...</source>
        <translation>Spúšťajú sa sieťové vlákna...</translation>
    </message>
    <message>
        <source>The wallet will avoid paying less than the minimum relay fee.</source>
        <translation>Peňaženka zabráni zaplateniu menšej sumy ako je minimálny poplatok.</translation>
    </message>
    <message>
        <source>This is the minimum transaction fee you pay on every transaction.</source>
        <translation>Toto je minimálny poplatok za transakciu pri každej transakcii.</translation>
    </message>
    <message>
        <source>This is the transaction fee you will pay if you send a transaction.</source>
        <translation>Toto je poplatok za transakciu pri odoslaní transakcie.</translation>
    </message>
    <message>
        <source>Threshold for disconnecting misbehaving peers (default: %u)</source>
        <translation>Hranica pre odpájanie zle sa správajúcim partnerským uzlom (predvolené: %u)</translation>
    </message>
    <message>
        <source>Transaction amounts must not be negative</source>
        <translation>Sumy transakcií nesmú byť záporné</translation>
    </message>
    <message>
        <source>Transaction has too long of a mempool chain</source>
        <translation>Transakcia má v transakčnom zásobníku príliš dlhý reťazec</translation>
    </message>
    <message>
        <source>Transaction must have at least one recipient</source>
        <translation>Transakcia musí mať aspoň jedného príjemcu</translation>
    </message>
    <message>
        <source>Unknown network specified in -onlynet: '%s'</source>
        <translation>Neznáma sieť upresnená v -onlynet: '%s'</translation>
    </message>
    <message>
        <source>Insufficient funds</source>
        <translation>Nedostatok prostriedkov</translation>
    </message>
    <message>
        <source>Loading block index...</source>
        <translation>Načítavanie zoznamu blokov...</translation>
    </message>
    <message>
        <source>Loading wallet...</source>
        <translation>Načítavam peňaženku...</translation>
    </message>
    <message>
        <source>Cannot downgrade wallet</source>
        <translation>Nie je možné prejsť na nižšiu verziu peňaženky</translation>
    </message>
    <message>
        <source>Rescanning...</source>
        <translation>Nové prehľadávanie...</translation>
    </message>
    <message>
        <source>Done loading</source>
        <translation>Dokončené načítavanie</translation>
    </message>
    <message>
        <source>Error</source>
        <translation>Chyba</translation>
    </message>
</context>
</TS><|MERGE_RESOLUTION|>--- conflicted
+++ resolved
@@ -439,11 +439,7 @@
     </message>
     <message numerus="yes">
         <source>%n active connection(s) to Bitcoin network</source>
-<<<<<<< HEAD
-        <translation><numerusform>%n aktívnych pripojení do siete Blackcoin</numerusform><numerusform>%n aktívne pripojenia do siete Blackcoin</numerusform><numerusform>%n aktívnych pripojení do siete Blackcoin</numerusform></translation>
-=======
-        <translation><numerusform>%n aktívne pripojenie do siete Bitcoin</numerusform><numerusform>%n aktívne pripojenia do siete Bitcoin</numerusform><numerusform>%n aktívnych pripojení do siete Bitcoin</numerusform><numerusform>%n aktívnych pripojení do siete Bitcoin</numerusform></translation>
->>>>>>> f56c00b2
+        <translation><numerusform>%n aktívne pripojenie do siete Blackcoin</numerusform><numerusform>%n aktívne pripojenia do siete Blackcoin</numerusform><numerusform>%n aktívnych pripojení do siete Blackcoin</numerusform><numerusform>%n aktívnych pripojení do siete Blackcoin</numerusform></translation>
     </message>
     <message>
         <source>Indexing blocks on disk...</source>
@@ -859,10 +855,6 @@
         <translation>Keďže toto je prvé spustenie programu, môžete si vybrať, kam %1 bude ukladať vaše údaje.</translation>
     </message>
     <message>
-<<<<<<< HEAD
-        <source>%1 will download and store a copy of the Bitcoin block chain. At least %2GB of data will be stored in this directory, and it will grow over time. The wallet will also be stored in this directory.</source>
-        <translation>%1 stiahne a uloží kópiu Blackcoin blockchainu. Minimálne %2GB dát bude uložených v tejto zložke, a bude sa postupom času zväčšovať. Peňaženka bude taktiež uložená v tejto zložke.</translation>
-=======
         <source>When you click OK, %1 will begin to download and process the full %4 block chain (%2GB) starting with the earliest transactions in %3 when %4 initially launched.</source>
         <translation>Hneď po stlačení OK, začne %1 stťahovať a spracovávať celý %4 reťazec blokov (%2 GB), začínajúc nejstaršími transakcemi z roku %3, kdey bol %4 spustený.</translation>
     </message>
@@ -873,7 +865,6 @@
     <message>
         <source>If you have chosen to limit block chain storage (pruning), the historical data must still be downloaded and processed, but will be deleted afterward to keep your disk usage low.</source>
         <translation>Ak ste ombedzili úložný priestor pre reťazec blokov (tj. povolil prepezávanie), tak sa historické dáta sice stiahnu a zpracujú, ale následne sa zasa zzažú, aby nezaberala na disku miesto.</translation>
->>>>>>> f56c00b2
     </message>
     <message>
         <source>Use the default data directory</source>
