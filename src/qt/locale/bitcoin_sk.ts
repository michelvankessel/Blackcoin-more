<TS language="sk" version="2.1">
<context>
    <name>AddressBookPage</name>
    <message>
        <source>Right-click to edit address or label</source>
        <translation>Kliknutím pravým tlačidlom upravíte adresu alebo popis</translation>
    </message>
    <message>
        <source>Create a new address</source>
        <translation>Vytvoriť novú adresu</translation>
    </message>
    <message>
        <source>&amp;New</source>
        <translation>&amp;Nový</translation>
    </message>
    <message>
        <source>Copy the currently selected address to the system clipboard</source>
        <translation>Zkopírovať práve zvolenú adresu</translation>
    </message>
    <message>
        <source>&amp;Copy</source>
        <translation>&amp;Kopírovať</translation>
    </message>
    <message>
        <source>C&amp;lose</source>
        <translation>Z&amp;atvoriť</translation>
    </message>
    <message>
        <source>Delete the currently selected address from the list</source>
        <translation>Vymaž vybranú adresu zo zoznamu</translation>
    </message>
    <message>
        <source>Enter address or label to search</source>
        <translation>Zadajte adresu alebo popis pre hľadanie</translation>
    </message>
    <message>
        <source>Export the data in the current tab to a file</source>
        <translation>Exportovať tento náhľad do súboru</translation>
    </message>
    <message>
        <source>&amp;Export</source>
        <translation>&amp;Exportovať...</translation>
    </message>
    <message>
        <source>&amp;Delete</source>
        <translation>&amp;Zmazať</translation>
    </message>
    <message>
        <source>Choose the address to send coins to</source>
        <translation>Zvoľte adresu kam poslať mince</translation>
    </message>
    <message>
        <source>Choose the address to receive coins with</source>
        <translation>Zvoľte adresu na ktorú chcete prijať mince</translation>
    </message>
    <message>
        <source>C&amp;hoose</source>
        <translation>Vy&amp;brať</translation>
    </message>
    <message>
        <source>Sending addresses</source>
        <translation>Odosielajúce adresy</translation>
    </message>
    <message>
        <source>Receiving addresses</source>
        <translation>Prijímajúce adresy</translation>
    </message>
    <message>
        <source>These are your Bitcoin addresses for sending payments. Always check the amount and the receiving address before sending coins.</source>
        <translation>Toto sú Vaše Blackcoin adresy pre posielanie platieb. Vždy skontrolujte sumu a prijímaciu adresu pred poslaním mincí.</translation>
    </message>
    <message>
        <source>These are your Bitcoin addresses for receiving payments. It is recommended to use a new receiving address for each transaction.</source>
        <translation>Toto sú vaše Blackcoin adresy pre prijímanie platieb. Odporúča sa použiť vždy novú prijímaciu adresu pre každú transakciu.</translation>
    </message>
    <message>
        <source>&amp;Copy Address</source>
        <translation>&amp;Kopírovať adresu</translation>
    </message>
    <message>
        <source>Copy &amp;Label</source>
        <translation>Kopírovať &amp;popis</translation>
    </message>
    <message>
        <source>&amp;Edit</source>
        <translation>&amp;Upraviť</translation>
    </message>
    <message>
        <source>Export Address List</source>
        <translation>Exportovať zoznam adries</translation>
    </message>
    <message>
        <source>Comma separated file (*.csv)</source>
        <translation>Čiarkou oddelovaný súbor (*.csv)</translation>
    </message>
    <message>
        <source>Exporting Failed</source>
        <translation>Export zlyhal</translation>
    </message>
    <message>
        <source>There was an error trying to save the address list to %1. Please try again.</source>
        <translation>Nastala chyba pri pokuse uložiť zoznam adries do %1. Skúste znovu.</translation>
    </message>
</context>
<context>
    <name>AddressTableModel</name>
    <message>
        <source>Label</source>
        <translation>Popis</translation>
    </message>
    <message>
        <source>Address</source>
        <translation>Adresa</translation>
    </message>
    <message>
        <source>(no label)</source>
        <translation>(bez popisu)</translation>
    </message>
</context>
<context>
    <name>AskPassphraseDialog</name>
    <message>
        <source>Passphrase Dialog</source>
        <translation>Dialóg hesla</translation>
    </message>
    <message>
        <source>Enter passphrase</source>
        <translation>Zadajte heslo</translation>
    </message>
    <message>
        <source>New passphrase</source>
        <translation>Nové heslo</translation>
    </message>
    <message>
        <source>Repeat new passphrase</source>
        <translation>Zopakujte nové heslo</translation>
    </message>
    <message>
        <source>Show password</source>
        <translation>Ukázať heslo</translation>
    </message>
    <message>
        <source>Enter the new passphrase to the wallet.&lt;br/&gt;Please use a passphrase of &lt;b&gt;ten or more random characters&lt;/b&gt;, or &lt;b&gt;eight or more words&lt;/b&gt;.</source>
        <translation>Zadajte nové heslo k peňaženke.&lt;br/&gt;Prosím použite heslo s dĺžkou &lt;b&gt;desať alebo viac náhodných znakov&lt;/b&gt;, prípadne &lt;b&gt;osem alebo viac slov&lt;/b&gt;.</translation>
    </message>
    <message>
        <source>Encrypt wallet</source>
        <translation>Zašifrovať peňaženku</translation>
    </message>
    <message>
        <source>This operation needs your wallet passphrase to unlock the wallet.</source>
        <translation>Táto operácia potrebuje heslo k vašej peňaženke aby ju mohla odomknúť.</translation>
    </message>
    <message>
        <source>Unlock wallet</source>
        <translation>Odomknúť peňaženku</translation>
    </message>
    <message>
        <source>This operation needs your wallet passphrase to decrypt the wallet.</source>
        <translation>Táto operácia potrebuje heslo k vašej peňaženke na dešifrovanie peňaženky.</translation>
    </message>
    <message>
        <source>Decrypt wallet</source>
        <translation>Dešifrovať peňaženku</translation>
    </message>
    <message>
        <source>Change passphrase</source>
        <translation>Zmena hesla</translation>
    </message>
    <message>
        <source>Enter the old passphrase and new passphrase to the wallet.</source>
        <translation>Zadajte staré heslo a nové heslo k peňaženke.</translation>
    </message>
    <message>
        <source>Confirm wallet encryption</source>
        <translation>Potvrďte zašifrovanie peňaženky</translation>
    </message>
    <message>
        <source>Warning: If you encrypt your wallet and lose your passphrase, you will &lt;b&gt;LOSE ALL OF YOUR BITCOINS&lt;/b&gt;!</source>
        <translation>Varovanie: Ak zašifrujete peňaženku a stratíte heslo, &lt;b&gt;STRATÍTE VŠETKY VAŠE BLACKCOINY&lt;/b&gt;!</translation>
    </message>
    <message>
        <source>Are you sure you wish to encrypt your wallet?</source>
        <translation>Ste si istí, že si želáte zašifrovať peňaženku?</translation>
    </message>
    <message>
        <source>Wallet encrypted</source>
        <translation>Peňaženka zašifrovaná</translation>
    </message>
    <message>
<<<<<<< HEAD
        <source>%1 will close now to finish the encryption process. Remember that encrypting your wallet cannot fully protect your bitcoins from being stolen by malware infecting your computer.</source>
        <translation>%1 sa teraz zatvori, aby sa ukončil proces šifrovania. Zašifrovanie peňaženky vás úplne nechráni pred krádežou blackcoinov škodlivými programami, ktoré prenikli do vášho počítača.</translation>
=======
        <source>Your wallet is now encrypted. Remember that encrypting your wallet cannot fully protect your bitcoins from being stolen by malware infecting your computer.</source>
        <translation>Vaša peňaženka je teraz zašifrovaná. Zašifrovanie peňaženky Vás plne nechráni pred krádežou bitcoinov škodlivými programami, ktoré prenikli do vášho počítača.</translation>
>>>>>>> 8b676984
    </message>
    <message>
        <source>IMPORTANT: Any previous backups you have made of your wallet file should be replaced with the newly generated, encrypted wallet file. For security reasons, previous backups of the unencrypted wallet file will become useless as soon as you start using the new, encrypted wallet.</source>
        <translation>DÔLEŽITÉ: Všetky predchádzajúce zálohy vašej peňaženky, ktoré ste vykonali by mali byť nahradené novo vytvorenou, zašifrovanou peňaženkou. Z bezpečnostných dôvodov bude predchádzajúca záloha nezašifrovanej peňaženky k ničomu, akonáhle začnete používať novú, zašifrovanú peňaženku.</translation>
    </message>
    <message>
        <source>Wallet encryption failed</source>
        <translation>Šifrovanie peňaženky zlyhalo</translation>
    </message>
    <message>
        <source>Wallet encryption failed due to an internal error. Your wallet was not encrypted.</source>
        <translation>Šifrovanie peňaženky zlyhalo kôli internej chybe. Vaša peňaženka nebola zašifrovaná.</translation>
    </message>
    <message>
        <source>The supplied passphrases do not match.</source>
        <translation>Zadané heslá nesúhlasia.</translation>
    </message>
    <message>
        <source>Wallet unlock failed</source>
        <translation>Odomknutie peňaženky zlyhalo</translation>
    </message>
    <message>
        <source>The passphrase entered for the wallet decryption was incorrect.</source>
        <translation>Zadané heslo pre dešifrovanie peňaženky bolo nesprávne.</translation>
    </message>
    <message>
        <source>Wallet decryption failed</source>
        <translation>Zlyhalo šifrovanie peňaženky.</translation>
    </message>
    <message>
        <source>Wallet passphrase was successfully changed.</source>
        <translation>Heslo k peňaženke bolo úspešne zmenené.</translation>
    </message>
    <message>
        <source>Warning: The Caps Lock key is on!</source>
        <translation>Upozornenie: Máte zapnutý Caps Lock!</translation>
    </message>
</context>
<context>
    <name>BanTableModel</name>
    <message>
        <source>IP/Netmask</source>
        <translation>IP/Maska stiete</translation>
    </message>
    <message>
        <source>Banned Until</source>
        <translation>Blokovaný do</translation>
    </message>
</context>
<context>
    <name>BitcoinGUI</name>
    <message>
        <source>Sign &amp;message...</source>
        <translation>Podpísať &amp;správu...</translation>
    </message>
    <message>
        <source>Synchronizing with network...</source>
        <translation>Synchronizácia so sieťou...</translation>
    </message>
    <message>
        <source>&amp;Overview</source>
        <translation>&amp;Prehľad</translation>
    </message>
    <message>
        <source>Show general overview of wallet</source>
        <translation>Zobraziť celkový prehľad o peňaženke</translation>
    </message>
    <message>
        <source>&amp;Transactions</source>
        <translation>&amp;Transakcie</translation>
    </message>
    <message>
        <source>Browse transaction history</source>
        <translation>Prechádzať históriu transakcií</translation>
    </message>
    <message>
        <source>E&amp;xit</source>
        <translation>U&amp;končiť</translation>
    </message>
    <message>
        <source>Quit application</source>
        <translation>Ukončiť program</translation>
    </message>
    <message>
        <source>&amp;About %1</source>
        <translation>&amp;O %1</translation>
    </message>
    <message>
        <source>Show information about %1</source>
        <translation>Ukázať informácie o %1</translation>
    </message>
    <message>
        <source>About &amp;Qt</source>
        <translation>O &amp;Qt</translation>
    </message>
    <message>
        <source>Show information about Qt</source>
        <translation>Zobrazit informácie o Qt</translation>
    </message>
    <message>
        <source>&amp;Options...</source>
        <translation>&amp;Možnosti...</translation>
    </message>
    <message>
        <source>Modify configuration options for %1</source>
        <translation>Upraviť nastavenia pre %1</translation>
    </message>
    <message>
        <source>&amp;Encrypt Wallet...</source>
        <translation>&amp;Zašifrovať Peňaženku...</translation>
    </message>
    <message>
        <source>&amp;Backup Wallet...</source>
        <translation>&amp;Zálohovať peňaženku...</translation>
    </message>
    <message>
        <source>&amp;Change Passphrase...</source>
        <translation>&amp;Zmena Hesla...</translation>
    </message>
    <message>
        <source>Open &amp;URI...</source>
        <translation>Otvoriť &amp;URI...</translation>
    </message>
    <message>
        <source>Wallet:</source>
        <translation>Peňaženka:</translation>
    </message>
    <message>
        <source>Click to disable network activity.</source>
        <translation>Kliknite pre zakázanie sieťovej aktivity.</translation>
    </message>
    <message>
        <source>Network activity disabled.</source>
        <translation>Sieťová aktivita zakázaná.</translation>
    </message>
    <message>
        <source>Click to enable network activity again.</source>
        <translation>Kliknite pre povolenie sieťovej aktivity.</translation>
    </message>
    <message>
        <source>Syncing Headers (%1%)...</source>
        <translation>Synchronizujú sa hlavičky (%1%)...</translation>
    </message>
    <message>
        <source>Reindexing blocks on disk...</source>
        <translation>Reindexujem bloky na disku...</translation>
    </message>
    <message>
        <source>Proxy is &lt;b&gt;enabled&lt;/b&gt;: %1</source>
        <translation>Proxy je &lt;b&gt;zapnuté&lt;/b&gt;: %1</translation>
    </message>
    <message>
        <source>Send coins to a Bitcoin address</source>
        <translation>Poslať mince na Blackcoin adresu</translation>
    </message>
    <message>
        <source>Backup wallet to another location</source>
        <translation>Zálohovať peňaženku na iné miesto</translation>
    </message>
    <message>
        <source>Change the passphrase used for wallet encryption</source>
        <translation>Zmeniť heslo použité na šifrovanie peňaženky</translation>
    </message>
    <message>
        <source>&amp;Debug window</source>
        <translation>&amp;Okno pre ladenie</translation>
    </message>
    <message>
        <source>Open debugging and diagnostic console</source>
        <translation>Otvoriť konzolu pre ladenie a diagnostiku</translation>
    </message>
    <message>
        <source>&amp;Verify message...</source>
        <translation>O&amp;veriť správu...</translation>
    </message>
    <message>
        <source>Bitcoin</source>
        <translation>Blackcoin</translation>
    </message>
    <message>
        <source>&amp;Send</source>
        <translation>&amp;Odoslať</translation>
    </message>
    <message>
        <source>&amp;Receive</source>
        <translation>&amp;Prijať</translation>
    </message>
    <message>
        <source>&amp;Show / Hide</source>
        <translation>&amp;Zobraziť / Skryť</translation>
    </message>
    <message>
        <source>Show or hide the main Window</source>
        <translation>Zobraziť alebo skryť hlavné okno</translation>
    </message>
    <message>
        <source>Encrypt the private keys that belong to your wallet</source>
        <translation>Zašifrovať súkromné kľúče ktoré patria do Vašej peňaženky</translation>
    </message>
    <message>
        <source>Sign messages with your Bitcoin addresses to prove you own them</source>
        <translation>Podpísať správu s Vašou Blackcoin adresou, aby ste preukázali že ju vlastníte</translation>
    </message>
    <message>
        <source>Verify messages to ensure they were signed with specified Bitcoin addresses</source>
        <translation>Overiť či správa bola podpísaná uvedenou Blackcoin adresou</translation>
    </message>
    <message>
        <source>&amp;File</source>
        <translation>&amp;Súbor</translation>
    </message>
    <message>
        <source>&amp;Settings</source>
        <translation>&amp;Nastavenia</translation>
    </message>
    <message>
        <source>&amp;Help</source>
        <translation>&amp;Pomoc</translation>
    </message>
    <message>
        <source>Tabs toolbar</source>
        <translation>Lišta záložiek</translation>
    </message>
    <message>
        <source>Request payments (generates QR codes and bitcoin: URIs)</source>
        <translation>Vyžiadať platby (vygeneruje QR kódy a blackcoin: URI)</translation>
    </message>
    <message>
        <source>Show the list of used sending addresses and labels</source>
        <translation>Zobraziť zoznam použitých adries odosielateľa a ich popisy</translation>
    </message>
    <message>
        <source>Show the list of used receiving addresses and labels</source>
        <translation>Zobraziť zoznam použitých prijímacích adries a ich popisov</translation>
    </message>
    <message>
        <source>Open a bitcoin: URI or payment request</source>
        <translation>Otvoriť blackcoin: URI alebo výzvu k platbe</translation>
    </message>
    <message>
        <source>&amp;Command-line options</source>
        <translation>&amp;Možnosti príkazového riadku</translation>
    </message>
    <message numerus="yes">
        <source>%n active connection(s) to Bitcoin network</source>
        <translation><numerusform>%n aktívne pripojenie do siete Blackcoin</numerusform><numerusform>%n aktívne pripojenia do siete Blackcoin</numerusform><numerusform>%n aktívnych pripojení do siete Blackcoin</numerusform><numerusform>%n aktívnych pripojení do siete Blackcoin</numerusform></translation>
    </message>
    <message>
        <source>Indexing blocks on disk...</source>
        <translation>Indexujú sa bloky na disku...</translation>
    </message>
    <message>
        <source>Processing blocks on disk...</source>
        <translation>Spracovávajú sa bloky na disku...</translation>
    </message>
    <message numerus="yes">
        <source>Processed %n block(s) of transaction history.</source>
        <translation><numerusform>Spracovaných %n blok transakčnej histórie.</numerusform><numerusform>Spracovaných %n bloky transakčnej histórie.</numerusform><numerusform>Spracovaných %n blokov transakčnej histórie.</numerusform><numerusform>Spracovaných %n blokov transakčnej histórie.</numerusform></translation>
    </message>
    <message>
        <source>%1 behind</source>
        <translation>%1 pozadu</translation>
    </message>
    <message>
        <source>Last received block was generated %1 ago.</source>
        <translation>Posledný prijatý blok bol vygenerovaný pred: %1.</translation>
    </message>
    <message>
        <source>Transactions after this will not yet be visible.</source>
        <translation>Transakcie po tomto čase ešte nebudú viditeľné.</translation>
    </message>
    <message>
        <source>Error</source>
        <translation>Chyba</translation>
    </message>
    <message>
        <source>Warning</source>
        <translation>Upozornenie</translation>
    </message>
    <message>
        <source>Information</source>
        <translation>Informácia</translation>
    </message>
    <message>
        <source>Up to date</source>
        <translation>Aktualizovaný</translation>
    </message>
    <message>
        <source>&amp;Sending addresses</source>
        <translation>&amp;Odosielajúce adresy</translation>
    </message>
    <message>
        <source>&amp;Receiving addresses</source>
        <translation>&amp;Prijímajúce adresy</translation>
    </message>
    <message>
        <source>Open Wallet</source>
        <translation>Otvoriť peňaženku</translation>
    </message>
    <message>
        <source>Open a wallet</source>
        <translation>Otvoriť peňaženku</translation>
    </message>
    <message>
        <source>Close Wallet...</source>
        <translation>Zatvoriť peňaženku...</translation>
    </message>
    <message>
        <source>Close wallet</source>
        <translation>Zatvoriť peňaženku</translation>
    </message>
    <message>
        <source>Show the %1 help message to get a list with possible Bitcoin command-line options</source>
        <translation>Ukáž %1 zoznam možných nastavení Blackcoinu pomocou príkazového riadku</translation>
    </message>
    <message>
        <source>default wallet</source>
        <translation>predvolená peňaženka</translation>
    </message>
    <message>
        <source>Opening Wallet &lt;b&gt;%1&lt;/b&gt;...</source>
        <translation>Otvára sa peňaženka &lt;b&gt;%1&lt;/b&gt;...</translation>
    </message>
    <message>
        <source>Open Wallet Failed</source>
        <translation>Otvorenie peňaženky zlyhalo</translation>
    </message>
    <message>
        <source>&amp;Window</source>
        <translation>&amp;Okno</translation>
    </message>
    <message>
        <source>Minimize</source>
        <translation>Minimalizovať</translation>
    </message>
    <message>
        <source>Zoom</source>
        <translation>Priblížiť</translation>
    </message>
    <message>
        <source>Restore</source>
        <translation>Obnoviť</translation>
    </message>
    <message>
        <source>Main Window</source>
        <translation>Hlavné okno</translation>
    </message>
    <message>
        <source>%1 client</source>
        <translation>%1 klient</translation>
    </message>
    <message>
        <source>Connecting to peers...</source>
        <translation>Pripája sa k partnerom...</translation>
    </message>
    <message>
        <source>Catching up...</source>
        <translation>Sťahujem...</translation>
    </message>
    <message>
        <source>Date: %1
</source>
        <translation>Dátum: %1
</translation>
    </message>
    <message>
        <source>Amount: %1
</source>
        <translation>Suma: %1
</translation>
    </message>
    <message>
        <source>Wallet: %1
</source>
        <translation>Peňaženka: %1
</translation>
    </message>
    <message>
        <source>Type: %1
</source>
        <translation>Typ: %1
</translation>
    </message>
    <message>
        <source>Label: %1
</source>
        <translation>Popis: %1
</translation>
    </message>
    <message>
        <source>Address: %1
</source>
        <translation>Adresa: %1
</translation>
    </message>
    <message>
        <source>Sent transaction</source>
        <translation>Odoslané transakcie</translation>
    </message>
    <message>
        <source>Incoming transaction</source>
        <translation>Prijatá transakcia</translation>
    </message>
    <message>
        <source>HD key generation is &lt;b&gt;enabled&lt;/b&gt;</source>
        <translation>Generovanie HD kľúčov je &lt;b&gt;zapnuté&lt;/b&gt;</translation>
    </message>
    <message>
        <source>HD key generation is &lt;b&gt;disabled&lt;/b&gt;</source>
        <translation>Generovanie HD kľúčov je &lt;b&gt;vypnuté&lt;/b&gt;</translation>
    </message>
    <message>
        <source>Private key &lt;b&gt;disabled&lt;/b&gt;</source>
        <translation>Súkromný kľúč &lt;b&gt;vypnutý&lt;/b&gt;</translation>
    </message>
    <message>
        <source>Wallet is &lt;b&gt;encrypted&lt;/b&gt; and currently &lt;b&gt;unlocked&lt;/b&gt;</source>
        <translation>Peňaženka je &lt;b&gt;zašifrovaná&lt;/b&gt; a momentálne &lt;b&gt;odomknutá&lt;/b&gt;</translation>
    </message>
    <message>
        <source>Wallet is &lt;b&gt;encrypted&lt;/b&gt; and currently &lt;b&gt;locked&lt;/b&gt;</source>
        <translation>Peňaženka je &lt;b&gt;zašifrovaná&lt;/b&gt; a momentálne &lt;b&gt;zamknutá&lt;/b&gt;</translation>
    </message>
    <message>
        <source>A fatal error occurred. Bitcoin can no longer continue safely and will quit.</source>
        <translation>Vyskytla sa kritická chyba. Blackcoin nemôže ďalej bezpečne pokračovať a ukončí sa.</translation>
    </message>
</context>
<context>
    <name>CoinControlDialog</name>
    <message>
        <source>Coin Selection</source>
        <translation>Výber mince</translation>
    </message>
    <message>
        <source>Quantity:</source>
        <translation>Množstvo:</translation>
    </message>
    <message>
        <source>Bytes:</source>
        <translation>Bajtov:</translation>
    </message>
    <message>
        <source>Amount:</source>
        <translation>Suma:</translation>
    </message>
    <message>
        <source>Fee:</source>
        <translation>Poplatok:</translation>
    </message>
    <message>
        <source>Dust:</source>
        <translation>Prach:</translation>
    </message>
    <message>
        <source>After Fee:</source>
        <translation>Po poplatku:</translation>
    </message>
    <message>
        <source>Change:</source>
        <translation>Výdavok:</translation>
    </message>
    <message>
        <source>(un)select all</source>
        <translation>(ne)vybrať všetko</translation>
    </message>
    <message>
        <source>Tree mode</source>
        <translation>Stromový režim</translation>
    </message>
    <message>
        <source>List mode</source>
        <translation>Zoznamový režim</translation>
    </message>
    <message>
        <source>Amount</source>
        <translation>Suma</translation>
    </message>
    <message>
        <source>Received with label</source>
        <translation>Prijaté s označením</translation>
    </message>
    <message>
        <source>Received with address</source>
        <translation>Prijaté s adresou</translation>
    </message>
    <message>
        <source>Date</source>
        <translation>Dátum</translation>
    </message>
    <message>
        <source>Confirmations</source>
        <translation>Potvrdenia</translation>
    </message>
    <message>
        <source>Confirmed</source>
        <translation>Potvrdené</translation>
    </message>
    <message>
        <source>Copy address</source>
        <translation>Kopírovať adresu</translation>
    </message>
    <message>
        <source>Copy label</source>
        <translation>Kopírovať popis</translation>
    </message>
    <message>
        <source>Copy amount</source>
        <translation>Kopírovať sumu</translation>
    </message>
    <message>
        <source>Copy transaction ID</source>
        <translation>Kopírovať ID transakcie</translation>
    </message>
    <message>
        <source>Lock unspent</source>
        <translation>Uzamknúť neminuté</translation>
    </message>
    <message>
        <source>Unlock unspent</source>
        <translation>Odomknúť neminuté</translation>
    </message>
    <message>
        <source>Copy quantity</source>
        <translation>Kopírovať množstvo</translation>
    </message>
    <message>
        <source>Copy fee</source>
        <translation>Kopírovať poplatok</translation>
    </message>
    <message>
        <source>Copy after fee</source>
        <translation>Kopírovať po poplatku</translation>
    </message>
    <message>
        <source>Copy bytes</source>
        <translation>Kopírovať bajty</translation>
    </message>
    <message>
        <source>Copy dust</source>
        <translation>Kopírovať prach</translation>
    </message>
    <message>
        <source>Copy change</source>
        <translation>Kopírovať výdavok</translation>
    </message>
    <message>
        <source>(%1 locked)</source>
        <translation>(%1 zamknutých)</translation>
    </message>
    <message>
        <source>yes</source>
        <translation>áno</translation>
    </message>
    <message>
        <source>no</source>
        <translation>nie</translation>
    </message>
    <message>
        <source>This label turns red if any recipient receives an amount smaller than the current dust threshold.</source>
        <translation>Tento popis sčervená, ak ktorýkoľvek príjemca dostane sumu menšiu ako súčasný limit pre "prach".</translation>
    </message>
    <message>
        <source>Can vary +/- %1 satoshi(s) per input.</source>
        <translation>Môže sa líšiť o +/- %1 satoshi pre každý vstup.</translation>
    </message>
    <message>
        <source>(no label)</source>
        <translation>(bez popisu)</translation>
    </message>
    <message>
        <source>change from %1 (%2)</source>
        <translation>výdavok od %1 (%2)</translation>
    </message>
    <message>
        <source>(change)</source>
        <translation>(výdavok)</translation>
    </message>
</context>
<context>
    <name>EditAddressDialog</name>
    <message>
        <source>Edit Address</source>
        <translation>Upraviť adresu</translation>
    </message>
    <message>
        <source>&amp;Label</source>
        <translation>&amp;Popis</translation>
    </message>
    <message>
        <source>The label associated with this address list entry</source>
        <translation>Popis spojený s týmto záznamom v adresári</translation>
    </message>
    <message>
        <source>The address associated with this address list entry. This can only be modified for sending addresses.</source>
        <translation>Adresa spojená s týmto záznamom v adresári. Možno upravovať len pre odosielajúce adresy.</translation>
    </message>
    <message>
        <source>&amp;Address</source>
        <translation>&amp;Adresa</translation>
    </message>
    <message>
        <source>New sending address</source>
        <translation>Nová odosielacia adresa</translation>
    </message>
    <message>
        <source>Edit receiving address</source>
        <translation>Upraviť prijímajúcu adresu</translation>
    </message>
    <message>
        <source>Edit sending address</source>
        <translation>Upraviť odosielaciu adresu</translation>
    </message>
    <message>
        <source>The entered address "%1" is not a valid Bitcoin address.</source>
        <translation>Vložená adresa "%1" nieje platnou Blackcoin adresou.</translation>
    </message>
    <message>
        <source>Address "%1" already exists as a receiving address with label "%2" and so cannot be added as a sending address.</source>
        <translation>Adresa "%1" už existuje ako prijímacia adresa s označením "%2" .Nemôže tak byť pridaná ako odosielacia adresa.</translation>
    </message>
    <message>
        <source>The entered address "%1" is already in the address book with label "%2".</source>
        <translation>Zadaná adresa "%1" sa už nachádza v zozname adries s označením "%2".</translation>
    </message>
    <message>
        <source>Address "%1" already exists as a receiving address with label "%2" and so cannot be added as a sending address.</source>
        <translation>Adresa "%1" už existuje ako prijímacia adresa s označením "%2" .Nemôže tak byť pridaná ako odosielacia adresa.</translation>
    </message>
    <message>
        <source>The entered address "%1" is already in the address book with label "%2".</source>
        <translation>Zadaná adresa "%1" sa už nachádza v zozname adries s označením "%2".</translation>
    </message>
    <message>
        <source>Could not unlock wallet.</source>
        <translation>Nepodarilo sa odomknúť peňaženku.</translation>
    </message>
    <message>
        <source>New key generation failed.</source>
        <translation>Generovanie nového kľúča zlyhalo.</translation>
    </message>
</context>
<context>
    <name>FreespaceChecker</name>
    <message>
        <source>A new data directory will be created.</source>
        <translation>Bude vytvorený nový dátový adresár.</translation>
    </message>
    <message>
        <source>name</source>
        <translation>názov</translation>
    </message>
    <message>
        <source>Directory already exists. Add %1 if you intend to create a new directory here.</source>
        <translation>Priečinok už existuje. Pridajte "%1", ak tu chcete vytvoriť nový priečinok.</translation>
    </message>
    <message>
        <source>Path already exists, and is not a directory.</source>
        <translation>Cesta už existuje a nie je to adresár.</translation>
    </message>
    <message>
        <source>Cannot create data directory here.</source>
        <translation>Tu nemôžem vytvoriť dátový adresár.</translation>
    </message>
</context>
<context>
    <name>HelpMessageDialog</name>
    <message>
        <source>version</source>
        <translation>verzia</translation>
    </message>
    <message>
        <source>(%1-bit)</source>
        <translation>(%1-bit)</translation>
    </message>
    <message>
        <source>About %1</source>
        <translation>O %1</translation>
    </message>
    <message>
        <source>Command-line options</source>
        <translation>Voľby príkazového riadku</translation>
    </message>
</context>
<context>
    <name>Intro</name>
    <message>
        <source>Welcome</source>
        <translation>Vitajte</translation>
    </message>
    <message>
        <source>Welcome to %1.</source>
        <translation>Vitajte v %1</translation>
    </message>
    <message>
        <source>As this is the first time the program is launched, you can choose where %1 will store its data.</source>
        <translation>Keďže toto je prvé spustenie programu, môžete si vybrať, kam %1 bude ukladať vaše údaje.</translation>
    </message>
    <message>
        <source>When you click OK, %1 will begin to download and process the full %4 block chain (%2GB) starting with the earliest transactions in %3 when %4 initially launched.</source>
        <translation>Hneď po stlačení OK, začne %1 stťahovať a spracovávať celý %4 reťazec blokov (%2 GB), začínajúc nejstaršími transakcemi z roku %3, kdey bol %4 spustený.</translation>
    </message>
    <message>
        <source>This initial synchronisation is very demanding, and may expose hardware problems with your computer that had previously gone unnoticed. Each time you run %1, it will continue downloading where it left off.</source>
        <translation>Prvá synchronizácia je veľmi náročná a môžu sa tak vďaka nej začat na Vašom počítači projavovať doteraz skryté hárdwarové problémy. Vždy, keď spustíte %1, bude sťahovanie pokračovať tam, kde skončilo.</translation>
    </message>
    <message>
        <source>If you have chosen to limit block chain storage (pruning), the historical data must still be downloaded and processed, but will be deleted afterward to keep your disk usage low.</source>
        <translation>Ak ste ombedzili úložný priestor pre reťazec blokov (tj. povolil prepezávanie), tak sa historické dáta sice stiahnu a zpracujú, ale následne sa zasa zzažú, aby nezaberala na disku miesto.</translation>
    </message>
    <message>
        <source>Use the default data directory</source>
        <translation>Použiť predvolený dátový adresár</translation>
    </message>
    <message>
        <source>Use a custom data directory:</source>
        <translation>Použiť vlastný dátový adresár:</translation>
    </message>
    <message>
        <source>Bitcoin</source>
        <translation>Blackcoin</translation>
    </message>
    <message>
        <source>At least %1 GB of data will be stored in this directory, and it will grow over time.</source>
        <translation>V tejto zložke bude uložených aspoň %1 GB dát a postupom času sa bude zväčšovať.</translation>
    </message>
    <message>
        <source>Approximately %1 GB of data will be stored in this directory.</source>
        <translation>Približne %1 GB dát bude uložených v tejto zložke.</translation>
    </message>
    <message>
        <source>%1 will download and store a copy of the Bitcoin block chain.</source>
        <translation>%1 bude sťahovať kopiu reťazca blokov.</translation>
    </message>
    <message>
        <source>The wallet will also be stored in this directory.</source>
        <translation>Tvoja peňaženka bude uložena tiež v tomto adresári.</translation>
    </message>
    <message>
        <source>Error: Specified data directory "%1" cannot be created.</source>
        <translation>Chyba: Zadaný priečinok pre dáta "%1" nemôže byť vytvorený.</translation>
    </message>
    <message>
        <source>Error</source>
        <translation>Chyba</translation>
    </message>
    <message numerus="yes">
        <source>%n GB of free space available</source>
        <translation><numerusform>%n GB voľného miesta</numerusform><numerusform>%n GB voľného miesta</numerusform><numerusform>%n GB voľného miesta</numerusform><numerusform>%n GB voľného miesta</numerusform></translation>
    </message>
    <message numerus="yes">
        <source>(of %n GB needed)</source>
        <translation><numerusform>(z %n GB potrebného)</numerusform><numerusform>(z %n GB potrebných)</numerusform><numerusform>(z %n GB potrebných)</numerusform><numerusform>(z %n GB potrebných)</numerusform></translation>
    </message>
</context>
<context>
    <name>ModalOverlay</name>
    <message>
        <source>Form</source>
        <translation>Formulár</translation>
    </message>
    <message>
        <source>Recent transactions may not yet be visible, and therefore your wallet's balance might be incorrect. This information will be correct once your wallet has finished synchronizing with the bitcoin network, as detailed below.</source>
        <translation>Nedávne transakcie nemusia byť ešte viditeľné preto môže byť zostatok vo vašej peňaženke nesprávny. Táto informácia bude správna keď sa dokončí synchronizovanie peňaženky so sieťou blackcoin, ako je rozpísané nižšie.</translation>
    </message>
    <message>
        <source>Attempting to spend bitcoins that are affected by not-yet-displayed transactions will not be accepted by the network.</source>
        <translation>Pokus o minutie blackcoinov, ktoré sú ovplyvnené ešte nezobrazenými transakciami, nebude sieťou akceptovaný.</translation>
    </message>
    <message>
        <source>Number of blocks left</source>
        <translation>Počet zostávajúcich blokov</translation>
    </message>
    <message>
        <source>Unknown...</source>
        <translation>Neznáme...</translation>
    </message>
    <message>
        <source>Last block time</source>
        <translation>Čas posledného bloku</translation>
    </message>
    <message>
        <source>Progress</source>
        <translation>Postup synchronizácie</translation>
    </message>
    <message>
        <source>Progress increase per hour</source>
        <translation>Prírastok postupu za hodinu</translation>
    </message>
    <message>
        <source>calculating...</source>
        <translation>počíta sa...</translation>
    </message>
    <message>
        <source>Estimated time left until synced</source>
        <translation>Odhadovaný čas do ukončenia synchronizácie</translation>
    </message>
    <message>
        <source>Hide</source>
        <translation>Skryť</translation>
    </message>
    <message>
        <source>Unknown. Syncing Headers (%1, %2%)...</source>
        <translation>Neznámy. Synchronizujú sa hlavičky (%1, %2%)...</translation>
    </message>
</context>
<context>
    <name>OpenURIDialog</name>
    <message>
        <source>Open URI</source>
        <translation>Otvoriť URI</translation>
    </message>
    <message>
        <source>Open payment request from URI or file</source>
        <translation>Otvoriť požiadavku na zaplatenie z URI alebo súboru</translation>
    </message>
    <message>
        <source>URI:</source>
        <translation>URI:</translation>
    </message>
    <message>
        <source>Select payment request file</source>
        <translation>Vyberte súbor s výzvou k platbe</translation>
    </message>
    <message>
        <source>Select payment request file to open</source>
        <translation>Vyberte ktorý súbor s výzvou na platbu otvoriť</translation>
    </message>
</context>
<context>
    <name>OptionsDialog</name>
    <message>
        <source>Options</source>
        <translation>Možnosti</translation>
    </message>
    <message>
        <source>&amp;Main</source>
        <translation>&amp;Hlavné</translation>
    </message>
    <message>
        <source>Automatically start %1 after logging in to the system.</source>
        <translation>Automaticky spustiť %1 pri spustení systému.</translation>
    </message>
    <message>
        <source>&amp;Start %1 on system login</source>
        <translation>&amp;Spustiť %1 pri prihlásení</translation>
    </message>
    <message>
        <source>Size of &amp;database cache</source>
        <translation>Veľkosť vyrovnávacej pamäti &amp;databázy</translation>
    </message>
    <message>
        <source>Number of script &amp;verification threads</source>
        <translation>Počet &amp;vlákien overujúcich skript</translation>
    </message>
    <message>
        <source>IP address of the proxy (e.g. IPv4: 127.0.0.1 / IPv6: ::1)</source>
        <translation>IP adresy proxy (napr. IPv4: 127.0.0.1 / IPv6: ::1)</translation>
    </message>
    <message>
        <source>Shows if the supplied default SOCKS5 proxy is used to reach peers via this network type.</source>
        <translation>Ukazuje, či se zadaná východzia SOCKS5 proxy používá k pripojovaniu k peerom v rámci tohoto typu siete.</translation>
    </message>
    <message>
        <source>Use separate SOCKS&amp;5 proxy to reach peers via Tor hidden services:</source>
        <translation>Použiť samostatný SOCKS&amp;5 proxy server na dosiahnutie počítačov cez skryté služby Tor:</translation>
    </message>
    <message>
        <source>Hide the icon from the system tray.</source>
        <translation>Skryť ikonu zo systémovej lišty.</translation>
    </message>
    <message>
        <source>&amp;Hide tray icon</source>
        <translation>&amp;Skryť ikonu v oblasti oznámení</translation>
    </message>
    <message>
        <source>Minimize instead of exit the application when the window is closed. When this option is enabled, the application will be closed only after selecting Exit in the menu.</source>
        <translation>Minimalizovať namiesto ukončenia aplikácie keď sa okno zavrie. Keď je zvolená táto možnosť, aplikácia sa zavrie len po zvolení Ukončiť v menu.</translation>
    </message>
    <message>
        <source>Third party URLs (e.g. a block explorer) that appear in the transactions tab as context menu items. %s in the URL is replaced by transaction hash. Multiple URLs are separated by vertical bar |.</source>
        <translation>URL tretích strán (napr. prehliadač blockchain) ktoré sa zobrazujú v záložke transakcií ako položky kontextového menu. %s v URL je nahradené hash-om transakcie. Viaceré URL sú oddelené zvislou čiarou |.</translation>
    </message>
    <message>
        <source>Open the %1 configuration file from the working directory.</source>
        <translation>Otvorte konfiguračný súbor %1 s pracovného adresára.</translation>
    </message>
    <message>
        <source>Open Configuration File</source>
        <translation>Otvoriť konfiguračný súbor </translation>
    </message>
    <message>
        <source>Reset all client options to default.</source>
        <translation>Vynulovať všetky voľby klienta na predvolené.</translation>
    </message>
    <message>
        <source>&amp;Reset Options</source>
        <translation>&amp;Vynulovať voľby</translation>
    </message>
    <message>
        <source>&amp;Network</source>
        <translation>&amp;Sieť</translation>
    </message>
    <message>
        <source>Disables some advanced features but all blocks will still be fully validated. Reverting this setting requires re-downloading the entire blockchain. Actual disk usage may be somewhat higher.</source>
        <translation>Zakáže niektoré pokročilé funkcie, ale všetky bloky budú stále plne overené. Obnovenie tohto nastavenia vyžaduje opätovné prevzatie celého blockchainu. Skutočné využitie disku môže byť o niečo vyššie.</translation>
    </message>
    <message>
        <source>Prune &amp;block storage to</source>
        <translation>Redukovať priestor pre &amp;bloky na</translation>
    </message>
    <message>
        <source>GB</source>
        <translation>GB</translation>
    </message>
    <message>
        <source>Reverting this setting requires re-downloading the entire blockchain.</source>
        <translation>Obnovenie tohto nastavenia vyžaduje opätovné prevzatie celého blockchainu.</translation>
    </message>
    <message>
<<<<<<< HEAD
=======
        <source>MiB</source>
        <translation>MiB</translation>
    </message>
    <message>
>>>>>>> 8b676984
        <source>(0 = auto, &lt;0 = leave that many cores free)</source>
        <translation>(0 = auto, &lt;0 = nechať toľko jadier voľných)</translation>
    </message>
    <message>
        <source>W&amp;allet</source>
        <translation>&amp;Peňaženka</translation>
    </message>
    <message>
        <source>Expert</source>
        <translation>Expert</translation>
    </message>
    <message>
        <source>Enable coin &amp;control features</source>
        <translation>Povoliť možnosti &amp;kontroly minci</translation>
    </message>
    <message>
        <source>If you disable the spending of unconfirmed change, the change from a transaction cannot be used until that transaction has at least one confirmation. This also affects how your balance is computed.</source>
        <translation>Ak vypnete míňanie nepotvrdeného výdavku, tak výdavok z transakcie bude možné použiť, až keď daná transakcia bude mať aspoň jedno potvrdenie. Toto má vplyv aj na výpočet vášho zostatku.</translation>
    </message>
    <message>
        <source>&amp;Spend unconfirmed change</source>
        <translation>&amp;Minúť nepotvrdený výdavok</translation>
    </message>
    <message>
        <source>Automatically open the Bitcoin client port on the router. This only works when your router supports UPnP and it is enabled.</source>
        <translation>Automaticky otvorit port pre Blackcoin na routeri. Toto funguje len ak router podporuje UPnP a je táto podpora aktivovaná.</translation>
    </message>
    <message>
        <source>Map port using &amp;UPnP</source>
        <translation>Mapovať port pomocou &amp;UPnP</translation>
    </message>
    <message>
        <source>Accept connections from outside.</source>
        <translation>Prijať spojenia zvonku.</translation>
    </message>
    <message>
        <source>Allow incomin&amp;g connections</source>
        <translation>Povoliť prichá&amp;dzajúce spojenia</translation>
    </message>
    <message>
        <source>Connect to the Bitcoin network through a SOCKS5 proxy.</source>
        <translation>Pripojiť do siete Blackcoin cez proxy server SOCKS5.</translation>
    </message>
    <message>
        <source>&amp;Connect through SOCKS5 proxy (default proxy):</source>
        <translation>&amp;Pripojiť cez proxy server SOCKS5 (predvolený proxy).</translation>
    </message>
    <message>
        <source>Proxy &amp;IP:</source>
        <translation>Proxy &amp;IP:</translation>
    </message>
    <message>
        <source>&amp;Port:</source>
        <translation>&amp;Port:</translation>
    </message>
    <message>
        <source>Port of the proxy (e.g. 9050)</source>
        <translation>Port proxy (napr. 9050)</translation>
    </message>
    <message>
        <source>Used for reaching peers via:</source>
        <translation>Použité pre získavanie peerov cez:</translation>
    </message>
    <message>
        <source>IPv4</source>
        <translation>IPv4</translation>
    </message>
    <message>
        <source>IPv6</source>
        <translation>IPv6</translation>
    </message>
    <message>
        <source>Tor</source>
        <translation>Tor</translation>
    </message>
    <message>
        <source>Connect to the Bitcoin network through a separate SOCKS5 proxy for Tor hidden services.</source>
        <translation>Pripojiť k Blackcoinovej sieti cez separované SOCKS5 proxy pre skrytú službu Tor.</translation>
    </message>
    <message>
        <source>&amp;Window</source>
        <translation>&amp;Okno</translation>
    </message>
    <message>
        <source>Show only a tray icon after minimizing the window.</source>
        <translation>Zobraziť len ikonu na lište po minimalizovaní okna.</translation>
    </message>
    <message>
        <source>&amp;Minimize to the tray instead of the taskbar</source>
        <translation>&amp;Zobraziť len ikonu na lište po minimalizovaní okna.</translation>
    </message>
    <message>
        <source>M&amp;inimize on close</source>
        <translation>M&amp;inimalizovať pri zavretí</translation>
    </message>
    <message>
        <source>&amp;Display</source>
        <translation>&amp;Zobrazenie</translation>
    </message>
    <message>
        <source>User Interface &amp;language:</source>
        <translation>&amp;Jazyk užívateľského rozhrania:</translation>
    </message>
    <message>
        <source>The user interface language can be set here. This setting will take effect after restarting %1.</source>
        <translation>Jazyk uživateľského rozhrania sa dá nastaviť tu. Toto nastavenie sa uplatní až po reštarte %1.</translation>
    </message>
    <message>
        <source>&amp;Unit to show amounts in:</source>
        <translation>&amp;Zobrazovať hodnoty v jednotkách:</translation>
    </message>
    <message>
        <source>Choose the default subdivision unit to show in the interface and when sending coins.</source>
        <translation>Zvoľte ako deliť blackcoin pri zobrazovaní pri platbách a užívateľskom rozhraní.</translation>
    </message>
    <message>
        <source>Whether to show coin control features or not.</source>
        <translation>Či zobrazovať možnosti kontroly minci alebo nie.</translation>
    </message>
    <message>
        <source>&amp;Third party transaction URLs</source>
        <translation>URL transakcií tretích strán</translation>
    </message>
    <message>
        <source>Options set in this dialog are overridden by the command line or in the configuration file:</source>
        <translation>Voľby nastavené v tomto dialógovom okne sú prepísané príkazovým riadkom alebo v konfiguračným súborom:</translation>
    </message>
    <message>
        <source>&amp;OK</source>
        <translation>&amp;OK</translation>
    </message>
    <message>
        <source>&amp;Cancel</source>
        <translation>&amp;Zrušiť</translation>
    </message>
    <message>
        <source>default</source>
        <translation>predvolené</translation>
    </message>
    <message>
        <source>none</source>
        <translation>žiadne</translation>
    </message>
    <message>
        <source>Confirm options reset</source>
        <translation>Potvrdiť obnovenie možností</translation>
    </message>
    <message>
        <source>Client restart required to activate changes.</source>
        <translation>Reštart klienta potrebný pre aktivovanie zmien.</translation>
    </message>
    <message>
        <source>Client will be shut down. Do you want to proceed?</source>
        <translation>Klient bude vypnutý. Chcete pokračovať?</translation>
    </message>
    <message>
        <source>Configuration options</source>
        <translation>Možnosti nastavenia</translation>
    </message>
    <message>
        <source>The configuration file is used to specify advanced user options which override GUI settings. Additionally, any command-line options will override this configuration file.</source>
        <translation>Konfiguračný súbor slúží k nastavovaniu užívateľsky pokročilých možností, ktoré majú prednosť pred konfiguráciou z GUI. Parametre z príkazovej riadky však majú pred konfiguračným súborom prednosť.</translation>
    </message>
    <message>
        <source>Error</source>
        <translation>Chyba</translation>
    </message>
    <message>
        <source>The configuration file could not be opened.</source>
        <translation>Konfiguračný súbor nejde otvoriť.</translation>
    </message>
    <message>
        <source>This change would require a client restart.</source>
        <translation>Táto zmena vyžaduje reštart klienta.</translation>
    </message>
    <message>
        <source>The supplied proxy address is invalid.</source>
        <translation>Zadaná proxy adresa je neplatná.</translation>
    </message>
</context>
<context>
    <name>OverviewPage</name>
    <message>
        <source>Form</source>
        <translation>Formulár</translation>
    </message>
    <message>
        <source>The displayed information may be out of date. Your wallet automatically synchronizes with the Bitcoin network after a connection is established, but this process has not completed yet.</source>
        <translation>Zobrazené informácie môžu byť neaktuálne. Vaša peňaženka sa automaticky synchronizuje so sieťou Blackcoin po nadviazaní spojenia, ale tento proces ešte nie je ukončený.</translation>
    </message>
    <message>
        <source>Watch-only:</source>
        <translation>Iba sledované:</translation>
    </message>
    <message>
        <source>Available:</source>
        <translation>Disponibilné:</translation>
    </message>
    <message>
        <source>Your current spendable balance</source>
        <translation>Váš aktuálny minuteľný zostatok</translation>
    </message>
    <message>
        <source>Pending:</source>
        <translation>Čakajúce potvrdenie:</translation>
    </message>
    <message>
        <source>Total of transactions that have yet to be confirmed, and do not yet count toward the spendable balance</source>
        <translation>Suma transakcií, ktoré ešte neboli potvrdené a ešte sa nepočítajú do disponibilného zostatku</translation>
    </message>
    <message>
        <source>Immature:</source>
        <translation>Nezrelé:</translation>
    </message>
    <message>
        <source>Mined balance that has not yet matured</source>
        <translation>Vytvorený zostatok, ktorý ešte nedosiahol zrelosť</translation>
    </message>
    <message>
        <source>Balances</source>
        <translation>Stav účtu</translation>
    </message>
    <message>
        <source>Total:</source>
        <translation>Celkovo:</translation>
    </message>
    <message>
        <source>Your current total balance</source>
        <translation>Váš súčasný celkový zostatok</translation>
    </message>
    <message>
        <source>Your current balance in watch-only addresses</source>
        <translation>Váš celkový zostatok pre adresy ktoré sa iba sledujú</translation>
    </message>
    <message>
        <source>Spendable:</source>
        <translation>Použiteľné:</translation>
    </message>
    <message>
        <source>Recent transactions</source>
        <translation>Nedávne transakcie</translation>
    </message>
    <message>
        <source>Unconfirmed transactions to watch-only addresses</source>
        <translation>Nepotvrdené transakcie pre adresy ktoré sa iba sledujú</translation>
    </message>
    <message>
        <source>Mined balance in watch-only addresses that has not yet matured</source>
        <translation>Vyťažená suma pre adresy ktoré sa iba sledujú ale ešte nie je dozretá</translation>
    </message>
    <message>
        <source>Current total balance in watch-only addresses</source>
        <translation>Aktuálny celkový zostatok pre adries ktoré sa iba sledujú</translation>
    </message>
</context>
<context>
    <name>PaymentServer</name>
    <message>
        <source>Payment request error</source>
        <translation>Chyba pri vyžiadaní platby</translation>
    </message>
    <message>
        <source>Cannot start bitcoin: click-to-pay handler</source>
        <translation>Nemôžeme spustiť Blackcoin: obsluha click-to-pay</translation>
    </message>
    <message>
        <source>URI handling</source>
        <translation>URI manipulácia</translation>
    </message>
    <message>
        <source>'bitcoin://' is not a valid URI. Use 'bitcoin:' instead.</source>
        <translation>'blackcoin://' je neplatná URI. Použite 'blackcoin:'</translation>
    </message>
    <message>
        <source>You are using a BIP70 URL which will be unsupported in the future.</source>
        <translation>Používate adresu URL typu BIP70, ktorá nebude v budúcnosti podporovaná.</translation>
    </message>
    <message>
        <source>Payment request fetch URL is invalid: %1</source>
        <translation>URL pre stiahnutie výzvy na zaplatenie je neplatné: %1</translation>
    </message>
    <message>
        <source>Cannot process payment request because BIP70 support was not compiled in.</source>
        <translation>Nemožno spracovať žiadosť o platbu, pretože podpora pre BIP70 nebola zahrnutá.</translation>
    </message>
    <message>
        <source>Invalid payment address %1</source>
        <translation>Neplatná adresa platby %1</translation>
    </message>
    <message>
        <source>URI cannot be parsed! This can be caused by an invalid Bitcoin address or malformed URI parameters.</source>
        <translation>URI sa nedá analyzovať! To môže byť spôsobené neplatnou Blackcoin adresou alebo zle nastavenými vlastnosťami URI.</translation>
    </message>
    <message>
        <source>Payment request file handling</source>
        <translation>Obsluha súboru s požiadavkou na platbu</translation>
    </message>
    <message>
        <source>Payment request file cannot be read! This can be caused by an invalid payment request file.</source>
        <translation>Súbor s výzvou na zaplatenie sa nedá čítať! To môže byť spôsobené aj neplatným súborom s výzvou.</translation>
    </message>
    <message>
        <source>Payment request rejected</source>
        <translation>Požiadavka na platbu zamietnutá</translation>
    </message>
    <message>
        <source>Payment request network doesn't match client network.</source>
        <translation>Sieť požiadavky na platbu nie je zhodná so sieťou klienta.</translation>
    </message>
    <message>
        <source>Payment request expired.</source>
        <translation>Vypršala platnosť požiadavky na platbu.</translation>
    </message>
    <message>
        <source>Payment request is not initialized.</source>
        <translation>Požiadavka na platbu nie je inicializovaná</translation>
    </message>
    <message>
        <source>Unverified payment requests to custom payment scripts are unsupported.</source>
        <translation>Program nepodporuje neoverené platobné požiadavky na vlastné skripty.</translation>
    </message>
    <message>
        <source>Invalid payment request.</source>
        <translation>Chybná požiadavka na platbu.</translation>
    </message>
    <message>
        <source>Requested payment amount of %1 is too small (considered dust).</source>
        <translation>Požadovaná suma platby %1 je príliš nízka (považovaná za prach).</translation>
    </message>
    <message>
        <source>Refund from %1</source>
        <translation>Vrátenie z  %1</translation>
    </message>
    <message>
        <source>Payment request %1 is too large (%2 bytes, allowed %3 bytes).</source>
        <translation>Požiadavka na platbu %1 je príliš veľká (%2 bajtov, povolené je %3 bajtov).</translation>
    </message>
    <message>
        <source>Error communicating with %1: %2</source>
        <translation>Chyba komunikácie s %1: %2 </translation>
    </message>
    <message>
        <source>Payment request cannot be parsed!</source>
        <translation>Požiadavka na platbu nemôže byť analyzovaná!</translation>
    </message>
    <message>
        <source>Bad response from server %1</source>
        <translation>Zlá odpoveď zo servera %1</translation>
    </message>
    <message>
        <source>Network request error</source>
        <translation>Chyba požiadavky siete</translation>
    </message>
    <message>
        <source>Payment acknowledged</source>
        <translation>Platba potvrdená</translation>
    </message>
</context>
<context>
    <name>PeerTableModel</name>
    <message>
        <source>User Agent</source>
        <translation>Aplikácia</translation>
    </message>
    <message>
        <source>Node/Service</source>
        <translation>Uzol/Služba</translation>
    </message>
    <message>
        <source>NodeId</source>
        <translation>ID uzlu</translation>
    </message>
    <message>
        <source>Ping</source>
        <translation>Odozva</translation>
    </message>
    <message>
        <source>Sent</source>
        <translation>Odoslané</translation>
    </message>
    <message>
        <source>Received</source>
        <translation>Prijaté</translation>
    </message>
</context>
<context>
    <name>QObject</name>
    <message>
        <source>Amount</source>
        <translation>Suma</translation>
    </message>
    <message>
        <source>Enter a Bitcoin address (e.g. %1)</source>
        <translation>Zadajte blackcoin adresu (napr. %1)</translation>
    </message>
    <message>
        <source>%1 d</source>
        <translation>%1 d</translation>
    </message>
    <message>
        <source>%1 h</source>
        <translation>%1 h</translation>
    </message>
    <message>
        <source>%1 m</source>
        <translation>%1 m</translation>
    </message>
    <message>
        <source>%1 s</source>
        <translation>%1 s</translation>
    </message>
    <message>
        <source>None</source>
        <translation>Žiadne</translation>
    </message>
    <message>
        <source>N/A</source>
        <translation>nie je k dispozícii</translation>
    </message>
    <message>
        <source>%1 ms</source>
        <translation>%1 ms</translation>
    </message>
    <message numerus="yes">
        <source>%n second(s)</source>
        <translation><numerusform>%n sekunda</numerusform><numerusform>%n sekundy</numerusform><numerusform>%n sekúnd</numerusform><numerusform>%n sekúnd</numerusform></translation>
    </message>
    <message numerus="yes">
        <source>%n minute(s)</source>
        <translation><numerusform>%n minúta</numerusform><numerusform>%n minúty</numerusform><numerusform>%n minút</numerusform><numerusform>%n minút</numerusform></translation>
    </message>
    <message numerus="yes">
        <source>%n hour(s)</source>
        <translation><numerusform>%n hodina</numerusform><numerusform>%n hodiny</numerusform><numerusform>%n hodín</numerusform><numerusform>%n hodín</numerusform></translation>
    </message>
    <message numerus="yes">
        <source>%n day(s)</source>
        <translation><numerusform>%n deň</numerusform><numerusform>%n dni</numerusform><numerusform>%n dní</numerusform><numerusform>%n dní</numerusform></translation>
    </message>
    <message numerus="yes">
        <source>%n week(s)</source>
        <translation><numerusform>%n týždeň</numerusform><numerusform>%n týždne</numerusform><numerusform>%n týždňov</numerusform><numerusform>%n týždňov</numerusform></translation>
    </message>
    <message>
        <source>%1 and %2</source>
        <translation> %1 a  %2</translation>
    </message>
    <message numerus="yes">
        <source>%n year(s)</source>
        <translation><numerusform>%n rok</numerusform><numerusform>%n roky</numerusform><numerusform>%n rokov</numerusform><numerusform>%n rokov</numerusform></translation>
    </message>
    <message>
        <source>%1 B</source>
        <translation>%1 B</translation>
    </message>
    <message>
        <source>%1 KB</source>
        <translation>%1 KB</translation>
    </message>
    <message>
        <source>%1 MB</source>
        <translation>%1 MB</translation>
    </message>
    <message>
        <source>%1 GB</source>
        <translation>%1 GB</translation>
    </message>
    <message>
        <source>%1 didn't yet exit safely...</source>
        <translation>%1 ešte nebol bezpečne ukončený...</translation>
    </message>
    <message>
        <source>unknown</source>
        <translation>neznámy</translation>
    </message>
</context>
<context>
    <name>QObject::QObject</name>
    <message>
        <source>Error parsing command line arguments: %1.</source>
        <translation>Chyba pri spracovaní argumentov príkazového riadku: %1.</translation>
    </message>
    <message>
        <source>Error: Specified data directory "%1" does not exist.</source>
        <translation>Chyba: Zadaný adresár pre dáta „%1“ neexistuje.</translation>
    </message>
    <message>
        <source>Error: Cannot parse configuration file: %1.</source>
        <translation>Chyba: Konfiguračný súbor sa nedá spracovať: %1.</translation>
    </message>
    <message>
        <source>Error: %1</source>
        <translation>Chyba: %1</translation>
    </message>
</context>
<context>
    <name>QRImageWidget</name>
    <message>
        <source>&amp;Save Image...</source>
        <translation>&amp;Uložiť obrázok...</translation>
    </message>
    <message>
        <source>&amp;Copy Image</source>
        <translation>&amp;Kopírovať obrázok</translation>
    </message>
    <message>
        <source>Save QR Code</source>
        <translation>Uložiť QR Code</translation>
    </message>
    <message>
        <source>PNG Image (*.png)</source>
        <translation>PNG obrázok (*.png)</translation>
    </message>
</context>
<context>
    <name>RPCConsole</name>
    <message>
        <source>N/A</source>
        <translation>Nie je k dispozícii</translation>
    </message>
    <message>
        <source>Client version</source>
        <translation>Verzia klienta</translation>
    </message>
    <message>
        <source>&amp;Information</source>
        <translation>&amp;Informácia</translation>
    </message>
    <message>
        <source>Debug window</source>
        <translation>Okno pre ladenie</translation>
    </message>
    <message>
        <source>General</source>
        <translation>Všeobecné</translation>
    </message>
    <message>
        <source>Using BerkeleyDB version</source>
        <translation>Používa verziu BerkeleyDB</translation>
    </message>
    <message>
        <source>Datadir</source>
        <translation>Priečinok s dátami</translation>
    </message>
    <message>
        <source>To specify a non-default location of the data directory use the '%1' option.</source>
        <translation>Ak chcete zadať miesto dátového adresára, ktoré nie je predvolené, použite voľbu '%1'.</translation>
    </message>
    <message>
        <source>Blocksdir</source>
        <translation>Blocksdir</translation>
    </message>
    <message>
        <source>To specify a non-default location of the blocks directory use the '%1' option.</source>
        <translation>Ak chcete zadať miesto adresára pre bloky, ktoré nie je predvolené, použite voľbu '%1'.</translation>
    </message>
    <message>
        <source>Startup time</source>
        <translation>Čas spustenia</translation>
    </message>
    <message>
        <source>Network</source>
        <translation>Sieť</translation>
    </message>
    <message>
        <source>Name</source>
        <translation>Názov</translation>
    </message>
    <message>
        <source>Number of connections</source>
        <translation>Počet pripojení</translation>
    </message>
    <message>
        <source>Block chain</source>
        <translation>Reťazec blokov</translation>
    </message>
    <message>
        <source>Current number of blocks</source>
        <translation>Aktuálny počet blokov</translation>
    </message>
    <message>
        <source>Memory Pool</source>
        <translation>Pamäť Poolu</translation>
    </message>
    <message>
        <source>Current number of transactions</source>
        <translation>Aktuálny počet transakcií</translation>
    </message>
    <message>
        <source>Memory usage</source>
        <translation>Využitie pamäte</translation>
    </message>
    <message>
        <source>Wallet: </source>
        <translation>Peňaženka:</translation>
    </message>
    <message>
        <source>(none)</source>
        <translation>(žiadna)</translation>
    </message>
    <message>
        <source>&amp;Reset</source>
        <translation>&amp;Vynulovať</translation>
    </message>
    <message>
        <source>Received</source>
        <translation>Prijaté</translation>
    </message>
    <message>
        <source>Sent</source>
        <translation>Odoslané</translation>
    </message>
    <message>
        <source>&amp;Peers</source>
        <translation>&amp;Partneri</translation>
    </message>
    <message>
        <source>Banned peers</source>
        <translation>Zablokované spojenia</translation>
    </message>
    <message>
        <source>Select a peer to view detailed information.</source>
        <translation>Vyberte počítač pre zobrazenie podrobností.</translation>
    </message>
    <message>
        <source>Whitelisted</source>
        <translation>Povolené</translation>
    </message>
    <message>
        <source>Direction</source>
        <translation>Smer</translation>
    </message>
    <message>
        <source>Version</source>
        <translation>Verzia</translation>
    </message>
    <message>
        <source>Starting Block</source>
        <translation>Počiatočný blok</translation>
    </message>
    <message>
        <source>Synced Headers</source>
        <translation>Synchronizované hlavičky
</translation>
    </message>
    <message>
        <source>Synced Blocks</source>
        <translation>Synchronizované bloky</translation>
    </message>
    <message>
        <source>User Agent</source>
        <translation>Aplikácia</translation>
    </message>
    <message>
        <source>Open the %1 debug log file from the current data directory. This can take a few seconds for large log files.</source>
        <translation>Otvoriť %1 ladiaci výpis z aktuálnej zložky. Pre veľké súbory to môže chvíľu trvať.</translation>
    </message>
    <message>
        <source>Decrease font size</source>
        <translation>Zmenšiť písmo</translation>
    </message>
    <message>
        <source>Increase font size</source>
        <translation>Zväčšiť písmo</translation>
    </message>
    <message>
        <source>Services</source>
        <translation>Služby</translation>
    </message>
    <message>
        <source>Ban Score</source>
        <translation>Skóre zákazu</translation>
    </message>
    <message>
        <source>Connection Time</source>
        <translation>Dĺžka spojenia</translation>
    </message>
    <message>
        <source>Last Send</source>
        <translation>Posledné odoslanie</translation>
    </message>
    <message>
        <source>Last Receive</source>
        <translation>Posledné prijatie</translation>
    </message>
    <message>
        <source>Ping Time</source>
        <translation>Čas odozvy</translation>
    </message>
    <message>
        <source>The duration of a currently outstanding ping.</source>
        <translation>Trvanie aktuálnej požiadavky na odozvu.</translation>
    </message>
    <message>
        <source>Ping Wait</source>
        <translation>Čakanie na odozvu</translation>
    </message>
    <message>
        <source>Min Ping</source>
        <translation>Minimálna odozva</translation>
    </message>
    <message>
        <source>Time Offset</source>
        <translation>Časový posun</translation>
    </message>
    <message>
        <source>Last block time</source>
        <translation>Čas posledného bloku</translation>
    </message>
    <message>
        <source>&amp;Open</source>
        <translation>&amp;Otvoriť</translation>
    </message>
    <message>
        <source>&amp;Console</source>
        <translation>&amp;Konzola</translation>
    </message>
    <message>
        <source>&amp;Network Traffic</source>
        <translation>&amp;Sieťová prevádzka</translation>
    </message>
    <message>
        <source>Totals</source>
        <translation>Celkovo:</translation>
    </message>
    <message>
        <source>In:</source>
        <translation>Dnu:</translation>
    </message>
    <message>
        <source>Out:</source>
        <translation>Von:</translation>
    </message>
    <message>
        <source>Debug log file</source>
        <translation>Súbor záznamu ladenia</translation>
    </message>
    <message>
        <source>Clear console</source>
        <translation>Vymazať konzolu</translation>
    </message>
    <message>
        <source>1 &amp;hour</source>
        <translation>1 &amp;hodinu</translation>
    </message>
    <message>
        <source>1 &amp;day</source>
        <translation>1 &amp;deň</translation>
    </message>
    <message>
        <source>1 &amp;week</source>
        <translation>1 &amp;týždeň</translation>
    </message>
    <message>
        <source>1 &amp;year</source>
        <translation>1 &amp;rok</translation>
    </message>
    <message>
        <source>&amp;Disconnect</source>
        <translation>&amp;Odpojiť</translation>
    </message>
    <message>
        <source>Ban for</source>
        <translation>Zákaz pre</translation>
    </message>
    <message>
        <source>&amp;Unban</source>
        <translation>&amp;Zrušiť zákaz</translation>
    </message>
    <message>
        <source>Welcome to the %1 RPC console.</source>
        <translation>Vitajte v %1 RPC konzole</translation>
    </message>
    <message>
        <source>Use up and down arrows to navigate history, and %1 to clear screen.</source>
        <translation>V histórii sa pohybujete šípkami hore a dole a pomocou %1 čistíte obrazovku.</translation>
    </message>
    <message>
        <source>Type %1 for an overview of available commands.</source>
        <translation>Napíš %1 pre prehľad dostupných príkazov.</translation>
    </message>
    <message>
        <source>For more information on using this console type %1.</source>
        <translation>Pre viac informácií ako používať túto konzolu napíšte %1.</translation>
    </message>
    <message>
        <source>WARNING: Scammers have been active, telling users to type commands here, stealing their wallet contents. Do not use this console without fully understanding the ramifications of a command.</source>
        <translation>UPOZORNENIE: Podvodníci sú aktívni a hovoria používateľom, aby sem zadávali príkazy, ktorými im ale následne vykradnú ich peňaženky. Nepoužívajte túto konzolu, ak plne nepoynáte dôsledky jednotlivých príkazov.</translation>
    </message>
    <message>
        <source>Network activity disabled</source>
        <translation>Sieťová aktivita zakázaná</translation>
    </message>
    <message>
        <source>Executing command without any wallet</source>
        <translation>Príkaz sa vykonáva bez peňaženky</translation>
    </message>
    <message>
        <source>Executing command using "%1" wallet</source>
        <translation>Príkaz sa vykonáva s použitím peňaženky "%1"</translation>
    </message>
    <message>
        <source>(node id: %1)</source>
        <translation>(ID uzlu: %1)</translation>
    </message>
    <message>
        <source>via %1</source>
        <translation>cez %1</translation>
    </message>
    <message>
        <source>never</source>
        <translation>nikdy</translation>
    </message>
    <message>
        <source>Inbound</source>
        <translation>Prichádzajúce</translation>
    </message>
    <message>
        <source>Outbound</source>
        <translation>Odchádzajúce</translation>
    </message>
    <message>
        <source>Yes</source>
        <translation>Áno</translation>
    </message>
    <message>
        <source>No</source>
        <translation>Nie</translation>
    </message>
    <message>
        <source>Unknown</source>
        <translation>neznámy</translation>
    </message>
</context>
<context>
    <name>ReceiveCoinsDialog</name>
    <message>
        <source>&amp;Amount:</source>
        <translation>&amp;Suma:</translation>
    </message>
    <message>
        <source>&amp;Label:</source>
        <translation>&amp;Popis:</translation>
    </message>
    <message>
        <source>&amp;Message:</source>
        <translation>&amp;Správa:</translation>
    </message>
    <message>
        <source>An optional message to attach to the payment request, which will be displayed when the request is opened. Note: The message will not be sent with the payment over the Bitcoin network.</source>
        <translation>Pridať voliteľnú správu k výzve na zaplatenie, ktorá sa zobrazí keď bude výzva otvorená. Poznámka: Správa nebude poslaná s platbou cez sieť Blackcoin.</translation>
    </message>
    <message>
        <source>An optional label to associate with the new receiving address.</source>
        <translation>Voliteľný popis ktorý sa pridá k tejto novej prijímajúcej adrese.</translation>
    </message>
    <message>
        <source>Use this form to request payments. All fields are &lt;b&gt;optional&lt;/b&gt;.</source>
        <translation>Použite tento formulár pre vyžiadanie platby. Všetky polia sú &lt;b&gt;voliteľné&lt;/b&gt;.</translation>
    </message>
    <message>
        <source>An optional amount to request. Leave this empty or zero to not request a specific amount.</source>
        <translation>Voliteľná požadovaná suma. Nechajte prázdne alebo nulu ak nepožadujete určitú sumu.</translation>
    </message>
    <message>
        <source>Clear all fields of the form.</source>
        <translation>Vyčistiť všetky polia formulára.</translation>
    </message>
    <message>
        <source>Clear</source>
        <translation>Vyčistiť</translation>
    </message>
    <message>
        <source>Bech32 (or BIP-173) addresses offer better protection against typos, but old wallets don't support them. When unchecked, an address compatible with older wallets will be created instead.</source>
        <translation>Natívne segwit adresy (Bech32 or BIP-173) znižujú Vaše budúce transakčné poplatky and ponúkajú lepšiu ochranu pred preklepmi, avšak staré peňaženky ich nepodporujú. Ak je toto pole nezaškrtnuté, bude vytvorená adresa kompatibilná so staršími peňaženkami.</translation>
    </message>
    <message>
        <source>Generate Bech32 address</source>
        <translation>Generovať natívnu segwit adresu (Bech32)</translation>
    </message>
    <message>
        <source>Requested payments history</source>
        <translation>História vyžiadaných platieb</translation>
    </message>
    <message>
        <source>&amp;Request payment</source>
        <translation>&amp;Vyžiadať platbu</translation>
    </message>
    <message>
        <source>Show the selected request (does the same as double clicking an entry)</source>
        <translation>Zobraz zvolenú požiadavku (urobí to isté ako dvoj-klik na záznam)</translation>
    </message>
    <message>
        <source>Show</source>
        <translation>Zobraziť</translation>
    </message>
    <message>
        <source>Remove the selected entries from the list</source>
        <translation>Odstrániť zvolené záznamy zo zoznamu</translation>
    </message>
    <message>
        <source>Remove</source>
        <translation>Odstrániť</translation>
    </message>
    <message>
        <source>Copy URI</source>
        <translation>Kopírovať URI</translation>
    </message>
    <message>
        <source>Copy label</source>
        <translation>Kopírovať popis</translation>
    </message>
    <message>
        <source>Copy message</source>
        <translation>Kopírovať správu</translation>
    </message>
    <message>
        <source>Copy amount</source>
        <translation>Kopírovať sumu</translation>
    </message>
</context>
<context>
    <name>ReceiveRequestDialog</name>
    <message>
        <source>QR Code</source>
        <translation>QR kód</translation>
    </message>
    <message>
        <source>Copy &amp;URI</source>
        <translation>Kopírovať &amp;URI</translation>
    </message>
    <message>
        <source>Copy &amp;Address</source>
        <translation>Kopírovať &amp;adresu</translation>
    </message>
    <message>
        <source>&amp;Save Image...</source>
        <translation>&amp;Uložiť obrázok...</translation>
    </message>
    <message>
        <source>Request payment to %1</source>
        <translation>Vyžiadať platbu pre %1</translation>
    </message>
    <message>
        <source>Payment information</source>
        <translation>Informácia o platbe</translation>
    </message>
    <message>
        <source>URI</source>
        <translation>URI</translation>
    </message>
    <message>
        <source>Address</source>
        <translation>Adresa</translation>
    </message>
    <message>
        <source>Amount</source>
        <translation>Suma</translation>
    </message>
    <message>
        <source>Label</source>
        <translation>Popis</translation>
    </message>
    <message>
        <source>Message</source>
        <translation>Správa</translation>
    </message>
    <message>
        <source>Wallet</source>
        <translation>Peňaženka</translation>
    </message>
    <message>
        <source>Resulting URI too long, try to reduce the text for label / message.</source>
        <translation>Výsledné URI je príliš dlhé, skúste skrátiť text pre popis alebo správu.</translation>
    </message>
    <message>
        <source>Error encoding URI into QR Code.</source>
        <translation>Chyba kódovania URI do QR Code.</translation>
    </message>
</context>
<context>
    <name>RecentRequestsTableModel</name>
    <message>
        <source>Date</source>
        <translation>Dátum</translation>
    </message>
    <message>
        <source>Label</source>
        <translation>Popis</translation>
    </message>
    <message>
        <source>Message</source>
        <translation>Správa</translation>
    </message>
    <message>
        <source>(no label)</source>
        <translation>(bez popisu)</translation>
    </message>
    <message>
        <source>(no message)</source>
        <translation>(žiadna správa)</translation>
    </message>
    <message>
        <source>(no amount requested)</source>
        <translation>(nepožadovaná žiadna suma)</translation>
    </message>
    <message>
        <source>Requested</source>
        <translation>Požadované</translation>
    </message>
</context>
<context>
    <name>SendCoinsDialog</name>
    <message>
        <source>Send Coins</source>
        <translation>Poslať Blackcoins</translation>
    </message>
    <message>
        <source>Coin Control Features</source>
        <translation>Možnosti kontroly minci</translation>
    </message>
    <message>
        <source>Inputs...</source>
        <translation>Vstupy...</translation>
    </message>
    <message>
        <source>automatically selected</source>
        <translation>automaticky vybrané</translation>
    </message>
    <message>
        <source>Insufficient funds!</source>
        <translation>Nedostatok prostriedkov!</translation>
    </message>
    <message>
        <source>Quantity:</source>
        <translation>Množstvo:</translation>
    </message>
    <message>
        <source>Bytes:</source>
        <translation>Bajtov:</translation>
    </message>
    <message>
        <source>Amount:</source>
        <translation>Suma:</translation>
    </message>
    <message>
        <source>Fee:</source>
        <translation>Poplatok:</translation>
    </message>
    <message>
        <source>After Fee:</source>
        <translation>Po poplatku:</translation>
    </message>
    <message>
        <source>Change:</source>
        <translation>Zmena:</translation>
    </message>
    <message>
        <source>If this is activated, but the change address is empty or invalid, change will be sent to a newly generated address.</source>
        <translation>Ak aktivované ale adresa pre výdavok je prázdna alebo neplatná, výdavok bude poslaný na novovytvorenú adresu.</translation>
    </message>
    <message>
        <source>Custom change address</source>
        <translation>Vlastná adresa zmeny</translation>
    </message>
    <message>
        <source>Transaction Fee:</source>
        <translation>Poplatok za transakciu:</translation>
    </message>
    <message>
        <source>Choose...</source>
        <translation>Zvoliť...</translation>
    </message>
    <message>
        <source>Using the fallbackfee can result in sending a transaction that will take several hours or days (or never) to confirm. Consider choosing your fee manually or wait until you have validated the complete chain.</source>
        <translation>Použitie núdzového poplatku („fallbackfee“) môže vyústiť v transakciu, ktoré bude trvat hodiny nebo dny (prípadne večnosť), kým bude potvrdená. Zvážte preto ručné nastaveníe poplatku, prípadne počkajte, až sa Vám kompletne zvaliduje reťazec blokov.</translation>
    </message>
    <message>
        <source>Warning: Fee estimation is currently not possible.</source>
        <translation>Upozornenie: teraz nie je možné poplatok odhadnúť.</translation>
    </message>
    <message>
        <source>collapse fee-settings</source>
        <translation>zbaliť nastavenia poplatkov</translation>
    </message>
    <message>
        <source>Specify a custom fee per kB (1,000 bytes) of the transaction's virtual size.

Note:  Since the fee is calculated on a per-byte basis, a fee of "100 satoshis per kB" for a transaction size of 500 bytes (half of 1 kB) would ultimately yield a fee of only 50 satoshis.</source>
        <translation>Špecifikujte vlastný poplatok za kB (1000 bajtov) virtuálnej veľkosti transakcie.

Poznámka: Keďže poplatok je počítaný za bajt, poplatok o hodnote "100 satoshi za kB" a veľkosti transakcie 500 bajtov (polovica z 1 kB) by stál len 50 satoshi.</translation>
    </message>
    <message>
        <source>per kilobyte</source>
        <translation>za kilobajt</translation>
    </message>
    <message>
        <source>Hide</source>
        <translation>Skryť</translation>
    </message>
    <message>
        <source>Recommended:</source>
        <translation>Odporúčaný:</translation>
    </message>
    <message>
        <source>Custom:</source>
        <translation>Vlastný:</translation>
    </message>
    <message>
        <source>(Smart fee not initialized yet. This usually takes a few blocks...)</source>
        <translation>(Automatický poplatok ešte nebol vypočítaný. Toto zvyčajne trvá niekoľko blokov...)</translation>
    </message>
    <message>
        <source>Send to multiple recipients at once</source>
        <translation>Poslať viacerým príjemcom naraz</translation>
    </message>
    <message>
        <source>Add &amp;Recipient</source>
        <translation>&amp;Pridať príjemcu</translation>
    </message>
    <message>
        <source>Clear all fields of the form.</source>
        <translation>Vyčistiť všetky polia formulára.</translation>
    </message>
    <message>
        <source>Dust:</source>
        <translation>Prach:</translation>
    </message>
    <message>
        <source>When there is less transaction volume than space in the blocks, miners as well as relaying nodes may enforce a minimum fee. Paying only this minimum fee is just fine, but be aware that this can result in a never confirming transaction once there is more demand for bitcoin transactions than the network can process.</source>
        <translation>Ak je v blokoch menej objemu transakcií ako priestoru, ťažiari ako aj vysielacie uzly, môžu uplatniť minimálny poplatok. Platiť iba minimálny poplatok je v poriadku, ale uvedomte si, že to môže mať za následok transakciu, ktorá sa nikdy nepotvrdí, akonáhle je väčší dopyt po bitcoinových transakciách, než dokáže sieť spracovať.</translation>
    </message>
    <message>
        <source>A too low fee might result in a never confirming transaction (read the tooltip)</source>
        <translation>Príliš nízky poplatok môže mať za následok nikdy nepotvrdenú transakciu (prečítajte si popis)</translation>
    </message>
    <message>
        <source>Confirmation time target:</source>
        <translation>Cieľový čas potvrdenia:</translation>
    </message>
    <message>
        <source>Enable Replace-By-Fee</source>
        <translation>Povoliť dodatočné navýšenie poplatku (tzv. „Replace-By-Fee“)</translation>
    </message>
    <message>
        <source>With Replace-By-Fee (BIP-125) you can increase a transaction's fee after it is sent. Without this, a higher fee may be recommended to compensate for increased transaction delay risk.</source>
        <translation>S dodatočným navýšením poplatku (BIP-125, tzv. „Replace-By-Fee“), môžete zvýšiť poplatok aj po odoslaní. Bez toho, by mohol byť navrhnutý väčší transakčný poplatok, aby kompenzoval zvýšené riziko omeškania transakcie.</translation>
    </message>
    <message>
        <source>Clear &amp;All</source>
        <translation>&amp;Zmazať všetko</translation>
    </message>
    <message>
        <source>Balance:</source>
        <translation>Zostatok:</translation>
    </message>
    <message>
        <source>Confirm the send action</source>
        <translation>Potvrďte odoslanie</translation>
    </message>
    <message>
        <source>S&amp;end</source>
        <translation>&amp;Odoslať</translation>
    </message>
    <message>
        <source>Copy quantity</source>
        <translation>Kopírovať množstvo</translation>
    </message>
    <message>
        <source>Copy amount</source>
        <translation>Kopírovať sumu</translation>
    </message>
    <message>
        <source>Copy fee</source>
        <translation>Kopírovať poplatok</translation>
    </message>
    <message>
        <source>Copy after fee</source>
        <translation>Kopírovať po poplatkoch</translation>
    </message>
    <message>
        <source>Copy bytes</source>
        <translation>Kopírovať bajty</translation>
    </message>
    <message>
        <source>Copy dust</source>
        <translation>Kopírovať prach</translation>
    </message>
    <message>
        <source>Copy change</source>
        <translation>Kopírovať zmenu</translation>
    </message>
    <message>
        <source>%1 (%2 blocks)</source>
        <translation>%1 (%2 blokov)</translation>
    </message>
    <message>
        <source>%1 to %2</source>
        <translation>%1 do %2</translation>
    </message>
    <message>
        <source>Are you sure you want to send?</source>
        <translation>Určite chcete odoslať transakciu?</translation>
    </message>
    <message>
        <source>or</source>
        <translation>alebo</translation>
    </message>
    <message>
        <source>You can increase the fee later (signals Replace-By-Fee, BIP-125).</source>
        <translation>Poplatok môžete navýšiť neskôr (vysiela sa "Replace-By-Fee" - nahradenie poplatkom, BIP-125).</translation>
    </message>
    <message>
        <source>from wallet %1</source>
        <translation>z peňaženky %1</translation>
    </message>
    <message>
        <source>Please, review your transaction.</source>
        <translation>Prosím, skontrolujte Vašu transakciu.</translation>
    </message>
    <message>
        <source>Transaction fee</source>
        <translation>Transakčný poplatok</translation>
    </message>
    <message>
        <source>Not signalling Replace-By-Fee, BIP-125.</source>
        <translation>Nevysiela sa "Replace-By-Fee" - nahradenie poplatkom, BIP-125.</translation>
    </message>
    <message>
        <source>Total Amount</source>
        <translation>Celková suma</translation>
    </message>
    <message>
        <source>Confirm send coins</source>
        <translation>Potvrďte odoslanie mincí</translation>
    </message>
    <message>
        <source>The recipient address is not valid. Please recheck.</source>
        <translation>Adresa príjemcu je neplatná. Prosím, overte ju.</translation>
    </message>
    <message>
        <source>The amount to pay must be larger than 0.</source>
        <translation>Suma na úhradu musí byť väčšia ako 0.</translation>
    </message>
    <message>
        <source>The amount exceeds your balance.</source>
        <translation>Suma je vyššia ako Váš zostatok.</translation>
    </message>
    <message>
        <source>The total exceeds your balance when the %1 transaction fee is included.</source>
        <translation>Celková suma prevyšuje Váš zostatok ak sú započítané aj transakčné poplatky %1.</translation>
    </message>
    <message>
        <source>Duplicate address found: addresses should only be used once each.</source>
        <translation>Našla sa duplicitná adresa: každá adresa by sa mala použiť len raz.</translation>
    </message>
    <message>
        <source>Transaction creation failed!</source>
        <translation>Vytvorenie transakcie zlyhalo!</translation>
    </message>
    <message>
        <source>The transaction was rejected with the following reason: %1</source>
        <translation>Transakcia bola odmietnutá z nasledujúceho dôvodu: %1</translation>
    </message>
    <message>
        <source>A fee higher than %1 is considered an absurdly high fee.</source>
        <translation>Poplatok vyšší ako %1 sa považuje za neprimerane vysoký.</translation>
    </message>
    <message>
        <source>Payment request expired.</source>
        <translation>Vypršala platnosť požiadavky na platbu.</translation>
    </message>
    <message numerus="yes">
        <source>Estimated to begin confirmation within %n block(s).</source>
        <translation><numerusform>Odhadovaný začiatok potvrdzovania po %n bloku.</numerusform><numerusform>Odhadovaný začiatok potvrdzovania po %n blokoch.</numerusform><numerusform>Odhadovaný začiatok potvrdzovania po %n blokoch.</numerusform><numerusform>Odhadovaný začiatok potvrdzovania po %n blokoch.</numerusform></translation>
    </message>
    <message>
        <source>Warning: Invalid Bitcoin address</source>
        <translation>Varovanie: Neplatná Blackcoin adresa</translation>
    </message>
    <message>
        <source>Warning: Unknown change address</source>
        <translation>UPOZORNENIE: Neznáma výdavková adresa</translation>
    </message>
    <message>
        <source>Confirm custom change address</source>
        <translation>Potvrďte vlastnú výdavkovú adresu</translation>
    </message>
    <message>
        <source>The address you selected for change is not part of this wallet. Any or all funds in your wallet may be sent to this address. Are you sure?</source>
        <translation>Zadaná adresa pre výdavok nie je súčasťou tejto peňaženky. Časť alebo všetky peniaze z peňaženky môžu byť odoslané na túto adresu. Ste si istý?</translation>
    </message>
    <message>
        <translation>(bez popisu)</translation>
    </message>
</context>
<context>
    <name>SendCoinsEntry</name>
    <message>
        <source>A&amp;mount:</source>
        <translation>Su&amp;ma:</translation>
    </message>
    <message>
        <source>Pay &amp;To:</source>
        <translation>Zapla&amp;tiť:</translation>
    </message>
    <message>
        <source>&amp;Label:</source>
        <translation>&amp;Popis:</translation>
    </message>
    <message>
        <source>Choose previously used address</source>
        <translation>Vybrať predtým použitú adresu</translation>
    </message>
    <message>
        <source>This is a normal payment.</source>
        <translation>Toto je normálna platba.</translation>
    </message>
    <message>
        <source>The Bitcoin address to send the payment to</source>
        <translation>Zvoľte adresu kam poslať platbu</translation>
    </message>
    <message>
        <source>Alt+A</source>
        <translation>Alt+A</translation>
    </message>
    <message>
        <source>Paste address from clipboard</source>
        <translation>Vložiť adresu zo schránky</translation>
    </message>
    <message>
        <source>Alt+P</source>
        <translation>Alt+P</translation>
    </message>
    <message>
        <source>Remove this entry</source>
        <translation>Odstrániť túto položku</translation>
    </message>
    <message>
        <source>The fee will be deducted from the amount being sent. The recipient will receive less bitcoins than you enter in the amount field. If multiple recipients are selected, the fee is split equally.</source>
        <translation>Poplatok sa odpočíta od čiastky, ktorú odosielate. Príjemca dostane menej blackcoinov ako zadáte. Ak je vybraných viacero príjemcov, poplatok je rozdelený rovným dielom.</translation>
    </message>
    <message>
        <source>S&amp;ubtract fee from amount</source>
        <translation>Odpočítať poplatok od s&amp;umy</translation>
    </message>
    <message>
        <source>Use available balance</source>
        <translation>Použiť dostupné zdroje</translation>
    </message>
    <message>
        <source>Message:</source>
        <translation>Správa:</translation>
    </message>
    <message>
        <source>This is an unauthenticated payment request.</source>
        <translation>Toto je neoverená výzva k platbe.</translation>
    </message>
    <message>
        <source>This is an authenticated payment request.</source>
        <translation>Toto je overená výzva k platbe.</translation>
    </message>
    <message>
        <source>Enter a label for this address to add it to the list of used addresses</source>
        <translation>Vložte popis pre túto adresu aby sa uložila do zoznamu použitých adries</translation>
    </message>
    <message>
        <source>A message that was attached to the bitcoin: URI which will be stored with the transaction for your reference. Note: This message will not be sent over the Bitcoin network.</source>
        <translation>Správa ktorá bola pripojená k blackcoin: URI a ktorá bude uložená s transakcou pre Vaše potreby. Poznámka: Táto správa nebude poslaná cez sieť Blackcoin.</translation>
    </message>
    <message>
        <source>Pay To:</source>
        <translation>Platba pre:</translation>
    </message>
    <message>
        <source>Memo:</source>
        <translation>Poznámka:</translation>
    </message>
    <message>
        <source>Enter a label for this address to add it to your address book</source>
        <translation>Zadajte popis pre túto adresu pre pridanie do adresára</translation>
    </message>
</context>
<context>
    <name>SendConfirmationDialog</name>
    <message>
        <source>Yes</source>
        <translation>áno</translation>
    </message>
</context>
<context>
    <name>ShutdownWindow</name>
    <message>
        <source>%1 is shutting down...</source>
        <translation>%1 sa vypína...</translation>
    </message>
    <message>
        <source>Do not shut down the computer until this window disappears.</source>
        <translation>Nevypínajte počítač kým toto okno nezmizne.</translation>
    </message>
</context>
<context>
    <name>SignVerifyMessageDialog</name>
    <message>
        <source>Signatures - Sign / Verify a Message</source>
        <translation>Podpisy - Podpísať / Overiť správu</translation>
    </message>
    <message>
        <source>&amp;Sign Message</source>
        <translation>&amp;Podpísať Správu</translation>
    </message>
    <message>
        <source>You can sign messages/agreements with your addresses to prove you can receive bitcoins sent to them. Be careful not to sign anything vague or random, as phishing attacks may try to trick you into signing your identity over to them. Only sign fully-detailed statements you agree to.</source>
        <translation>Môžete podpísať správy svojou adresou a dokázať, že viete prijímať mince zaslané na túto adresu. Buďte však opatrní a podpíšte len podrobné prehlásenia, s ktorými plne súhlasíte, nakoľko útoky typu "phishing" Vás môžu lákať k podpísaniu nejasných alebo príliš všeobecných tvrdení čím prevezmú vašu identitu.</translation>
    </message>
    <message>
        <source>The Bitcoin address to sign the message with</source>
        <translation>Blackcoin adresa pre podpísanie správy s</translation>
    </message>
    <message>
        <source>Choose previously used address</source>
        <translation>Vybrať predtým použitú adresu</translation>
    </message>
    <message>
        <source>Alt+A</source>
        <translation>Alt+A</translation>
    </message>
    <message>
        <source>Paste address from clipboard</source>
        <translation>Vložiť adresu zo schránky</translation>
    </message>
    <message>
        <source>Alt+P</source>
        <translation>Alt+P</translation>
    </message>
    <message>
        <source>Enter the message you want to sign here</source>
        <translation>Sem vložte správu ktorú chcete podpísať</translation>
    </message>
    <message>
        <source>Signature</source>
        <translation>Podpis</translation>
    </message>
    <message>
        <source>Copy the current signature to the system clipboard</source>
        <translation>Kopírovať tento podpis do systémovej schránky</translation>
    </message>
    <message>
        <source>Sign the message to prove you own this Bitcoin address</source>
        <translation>Podpíšte správu aby ste dokázali že vlastníte túto adresu</translation>
    </message>
    <message>
        <source>Sign &amp;Message</source>
        <translation>Podpísať &amp;správu</translation>
    </message>
    <message>
        <source>Reset all sign message fields</source>
        <translation>Vynulovať všetky polia podpisu správy</translation>
    </message>
    <message>
        <source>Clear &amp;All</source>
        <translation>&amp;Zmazať všetko</translation>
    </message>
    <message>
        <source>&amp;Verify Message</source>
        <translation>O&amp;veriť správu...</translation>
    </message>
    <message>
        <source>Enter the receiver's address, message (ensure you copy line breaks, spaces, tabs, etc. exactly) and signature below to verify the message. Be careful not to read more into the signature than what is in the signed message itself, to avoid being tricked by a man-in-the-middle attack. Note that this only proves the signing party receives with the address, it cannot prove sendership of any transaction!</source>
        <translation>Vložte adresu príjemcu, správu (uistite sa, že presne kopírujete ukončenia riadkov, medzery, odrážky, atď.) a podpis pre potvrdenie správy. Buďte opatrní a nedomýšľajte si viac než je uvedené v samotnej podpísanej správe a môžete sa tak vyhnúť podvodu MITM útokom. Toto len potvrdzuje, že podpisujúca strana môže prijímať na tejto adrese, nepotvrdzuje to vlastníctvo žiadnej transakcie!</translation>
    </message>
    <message>
        <source>The Bitcoin address the message was signed with</source>
        <translation>Adresa Blackcoin, ktorou bola podpísaná správa</translation>
    </message>
    <message>
        <source>Verify the message to ensure it was signed with the specified Bitcoin address</source>
        <translation>Overím správy sa uistiť že bola podpísaná označenou Blackcoin adresou</translation>
    </message>
    <message>
        <source>Verify &amp;Message</source>
        <translation>&amp;Overiť správu</translation>
    </message>
    <message>
        <source>Reset all verify message fields</source>
        <translation>Obnoviť všetky polia v overiť správu</translation>
    </message>
    <message>
        <source>Click "Sign Message" to generate signature</source>
        <translation>Kliknite "Podpísať správu" pre vytvorenie podpisu</translation>
    </message>
    <message>
        <source>The entered address is invalid.</source>
        <translation>Zadaná adresa je neplatná.</translation>
    </message>
    <message>
        <source>Please check the address and try again.</source>
        <translation>Prosím skontrolujte adresu a skúste znova.</translation>
    </message>
    <message>
        <source>The entered address does not refer to a key.</source>
        <translation>Vložená adresa nezodpovedá žiadnemu kľúču.</translation>
    </message>
    <message>
        <source>Wallet unlock was cancelled.</source>
        <translation>Odomknutie peňaženky bolo zrušené.</translation>
    </message>
    <message>
        <source>Private key for the entered address is not available.</source>
        <translation>Súkromný kľúč pre zadanú adresu nieje k dispozícii.</translation>
    </message>
    <message>
        <source>Message signing failed.</source>
        <translation>Podpísanie správy zlyhalo.</translation>
    </message>
    <message>
        <source>Message signed.</source>
        <translation>Správa podpísaná.</translation>
    </message>
    <message>
        <source>The signature could not be decoded.</source>
        <translation>Podpis nie je možné dekódovať.</translation>
    </message>
    <message>
        <source>Please check the signature and try again.</source>
        <translation>Prosím skontrolujte podpis a skúste znova.</translation>
    </message>
    <message>
        <source>The signature did not match the message digest.</source>
        <translation>Podpis sa nezhoduje so zhrnutím správy.</translation>
    </message>
    <message>
        <source>Message verification failed.</source>
        <translation>Overenie správy zlyhalo.</translation>
    </message>
    <message>
        <source>Message verified.</source>
        <translation>Správa overená.</translation>
    </message>
</context>
<context>
    <name>SplashScreen</name>
    <message>
        <source>[testnet]</source>
        <translation>[testovacia sieť]</translation>
    </message>
</context>
<context>
    <name>TrafficGraphWidget</name>
    <message>
        <source>KB/s</source>
        <translation>KB/s</translation>
    </message>
</context>
<context>
    <name>TransactionDesc</name>
    <message numerus="yes">
        <source>Open for %n more block(s)</source>
        <translation><numerusform>Otvoriť pre %n ďalší blok</numerusform><numerusform>Otvoriť pre %n ďalšie bloky</numerusform><numerusform>Otvoriť pre %n ďalších blokov</numerusform><numerusform>Otvoriť pre %n ďalších blokov</numerusform></translation>
    </message>
    <message>
        <source>Open until %1</source>
        <translation>Otvorené do %1</translation>
    </message>
    <message>
        <source>conflicted with a transaction with %1 confirmations</source>
        <translation>koliduje s transakciou s %1 potvrdeniami</translation>
    </message>
    <message>
        <source>0/unconfirmed, %1</source>
        <translation>0/nepotvrdené, %1</translation>
    </message>
    <message>
        <source>in memory pool</source>
        <translation>v transakčnom zásobníku</translation>
    </message>
    <message>
        <source>not in memory pool</source>
        <translation>nie je v transakčnom zásobníku</translation>
    </message>
    <message>
        <source>abandoned</source>
        <translation>zanechaná</translation>
    </message>
    <message>
        <source>%1/unconfirmed</source>
        <translation>%1/nepotvrdené</translation>
    </message>
    <message>
        <source>%1 confirmations</source>
        <translation>%1 potvrdení</translation>
    </message>
    <message>
        <source>Status</source>
        <translation>Stav</translation>
    </message>
    <message>
        <source>Date</source>
        <translation>Dátum</translation>
    </message>
    <message>
        <source>Source</source>
        <translation>Zdroj</translation>
    </message>
    <message>
        <source>Generated</source>
        <translation>Vygenerované</translation>
    </message>
    <message>
        <source>From</source>
        <translation>Od</translation>
    </message>
    <message>
        <source>unknown</source>
        <translation>neznámy</translation>
    </message>
    <message>
        <source>To</source>
        <translation>do</translation>
    </message>
    <message>
        <source>own address</source>
        <translation>vlastná adresa</translation>
    </message>
    <message>
        <source>watch-only</source>
        <translation>Iba sledovanie</translation>
    </message>
    <message>
        <source>label</source>
        <translation>popis</translation>
    </message>
    <message>
        <source>Credit</source>
        <translation>Kredit</translation>
    </message>
    <message numerus="yes">
        <source>matures in %n more block(s)</source>
        <translation><numerusform>dozreje za %n ďalší blok</numerusform><numerusform>dozreje za %n ďalšie bloky</numerusform><numerusform>dozreje za %n ďalších blokov</numerusform><numerusform>dozreje za %n ďalších blokov</numerusform></translation>
    </message>
    <message>
        <source>not accepted</source>
        <translation>neprijaté</translation>
    </message>
    <message>
        <source>Debit</source>
        <translation>Debet</translation>
    </message>
    <message>
        <source>Total debit</source>
        <translation>Celkový debet</translation>
    </message>
    <message>
        <source>Total credit</source>
        <translation>Celkový kredit</translation>
    </message>
    <message>
        <source>Transaction fee</source>
        <translation>Transakčný poplatok</translation>
    </message>
    <message>
        <source>Net amount</source>
        <translation>Suma netto</translation>
    </message>
    <message>
        <source>Message</source>
        <translation>Správa</translation>
    </message>
    <message>
        <source>Comment</source>
        <translation>Komentár</translation>
    </message>
    <message>
        <source>Transaction ID</source>
        <translation>ID transakcie</translation>
    </message>
    <message>
        <source>Transaction total size</source>
        <translation>Celková veľkosť transakcie</translation>
    </message>
    <message>
        <source>Transaction virtual size</source>
        <translation>Virtuálna veľkosť transakcie</translation>
    </message>
    <message>
        <source>Output index</source>
        <translation>Index výstupu</translation>
    </message>
    <message>
        <source>Merchant</source>
        <translation>Kupec</translation>
    </message>
    <message>
        <source>Generated coins must mature %1 blocks before they can be spent. When you generated this block, it was broadcast to the network to be added to the block chain. If it fails to get into the chain, its state will change to "not accepted" and it won't be spendable. This may occasionally happen if another node generates a block within a few seconds of yours.</source>
        <translation>Vytvorené coins musia dospieť %1 blokov kým môžu byť minuté. Keď vytvoríte tento blok, bude rozoslaný do siete aby bol akceptovaný do reťaze blokov. Ak sa nedostane reťaze, jeho stav sa zmení na "zamietnutý" a nebude sa dať minúť. Toto sa môže občas stať ak iná nóda vytvorí blok približne v tom istom čase.</translation>
    </message>
    <message>
        <source>Debug information</source>
        <translation>Ladiace informácie</translation>
    </message>
    <message>
        <source>Transaction</source>
        <translation>Transakcie</translation>
    </message>
    <message>
        <source>Inputs</source>
        <translation>Vstupy</translation>
    </message>
    <message>
        <source>Amount</source>
        <translation>Suma</translation>
    </message>
    <message>
        <source>true</source>
        <translation>pravda</translation>
    </message>
    <message>
        <source>false</source>
        <translation>nepravda</translation>
    </message>
</context>
<context>
    <name>TransactionDescDialog</name>
    <message>
        <source>This pane shows a detailed description of the transaction</source>
        <translation>Táto časť obrazovky zobrazuje detailný popis transakcie</translation>
    </message>
    <message>
        <source>Details for %1</source>
        <translation>Podrobnosti pre %1</translation>
    </message>
</context>
<context>
    <name>TransactionTableModel</name>
    <message>
        <source>Date</source>
        <translation>Dátum</translation>
    </message>
    <message>
        <source>Type</source>
        <translation>Typ</translation>
    </message>
    <message>
        <source>Label</source>
        <translation>Popis</translation>
    </message>
    <message numerus="yes">
        <source>Open for %n more block(s)</source>
        <translation><numerusform>Otvoriť pre %n ďalší blok</numerusform><numerusform>Otvoriť pre %n ďalšie bloky</numerusform><numerusform>Otvoriť pre %n ďalších blokov</numerusform><numerusform>Otvoriť pre %n ďalších blokov</numerusform></translation>
    </message>
    <message>
        <source>Open until %1</source>
        <translation>Otvorené do %1</translation>
    </message>
    <message>
        <source>Unconfirmed</source>
        <translation>Nepotvrdené</translation>
    </message>
    <message>
        <source>Abandoned</source>
        <translation>Zanechaná</translation>
    </message>
    <message>
        <source>Confirming (%1 of %2 recommended confirmations)</source>
        <translation>Potvrdzujem (%1 z %2 odporúčaných potvrdení)</translation>
    </message>
    <message>
        <source>Confirmed (%1 confirmations)</source>
        <translation>Potvrdené (%1 potvrdení)</translation>
    </message>
    <message>
        <source>Conflicted</source>
        <translation>V rozpore</translation>
    </message>
    <message>
        <source>Immature (%1 confirmations, will be available after %2)</source>
        <translation>Nezrelé (%1 potvrdení, bude dostupné po %2)</translation>
    </message>
    <message>
        <source>Generated but not accepted</source>
        <translation>Vypočítané ale neakceptované</translation>
    </message>
    <message>
        <source>Received with</source>
        <translation>Prijaté s</translation>
    </message>
    <message>
        <source>Received from</source>
        <translation>Prijaté od</translation>
    </message>
    <message>
        <source>Sent to</source>
        <translation>Odoslané na</translation>
    </message>
    <message>
        <source>Payment to yourself</source>
        <translation>Platba sebe samému</translation>
    </message>
    <message>
        <source>Mined</source>
        <translation>Vyťažené</translation>
    </message>
    <message>
        <source>watch-only</source>
        <translation>Iba sledovanie</translation>
    </message>
    <message>
        <source>(n/a)</source>
        <translation>(n/a)</translation>
    </message>
    <message>
        <source>(no label)</source>
        <translation>(bez popisu)</translation>
    </message>
    <message>
        <source>Transaction status. Hover over this field to show number of confirmations.</source>
        <translation>Stav transakcie. Prejdite ponad toto pole pre zobrazenie počtu potvrdení.</translation>
    </message>
    <message>
        <source>Date and time that the transaction was received.</source>
        <translation>Dátum a čas prijatia transakcie.</translation>
    </message>
    <message>
        <source>Type of transaction.</source>
        <translation>Typ transakcie.</translation>
    </message>
    <message>
        <source>Whether or not a watch-only address is involved in this transaction.</source>
        <translation>Či je v tejto transakcii adresy iba na sledovanie.</translation>
    </message>
    <message>
        <source>User-defined intent/purpose of the transaction.</source>
        <translation>Užívateľsky určený účel transakcie.</translation>
    </message>
    <message>
        <source>Amount removed from or added to balance.</source>
        <translation>Suma pridaná alebo odobraná k zostatku.</translation>
    </message>
</context>
<context>
    <name>TransactionView</name>
    <message>
        <source>All</source>
        <translation>Všetky</translation>
    </message>
    <message>
        <source>Today</source>
        <translation>Dnes</translation>
    </message>
    <message>
        <source>This week</source>
        <translation>Tento týždeň</translation>
    </message>
    <message>
        <source>This month</source>
        <translation>Tento mesiac</translation>
    </message>
    <message>
        <source>Last month</source>
        <translation>Minulý mesiac</translation>
    </message>
    <message>
        <source>This year</source>
        <translation>Tento rok</translation>
    </message>
    <message>
        <source>Range...</source>
        <translation>Rozsah...</translation>
    </message>
    <message>
        <source>Received with</source>
        <translation>Prijaté s</translation>
    </message>
    <message>
        <source>Sent to</source>
        <translation>Odoslané na</translation>
    </message>
    <message>
        <source>To yourself</source>
        <translation>Ku mne</translation>
    </message>
    <message>
        <source>Mined</source>
        <translation>Vyťažené</translation>
    </message>
    <message>
        <source>Other</source>
        <translation>Iné</translation>
    </message>
    <message>
        <source>Enter address, transaction id, or label to search</source>
        <translation>Pre vyhľadávanie vložte adresu, id transakcie, alebo popis.</translation>
    </message>
    <message>
        <source>Min amount</source>
        <translation>Minimálna suma</translation>
    </message>
    <message>
        <source>Abandon transaction</source>
        <translation>Zabudnúť transakciu</translation>
    </message>
    <message>
        <source>Increase transaction fee</source>
        <translation>Navíš transakčný poplatok</translation>
    </message>
    <message>
        <source>Copy address</source>
        <translation>Kopírovať adresu</translation>
    </message>
    <message>
        <source>Copy label</source>
        <translation>Kopírovať popis</translation>
    </message>
    <message>
        <source>Copy amount</source>
        <translation>Kopírovať sumu</translation>
    </message>
    <message>
        <source>Copy transaction ID</source>
        <translation>Kopírovať ID transakcie</translation>
    </message>
    <message>
        <source>Copy raw transaction</source>
        <translation>Skopírovať neupravenú transakciu</translation>
    </message>
    <message>
        <source>Copy full transaction details</source>
        <translation>Kopírovať všetky podrobnosti o transakcii</translation>
    </message>
    <message>
        <source>Edit label</source>
        <translation>Upraviť popis</translation>
    </message>
    <message>
        <source>Show transaction details</source>
        <translation>Zobraziť podrobnosti transakcie</translation>
    </message>
    <message>
        <source>Export Transaction History</source>
        <translation>Exportovať históriu transakcií</translation>
    </message>
    <message>
        <source>Comma separated file (*.csv)</source>
        <translation>Čiarkou oddelovaný súbor (*.csv)</translation>
    </message>
    <message>
        <source>Confirmed</source>
        <translation>Potvrdené</translation>
    </message>
    <message>
        <source>Watch-only</source>
        <translation>Iba sledovanie</translation>
    </message>
    <message>
        <source>Date</source>
        <translation>Dátum</translation>
    </message>
    <message>
        <source>Type</source>
        <translation>Typ</translation>
    </message>
    <message>
        <source>Label</source>
        <translation>Popis</translation>
    </message>
    <message>
        <source>Address</source>
        <translation>Adresa</translation>
    </message>
    <message>
        <source>ID</source>
        <translation>ID</translation>
    </message>
    <message>
        <source>Exporting Failed</source>
        <translation>Export zlyhal</translation>
    </message>
    <message>
        <source>There was an error trying to save the transaction history to %1.</source>
        <translation>Vyskytla sa chyba pri pokuse o uloženie histórie transakcií do %1.</translation>
    </message>
    <message>
        <source>Exporting Successful</source>
        <translation>Export úspešný</translation>
    </message>
    <message>
        <source>The transaction history was successfully saved to %1.</source>
        <translation>História transakciá bola úspešne uložená do %1.</translation>
    </message>
    <message>
        <source>Range:</source>
        <translation>Rozsah:</translation>
    </message>
    <message>
        <source>to</source>
        <translation>do</translation>
    </message>
</context>
<context>
    <name>UnitDisplayStatusBarControl</name>
    <message>
        <source>Unit to show amounts in. Click to select another unit.</source>
        <translation>Jednotka pre zobrazovanie súm. Kliknite pre zvolenie inej jednotky.</translation>
    </message>
</context>
<context>
    <name>WalletController</name>
    <message>
        <source>Close wallet</source>
        <translation>Zatvoriť peňaženku</translation>
    </message>
    <message>
        <source>Are you sure you wish to close wallet &lt;i&gt;%1&lt;/i&gt;?</source>
        <translation>Ste si istí, že si želáte zatvoriť peňaženku &lt;i&gt;%1&lt;/i&gt;?</translation>
    </message>
    <message>
        <source>Closing the wallet for too long can result in having to resync the entire chain if pruning is enabled.</source>
        <translation>Zatvorenie peňaženky na príliš dlhú dobu môže mať za následok potrebu znova synchronizovať celý blockchain v prípade, že je aktivované redukovanie blockchainu. </translation>
    </message>
</context>
<context>
    <name>WalletFrame</name>
    <message>
        <source>No wallet has been loaded.</source>
        <translation>Nie je načítaná peňaženka.</translation>
    </message>
</context>
<context>
    <name>WalletModel</name>
    <message>
        <source>Send Coins</source>
        <translation>Poslať mince</translation>
    </message>
    <message>
        <source>Fee bump error</source>
        <translation>Chyba pri navyšovaní poplatku</translation>
    </message>
    <message>
        <source>Increasing transaction fee failed</source>
        <translation>Nepodarilo sa navýšiť poplatok</translation>
    </message>
    <message>
        <source>Do you want to increase the fee?</source>
        <translation>Chceš poplatok navýšiť?</translation>
    </message>
    <message>
        <source>Current fee:</source>
        <translation>Momentálny poplatok:</translation>
    </message>
    <message>
        <source>Increase:</source>
        <translation>Navýšenie:</translation>
    </message>
    <message>
        <source>New fee:</source>
        <translation>Nový poplatok:</translation>
    </message>
    <message>
        <source>Confirm fee bump</source>
        <translation>Potvrď navýšenie poplatku</translation>
    </message>
    <message>
        <source>Can't sign transaction.</source>
        <translation>Nemôzeme podpíaať transakciu.</translation>
    </message>
    <message>
        <source>Could not commit transaction</source>
        <translation>Nemôzeme uložiť transakciu do peňaženky</translation>
    </message>
    <message>
        <source>default wallet</source>
        <translation>predvolená peňaženka</translation>
    </message>
</context>
<context>
    <name>WalletView</name>
    <message>
        <source>&amp;Export</source>
        <translation>&amp;Exportovať...</translation>
    </message>
    <message>
        <source>Export the data in the current tab to a file</source>
        <translation>Exportovať dáta v aktuálnej karte do súboru</translation>
    </message>
    <message>
        <source>Backup Wallet</source>
        <translation>Zálohovanie peňaženky</translation>
    </message>
    <message>
        <source>Wallet Data (*.dat)</source>
        <translation>Dáta peňaženky (*.dat)</translation>
    </message>
    <message>
        <source>Backup Failed</source>
        <translation>Zálohovanie zlyhalo</translation>
    </message>
    <message>
        <source>There was an error trying to save the wallet data to %1.</source>
        <translation>Vyskytla sa chyba pri pokuse o uloženie dát peňaženky do %1.</translation>
    </message>
    <message>
        <source>Backup Successful</source>
        <translation>Záloha úspešná</translation>
    </message>
    <message>
        <source>The wallet data was successfully saved to %1.</source>
        <translation>Dáta peňaženky boli úspešne uložené do %1.</translation>
    </message>
    <message>
        <source>Cancel</source>
        <translation>Zrušiť</translation>
    </message>
</context>
<context>
    <name>bitcoin-core</name>
    <message>
        <source>Distributed under the MIT software license, see the accompanying file %s or %s</source>
        <translation>Distribuované pod softvérovou licenciou MIT, viď sprievodný súbor %s alebo %s</translation>
    </message>
    <message>
        <source>Prune configured below the minimum of %d MiB.  Please use a higher number.</source>
        <translation>Redukcia nastavená pod minimálnu hodnotu %d MiB. Prosím použite vyššiu hodnotu.</translation>
    </message>
    <message>
        <source>Prune: last wallet synchronisation goes beyond pruned data. You need to -reindex (download the whole blockchain again in case of pruned node)</source>
        <translation>Prerezávanie: posledná synchronizácia peňaženky prebehla pred už prerezanými dátami. Je treba previesť -reindex (v prípade prerezávacieho režimu stiahne znovu celý reťazec blokov)</translation>
    </message>
    <message>
        <source>Rescans are not possible in pruned mode. You will need to use -reindex which will download the whole blockchain again.</source>
        <translation>V prerezávaciom režime nie je možné reťazec blokov preskenovať. Musíte vykonať -reindex, čo znova stiahne celý reťaec blokov.</translation>
    </message>
    <message>
        <source>Error: A fatal internal error occurred, see debug.log for details</source>
        <translation>Chyba: Vyskytla sa interná chyba, pre viac informácií zobrazte debug.log</translation>
    </message>
    <message>
        <source>Pruning blockstore...</source>
        <translation>Redukovanie blockstore...</translation>
    </message>
    <message>
        <source>Unable to start HTTP server. See debug log for details.</source>
        <translation>Nepodarilo sa spustiť HTTP server. Pre viac detailov zobrazte debug log.</translation>
    </message>
    <message>
        <source>Bitcoin Core</source>
        <translation>Blackcoin More</translation>
    </message>
    <message>
        <source>The %s developers</source>
        <translation>Vývojári %s</translation>
    </message>
    <message>
        <source>Can't generate a change-address key. No keys in the internal keypool and can't generate any keys.</source>
        <translation>Nie je možné vygenerovať kľúč na zmenu adresy. Nie sú dostupné žiadne kľúče a nie je možné ich ani generovať.</translation>
    </message>
    <message>
        <source>Cannot obtain a lock on data directory %s. %s is probably already running.</source>
        <translation>Nemožné uzamknúť zložku %s. %s pravdepodobne už beží.</translation>
    </message>
    <message>
        <source>Cannot provide specific connections and have addrman find outgoing connections at the same.</source>
        <translation>Nemôžete zadať konkrétne spojenia a zároveň mať nastavený addrman pre hľadanie odchádzajúcich spojení.</translation>
    </message>
    <message>
        <source>Error reading %s! All keys read correctly, but transaction data or address book entries might be missing or incorrect.</source>
        <translation>Nastala chyba pri čítaní súboru %s! Všetkz kľúče sa prečítali správne, ale dáta o transakcíách alebo záznamy v adresári môžu chýbať alebo byť nesprávne.</translation>
    </message>
    <message>
        <source>Group outputs by address, selecting all or none, instead of selecting on a per-output basis. Privacy is improved as an address is only used once (unless someone sends to it after spending from it), but may result in slightly higher fees as suboptimal coin selection may result due to the added limitation (default: %u)</source>
        <translation>Zoskupenie výstupov podľa adresy, pri vybratí všetkých alebo žiadnych, namiesto vybratia na báze za výstup. Zlepší sa súkromie, keďže adresa je použitá len raz (pokiaľ nikto na túto adresu už nič nepošle po minutí), ale môže vyústiť v trochu väčšie poplatky keďže ne-optimalizovaný výber mincí môže vyústiť v pridané obmedzenia (predvolené: %u)</translation>
    </message>
    <message>
        <source>Please check that your computer's date and time are correct! If your clock is wrong, %s will not work properly.</source>
        <translation>Prosím skontrolujte systémový čas a dátum. Keď je váš čas nesprávny, %s nebude fungovať správne.</translation>
    </message>
    <message>
        <source>Please contribute if you find %s useful. Visit %s for further information about the software.</source>
        <translation>Keď si myslíte, že %s je užitočný, podporte nás. Pre viac informácií o software navštívte %s.</translation>
    </message>
    <message>
        <source>The block database contains a block which appears to be from the future. This may be due to your computer's date and time being set incorrectly. Only rebuild the block database if you are sure that your computer's date and time are correct</source>
        <translation>Databáza blokov obsahuje blok, ktorý vyzerá byť z budúcnosti. Toto môže byť spôsobené nesprávnym systémovým časom vášho počítača. Obnovujte databázu blokov len keď ste si istý, že systémový čas je nastavený správne.</translation>
    </message>
    <message>
        <source>This is a pre-release test build - use at your own risk - do not use for mining or merchant applications</source>
        <translation>Toto je predbežná testovacia zostava - používate na vlastné riziko - nepoužívajte na ťaženie alebo obchodné aplikácie</translation>
    </message>
    <message>
        <source>This is the transaction fee you may discard if change is smaller than dust at this level</source>
        <translation>Toto je transakčný poplatok, ktorý môžete škrtnúť, ak je zmena na tejto úrovni menšia ako prach</translation>
    </message>
    <message>
        <source>Unable to replay blocks. You will need to rebuild the database using -reindex-chainstate.</source>
        <translation>Nedarí sa znovu aplikovať bloky. Budete musieť prestavať databázu použitím -reindex-chainstate.</translation>
    </message>
    <message>
        <source>Unable to rewind the database to a pre-fork state. You will need to redownload the blockchain</source>
        <translation>Nedará sa vrátiť databázu do stavu pred rozdelením. Budete musieť znovu stiahnuť celý reťaztec blokov</translation>
    </message>
    <message>
        <source>Warning: The network does not appear to fully agree! Some miners appear to be experiencing issues.</source>
        <translation>Varovanie: Javí sa že sieť sieť úplne nesúhlasí! Niektorí mineri zjavne majú ťažkosti.</translation>
    </message>
    <message>
        <source>Warning: We do not appear to fully agree with our peers! You may need to upgrade, or other nodes may need to upgrade.</source>
        <translation>Varovanie: Zjavne sa úplne nezhodujeme s našimi peer-mi! Možno potrebujete prejsť na novšiu verziu alebo ostatné uzly potrebujú vyššiu verziu.</translation>
    </message>
    <message>
        <source>%d of last 100 blocks have unexpected version</source>
        <translation>%d z poslednźých 100 blokov má neočakávanú verziu</translation>
    </message>
    <message>
        <source>%s corrupt, salvage failed</source>
        <translation>%s je poškodený, záchrana zlyhala</translation>
    </message>
    <message>
        <source>-maxmempool must be at least %d MB</source>
        <translation>-maxmempool musí byť najmenej %d MB</translation>
    </message>
    <message>
        <source>Cannot resolve -%s address: '%s'</source>
        <translation>Nedá preložiť -%s adresu: '%s'</translation>
    </message>
    <message>
        <source>Change index out of range</source>
        <translation>Menný index mimo rozsah</translation>
    </message>
    <message>
        <source>Config setting for %s only applied on %s network when in [%s] section.</source>
        <translation>Nastavenie konfigurácie pre %s platí iba v sieti %s a v sekcii [%s].</translation>
    </message>
    <message>
        <source>Copyright (C) %i-%i</source>
        <translation>Copyright (C) %i-%i</translation>
    </message>
    <message>
        <source>Corrupted block database detected</source>
        <translation>Zistená poškodená databáza blokov</translation>
    </message>
    <message>
        <source>Do you want to rebuild the block database now?</source>
        <translation>Chcete znovu zostaviť databázu blokov?</translation>
    </message>
    <message>
        <source>Error initializing block database</source>
        <translation>Chyba inicializácie databázy blokov</translation>
    </message>
    <message>
        <source>Error initializing wallet database environment %s!</source>
        <translation>Chyba spustenia databázového prostredia peňaženky %s!</translation>
    </message>
    <message>
        <source>Error loading %s</source>
        <translation>Chyba načítania %s</translation>
    </message>
    <message>
        <source>Error loading %s: Private keys can only be disabled during creation</source>
        <translation>Chyba pri načítaní %s: Súkromné kľúče môžu byť zakázané len počas vytvárania</translation>
    </message>
    <message>
        <source>Error loading %s: Wallet corrupted</source>
        <translation>Chyba načítania %s: Peňaženka je poškodená</translation>
    </message>
    <message>
        <source>Error loading %s: Wallet requires newer version of %s</source>
        <translation>Chyba načítania %s: Peňaženka vyžaduje novšiu verziu %s</translation>
    </message>
    <message>
        <source>Error loading block database</source>
        <translation>Chyba načítania databázy blokov</translation>
    </message>
    <message>
        <source>Error opening block database</source>
        <translation>Chyba otvárania databázy blokov</translation>
    </message>
    <message>
        <source>Error: Disk space is low!</source>
        <translation>Chyba: Málo miesta na disku!</translation>
    </message>
    <message>
        <source>Failed to listen on any port. Use -listen=0 if you want this.</source>
        <translation>Chyba počúvania na ktoromkoľvek porte. Použi -listen=0 ak toto chcete.</translation>
    </message>
    <message>
        <source>Failed to rescan the wallet during initialization</source>
        <translation>Počas inicializácie sa nepodarila pre-skenovať peňaženka</translation>
    </message>
    <message>
        <source>Importing...</source>
        <translation>Prebieha import ...</translation>
    </message>
    <message>
        <source>Incorrect or no genesis block found. Wrong datadir for network?</source>
        <translation>Nesprávny alebo žiadny genesis blok nájdený. Nesprávny dátový priečinok alebo sieť?</translation>
    </message>
    <message>
        <source>Initialization sanity check failed. %s is shutting down.</source>
        <translation>Kontrola čistoty pri inicializácií zlyhala. %s sa vypína.</translation>
    </message>
    <message>
        <source>Invalid amount for -%s=&lt;amount&gt;: '%s'</source>
        <translation>Neplatná suma pre -%s=&lt;amount&gt;: '%s'</translation>
    </message>
    <message>
        <source>Invalid amount for -discardfee=&lt;amount&gt;: '%s'</source>
        <translation>Neplatná čiastka pre -discardfee=&lt;čiastka&gt;: '%s'</translation>
    </message>
    <message>
        <source>Invalid amount for -fallbackfee=&lt;amount&gt;: '%s'</source>
        <translation>Neplatná suma pre -fallbackfee=&lt;amount&gt;: '%s'</translation>
    </message>
    <message>
        <source>Specified blocks directory "%s" does not exist.</source>
        <translation>Zadaný adresár blokov "%s" neexistuje.</translation>
    </message>
    <message>
<<<<<<< HEAD
=======
        <source>Unable to create the PID file '%s': %s</source>
        <translation>Nepodarilo sa vytvoriť súbor PID '%s': %s</translation>
    </message>
    <message>
>>>>>>> 8b676984
        <source>Upgrading txindex database</source>
        <translation>Inovuje sa txindex databáza</translation>
    </message>
    <message>
        <source>Loading P2P addresses...</source>
        <translation>Načítavam P2P adresy…</translation>
    </message>
    <message>
        <source>Loading banlist...</source>
        <translation>Načítavam banlist...</translation>
    </message>
    <message>
        <source>Not enough file descriptors available.</source>
        <translation>Nedostatok kľúčových slov súboru.</translation>
    </message>
    <message>
        <source>Prune cannot be configured with a negative value.</source>
        <translation>Redukovanie nemôže byť nastavené na zápornú hodnotu.</translation>
    </message>
    <message>
        <source>Prune mode is incompatible with -txindex.</source>
        <translation>Redukovanie je nekompatibilné s -txindex.</translation>
    </message>
    <message>
        <source>Replaying blocks...</source>
        <translation>Znovu sa aplikujú bloky…</translation>
    </message>
    <message>
        <source>Rewinding blocks...</source>
        <translation>Vracajú sa bloky dozadu…</translation>
    </message>
    <message>
        <source>The source code is available from %s.</source>
        <translation>Zdrojový kód je dostupný z %s</translation>
    </message>
    <message>
        <source>Transaction fee and change calculation failed</source>
        <translation>Zlyhal výpočet transakčného poplatku a výdavku</translation>
    </message>
    <message>
        <source>Unable to bind to %s on this computer. %s is probably already running.</source>
        <translation>Nemožné pripojiť k %s na tomto počíťači. %s už pravdepodobne beží.</translation>
    </message>
    <message>
        <source>Unable to generate keys</source>
        <translation>Nepodarilo sa vygenerovať kľúče</translation>
    </message>
    <message>
        <source>Unsupported logging category %s=%s.</source>
        <translation>Nepodporovaná logovacia kategória %s=%s.</translation>
    </message>
    <message>
        <source>Upgrading UTXO database</source>
        <translation>Vylepšuje sa databáza neminutých výstupov (UTXO)</translation>
    </message>
    <message>
        <source>User Agent comment (%s) contains unsafe characters.</source>
        <translation>Komentár u typu klienta (%s) obsahuje riskantné znaky.</translation>
    </message>
    <message>
        <source>Verifying blocks...</source>
        <translation>Overujem bloky...</translation>
    </message>
    <message>
        <source>Wallet needed to be rewritten: restart %s to complete</source>
        <translation>Peňaženka musí byť prepísaná: pre dokončenie reštartujte %s</translation>
    </message>
    <message>
        <source>Error: Listening for incoming connections failed (listen returned error %s)</source>
        <translation>Chyba: Počúvanie prichádzajúcich spojení zlyhalo (vrátená chyba je %s)</translation>
    </message>
    <message>
        <source>Invalid amount for -maxtxfee=&lt;amount&gt;: '%s' (must be at least the minrelay fee of %s to prevent stuck transactions)</source>
        <translation>Neplatná suma pre -maxtxfee=&lt;amount&gt;: '%s' (aby sa transakcia nezasekla, minimálny prenosový poplatok musí byť aspoň %s)</translation>
    </message>
    <message>
        <source>The transaction amount is too small to send after the fee has been deducted</source>
        <translation>Suma je príliš malá pre odoslanie transakcie</translation>
    </message>
    <message>
        <source>You need to rebuild the database using -reindex to go back to unpruned mode.  This will redownload the entire blockchain</source>
        <translation>K návratu k neprerezávaciemu režimu je treba prestavať databázu použitím -reindex. Tiež sa znova stiahne celý reťazec blokov</translation>
    </message>
    <message>
        <source>Error reading from database, shutting down.</source>
        <translation>Chyba pri načítaní z databázy, ukončuje sa.</translation>
    </message>
    <message>
        <source>Error upgrading chainstate database</source>
        <translation>Chyba pri vylepšení databáze reťzcov blokov</translation>
    </message>
    <message>
        <source>Error: Disk space is low for %s</source>
        <translation>Chyba: Málo miesta na disku pre %s</translation>
    </message>
    <message>
        <source>Information</source>
        <translation>Informácia</translation>
    </message>
    <message>
        <source>Invalid -onion address or hostname: '%s'</source>
        <translation>Neplatná -onion adresa alebo hostiteľ: '%s'</translation>
    </message>
    <message>
        <source>Invalid -proxy address or hostname: '%s'</source>
        <translation>Neplatná -proxy adresa alebo hostiteľ: '%s'</translation>
    </message>
    <message>
        <source>Invalid amount for -paytxfee=&lt;amount&gt;: '%s' (must be at least %s)</source>
        <translation>Neplatná suma pre -paytxfee=&lt;amount&gt;: '%s' (musí byť aspoň %s)</translation>
    </message>
    <message>
        <source>Invalid netmask specified in -whitelist: '%s'</source>
        <translation>Nadaná neplatná netmask vo -whitelist: '%s'</translation>
    </message>
    <message>
        <source>Need to specify a port with -whitebind: '%s'</source>
        <translation>Je potrebné zadať port s -whitebind: '%s'</translation>
    </message>
    <message>
        <source>Reducing -maxconnections from %d to %d, because of system limitations.</source>
        <translation>Obmedzuje sa -maxconnections z %d na %d kvôli systémovým obmedzeniam.</translation>
    </message>
    <message>
        <source>Section [%s] is not recognized.</source>
        <translation>Sekcia [%s] nie je rozpoznaná.</translation>
    </message>
    <message>
        <source>Signing transaction failed</source>
        <translation>Podpísanie správy zlyhalo</translation>
    </message>
    <message>
        <source>Specified -walletdir "%s" does not exist</source>
        <translation>Uvedená -walletdir "%s" neexistuje</translation>
    </message>
    <message>
        <source>Specified -walletdir "%s" is a relative path</source>
        <translation>Uvedená -walletdir "%s" je relatívna cesta</translation>
    </message>
    <message>
        <source>Specified -walletdir "%s" is not a directory</source>
        <translation>Uvedený -walletdir "%s" nie je priečinok</translation>
    </message>
    <message>
<<<<<<< HEAD
=======
        <source>The specified config file %s does not exist
</source>
        <translation>Zadaný konfiguračný súbor %s neexistuje
</translation>
    </message>
    <message>
>>>>>>> 8b676984
        <source>The transaction amount is too small to pay the fee</source>
        <translation>Suma transakcie je príliš malá na zaplatenie poplatku</translation>
    </message>
    <message>
        <source>This is experimental software.</source>
        <translation>Toto je experimentálny softvér.</translation>
    </message>
    <message>
        <source>Transaction amount too small</source>
        <translation>Suma transakcie príliš malá</translation>
    </message>
    <message>
        <source>Transaction too large for fee policy</source>
        <translation>Transakcia je príliš veľká pre aktuálne podmienky poplatkov</translation>
    </message>
    <message>
        <source>Transaction too large</source>
        <translation>Transakcia príliš veľká</translation>
    </message>
    <message>
        <source>Unable to bind to %s on this computer (bind returned error %s)</source>
        <translation>Na tomto počítači sa nedá vytvoriť väzba %s (vytvorenie väzby vrátilo chybu %s)</translation>
    </message>
    <message>
        <source>Unable to generate initial keys</source>
        <translation>Nepodarilo sa vygenerovať úvodné kľúče</translation>
    </message>
    <message>
        <source>Verifying wallet(s)...</source>
        <translation>Kontrolujem peňaženku(y)…</translation>
    </message>
    <message>
        <source>Wallet %s resides outside wallet directory %s</source>
        <translation>Peňaženka %s sa nachádza mimo priečinku pre peňaženky %s </translation>
    </message>
    <message>
        <source>Warning</source>
        <translation>Upozornenie</translation>
    </message>
    <message>
        <source>Warning: unknown new rules activated (versionbit %i)</source>
        <translation>Upozornenie: aktivovaná neznáme nové pravidlá (verzový bit %i)</translation>
    </message>
    <message>
        <source>Zapping all transactions from wallet...</source>
        <translation>Zmazať všetky transakcie z peňaženky...</translation>
    </message>
    <message>
        <source>-maxtxfee is set very high! Fees this large could be paid on a single transaction.</source>
        <translation>-maxtxfee je nastavené veľmi vysoko! Takto vysoký poplatok môže byť zaplatebý v jednej transakcii.</translation>
    </message>
    <message>
        <source>This is the transaction fee you may pay when fee estimates are not available.</source>
        <translation>Toto je poplatok za transakciu keď odhad poplatkov ešte nie je k dispozícii.</translation>
    </message>
    <message>
        <source>This product includes software developed by the OpenSSL Project for use in the OpenSSL Toolkit %s and cryptographic software written by Eric Young and UPnP software written by Thomas Bernard.</source>
        <translation>Tento produkt zahrňuje programy vyvinuté projektom OpenSSL pre použití v OpenSSL Toolkite %s a kryptografický program od Erika Younga a program UPnP od Thomasa Bernarda.</translation>
    </message>
    <message>
        <source>Total length of network version string (%i) exceeds maximum length (%i). Reduce the number or size of uacomments.</source>
        <translation>Celková dĺžka verzie sieťového reťazca (%i) prekračuje maximálnu dĺžku (%i). Znížte počet a veľkosť komentárov.</translation>
    </message>
    <message>
        <source>Warning: Wallet file corrupt, data salvaged! Original %s saved as %s in %s; if your balance or transactions are incorrect you should restore from a backup.</source>
        <translation>Varovanie: Peňaženka poškodená, dáta boli zachránené! Originálna %s ako %s v %s; ak váš zostatok alebo transakcie sú nesprávne, mali by ste obnoviť zálohu.</translation>
    </message>
    <message>
        <source>%s is set very high!</source>
        <translation>Hodnota %s je nastavená veľmi vysoko!</translation>
    </message>
    <message>
        <source>Error loading wallet %s. Duplicate -wallet filename specified.</source>
        <translation>Chyba pri načítaní peňaženky %s. Zadaný duplicitný názov súboru -wallet.</translation>
    </message>
    <message>
        <source>Keypool ran out, please call keypoolrefill first</source>
        <translation>Vyčerpal sa zásobník kľúčov, zavolať najskôr keypoolrefill</translation>
    </message>
    <message>
        <source>Starting network threads...</source>
        <translation>Spúšťajú sa sieťové vlákna...</translation>
    </message>
    <message>
        <source>The wallet will avoid paying less than the minimum relay fee.</source>
        <translation>Peňaženka zabráni zaplateniu menšej sumy ako je minimálny poplatok.</translation>
    </message>
    <message>
        <source>This is the minimum transaction fee you pay on every transaction.</source>
        <translation>Toto je minimálny poplatok za transakciu pri každej transakcii.</translation>
    </message>
    <message>
        <source>This is the transaction fee you will pay if you send a transaction.</source>
        <translation>Toto je poplatok za transakciu pri odoslaní transakcie.</translation>
    </message>
    <message>
        <source>Transaction amounts must not be negative</source>
        <translation>Sumy transakcií nesmú byť záporné</translation>
    </message>
    <message>
        <source>Transaction has too long of a mempool chain</source>
        <translation>Transakcia má v transakčnom zásobníku príliš dlhý reťazec</translation>
    </message>
    <message>
        <source>Transaction must have at least one recipient</source>
        <translation>Transakcia musí mať aspoň jedného príjemcu</translation>
    </message>
    <message>
        <source>Unknown network specified in -onlynet: '%s'</source>
        <translation>Neznáma sieť upresnená v -onlynet: '%s'</translation>
    </message>
    <message>
        <source>Insufficient funds</source>
        <translation>Nedostatok prostriedkov</translation>
    </message>
    <message>
<<<<<<< HEAD
        <source>Can't generate a change-address key. Private keys are disabled for this wallet.</source>
        <translation>Nie je možné vygenerovať kľúč na zmenu adresy. Súkromné kľúče sú pre túto peňaženku zakázané.</translation>
    </message>
    <message>
=======
>>>>>>> 8b676984
        <source>Cannot upgrade a non HD split wallet without upgrading to support pre split keypool. Please use -upgradewallet=169900 or -upgradewallet with no version specified.</source>
        <translation>Nie je možné vylepšiť peňaženku bez HD bez aktualizácie, ktorá podporuje delenie keypoolu. Použite prosím -upgradewallet=169900 alebo -upgradewallet bez špecifikovania verzie.</translation>
    </message>
    <message>
        <source>Fee estimation failed. Fallbackfee is disabled. Wait a few blocks or enable -fallbackfee.</source>
        <translation>Odhad poplatku sa nepodaril. Fallbackfee je zakázaný. Počkajte niekoľko blokov alebo povoľte -fallbackfee.</translation>
    </message>
    <message>
        <source>Warning: Private keys detected in wallet {%s} with disabled private keys</source>
        <translation>Upozornenie: Boli zistené súkromné kľúče v peňaženke {%s} so zakázanými súkromnými kľúčmi.</translation>
    </message>
    <message>
        <source>Loading block index...</source>
        <translation>Načítavanie zoznamu blokov...</translation>
    </message>
    <message>
        <source>Loading wallet...</source>
        <translation>Načítavam peňaženku...</translation>
    </message>
    <message>
        <source>Cannot downgrade wallet</source>
        <translation>Nie je možné prejsť na nižšiu verziu peňaženky</translation>
    </message>
    <message>
        <source>Rescanning...</source>
        <translation>Nové prehľadávanie...</translation>
    </message>
    <message>
        <source>Done loading</source>
        <translation>Dokončené načítavanie</translation>
    </message>
    <message>
        <source>Error</source>
        <translation>Chyba</translation>
    </message>
</context>
</TS><|MERGE_RESOLUTION|>--- conflicted
+++ resolved
@@ -188,13 +188,8 @@
         <translation>Peňaženka zašifrovaná</translation>
     </message>
     <message>
-<<<<<<< HEAD
-        <source>%1 will close now to finish the encryption process. Remember that encrypting your wallet cannot fully protect your bitcoins from being stolen by malware infecting your computer.</source>
-        <translation>%1 sa teraz zatvori, aby sa ukončil proces šifrovania. Zašifrovanie peňaženky vás úplne nechráni pred krádežou blackcoinov škodlivými programami, ktoré prenikli do vášho počítača.</translation>
-=======
         <source>Your wallet is now encrypted. Remember that encrypting your wallet cannot fully protect your bitcoins from being stolen by malware infecting your computer.</source>
         <translation>Vaša peňaženka je teraz zašifrovaná. Zašifrovanie peňaženky Vás plne nechráni pred krádežou bitcoinov škodlivými programami, ktoré prenikli do vášho počítača.</translation>
->>>>>>> 8b676984
     </message>
     <message>
         <source>IMPORTANT: Any previous backups you have made of your wallet file should be replaced with the newly generated, encrypted wallet file. For security reasons, previous backups of the unencrypted wallet file will become useless as soon as you start using the new, encrypted wallet.</source>
@@ -1115,13 +1110,10 @@
         <translation>Obnovenie tohto nastavenia vyžaduje opätovné prevzatie celého blockchainu.</translation>
     </message>
     <message>
-<<<<<<< HEAD
-=======
         <source>MiB</source>
         <translation>MiB</translation>
     </message>
     <message>
->>>>>>> 8b676984
         <source>(0 = auto, &lt;0 = leave that many cores free)</source>
         <translation>(0 = auto, &lt;0 = nechať toľko jadier voľných)</translation>
     </message>
@@ -3439,13 +3431,10 @@
         <translation>Zadaný adresár blokov "%s" neexistuje.</translation>
     </message>
     <message>
-<<<<<<< HEAD
-=======
         <source>Unable to create the PID file '%s': %s</source>
         <translation>Nepodarilo sa vytvoriť súbor PID '%s': %s</translation>
     </message>
     <message>
->>>>>>> 8b676984
         <source>Upgrading txindex database</source>
         <translation>Inovuje sa txindex databáza</translation>
     </message>
@@ -3590,15 +3579,12 @@
         <translation>Uvedený -walletdir "%s" nie je priečinok</translation>
     </message>
     <message>
-<<<<<<< HEAD
-=======
         <source>The specified config file %s does not exist
 </source>
         <translation>Zadaný konfiguračný súbor %s neexistuje
 </translation>
     </message>
     <message>
->>>>>>> 8b676984
         <source>The transaction amount is too small to pay the fee</source>
         <translation>Suma transakcie je príliš malá na zaplatenie poplatku</translation>
     </message>
@@ -3715,13 +3701,6 @@
         <translation>Nedostatok prostriedkov</translation>
     </message>
     <message>
-<<<<<<< HEAD
-        <source>Can't generate a change-address key. Private keys are disabled for this wallet.</source>
-        <translation>Nie je možné vygenerovať kľúč na zmenu adresy. Súkromné kľúče sú pre túto peňaženku zakázané.</translation>
-    </message>
-    <message>
-=======
->>>>>>> 8b676984
         <source>Cannot upgrade a non HD split wallet without upgrading to support pre split keypool. Please use -upgradewallet=169900 or -upgradewallet with no version specified.</source>
         <translation>Nie je možné vylepšiť peňaženku bez HD bez aktualizácie, ktorá podporuje delenie keypoolu. Použite prosím -upgradewallet=169900 alebo -upgradewallet bez špecifikovania verzie.</translation>
     </message>
