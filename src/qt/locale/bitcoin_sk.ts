<TS language="sk" version="2.1">
<context>
    <name>AddressBookPage</name>
    <message>
        <source>Right-click to edit address or label</source>
        <translation>Kliknutím pravým tlačidlom upravíte adresu alebo popis</translation>
    </message>
    <message>
        <source>Create a new address</source>
        <translation>Vytvoriť novú adresu</translation>
    </message>
    <message>
        <source>&amp;New</source>
        <translation>&amp;Nový</translation>
    </message>
    <message>
        <source>Copy the currently selected address to the system clipboard</source>
        <translation>Zkopírovať práve zvolenú adresu</translation>
    </message>
    <message>
        <source>&amp;Copy</source>
        <translation>&amp;Kopírovať</translation>
    </message>
    <message>
        <source>C&amp;lose</source>
        <translation>Z&amp;atvoriť</translation>
    </message>
    <message>
        <source>Delete the currently selected address from the list</source>
        <translation>Vymaž vybranú adresu zo zoznamu</translation>
    </message>
    <message>
        <source>Enter address or label to search</source>
        <translation>Zadajte adresu alebo popis pre hľadanie</translation>
    </message>
    <message>
        <source>Export the data in the current tab to a file</source>
        <translation>Exportovať tento náhľad do súboru</translation>
    </message>
    <message>
        <source>&amp;Export</source>
        <translation>&amp;Exportovať...</translation>
    </message>
    <message>
        <source>&amp;Delete</source>
        <translation>&amp;Zmazať</translation>
    </message>
    <message>
        <source>Choose the address to send coins to</source>
        <translation>Zvoľte adresu kam poslať mince</translation>
    </message>
    <message>
        <source>Choose the address to receive coins with</source>
        <translation>Zvoľte adresu na ktorú chcete prijať mince</translation>
    </message>
    <message>
        <source>C&amp;hoose</source>
        <translation>Vy&amp;brať</translation>
    </message>
    <message>
        <source>Sending addresses</source>
        <translation>Odosielajúce adresy</translation>
    </message>
    <message>
        <source>Receiving addresses</source>
        <translation>Prijímajúce adresy</translation>
    </message>
    <message>
        <source>These are your Bitcoin addresses for sending payments. Always check the amount and the receiving address before sending coins.</source>
        <translation>Toto sú Vaše Blackcoin adresy pre posielanie platieb. Vždy skontrolujte sumu a prijímaciu adresu pred poslaním mincí.</translation>
    </message>
    <message>
<<<<<<< HEAD
        <source>These are your Bitcoin addresses for receiving payments. It is recommended to use a new receiving address for each transaction.</source>
        <translation>Toto sú vaše Blackcoin adresy pre prijímanie platieb. Odporúča sa použiť vždy novú prijímaciu adresu pre každú transakciu.</translation>
=======
        <source>These are your Bitcoin addresses for receiving payments. Use the 'Create new receiving address' button in the receive tab to create new addresses.</source>
        <translation>Toto sú vaše Bitcoin adresy pre prijímanie platieb. Pre vytvorenie nových adries použite tlačidlo 'Vytvoriť novú prijímajúcu adresu' na karte Prijať.</translation>
>>>>>>> 2f9f9b37
    </message>
    <message>
        <source>&amp;Copy Address</source>
        <translation>&amp;Kopírovať adresu</translation>
    </message>
    <message>
        <source>Copy &amp;Label</source>
        <translation>Kopírovať &amp;popis</translation>
    </message>
    <message>
        <source>&amp;Edit</source>
        <translation>&amp;Upraviť</translation>
    </message>
    <message>
        <source>Export Address List</source>
        <translation>Exportovať zoznam adries</translation>
    </message>
    <message>
        <source>Comma separated file (*.csv)</source>
        <translation>Čiarkou oddelovaný súbor (*.csv)</translation>
    </message>
    <message>
        <source>Exporting Failed</source>
        <translation>Export zlyhal</translation>
    </message>
    <message>
        <source>There was an error trying to save the address list to %1. Please try again.</source>
        <translation>Nastala chyba pri pokuse uložiť zoznam adries do %1. Skúste znovu.</translation>
    </message>
</context>
<context>
    <name>AddressTableModel</name>
    <message>
        <source>Label</source>
        <translation>Popis</translation>
    </message>
    <message>
        <source>Address</source>
        <translation>Adresa</translation>
    </message>
    <message>
        <source>(no label)</source>
        <translation>(bez popisu)</translation>
    </message>
</context>
<context>
    <name>AskPassphraseDialog</name>
    <message>
        <source>Passphrase Dialog</source>
        <translation>Dialóg hesla</translation>
    </message>
    <message>
        <source>Enter passphrase</source>
        <translation>Zadajte heslo</translation>
    </message>
    <message>
        <source>New passphrase</source>
        <translation>Nové heslo</translation>
    </message>
    <message>
        <source>Repeat new passphrase</source>
        <translation>Zopakujte nové heslo</translation>
    </message>
    <message>
        <source>Show passphrase</source>
        <translation>Zobraziť frázu</translation>
    </message>
    <message>
        <source>Encrypt wallet</source>
        <translation>Zašifrovať peňaženku</translation>
    </message>
    <message>
        <source>This operation needs your wallet passphrase to unlock the wallet.</source>
        <translation>Táto operácia potrebuje heslo k vašej peňaženke aby ju mohla odomknúť.</translation>
    </message>
    <message>
        <source>Unlock wallet</source>
        <translation>Odomknúť peňaženku</translation>
    </message>
    <message>
        <source>This operation needs your wallet passphrase to decrypt the wallet.</source>
        <translation>Táto operácia potrebuje heslo k vašej peňaženke na dešifrovanie peňaženky.</translation>
    </message>
    <message>
        <source>Decrypt wallet</source>
        <translation>Dešifrovať peňaženku</translation>
    </message>
    <message>
        <source>Change passphrase</source>
        <translation>Zmena hesla</translation>
    </message>
    <message>
        <source>Confirm wallet encryption</source>
        <translation>Potvrďte zašifrovanie peňaženky</translation>
    </message>
    <message>
        <source>Warning: If you encrypt your wallet and lose your passphrase, you will &lt;b&gt;LOSE ALL OF YOUR BITCOINS&lt;/b&gt;!</source>
        <translation>Varovanie: Ak zašifrujete peňaženku a stratíte heslo, &lt;b&gt;STRATÍTE VŠETKY VAŠE BLACKCOINY&lt;/b&gt;!</translation>
    </message>
    <message>
        <source>Are you sure you wish to encrypt your wallet?</source>
        <translation>Ste si istí, že si želáte zašifrovať peňaženku?</translation>
    </message>
    <message>
        <source>Wallet encrypted</source>
        <translation>Peňaženka zašifrovaná</translation>
    </message>
    <message>
<<<<<<< HEAD
        <source>Your wallet is now encrypted. Remember that encrypting your wallet cannot fully protect your bitcoins from being stolen by malware infecting your computer.</source>
        <translation>Vaša peňaženka je teraz zašifrovaná. Zašifrovanie peňaženky Vás plne nechráni pred krádežou bitcoinov škodlivými programami, ktoré prenikli do vášho počítača.</translation>
=======
        <source>Enter the new passphrase for the wallet.&lt;br/&gt;Please use a passphrase of &lt;b&gt;ten or more random characters&lt;/b&gt;, or &lt;b&gt;eight or more words&lt;/b&gt;.</source>
        <translation>Zadajte novú prístupovú frázu pre peňaženku.&lt;br/&gt;Prosím použite frázu dlhú &lt;b&gt;desať či viac náhodných znakov&lt;/b&gt;, alebo &lt;b&gt;osem či viac slov&lt;/b&gt;.</translation>
    </message>
    <message>
        <source>Enter the old passphrase and new passphrase for the wallet.</source>
        <translation>Zadajte starú a novú frázu pre túto peňaženku.</translation>
    </message>
    <message>
        <source>Remember that encrypting your wallet cannot fully protect your bitcoins from being stolen by malware infecting your computer.</source>
        <translation>Pamätajte, že zašifrovanie peňaženky neochráni úplne vaše bitcoiny pred ukradnutím škodlivými programami vo vašom počítači.</translation>
    </message>
    <message>
        <source>Wallet to be encrypted</source>
        <translation>Peňaženka na zašifrovanie</translation>
    </message>
    <message>
        <source>Your wallet is about to be encrypted. </source>
        <translation>Vaša peňaženka bude zašifrovaná.</translation>
    </message>
    <message>
        <source>Your wallet is now encrypted. </source>
        <translation>Vaša peňaženka je zašifrovaná.</translation>
>>>>>>> 2f9f9b37
    </message>
    <message>
        <source>IMPORTANT: Any previous backups you have made of your wallet file should be replaced with the newly generated, encrypted wallet file. For security reasons, previous backups of the unencrypted wallet file will become useless as soon as you start using the new, encrypted wallet.</source>
        <translation>DÔLEŽITÉ: Všetky predchádzajúce zálohy vašej peňaženky, ktoré ste vykonali by mali byť nahradené novo vytvorenou, zašifrovanou peňaženkou. Z bezpečnostných dôvodov bude predchádzajúca záloha nezašifrovanej peňaženky k ničomu, akonáhle začnete používať novú, zašifrovanú peňaženku.</translation>
    </message>
    <message>
        <source>Wallet encryption failed</source>
        <translation>Šifrovanie peňaženky zlyhalo</translation>
    </message>
    <message>
        <source>Wallet encryption failed due to an internal error. Your wallet was not encrypted.</source>
        <translation>Šifrovanie peňaženky zlyhalo kôli internej chybe. Vaša peňaženka nebola zašifrovaná.</translation>
    </message>
    <message>
        <source>The supplied passphrases do not match.</source>
        <translation>Zadané heslá nesúhlasia.</translation>
    </message>
    <message>
        <source>Wallet unlock failed</source>
        <translation>Odomknutie peňaženky zlyhalo</translation>
    </message>
    <message>
        <source>The passphrase entered for the wallet decryption was incorrect.</source>
        <translation>Zadané heslo pre dešifrovanie peňaženky bolo nesprávne.</translation>
    </message>
    <message>
        <source>Wallet decryption failed</source>
        <translation>Zlyhalo šifrovanie peňaženky.</translation>
    </message>
    <message>
        <source>Wallet passphrase was successfully changed.</source>
        <translation>Heslo k peňaženke bolo úspešne zmenené.</translation>
    </message>
    <message>
        <source>Warning: The Caps Lock key is on!</source>
        <translation>Upozornenie: Máte zapnutý Caps Lock!</translation>
    </message>
</context>
<context>
    <name>BanTableModel</name>
    <message>
        <source>IP/Netmask</source>
        <translation>IP/Maska stiete</translation>
    </message>
    <message>
        <source>Banned Until</source>
        <translation>Blokovaný do</translation>
    </message>
</context>
<context>
    <name>BitcoinGUI</name>
    <message>
        <source>Sign &amp;message...</source>
        <translation>Podpísať &amp;správu...</translation>
    </message>
    <message>
        <source>Synchronizing with network...</source>
        <translation>Synchronizácia so sieťou...</translation>
    </message>
    <message>
        <source>&amp;Overview</source>
        <translation>&amp;Prehľad</translation>
    </message>
    <message>
        <source>Show general overview of wallet</source>
        <translation>Zobraziť celkový prehľad o peňaženke</translation>
    </message>
    <message>
        <source>&amp;Transactions</source>
        <translation>&amp;Transakcie</translation>
    </message>
    <message>
        <source>Browse transaction history</source>
        <translation>Prechádzať históriu transakcií</translation>
    </message>
    <message>
        <source>E&amp;xit</source>
        <translation>U&amp;končiť</translation>
    </message>
    <message>
        <source>Quit application</source>
        <translation>Ukončiť program</translation>
    </message>
    <message>
        <source>&amp;About %1</source>
        <translation>&amp;O %1</translation>
    </message>
    <message>
        <source>Show information about %1</source>
        <translation>Ukázať informácie o %1</translation>
    </message>
    <message>
        <source>About &amp;Qt</source>
        <translation>O &amp;Qt</translation>
    </message>
    <message>
        <source>Show information about Qt</source>
        <translation>Zobrazit informácie o Qt</translation>
    </message>
    <message>
        <source>&amp;Options...</source>
        <translation>&amp;Možnosti...</translation>
    </message>
    <message>
        <source>Modify configuration options for %1</source>
        <translation>Upraviť nastavenia pre %1</translation>
    </message>
    <message>
        <source>&amp;Encrypt Wallet...</source>
        <translation>&amp;Zašifrovať peňaženku...</translation>
    </message>
    <message>
        <source>&amp;Backup Wallet...</source>
        <translation>&amp;Zálohovať peňaženku...</translation>
    </message>
    <message>
        <source>&amp;Change Passphrase...</source>
        <translation>&amp;Zmeniť heslo...</translation>
    </message>
    <message>
        <source>Open &amp;URI...</source>
        <translation>Otvoriť &amp;URI...</translation>
<<<<<<< HEAD
=======
    </message>
    <message>
        <source>Create Wallet...</source>
        <translation>Vytvoriť peňaženku...</translation>
    </message>
    <message>
        <source>Create a new wallet</source>
        <translation>Vytvoriť novú peňaženku</translation>
>>>>>>> 2f9f9b37
    </message>
    <message>
        <source>Wallet:</source>
        <translation>Peňaženka:</translation>
    </message>
    <message>
        <source>Click to disable network activity.</source>
        <translation>Kliknite pre zakázanie sieťovej aktivity.</translation>
    </message>
    <message>
        <source>Network activity disabled.</source>
        <translation>Sieťová aktivita zakázaná.</translation>
    </message>
    <message>
        <source>Click to enable network activity again.</source>
        <translation>Kliknite pre povolenie sieťovej aktivity.</translation>
    </message>
    <message>
        <source>Syncing Headers (%1%)...</source>
        <translation>Synchronizujú sa hlavičky (%1%)...</translation>
    </message>
    <message>
        <source>Reindexing blocks on disk...</source>
        <translation>Reindexujem bloky na disku...</translation>
    </message>
    <message>
        <source>Proxy is &lt;b&gt;enabled&lt;/b&gt;: %1</source>
        <translation>Proxy je &lt;b&gt;zapnuté&lt;/b&gt;: %1</translation>
    </message>
    <message>
        <source>Send coins to a Bitcoin address</source>
        <translation>Poslať mince na Blackcoin adresu</translation>
    </message>
    <message>
        <source>Backup wallet to another location</source>
        <translation>Zálohovať peňaženku na iné miesto</translation>
    </message>
    <message>
        <source>Change the passphrase used for wallet encryption</source>
        <translation>Zmeniť heslo použité na šifrovanie peňaženky</translation>
    </message>
    <message>
        <source>&amp;Debug window</source>
        <translation>&amp;Okno pre ladenie</translation>
    </message>
    <message>
        <source>Open debugging and diagnostic console</source>
        <translation>Otvoriť konzolu pre ladenie a diagnostiku</translation>
    </message>
    <message>
        <source>&amp;Verify message...</source>
        <translation>O&amp;veriť správu...</translation>
    </message>
    <message>
<<<<<<< HEAD
        <source>Bitcoin</source>
        <translation>Blackcoin</translation>
    </message>
    <message>
=======
>>>>>>> 2f9f9b37
        <source>&amp;Send</source>
        <translation>&amp;Odoslať</translation>
    </message>
    <message>
        <source>&amp;Receive</source>
        <translation>&amp;Prijať</translation>
    </message>
    <message>
        <source>&amp;Show / Hide</source>
        <translation>&amp;Zobraziť / Skryť</translation>
    </message>
    <message>
        <source>Show or hide the main Window</source>
        <translation>Zobraziť alebo skryť hlavné okno</translation>
    </message>
    <message>
        <source>Encrypt the private keys that belong to your wallet</source>
        <translation>Zašifrovať súkromné kľúče ktoré patria do Vašej peňaženky</translation>
    </message>
    <message>
        <source>Sign messages with your Bitcoin addresses to prove you own them</source>
        <translation>Podpísať správu s Vašou Blackcoin adresou, aby ste preukázali že ju vlastníte</translation>
    </message>
    <message>
        <source>Verify messages to ensure they were signed with specified Bitcoin addresses</source>
        <translation>Overiť či správa bola podpísaná uvedenou Blackcoin adresou</translation>
    </message>
    <message>
        <source>&amp;File</source>
        <translation>&amp;Súbor</translation>
    </message>
    <message>
        <source>&amp;Settings</source>
        <translation>&amp;Nastavenia</translation>
    </message>
    <message>
        <source>&amp;Help</source>
        <translation>&amp;Pomoc</translation>
    </message>
    <message>
        <source>Tabs toolbar</source>
        <translation>Lišta záložiek</translation>
    </message>
    <message>
        <source>Request payments (generates QR codes and bitcoin: URIs)</source>
        <translation>Vyžiadať platby (vygeneruje QR kódy a blackcoin: URI)</translation>
    </message>
    <message>
        <source>Show the list of used sending addresses and labels</source>
        <translation>Zobraziť zoznam použitých adries odosielateľa a ich popisy</translation>
    </message>
    <message>
        <source>Show the list of used receiving addresses and labels</source>
        <translation>Zobraziť zoznam použitých prijímacích adries a ich popisov</translation>
    </message>
    <message>
        <source>Open a bitcoin: URI or payment request</source>
        <translation>Otvoriť blackcoin: URI alebo výzvu k platbe</translation>
    </message>
    <message>
        <source>&amp;Command-line options</source>
        <translation>&amp;Možnosti príkazového riadku</translation>
    </message>
    <message numerus="yes">
        <source>%n active connection(s) to Bitcoin network</source>
        <translation><numerusform>%n aktívne pripojenie do siete Blackcoin</numerusform><numerusform>%n aktívne pripojenia do siete Blackcoin</numerusform><numerusform>%n aktívnych pripojení do siete Blackcoin</numerusform><numerusform>%n aktívnych pripojení do siete Blackcoin</numerusform></translation>
    </message>
    <message>
        <source>Indexing blocks on disk...</source>
        <translation>Indexujú sa bloky na disku...</translation>
    </message>
    <message>
        <source>Processing blocks on disk...</source>
        <translation>Spracovávajú sa bloky na disku...</translation>
    </message>
    <message numerus="yes">
        <source>Processed %n block(s) of transaction history.</source>
        <translation><numerusform>Spracovaných %n blok transakčnej histórie.</numerusform><numerusform>Spracovaných %n bloky transakčnej histórie.</numerusform><numerusform>Spracovaných %n blokov transakčnej histórie.</numerusform><numerusform>Spracovaných %n blokov transakčnej histórie.</numerusform></translation>
    </message>
    <message>
        <source>%1 behind</source>
        <translation>%1 pozadu</translation>
    </message>
    <message>
        <source>Last received block was generated %1 ago.</source>
        <translation>Posledný prijatý blok bol vygenerovaný pred: %1.</translation>
    </message>
    <message>
        <source>Transactions after this will not yet be visible.</source>
        <translation>Transakcie po tomto čase ešte nebudú viditeľné.</translation>
    </message>
    <message>
        <source>Error</source>
        <translation>Chyba</translation>
    </message>
    <message>
        <source>Warning</source>
        <translation>Upozornenie</translation>
    </message>
    <message>
        <source>Information</source>
        <translation>Informácie</translation>
    </message>
    <message>
        <source>Up to date</source>
        <translation>Aktualizovaný</translation>
    </message>
    <message>
        <source>&amp;Sending addresses</source>
        <translation>&amp;Odosielajúce adresy</translation>
    </message>
    <message>
        <source>&amp;Receiving addresses</source>
        <translation>&amp;Prijímajúce adresy</translation>
    </message>
    <message>
        <source>Open Wallet</source>
        <translation>Otvoriť peňaženku</translation>
    </message>
    <message>
        <source>Open a wallet</source>
        <translation>Otvoriť peňaženku</translation>
    </message>
    <message>
        <source>Close Wallet...</source>
        <translation>Zatvoriť peňaženku...</translation>
    </message>
    <message>
        <source>Close wallet</source>
        <translation>Zatvoriť peňaženku</translation>
    </message>
    <message>
        <source>Show the %1 help message to get a list with possible Bitcoin command-line options</source>
        <translation>Ukáž %1 zoznam možných nastavení Blackcoinu pomocou príkazového riadku</translation>
    </message>
    <message>
        <source>default wallet</source>
        <translation>predvolená peňaženka</translation>
    </message>
    <message>
        <source>Opening Wallet &lt;b&gt;%1&lt;/b&gt;...</source>
        <translation>Otvára sa peňaženka &lt;b&gt;%1&lt;/b&gt;...</translation>
    </message>
    <message>
        <source>Open Wallet Failed</source>
        <translation>Otvorenie peňaženky zlyhalo</translation>
    </message>
    <message>
        <source>&amp;Window</source>
        <translation>&amp;Okno</translation>
    </message>
    <message>
        <source>Minimize</source>
        <translation>Minimalizovať</translation>
    </message>
    <message>
        <source>Zoom</source>
        <translation>Priblížiť</translation>
    </message>
    <message>
        <source>Restore</source>
        <translation>Obnoviť</translation>
    </message>
    <message>
        <source>Main Window</source>
        <translation>Hlavné okno</translation>
    </message>
    <message>
        <source>default wallet</source>
        <translation>predvolená peňaženka</translation>
    </message>
    <message>
        <source>No wallets available</source>
        <translation>Nie je dostupná žiadna peňaženka</translation>
    </message>
    <message>
        <source>&amp;Window</source>
        <translation>&amp;Okno</translation>
    </message>
    <message>
        <source>Minimize</source>
        <translation>Minimalizovať</translation>
    </message>
    <message>
        <source>Zoom</source>
        <translation>Priblížiť</translation>
    </message>
    <message>
        <source>Main Window</source>
        <translation>Hlavné okno</translation>
    </message>
    <message>
        <source>%1 client</source>
        <translation>%1 klient</translation>
    </message>
    <message>
        <source>Connecting to peers...</source>
        <translation>Pripája sa k partnerom...</translation>
    </message>
    <message>
        <source>Catching up...</source>
        <translation>Sťahujem...</translation>
    </message>
    <message>
        <source>Error: %1</source>
        <translation>Chyba: %1</translation>
    </message>
    <message>
        <source>Warning: %1</source>
        <translation>Upozornenie: %1</translation>
    </message>
    <message>
        <source>Date: %1
</source>
        <translation>Dátum: %1
</translation>
    </message>
    <message>
        <source>Amount: %1
</source>
        <translation>Suma: %1
</translation>
    </message>
    <message>
        <source>Wallet: %1
</source>
        <translation>Peňaženka: %1
</translation>
    </message>
    <message>
        <source>Type: %1
</source>
        <translation>Typ: %1
</translation>
    </message>
    <message>
        <source>Label: %1
</source>
        <translation>Popis: %1
</translation>
    </message>
    <message>
        <source>Address: %1
</source>
        <translation>Adresa: %1
</translation>
    </message>
    <message>
        <source>Sent transaction</source>
        <translation>Odoslané transakcie</translation>
    </message>
    <message>
        <source>Incoming transaction</source>
        <translation>Prijatá transakcia</translation>
    </message>
    <message>
        <source>HD key generation is &lt;b&gt;enabled&lt;/b&gt;</source>
        <translation>Generovanie HD kľúčov je &lt;b&gt;zapnuté&lt;/b&gt;</translation>
    </message>
    <message>
        <source>HD key generation is &lt;b&gt;disabled&lt;/b&gt;</source>
        <translation>Generovanie HD kľúčov je &lt;b&gt;vypnuté&lt;/b&gt;</translation>
    </message>
    <message>
        <source>Private key &lt;b&gt;disabled&lt;/b&gt;</source>
        <translation>Súkromný kľúč &lt;b&gt;vypnutý&lt;/b&gt;</translation>
    </message>
    <message>
        <source>Wallet is &lt;b&gt;encrypted&lt;/b&gt; and currently &lt;b&gt;unlocked&lt;/b&gt;</source>
        <translation>Peňaženka je &lt;b&gt;zašifrovaná&lt;/b&gt; a momentálne &lt;b&gt;odomknutá&lt;/b&gt;</translation>
    </message>
    <message>
        <source>Wallet is &lt;b&gt;encrypted&lt;/b&gt; and currently &lt;b&gt;locked&lt;/b&gt;</source>
        <translation>Peňaženka je &lt;b&gt;zašifrovaná&lt;/b&gt; a momentálne &lt;b&gt;zamknutá&lt;/b&gt;</translation>
    </message>
    <message>
        <source>A fatal error occurred. Bitcoin can no longer continue safely and will quit.</source>
        <translation>Vyskytla sa kritická chyba. Blackcoin nemôže ďalej bezpečne pokračovať a ukončí sa.</translation>
    </message>
</context>
<context>
    <name>CoinControlDialog</name>
    <message>
        <source>Coin Selection</source>
        <translation>Výber mince</translation>
    </message>
    <message>
        <source>Quantity:</source>
        <translation>Množstvo:</translation>
    </message>
    <message>
        <source>Bytes:</source>
        <translation>Bajtov:</translation>
    </message>
    <message>
        <source>Amount:</source>
        <translation>Suma:</translation>
    </message>
    <message>
        <source>Fee:</source>
        <translation>Poplatok:</translation>
    </message>
    <message>
        <source>Dust:</source>
        <translation>Prach:</translation>
    </message>
    <message>
        <source>After Fee:</source>
        <translation>Po poplatku:</translation>
    </message>
    <message>
        <source>Change:</source>
        <translation>Výdavok:</translation>
    </message>
    <message>
        <source>(un)select all</source>
        <translation>(ne)vybrať všetko</translation>
    </message>
    <message>
        <source>Tree mode</source>
        <translation>Stromový režim</translation>
    </message>
    <message>
        <source>List mode</source>
        <translation>Zoznamový režim</translation>
    </message>
    <message>
        <source>Amount</source>
        <translation>Suma</translation>
    </message>
    <message>
        <source>Received with label</source>
        <translation>Prijaté s označením</translation>
    </message>
    <message>
        <source>Received with address</source>
        <translation>Prijaté s adresou</translation>
    </message>
    <message>
        <source>Date</source>
        <translation>Dátum</translation>
    </message>
    <message>
        <source>Confirmations</source>
        <translation>Potvrdenia</translation>
    </message>
    <message>
        <source>Confirmed</source>
        <translation>Potvrdené</translation>
    </message>
    <message>
        <source>Copy address</source>
        <translation>Kopírovať adresu</translation>
    </message>
    <message>
        <source>Copy label</source>
        <translation>Kopírovať popis</translation>
    </message>
    <message>
        <source>Copy amount</source>
        <translation>Kopírovať sumu</translation>
    </message>
    <message>
        <source>Copy transaction ID</source>
        <translation>Kopírovať ID transakcie</translation>
    </message>
    <message>
        <source>Lock unspent</source>
        <translation>Uzamknúť neminuté</translation>
    </message>
    <message>
        <source>Unlock unspent</source>
        <translation>Odomknúť neminuté</translation>
    </message>
    <message>
        <source>Copy quantity</source>
        <translation>Kopírovať množstvo</translation>
    </message>
    <message>
        <source>Copy fee</source>
        <translation>Kopírovať poplatok</translation>
    </message>
    <message>
        <source>Copy after fee</source>
        <translation>Kopírovať po poplatku</translation>
    </message>
    <message>
        <source>Copy bytes</source>
        <translation>Kopírovať bajty</translation>
    </message>
    <message>
        <source>Copy dust</source>
        <translation>Kopírovať prach</translation>
    </message>
    <message>
        <source>Copy change</source>
        <translation>Kopírovať výdavok</translation>
    </message>
    <message>
        <source>(%1 locked)</source>
        <translation>(%1 zamknutých)</translation>
    </message>
    <message>
        <source>yes</source>
        <translation>áno</translation>
    </message>
    <message>
        <source>no</source>
        <translation>nie</translation>
    </message>
    <message>
        <source>This label turns red if any recipient receives an amount smaller than the current dust threshold.</source>
        <translation>Tento popis sčervená, ak ktorýkoľvek príjemca dostane sumu menšiu ako súčasný limit pre "prach".</translation>
    </message>
    <message>
        <source>Can vary +/- %1 satoshi(s) per input.</source>
        <translation>Môže sa líšiť o +/- %1 satoshi pre každý vstup.</translation>
    </message>
    <message>
        <source>(no label)</source>
        <translation>(bez popisu)</translation>
    </message>
    <message>
        <source>change from %1 (%2)</source>
<<<<<<< HEAD
        <translation>výdavok od %1 (%2)</translation>
=======
        <translation>zmeniť z %1 (%2)</translation>
>>>>>>> 2f9f9b37
    </message>
    <message>
        <source>(change)</source>
        <translation>(výdavok)</translation>
    </message>
</context>
<context>
    <name>CreateWalletActivity</name>
    <message>
        <source>Creating Wallet &lt;b&gt;%1&lt;/b&gt;...</source>
        <translation>Vytvára sa peňaženka &lt;b&gt;%1&lt;/b&gt;...</translation>
    </message>
    <message>
        <source>Create wallet failed</source>
        <translation>Vytvorenie peňaženky zlyhalo</translation>
    </message>
    <message>
        <source>Create wallet warning</source>
        <translation>Varovanie vytvárania peňaženky</translation>
    </message>
</context>
<context>
    <name>CreateWalletDialog</name>
    <message>
        <source>Create Wallet</source>
        <translation>Vytvoriť peňaženku</translation>
    </message>
    <message>
        <source>Wallet Name</source>
        <translation>Názov peňaženky</translation>
    </message>
    <message>
        <source>Encrypt the wallet. The wallet will be encrypted with a passphrase of your choice.</source>
        <translation>Zašifrovať peňaženku. Peňaženka bude zašifrovaná frázou, ktoré si zvolíte.</translation>
    </message>
    <message>
        <source>Encrypt Wallet</source>
        <translation>Zašifrovať peňaženku</translation>
    </message>
    <message>
        <source>Disable private keys for this wallet. Wallets with private keys disabled will have no private keys and cannot have an HD seed or imported private keys. This is ideal for watch-only wallets.</source>
        <translation>Vypnúť súkromné kľúče pre túto peňaženku. Peňaženky s vypnutými súkromnými kľúčmi nebudú mať súkromné kľúče a nemôžu mať HD inicializáciu ani importované súkromné kľúče. Toto je ideálne pre peňaženky iba na sledovanie.</translation>
    </message>
    <message>
        <source>Disable Private Keys</source>
        <translation>Vypnúť súkromné kľúče</translation>
    </message>
    <message>
        <source>Make a blank wallet. Blank wallets do not initially have private keys or scripts. Private keys and addresses can be imported, or an HD seed can be set, at a later time.</source>
        <translation>Vytvoriť prázdnu peňaženku. Prázdne peňaženky na začiatku nemajú žiadne súkromné kľúče ani skripty. Neskôr môžu byť importované súkromné kľúče a adresy alebo nastavená HD inicializácia.</translation>
    </message>
    <message>
        <source>Make Blank Wallet</source>
        <translation>Vytvoriť prázdnu peňaženku</translation>
    </message>
    <message>
        <source>Create</source>
        <translation>Vytvoriť</translation>
    </message>
</context>
<context>
    <name>EditAddressDialog</name>
    <message>
        <source>Edit Address</source>
        <translation>Upraviť adresu</translation>
    </message>
    <message>
        <source>&amp;Label</source>
        <translation>&amp;Popis</translation>
    </message>
    <message>
        <source>The label associated with this address list entry</source>
        <translation>Popis spojený s týmto záznamom v adresári</translation>
    </message>
    <message>
        <source>The address associated with this address list entry. This can only be modified for sending addresses.</source>
        <translation>Adresa spojená s týmto záznamom v adresári. Možno upravovať len pre odosielajúce adresy.</translation>
    </message>
    <message>
        <source>&amp;Address</source>
        <translation>&amp;Adresa</translation>
    </message>
    <message>
        <source>New sending address</source>
        <translation>Nová odosielacia adresa</translation>
    </message>
    <message>
        <source>Edit receiving address</source>
        <translation>Upraviť prijímajúcu adresu</translation>
    </message>
    <message>
        <source>Edit sending address</source>
        <translation>Upraviť odosielaciu adresu</translation>
    </message>
    <message>
        <source>The entered address "%1" is not a valid Bitcoin address.</source>
        <translation>Vložená adresa "%1" nieje platnou Blackcoin adresou.</translation>
    </message>
    <message>
        <source>Address "%1" already exists as a receiving address with label "%2" and so cannot be added as a sending address.</source>
        <translation>Adresa "%1" už existuje ako prijímacia adresa s označením "%2" .Nemôže tak byť pridaná ako odosielacia adresa.</translation>
    </message>
    <message>
        <source>The entered address "%1" is already in the address book with label "%2".</source>
        <translation>Zadaná adresa "%1" sa už nachádza v zozname adries s označením "%2".</translation>
    </message>
    <message>
        <source>Address "%1" already exists as a receiving address with label "%2" and so cannot be added as a sending address.</source>
        <translation>Adresa "%1" už existuje ako prijímacia adresa s označením "%2" .Nemôže tak byť pridaná ako odosielacia adresa.</translation>
    </message>
    <message>
        <source>The entered address "%1" is already in the address book with label "%2".</source>
        <translation>Zadaná adresa "%1" sa už nachádza v zozname adries s označením "%2".</translation>
    </message>
    <message>
        <source>Could not unlock wallet.</source>
        <translation>Nepodarilo sa odomknúť peňaženku.</translation>
    </message>
    <message>
        <source>New key generation failed.</source>
        <translation>Generovanie nového kľúča zlyhalo.</translation>
    </message>
</context>
<context>
    <name>FreespaceChecker</name>
    <message>
        <source>A new data directory will be created.</source>
        <translation>Bude vytvorený nový dátový adresár.</translation>
    </message>
    <message>
        <source>name</source>
        <translation>názov</translation>
    </message>
    <message>
        <source>Directory already exists. Add %1 if you intend to create a new directory here.</source>
        <translation>Priečinok už existuje. Pridajte "%1", ak tu chcete vytvoriť nový priečinok.</translation>
    </message>
    <message>
        <source>Path already exists, and is not a directory.</source>
        <translation>Cesta už existuje a nie je to adresár.</translation>
    </message>
    <message>
        <source>Cannot create data directory here.</source>
        <translation>Tu nemôžem vytvoriť dátový adresár.</translation>
    </message>
</context>
<context>
    <name>HelpMessageDialog</name>
    <message>
        <source>version</source>
        <translation>verzia</translation>
    </message>
    <message>
        <source>(%1-bit)</source>
        <translation>(%1-bit)</translation>
    </message>
    <message>
        <source>About %1</source>
        <translation>O %1</translation>
    </message>
    <message>
        <source>Command-line options</source>
        <translation>Voľby príkazového riadku</translation>
    </message>
</context>
<context>
    <name>Intro</name>
    <message>
        <source>Welcome</source>
        <translation>Vitajte</translation>
    </message>
    <message>
        <source>Welcome to %1.</source>
        <translation>Vitajte v %1</translation>
    </message>
    <message>
        <source>As this is the first time the program is launched, you can choose where %1 will store its data.</source>
        <translation>Keďže toto je prvé spustenie programu, môžete si vybrať, kam %1 bude ukladať vaše údaje.</translation>
    </message>
    <message>
        <source>When you click OK, %1 will begin to download and process the full %4 block chain (%2GB) starting with the earliest transactions in %3 when %4 initially launched.</source>
        <translation>Hneď po stlačení OK, začne %1 stťahovať a spracovávať celý %4 reťazec blokov (%2 GB), začínajúc nejstaršími transakcemi z roku %3, kdey bol %4 spustený.</translation>
    </message>
    <message>
        <source>Reverting this setting requires re-downloading the entire blockchain. It is faster to download the full chain first and prune it later. Disables some advanced features.</source>
        <translation>Zvrátenie tohto nastavenia vyžaduje opätovné stiahnutie celého reťazca blokov. Je rýchlejšie najprv stiahnuť celý reťazec blokov a potom ho redukovať neskôr. Vypne niektoré pokročilé funkcie.</translation>
    </message>
    <message>
        <source>This initial synchronisation is very demanding, and may expose hardware problems with your computer that had previously gone unnoticed. Each time you run %1, it will continue downloading where it left off.</source>
        <translation>Prvá synchronizácia je veľmi náročná a môžu sa tak vďaka nej začat na Vašom počítači projavovať doteraz skryté hárdwarové problémy. Vždy, keď spustíte %1, bude sťahovanie pokračovať tam, kde skončilo.</translation>
    </message>
    <message>
        <source>If you have chosen to limit block chain storage (pruning), the historical data must still be downloaded and processed, but will be deleted afterward to keep your disk usage low.</source>
        <translation>Ak ste ombedzili úložný priestor pre reťazec blokov (tj. povolil prepezávanie), tak sa historické dáta sice stiahnu a zpracujú, ale následne sa zasa zzažú, aby nezaberala na disku miesto.</translation>
    </message>
    <message>
        <source>Use the default data directory</source>
        <translation>Použiť predvolený dátový adresár</translation>
    </message>
    <message>
        <source>Use a custom data directory:</source>
        <translation>Použiť vlastný dátový adresár:</translation>
    </message>
    <message>
        <source>Bitcoin</source>
        <translation>Blackcoin</translation>
    </message>
    <message>
        <source>Discard blocks after verification, except most recent %1 GB (prune)</source>
        <translation>Zahodiť bloky po ich overení, okrem posledných %1 GB (redukovanie)</translation>
    </message>
    <message>
        <source>At least %1 GB of data will be stored in this directory, and it will grow over time.</source>
        <translation>V tejto zložke bude uložených aspoň %1 GB dát a postupom času sa bude zväčšovať.</translation>
    </message>
    <message>
        <source>Approximately %1 GB of data will be stored in this directory.</source>
        <translation>Približne %1 GB dát bude uložených v tejto zložke.</translation>
    </message>
    <message>
        <source>%1 will download and store a copy of the Bitcoin block chain.</source>
        <translation>%1 bude sťahovať kopiu reťazca blokov.</translation>
    </message>
    <message>
        <source>The wallet will also be stored in this directory.</source>
        <translation>Tvoja peňaženka bude uložena tiež v tomto adresári.</translation>
    </message>
    <message>
        <source>Error: Specified data directory "%1" cannot be created.</source>
        <translation>Chyba: Zadaný priečinok pre dáta "%1" nemôže byť vytvorený.</translation>
    </message>
    <message>
        <source>Error</source>
        <translation>Chyba</translation>
    </message>
    <message numerus="yes">
        <source>%n GB of free space available</source>
        <translation><numerusform>%n GB voľného miesta</numerusform><numerusform>%n GB voľného miesta</numerusform><numerusform>%n GB voľného miesta</numerusform><numerusform>%n GB voľného miesta</numerusform></translation>
    </message>
    <message numerus="yes">
        <source>(of %n GB needed)</source>
        <translation><numerusform>(z %n GB potrebného)</numerusform><numerusform>(z %n GB potrebných)</numerusform><numerusform>(z %n GB potrebných)</numerusform><numerusform>(z %n GB potrebných)</numerusform></translation>
    </message>
    <message numerus="yes">
        <source>(%n GB needed for full chain)</source>
        <translation><numerusform>(%n GB potrebný pre plný reťazec)</numerusform><numerusform>(%n GB potrebné pre plný reťazec)</numerusform><numerusform>(%n GB potrebných pre plný reťazec)</numerusform><numerusform>(%n GB potrebných pre plný reťazec)</numerusform></translation>
    </message>
</context>
<context>
    <name>ModalOverlay</name>
    <message>
        <source>Form</source>
        <translation>Formulár</translation>
    </message>
    <message>
        <source>Recent transactions may not yet be visible, and therefore your wallet's balance might be incorrect. This information will be correct once your wallet has finished synchronizing with the bitcoin network, as detailed below.</source>
        <translation>Nedávne transakcie nemusia byť ešte viditeľné preto môže byť zostatok vo vašej peňaženke nesprávny. Táto informácia bude správna keď sa dokončí synchronizovanie peňaženky so sieťou blackcoin, ako je rozpísané nižšie.</translation>
    </message>
    <message>
        <source>Attempting to spend bitcoins that are affected by not-yet-displayed transactions will not be accepted by the network.</source>
        <translation>Pokus o minutie blackcoinov, ktoré sú ovplyvnené ešte nezobrazenými transakciami, nebude sieťou akceptovaný.</translation>
    </message>
    <message>
        <source>Number of blocks left</source>
        <translation>Počet zostávajúcich blokov</translation>
    </message>
    <message>
        <source>Unknown...</source>
        <translation>Neznáme...</translation>
    </message>
    <message>
        <source>Last block time</source>
        <translation>Čas posledného bloku</translation>
    </message>
    <message>
        <source>Progress</source>
        <translation>Postup synchronizácie</translation>
    </message>
    <message>
        <source>Progress increase per hour</source>
        <translation>Prírastok postupu za hodinu</translation>
    </message>
    <message>
        <source>calculating...</source>
        <translation>počíta sa...</translation>
    </message>
    <message>
        <source>Estimated time left until synced</source>
        <translation>Odhadovaný čas do ukončenia synchronizácie</translation>
    </message>
    <message>
        <source>Hide</source>
        <translation>Skryť</translation>
    </message>
    <message>
        <source>Unknown. Syncing Headers (%1, %2%)...</source>
        <translation>Neznámy. Synchronizujú sa hlavičky (%1, %2%)...</translation>
    </message>
</context>
<context>
    <name>OpenURIDialog</name>
    <message>
        <source>Open URI</source>
        <translation>Otvoriť URI</translation>
    </message>
    <message>
        <source>Open payment request from URI or file</source>
        <translation>Otvoriť požiadavku na zaplatenie z URI alebo súboru</translation>
    </message>
    <message>
        <source>URI:</source>
        <translation>URI:</translation>
    </message>
    <message>
        <source>Select payment request file</source>
        <translation>Vyberte súbor s výzvou k platbe</translation>
    </message>
    <message>
        <source>Select payment request file to open</source>
        <translation>Vyberte ktorý súbor s výzvou na platbu otvoriť</translation>
    </message>
</context>
<context>
    <name>OpenWalletActivity</name>
    <message>
        <source>Open wallet failed</source>
        <translation>Otvorenie peňaženky zlyhalo</translation>
    </message>
    <message>
        <source>Open wallet warning</source>
        <translation>Varovanie otvárania peňaženky</translation>
    </message>
    <message>
        <source>default wallet</source>
        <translation>predvolená peňaženka</translation>
    </message>
    <message>
        <source>Opening Wallet &lt;b&gt;%1&lt;/b&gt;...</source>
        <translation>Otvára sa peňaženka &lt;b&gt;%1&lt;/b&gt;...</translation>
    </message>
</context>
<context>
    <name>OptionsDialog</name>
    <message>
        <source>Options</source>
        <translation>Možnosti</translation>
    </message>
    <message>
        <source>&amp;Main</source>
        <translation>&amp;Hlavné</translation>
    </message>
    <message>
        <source>Automatically start %1 after logging in to the system.</source>
        <translation>Automaticky spustiť %1 pri spustení systému.</translation>
    </message>
    <message>
        <source>&amp;Start %1 on system login</source>
        <translation>&amp;Spustiť %1 pri prihlásení</translation>
    </message>
    <message>
        <source>Size of &amp;database cache</source>
        <translation>Veľkosť vyrovnávacej pamäti &amp;databázy</translation>
    </message>
    <message>
        <source>Number of script &amp;verification threads</source>
        <translation>Počet &amp;vlákien overujúcich skript</translation>
    </message>
    <message>
        <source>IP address of the proxy (e.g. IPv4: 127.0.0.1 / IPv6: ::1)</source>
        <translation>IP adresy proxy (napr. IPv4: 127.0.0.1 / IPv6: ::1)</translation>
    </message>
    <message>
        <source>Shows if the supplied default SOCKS5 proxy is used to reach peers via this network type.</source>
        <translation>Ukazuje, či se zadaná východzia SOCKS5 proxy používá k pripojovaniu k peerom v rámci tohoto typu siete.</translation>
    </message>
    <message>
        <source>Use separate SOCKS&amp;5 proxy to reach peers via Tor hidden services:</source>
        <translation>Použiť samostatný SOCKS&amp;5 proxy server na dosiahnutie počítačov cez skryté služby Tor:</translation>
    </message>
    <message>
        <source>Hide the icon from the system tray.</source>
        <translation>Skryť ikonu zo systémovej lišty.</translation>
    </message>
    <message>
        <source>&amp;Hide tray icon</source>
        <translation>&amp;Skryť ikonu v oblasti oznámení</translation>
    </message>
    <message>
        <source>Minimize instead of exit the application when the window is closed. When this option is enabled, the application will be closed only after selecting Exit in the menu.</source>
        <translation>Minimalizovať namiesto ukončenia aplikácie keď sa okno zavrie. Keď je zvolená táto možnosť, aplikácia sa zavrie len po zvolení Ukončiť v menu.</translation>
    </message>
    <message>
        <source>Third party URLs (e.g. a block explorer) that appear in the transactions tab as context menu items. %s in the URL is replaced by transaction hash. Multiple URLs are separated by vertical bar |.</source>
        <translation>URL tretích strán (napr. prehliadač blockchain) ktoré sa zobrazujú v záložke transakcií ako položky kontextového menu. %s v URL je nahradené hash-om transakcie. Viaceré URL sú oddelené zvislou čiarou |.</translation>
    </message>
    <message>
        <source>Open the %1 configuration file from the working directory.</source>
        <translation>Otvorte konfiguračný súbor %1 s pracovného adresára.</translation>
    </message>
    <message>
        <source>Open Configuration File</source>
        <translation>Otvoriť konfiguračný súbor</translation>
    </message>
    <message>
        <source>Reset all client options to default.</source>
        <translation>Vynulovať všetky voľby klienta na predvolené.</translation>
    </message>
    <message>
        <source>&amp;Reset Options</source>
        <translation>&amp;Vynulovať voľby</translation>
    </message>
    <message>
        <source>&amp;Network</source>
        <translation>&amp;Sieť</translation>
    </message>
    <message>
        <source>Disables some advanced features but all blocks will still be fully validated. Reverting this setting requires re-downloading the entire blockchain. Actual disk usage may be somewhat higher.</source>
        <translation>Zakáže niektoré pokročilé funkcie, ale všetky bloky budú stále plne overené. Obnovenie tohto nastavenia vyžaduje opätovné prevzatie celého reťazca blokov. Skutočné využitie disku môže byť o niečo vyššie.</translation>
    </message>
    <message>
        <source>Prune &amp;block storage to</source>
        <translation>Redukovať priestor pre &amp;bloky na</translation>
    </message>
    <message>
        <source>GB</source>
        <translation>GB</translation>
    </message>
    <message>
        <source>Reverting this setting requires re-downloading the entire blockchain.</source>
        <translation>Obnovenie tohto nastavenia vyžaduje opätovné stiahnutie celého reťazca blokov.</translation>
    </message>
    <message>
        <source>MiB</source>
        <translation>MiB</translation>
    </message>
    <message>
        <source>MiB</source>
        <translation>MiB</translation>
    </message>
    <message>
        <source>(0 = auto, &lt;0 = leave that many cores free)</source>
        <translation>(0 = auto, &lt;0 = nechať toľko jadier voľných)</translation>
    </message>
    <message>
        <source>W&amp;allet</source>
        <translation>&amp;Peňaženka</translation>
    </message>
    <message>
        <source>Expert</source>
        <translation>Expert</translation>
    </message>
    <message>
        <source>Enable coin &amp;control features</source>
<<<<<<< HEAD
        <translation>Povoliť možnosti &amp;kontroly minci</translation>
=======
        <translation>Povoliť možnosti &amp;kontroly mincí</translation>
>>>>>>> 2f9f9b37
    </message>
    <message>
        <source>If you disable the spending of unconfirmed change, the change from a transaction cannot be used until that transaction has at least one confirmation. This also affects how your balance is computed.</source>
        <translation>Ak vypnete míňanie nepotvrdeného výdavku, tak výdavok z transakcie bude možné použiť, až keď daná transakcia bude mať aspoň jedno potvrdenie. Toto má vplyv aj na výpočet vášho zostatku.</translation>
    </message>
    <message>
        <source>&amp;Spend unconfirmed change</source>
        <translation>&amp;Minúť nepotvrdený výdavok</translation>
    </message>
    <message>
        <source>Automatically open the Bitcoin client port on the router. This only works when your router supports UPnP and it is enabled.</source>
        <translation>Automaticky otvorit port pre Blackcoin na routeri. Toto funguje len ak router podporuje UPnP a je táto podpora aktivovaná.</translation>
    </message>
    <message>
        <source>Map port using &amp;UPnP</source>
        <translation>Mapovať port pomocou &amp;UPnP</translation>
    </message>
    <message>
        <source>Accept connections from outside.</source>
        <translation>Prijať spojenia zvonku.</translation>
    </message>
    <message>
        <source>Allow incomin&amp;g connections</source>
        <translation>Povoliť prichá&amp;dzajúce spojenia</translation>
    </message>
    <message>
        <source>Connect to the Bitcoin network through a SOCKS5 proxy.</source>
        <translation>Pripojiť do siete Blackcoin cez proxy server SOCKS5.</translation>
    </message>
    <message>
        <source>&amp;Connect through SOCKS5 proxy (default proxy):</source>
        <translation>&amp;Pripojiť cez proxy server SOCKS5 (predvolený proxy).</translation>
    </message>
    <message>
        <source>Proxy &amp;IP:</source>
        <translation>Proxy &amp;IP:</translation>
    </message>
    <message>
        <source>&amp;Port:</source>
        <translation>&amp;Port:</translation>
    </message>
    <message>
        <source>Port of the proxy (e.g. 9050)</source>
        <translation>Port proxy (napr. 9050)</translation>
    </message>
    <message>
        <source>Used for reaching peers via:</source>
        <translation>Použité pre získavanie peerov cez:</translation>
    </message>
    <message>
        <source>IPv4</source>
        <translation>IPv4</translation>
    </message>
    <message>
        <source>IPv6</source>
        <translation>IPv6</translation>
    </message>
    <message>
        <source>Tor</source>
        <translation>Tor</translation>
    </message>
    <message>
        <source>Connect to the Bitcoin network through a separate SOCKS5 proxy for Tor hidden services.</source>
        <translation>Pripojiť k Blackcoinovej sieti cez separované SOCKS5 proxy pre skrytú službu Tor.</translation>
    </message>
    <message>
        <source>&amp;Window</source>
        <translation>&amp;Okno</translation>
    </message>
    <message>
        <source>Show only a tray icon after minimizing the window.</source>
        <translation>Zobraziť len ikonu na lište po minimalizovaní okna.</translation>
    </message>
    <message>
        <source>&amp;Minimize to the tray instead of the taskbar</source>
        <translation>&amp;Zobraziť len ikonu na lište po minimalizovaní okna.</translation>
    </message>
    <message>
        <source>M&amp;inimize on close</source>
        <translation>M&amp;inimalizovať pri zatvorení</translation>
    </message>
    <message>
        <source>&amp;Display</source>
        <translation>&amp;Zobrazenie</translation>
    </message>
    <message>
        <source>User Interface &amp;language:</source>
        <translation>&amp;Jazyk užívateľského rozhrania:</translation>
    </message>
    <message>
        <source>The user interface language can be set here. This setting will take effect after restarting %1.</source>
        <translation>Jazyk uživateľského rozhrania sa dá nastaviť tu. Toto nastavenie sa uplatní až po reštarte %1.</translation>
    </message>
    <message>
        <source>&amp;Unit to show amounts in:</source>
        <translation>&amp;Zobrazovať hodnoty v jednotkách:</translation>
    </message>
    <message>
        <source>Choose the default subdivision unit to show in the interface and when sending coins.</source>
        <translation>Zvoľte ako deliť blackcoin pri zobrazovaní pri platbách a užívateľskom rozhraní.</translation>
    </message>
    <message>
        <source>Whether to show coin control features or not.</source>
<<<<<<< HEAD
        <translation>Či zobrazovať možnosti kontroly minci alebo nie.</translation>
=======
        <translation>Či zobrazovať možnosti kontroly mincí alebo nie.</translation>
>>>>>>> 2f9f9b37
    </message>
    <message>
        <source>&amp;Third party transaction URLs</source>
        <translation>URL transakcií tretích strán</translation>
    </message>
    <message>
        <source>Options set in this dialog are overridden by the command line or in the configuration file:</source>
        <translation>Voľby nastavené v tomto dialógovom okne sú prepísané príkazovým riadkom alebo v konfiguračným súborom:</translation>
    </message>
    <message>
        <source>&amp;OK</source>
        <translation>&amp;OK</translation>
    </message>
    <message>
        <source>&amp;Cancel</source>
        <translation>&amp;Zrušiť</translation>
    </message>
    <message>
        <source>default</source>
        <translation>predvolené</translation>
    </message>
    <message>
        <source>none</source>
        <translation>žiadne</translation>
    </message>
    <message>
        <source>Confirm options reset</source>
        <translation>Potvrdiť obnovenie možností</translation>
    </message>
    <message>
        <source>Client restart required to activate changes.</source>
        <translation>Reštart klienta potrebný pre aktivovanie zmien.</translation>
    </message>
    <message>
        <source>Client will be shut down. Do you want to proceed?</source>
        <translation>Klient bude vypnutý. Chcete pokračovať?</translation>
    </message>
    <message>
        <source>Configuration options</source>
        <translation>Možnosti nastavenia</translation>
    </message>
    <message>
        <source>The configuration file is used to specify advanced user options which override GUI settings. Additionally, any command-line options will override this configuration file.</source>
        <translation>Konfiguračný súbor slúží k nastavovaniu užívateľsky pokročilých možností, ktoré majú prednosť pred konfiguráciou z GUI. Parametre z príkazovej riadky však majú pred konfiguračným súborom prednosť.</translation>
    </message>
    <message>
        <source>Error</source>
        <translation>Chyba</translation>
    </message>
    <message>
        <source>The configuration file could not be opened.</source>
        <translation>Konfiguračný súbor nejde otvoriť.</translation>
    </message>
    <message>
        <source>This change would require a client restart.</source>
        <translation>Táto zmena vyžaduje reštart klienta.</translation>
    </message>
    <message>
        <source>The supplied proxy address is invalid.</source>
        <translation>Zadaná proxy adresa je neplatná.</translation>
    </message>
</context>
<context>
    <name>OverviewPage</name>
    <message>
        <source>Form</source>
        <translation>Formulár</translation>
    </message>
    <message>
        <source>The displayed information may be out of date. Your wallet automatically synchronizes with the Bitcoin network after a connection is established, but this process has not completed yet.</source>
        <translation>Zobrazené informácie môžu byť neaktuálne. Vaša peňaženka sa automaticky synchronizuje so sieťou Blackcoin po nadviazaní spojenia, ale tento proces ešte nie je ukončený.</translation>
    </message>
    <message>
        <source>Watch-only:</source>
        <translation>Iba sledované:</translation>
    </message>
    <message>
        <source>Available:</source>
        <translation>Disponibilné:</translation>
    </message>
    <message>
        <source>Your current spendable balance</source>
        <translation>Váš aktuálny minuteľný zostatok</translation>
    </message>
    <message>
        <source>Pending:</source>
        <translation>Čakajúce potvrdenie:</translation>
    </message>
    <message>
        <source>Total of transactions that have yet to be confirmed, and do not yet count toward the spendable balance</source>
        <translation>Suma transakcií, ktoré ešte neboli potvrdené a ešte sa nepočítajú do disponibilného zostatku</translation>
    </message>
    <message>
        <source>Immature:</source>
        <translation>Nezrelé:</translation>
    </message>
    <message>
        <source>Mined balance that has not yet matured</source>
        <translation>Vytvorený zostatok, ktorý ešte nedosiahol zrelosť</translation>
    </message>
    <message>
        <source>Balances</source>
        <translation>Stav účtu</translation>
    </message>
    <message>
        <source>Total:</source>
        <translation>Celkovo:</translation>
    </message>
    <message>
        <source>Your current total balance</source>
        <translation>Váš súčasný celkový zostatok</translation>
    </message>
    <message>
        <source>Your current balance in watch-only addresses</source>
        <translation>Váš celkový zostatok pre adresy ktoré sa iba sledujú</translation>
    </message>
    <message>
        <source>Spendable:</source>
        <translation>Použiteľné:</translation>
    </message>
    <message>
        <source>Recent transactions</source>
        <translation>Nedávne transakcie</translation>
    </message>
    <message>
        <source>Unconfirmed transactions to watch-only addresses</source>
        <translation>Nepotvrdené transakcie pre adresy ktoré sa iba sledujú</translation>
    </message>
    <message>
        <source>Mined balance in watch-only addresses that has not yet matured</source>
        <translation>Vyťažená suma pre adresy ktoré sa iba sledujú ale ešte nie je dozretá</translation>
    </message>
    <message>
        <source>Current total balance in watch-only addresses</source>
        <translation>Aktuálny celkový zostatok pre adries ktoré sa iba sledujú</translation>
    </message>
</context>
<context>
    <name>PaymentServer</name>
    <message>
        <source>Payment request error</source>
        <translation>Chyba pri vyžiadaní platby</translation>
    </message>
    <message>
        <source>Cannot start bitcoin: click-to-pay handler</source>
        <translation>Nemôžeme spustiť Blackcoin: obsluha click-to-pay</translation>
    </message>
    <message>
        <source>URI handling</source>
        <translation>URI manipulácia</translation>
    </message>
    <message>
        <source>'bitcoin://' is not a valid URI. Use 'bitcoin:' instead.</source>
        <translation>'blackcoin://' je neplatná URI. Použite 'blackcoin:'</translation>
    </message>
    <message>
        <source>You are using a BIP70 URL which will be unsupported in the future.</source>
        <translation>Používate adresu URL typu BIP70, ktorá nebude v budúcnosti podporovaná.</translation>
    </message>
    <message>
        <source>You are using a BIP70 URL which will be unsupported in the future.</source>
        <translation>Používate adresu URL typu BIP70, ktorá nebude v budúcnosti podporovaná.</translation>
    </message>
    <message>
        <source>Payment request fetch URL is invalid: %1</source>
        <translation>URL pre stiahnutie výzvy na zaplatenie je neplatné: %1</translation>
    </message>
    <message>
        <source>Cannot process payment request because BIP70 support was not compiled in.</source>
        <translation>Nemožno spracovať žiadosť o platbu, pretože podpora pre BIP70 nebola zahrnutá.</translation>
    </message>
    <message>
<<<<<<< HEAD
=======
        <source>Due to widespread security flaws in BIP70 it's strongly recommended that any merchant instructions to switch wallets be ignored.</source>
        <translation>Kvôli mnohým bezpečnostným chybám v BIP70 sa dôrazne odporúča ignorovať inštrukcie na prepínanie peňaženiek od akýchkoľvek obchodníkov.</translation>
    </message>
    <message>
        <source>If you are receiving this error you should request the merchant provide a BIP21 compatible URI.</source>
        <translation>Ak dostávate túto chybu mali by ste od obchodníka vyžiadať URI adresu kompatibilnú s BIP21.</translation>
    </message>
    <message>
>>>>>>> 2f9f9b37
        <source>Invalid payment address %1</source>
        <translation>Neplatná adresa platby %1</translation>
    </message>
    <message>
        <source>URI cannot be parsed! This can be caused by an invalid Bitcoin address or malformed URI parameters.</source>
        <translation>URI sa nedá analyzovať! To môže byť spôsobené neplatnou Blackcoin adresou alebo zle nastavenými vlastnosťami URI.</translation>
    </message>
    <message>
        <source>Payment request file handling</source>
        <translation>Obsluha súboru s požiadavkou na platbu</translation>
    </message>
    <message>
        <source>Payment request file cannot be read! This can be caused by an invalid payment request file.</source>
        <translation>Súbor s výzvou na zaplatenie sa nedá čítať! To môže byť spôsobené aj neplatným súborom s výzvou.</translation>
    </message>
    <message>
        <source>Payment request rejected</source>
        <translation>Požiadavka na platbu zamietnutá</translation>
    </message>
    <message>
        <source>Payment request network doesn't match client network.</source>
        <translation>Sieť požiadavky na platbu nie je zhodná so sieťou klienta.</translation>
    </message>
    <message>
        <source>Payment request expired.</source>
        <translation>Vypršala platnosť požiadavky na platbu.</translation>
    </message>
    <message>
        <source>Payment request is not initialized.</source>
        <translation>Požiadavka na platbu nie je inicializovaná</translation>
    </message>
    <message>
        <source>Unverified payment requests to custom payment scripts are unsupported.</source>
        <translation>Program nepodporuje neoverené platobné požiadavky na vlastné skripty.</translation>
    </message>
    <message>
        <source>Invalid payment request.</source>
        <translation>Chybná požiadavka na platbu.</translation>
    </message>
    <message>
        <source>Requested payment amount of %1 is too small (considered dust).</source>
        <translation>Požadovaná suma platby %1 je príliš nízka (považovaná za prach).</translation>
    </message>
    <message>
        <source>Refund from %1</source>
        <translation>Vrátenie z  %1</translation>
    </message>
    <message>
        <source>Payment request %1 is too large (%2 bytes, allowed %3 bytes).</source>
        <translation>Požiadavka na platbu %1 je príliš veľká (%2 bajtov, povolené je %3 bajtov).</translation>
    </message>
    <message>
        <source>Error communicating with %1: %2</source>
        <translation>Chyba komunikácie s %1: %2</translation>
    </message>
    <message>
        <source>Payment request cannot be parsed!</source>
        <translation>Požiadavka na platbu nemôže byť analyzovaná!</translation>
    </message>
    <message>
        <source>Bad response from server %1</source>
        <translation>Zlá odpoveď zo servera %1</translation>
    </message>
    <message>
        <source>Network request error</source>
        <translation>Chyba požiadavky siete</translation>
    </message>
    <message>
        <source>Payment acknowledged</source>
        <translation>Platba potvrdená</translation>
    </message>
</context>
<context>
    <name>PeerTableModel</name>
    <message>
        <source>User Agent</source>
        <translation>Aplikácia</translation>
    </message>
    <message>
        <source>Node/Service</source>
        <translation>Uzol/Služba</translation>
    </message>
    <message>
        <source>NodeId</source>
        <translation>ID uzlu</translation>
    </message>
    <message>
        <source>Ping</source>
        <translation>Odozva</translation>
    </message>
    <message>
        <source>Sent</source>
        <translation>Odoslané</translation>
    </message>
    <message>
        <source>Received</source>
        <translation>Prijaté</translation>
    </message>
</context>
<context>
    <name>QObject</name>
    <message>
        <source>Amount</source>
        <translation>Suma</translation>
    </message>
    <message>
        <source>Enter a Bitcoin address (e.g. %1)</source>
        <translation>Zadajte blackcoin adresu (napr. %1)</translation>
    </message>
    <message>
        <source>%1 d</source>
        <translation>%1 d</translation>
    </message>
    <message>
        <source>%1 h</source>
        <translation>%1 h</translation>
    </message>
    <message>
        <source>%1 m</source>
        <translation>%1 m</translation>
    </message>
    <message>
        <source>%1 s</source>
        <translation>%1 s</translation>
    </message>
    <message>
        <source>None</source>
        <translation>Žiadne</translation>
    </message>
    <message>
        <source>N/A</source>
        <translation>nie je k dispozícii</translation>
    </message>
    <message>
        <source>%1 ms</source>
        <translation>%1 ms</translation>
    </message>
    <message numerus="yes">
        <source>%n second(s)</source>
        <translation><numerusform>%n sekunda</numerusform><numerusform>%n sekundy</numerusform><numerusform>%n sekúnd</numerusform><numerusform>%n sekúnd</numerusform></translation>
    </message>
    <message numerus="yes">
        <source>%n minute(s)</source>
        <translation><numerusform>%n minúta</numerusform><numerusform>%n minúty</numerusform><numerusform>%n minút</numerusform><numerusform>%n minút</numerusform></translation>
    </message>
    <message numerus="yes">
        <source>%n hour(s)</source>
        <translation><numerusform>%n hodina</numerusform><numerusform>%n hodiny</numerusform><numerusform>%n hodín</numerusform><numerusform>%n hodín</numerusform></translation>
    </message>
    <message numerus="yes">
        <source>%n day(s)</source>
        <translation><numerusform>%n deň</numerusform><numerusform>%n dni</numerusform><numerusform>%n dní</numerusform><numerusform>%n dní</numerusform></translation>
    </message>
    <message numerus="yes">
        <source>%n week(s)</source>
        <translation><numerusform>%n týždeň</numerusform><numerusform>%n týždne</numerusform><numerusform>%n týždňov</numerusform><numerusform>%n týždňov</numerusform></translation>
    </message>
    <message>
        <source>%1 and %2</source>
        <translation>%1 a  %2</translation>
    </message>
    <message numerus="yes">
        <source>%n year(s)</source>
        <translation><numerusform>%n rok</numerusform><numerusform>%n roky</numerusform><numerusform>%n rokov</numerusform><numerusform>%n rokov</numerusform></translation>
    </message>
    <message>
        <source>%1 B</source>
        <translation>%1 B</translation>
    </message>
    <message>
        <source>%1 KB</source>
        <translation>%1 KB</translation>
    </message>
    <message>
        <source>%1 MB</source>
        <translation>%1 MB</translation>
    </message>
    <message>
        <source>%1 GB</source>
        <translation>%1 GB</translation>
    </message>
    <message>
        <source>Error: Specified data directory "%1" does not exist.</source>
        <translation>Chyba: Zadaný adresár pre dáta „%1“ neexistuje.</translation>
    </message>
    <message>
        <source>Error: Cannot parse configuration file: %1.</source>
        <translation>Chyba: Konfiguračný súbor sa nedá spracovať: %1.</translation>
    </message>
    <message>
        <source>Error: %1</source>
        <translation>Chyba: %1</translation>
    </message>
    <message>
        <source>%1 didn't yet exit safely...</source>
        <translation>%1 ešte nebol bezpečne ukončený...</translation>
    </message>
    <message>
        <source>unknown</source>
        <translation>neznámy</translation>
    </message>
</context>
<context>
    <name>QRImageWidget</name>
    <message>
        <source>&amp;Save Image...</source>
        <translation>&amp;Uložiť obrázok...</translation>
    </message>
    <message>
        <source>&amp;Copy Image</source>
        <translation>&amp;Kopírovať obrázok</translation>
    </message>
    <message>
        <source>Resulting URI too long, try to reduce the text for label / message.</source>
        <translation>Výsledné URI je príliš dlhé, skúste skrátiť text pre popis alebo správu.</translation>
    </message>
    <message>
        <source>Error encoding URI into QR Code.</source>
        <translation>Chyba kódovania URI do QR Code.</translation>
    </message>
    <message>
        <source>QR code support not available.</source>
        <translation>Nie je dostupná podpora QR kódov.</translation>
    </message>
    <message>
        <source>Save QR Code</source>
        <translation>Uložiť QR Code</translation>
    </message>
    <message>
        <source>PNG Image (*.png)</source>
        <translation>PNG obrázok (*.png)</translation>
    </message>
</context>
<context>
    <name>RPCConsole</name>
    <message>
        <source>N/A</source>
        <translation>Nie je k dispozícii</translation>
    </message>
    <message>
        <source>Client version</source>
        <translation>Verzia klienta</translation>
    </message>
    <message>
        <source>&amp;Information</source>
        <translation>&amp;Informácie</translation>
    </message>
    <message>
        <source>Debug window</source>
        <translation>Okno pre ladenie</translation>
    </message>
    <message>
        <source>General</source>
        <translation>Všeobecné</translation>
    </message>
    <message>
        <source>Using BerkeleyDB version</source>
        <translation>Používa verziu BerkeleyDB</translation>
    </message>
    <message>
        <source>Datadir</source>
        <translation>Priečinok s dátami</translation>
    </message>
    <message>
        <source>To specify a non-default location of the data directory use the '%1' option.</source>
        <translation>Ak chcete zadať miesto dátového adresára, ktoré nie je predvolené, použite voľbu '%1'.</translation>
    </message>
    <message>
        <source>Blocksdir</source>
<<<<<<< HEAD
        <translation>Blocksdir</translation>
=======
        <translation>Priečinok s blokmi</translation>
>>>>>>> 2f9f9b37
    </message>
    <message>
        <source>To specify a non-default location of the blocks directory use the '%1' option.</source>
        <translation>Ak chcete zadať miesto adresára pre bloky, ktoré nie je predvolené, použite voľbu '%1'.</translation>
    </message>
    <message>
        <source>Startup time</source>
        <translation>Čas spustenia</translation>
    </message>
    <message>
        <source>Network</source>
        <translation>Sieť</translation>
    </message>
    <message>
        <source>Name</source>
        <translation>Názov</translation>
    </message>
    <message>
        <source>Number of connections</source>
        <translation>Počet pripojení</translation>
    </message>
    <message>
        <source>Block chain</source>
        <translation>Reťazec blokov</translation>
    </message>
    <message>
        <source>Current number of blocks</source>
        <translation>Aktuálny počet blokov</translation>
    </message>
    <message>
        <source>Memory Pool</source>
        <translation>Pamäť Poolu</translation>
    </message>
    <message>
        <source>Current number of transactions</source>
        <translation>Aktuálny počet transakcií</translation>
    </message>
    <message>
        <source>Memory usage</source>
        <translation>Využitie pamäte</translation>
    </message>
    <message>
        <source>Wallet: </source>
        <translation>Peňaženka:</translation>
    </message>
    <message>
        <source>(none)</source>
        <translation>(žiadna)</translation>
    </message>
    <message>
        <source>&amp;Reset</source>
        <translation>&amp;Vynulovať</translation>
    </message>
    <message>
        <source>Received</source>
        <translation>Prijaté</translation>
    </message>
    <message>
        <source>Sent</source>
        <translation>Odoslané</translation>
    </message>
    <message>
        <source>&amp;Peers</source>
        <translation>&amp;Partneri</translation>
    </message>
    <message>
        <source>Banned peers</source>
        <translation>Zablokované spojenia</translation>
    </message>
    <message>
        <source>Select a peer to view detailed information.</source>
        <translation>Vyberte počítač pre zobrazenie podrobností.</translation>
    </message>
    <message>
        <source>Whitelisted</source>
        <translation>Povolené</translation>
    </message>
    <message>
        <source>Direction</source>
        <translation>Smer</translation>
    </message>
    <message>
        <source>Version</source>
        <translation>Verzia</translation>
    </message>
    <message>
        <source>Starting Block</source>
        <translation>Počiatočný blok</translation>
    </message>
    <message>
        <source>Synced Headers</source>
        <translation>Synchronizované hlavičky
</translation>
    </message>
    <message>
        <source>Synced Blocks</source>
        <translation>Synchronizované bloky</translation>
    </message>
    <message>
        <source>User Agent</source>
        <translation>Aplikácia</translation>
    </message>
    <message>
        <source>Open the %1 debug log file from the current data directory. This can take a few seconds for large log files.</source>
        <translation>Otvoriť %1 ladiaci výpis z aktuálnej zložky. Pre veľké súbory to môže chvíľu trvať.</translation>
    </message>
    <message>
        <source>Decrease font size</source>
        <translation>Zmenšiť písmo</translation>
    </message>
    <message>
        <source>Increase font size</source>
        <translation>Zväčšiť písmo</translation>
    </message>
    <message>
        <source>Services</source>
        <translation>Služby</translation>
    </message>
    <message>
        <source>Ban Score</source>
        <translation>Skóre zákazu</translation>
    </message>
    <message>
        <source>Connection Time</source>
        <translation>Dĺžka spojenia</translation>
    </message>
    <message>
        <source>Last Send</source>
        <translation>Posledné odoslanie</translation>
    </message>
    <message>
        <source>Last Receive</source>
        <translation>Posledné prijatie</translation>
    </message>
    <message>
        <source>Ping Time</source>
        <translation>Čas odozvy</translation>
    </message>
    <message>
        <source>The duration of a currently outstanding ping.</source>
        <translation>Trvanie aktuálnej požiadavky na odozvu.</translation>
    </message>
    <message>
        <source>Ping Wait</source>
        <translation>Čakanie na odozvu</translation>
    </message>
    <message>
        <source>Min Ping</source>
        <translation>Minimálna odozva</translation>
    </message>
    <message>
        <source>Time Offset</source>
        <translation>Časový posun</translation>
    </message>
    <message>
        <source>Last block time</source>
        <translation>Čas posledného bloku</translation>
    </message>
    <message>
        <source>&amp;Open</source>
        <translation>&amp;Otvoriť</translation>
    </message>
    <message>
        <source>&amp;Console</source>
        <translation>&amp;Konzola</translation>
    </message>
    <message>
        <source>&amp;Network Traffic</source>
        <translation>&amp;Sieťová prevádzka</translation>
    </message>
    <message>
        <source>Totals</source>
        <translation>Celkovo:</translation>
    </message>
    <message>
        <source>In:</source>
        <translation>Dnu:</translation>
    </message>
    <message>
        <source>Out:</source>
        <translation>Von:</translation>
    </message>
    <message>
        <source>Debug log file</source>
        <translation>Súbor záznamu ladenia</translation>
    </message>
    <message>
        <source>Clear console</source>
        <translation>Vymazať konzolu</translation>
    </message>
    <message>
        <source>1 &amp;hour</source>
        <translation>1 &amp;hodinu</translation>
    </message>
    <message>
        <source>1 &amp;day</source>
        <translation>1 &amp;deň</translation>
    </message>
    <message>
        <source>1 &amp;week</source>
        <translation>1 &amp;týždeň</translation>
    </message>
    <message>
        <source>1 &amp;year</source>
        <translation>1 &amp;rok</translation>
    </message>
    <message>
        <source>&amp;Disconnect</source>
        <translation>&amp;Odpojiť</translation>
    </message>
    <message>
        <source>Ban for</source>
        <translation>Zákaz pre</translation>
    </message>
    <message>
        <source>&amp;Unban</source>
        <translation>&amp;Zrušiť zákaz</translation>
    </message>
    <message>
        <source>Welcome to the %1 RPC console.</source>
        <translation>Vitajte v %1 RPC konzole</translation>
    </message>
    <message>
        <source>Use up and down arrows to navigate history, and %1 to clear screen.</source>
        <translation>V histórii sa pohybujete šípkami hore a dole a pomocou %1 čistíte obrazovku.</translation>
    </message>
    <message>
        <source>Type %1 for an overview of available commands.</source>
        <translation>Napíš %1 pre prehľad dostupných príkazov.</translation>
    </message>
    <message>
        <source>For more information on using this console type %1.</source>
        <translation>Pre viac informácií ako používať túto konzolu napíšte %1.</translation>
    </message>
    <message>
        <source>WARNING: Scammers have been active, telling users to type commands here, stealing their wallet contents. Do not use this console without fully understanding the ramifications of a command.</source>
        <translation>UPOZORNENIE: Podvodníci sú aktívni a hovoria používateľom, aby sem zadávali príkazy, ktorými im ale následne vykradnú ich peňaženky. Nepoužívajte túto konzolu, ak plne nepoznáte dôsledky jednotlivých príkazov.</translation>
    </message>
    <message>
        <source>Network activity disabled</source>
        <translation>Sieťová aktivita zakázaná</translation>
    </message>
    <message>
        <source>Executing command without any wallet</source>
        <translation>Príkaz sa vykonáva bez peňaženky</translation>
    </message>
    <message>
        <source>Executing command using "%1" wallet</source>
        <translation>Príkaz sa vykonáva s použitím peňaženky "%1"</translation>
    </message>
    <message>
        <source>(node id: %1)</source>
        <translation>(ID uzlu: %1)</translation>
    </message>
    <message>
        <source>via %1</source>
        <translation>cez %1</translation>
    </message>
    <message>
        <source>never</source>
        <translation>nikdy</translation>
    </message>
    <message>
        <source>Inbound</source>
        <translation>Prichádzajúce</translation>
    </message>
    <message>
        <source>Outbound</source>
        <translation>Odchádzajúce</translation>
    </message>
    <message>
        <source>Yes</source>
        <translation>Áno</translation>
    </message>
    <message>
        <source>No</source>
        <translation>Nie</translation>
    </message>
    <message>
        <source>Unknown</source>
        <translation>neznámy</translation>
    </message>
</context>
<context>
    <name>ReceiveCoinsDialog</name>
    <message>
        <source>&amp;Amount:</source>
        <translation>&amp;Suma:</translation>
    </message>
    <message>
        <source>&amp;Label:</source>
        <translation>&amp;Popis:</translation>
    </message>
    <message>
        <source>&amp;Message:</source>
        <translation>&amp;Správa:</translation>
    </message>
    <message>
        <source>An optional message to attach to the payment request, which will be displayed when the request is opened. Note: The message will not be sent with the payment over the Bitcoin network.</source>
        <translation>Pridať voliteľnú správu k výzve na zaplatenie, ktorá sa zobrazí keď bude výzva otvorená. Poznámka: Správa nebude poslaná s platbou cez sieť Blackcoin.</translation>
    </message>
    <message>
        <source>An optional label to associate with the new receiving address.</source>
        <translation>Voliteľný popis ktorý sa pridá k tejto novej prijímajúcej adrese.</translation>
    </message>
    <message>
        <source>Use this form to request payments. All fields are &lt;b&gt;optional&lt;/b&gt;.</source>
        <translation>Použite tento formulár pre vyžiadanie platby. Všetky polia sú &lt;b&gt;voliteľné&lt;/b&gt;.</translation>
    </message>
    <message>
        <source>An optional amount to request. Leave this empty or zero to not request a specific amount.</source>
        <translation>Voliteľná požadovaná suma. Nechajte prázdne alebo nulu ak nepožadujete určitú sumu.</translation>
    </message>
    <message>
        <source>&amp;Create new receiving address</source>
        <translation>Vytvoriť novú adresu pre prijímanie</translation>
    </message>
    <message>
        <source>Clear all fields of the form.</source>
        <translation>Vyčistiť všetky polia formulára.</translation>
    </message>
    <message>
        <source>Clear</source>
        <translation>Vyčistiť</translation>
    </message>
    <message>
        <source>Bech32 (or BIP-173) addresses offer better protection against typos, but old wallets don't support them. When unchecked, an address compatible with older wallets will be created instead.</source>
        <translation>Natívne segwit adresy (Bech32 or BIP-173) znižujú Vaše budúce transakčné poplatky and ponúkajú lepšiu ochranu pred preklepmi, avšak staré peňaženky ich nepodporujú. Ak je toto pole nezaškrtnuté, bude vytvorená adresa kompatibilná so staršími peňaženkami.</translation>
    </message>
    <message>
        <source>Generate Bech32 address</source>
        <translation>Generovať natívnu segwit adresu (Bech32)</translation>
    </message>
    <message>
        <source>Requested payments history</source>
        <translation>História vyžiadaných platieb</translation>
    </message>
    <message>
        <source>Show the selected request (does the same as double clicking an entry)</source>
        <translation>Zobraz zvolenú požiadavku (urobí to isté ako dvoj-klik na záznam)</translation>
    </message>
    <message>
        <source>Show</source>
        <translation>Zobraziť</translation>
    </message>
    <message>
        <source>Remove the selected entries from the list</source>
        <translation>Odstrániť zvolené záznamy zo zoznamu</translation>
    </message>
    <message>
        <source>Remove</source>
        <translation>Odstrániť</translation>
    </message>
    <message>
        <source>Copy URI</source>
        <translation>Kopírovať URI</translation>
    </message>
    <message>
        <source>Copy label</source>
        <translation>Kopírovať popis</translation>
    </message>
    <message>
        <source>Copy message</source>
        <translation>Kopírovať správu</translation>
    </message>
    <message>
        <source>Copy amount</source>
        <translation>Kopírovať sumu</translation>
    </message>
</context>
<context>
    <name>ReceiveRequestDialog</name>
    <message>
        <source>QR Code</source>
        <translation>QR kód</translation>
    </message>
    <message>
        <source>Copy &amp;URI</source>
        <translation>Kopírovať &amp;URI</translation>
    </message>
    <message>
        <source>Copy &amp;Address</source>
        <translation>Kopírovať &amp;adresu</translation>
    </message>
    <message>
        <source>&amp;Save Image...</source>
        <translation>&amp;Uložiť obrázok...</translation>
    </message>
    <message>
        <source>Request payment to %1</source>
        <translation>Vyžiadať platbu pre %1</translation>
    </message>
    <message>
        <source>Payment information</source>
        <translation>Informácia o platbe</translation>
    </message>
    <message>
        <source>URI</source>
        <translation>URI</translation>
    </message>
    <message>
        <source>Address</source>
        <translation>Adresa</translation>
    </message>
    <message>
        <source>Amount</source>
        <translation>Suma</translation>
    </message>
    <message>
        <source>Label</source>
        <translation>Popis</translation>
    </message>
    <message>
        <source>Message</source>
        <translation>Správa</translation>
    </message>
    <message>
        <source>Wallet</source>
        <translation>Peňaženka</translation>
    </message>
</context>
<context>
    <name>RecentRequestsTableModel</name>
    <message>
        <source>Date</source>
        <translation>Dátum</translation>
    </message>
    <message>
        <source>Label</source>
        <translation>Popis</translation>
    </message>
    <message>
        <source>Message</source>
        <translation>Správa</translation>
    </message>
    <message>
        <source>(no label)</source>
        <translation>(bez popisu)</translation>
    </message>
    <message>
        <source>(no message)</source>
        <translation>(žiadna správa)</translation>
    </message>
    <message>
        <source>(no amount requested)</source>
        <translation>(nepožadovaná žiadna suma)</translation>
    </message>
    <message>
        <source>Requested</source>
        <translation>Požadované</translation>
    </message>
</context>
<context>
    <name>SendCoinsDialog</name>
    <message>
        <source>Send Coins</source>
        <translation>Poslať Blackcoins</translation>
    </message>
    <message>
        <source>Coin Control Features</source>
<<<<<<< HEAD
        <translation>Možnosti kontroly minci</translation>
=======
        <translation>Možnosti kontroly mincí</translation>
>>>>>>> 2f9f9b37
    </message>
    <message>
        <source>Inputs...</source>
        <translation>Vstupy...</translation>
    </message>
    <message>
        <source>automatically selected</source>
        <translation>automaticky vybrané</translation>
    </message>
    <message>
        <source>Insufficient funds!</source>
        <translation>Nedostatok prostriedkov!</translation>
    </message>
    <message>
        <source>Quantity:</source>
        <translation>Množstvo:</translation>
    </message>
    <message>
        <source>Bytes:</source>
        <translation>Bajtov:</translation>
    </message>
    <message>
        <source>Amount:</source>
        <translation>Suma:</translation>
    </message>
    <message>
        <source>Fee:</source>
        <translation>Poplatok:</translation>
    </message>
    <message>
        <source>After Fee:</source>
        <translation>Po poplatku:</translation>
    </message>
    <message>
        <source>Change:</source>
        <translation>Zmena:</translation>
    </message>
    <message>
        <source>If this is activated, but the change address is empty or invalid, change will be sent to a newly generated address.</source>
        <translation>Ak aktivované ale adresa pre výdavok je prázdna alebo neplatná, výdavok bude poslaný na novovytvorenú adresu.</translation>
    </message>
    <message>
        <source>Custom change address</source>
        <translation>Vlastná adresa zmeny</translation>
    </message>
    <message>
        <source>Transaction Fee:</source>
        <translation>Poplatok za transakciu:</translation>
    </message>
    <message>
        <source>Choose...</source>
        <translation>Zvoliť...</translation>
    </message>
    <message>
        <source>Using the fallbackfee can result in sending a transaction that will take several hours or days (or never) to confirm. Consider choosing your fee manually or wait until you have validated the complete chain.</source>
        <translation>Použitie núdzového poplatku („fallbackfee“) môže vyústiť v transakciu, ktoré bude trvat hodiny nebo dny (prípadne večnosť), kým bude potvrdená. Zvážte preto ručné nastaveníe poplatku, prípadne počkajte, až sa Vám kompletne zvaliduje reťazec blokov.</translation>
    </message>
    <message>
        <source>Warning: Fee estimation is currently not possible.</source>
        <translation>Upozornenie: teraz nie je možné poplatok odhadnúť.</translation>
    </message>
    <message>
        <source>collapse fee-settings</source>
        <translation>zbaliť nastavenia poplatkov</translation>
    </message>
    <message>
        <source>Specify a custom fee per kB (1,000 bytes) of the transaction's virtual size.

Note:  Since the fee is calculated on a per-byte basis, a fee of "100 satoshis per kB" for a transaction size of 500 bytes (half of 1 kB) would ultimately yield a fee of only 50 satoshis.</source>
        <translation>Špecifikujte vlastný poplatok za kB (1000 bajtov) virtuálnej veľkosti transakcie.

Poznámka: Keďže poplatok je počítaný za bajt, poplatok o hodnote "100 satoshi za kB" a veľkosti transakcie 500 bajtov (polovica z 1 kB) by stál len 50 satoshi.</translation>
    </message>
    <message>
        <source>per kilobyte</source>
        <translation>za kilobajt</translation>
    </message>
    <message>
        <source>Hide</source>
        <translation>Skryť</translation>
    </message>
    <message>
        <source>Recommended:</source>
        <translation>Odporúčaný:</translation>
    </message>
    <message>
        <source>Custom:</source>
        <translation>Vlastný:</translation>
    </message>
    <message>
        <source>(Smart fee not initialized yet. This usually takes a few blocks...)</source>
        <translation>(Automatický poplatok ešte nebol vypočítaný. Toto zvyčajne trvá niekoľko blokov...)</translation>
    </message>
    <message>
        <source>Send to multiple recipients at once</source>
        <translation>Poslať viacerým príjemcom naraz</translation>
    </message>
    <message>
        <source>Add &amp;Recipient</source>
        <translation>&amp;Pridať príjemcu</translation>
    </message>
    <message>
        <source>Clear all fields of the form.</source>
        <translation>Vyčistiť všetky polia formulára.</translation>
    </message>
    <message>
        <source>Dust:</source>
        <translation>Prach:</translation>
    </message>
    <message>
        <source>When there is less transaction volume than space in the blocks, miners as well as relaying nodes may enforce a minimum fee. Paying only this minimum fee is just fine, but be aware that this can result in a never confirming transaction once there is more demand for bitcoin transactions than the network can process.</source>
        <translation>Ak je v blokoch menej objemu transakcií ako priestoru, ťažiari ako aj vysielacie uzly, môžu uplatniť minimálny poplatok. Platiť iba minimálny poplatok je v poriadku, ale uvedomte si, že to môže mať za následok transakciu, ktorá sa nikdy nepotvrdí, akonáhle je väčší dopyt po bitcoinových transakciách, než dokáže sieť spracovať.</translation>
    </message>
    <message>
        <source>A too low fee might result in a never confirming transaction (read the tooltip)</source>
        <translation>Príliš nízky poplatok môže mať za následok nikdy nepotvrdenú transakciu (prečítajte si popis)</translation>
    </message>
    <message>
        <source>Confirmation time target:</source>
        <translation>Cieľový čas potvrdenia:</translation>
    </message>
    <message>
        <source>Enable Replace-By-Fee</source>
        <translation>Povoliť dodatočné navýšenie poplatku (tzv. „Replace-By-Fee“)</translation>
    </message>
    <message>
        <source>With Replace-By-Fee (BIP-125) you can increase a transaction's fee after it is sent. Without this, a higher fee may be recommended to compensate for increased transaction delay risk.</source>
        <translation>S dodatočným navýšením poplatku (BIP-125, tzv. „Replace-By-Fee“), môžete zvýšiť poplatok aj po odoslaní. Bez toho, by mohol byť navrhnutý väčší transakčný poplatok, aby kompenzoval zvýšené riziko omeškania transakcie.</translation>
    </message>
    <message>
        <source>Clear &amp;All</source>
        <translation>&amp;Zmazať všetko</translation>
    </message>
    <message>
        <source>Balance:</source>
        <translation>Zostatok:</translation>
    </message>
    <message>
        <source>Confirm the send action</source>
        <translation>Potvrďte odoslanie</translation>
    </message>
    <message>
        <source>S&amp;end</source>
        <translation>&amp;Odoslať</translation>
    </message>
    <message>
        <source>Copy quantity</source>
        <translation>Kopírovať množstvo</translation>
    </message>
    <message>
        <source>Copy amount</source>
        <translation>Kopírovať sumu</translation>
    </message>
    <message>
        <source>Copy fee</source>
        <translation>Kopírovať poplatok</translation>
    </message>
    <message>
        <source>Copy after fee</source>
        <translation>Kopírovať po poplatkoch</translation>
    </message>
    <message>
        <source>Copy bytes</source>
        <translation>Kopírovať bajty</translation>
    </message>
    <message>
        <source>Copy dust</source>
        <translation>Kopírovať prach</translation>
    </message>
    <message>
        <source>Copy change</source>
        <translation>Kopírovať zmenu</translation>
    </message>
    <message>
        <source>%1 (%2 blocks)</source>
        <translation>%1 (%2 blokov)</translation>
    </message>
    <message>
        <source> from wallet '%1'</source>
        <translation> z peňaženky '%1'</translation>
    </message>
    <message>
        <source>%1 to '%2'</source>
        <translation>%1 do '%2'</translation>
    </message>
    <message>
        <source>%1 to %2</source>
        <translation>%1 do %2</translation>
    </message>
    <message>
        <source>Are you sure you want to send?</source>
        <translation>Určite chcete odoslať transakciu?</translation>
    </message>
    <message>
        <source>or</source>
        <translation>alebo</translation>
    </message>
    <message>
        <source>You can increase the fee later (signals Replace-By-Fee, BIP-125).</source>
        <translation>Poplatok môžete navýšiť neskôr (vysiela sa "Replace-By-Fee" - nahradenie poplatkom, BIP-125).</translation>
    </message>
    <message>
        <source>Please, review your transaction.</source>
        <translation>Prosím, skontrolujte Vašu transakciu.</translation>
    </message>
    <message>
        <source>Transaction fee</source>
        <translation>Transakčný poplatok</translation>
    </message>
    <message>
        <source>Not signalling Replace-By-Fee, BIP-125.</source>
        <translation>Nevysiela sa "Replace-By-Fee" - nahradenie poplatkom, BIP-125.</translation>
    </message>
    <message>
        <source>Total Amount</source>
        <translation>Celková suma</translation>
    </message>
    <message>
        <source>To review recipient list click "Show Details..."</source>
        <translation>Pre prezretie zoznamu príjemcov kliknite "Zobraziť detaily..."</translation>
    </message>
    <message>
        <source>Confirm send coins</source>
        <translation>Potvrďte odoslanie mincí</translation>
    </message>
    <message>
        <source>The recipient address is not valid. Please recheck.</source>
        <translation>Adresa príjemcu je neplatná. Prosím, overte ju.</translation>
    </message>
    <message>
        <source>The amount to pay must be larger than 0.</source>
        <translation>Suma na úhradu musí byť väčšia ako 0.</translation>
    </message>
    <message>
        <source>The amount exceeds your balance.</source>
        <translation>Suma je vyššia ako Váš zostatok.</translation>
    </message>
    <message>
        <source>The total exceeds your balance when the %1 transaction fee is included.</source>
        <translation>Celková suma prevyšuje Váš zostatok ak sú započítané aj transakčné poplatky %1.</translation>
    </message>
    <message>
        <source>Duplicate address found: addresses should only be used once each.</source>
        <translation>Našla sa duplicitná adresa: každá adresa by sa mala použiť len raz.</translation>
    </message>
    <message>
        <source>Transaction creation failed!</source>
        <translation>Vytvorenie transakcie zlyhalo!</translation>
    </message>
    <message>
        <source>The transaction was rejected with the following reason: %1</source>
        <translation>Transakcia bola odmietnutá z nasledujúceho dôvodu: %1</translation>
    </message>
    <message>
        <source>A fee higher than %1 is considered an absurdly high fee.</source>
        <translation>Poplatok vyšší ako %1 sa považuje za neprimerane vysoký.</translation>
    </message>
    <message>
        <source>Payment request expired.</source>
        <translation>Vypršala platnosť požiadavky na platbu.</translation>
    </message>
    <message numerus="yes">
        <source>Estimated to begin confirmation within %n block(s).</source>
        <translation><numerusform>Odhadovaný začiatok potvrdzovania po %n bloku.</numerusform><numerusform>Odhadovaný začiatok potvrdzovania po %n blokoch.</numerusform><numerusform>Odhadovaný začiatok potvrdzovania po %n blokoch.</numerusform><numerusform>Odhadovaný začiatok potvrdzovania po %n blokoch.</numerusform></translation>
    </message>
    <message>
        <source>Warning: Invalid Bitcoin address</source>
        <translation>Varovanie: Neplatná Blackcoin adresa</translation>
    </message>
    <message>
        <source>Warning: Unknown change address</source>
        <translation>UPOZORNENIE: Neznáma výdavková adresa</translation>
    </message>
    <message>
        <source>Confirm custom change address</source>
        <translation>Potvrďte vlastnú výdavkovú adresu</translation>
    </message>
    <message>
        <source>The address you selected for change is not part of this wallet. Any or all funds in your wallet may be sent to this address. Are you sure?</source>
        <translation>Zadaná adresa pre výdavok nie je súčasťou tejto peňaženky. Časť alebo všetky peniaze z peňaženky môžu byť odoslané na túto adresu. Ste si istý?</translation>
    </message>
    <message>
        <translation>(bez popisu)</translation>
    </message>
</context>
<context>
    <name>SendCoinsEntry</name>
    <message>
        <source>A&amp;mount:</source>
        <translation>Su&amp;ma:</translation>
    </message>
    <message>
        <source>Pay &amp;To:</source>
        <translation>Zapla&amp;tiť:</translation>
    </message>
    <message>
        <source>&amp;Label:</source>
        <translation>&amp;Popis:</translation>
    </message>
    <message>
        <source>Choose previously used address</source>
        <translation>Vybrať predtým použitú adresu</translation>
    </message>
    <message>
        <source>This is a normal payment.</source>
        <translation>Toto je normálna platba.</translation>
    </message>
    <message>
        <source>The Bitcoin address to send the payment to</source>
        <translation>Zvoľte adresu kam poslať platbu</translation>
    </message>
    <message>
        <source>Alt+A</source>
        <translation>Alt+A</translation>
    </message>
    <message>
        <source>Paste address from clipboard</source>
        <translation>Vložiť adresu zo schránky</translation>
    </message>
    <message>
        <source>Alt+P</source>
        <translation>Alt+P</translation>
    </message>
    <message>
        <source>Remove this entry</source>
        <translation>Odstrániť túto položku</translation>
    </message>
    <message>
        <source>The fee will be deducted from the amount being sent. The recipient will receive less bitcoins than you enter in the amount field. If multiple recipients are selected, the fee is split equally.</source>
        <translation>Poplatok sa odpočíta od čiastky, ktorú odosielate. Príjemca dostane menej blackcoinov ako zadáte. Ak je vybraných viacero príjemcov, poplatok je rozdelený rovným dielom.</translation>
    </message>
    <message>
        <source>S&amp;ubtract fee from amount</source>
        <translation>Odpočítať poplatok od s&amp;umy</translation>
    </message>
    <message>
        <source>Use available balance</source>
        <translation>Použiť dostupné zdroje</translation>
    </message>
    <message>
        <source>Message:</source>
        <translation>Správa:</translation>
    </message>
    <message>
        <source>This is an unauthenticated payment request.</source>
        <translation>Toto je neoverená výzva k platbe.</translation>
    </message>
    <message>
        <source>This is an authenticated payment request.</source>
        <translation>Toto je overená výzva k platbe.</translation>
    </message>
    <message>
        <source>Enter a label for this address to add it to the list of used addresses</source>
        <translation>Vložte popis pre túto adresu aby sa uložila do zoznamu použitých adries</translation>
    </message>
    <message>
        <source>A message that was attached to the bitcoin: URI which will be stored with the transaction for your reference. Note: This message will not be sent over the Bitcoin network.</source>
        <translation>Správa ktorá bola pripojená k blackcoin: URI a ktorá bude uložená s transakcou pre Vaše potreby. Poznámka: Táto správa nebude poslaná cez sieť Blackcoin.</translation>
    </message>
    <message>
        <source>Pay To:</source>
        <translation>Platba pre:</translation>
    </message>
    <message>
        <source>Memo:</source>
        <translation>Poznámka:</translation>
    </message>
    <message>
        <source>Enter a label for this address to add it to your address book</source>
        <translation>Zadajte popis pre túto adresu pre pridanie do adresára</translation>
    </message>
</context>
<context>
    <name>SendConfirmationDialog</name>
    <message>
        <source>Yes</source>
        <translation>áno</translation>
    </message>
</context>
<context>
    <name>ShutdownWindow</name>
    <message>
        <source>%1 is shutting down...</source>
        <translation>%1 sa vypína...</translation>
    </message>
    <message>
        <source>Do not shut down the computer until this window disappears.</source>
        <translation>Nevypínajte počítač kým toto okno nezmizne.</translation>
    </message>
</context>
<context>
    <name>SignVerifyMessageDialog</name>
    <message>
        <source>Signatures - Sign / Verify a Message</source>
        <translation>Podpisy - Podpísať / Overiť správu</translation>
    </message>
    <message>
        <source>&amp;Sign Message</source>
        <translation>&amp;Podpísať Správu</translation>
    </message>
    <message>
        <source>You can sign messages/agreements with your addresses to prove you can receive bitcoins sent to them. Be careful not to sign anything vague or random, as phishing attacks may try to trick you into signing your identity over to them. Only sign fully-detailed statements you agree to.</source>
        <translation>Môžete podpísať správy svojou adresou a dokázať, že viete prijímať mince zaslané na túto adresu. Buďte však opatrní a podpíšte len podrobné prehlásenia, s ktorými plne súhlasíte, nakoľko útoky typu "phishing" Vás môžu lákať k podpísaniu nejasných alebo príliš všeobecných tvrdení čím prevezmú vašu identitu.</translation>
    </message>
    <message>
        <source>The Bitcoin address to sign the message with</source>
        <translation>Blackcoin adresa pre podpísanie správy s</translation>
    </message>
    <message>
        <source>Choose previously used address</source>
        <translation>Vybrať predtým použitú adresu</translation>
    </message>
    <message>
        <source>Alt+A</source>
        <translation>Alt+A</translation>
    </message>
    <message>
        <source>Paste address from clipboard</source>
        <translation>Vložiť adresu zo schránky</translation>
    </message>
    <message>
        <source>Alt+P</source>
        <translation>Alt+P</translation>
    </message>
    <message>
        <source>Enter the message you want to sign here</source>
        <translation>Sem vložte správu ktorú chcete podpísať</translation>
    </message>
    <message>
        <source>Signature</source>
        <translation>Podpis</translation>
    </message>
    <message>
        <source>Copy the current signature to the system clipboard</source>
        <translation>Kopírovať tento podpis do systémovej schránky</translation>
    </message>
    <message>
        <source>Sign the message to prove you own this Bitcoin address</source>
        <translation>Podpíšte správu aby ste dokázali že vlastníte túto adresu</translation>
    </message>
    <message>
        <source>Sign &amp;Message</source>
        <translation>Podpísať &amp;správu</translation>
    </message>
    <message>
        <source>Reset all sign message fields</source>
        <translation>Vynulovať všetky polia podpisu správy</translation>
    </message>
    <message>
        <source>Clear &amp;All</source>
        <translation>&amp;Zmazať všetko</translation>
    </message>
    <message>
        <source>&amp;Verify Message</source>
        <translation>O&amp;veriť správu...</translation>
    </message>
    <message>
        <source>Enter the receiver's address, message (ensure you copy line breaks, spaces, tabs, etc. exactly) and signature below to verify the message. Be careful not to read more into the signature than what is in the signed message itself, to avoid being tricked by a man-in-the-middle attack. Note that this only proves the signing party receives with the address, it cannot prove sendership of any transaction!</source>
        <translation>Vložte adresu príjemcu, správu (uistite sa, že presne kopírujete ukončenia riadkov, medzery, odrážky, atď.) a podpis pre potvrdenie správy. Buďte opatrní a nedomýšľajte si viac než je uvedené v samotnej podpísanej správe a môžete sa tak vyhnúť podvodu MITM útokom. Toto len potvrdzuje, že podpisujúca strana môže prijímať na tejto adrese, nepotvrdzuje to vlastníctvo žiadnej transakcie!</translation>
    </message>
    <message>
        <source>The Bitcoin address the message was signed with</source>
        <translation>Adresa Blackcoin, ktorou bola podpísaná správa</translation>
    </message>
    <message>
        <source>Verify the message to ensure it was signed with the specified Bitcoin address</source>
        <translation>Overím správy sa uistiť že bola podpísaná označenou Blackcoin adresou</translation>
    </message>
    <message>
        <source>Verify &amp;Message</source>
        <translation>&amp;Overiť správu</translation>
    </message>
    <message>
        <source>Reset all verify message fields</source>
        <translation>Obnoviť všetky polia v overiť správu</translation>
    </message>
    <message>
        <source>Click "Sign Message" to generate signature</source>
        <translation>Kliknite "Podpísať správu" pre vytvorenie podpisu</translation>
    </message>
    <message>
        <source>The entered address is invalid.</source>
        <translation>Zadaná adresa je neplatná.</translation>
    </message>
    <message>
        <source>Please check the address and try again.</source>
        <translation>Prosím skontrolujte adresu a skúste znova.</translation>
    </message>
    <message>
        <source>The entered address does not refer to a key.</source>
        <translation>Vložená adresa nezodpovedá žiadnemu kľúču.</translation>
    </message>
    <message>
        <source>Wallet unlock was cancelled.</source>
        <translation>Odomknutie peňaženky bolo zrušené.</translation>
    </message>
    <message>
        <source>Private key for the entered address is not available.</source>
        <translation>Súkromný kľúč pre zadanú adresu nieje k dispozícii.</translation>
    </message>
    <message>
        <source>Message signing failed.</source>
        <translation>Podpísanie správy zlyhalo.</translation>
    </message>
    <message>
        <source>Message signed.</source>
        <translation>Správa podpísaná.</translation>
    </message>
    <message>
        <source>The signature could not be decoded.</source>
        <translation>Podpis nie je možné dekódovať.</translation>
    </message>
    <message>
        <source>Please check the signature and try again.</source>
        <translation>Prosím skontrolujte podpis a skúste znova.</translation>
    </message>
    <message>
        <source>The signature did not match the message digest.</source>
        <translation>Podpis sa nezhoduje so zhrnutím správy.</translation>
    </message>
    <message>
        <source>Message verification failed.</source>
        <translation>Overenie správy zlyhalo.</translation>
    </message>
    <message>
        <source>Message verified.</source>
        <translation>Správa overená.</translation>
    </message>
</context>
<context>
    <name>TrafficGraphWidget</name>
    <message>
        <source>KB/s</source>
        <translation>KB/s</translation>
    </message>
</context>
<context>
    <name>TransactionDesc</name>
    <message numerus="yes">
        <source>Open for %n more block(s)</source>
        <translation><numerusform>Otvoriť pre %n ďalší blok</numerusform><numerusform>Otvoriť pre %n ďalšie bloky</numerusform><numerusform>Otvoriť pre %n ďalších blokov</numerusform><numerusform>Otvoriť pre %n ďalších blokov</numerusform></translation>
    </message>
    <message>
        <source>Open until %1</source>
        <translation>Otvorené do %1</translation>
    </message>
    <message>
        <source>conflicted with a transaction with %1 confirmations</source>
        <translation>koliduje s transakciou s %1 potvrdeniami</translation>
    </message>
    <message>
        <source>0/unconfirmed, %1</source>
        <translation>0/nepotvrdené, %1</translation>
    </message>
    <message>
        <source>in memory pool</source>
        <translation>v transakčnom zásobníku</translation>
    </message>
    <message>
        <source>not in memory pool</source>
        <translation>nie je v transakčnom zásobníku</translation>
    </message>
    <message>
        <source>abandoned</source>
        <translation>zanechaná</translation>
    </message>
    <message>
        <source>%1/unconfirmed</source>
        <translation>%1/nepotvrdené</translation>
    </message>
    <message>
        <source>%1 confirmations</source>
        <translation>%1 potvrdení</translation>
    </message>
    <message>
        <source>Status</source>
        <translation>Stav</translation>
    </message>
    <message>
        <source>Date</source>
        <translation>Dátum</translation>
    </message>
    <message>
        <source>Source</source>
        <translation>Zdroj</translation>
    </message>
    <message>
        <source>Generated</source>
        <translation>Vygenerované</translation>
    </message>
    <message>
        <source>From</source>
        <translation>Od</translation>
    </message>
    <message>
        <source>unknown</source>
        <translation>neznámy</translation>
    </message>
    <message>
        <source>To</source>
        <translation>do</translation>
    </message>
    <message>
        <source>own address</source>
        <translation>vlastná adresa</translation>
    </message>
    <message>
        <source>watch-only</source>
        <translation>Iba sledovanie</translation>
    </message>
    <message>
        <source>label</source>
        <translation>popis</translation>
    </message>
    <message>
        <source>Credit</source>
        <translation>Kredit</translation>
    </message>
    <message numerus="yes">
        <source>matures in %n more block(s)</source>
        <translation><numerusform>dozreje za %n ďalší blok</numerusform><numerusform>dozreje za %n ďalšie bloky</numerusform><numerusform>dozreje za %n ďalších blokov</numerusform><numerusform>dozreje za %n ďalších blokov</numerusform></translation>
    </message>
    <message>
        <source>not accepted</source>
        <translation>neprijaté</translation>
    </message>
    <message>
        <source>Debit</source>
        <translation>Debet</translation>
    </message>
    <message>
        <source>Total debit</source>
        <translation>Celkový debet</translation>
    </message>
    <message>
        <source>Total credit</source>
        <translation>Celkový kredit</translation>
    </message>
    <message>
        <source>Transaction fee</source>
        <translation>Transakčný poplatok</translation>
    </message>
    <message>
        <source>Net amount</source>
        <translation>Suma netto</translation>
    </message>
    <message>
        <source>Message</source>
        <translation>Správa</translation>
    </message>
    <message>
        <source>Comment</source>
        <translation>Komentár</translation>
    </message>
    <message>
        <source>Transaction ID</source>
        <translation>ID transakcie</translation>
    </message>
    <message>
        <source>Transaction total size</source>
        <translation>Celková veľkosť transakcie</translation>
    </message>
    <message>
        <source>Transaction virtual size</source>
        <translation>Virtuálna veľkosť transakcie</translation>
    </message>
    <message>
        <source>Output index</source>
        <translation>Index výstupu</translation>
    </message>
    <message>
        <source> (Certificate was not verified)</source>
        <translation>(Certifikát nebol overený)</translation>
    </message>
    <message>
        <source>Merchant</source>
        <translation>Kupec</translation>
    </message>
    <message>
        <source>Generated coins must mature %1 blocks before they can be spent. When you generated this block, it was broadcast to the network to be added to the block chain. If it fails to get into the chain, its state will change to "not accepted" and it won't be spendable. This may occasionally happen if another node generates a block within a few seconds of yours.</source>
        <translation>Vytvorené coins musia dospieť %1 blokov kým môžu byť minuté. Keď vytvoríte tento blok, bude rozoslaný do siete aby bol akceptovaný do reťaze blokov. Ak sa nedostane reťaze, jeho stav sa zmení na "zamietnutý" a nebude sa dať minúť. Toto sa môže občas stať ak iná nóda vytvorí blok približne v tom istom čase.</translation>
    </message>
    <message>
        <source>Debug information</source>
        <translation>Ladiace informácie</translation>
    </message>
    <message>
        <source>Transaction</source>
        <translation>Transakcie</translation>
    </message>
    <message>
        <source>Inputs</source>
        <translation>Vstupy</translation>
    </message>
    <message>
        <source>Amount</source>
        <translation>Suma</translation>
    </message>
    <message>
        <source>true</source>
        <translation>pravda</translation>
    </message>
    <message>
        <source>false</source>
        <translation>nepravda</translation>
    </message>
</context>
<context>
    <name>TransactionDescDialog</name>
    <message>
        <source>This pane shows a detailed description of the transaction</source>
        <translation>Táto časť obrazovky zobrazuje detailný popis transakcie</translation>
    </message>
    <message>
        <source>Details for %1</source>
        <translation>Podrobnosti pre %1</translation>
    </message>
</context>
<context>
    <name>TransactionTableModel</name>
    <message>
        <source>Date</source>
        <translation>Dátum</translation>
    </message>
    <message>
        <source>Type</source>
        <translation>Typ</translation>
    </message>
    <message>
        <source>Label</source>
        <translation>Popis</translation>
    </message>
    <message numerus="yes">
        <source>Open for %n more block(s)</source>
        <translation><numerusform>Otvoriť pre %n ďalší blok</numerusform><numerusform>Otvoriť pre %n ďalšie bloky</numerusform><numerusform>Otvoriť pre %n ďalších blokov</numerusform><numerusform>Otvoriť pre %n ďalších blokov</numerusform></translation>
    </message>
    <message>
        <source>Open until %1</source>
        <translation>Otvorené do %1</translation>
    </message>
    <message>
        <source>Unconfirmed</source>
        <translation>Nepotvrdené</translation>
    </message>
    <message>
        <source>Abandoned</source>
        <translation>Zanechaná</translation>
    </message>
    <message>
        <source>Confirming (%1 of %2 recommended confirmations)</source>
        <translation>Potvrdzujem (%1 z %2 odporúčaných potvrdení)</translation>
    </message>
    <message>
        <source>Confirmed (%1 confirmations)</source>
        <translation>Potvrdené (%1 potvrdení)</translation>
    </message>
    <message>
        <source>Conflicted</source>
        <translation>V rozpore</translation>
    </message>
    <message>
        <source>Immature (%1 confirmations, will be available after %2)</source>
        <translation>Nezrelé (%1 potvrdení, bude dostupné po %2)</translation>
    </message>
    <message>
        <source>Generated but not accepted</source>
        <translation>Vypočítané ale neakceptované</translation>
    </message>
    <message>
        <source>Received with</source>
        <translation>Prijaté s</translation>
    </message>
    <message>
        <source>Received from</source>
        <translation>Prijaté od</translation>
    </message>
    <message>
        <source>Sent to</source>
        <translation>Odoslané na</translation>
    </message>
    <message>
        <source>Payment to yourself</source>
        <translation>Platba sebe samému</translation>
    </message>
    <message>
        <source>Mined</source>
        <translation>Vyťažené</translation>
    </message>
    <message>
        <source>watch-only</source>
        <translation>Iba sledovanie</translation>
    </message>
    <message>
        <source>(n/a)</source>
        <translation>(n/a)</translation>
    </message>
    <message>
        <source>(no label)</source>
        <translation>(bez popisu)</translation>
    </message>
    <message>
        <source>Transaction status. Hover over this field to show number of confirmations.</source>
        <translation>Stav transakcie. Prejdite ponad toto pole pre zobrazenie počtu potvrdení.</translation>
    </message>
    <message>
        <source>Date and time that the transaction was received.</source>
        <translation>Dátum a čas prijatia transakcie.</translation>
    </message>
    <message>
        <source>Type of transaction.</source>
        <translation>Typ transakcie.</translation>
    </message>
    <message>
        <source>Whether or not a watch-only address is involved in this transaction.</source>
        <translation>Či je v tejto transakcii adresy iba na sledovanie.</translation>
    </message>
    <message>
        <source>User-defined intent/purpose of the transaction.</source>
        <translation>Užívateľsky určený účel transakcie.</translation>
    </message>
    <message>
        <source>Amount removed from or added to balance.</source>
        <translation>Suma pridaná alebo odobraná k zostatku.</translation>
    </message>
</context>
<context>
    <name>TransactionView</name>
    <message>
        <source>All</source>
        <translation>Všetky</translation>
    </message>
    <message>
        <source>Today</source>
        <translation>Dnes</translation>
    </message>
    <message>
        <source>This week</source>
        <translation>Tento týždeň</translation>
    </message>
    <message>
        <source>This month</source>
        <translation>Tento mesiac</translation>
    </message>
    <message>
        <source>Last month</source>
        <translation>Minulý mesiac</translation>
    </message>
    <message>
        <source>This year</source>
        <translation>Tento rok</translation>
    </message>
    <message>
        <source>Range...</source>
        <translation>Rozsah...</translation>
    </message>
    <message>
        <source>Received with</source>
        <translation>Prijaté s</translation>
    </message>
    <message>
        <source>Sent to</source>
        <translation>Odoslané na</translation>
    </message>
    <message>
        <source>To yourself</source>
        <translation>Ku mne</translation>
    </message>
    <message>
        <source>Mined</source>
        <translation>Vyťažené</translation>
    </message>
    <message>
        <source>Other</source>
        <translation>Iné</translation>
    </message>
    <message>
        <source>Enter address, transaction id, or label to search</source>
        <translation>Pre vyhľadávanie vložte adresu, id transakcie, alebo popis.</translation>
    </message>
    <message>
        <source>Min amount</source>
        <translation>Minimálna suma</translation>
    </message>
    <message>
        <source>Abandon transaction</source>
        <translation>Zabudnúť transakciu</translation>
    </message>
    <message>
        <source>Increase transaction fee</source>
        <translation>Navíš transakčný poplatok</translation>
    </message>
    <message>
        <source>Copy address</source>
        <translation>Kopírovať adresu</translation>
    </message>
    <message>
        <source>Copy label</source>
        <translation>Kopírovať popis</translation>
    </message>
    <message>
        <source>Copy amount</source>
        <translation>Kopírovať sumu</translation>
    </message>
    <message>
        <source>Copy transaction ID</source>
        <translation>Kopírovať ID transakcie</translation>
    </message>
    <message>
        <source>Copy raw transaction</source>
        <translation>Skopírovať neupravenú transakciu</translation>
    </message>
    <message>
        <source>Copy full transaction details</source>
        <translation>Kopírovať všetky podrobnosti o transakcii</translation>
    </message>
    <message>
        <source>Edit label</source>
        <translation>Upraviť popis</translation>
    </message>
    <message>
        <source>Show transaction details</source>
        <translation>Zobraziť podrobnosti transakcie</translation>
    </message>
    <message>
        <source>Export Transaction History</source>
        <translation>Exportovať históriu transakcií</translation>
    </message>
    <message>
        <source>Comma separated file (*.csv)</source>
        <translation>Čiarkou oddelovaný súbor (*.csv)</translation>
    </message>
    <message>
        <source>Confirmed</source>
        <translation>Potvrdené</translation>
    </message>
    <message>
        <source>Watch-only</source>
        <translation>Iba sledovanie</translation>
    </message>
    <message>
        <source>Date</source>
        <translation>Dátum</translation>
    </message>
    <message>
        <source>Type</source>
        <translation>Typ</translation>
    </message>
    <message>
        <source>Label</source>
        <translation>Popis</translation>
    </message>
    <message>
        <source>Address</source>
        <translation>Adresa</translation>
    </message>
    <message>
        <source>ID</source>
        <translation>ID</translation>
    </message>
    <message>
        <source>Exporting Failed</source>
        <translation>Export zlyhal</translation>
    </message>
    <message>
        <source>There was an error trying to save the transaction history to %1.</source>
        <translation>Vyskytla sa chyba pri pokuse o uloženie histórie transakcií do %1.</translation>
    </message>
    <message>
        <source>Exporting Successful</source>
        <translation>Export úspešný</translation>
    </message>
    <message>
        <source>The transaction history was successfully saved to %1.</source>
        <translation>História transakciá bola úspešne uložená do %1.</translation>
    </message>
    <message>
        <source>Range:</source>
        <translation>Rozsah:</translation>
    </message>
    <message>
        <source>to</source>
        <translation>do</translation>
    </message>
</context>
<context>
    <name>UnitDisplayStatusBarControl</name>
    <message>
        <source>Unit to show amounts in. Click to select another unit.</source>
        <translation>Jednotka pre zobrazovanie súm. Kliknite pre zvolenie inej jednotky.</translation>
    </message>
</context>
<context>
    <name>WalletController</name>
    <message>
        <source>Close wallet</source>
        <translation>Zatvoriť peňaženku</translation>
    </message>
    <message>
<<<<<<< HEAD
        <source>Are you sure you wish to close wallet &lt;i&gt;%1&lt;/i&gt;?</source>
        <translation>Ste si istí, že si želáte zatvoriť peňaženku &lt;i&gt;%1&lt;/i&gt;?</translation>
    </message>
    <message>
        <source>Closing the wallet for too long can result in having to resync the entire chain if pruning is enabled.</source>
        <translation>Zatvorenie peňaženky na príliš dlhú dobu môže mať za následok potrebu znova synchronizovať celý blockchain v prípade, že je aktivované redukovanie blockchainu. </translation>
=======
        <source>Are you sure you wish to close the wallet &lt;i&gt;%1&lt;/i&gt;?</source>
        <translation>Naozaj chcete zavrieť peňaženku &lt;i&gt;%1&lt;/i&gt;?</translation>
    </message>
    <message>
        <source>Closing the wallet for too long can result in having to resync the entire chain if pruning is enabled.</source>
        <translation>Zatvorenie peňaženky na príliš dlhú dobu môže mať za následok potrebu znova synchronizovať celý reťazec blokov (blockchain) v prípade, že je aktivované redukovanie blokov.</translation>
>>>>>>> 2f9f9b37
    </message>
</context>
<context>
    <name>WalletFrame</name>
    <message>
        <source>No wallet has been loaded.</source>
        <translation>Nie je načítaná peňaženka.</translation>
    </message>
</context>
<context>
    <name>WalletModel</name>
    <message>
        <source>Send Coins</source>
        <translation>Poslať mince</translation>
    </message>
    <message>
        <source>Fee bump error</source>
        <translation>Chyba pri navyšovaní poplatku</translation>
    </message>
    <message>
        <source>Increasing transaction fee failed</source>
        <translation>Nepodarilo sa navýšiť poplatok</translation>
    </message>
    <message>
        <source>Do you want to increase the fee?</source>
        <translation>Chceš poplatok navýšiť?</translation>
    </message>
    <message>
        <source>Current fee:</source>
        <translation>Momentálny poplatok:</translation>
    </message>
    <message>
        <source>Increase:</source>
        <translation>Navýšenie:</translation>
    </message>
    <message>
        <source>New fee:</source>
        <translation>Nový poplatok:</translation>
    </message>
    <message>
        <source>Confirm fee bump</source>
        <translation>Potvrď navýšenie poplatku</translation>
    </message>
    <message>
        <source>Can't sign transaction.</source>
        <translation>Nemôzeme podpíaať transakciu.</translation>
    </message>
    <message>
        <source>Could not commit transaction</source>
        <translation>Nemôzeme uložiť transakciu do peňaženky</translation>
    </message>
    <message>
        <source>default wallet</source>
        <translation>predvolená peňaženka</translation>
    </message>
</context>
<context>
    <name>WalletView</name>
    <message>
        <source>&amp;Export</source>
        <translation>&amp;Exportovať...</translation>
    </message>
    <message>
        <source>Export the data in the current tab to a file</source>
        <translation>Exportovať dáta v aktuálnej karte do súboru</translation>
    </message>
    <message>
        <source>Backup Wallet</source>
        <translation>Zálohovanie peňaženky</translation>
    </message>
    <message>
        <source>Wallet Data (*.dat)</source>
        <translation>Dáta peňaženky (*.dat)</translation>
    </message>
    <message>
        <source>Backup Failed</source>
        <translation>Zálohovanie zlyhalo</translation>
    </message>
    <message>
        <source>There was an error trying to save the wallet data to %1.</source>
        <translation>Vyskytla sa chyba pri pokuse o uloženie dát peňaženky do %1.</translation>
    </message>
    <message>
        <source>Backup Successful</source>
        <translation>Záloha úspešná</translation>
    </message>
    <message>
        <source>The wallet data was successfully saved to %1.</source>
        <translation>Dáta peňaženky boli úspešne uložené do %1.</translation>
    </message>
    <message>
        <source>Cancel</source>
        <translation>Zrušiť</translation>
    </message>
</context>
<context>
    <name>bitcoin-core</name>
    <message>
        <source>Distributed under the MIT software license, see the accompanying file %s or %s</source>
        <translation>Distribuované pod softvérovou licenciou MIT, pozri sprievodný súbor %s alebo %s</translation>
    </message>
    <message>
        <source>Prune configured below the minimum of %d MiB.  Please use a higher number.</source>
        <translation>Redukcia nastavená pod minimálnu hodnotu %d MiB. Prosím použite vyššiu hodnotu.</translation>
    </message>
    <message>
        <source>Prune: last wallet synchronisation goes beyond pruned data. You need to -reindex (download the whole blockchain again in case of pruned node)</source>
        <translation>Redukovanie: posledná synchronizácia peňaženky prebehla pred časmi blokov v redukovaných dátach. Je potrebné vykonať -reindex (v prípade redukovaného režimu stiahne znovu celý reťazec blokov)</translation>
    </message>
    <message>
        <source>Rescans are not possible in pruned mode. You will need to use -reindex which will download the whole blockchain again.</source>
        <translation>V redukovanom režime nie je možné reťazec blokov preskenovať. Musíte vykonať -reindex, čo znova stiahne celý reťaec blokov.</translation>
    </message>
    <message>
        <source>Error: A fatal internal error occurred, see debug.log for details</source>
        <translation>Chyba: Vyskytla sa interná chyba, pre viac informácií zobrazte debug.log</translation>
    </message>
    <message>
        <source>Pruning blockstore...</source>
        <translation>Redukovanie blockstore...</translation>
    </message>
    <message>
        <source>Unable to start HTTP server. See debug log for details.</source>
        <translation>Nepodarilo sa spustiť HTTP server. Pre viac detailov zobrazte debug log.</translation>
    </message>
    <message>
<<<<<<< HEAD
        <source>Bitcoin Core</source>
        <translation>Blackcoin More</translation>
    </message>
    <message>
=======
>>>>>>> 2f9f9b37
        <source>The %s developers</source>
        <translation>Vývojári %s</translation>
    </message>
    <message>
        <source>Can't generate a change-address key. No keys in the internal keypool and can't generate any keys.</source>
        <translation>Nie je možné vygenerovať kľúč na zmenu adresy. Nie sú dostupné žiadne kľúče a nie je možné ich ani generovať.</translation>
    </message>
    <message>
        <source>Cannot obtain a lock on data directory %s. %s is probably already running.</source>
        <translation>Nemožné uzamknúť zložku %s. %s pravdepodobne už beží.</translation>
    </message>
    <message>
        <source>Cannot provide specific connections and have addrman find outgoing connections at the same.</source>
        <translation>Nemôžete zadať konkrétne spojenia a zároveň mať nastavený addrman pre hľadanie odchádzajúcich spojení.</translation>
    </message>
    <message>
        <source>Error reading %s! All keys read correctly, but transaction data or address book entries might be missing or incorrect.</source>
        <translation>Nastala chyba pri čítaní súboru %s! Všetkz kľúče sa prečítali správne, ale dáta o transakcíách alebo záznamy v adresári môžu chýbať alebo byť nesprávne.</translation>
    </message>
    <message>
        <source>Please check that your computer's date and time are correct! If your clock is wrong, %s will not work properly.</source>
        <translation>Prosím skontrolujte systémový čas a dátum. Keď je váš čas nesprávny, %s nebude fungovať správne.</translation>
    </message>
    <message>
        <source>Please contribute if you find %s useful. Visit %s for further information about the software.</source>
        <translation>Keď si myslíte, že %s je užitočný, podporte nás. Pre viac informácií o software navštívte %s.</translation>
    </message>
    <message>
        <source>The block database contains a block which appears to be from the future. This may be due to your computer's date and time being set incorrectly. Only rebuild the block database if you are sure that your computer's date and time are correct</source>
        <translation>Databáza blokov obsahuje blok, ktorý vyzerá byť z budúcnosti. Toto môže byť spôsobené nesprávnym systémovým časom vášho počítača. Obnovujte databázu blokov len keď ste si istý, že systémový čas je nastavený správne.</translation>
    </message>
    <message>
        <source>This is a pre-release test build - use at your own risk - do not use for mining or merchant applications</source>
        <translation>Toto je predbežná testovacia zostava - používate na vlastné riziko - nepoužívajte na ťaženie alebo obchodné aplikácie</translation>
    </message>
    <message>
        <source>This is the transaction fee you may discard if change is smaller than dust at this level</source>
        <translation>Toto je transakčný poplatok, ktorý môžete škrtnúť, ak je zmena na tejto úrovni menšia ako prach</translation>
    </message>
    <message>
        <source>Unable to replay blocks. You will need to rebuild the database using -reindex-chainstate.</source>
        <translation>Nedarí sa znovu aplikovať bloky. Budete musieť prestavať databázu použitím -reindex-chainstate.</translation>
    </message>
    <message>
        <source>Unable to rewind the database to a pre-fork state. You will need to redownload the blockchain</source>
        <translation>Nedará sa vrátiť databázu do stavu pred rozdelením. Budete musieť znovu stiahnuť celý reťaztec blokov</translation>
    </message>
    <message>
        <source>Warning: The network does not appear to fully agree! Some miners appear to be experiencing issues.</source>
        <translation>Varovanie: Javí sa že sieť sieť úplne nesúhlasí! Niektorí mineri zjavne majú ťažkosti.</translation>
    </message>
    <message>
        <source>Warning: We do not appear to fully agree with our peers! You may need to upgrade, or other nodes may need to upgrade.</source>
        <translation>Varovanie: Zjavne sa úplne nezhodujeme s našimi peer-mi! Možno potrebujete prejsť na novšiu verziu alebo ostatné uzly potrebujú vyššiu verziu.</translation>
    </message>
    <message>
        <source>%d of last 100 blocks have unexpected version</source>
        <translation>%d z posledných 100 blokov má neočakávanú verziu</translation>
    </message>
    <message>
        <source>%s corrupt, salvage failed</source>
        <translation>%s je poškodený, záchrana zlyhala</translation>
    </message>
    <message>
        <source>-maxmempool must be at least %d MB</source>
        <translation>-maxmempool musí byť najmenej %d MB</translation>
    </message>
    <message>
        <source>Cannot resolve -%s address: '%s'</source>
        <translation>Nedá preložiť -%s adresu: '%s'</translation>
    </message>
    <message>
        <source>Change index out of range</source>
        <translation>Menný index mimo rozsah</translation>
    </message>
    <message>
        <source>Config setting for %s only applied on %s network when in [%s] section.</source>
        <translation>Nastavenie konfigurácie pre %s platí iba v sieti %s a v sekcii [%s].</translation>
    </message>
    <message>
        <source>Copyright (C) %i-%i</source>
        <translation>Copyright (C) %i-%i</translation>
    </message>
    <message>
        <source>Corrupted block database detected</source>
        <translation>Zistená poškodená databáza blokov</translation>
    </message>
    <message>
        <source>Do you want to rebuild the block database now?</source>
        <translation>Chcete znovu zostaviť databázu blokov?</translation>
    </message>
    <message>
        <source>Error initializing block database</source>
        <translation>Chyba inicializácie databázy blokov</translation>
    </message>
    <message>
        <source>Error initializing wallet database environment %s!</source>
        <translation>Chyba spustenia databázového prostredia peňaženky %s!</translation>
    </message>
    <message>
        <source>Error loading %s</source>
        <translation>Chyba načítania %s</translation>
    </message>
    <message>
        <source>Error loading %s: Private keys can only be disabled during creation</source>
        <translation>Chyba pri načítaní %s: Súkromné kľúče môžu byť zakázané len počas vytvárania</translation>
    </message>
    <message>
        <source>Error loading %s: Wallet corrupted</source>
        <translation>Chyba načítania %s: Peňaženka je poškodená</translation>
    </message>
    <message>
        <source>Error loading %s: Wallet requires newer version of %s</source>
        <translation>Chyba načítania %s: Peňaženka vyžaduje novšiu verziu %s</translation>
    </message>
    <message>
        <source>Error loading block database</source>
        <translation>Chyba načítania databázy blokov</translation>
    </message>
    <message>
        <source>Error opening block database</source>
        <translation>Chyba otvárania databázy blokov</translation>
    </message>
    <message>
        <source>Failed to listen on any port. Use -listen=0 if you want this.</source>
        <translation>Chyba počúvania na ktoromkoľvek porte. Použi -listen=0 ak toto chcete.</translation>
    </message>
    <message>
        <source>Failed to rescan the wallet during initialization</source>
        <translation>Počas inicializácie sa nepodarila pre-skenovať peňaženka</translation>
    </message>
    <message>
        <source>Importing...</source>
        <translation>Prebieha import ...</translation>
    </message>
    <message>
        <source>Incorrect or no genesis block found. Wrong datadir for network?</source>
        <translation>Nesprávny alebo žiadny genesis blok nájdený. Nesprávny dátový priečinok alebo sieť?</translation>
    </message>
    <message>
        <source>Initialization sanity check failed. %s is shutting down.</source>
        <translation>Kontrola čistoty pri inicializácií zlyhala. %s sa vypína.</translation>
    </message>
    <message>
        <source>Invalid P2P permission: '%s'</source>
        <translation>Neplatné oprávnenie P2P: '%s'</translation>
    </message>
    <message>
        <source>Invalid amount for -%s=&lt;amount&gt;: '%s'</source>
        <translation>Neplatná suma pre -%s=&lt;amount&gt;: '%s'</translation>
    </message>
    <message>
        <source>Invalid amount for -discardfee=&lt;amount&gt;: '%s'</source>
        <translation>Neplatná čiastka pre -discardfee=&lt;čiastka&gt;: '%s'</translation>
    </message>
    <message>
        <source>Invalid amount for -fallbackfee=&lt;amount&gt;: '%s'</source>
        <translation>Neplatná suma pre -fallbackfee=&lt;amount&gt;: '%s'</translation>
    </message>
    <message>
        <source>Specified blocks directory "%s" does not exist.</source>
        <translation>Zadaný adresár blokov "%s" neexistuje.</translation>
    </message>
    <message>
<<<<<<< HEAD
        <source>Unable to create the PID file '%s': %s</source>
        <translation>Nepodarilo sa vytvoriť súbor PID '%s': %s</translation>
=======
        <source>Unknown address type '%s'</source>
        <translation>Neznámy typ adresy '%s'</translation>
    </message>
    <message>
        <source>Unknown change type '%s'</source>
        <translation>Neznámy typ zmeny '%s'</translation>
>>>>>>> 2f9f9b37
    </message>
    <message>
        <source>Upgrading txindex database</source>
        <translation>Inovuje sa txindex databáza</translation>
    </message>
    <message>
        <source>Loading P2P addresses...</source>
        <translation>Načítavam P2P adresy…</translation>
    </message>
    <message>
        <source>Error: Disk space is too low!</source>
        <translation>Chyba: Príliš málo miesta na disku!</translation>
    </message>
    <message>
        <source>Loading banlist...</source>
        <translation>Načítavam banlist...</translation>
    </message>
    <message>
        <source>Not enough file descriptors available.</source>
        <translation>Nedostatok kľúčových slov súboru.</translation>
    </message>
    <message>
        <source>Prune cannot be configured with a negative value.</source>
        <translation>Redukovanie nemôže byť nastavené na zápornú hodnotu.</translation>
    </message>
    <message>
        <source>Prune mode is incompatible with -txindex.</source>
        <translation>Redukovanie je nekompatibilné s -txindex.</translation>
    </message>
    <message>
        <source>Replaying blocks...</source>
        <translation>Znovu sa aplikujú bloky…</translation>
    </message>
    <message>
        <source>Rewinding blocks...</source>
        <translation>Vracajú sa bloky dozadu…</translation>
    </message>
    <message>
        <source>The source code is available from %s.</source>
        <translation>Zdrojový kód je dostupný z %s</translation>
    </message>
    <message>
        <source>Transaction fee and change calculation failed</source>
        <translation>Zlyhal výpočet transakčného poplatku a výdavku</translation>
    </message>
    <message>
        <source>Unable to bind to %s on this computer. %s is probably already running.</source>
        <translation>Nemožné pripojiť k %s na tomto počíťači. %s už pravdepodobne beží.</translation>
    </message>
    <message>
        <source>Unable to generate keys</source>
        <translation>Nepodarilo sa vygenerovať kľúče</translation>
    </message>
    <message>
        <source>Unsupported logging category %s=%s.</source>
        <translation>Nepodporovaná logovacia kategória %s=%s.</translation>
    </message>
    <message>
        <source>Upgrading UTXO database</source>
        <translation>Vylepšuje sa databáza neminutých výstupov (UTXO)</translation>
    </message>
    <message>
        <source>User Agent comment (%s) contains unsafe characters.</source>
        <translation>Komentár u typu klienta (%s) obsahuje riskantné znaky.</translation>
    </message>
    <message>
        <source>Verifying blocks...</source>
        <translation>Overujem bloky...</translation>
    </message>
    <message>
        <source>Wallet needed to be rewritten: restart %s to complete</source>
        <translation>Peňaženka musí byť prepísaná: pre dokončenie reštartujte %s</translation>
    </message>
    <message>
        <source>Error: Listening for incoming connections failed (listen returned error %s)</source>
        <translation>Chyba: Počúvanie prichádzajúcich spojení zlyhalo (vrátená chyba je %s)</translation>
    </message>
    <message>
        <source>Invalid amount for -maxtxfee=&lt;amount&gt;: '%s' (must be at least the minrelay fee of %s to prevent stuck transactions)</source>
        <translation>Neplatná suma pre -maxtxfee=&lt;amount&gt;: '%s' (aby sa transakcia nezasekla, minimálny prenosový poplatok musí byť aspoň %s)</translation>
    </message>
    <message>
        <source>The transaction amount is too small to send after the fee has been deducted</source>
        <translation>Suma je príliš malá pre odoslanie transakcie</translation>
    </message>
    <message>
        <source>You need to rebuild the database using -reindex to go back to unpruned mode.  This will redownload the entire blockchain</source>
<<<<<<< HEAD
        <translation>K návratu k neprerezávaciemu režimu je treba prestavať databázu použitím -reindex. Tiež sa znova stiahne celý reťazec blokov</translation>
=======
        <translation>K návratu k neredukovanému režimu je potrebné prestavať databázu použitím -reindex. Tiež sa znova stiahne celý reťazec blokov</translation>
>>>>>>> 2f9f9b37
    </message>
    <message>
        <source>Error reading from database, shutting down.</source>
        <translation>Chyba pri načítaní z databázy, ukončuje sa.</translation>
    </message>
    <message>
        <source>Error upgrading chainstate database</source>
        <translation>Chyba pri vylepšení databáze reťzcov blokov</translation>
    </message>
    <message>
        <source>Error: Disk space is low for %s</source>
        <translation>Chyba: Málo miesta na disku pre %s</translation>
<<<<<<< HEAD
    </message>
    <message>
        <source>Information</source>
        <translation>Informácia</translation>
=======
>>>>>>> 2f9f9b37
    </message>
    <message>
        <source>Invalid -onion address or hostname: '%s'</source>
        <translation>Neplatná -onion adresa alebo hostiteľ: '%s'</translation>
    </message>
    <message>
        <source>Invalid -proxy address or hostname: '%s'</source>
        <translation>Neplatná -proxy adresa alebo hostiteľ: '%s'</translation>
    </message>
    <message>
        <source>Invalid amount for -paytxfee=&lt;amount&gt;: '%s' (must be at least %s)</source>
        <translation>Neplatná suma pre -paytxfee=&lt;amount&gt;: '%s' (musí byť aspoň %s)</translation>
    </message>
    <message>
        <source>Invalid netmask specified in -whitelist: '%s'</source>
        <translation>Nadaná neplatná netmask vo -whitelist: '%s'</translation>
    </message>
    <message>
        <source>Need to specify a port with -whitebind: '%s'</source>
        <translation>Je potrebné zadať port s -whitebind: '%s'</translation>
    </message>
    <message>
        <source>Prune mode is incompatible with -blockfilterindex.</source>
        <translation>Režim redukovania je nekompatibilný s -blockfilterindex.</translation>
    </message>
    <message>
        <source>Reducing -maxconnections from %d to %d, because of system limitations.</source>
        <translation>Obmedzuje sa -maxconnections z %d na %d kvôli systémovým obmedzeniam.</translation>
    </message>
    <message>
        <source>Section [%s] is not recognized.</source>
        <translation>Sekcia [%s] nie je rozpoznaná.</translation>
    </message>
    <message>
        <source>Signing transaction failed</source>
        <translation>Podpísanie správy zlyhalo</translation>
    </message>
    <message>
        <source>Specified -walletdir "%s" does not exist</source>
        <translation>Uvedená -walletdir "%s" neexistuje</translation>
    </message>
    <message>
        <source>Specified -walletdir "%s" is a relative path</source>
        <translation>Uvedená -walletdir "%s" je relatívna cesta</translation>
    </message>
    <message>
        <source>Specified -walletdir "%s" is not a directory</source>
        <translation>Uvedený -walletdir "%s" nie je priečinok</translation>
    </message>
    <message>
        <source>The specified config file %s does not exist
</source>
        <translation>Zadaný konfiguračný súbor %s neexistuje
</translation>
    </message>
    <message>
        <source>The transaction amount is too small to pay the fee</source>
        <translation>Suma transakcie je príliš malá na zaplatenie poplatku</translation>
    </message>
    <message>
        <source>This is experimental software.</source>
        <translation>Toto je experimentálny softvér.</translation>
    </message>
    <message>
        <source>Transaction amount too small</source>
        <translation>Suma transakcie príliš malá</translation>
    </message>
    <message>
        <source>Transaction too large</source>
        <translation>Transakcia príliš veľká</translation>
    </message>
    <message>
        <source>Unable to bind to %s on this computer (bind returned error %s)</source>
        <translation>Na tomto počítači sa nedá vytvoriť väzba %s (vytvorenie väzby vrátilo chybu %s)</translation>
    </message>
    <message>
        <source>Unable to create the PID file '%s': %s</source>
        <translation>Nepodarilo sa vytvoriť súbor PID '%s': %s</translation>
    </message>
    <message>
        <source>Unable to generate initial keys</source>
        <translation>Nepodarilo sa vygenerovať úvodné kľúče</translation>
    </message>
    <message>
        <source>Unknown -blockfilterindex value %s.</source>
        <translation>Neznáma -blockfilterindex hodnota %s.</translation>
    </message>
    <message>
        <source>Verifying wallet(s)...</source>
        <translation>Kontrolujem peňaženku(y)…</translation>
    </message>
    <message>
        <source>Warning: unknown new rules activated (versionbit %i)</source>
        <translation>Upozornenie: aktivovaná neznáme nové pravidlá (verzový bit %i)</translation>
    </message>
    <message>
        <source>Zapping all transactions from wallet...</source>
        <translation>Zmazať všetky transakcie z peňaženky...</translation>
    </message>
    <message>
        <source>-maxtxfee is set very high! Fees this large could be paid on a single transaction.</source>
        <translation>-maxtxfee je nastavené veľmi vysoko! Takto vysoký poplatok môže byť zaplatebý v jednej transakcii.</translation>
    </message>
    <message>
        <source>This is the transaction fee you may pay when fee estimates are not available.</source>
        <translation>Toto je poplatok za transakciu keď odhad poplatkov ešte nie je k dispozícii.</translation>
    </message>
    <message>
        <source>This product includes software developed by the OpenSSL Project for use in the OpenSSL Toolkit %s and cryptographic software written by Eric Young and UPnP software written by Thomas Bernard.</source>
        <translation>Tento produkt zahŕňa programy vyvinuté projektom OpenSSL pre použitie v OpenSSL Toolkite %s a kryptografický program od Erika Younga a program UPnP od Thomasa Bernarda.</translation>
    </message>
    <message>
        <source>Total length of network version string (%i) exceeds maximum length (%i). Reduce the number or size of uacomments.</source>
        <translation>Celková dĺžka verzie sieťového reťazca (%i) prekračuje maximálnu dĺžku (%i). Znížte počet a veľkosť komentárov.</translation>
    </message>
    <message>
        <source>Warning: Wallet file corrupt, data salvaged! Original %s saved as %s in %s; if your balance or transactions are incorrect you should restore from a backup.</source>
        <translation>Varovanie: Peňaženka poškodená, dáta boli zachránené! Originálna %s ako %s v %s; ak váš zostatok alebo transakcie sú nesprávne, mali by ste obnoviť zálohu.</translation>
    </message>
    <message>
        <source>%s is set very high!</source>
        <translation>Hodnota %s je nastavená veľmi vysoko!</translation>
    </message>
    <message>
        <source>Error loading wallet %s. Duplicate -wallet filename specified.</source>
        <translation>Chyba pri načítaní peňaženky %s. Zadaný duplicitný názov súboru -wallet.</translation>
    </message>
    <message>
        <source>Starting network threads...</source>
        <translation>Spúšťajú sa sieťové vlákna...</translation>
    </message>
    <message>
        <source>The wallet will avoid paying less than the minimum relay fee.</source>
        <translation>Peňaženka zabráni zaplateniu menšej sumy ako je minimálny poplatok.</translation>
    </message>
    <message>
        <source>This is the minimum transaction fee you pay on every transaction.</source>
        <translation>Toto je minimálny poplatok za transakciu pri každej transakcii.</translation>
    </message>
    <message>
        <source>This is the transaction fee you will pay if you send a transaction.</source>
        <translation>Toto je poplatok za transakciu pri odoslaní transakcie.</translation>
    </message>
    <message>
        <source>Transaction amounts must not be negative</source>
        <translation>Sumy transakcií nesmú byť záporné</translation>
    </message>
    <message>
        <source>Transaction has too long of a mempool chain</source>
        <translation>Transakcia má v transakčnom zásobníku príliš dlhý reťazec</translation>
    </message>
    <message>
        <source>Transaction must have at least one recipient</source>
        <translation>Transakcia musí mať aspoň jedného príjemcu</translation>
    </message>
    <message>
        <source>Unknown network specified in -onlynet: '%s'</source>
        <translation>Neznáma sieť upresnená v -onlynet: '%s'</translation>
    </message>
    <message>
        <source>Insufficient funds</source>
        <translation>Nedostatok prostriedkov</translation>
    </message>
    <message>
        <source>Cannot upgrade a non HD split wallet without upgrading to support pre split keypool. Please use -upgradewallet=169900 or -upgradewallet with no version specified.</source>
        <translation>Nie je možné vylepšiť peňaženku bez HD bez aktualizácie, ktorá podporuje delenie keypoolu. Použite prosím -upgradewallet=169900 alebo -upgradewallet bez špecifikovania verzie.</translation>
    </message>
    <message>
        <source>Fee estimation failed. Fallbackfee is disabled. Wait a few blocks or enable -fallbackfee.</source>
        <translation>Odhad poplatku sa nepodaril. Fallbackfee je zakázaný. Počkajte niekoľko blokov alebo povoľte -fallbackfee.</translation>
    </message>
    <message>
        <source>Warning: Private keys detected in wallet {%s} with disabled private keys</source>
        <translation>Upozornenie: Boli zistené súkromné kľúče v peňaženke {%s} so zakázanými súkromnými kľúčmi.</translation>
    </message>
    <message>
        <source>Cannot write to data directory '%s'; check permissions.</source>
        <translation>Nie je možné zapísať do adresára ' %s'. Skontrolujte povolenia.</translation>
    </message>
    <message>
        <source>Loading block index...</source>
        <translation>Načítavanie zoznamu blokov...</translation>
    </message>
    <message>
        <source>Loading wallet...</source>
        <translation>Načítavam peňaženku...</translation>
    </message>
    <message>
        <source>Cannot downgrade wallet</source>
        <translation>Nie je možné prejsť na nižšiu verziu peňaženky</translation>
    </message>
    <message>
        <source>Rescanning...</source>
        <translation>Nové prehľadávanie...</translation>
    </message>
    <message>
        <source>Done loading</source>
        <translation>Dokončené načítavanie</translation>
    </message>
</context>
</TS><|MERGE_RESOLUTION|>--- conflicted
+++ resolved
@@ -70,13 +70,8 @@
         <translation>Toto sú Vaše Blackcoin adresy pre posielanie platieb. Vždy skontrolujte sumu a prijímaciu adresu pred poslaním mincí.</translation>
     </message>
     <message>
-<<<<<<< HEAD
-        <source>These are your Bitcoin addresses for receiving payments. It is recommended to use a new receiving address for each transaction.</source>
-        <translation>Toto sú vaše Blackcoin adresy pre prijímanie platieb. Odporúča sa použiť vždy novú prijímaciu adresu pre každú transakciu.</translation>
-=======
         <source>These are your Bitcoin addresses for receiving payments. Use the 'Create new receiving address' button in the receive tab to create new addresses.</source>
         <translation>Toto sú vaše Bitcoin adresy pre prijímanie platieb. Pre vytvorenie nových adries použite tlačidlo 'Vytvoriť novú prijímajúcu adresu' na karte Prijať.</translation>
->>>>>>> 2f9f9b37
     </message>
     <message>
         <source>&amp;Copy Address</source>
@@ -185,10 +180,6 @@
         <translation>Peňaženka zašifrovaná</translation>
     </message>
     <message>
-<<<<<<< HEAD
-        <source>Your wallet is now encrypted. Remember that encrypting your wallet cannot fully protect your bitcoins from being stolen by malware infecting your computer.</source>
-        <translation>Vaša peňaženka je teraz zašifrovaná. Zašifrovanie peňaženky Vás plne nechráni pred krádežou bitcoinov škodlivými programami, ktoré prenikli do vášho počítača.</translation>
-=======
         <source>Enter the new passphrase for the wallet.&lt;br/&gt;Please use a passphrase of &lt;b&gt;ten or more random characters&lt;/b&gt;, or &lt;b&gt;eight or more words&lt;/b&gt;.</source>
         <translation>Zadajte novú prístupovú frázu pre peňaženku.&lt;br/&gt;Prosím použite frázu dlhú &lt;b&gt;desať či viac náhodných znakov&lt;/b&gt;, alebo &lt;b&gt;osem či viac slov&lt;/b&gt;.</translation>
     </message>
@@ -211,7 +202,6 @@
     <message>
         <source>Your wallet is now encrypted. </source>
         <translation>Vaša peňaženka je zašifrovaná.</translation>
->>>>>>> 2f9f9b37
     </message>
     <message>
         <source>IMPORTANT: Any previous backups you have made of your wallet file should be replaced with the newly generated, encrypted wallet file. For security reasons, previous backups of the unencrypted wallet file will become useless as soon as you start using the new, encrypted wallet.</source>
@@ -334,8 +324,6 @@
     <message>
         <source>Open &amp;URI...</source>
         <translation>Otvoriť &amp;URI...</translation>
-<<<<<<< HEAD
-=======
     </message>
     <message>
         <source>Create Wallet...</source>
@@ -344,7 +332,6 @@
     <message>
         <source>Create a new wallet</source>
         <translation>Vytvoriť novú peňaženku</translation>
->>>>>>> 2f9f9b37
     </message>
     <message>
         <source>Wallet:</source>
@@ -399,13 +386,6 @@
         <translation>O&amp;veriť správu...</translation>
     </message>
     <message>
-<<<<<<< HEAD
-        <source>Bitcoin</source>
-        <translation>Blackcoin</translation>
-    </message>
-    <message>
-=======
->>>>>>> 2f9f9b37
         <source>&amp;Send</source>
         <translation>&amp;Odoslať</translation>
     </message>
@@ -830,11 +810,7 @@
     </message>
     <message>
         <source>change from %1 (%2)</source>
-<<<<<<< HEAD
-        <translation>výdavok od %1 (%2)</translation>
-=======
         <translation>zmeniť z %1 (%2)</translation>
->>>>>>> 2f9f9b37
     </message>
     <message>
         <source>(change)</source>
@@ -1288,11 +1264,7 @@
     </message>
     <message>
         <source>Enable coin &amp;control features</source>
-<<<<<<< HEAD
-        <translation>Povoliť možnosti &amp;kontroly minci</translation>
-=======
         <translation>Povoliť možnosti &amp;kontroly mincí</translation>
->>>>>>> 2f9f9b37
     </message>
     <message>
         <source>If you disable the spending of unconfirmed change, the change from a transaction cannot be used until that transaction has at least one confirmation. This also affects how your balance is computed.</source>
@@ -1396,11 +1368,7 @@
     </message>
     <message>
         <source>Whether to show coin control features or not.</source>
-<<<<<<< HEAD
-        <translation>Či zobrazovať možnosti kontroly minci alebo nie.</translation>
-=======
         <translation>Či zobrazovať možnosti kontroly mincí alebo nie.</translation>
->>>>>>> 2f9f9b37
     </message>
     <message>
         <source>&amp;Third party transaction URLs</source>
@@ -1573,8 +1541,6 @@
         <translation>Nemožno spracovať žiadosť o platbu, pretože podpora pre BIP70 nebola zahrnutá.</translation>
     </message>
     <message>
-<<<<<<< HEAD
-=======
         <source>Due to widespread security flaws in BIP70 it's strongly recommended that any merchant instructions to switch wallets be ignored.</source>
         <translation>Kvôli mnohým bezpečnostným chybám v BIP70 sa dôrazne odporúča ignorovať inštrukcie na prepínanie peňaženiek od akýchkoľvek obchodníkov.</translation>
     </message>
@@ -1583,7 +1549,6 @@
         <translation>Ak dostávate túto chybu mali by ste od obchodníka vyžiadať URI adresu kompatibilnú s BIP21.</translation>
     </message>
     <message>
->>>>>>> 2f9f9b37
         <source>Invalid payment address %1</source>
         <translation>Neplatná adresa platby %1</translation>
     </message>
@@ -1853,11 +1818,7 @@
     </message>
     <message>
         <source>Blocksdir</source>
-<<<<<<< HEAD
-        <translation>Blocksdir</translation>
-=======
         <translation>Priečinok s blokmi</translation>
->>>>>>> 2f9f9b37
     </message>
     <message>
         <source>To specify a non-default location of the blocks directory use the '%1' option.</source>
@@ -2318,11 +2279,7 @@
     </message>
     <message>
         <source>Coin Control Features</source>
-<<<<<<< HEAD
-        <translation>Možnosti kontroly minci</translation>
-=======
         <translation>Možnosti kontroly mincí</translation>
->>>>>>> 2f9f9b37
     </message>
     <message>
         <source>Inputs...</source>
@@ -3321,21 +3278,12 @@
         <translation>Zatvoriť peňaženku</translation>
     </message>
     <message>
-<<<<<<< HEAD
-        <source>Are you sure you wish to close wallet &lt;i&gt;%1&lt;/i&gt;?</source>
-        <translation>Ste si istí, že si želáte zatvoriť peňaženku &lt;i&gt;%1&lt;/i&gt;?</translation>
-    </message>
-    <message>
-        <source>Closing the wallet for too long can result in having to resync the entire chain if pruning is enabled.</source>
-        <translation>Zatvorenie peňaženky na príliš dlhú dobu môže mať za následok potrebu znova synchronizovať celý blockchain v prípade, že je aktivované redukovanie blockchainu. </translation>
-=======
         <source>Are you sure you wish to close the wallet &lt;i&gt;%1&lt;/i&gt;?</source>
         <translation>Naozaj chcete zavrieť peňaženku &lt;i&gt;%1&lt;/i&gt;?</translation>
     </message>
     <message>
         <source>Closing the wallet for too long can result in having to resync the entire chain if pruning is enabled.</source>
         <translation>Zatvorenie peňaženky na príliš dlhú dobu môže mať za následok potrebu znova synchronizovať celý reťazec blokov (blockchain) v prípade, že je aktivované redukovanie blokov.</translation>
->>>>>>> 2f9f9b37
     </message>
 </context>
 <context>
@@ -3462,13 +3410,6 @@
         <translation>Nepodarilo sa spustiť HTTP server. Pre viac detailov zobrazte debug log.</translation>
     </message>
     <message>
-<<<<<<< HEAD
-        <source>Bitcoin Core</source>
-        <translation>Blackcoin More</translation>
-    </message>
-    <message>
-=======
->>>>>>> 2f9f9b37
         <source>The %s developers</source>
         <translation>Vývojári %s</translation>
     </message>
@@ -3633,17 +3574,12 @@
         <translation>Zadaný adresár blokov "%s" neexistuje.</translation>
     </message>
     <message>
-<<<<<<< HEAD
-        <source>Unable to create the PID file '%s': %s</source>
-        <translation>Nepodarilo sa vytvoriť súbor PID '%s': %s</translation>
-=======
         <source>Unknown address type '%s'</source>
         <translation>Neznámy typ adresy '%s'</translation>
     </message>
     <message>
         <source>Unknown change type '%s'</source>
         <translation>Neznámy typ zmeny '%s'</translation>
->>>>>>> 2f9f9b37
     </message>
     <message>
         <source>Upgrading txindex database</source>
@@ -3731,11 +3667,7 @@
     </message>
     <message>
         <source>You need to rebuild the database using -reindex to go back to unpruned mode.  This will redownload the entire blockchain</source>
-<<<<<<< HEAD
-        <translation>K návratu k neprerezávaciemu režimu je treba prestavať databázu použitím -reindex. Tiež sa znova stiahne celý reťazec blokov</translation>
-=======
         <translation>K návratu k neredukovanému režimu je potrebné prestavať databázu použitím -reindex. Tiež sa znova stiahne celý reťazec blokov</translation>
->>>>>>> 2f9f9b37
     </message>
     <message>
         <source>Error reading from database, shutting down.</source>
@@ -3748,13 +3680,6 @@
     <message>
         <source>Error: Disk space is low for %s</source>
         <translation>Chyba: Málo miesta na disku pre %s</translation>
-<<<<<<< HEAD
-    </message>
-    <message>
-        <source>Information</source>
-        <translation>Informácia</translation>
-=======
->>>>>>> 2f9f9b37
     </message>
     <message>
         <source>Invalid -onion address or hostname: '%s'</source>
