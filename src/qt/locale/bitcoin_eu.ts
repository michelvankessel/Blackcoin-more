<TS language="eu" version="2.1">
<context>
    <name>AddressBookPage</name>
    <message>
        <source>Right-click to edit address or label</source>
        <translation>Klikatu eskuinarekin helbidea edo etiketa aldatzeko</translation>
    </message>
    <message>
        <source>Create a new address</source>
        <translation>Sortu helbide berria</translation>
    </message>
    <message>
        <source>&amp;New</source>
        <translation>&amp;Berria</translation>
    </message>
    <message>
        <source>Copy the currently selected address to the system clipboard</source>
        <translation>Kopiatu hautatutako helbidea sistemaren arbelean</translation>
    </message>
    <message>
        <source>&amp;Copy</source>
        <translation>&amp;Kopiatu</translation>
    </message>
    <message>
        <source>C&amp;lose</source>
        <translation>&amp;Itxi</translation>
    </message>
    <message>
        <source>Delete the currently selected address from the list</source>
        <translation>Ezabatu aukeratutako helbideak listatik</translation>
    </message>
    <message>
        <source>Enter address or label to search</source>
        <translation>Bilatzeko, helbide edo etiketa sartu</translation>
    </message>
    <message>
        <source>Export the data in the current tab to a file</source>
        <translation>Uneko fitxategian datuak esportatu</translation>
    </message>
    <message>
        <source>&amp;Export</source>
        <translation>&amp;Esportatu</translation>
    </message>
    <message>
        <source>&amp;Delete</source>
        <translation>&amp;Ezabatu</translation>
    </message>
    <message>
        <source>Choose the address to send coins to</source>
        <translation>Dirua bidaltzeko helbidea hautatu</translation>
    </message>
    <message>
        <source>Choose the address to receive coins with</source>
        <translation>Dirua jasotzeko helbidea hautatu</translation>
    </message>
    <message>
        <source>C&amp;hoose</source>
        <translation>&amp;Aukeratu</translation>
    </message>
    <message>
        <source>Sending addresses</source>
        <translation>Helbideak bidaltzen</translation>
    </message>
    <message>
        <source>Receiving addresses</source>
        <translation>Helbideak jasotzen</translation>
    </message>
    <message>
        <source>These are your Bitcoin addresses for sending payments. Always check the amount and the receiving address before sending coins.</source>
        <translation>Hauek dira zuk dirua jaso dezaketen Blackcoin helbideak. Egiaztatu beti diru-kopurua eta dirua jasoko duen helbidea zuzen egon daitezen, txanponak bidali baino lehen.</translation>
    </message>
    <message>
        <source>These are your Bitcoin addresses for receiving payments. Use the 'Create new receiving address' button in the receive tab to create new addresses.</source>
        <translation>Hauek dira ordainketak jasotzeko zure Bitcoin helbideak. Jaso taulako 'Jasotzeko helbide berri bat sortu' botoia erabili helbide berri bat sortzeko.</translation>
    </message>
    <message>
        <source>These are your Bitcoin addresses for receiving payments. Use the 'Create new receiving address' button in the receive tab to create new addresses.</source>
        <translation>Hauek dira ordainketak jasotzeko zure Bitcoin helbideak. Jaso taulako 'Jasotzeko helbide berri bat sortu' botoia erabili helbide berri bat sortzeko.</translation>
    </message>
    <message>
        <source>&amp;Copy Address</source>
        <translation>&amp;Helbidea kopiatu</translation>
    </message>
    <message>
        <source>Copy &amp;Label</source>
        <translation>Etiketa &amp;Kopiatu</translation>
    </message>
    <message>
        <source>&amp;Edit</source>
        <translation>&amp;Editatu</translation>
    </message>
    <message>
        <source>Export Address List</source>
        <translation>Helbide lista esportatu</translation>
    </message>
    <message>
        <source>Comma separated file (*.csv)</source>
        <translation>Komaz bereizitako artxiboa (*.csv)</translation>
    </message>
    <message>
        <source>Exporting Failed</source>
        <translation>Esportazioak huts egin du</translation>
    </message>
    <message>
        <source>There was an error trying to save the address list to %1. Please try again.</source>
        <translation>Akats bat egon da helbide lista %1-ean gordetzen sahiatzean. Mesedez, saiatu berriro.</translation>
    </message>
</context>
<context>
    <name>AddressTableModel</name>
    <message>
        <source>Label</source>
        <translation>Izendapen</translation>
    </message>
    <message>
        <source>Address</source>
        <translation>Helbidea</translation>
    </message>
    <message>
        <source>(no label)</source>
        <translation>(izendapenik ez)</translation>
    </message>
</context>
<context>
    <name>AskPassphraseDialog</name>
    <message>
        <source>Passphrase Dialog</source>
        <translation>Pasahitzaren dialogoa</translation>
    </message>
    <message>
        <source>Enter passphrase</source>
        <translation>Pasahitza sartu</translation>
    </message>
    <message>
        <source>New passphrase</source>
        <translation>Pasahitz berria</translation>
    </message>
    <message>
        <source>Repeat new passphrase</source>
        <translation>Pasahitz berria errepiikatu</translation>
    </message>
    <message>
        <source>Show passphrase</source>
        <translation>Pasahitza erakutsi</translation>
    </message>
    <message>
        <source>Encrypt wallet</source>
        <translation>Diruzorroa enkriptatu</translation>
    </message>
    <message>
        <source>This operation needs your wallet passphrase to unlock the wallet.</source>
        <translation>Diruzorroaren pasahitza behar du eragiketa honek, diruzorroa desblokeatzeko.</translation>
    </message>
    <message>
        <source>Unlock wallet</source>
        <translation>Diruzorroa desblokeatu</translation>
    </message>
    <message>
        <source>This operation needs your wallet passphrase to decrypt the wallet.</source>
        <translation>Eragiketa honek zure diruzorroaren pasahitza behar du, diruzorroa desenkriptatzeko.</translation>
    </message>
    <message>
        <source>Decrypt wallet</source>
        <translation>Diruzorroa desenkriptatu</translation>
    </message>
    <message>
        <source>Change passphrase</source>
        <translation>Pasahitza aldatu</translation>
    </message>
    <message>
        <source>Confirm wallet encryption</source>
        <translation>Diruorroaren enkriptazioa berretsi</translation>
    </message>
    <message>
        <source>Warning: If you encrypt your wallet and lose your passphrase, you will &lt;b&gt;LOSE ALL OF YOUR BITCOINS&lt;/b&gt;!</source>
        <translation>Abisua: Diruzorroa enkriptatzen baduzu eta zure pasahitza galtzen baduzu, &lt;b&gt;BLACKCOIN GUZTIAK GALDUKO DITUZU&lt;/b&gt;!</translation>
    </message>
    <message>
        <source>Are you sure you wish to encrypt your wallet?</source>
        <translation>Seguru al zaude, zure diruzorroa enkriptatu nahi duzula?</translation>
    </message>
    <message>
        <source>Wallet encrypted</source>
        <translation>Zorroa enkriptatuta</translation>
    </message>
    <message>
        <source>Enter the new passphrase for the wallet.&lt;br/&gt;Please use a passphrase of &lt;b&gt;ten or more random characters&lt;/b&gt;, or &lt;b&gt;eight or more words&lt;/b&gt;.</source>
        <translation>Diruzorroaren pasahitz berria sartu. &lt;br/&gt;Mesedez &lt;b&gt; hamar edo gehiago ausazko hizkiko&lt;/b&gt; pasahitza erabili, edo &lt;b&gt; gutxienez zortzi hitz&lt;/b&gt;</translation>
    </message>
    <message>
        <source>Enter the old passphrase and new passphrase for the wallet.</source>
        <translation>Diruzorroaren pasahitz zahar zein berria sartu.</translation>
    </message>
    <message>
        <source>Remember that encrypting your wallet cannot fully protect your bitcoins from being stolen by malware infecting your computer.</source>
        <translation>Gogoan izan diruzorroaren enkripzioak ezin dituela zure bitcoinak zure ordenagailuan izan dezakezun malware batengandik lapurtuak izatetik guztiz babestu .</translation>
    </message>
    <message>
        <source>Wallet to be encrypted</source>
        <translation>Enkriptatzeko diruzorroa</translation>
    </message>
    <message>
        <source>Your wallet is about to be encrypted. </source>
        <translation>Zure diruzorroa enkriptatzekotan dago</translation>
    </message>
    <message>
        <source>Your wallet is now encrypted. </source>
        <translation>Zure diruzorroa enkriptatua dago orain.</translation>
    </message>
    <message>
        <source>IMPORTANT: Any previous backups you have made of your wallet file should be replaced with the newly generated, encrypted wallet file. For security reasons, previous backups of the unencrypted wallet file will become useless as soon as you start using the new, encrypted wallet.</source>
        <translation>GARRANTZITSUA: Diruzorroaren segurtasun-kopia, wallet.dat, erabilezina bihurtuko da enkriptazioa burutu ondoren. Ondorioz, segurtasun-kopia berriekin ordezkatu beharko zenituzke zure jada eginik dituzun diruzorroaren kopiak.</translation>
    </message>
    <message>
        <source>Wallet encryption failed</source>
        <translation>Diruzorroaren enkriptazioak huts egin du</translation>
    </message>
    <message>
        <source>Wallet encryption failed due to an internal error. Your wallet was not encrypted.</source>
        <translation>Diruzorroaren enkriptazioak huts egin du barne-akats baten ondorioz. Zure diruzorroa ez da enkriptatu.</translation>
    </message>
    <message>
        <source>The supplied passphrases do not match.</source>
        <translation>Eman dituzun pasahitzak ez datoz bat.</translation>
    </message>
    <message>
        <source>Wallet unlock failed</source>
        <translation>Zorroaren desblokeoak huts egin du</translation>
    </message>
    <message>
        <source>The passphrase entered for the wallet decryption was incorrect.</source>
        <translation>Zorroa desenkriptatzeko sartutako pasahitza okerra da.</translation>
    </message>
    <message>
        <source>Wallet decryption failed</source>
        <translation>Zorroaren desenkriptazioak huts egin du</translation>
    </message>
    <message>
        <source>Wallet passphrase was successfully changed.</source>
        <translation>Diruzorroaren pasahitza arrakastaz aldatu da.</translation>
    </message>
    <message>
        <source>Warning: The Caps Lock key is on!</source>
        <translation>Abisua: Mayuskulak blokeatuak dituzu!</translation>
    </message>
</context>
<context>
    <name>BanTableModel</name>
    <message>
        <source>IP/Netmask</source>
        <translation>IP/Saremaskara</translation>
    </message>
    <message>
        <source>Banned Until</source>
        <translation>Honarte debekatua </translation>
    </message>
</context>
<context>
    <name>BitcoinGUI</name>
    <message>
        <source>Sign &amp;message...</source>
        <translation>&amp;Mezua zinatu</translation>
    </message>
    <message>
        <source>Synchronizing with network...</source>
        <translation>Sarearekin sinkronizatzen...</translation>
    </message>
    <message>
        <source>&amp;Overview</source>
        <translation>&amp;Gainbegiratu</translation>
    </message>
    <message>
        <source>Show general overview of wallet</source>
        <translation>Diruzorroaren begirada orokorra ikusi</translation>
    </message>
    <message>
        <source>&amp;Transactions</source>
        <translation>&amp;Transakzioak</translation>
    </message>
    <message>
        <source>Browse transaction history</source>
        <translation>Ikusi transakzioen historia</translation>
    </message>
    <message>
        <source>E&amp;xit</source>
        <translation>Irten</translation>
    </message>
    <message>
        <source>Quit application</source>
        <translation>Aplikaziotik irten</translation>
    </message>
    <message>
        <source>&amp;About %1</source>
        <translation>%1-ri buruz</translation>
    </message>
    <message>
        <source>Show information about %1</source>
        <translation>%1-ri buruzko informazioa azaldu</translation>
    </message>
    <message>
        <source>About &amp;Qt</source>
        <translation>&amp;Qt-ri buruz</translation>
    </message>
    <message>
        <source>Show information about Qt</source>
        <translation>Erakutsi Qt-ren buruzko informazioa</translation>
    </message>
    <message>
        <source>&amp;Options...</source>
        <translation>&amp;Aukerak...</translation>
    </message>
    <message>
        <source>Modify configuration options for %1</source>
        <translation>%1-ren konfiguraketa aukerak aldatu</translation>
    </message>
    <message>
        <source>&amp;Encrypt Wallet...</source>
        <translation>Diruzorroa &amp;enkriptatu...</translation>
    </message>
    <message>
        <source>&amp;Backup Wallet...</source>
        <translation>Diruzorroaren kopia bat gorde</translation>
    </message>
    <message>
        <source>&amp;Change Passphrase...</source>
        <translation>Pasahitza &amp;aldatu...</translation>
    </message>
    <message>
        <source>Open &amp;URI...</source>
        <translation>&amp;URLa zabaldu</translation>
    </message>
    <message>
        <source>Create Wallet...</source>
        <translation>Diruzorroa sortu...</translation>
    </message>
    <message>
        <source>Create a new wallet</source>
        <translation>Diruzorro berri bat sortu</translation>
    </message>
    <message>
        <source>Wallet:</source>
        <translation>Diruzorroa:</translation>
    </message>
    <message>
        <source>Click to disable network activity.</source>
        <translation>Sarea desaktibatzeko sakatu</translation>
    </message>
    <message>
        <source>Network activity disabled.</source>
        <translation>Sarea desaktibatua</translation>
    </message>
    <message>
        <source>Click to enable network activity again.</source>
        <translation>Sarea berriro aktibatzeko sakatu</translation>
    </message>
    <message>
        <source>Syncing Headers (%1%)...</source>
        <translation>Burukoak sinkronizatzen (%1)...</translation>
    </message>
    <message>
        <source>Reindexing blocks on disk...</source>
        <translation>Blokeak diskoan berriro zerrendatzen...</translation>
    </message>
    <message>
        <source>Send coins to a Bitcoin address</source>
        <translation>Bidali txanponak Bitcoin helbide batera</translation>
    </message>
    <message>
        <source>Change the passphrase used for wallet encryption</source>
        <translation>Diruzorroa enkriptatzeko erabilitako pasahitza aldatu</translation>
    </message>
    <message>
        <source>&amp;Verify message...</source>
        <translation>Mezua &amp;balioztatu...</translation>
    </message>
    <message>
        <source>&amp;Send</source>
        <translation>&amp;Bidali</translation>
    </message>
    <message>
        <source>&amp;Receive</source>
        <translation>&amp;Jaso</translation>
    </message>
    <message>
        <source>&amp;Show / Hide</source>
        <translation>&amp;Erakutsi / Izkutatu</translation>
    </message>
    <message>
        <source>Show or hide the main Window</source>
        <translation>Lehio nagusia erakutsi edo izkutatu</translation>
    </message>
    <message>
        <source>Verify messages to ensure they were signed with specified Bitcoin addresses</source>
        <translation>Egiaztatu mesua Bitcoin helbide espezifikoarekin erregistratu direla ziurtatzeko</translation>
    </message>
    <message>
        <source>&amp;File</source>
        <translation>&amp;Artxiboa</translation>
    </message>
    <message>
        <source>&amp;Settings</source>
        <translation>&amp;Ezarpenak</translation>
    </message>
    <message>
        <source>&amp;Help</source>
        <translation>&amp;Laguntza</translation>
    </message>
    <message>
        <source>Tabs toolbar</source>
        <translation>Fitxen tresna-barra</translation>
    </message>
    <message>
        <source>%1 behind</source>
        <translation>%1 atzetik</translation>
    </message>
    <message>
        <source>Error</source>
        <translation>Akatsa</translation>
    </message>
    <message>
        <source>Information</source>
        <translation>Informazioa</translation>
    </message>
    <message>
        <source>Up to date</source>
        <translation>Eguneratua</translation>
    </message>
    <message>
        <source>&amp;Sending addresses</source>
        <translation>&amp;Helbideak bidaltzen</translation>
    </message>
    <message>
        <source>&amp;Receiving addresses</source>
        <translation>&amp;Helbideak jasotzen</translation>
    </message>
    <message>
        <source>Open Wallet</source>
        <translation>Diruzorroa zabaldu</translation>
    </message>
    <message>
        <source>Open a wallet</source>
        <translation>Diruzorro bat zabaldu</translation>
    </message>
    <message>
        <source>Close Wallet...</source>
        <translation>Diruzorroa itxi...</translation>
    </message>
    <message>
        <source>Close wallet</source>
        <translation>Diruzorroa itxi</translation>
    </message>
    <message>
        <source>default wallet</source>
        <translation>Diruzorro lehenetsia</translation>
    </message>
    <message>
        <source>&amp;Window</source>
        <translation>&amp;Lehioa</translation>
    </message>
    <message>
        <source>Minimize</source>
        <translation>Txikitu</translation>
    </message>
    <message>
        <source>Zoom</source>
        <translation>Gerturatu</translation>
    </message>
    <message>
        <source>Main Window</source>
        <translation>Lehio nagusia</translation>
    </message>
    <message>
        <source>Catching up...</source>
        <translation>Eguneratzen...</translation>
    </message>
    <message>
        <source>Error: %1</source>
        <translation>Akatsa: %1</translation>
    </message>
    <message>
        <source>Warning: %1</source>
        <translation>Abisua: %1</translation>
    </message>
    <message>
        <source>Date: %1
</source>
        <translation>Data: %1
</translation>
    </message>
    <message>
        <source>Amount: %1
</source>
        <translation>Kopurua: %1
</translation>
    </message>
    <message>
        <source>Wallet: %1
</source>
        <translation>Diruzorroa: %1
</translation>
    </message>
    <message>
        <source>Label: %1
</source>
        <translation>Etiketa: %1
</translation>
    </message>
    <message>
        <source>Address: %1
</source>
        <translation>Helbidea: %1
</translation>
    </message>
    <message>
        <source>Sent transaction</source>
        <translation>Bidalitako transakzioa</translation>
    </message>
    <message>
        <source>Incoming transaction</source>
        <translation>Sartutako transakzioa</translation>
    </message>
    <message>
        <source>Wallet is &lt;b&gt;encrypted&lt;/b&gt; and currently &lt;b&gt;unlocked&lt;/b&gt;</source>
        <translation>Zorroa &lt;b&gt;enkriptatuta&lt;/b&gt; eta &lt;b&gt;desblokeatuta&lt;/b&gt; dago une honetan</translation>
    </message>
    <message>
        <source>Wallet is &lt;b&gt;encrypted&lt;/b&gt; and currently &lt;b&gt;locked&lt;/b&gt;</source>
        <translation>Zorroa &lt;b&gt;enkriptatuta&lt;/b&gt; eta &lt;b&gt;blokeatuta&lt;/b&gt; dago une honetan</translation>
    </message>
    </context>
<context>
    <name>CoinControlDialog</name>
    <message>
        <source>Coin Selection</source>
        <translation>Txanpon aukeraketa</translation>
    </message>
    <message>
        <source>Quantity:</source>
        <translation>Zenbat:</translation>
    </message>
    <message>
        <source>Bytes:</source>
        <translation>Byte kopurua:</translation>
    </message>
    <message>
        <source>Amount:</source>
        <translation>Kopurua:</translation>
    </message>
    <message>
        <source>Dust:</source>
        <translation>Hautsa:</translation>
    </message>
    <message>
        <source>Change:</source>
        <translation>Bueltak:</translation>
    </message>
    <message>
        <source>Amount</source>
        <translation>Kopurua</translation>
    </message>
    <message>
        <source>Date</source>
        <translation>Data</translation>
    </message>
    <message>
        <source>Confirmations</source>
        <translation>Konfirmazioak</translation>
    </message>
    <message>
        <source>Confirmed</source>
        <translation>Konfirmatuta</translation>
    </message>
    <message>
        <source>Copy address</source>
        <translation>Helbidea kopiatu</translation>
    </message>
    <message>
        <source>Copy label</source>
        <translation>Etiketa kopiatu</translation>
    </message>
    <message>
        <source>yes</source>
        <translation>bai</translation>
    </message>
    <message>
        <source>no</source>
        <translation>ez</translation>
    </message>
    <message>
        <source>(no label)</source>
        <translation>(izendapenik ez)</translation>
    </message>
    <message>
        <source>(change)</source>
        <translation>(bueltak)</translation>
    </message>
</context>
<context>
    <name>CreateWalletActivity</name>
    <message>
        <source>Creating Wallet &lt;b&gt;%1&lt;/b&gt;...</source>
        <translation>Diruzorroa sortzen&lt;b&gt;%1&lt;/b&gt;...</translation>
    </message>
    <message>
        <source>Create wallet failed</source>
        <translation>Diruzorroa sortzen hutsegitea</translation>
    </message>
    </context>
<context>
    <name>CreateWalletDialog</name>
    <message>
        <source>Create Wallet</source>
        <translation>Diruzorroa sortu</translation>
    </message>
    <message>
        <source>Wallet Name</source>
        <translation>Diruzorroaren izena</translation>
    </message>
    <message>
        <source>Encrypt Wallet</source>
        <translation>Diruzorroa enkriptatu</translation>
    </message>
    <message>
        <source>Create</source>
        <translation>Sortu</translation>
    </message>
</context>
<context>
    <name>EditAddressDialog</name>
    <message>
        <source>Edit Address</source>
        <translation>Helbidea editatu</translation>
    </message>
    <message>
        <source>&amp;Label</source>
        <translation>&amp;Etiketa</translation>
    </message>
    <message>
        <source>&amp;Address</source>
        <translation>&amp;Helbidea</translation>
    </message>
    <message>
        <source>New sending address</source>
        <translation>Bidaltzeko helbide berria</translation>
    </message>
    <message>
        <source>Edit receiving address</source>
        <translation>Jasotzeko helbidea editatu</translation>
    </message>
    <message>
        <source>Edit sending address</source>
        <translation>Bidaltzeko helbidea editatu</translation>
    </message>
    <message>
        <source>Could not unlock wallet.</source>
        <translation>Ezin da diruzorroa desblokeatu.</translation>
    </message>
    <message>
        <source>New key generation failed.</source>
        <translation>Giltza berriaren sorrerak huts egin du.</translation>
    </message>
</context>
<context>
    <name>FreespaceChecker</name>
    <message>
        <source>name</source>
        <translation>izena</translation>
    </message>
    </context>
<context>
    <name>HelpMessageDialog</name>
    <message>
        <source>version</source>
        <translation>bertsioa</translation>
    </message>
    </context>
<context>
    <name>Intro</name>
    <message>
        <source>Welcome</source>
        <translation>Ongietorri</translation>
    </message>
    <message>
        <source>Welcome to %1.</source>
        <translation>Ongietorri %1-ra</translation>
    </message>
    <message>
        <source>Bitcoin</source>
        <translation>Bitcoin</translation>
    </message>
    <message>
        <source>Error</source>
        <translation>Akatsa</translation>
    </message>
    </context>
<context>
    <name>ModalOverlay</name>
    <message>
        <source>Form</source>
        <translation>Inprimakia</translation>
    </message>
    <message>
        <source>Unknown...</source>
        <translation>Ezezaguna...</translation>
    </message>
    <message>
        <source>Last block time</source>
        <translation>Azken blokearen unea</translation>
    </message>
    <message>
        <source>calculating...</source>
        <translation>kalkulatzen...</translation>
    </message>
    <message>
        <source>Hide</source>
        <translation>Izkutatu</translation>
    </message>
    </context>
<context>
    <name>OpenURIDialog</name>
    <message>
<<<<<<< HEAD
        <source>Open URI</source>
        <translation>URI zabaldu</translation>
    </message>
    <message>
        <source>URI:</source>
        <translation>URI: </translation>
    </message>
    </context>
=======
        <source>URI:</source>
        <translation>URI: </translation>
    </message>
</context>
>>>>>>> 56311988
<context>
    <name>OpenWalletActivity</name>
    <message>
        <source>Open wallet failed</source>
        <translation>Diruzorroa irekitzen hutsegitea</translation>
    </message>
    <message>
        <source>Open wallet warning</source>
        <translation>Diruzorroa irekitzen abisua</translation>
    </message>
    <message>
        <source>default wallet</source>
        <translation>Diruzorro lehenetsia</translation>
    </message>
    </context>
<context>
    <name>OptionsDialog</name>
    <message>
        <source>Options</source>
        <translation>Aukerak</translation>
    </message>
    <message>
        <source>&amp;Main</source>
        <translation>&amp;Nagusia</translation>
    </message>
    <message>
        <source>Size of &amp;database cache</source>
        <translation>Databasearen cache tamaina</translation>
    </message>
    <message>
        <source>Tor</source>
        <translation>Tor</translation>
    </message>
    <message>
        <source>&amp;Window</source>
        <translation>&amp;Lehioa</translation>
    </message>
    <message>
        <source>&amp;Display</source>
        <translation>&amp;Pantaila</translation>
    </message>
    <message>
        <source>&amp;Unit to show amounts in:</source>
        <translation>Zenbatekoa azaltzeko &amp;unitatea:</translation>
    </message>
    <message>
        <source>&amp;OK</source>
        <translation>&amp;Ados</translation>
    </message>
    <message>
        <source>&amp;Cancel</source>
        <translation>&amp;Ezeztatu</translation>
    </message>
    <message>
        <source>none</source>
        <translation>Bat ere ez</translation>
    </message>
    <message>
        <source>Configuration options</source>
        <translation>Konfiguraketa aukerak</translation>
    </message>
    <message>
        <source>Error</source>
        <translation>Akatsa</translation>
    </message>
    <message>
        <source>This change would require a client restart.</source>
        <translation>Aldaketa honek clienta berriro piztea eskatzen du</translation>
    </message>
    </context>
<context>
    <name>OverviewPage</name>
    <message>
        <source>Form</source>
        <translation>Inprimakia</translation>
    </message>
    <message>
        <source>Pending:</source>
        <translation>Zai:</translation>
    </message>
    <message>
        <source>Total:</source>
        <translation>Guztira:</translation>
    </message>
    </context>
<context>
    <name>PaymentServer</name>
    </context>
<context>
    <name>PeerTableModel</name>
    </context>
<context>
    <name>QObject</name>
    <message>
        <source>Amount</source>
        <translation>Kopurua</translation>
    </message>
    <message>
        <source>Error: %1</source>
        <translation>Akatsa: %1</translation>
    </message>
    <message>
        <source>unknown</source>
        <translation>ezezaguna</translation>
    </message>
</context>
<context>
    <name>QRImageWidget</name>
    </context>
<context>
    <name>RPCConsole</name>
    <message>
        <source>Last block time</source>
        <translation>Azken blokearen unea</translation>
    </message>
    </context>
<context>
    <name>ReceiveCoinsDialog</name>
    <message>
        <source>&amp;Amount:</source>
        <translation>&amp;Kopurua:</translation>
    </message>
    <message>
        <source>&amp;Label:</source>
        <translation>&amp;Etiketa:</translation>
    </message>
    <message>
        <source>&amp;Message:</source>
        <translation>&amp;Mezua:</translation>
    </message>
    <message>
        <source>Copy label</source>
        <translation>Etiketa kopiatu</translation>
    </message>
    </context>
<context>
    <name>ReceiveRequestDialog</name>
    <message>
        <source>Copy &amp;Address</source>
        <translation>&amp;Helbidea kopiatu</translation>
    </message>
    <message>
        <source>Address</source>
        <translation>Helbidea</translation>
    </message>
    <message>
        <source>Amount</source>
        <translation>Kopurua</translation>
    </message>
    <message>
        <source>Label</source>
        <translation>Izendapen</translation>
    </message>
    <message>
        <source>Message</source>
        <translation>Mezua</translation>
    </message>
    </context>
<context>
    <name>RecentRequestsTableModel</name>
    <message>
        <source>Date</source>
        <translation>Data</translation>
    </message>
    <message>
        <source>Label</source>
        <translation>Izendapen</translation>
    </message>
    <message>
        <source>Message</source>
        <translation>Mezua</translation>
    </message>
    <message>
        <source>(no label)</source>
        <translation>(izendapenik ez)</translation>
    </message>
    </context>
<context>
    <name>SendCoinsDialog</name>
    <message>
        <source>Send Coins</source>
        <translation>Txanponak bidali</translation>
    </message>
    <message>
        <source>Quantity:</source>
        <translation>Zenbat:</translation>
    </message>
    <message>
        <source>Bytes:</source>
        <translation>Byte kopurua:</translation>
    </message>
    <message>
        <source>Amount:</source>
        <translation>Kopurua:</translation>
    </message>
    <message>
        <source>Change:</source>
        <translation>Bueltak:</translation>
    </message>
    <message>
        <source>Hide</source>
        <translation>Izkutatu</translation>
    </message>
    <message>
        <source>Send to multiple recipients at once</source>
        <translation>Hainbat jasotzaileri batera bidali</translation>
    </message>
    <message>
        <source>Dust:</source>
        <translation>Hautsa:</translation>
    </message>
    <message>
        <source>Balance:</source>
        <translation>Saldoa:</translation>
    </message>
    <message>
        <source>Confirm the send action</source>
        <translation>Bidalketa berretsi</translation>
    </message>
    <message>
        <source>Confirm send coins</source>
        <translation>Txanponen bidalketa berretsi</translation>
    </message>
    <message>
        <source>The amount to pay must be larger than 0.</source>
        <translation>Ordaintzeko kopurua, 0 baino handiagoa izan behar du.</translation>
    </message>
    <message>
        <source>(no label)</source>
        <translation>(izendapenik ez)</translation>
    </message>
</context>
<context>
    <name>SendCoinsEntry</name>
    <message>
        <source>A&amp;mount:</source>
        <translation>K&amp;opurua:</translation>
    </message>
    <message>
        <source>Pay &amp;To:</source>
        <translation>Ordaindu &amp;honi:</translation>
    </message>
    <message>
        <source>&amp;Label:</source>
        <translation>&amp;Etiketa:</translation>
    </message>
    <message>
        <source>Alt+A</source>
        <translation>Alt+A</translation>
    </message>
    <message>
        <source>Paste address from clipboard</source>
        <translation>Arbeletik helbidea itsatsi</translation>
    </message>
    <message>
        <source>Alt+P</source>
        <translation>Alt+P</translation>
    </message>
    <message>
        <source>Message:</source>
        <translation>Mezua:</translation>
    </message>
    <message>
        <source>Pay To:</source>
        <translation>Honi ordaindu:</translation>
    </message>
    </context>
<context>
    <name>ShutdownWindow</name>
    </context>
<context>
    <name>SignVerifyMessageDialog</name>
    <message>
        <source>Alt+A</source>
        <translation>Alt+A</translation>
    </message>
    <message>
        <source>Paste address from clipboard</source>
        <translation>Arbeletik helbidea itsatsi</translation>
    </message>
    <message>
        <source>Alt+P</source>
        <translation>Alt+P</translation>
    </message>
    </context>
<context>
    <name>TrafficGraphWidget</name>
    </context>
<context>
    <name>TransactionDesc</name>
    <message>
        <source>Open until %1</source>
        <translation>Zabalik %1 arte</translation>
    </message>
    <message>
        <source>%1/unconfirmed</source>
        <translation>%1/konfirmatu gabe</translation>
    </message>
    <message>
        <source>%1 confirmations</source>
        <translation>%1 konfirmazio</translation>
    </message>
    <message>
        <source>Date</source>
        <translation>Data</translation>
    </message>
    <message>
        <source>unknown</source>
        <translation>ezezaguna</translation>
    </message>
    <message>
        <source>Message</source>
        <translation>Mezua</translation>
    </message>
    <message>
        <source>Transaction</source>
        <translation>Transakzioa</translation>
    </message>
    <message>
        <source>Amount</source>
        <translation>Kopurua</translation>
    </message>
    </context>
<context>
    <name>TransactionDescDialog</name>
    <message>
        <source>This pane shows a detailed description of the transaction</source>
        <translation>Panel honek transakzien deskribapen xehea azaltzen du</translation>
    </message>
    </context>
<context>
    <name>TransactionTableModel</name>
    <message>
        <source>Date</source>
        <translation>Data</translation>
    </message>
    <message>
        <source>Type</source>
        <translation>Mota</translation>
    </message>
    <message>
        <source>Label</source>
        <translation>Izendapen</translation>
    </message>
    <message>
        <source>Open until %1</source>
        <translation>Zabalik %1 arte</translation>
    </message>
    <message>
        <source>Confirmed (%1 confirmations)</source>
        <translation>Konfirmatuta (%1 konfirmazio)</translation>
    </message>
    <message>
        <source>Generated but not accepted</source>
        <translation>Sortua, baina ez onartua</translation>
    </message>
    <message>
        <source>Received with</source>
        <translation>Honekin jasoa</translation>
    </message>
    <message>
        <source>Sent to</source>
        <translation>Hona bidalia</translation>
    </message>
    <message>
        <source>Payment to yourself</source>
        <translation>Zure buruarentzat ordainketa</translation>
    </message>
    <message>
        <source>Mined</source>
        <translation>Meatua</translation>
    </message>
    <message>
        <source>(n/a)</source>
        <translation>(n/a)</translation>
    </message>
    <message>
        <source>(no label)</source>
        <translation>(izendapenik ez)</translation>
    </message>
    <message>
        <source>Transaction status. Hover over this field to show number of confirmations.</source>
        <translation>Transakzioaren egoera. Pasatu sagua gainetik konfirmazio kopurua ikusteko.</translation>
    </message>
    <message>
        <source>Date and time that the transaction was received.</source>
        <translation>Transakzioa jasotako data eta ordua.</translation>
    </message>
    <message>
        <source>Type of transaction.</source>
        <translation>Transakzio mota.</translation>
    </message>
    <message>
        <source>Amount removed from or added to balance.</source>
        <translation>Saldoan kendu edo gehitutako kopurua.</translation>
    </message>
</context>
<context>
    <name>TransactionView</name>
    <message>
        <source>All</source>
        <translation>Denak</translation>
    </message>
    <message>
        <source>Today</source>
        <translation>Gaurkoak</translation>
    </message>
    <message>
        <source>This week</source>
        <translation>Aste honetankoak</translation>
    </message>
    <message>
        <source>This month</source>
        <translation>Hil honetakoak</translation>
    </message>
    <message>
        <source>Last month</source>
        <translation>Azken hilekoak</translation>
    </message>
    <message>
        <source>This year</source>
        <translation>Aurtengoak</translation>
    </message>
    <message>
        <source>Range...</source>
        <translation>Muga...</translation>
    </message>
    <message>
        <source>Received with</source>
        <translation>Honekin jasoa</translation>
    </message>
    <message>
        <source>Sent to</source>
        <translation>Hona bidalia</translation>
    </message>
    <message>
        <source>To yourself</source>
        <translation>Zeure buruari</translation>
    </message>
    <message>
        <source>Mined</source>
        <translation>Meatua</translation>
    </message>
    <message>
        <source>Other</source>
        <translation>Beste</translation>
    </message>
    <message>
        <source>Min amount</source>
        <translation>Kopuru minimoa</translation>
    </message>
    <message>
        <source>Copy address</source>
        <translation>Helbidea kopiatu</translation>
    </message>
    <message>
        <source>Copy label</source>
        <translation>Etiketa kopiatu</translation>
    </message>
    <message>
        <source>Comma separated file (*.csv)</source>
        <translation>Komaz bereizitako artxiboa (*.csv)</translation>
    </message>
    <message>
        <source>Confirmed</source>
        <translation>Berretsia</translation>
    </message>
    <message>
        <source>Date</source>
        <translation>Data</translation>
    </message>
    <message>
        <source>Type</source>
        <translation>Mota</translation>
    </message>
    <message>
        <source>Label</source>
        <translation>Izendapen</translation>
    </message>
    <message>
        <source>Address</source>
        <translation>Helbidea</translation>
    </message>
    <message>
        <source>Exporting Failed</source>
        <translation>Esportazioak huts egin du</translation>
    </message>
    </context>
<context>
    <name>UnitDisplayStatusBarControl</name>
    </context>
<context>
    <name>WalletController</name>
    <message>
        <source>Close wallet</source>
        <translation>Diruzorroa itxi</translation>
    </message>
    </context>
<context>
    <name>WalletFrame</name>
    </context>
<context>
    <name>WalletModel</name>
    <message>
        <source>Send Coins</source>
        <translation>Txanponak bidali</translation>
    </message>
    <message>
        <source>default wallet</source>
        <translation>Diruzorro lehenetsia</translation>
    </message>
</context>
<context>
    <name>WalletView</name>
    <message>
        <source>&amp;Export</source>
        <translation>&amp;Esportatu</translation>
    </message>
    <message>
        <source>Export the data in the current tab to a file</source>
        <translation>Uneko fitxategian datuak esportatu</translation>
    </message>
    </context>
<context>
    <name>bitcoin-core</name>
    <message>
        <source>Loading wallet...</source>
        <translation>Diru-zorroa kargatzen</translation>
    </message>
    <message>
        <source>Rescanning...</source>
        <translation>Birbilatzen...</translation>
    </message>
    <message>
        <source>Done loading</source>
        <translation>Zamaketa amaitua</translation>
    </message>
</context>
</TS><|MERGE_RESOLUTION|>--- conflicted
+++ resolved
@@ -719,21 +719,10 @@
 <context>
     <name>OpenURIDialog</name>
     <message>
-<<<<<<< HEAD
-        <source>Open URI</source>
-        <translation>URI zabaldu</translation>
-    </message>
-    <message>
         <source>URI:</source>
         <translation>URI: </translation>
     </message>
-    </context>
-=======
-        <source>URI:</source>
-        <translation>URI: </translation>
-    </message>
 </context>
->>>>>>> 56311988
 <context>
     <name>OpenWalletActivity</name>
     <message>
