<TS language="uk" version="2.1">
<context>
    <name>AddressBookPage</name>
    <message>
        <source>Right-click to edit address or label</source>
        <translation>Клікніть правою кнопкою для редагування адреси або мітки</translation>
    </message>
    <message>
        <source>Create a new address</source>
        <translation>Створити нову адресу</translation>
    </message>
    <message>
        <source>&amp;New</source>
        <translation>&amp;Нова</translation>
    </message>
    <message>
        <source>Copy the currently selected address to the system clipboard</source>
        <translation>Копіювати виділену адресу в буфер обміну</translation>
    </message>
    <message>
        <source>&amp;Copy</source>
        <translation>&amp;Копіювати</translation>
    </message>
    <message>
        <source>C&amp;lose</source>
        <translation>З&amp;акрити</translation>
    </message>
    <message>
        <source>Delete the currently selected address from the list</source>
        <translation>Вилучити вибрані адреси з переліку</translation>
    </message>
    <message>
        <source>Export the data in the current tab to a file</source>
        <translation>Експортувати дані з поточної вкладки в файл</translation>
    </message>
    <message>
        <source>&amp;Export</source>
        <translation>&amp;Експорт...</translation>
    </message>
    <message>
        <source>&amp;Delete</source>
        <translation>&amp;Видалити</translation>
    </message>
    <message>
        <source>Choose the address to send coins to</source>
        <translation>Оберіть адресу для відправки монет</translation>
    </message>
    <message>
        <source>Choose the address to receive coins with</source>
        <translation>Оберіть адресу для отримання монет</translation>
    </message>
    <message>
        <source>C&amp;hoose</source>
        <translation>О&amp;брати</translation>
    </message>
    <message>
        <source>Sending addresses</source>
        <translation>Адреса відправлення</translation>
    </message>
    <message>
        <source>Receiving addresses</source>
        <translation>Адреса отримання</translation>
    </message>
    <message>
        <source>These are your Bitcoin addresses for sending payments. Always check the amount and the receiving address before sending coins.</source>
        <translation>Це ваші адреси Blackcoin для надсилання платежів. Завжди перевіряйте суму та адресу одержувача перед відправленням монет.</translation>
    </message>
    <message>
        <source>These are your Bitcoin addresses for receiving payments. It is recommended to use a new receiving address for each transaction.</source>
        <translation>Це ваші адреси Blackcoin для отримання платежів. Для кожної транзакції рекомендується використовувати нову адресу одержувача.</translation>
    </message>
    <message>
        <source>&amp;Copy Address</source>
        <translation>&amp;Скопіювати адресу гаманця</translation>
    </message>
    <message>
        <source>Copy &amp;Label</source>
        <translation>Зкопіювати&amp;Створити мітку</translation>
    </message>
    <message>
        <source>&amp;Edit</source>
        <translation>&amp;Редагувати</translation>
    </message>
    <message>
        <source>Export Address List</source>
        <translation>Експортувати список адрес</translation>
    </message>
    <message>
        <source>Comma separated file (*.csv)</source>
        <translation>Файли (*.csv) розділеі комами</translation>
    </message>
    <message>
        <source>Exporting Failed</source>
        <translation>Експортування пройшло не успішно</translation>
    </message>
    <message>
        <source>There was an error trying to save the address list to %1. Please try again.</source>
        <translation>Виникла помилка при спрбі збереження списку адрес %1. Будь-ласка, спробувати пізніше. </translation>
    </message>
</context>
<context>
    <name>AddressTableModel</name>
    <message>
        <source>Label</source>
        <translation>Мітка</translation>
    </message>
    <message>
        <source>Address</source>
        <translation>Адреса</translation>
    </message>
    <message>
        <source>(no label)</source>
        <translation>(немає мітки)</translation>
    </message>
</context>
<context>
    <name>AskPassphraseDialog</name>
    <message>
        <source>Passphrase Dialog</source>
        <translation>Діалог введення паролю</translation>
    </message>
    <message>
        <source>Enter passphrase</source>
        <translation>Введіть пароль</translation>
    </message>
    <message>
        <source>New passphrase</source>
        <translation>Новий пароль</translation>
    </message>
    <message>
        <source>Repeat new passphrase</source>
        <translation>Повторіть пароль</translation>
    </message>
    <message>
        <source>Show password</source>
        <translation>Показати пароль</translation>
    </message>
    <message>
        <source>Enter the new passphrase to the wallet.&lt;br/&gt;Please use a passphrase of &lt;b&gt;ten or more random characters&lt;/b&gt;, or &lt;b&gt;eight or more words&lt;/b&gt;.</source>
        <translation>Введіть нову кодову фразу для гаманця.&lt;br/&gt;Будь ласка, використовуйте кодові фрази що містять &lt;b&gt; щонайменше десять випадкових символів &lt;/b&gt; або &lt;b&gt; щонайменше вісім слів &lt;/b&gt;.</translation>
    </message>
    <message>
        <source>Encrypt wallet</source>
        <translation>Зашифрувати гаманець</translation>
    </message>
    <message>
        <source>This operation needs your wallet passphrase to unlock the wallet.</source>
        <translation>Ця операція потребує пароль для розблокування гаманця.</translation>
    </message>
    <message>
        <source>Unlock wallet</source>
        <translation>Розблокувати гаманець</translation>
    </message>
    <message>
        <source>This operation needs your wallet passphrase to decrypt the wallet.</source>
        <translation>Ця операція потребує пароль від гаманця для його розблокування.</translation>
    </message>
    <message>
        <source>Decrypt wallet</source>
        <translation>Дешифрувати гаманець</translation>
    </message>
    <message>
        <source>Change passphrase</source>
        <translation>Змінити пароль</translation>
    </message>
    <message>
        <source>Enter the old passphrase and new passphrase to the wallet.</source>
        <translation>Введіть старий пароль та новий пароль до гаманця.</translation>
    </message>
    <message>
        <source>Confirm wallet encryption</source>
        <translation>Підтвердіть шифрування гаманця</translation>
    </message>
    <message>
        <source>Warning: If you encrypt your wallet and lose your passphrase, you will &lt;b&gt;LOSE ALL OF YOUR BITCOINS&lt;/b&gt;!</source>
        <translation>УВАГА: Якщо ви зашифруєте гаманець і забудете пароль, ви &lt;b&gt;ВТРАТИТЕ ВСІ СВОЇ БІТКОІНИ&lt;/b&gt;!</translation>
    </message>
    <message>
        <source>Are you sure you wish to encrypt your wallet?</source>
        <translation>Ви дійсно хочете зашифрувати свій гаманець?</translation>
    </message>
    <message>
        <source>Wallet encrypted</source>
        <translation>Гаманець зашифровано</translation>
    </message>
    <message>
        <source>%1 will close now to finish the encryption process. Remember that encrypting your wallet cannot fully protect your bitcoins from being stolen by malware infecting your computer.</source>
        <translation>%1 буде закрито зараз, щоб завершити процес шифрування. Пам'ятайте, що шифрування гаманця не може повністю захистити ваші біткойни від крадіжки шкідливими програмами, у випадку якщо ваш комп'ютер буде інфіковано.</translation>
    </message>
    <message>
        <source>IMPORTANT: Any previous backups you have made of your wallet file should be replaced with the newly generated, encrypted wallet file. For security reasons, previous backups of the unencrypted wallet file will become useless as soon as you start using the new, encrypted wallet.</source>
        <translation>ВАЖЛИВО: Всі попередні резервні копії, які ви зробили з вашого файлу гаманця повинні бути замінені новоствореним, зашифрованим файлом гаманця. З міркувань безпеки, попередні резервні копії незашифрованого файла гаманця стануть непридатними одразу ж, як тільки ви почнете використовувати новий, зашифрований гаманець.</translation>
    </message>
    <message>
        <source>Wallet encryption failed</source>
        <translation>Не вдалося зашифрувати гаманець</translation>
    </message>
    <message>
        <source>Wallet encryption failed due to an internal error. Your wallet was not encrypted.</source>
        <translation>Виникла помилка під час шифрування гаманця. Ваш гаманець не було зашифровано.</translation>
    </message>
    <message>
        <source>The supplied passphrases do not match.</source>
        <translation>Введені паролі не співпадають.</translation>
    </message>
    <message>
        <source>Wallet unlock failed</source>
        <translation>Не вдалося розблокувати гаманець</translation>
    </message>
    <message>
        <source>The passphrase entered for the wallet decryption was incorrect.</source>
        <translation>Введений пароль є невірним.</translation>
    </message>
    <message>
        <source>Wallet decryption failed</source>
        <translation>Не вдалося розшифрувати гаманець</translation>
    </message>
    <message>
        <source>Wallet passphrase was successfully changed.</source>
        <translation>Пароль було успішно змінено.</translation>
    </message>
    <message>
        <source>Warning: The Caps Lock key is on!</source>
        <translation>Увага: Ввімкнено Caps Lock!</translation>
    </message>
</context>
<context>
    <name>BanTableModel</name>
    <message>
        <source>IP/Netmask</source>
        <translation>IP/Маска підмережі</translation>
    </message>
    <message>
        <source>Banned Until</source>
        <translation>Заблоковано До</translation>
    </message>
</context>
<context>
    <name>BitcoinGUI</name>
    <message>
        <source>Sign &amp;message...</source>
        <translation>&amp;Підписати повідомлення...</translation>
    </message>
    <message>
        <source>Synchronizing with network...</source>
        <translation>Синхронізація з мережею...</translation>
    </message>
    <message>
        <source>&amp;Overview</source>
        <translation>&amp;Огляд</translation>
    </message>
    <message>
        <source>Node</source>
        <translation>Вузол</translation>
    </message>
    <message>
        <source>Show general overview of wallet</source>
        <translation>Показати стан гаманця</translation>
    </message>
    <message>
        <source>&amp;Transactions</source>
        <translation>&amp;Транзакції</translation>
    </message>
    <message>
        <source>Browse transaction history</source>
        <translation>Переглянути історію транзакцій</translation>
    </message>
    <message>
        <source>E&amp;xit</source>
        <translation>&amp;Вихід</translation>
    </message>
    <message>
        <source>Quit application</source>
        <translation>Вийти</translation>
    </message>
    <message>
        <source>&amp;About %1</source>
        <translation>П&amp;ро %1</translation>
    </message>
    <message>
        <source>Show information about %1</source>
        <translation>Показати інформацію про %1</translation>
    </message>
    <message>
        <source>About &amp;Qt</source>
        <translation>&amp;Про Qt</translation>
    </message>
    <message>
        <source>Show information about Qt</source>
        <translation>Показати інформацію про Qt</translation>
    </message>
    <message>
        <source>&amp;Options...</source>
        <translation>&amp;Параметри...</translation>
    </message>
    <message>
        <source>Modify configuration options for %1</source>
        <translation>Редагувати параметри для %1</translation>
    </message>
    <message>
        <source>&amp;Encrypt Wallet...</source>
        <translation>&amp;Шифрування гаманця...</translation>
    </message>
    <message>
        <source>&amp;Backup Wallet...</source>
        <translation>&amp;Резервне копіювання гаманця...</translation>
    </message>
    <message>
        <source>&amp;Change Passphrase...</source>
        <translation>Змінити парол&amp;ь...</translation>
    </message>
    <message>
        <source>&amp;Sending addresses...</source>
        <translation>Адреси для &amp;відправлення...</translation>
    </message>
    <message>
        <source>&amp;Receiving addresses...</source>
        <translation>Адреси для &amp;отримання...</translation>
    </message>
    <message>
        <source>Open &amp;URI...</source>
        <translation>Відкрити &amp;URI</translation>
    </message>
    <message>
        <source>Click to disable network activity.</source>
        <translation>Натисніть, щоб вимкнути активність мережі.</translation>
    </message>
    <message>
        <source>Network activity disabled.</source>
        <translation>Мережева активність вимкнена.</translation>
    </message>
    <message>
        <source>Click to enable network activity again.</source>
        <translation>Натисніть, щоб знову активувати мережеву активність.</translation>
    </message>
    <message>
        <source>Syncing Headers (%1%)...</source>
        <translation>Синхронізація заголовків (%1%)...</translation>
    </message>
    <message>
        <source>Reindexing blocks on disk...</source>
        <translation>Переіндексація блоків на диску ...</translation>
    </message>
    <message>
        <source>Send coins to a Bitcoin address</source>
        <translation>Відправити монети на вказану адресу</translation>
    </message>
    <message>
        <source>Backup wallet to another location</source>
        <translation>Резервне копіювання гаманця в інше місце</translation>
    </message>
    <message>
        <source>Change the passphrase used for wallet encryption</source>
        <translation>Змінити пароль, який використовується для шифрування гаманця</translation>
    </message>
    <message>
        <source>&amp;Debug window</source>
        <translation>В&amp;ікно зневадження</translation>
    </message>
    <message>
        <source>Open debugging and diagnostic console</source>
        <translation>Відкрити консоль зневадження і діагностики</translation>
    </message>
    <message>
        <source>&amp;Verify message...</source>
        <translation>П&amp;еревірити повідомлення...</translation>
    </message>
    <message>
        <source>Bitcoin</source>
        <translation>Blackcoin</translation>
    </message>
    <message>
        <source>Wallet</source>
        <translation>Гаманець</translation>
    </message>
    <message>
        <source>&amp;Send</source>
        <translation>&amp;Відправити</translation>
    </message>
    <message>
        <source>&amp;Receive</source>
        <translation>&amp;Отримати</translation>
    </message>
    <message>
        <source>&amp;Show / Hide</source>
        <translation>Показа&amp;ти / Приховати</translation>
    </message>
    <message>
        <source>Show or hide the main Window</source>
        <translation>Показує або приховує головне вікно</translation>
    </message>
    <message>
        <source>Encrypt the private keys that belong to your wallet</source>
        <translation>Зашифрувати закриті ключі, що знаходяться у вашому гаманці</translation>
    </message>
    <message>
        <source>Sign messages with your Bitcoin addresses to prove you own them</source>
        <translation>Підтвердіть, що Ви є власником повідомлення підписавши його Вашою Blackcoin-адресою </translation>
    </message>
    <message>
        <source>Verify messages to ensure they were signed with specified Bitcoin addresses</source>
        <translation>Перевірте повідомлення для впевненості, що воно підписано вказаною Blackcoin-адресою</translation>
    </message>
    <message>
        <source>&amp;File</source>
        <translation>&amp;Файл</translation>
    </message>
    <message>
        <source>&amp;Settings</source>
        <translation>&amp;Налаштування</translation>
    </message>
    <message>
        <source>&amp;Help</source>
        <translation>&amp;Довідка</translation>
    </message>
    <message>
        <source>Tabs toolbar</source>
        <translation>Панель вкладок</translation>
    </message>
    <message>
        <source>Request payments (generates QR codes and bitcoin: URIs)</source>
        <translation>Створити запит платежу (генерує QR-код та blackcoin: URI)</translation>
    </message>
    <message>
        <source>Show the list of used sending addresses and labels</source>
        <translation>Показати список адрес і міток, що були використані для відправлення</translation>
    </message>
    <message>
        <source>Show the list of used receiving addresses and labels</source>
        <translation>Показати список адрес і міток, що були використані для отримання</translation>
    </message>
    <message>
        <source>Open a bitcoin: URI or payment request</source>
        <translation>Відкрити blackcoin: URI чи запит платежу</translation>
    </message>
    <message>
        <source>&amp;Command-line options</source>
        <translation>П&amp;араметри командного рядка</translation>
    </message>
    <message numerus="yes">
        <source>%n active connection(s) to Bitcoin network</source>
<<<<<<< HEAD
        <translation><numerusform>%n активне з'єднання з мережею Blackcoin</numerusform><numerusform>%n активні з'єднання з мережею Blackcoin</numerusform><numerusform>%n активних з'єднань з мережею Blackcoin</numerusform></translation>
=======
        <translation><numerusform>%n активне з'єднання з мережею Bitcoin</numerusform><numerusform>%n активні з'єднання з мережею Bitcoin</numerusform><numerusform>%n активних з'єднань з мережею Bitcoin</numerusform><numerusform>%n активних з'єднань з мережею Bitcoin</numerusform></translation>
>>>>>>> f56c00b2
    </message>
    <message>
        <source>Indexing blocks on disk...</source>
        <translation>Індексація блоків на диску ...</translation>
    </message>
    <message>
        <source>Processing blocks on disk...</source>
        <translation>Обробка блоків на диску...</translation>
    </message>
    <message numerus="yes">
        <source>Processed %n block(s) of transaction history.</source>
        <translation><numerusform>Оброблено %n блок історії транзакцій.</numerusform><numerusform>Оброблено %n блоки історії транзакцій.</numerusform><numerusform>Оброблено %n блоків історії транзакцій.</numerusform><numerusform>Оброблено %n блоків історії транзакцій.</numerusform></translation>
    </message>
    <message>
        <source>%1 behind</source>
        <translation>%1 тому</translation>
    </message>
    <message>
        <source>Last received block was generated %1 ago.</source>
        <translation>Останній отриманий блок було згенеровано %1 тому.</translation>
    </message>
    <message>
        <source>Transactions after this will not yet be visible.</source>
        <translation>Пізніші транзакції не буде видно.</translation>
    </message>
    <message>
        <source>Error</source>
        <translation>Помилка</translation>
    </message>
    <message>
        <source>Warning</source>
        <translation>Попередження</translation>
    </message>
    <message>
        <source>Information</source>
        <translation>Інформація</translation>
    </message>
    <message>
        <source>Up to date</source>
        <translation>Синхронізовано</translation>
    </message>
    <message>
        <source>Show the %1 help message to get a list with possible Bitcoin command-line options</source>
        <translation>Показати довідку %1 для отримання переліку можливих параметрів командного рядка.</translation>
    </message>
    <message>
        <source>%1 client</source>
        <translation>%1 клієнт</translation>
    </message>
    <message>
        <source>Connecting to peers...</source>
        <translation>Підключення до вузлів...</translation>
    </message>
    <message>
        <source>Catching up...</source>
        <translation>Синхронізується...</translation>
    </message>
    <message>
        <source>Date: %1
</source>
        <translation>Дата: %1
</translation>
    </message>
    <message>
        <source>Amount: %1
</source>
        <translation>Кількість: %1
</translation>
    </message>
    <message>
        <source>Type: %1
</source>
        <translation>Тип: %1
</translation>
    </message>
    <message>
        <source>Label: %1
</source>
        <translation>Мітка: %1
</translation>
    </message>
    <message>
        <source>Address: %1
</source>
        <translation>Адреса: %1
</translation>
    </message>
    <message>
        <source>Sent transaction</source>
        <translation>Надіслані транзакції</translation>
    </message>
    <message>
        <source>Incoming transaction</source>
        <translation>Отримані транзакції</translation>
    </message>
    <message>
        <source>HD key generation is &lt;b&gt;enabled&lt;/b&gt;</source>
        <translation>Генерація HD ключа &lt;b&gt;увімкнена&lt;/b&gt;</translation>
    </message>
    <message>
        <source>HD key generation is &lt;b&gt;disabled&lt;/b&gt;</source>
        <translation>Генерація HD ключа&lt;b&gt;вимкнена&lt;/b&gt;</translation>
    </message>
    <message>
        <source>Wallet is &lt;b&gt;encrypted&lt;/b&gt; and currently &lt;b&gt;unlocked&lt;/b&gt;</source>
        <translation>&lt;b&gt;Зашифрований&lt;/b&gt; гаманець &lt;b&gt;розблоковано&lt;/b&gt;</translation>
    </message>
    <message>
        <source>Wallet is &lt;b&gt;encrypted&lt;/b&gt; and currently &lt;b&gt;locked&lt;/b&gt;</source>
        <translation>&lt;b&gt;Зашифрований&lt;/b&gt; гаманець &lt;b&gt;заблоковано&lt;/b&gt;</translation>
    </message>
    <message>
        <source>A fatal error occurred. Bitcoin can no longer continue safely and will quit.</source>
        <translation>Сталася фатальна помилка. Гаманець буде закрито.</translation>
    </message>
</context>
<context>
    <name>CoinControlDialog</name>
    <message>
        <source>Coin Selection</source>
        <translation>Вибір Монет</translation>
    </message>
    <message>
        <source>Quantity:</source>
        <translation>Кількість:</translation>
    </message>
    <message>
        <source>Bytes:</source>
        <translation>Байтів:</translation>
    </message>
    <message>
        <source>Amount:</source>
        <translation>Сума:</translation>
    </message>
    <message>
        <source>Fee:</source>
        <translation>Комісія:</translation>
    </message>
    <message>
        <source>Dust:</source>
        <translation>Пил:</translation>
    </message>
    <message>
        <source>After Fee:</source>
        <translation>Після комісії:</translation>
    </message>
    <message>
        <source>Change:</source>
        <translation>Решта:</translation>
    </message>
    <message>
        <source>(un)select all</source>
        <translation>Вибрати/зняти всі</translation>
    </message>
    <message>
        <source>Tree mode</source>
        <translation>Деревом</translation>
    </message>
    <message>
        <source>List mode</source>
        <translation>Списком</translation>
    </message>
    <message>
        <source>Amount</source>
        <translation>Кількість</translation>
    </message>
    <message>
        <source>Received with label</source>
        <translation>Отримано з позначкою</translation>
    </message>
    <message>
        <source>Received with address</source>
        <translation>Отримано з адресою</translation>
    </message>
    <message>
        <source>Date</source>
        <translation>Дата</translation>
    </message>
    <message>
        <source>Confirmations</source>
        <translation>Підтверджень</translation>
    </message>
    <message>
        <source>Confirmed</source>
        <translation>Підтверджені</translation>
    </message>
    <message>
        <source>Copy address</source>
        <translation>Копіювати адресу</translation>
    </message>
    <message>
        <source>Copy label</source>
        <translation>Копіювати мітку</translation>
    </message>
    <message>
        <source>Copy amount</source>
        <translation>Копіювати суму</translation>
    </message>
    <message>
        <source>Copy transaction ID</source>
        <translation>Копіювати ID транзакції </translation>
    </message>
    <message>
        <source>Lock unspent</source>
        <translation>Заблокувати</translation>
    </message>
    <message>
        <source>Unlock unspent</source>
        <translation>Розблокувати</translation>
    </message>
    <message>
        <source>Copy quantity</source>
        <translation>Скопіювати кількість</translation>
    </message>
    <message>
        <source>Copy fee</source>
        <translation>Скопіювати комісію</translation>
    </message>
    <message>
        <source>Copy after fee</source>
        <translation>Скопіювати після комісії</translation>
    </message>
    <message>
        <source>Copy bytes</source>
        <translation>Скопіювати байти</translation>
    </message>
    <message>
        <source>Copy dust</source>
        <translation>Скопіювати інше</translation>
    </message>
    <message>
        <source>Copy change</source>
        <translation>Скопіювати решту</translation>
    </message>
    <message>
        <source>(%1 locked)</source>
        <translation>(%1 заблоковано)</translation>
    </message>
    <message>
        <source>yes</source>
        <translation>так</translation>
    </message>
    <message>
        <source>no</source>
        <translation>ні</translation>
    </message>
    <message>
        <source>Can vary +/- %1 satoshi(s) per input.</source>
        <translation>Може відрізнятися на +/- %1 сатоші за введені</translation>
    </message>
    <message>
        <source>(no label)</source>
        <translation>немає мітки</translation>
    </message>
    <message>
        <source>change from %1 (%2)</source>
        <translation>решта з %1 (%2)</translation>
    </message>
    <message>
        <source>(change)</source>
        <translation>(решта)</translation>
    </message>
</context>
<context>
    <name>EditAddressDialog</name>
    <message>
        <source>Edit Address</source>
        <translation>Редагувати адресу</translation>
    </message>
    <message>
        <source>&amp;Label</source>
        <translation>&amp;Мітка</translation>
    </message>
    <message>
        <source>The label associated with this address list entry</source>
        <translation>Мітка, пов'язана з цим записом списку адрес</translation>
    </message>
    <message>
        <source>The address associated with this address list entry. This can only be modified for sending addresses.</source>
        <translation>Адреса, пов'язана з цим записом списку адрес. Це поле може бути модифіковане лише для адрес відправлення.</translation>
    </message>
    <message>
        <source>&amp;Address</source>
        <translation>&amp;Адреса</translation>
    </message>
    <message>
        <source>New receiving address</source>
        <translation>Нова адреса для отримання</translation>
    </message>
    <message>
        <source>New sending address</source>
        <translation>Нова адреса для відправлення</translation>
    </message>
    <message>
        <source>Edit receiving address</source>
        <translation>Редагувати адресу для отримання</translation>
    </message>
    <message>
        <source>Edit sending address</source>
        <translation>Редагувати адресу для відправлення</translation>
    </message>
    <message>
        <source>The entered address "%1" is not a valid Bitcoin address.</source>
        <translation>Введена адреса "%1" не є адресою в мережі Bitcoin.</translation>
    </message>
    <message>
        <source>The entered address "%1" is already in the address book.</source>
        <translation>Введена адреса "%1" вже присутня в адресній книзі.</translation>
    </message>
    <message>
        <source>Could not unlock wallet.</source>
        <translation>Неможливо розблокувати гаманець.</translation>
    </message>
    <message>
        <source>New key generation failed.</source>
        <translation>Не вдалося згенерувати нові ключі.</translation>
    </message>
</context>
<context>
    <name>FreespaceChecker</name>
    <message>
        <source>A new data directory will be created.</source>
        <translation>Буде створено новий каталог даних.</translation>
    </message>
    <message>
        <source>name</source>
        <translation>назва</translation>
    </message>
    <message>
        <source>Directory already exists. Add %1 if you intend to create a new directory here.</source>
        <translation>Каталог вже існує. Додайте %1, якщо ви мали намір створити там новий каталог.</translation>
    </message>
    <message>
        <source>Path already exists, and is not a directory.</source>
        <translation>Шлях вже існує і не є каталогом.</translation>
    </message>
    <message>
        <source>Cannot create data directory here.</source>
        <translation>Тут неможливо створити каталог даних.</translation>
    </message>
</context>
<context>
    <name>HelpMessageDialog</name>
    <message>
        <source>version</source>
        <translation>версії</translation>
    </message>
    <message>
        <source>(%1-bit)</source>
        <translation>(%1-бітний)</translation>
    </message>
    <message>
        <source>About %1</source>
        <translation>Про %1</translation>
    </message>
    <message>
        <source>Command-line options</source>
        <translation>Параметри командного рядка</translation>
    </message>
    <message>
        <source>Usage:</source>
        <translation>Використання:</translation>
    </message>
    <message>
        <source>command-line options</source>
        <translation>параметри командного рядка</translation>
    </message>
    <message>
        <source>UI Options:</source>
        <translation>Параметри інтерфейсу:</translation>
    </message>
    <message>
        <source>Choose data directory on startup (default: %u)</source>
        <translation>Обирати каталог даних під час запуску (типово: %u)</translation>
    </message>
    <message>
        <source>Set language, for example "de_DE" (default: system locale)</source>
        <translation>Встановити мову (наприклад: "de_DE") (типово: системна)</translation>
    </message>
    <message>
        <source>Start minimized</source>
        <translation>Запускати згорнутим</translation>
    </message>
    <message>
        <source>Set SSL root certificates for payment request (default: -system-)</source>
        <translation>Вказати кореневі SSL-сертифікати для запиту платежу (типово: -системні-)</translation>
    </message>
    <message>
        <source>Show splash screen on startup (default: %u)</source>
        <translation>Показувати заставку під час запуску (типово: %u)</translation>
    </message>
    <message>
        <source>Reset all settings changed in the GUI</source>
        <translation>Скинути налаштування, які було змінено через графічний інтерфейс користувача</translation>
    </message>
</context>
<context>
    <name>Intro</name>
    <message>
        <source>Welcome</source>
        <translation>Ласкаво просимо</translation>
    </message>
    <message>
        <source>Welcome to %1.</source>
        <translation>Ласкаво просимо до %1.</translation>
    </message>
    <message>
        <source>As this is the first time the program is launched, you can choose where %1 will store its data.</source>
        <translation>Оскільки це перший запуск програми, ви можете обрати де %1 буде зберігати дані.</translation>
    </message>
    <message>
        <source>When you click OK, %1 will begin to download and process the full %4 block chain (%2GB) starting with the earliest transactions in %3 when %4 initially launched.</source>
        <translation>Після натискання кнопки «OK» %1 почне завантажувати та обробляти повний ланцюжок блоків %4 (%2 Гб), починаючи з найбільш ранніх транзакцій у %3, коли було запущено %4.</translation>
    </message>
    <message>
        <source>If you have chosen to limit block chain storage (pruning), the historical data must still be downloaded and processed, but will be deleted afterward to keep your disk usage low.</source>
        <translation>Якщо ви вирішили обмежити збереження ланцюжка блоків (відсікання), історичні дані повинні бути завантажені та оброблені, але потім можуть бути видалені, щоб зберегти потрібний простір диска.</translation>
    </message>
    <message>
        <source>Use the default data directory</source>
        <translation>Використовувати типовий каталог даних</translation>
    </message>
    <message>
        <source>Use a custom data directory:</source>
        <translation>Використовувати свій каталог даних:</translation>
    </message>
    <message>
        <source>Bitcoin</source>
        <translation>Bitcoin</translation>
    </message>
    <message>
        <source>At least %1 GB of data will be stored in this directory, and it will grow over time.</source>
        <translation>Принаймні, %1 ГБ даних буде збережено в цьому каталозі, і воно з часом зростатиме.</translation>
    </message>
    <message>
        <source>Approximately %1 GB of data will be stored in this directory.</source>
        <translation>Близько %1 Гб даних буде збережено в цьому каталозі.</translation>
    </message>
    <message>
        <source>%1 will download and store a copy of the Bitcoin block chain.</source>
        <translation>%1 буде завантажувати та зберігати копію ланцюжка блоків біткінів.</translation>
    </message>
    <message>
        <source>The wallet will also be stored in this directory.</source>
        <translation>Гаманець також зберігатиметься в цьому каталозі.</translation>
    </message>
    <message>
        <source>Error: Specified data directory "%1" cannot be created.</source>
        <translation>Помилка: неможливо створити обраний каталог даних «%1».</translation>
    </message>
    <message>
        <source>Error</source>
        <translation>Помилка</translation>
    </message>
    <message numerus="yes">
        <source>%n GB of free space available</source>
        <translation><numerusform>Доступно %n ГБ вільного простору</numerusform><numerusform>Доступно %n ГБ вільного простору</numerusform><numerusform>Доступно %n ГБ вільного простору</numerusform><numerusform>Доступно %n ГБ вільного простору</numerusform></translation>
    </message>
    <message numerus="yes">
        <source>(of %n GB needed)</source>
        <translation><numerusform>(в той час, як необхідно %n ГБ)</numerusform><numerusform>(в той час, як необхідно %n ГБ)</numerusform><numerusform>(в той час, як необхідно %n ГБ)</numerusform><numerusform>(в той час, як необхідно %n ГБ)</numerusform></translation>
    </message>
</context>
<context>
    <name>ModalOverlay</name>
    <message>
        <source>Form</source>
        <translation>Форма</translation>
    </message>
    <message>
        <source>Recent transactions may not yet be visible, and therefore your wallet's balance might be incorrect. This information will be correct once your wallet has finished synchronizing with the bitcoin network, as detailed below.</source>
        <translation>Нещодавні транзакції ще не відображаються, тому баланс вашого гаманця може бути неточним. Ця інформація буде вірною після того, як ваш гаманець завершить синхронізацію з мережею біткойн, врахровуйте показники нижче.</translation>
    </message>
    <message>
        <source>Attempting to spend bitcoins that are affected by not-yet-displayed transactions will not be accepted by the network.</source>
        <translation>Спроба видправити біткойни, які ще не відображаються, не буде прийнята мережею.</translation>
    </message>
    <message>
        <source>Number of blocks left</source>
        <translation>Залишилося блоків</translation>
    </message>
    <message>
        <source>Unknown...</source>
        <translation>Невідомо...</translation>
    </message>
    <message>
        <source>Last block time</source>
        <translation>Час останнього блоку</translation>
    </message>
    <message>
        <source>Progress</source>
        <translation>Прогрес</translation>
    </message>
    <message>
        <source>Progress increase per hour</source>
        <translation>Прогрес за годину</translation>
    </message>
    <message>
        <source>calculating...</source>
        <translation>рахування...</translation>
    </message>
    <message>
        <source>Estimated time left until synced</source>
        <translation>Орієнтовний час до кінця синхронізації</translation>
    </message>
    <message>
        <source>Hide</source>
        <translation>Приховати</translation>
    </message>
    <message>
        <source>Unknown. Syncing Headers (%1)...</source>
        <translation>Невідомо. Синхронізація заголовків (%1%)...</translation>
    </message>
</context>
<context>
    <name>OpenURIDialog</name>
    <message>
        <source>Open URI</source>
        <translation>Відкрити URI</translation>
    </message>
    <message>
        <source>Open payment request from URI or file</source>
        <translation>Відкрити запит платежу з URI або файлу</translation>
    </message>
    <message>
        <source>URI:</source>
        <translation>URI:</translation>
    </message>
    <message>
        <source>Select payment request file</source>
        <translation>Виберіть файл запиту платежу</translation>
    </message>
    <message>
        <source>Select payment request file to open</source>
        <translation>Виберіть файл запиту платежу</translation>
    </message>
</context>
<context>
    <name>OptionsDialog</name>
    <message>
        <source>Options</source>
        <translation>Параметри</translation>
    </message>
    <message>
        <source>&amp;Main</source>
        <translation>&amp;Головні</translation>
    </message>
    <message>
        <source>Size of &amp;database cache</source>
        <translation>Розмір &amp;кешу бази даних</translation>
    </message>
    <message>
        <source>MB</source>
        <translation>МБ</translation>
    </message>
    <message>
        <source>Number of script &amp;verification threads</source>
        <translation>Кількість потоків &amp;сценарію перевірки</translation>
    </message>
    <message>
        <source>IP address of the proxy (e.g. IPv4: 127.0.0.1 / IPv6: ::1)</source>
        <translation>IP-адреса проксі-сервера (наприклад IPv4: 127.0.0.1 / IPv6: ::1)</translation>
    </message>
    <message>
        <source>Shows if the supplied default SOCKS5 proxy is used to reach peers via this network type.</source>
        <translation>Показує, чи типово використовується проксі SOCKS5 для досягнення рівної участі для цього типу мережі.</translation>
    </message>
    <message>
        <source>Use separate SOCKS&amp;5 proxy to reach peers via Tor hidden services:</source>
        <translation>Використовуйте окремі проксі-сервери SOCKS&amp;5 для підключення до вузлів через приховані сервіси Tor:</translation>
    </message>
    <message>
        <source>Hide the icon from the system tray.</source>
        <translation>Приховати значок із системного лотка.</translation>
    </message>
    <message>
        <source>&amp;Hide tray icon</source>
        <translation>&amp;Приховати піктограму з лотка</translation>
    </message>
    <message>
        <source>Minimize instead of exit the application when the window is closed. When this option is enabled, the application will be closed only after selecting Exit in the menu.</source>
        <translation>Згортати замість закриття. Якщо ця опція включена, програма закриється лише після вибору відповідного пункту в меню.</translation>
    </message>
    <message>
        <source>Third party URLs (e.g. a block explorer) that appear in the transactions tab as context menu items. %s in the URL is replaced by transaction hash. Multiple URLs are separated by vertical bar |.</source>
        <translation>Сторонні URL (наприклад, block explorer), що з'являться на вкладці транзакцій у вигляді пункту контекстного меню. %s в URL буде замінено на хеш транзакції. Для відокремлення URLів використовуйте вертикальну риску |.</translation>
    </message>
    <message>
        <source>Active command-line options that override above options:</source>
        <translation>Активовані параметри командного рядка, що перекривають вищевказані параметри:</translation>
    </message>
    <message>
        <source>Open the %1 configuration file from the working directory.</source>
        <translation>Відкрийте %1 файл конфігурації з робочого каталогу.</translation>
    </message>
    <message>
        <source>Open Configuration File</source>
        <translation>Відкрити файл конфігурації</translation>
    </message>
    <message>
        <source>Reset all client options to default.</source>
        <translation>Скинути всі параметри клієнта на типові.</translation>
    </message>
    <message>
        <source>&amp;Reset Options</source>
        <translation>С&amp;кинути параметри</translation>
    </message>
    <message>
        <source>&amp;Network</source>
        <translation>&amp;Мережа</translation>
    </message>
    <message>
        <source>(0 = auto, &lt;0 = leave that many cores free)</source>
        <translation>(0 = автоматично, &lt;0 = вказує кількість вільних ядер)</translation>
    </message>
    <message>
        <source>W&amp;allet</source>
        <translation>Г&amp;аманець</translation>
    </message>
    <message>
        <source>Expert</source>
        <translation>Експерт</translation>
    </message>
    <message>
        <source>Enable coin &amp;control features</source>
        <translation>Ввімкнути &amp;керування входами</translation>
    </message>
    <message>
        <source>If you disable the spending of unconfirmed change, the change from a transaction cannot be used until that transaction has at least one confirmation. This also affects how your balance is computed.</source>
        <translation>Якщо вимкнути витрату непідтвердженої решти, то решту від транзакції не можна буде використати, допоки ця транзакція не матиме хоча б одне підтвердження. Це також впливає на розрахунок балансу.</translation>
    </message>
    <message>
        <source>&amp;Spend unconfirmed change</source>
        <translation>&amp;Витрачати непідтверджену решту</translation>
    </message>
    <message>
        <source>Automatically open the Bitcoin client port on the router. This only works when your router supports UPnP and it is enabled.</source>
        <translation>Автоматично відкривати порт для клієнту блэккоін на роутері. Працює лише якщо ваш роутер підтримує UPnP і ця функція увімкнена.</translation>
    </message>
    <message>
        <source>Map port using &amp;UPnP</source>
        <translation>Відображення порту через &amp;UPnP</translation>
    </message>
    <message>
        <source>Accept connections from outside.</source>
        <translation>Приймати з'єднання ззовні.</translation>
    </message>
    <message>
        <source>Allow incomin&amp;g connections</source>
        <translation>Дозволити вхідні з'єднання</translation>
    </message>
    <message>
        <source>Connect to the Bitcoin network through a SOCKS5 proxy.</source>
        <translation>Підключення до мережі Blackcoin через SOCKS5 проксі.</translation>
    </message>
    <message>
        <source>&amp;Connect through SOCKS5 proxy (default proxy):</source>
        <translation>&amp;Підключення через SOCKS5 проксі (проксі за замовчуванням):</translation>
    </message>
    <message>
        <source>Proxy &amp;IP:</source>
        <translation>&amp;IP проксі:</translation>
    </message>
    <message>
        <source>&amp;Port:</source>
        <translation>&amp;Порт:</translation>
    </message>
    <message>
        <source>Port of the proxy (e.g. 9050)</source>
        <translation>Порт проксі-сервера (наприклад 9050)</translation>
    </message>
    <message>
        <source>Used for reaching peers via:</source>
        <translation>Приєднуватися до учасників через:</translation>
    </message>
    <message>
        <source>IPv4</source>
        <translation>IPv4</translation>
    </message>
    <message>
        <source>IPv6</source>
        <translation>IPv6</translation>
    </message>
    <message>
        <source>Tor</source>
        <translation>Tor</translation>
    </message>
    <message>
        <source>Connect to the Bitcoin network through a separate SOCKS5 proxy for Tor hidden services.</source>
        <translation>Підключатися до мережі Blackcoin через окремий SOCKS5 проксі для прихованих сервісів Tor.</translation>
    </message>
    <message>
        <source>&amp;Window</source>
        <translation>&amp;Вікно</translation>
    </message>
    <message>
        <source>Show only a tray icon after minimizing the window.</source>
        <translation>Показувати лише іконку в треї після згортання вікна.</translation>
    </message>
    <message>
        <source>&amp;Minimize to the tray instead of the taskbar</source>
        <translation>Мінімізувати &amp;у трей</translation>
    </message>
    <message>
        <source>M&amp;inimize on close</source>
        <translation>Згортати замість закритт&amp;я</translation>
    </message>
    <message>
        <source>&amp;Display</source>
        <translation>&amp;Відображення</translation>
    </message>
    <message>
        <source>User Interface &amp;language:</source>
        <translation>Мов&amp;а інтерфейсу користувача:</translation>
    </message>
    <message>
        <source>The user interface language can be set here. This setting will take effect after restarting %1.</source>
        <translation>Встановлює мову інтерфейсу. Зміни набудуть чинності після перезапуску %1.</translation>
    </message>
    <message>
        <source>&amp;Unit to show amounts in:</source>
        <translation>В&amp;имірювати монети в:</translation>
    </message>
    <message>
        <source>Choose the default subdivision unit to show in the interface and when sending coins.</source>
        <translation>Виберіть одиницю вимірювання монет, яка буде відображатись в гаманці та при відправленні.</translation>
    </message>
    <message>
        <source>Whether to show coin control features or not.</source>
        <translation>Показати або сховати керування входами.</translation>
    </message>
    <message>
        <source>&amp;Third party transaction URLs</source>
        <translation>&amp;URL-адреси транзакцій сторонніх розробників</translation>
    </message>
    <message>
        <source>&amp;OK</source>
        <translation>&amp;Гаразд</translation>
    </message>
    <message>
        <source>&amp;Cancel</source>
        <translation>&amp;Скасувати</translation>
    </message>
    <message>
        <source>default</source>
        <translation>типово</translation>
    </message>
    <message>
        <source>none</source>
        <translation>відсутні</translation>
    </message>
    <message>
        <source>Confirm options reset</source>
        <translation>Підтвердження скидання параметрів</translation>
    </message>
    <message>
        <source>Client restart required to activate changes.</source>
        <translation>Для застосування змін необхідно перезапустити клієнта.</translation>
    </message>
    <message>
        <source>Client will be shut down. Do you want to proceed?</source>
        <translation>Клієнт буде вимкнено. Продовжити?</translation>
    </message>
    <message>
        <source>Configuration options</source>
        <translation>Редагувати параметри</translation>
    </message>
    <message>
        <source>The configuration file is used to specify advanced user options which override GUI settings. Additionally, any command-line options will override this configuration file.</source>
        <translation>Файл конфігурації використовується для вказування додаткових параметрів користувача, що перекривають настройки графічного інтерфейсу користувача. Крім того, будь-які параметри командного рядка замінять цей конфігураційний файл.</translation>
    </message>
    <message>
        <source>Error</source>
        <translation>Помилка</translation>
    </message>
    <message>
        <source>The configuration file could not be opened.</source>
        <translation>Файл конфігурції не можливо відкрити</translation>
    </message>
    <message>
        <source>This change would require a client restart.</source>
        <translation>Ця зміна вступить в силу після перезапуску клієнта</translation>
    </message>
    <message>
        <source>The supplied proxy address is invalid.</source>
        <translation>Невірно вказано адресу проксі.</translation>
    </message>
</context>
<context>
    <name>OverviewPage</name>
    <message>
        <source>Form</source>
        <translation>Форма</translation>
    </message>
    <message>
        <source>The displayed information may be out of date. Your wallet automatically synchronizes with the Bitcoin network after a connection is established, but this process has not completed yet.</source>
        <translation>Показана інформація вже може бути застарілою. Ваш гаманець буде автоматично синхронізовано з мережею Blackcoin після встановлення підключення, але цей процес ще не завершено.</translation>
    </message>
    <message>
        <source>Watch-only:</source>
        <translation>Тільки спостереження:</translation>
    </message>
    <message>
        <source>Available:</source>
        <translation>Наявно:</translation>
    </message>
    <message>
        <source>Your current spendable balance</source>
        <translation>Ваш поточний підтверджений баланс</translation>
    </message>
    <message>
        <source>Pending:</source>
        <translation>Очікується:</translation>
    </message>
    <message>
        <source>Total of transactions that have yet to be confirmed, and do not yet count toward the spendable balance</source>
        <translation>Сума монет у непідтверджених транзакціях</translation>
    </message>
    <message>
        <source>Immature:</source>
        <translation>Незрілі:</translation>
    </message>
    <message>
        <source>Mined balance that has not yet matured</source>
        <translation>Баланс видобутих та ще недозрілих монет</translation>
    </message>
    <message>
        <source>Balances</source>
        <translation>Баланси</translation>
    </message>
    <message>
        <source>Total:</source>
        <translation>Всього:</translation>
    </message>
    <message>
        <source>Your current total balance</source>
        <translation>Ваш поточний сукупний баланс</translation>
    </message>
    <message>
        <source>Your current balance in watch-only addresses</source>
        <translation>Ваш поточний баланс в адресах для спостереження</translation>
    </message>
    <message>
        <source>Spendable:</source>
        <translation>Доступно:</translation>
    </message>
    <message>
        <source>Recent transactions</source>
        <translation>Останні транзакції</translation>
    </message>
    <message>
        <source>Unconfirmed transactions to watch-only addresses</source>
        <translation>Непідтверджені транзакції на адреси для спостереження</translation>
    </message>
    <message>
        <source>Mined balance in watch-only addresses that has not yet matured</source>
        <translation>Баланс видобутих та ще недозрілих монет на адресах для спостереження</translation>
    </message>
    <message>
        <source>Current total balance in watch-only addresses</source>
        <translation>Поточний сукупний баланс в адресах для спостереження</translation>
    </message>
</context>
<context>
    <name>PaymentServer</name>
    <message>
        <source>Payment request error</source>
        <translation>Помилка запиту платежу</translation>
    </message>
    <message>
        <source>Cannot start bitcoin: click-to-pay handler</source>
        <translation>Не вдається запустити біткойн: обробник клацни-плати</translation>
    </message>
    <message>
        <source>URI handling</source>
        <translation>Обробка URI</translation>
    </message>
    <message>
        <source>Payment request fetch URL is invalid: %1</source>
        <translation>URL запиту платежу є некоректним: %1</translation>
    </message>
    <message>
        <source>Invalid payment address %1</source>
        <translation>Помилка в адресі платежу %1</translation>
    </message>
    <message>
        <source>URI cannot be parsed! This can be caused by an invalid Bitcoin address or malformed URI parameters.</source>
        <translation>Неможливо обробити URI! Причиною цього може бути некоректна Біткойн-адреса або неправильні параметри URI.</translation>
    </message>
    <message>
        <source>Payment request file handling</source>
        <translation>Обробка файлу запиту платежу</translation>
    </message>
    <message>
        <source>Payment request file cannot be read! This can be caused by an invalid payment request file.</source>
        <translation>Неможливо прочитати файл запиту платежу! Ймовірно, файл пошкоджено.</translation>
    </message>
    <message>
        <source>Payment request rejected</source>
        <translation>Запит платежу відхилено</translation>
    </message>
    <message>
        <source>Payment request network doesn't match client network.</source>
        <translation>Мережа запиту платежу не є мережею клієнта.</translation>
    </message>
    <message>
        <source>Payment request expired.</source>
        <translation>Запит платежу прострочено.</translation>
    </message>
    <message>
        <source>Payment request is not initialized.</source>
        <translation>Запит платежу не ініціалізовано.</translation>
    </message>
    <message>
        <source>Unverified payment requests to custom payment scripts are unsupported.</source>
        <translation>
70/5000
Неперевірені запити на оплату до індивідуальних платіжних скриптів не підтримуються.</translation>
    </message>
    <message>
        <source>Invalid payment request.</source>
        <translation>Помилка в запиті платежу.</translation>
    </message>
    <message>
        <source>Requested payment amount of %1 is too small (considered dust).</source>
        <translation>Сума запиту платежу для %1 занадто мала (вважається пилом)</translation>
    </message>
    <message>
        <source>Refund from %1</source>
        <translation>Відшкодування з %1</translation>
    </message>
    <message>
        <source>Payment request %1 is too large (%2 bytes, allowed %3 bytes).</source>
        <translation>Запит платежу %1 занадто великий (%2 байт, дозволено %3 байт).</translation>
    </message>
    <message>
        <source>Error communicating with %1: %2</source>
        <translation>Помилка зв'язку з %1: %2</translation>
    </message>
    <message>
        <source>Payment request cannot be parsed!</source>
        <translation>Неможливо розпізнати запит платежу!</translation>
    </message>
    <message>
        <source>Bad response from server %1</source>
        <translation>Погана відповідь від сервера %1</translation>
    </message>
    <message>
        <source>Network request error</source>
        <translation>Помилка мережевого запиту</translation>
    </message>
    <message>
        <source>Payment acknowledged</source>
        <translation>Платіж підтверджено</translation>
    </message>
</context>
<context>
    <name>PeerTableModel</name>
    <message>
        <source>User Agent</source>
        <translation>Клієнт користувача</translation>
    </message>
    <message>
        <source>Node/Service</source>
        <translation>Вузол/Сервіс</translation>
    </message>
    <message>
        <source>NodeId</source>
        <translation>Ідентифікатор вузла</translation>
    </message>
    <message>
        <source>Ping</source>
        <translation>Затримка</translation>
    </message>
    <message>
        <source>Sent</source>
        <translation>Відправлено</translation>
    </message>
    <message>
        <source>Received</source>
        <translation>Отримано</translation>
    </message>
</context>
<context>
    <name>QObject</name>
    <message>
        <source>Amount</source>
        <translation>Кількість</translation>
    </message>
    <message>
        <source>Enter a Bitcoin address (e.g. %1)</source>
        <translation>Введіть адресу Blackcoin (наприклад %1)</translation>
    </message>
    <message>
        <source>%1 d</source>
        <translation>%1 д</translation>
    </message>
    <message>
        <source>%1 h</source>
        <translation>%1 г</translation>
    </message>
    <message>
        <source>%1 m</source>
        <translation>%1 х</translation>
    </message>
    <message>
        <source>%1 s</source>
        <translation>%1 с</translation>
    </message>
    <message>
        <source>None</source>
        <translation>Відсутні</translation>
    </message>
    <message>
        <source>N/A</source>
        <translation>Н/Д</translation>
    </message>
    <message>
        <source>%1 ms</source>
        <translation>%1 мс</translation>
    </message>
    <message numerus="yes">
        <source>%n second(s)</source>
        <translation><numerusform>%n секунда</numerusform><numerusform>%n секунд</numerusform><numerusform>%n секунд</numerusform><numerusform>%n секунд</numerusform></translation>
    </message>
    <message numerus="yes">
        <source>%n minute(s)</source>
        <translation><numerusform>%n хвилина</numerusform><numerusform>%n хвилин</numerusform><numerusform>%n хвилин</numerusform><numerusform>%n хвилин</numerusform></translation>
    </message>
    <message numerus="yes">
        <source>%n hour(s)</source>
        <translation><numerusform>%n година</numerusform><numerusform>%n годин</numerusform><numerusform>%n годин</numerusform><numerusform>%n годин</numerusform></translation>
    </message>
    <message numerus="yes">
        <source>%n day(s)</source>
        <translation><numerusform>%n день</numerusform><numerusform>%n днів</numerusform><numerusform>%n днів</numerusform><numerusform>%n днів</numerusform></translation>
    </message>
    <message numerus="yes">
        <source>%n week(s)</source>
        <translation><numerusform>%n тиждень</numerusform><numerusform>%n тижнів</numerusform><numerusform>%n тижнів</numerusform><numerusform>%n тижнів</numerusform></translation>
    </message>
    <message>
        <source>%1 and %2</source>
        <translation>%1 та %2</translation>
    </message>
    <message numerus="yes">
        <source>%n year(s)</source>
        <translation><numerusform>%n рік</numerusform><numerusform>%n років</numerusform><numerusform>%n років</numerusform><numerusform>%n років</numerusform></translation>
    </message>
    <message>
        <source>%1 B</source>
        <translation>%1 Б</translation>
    </message>
    <message>
        <source>%1 KB</source>
        <translation>%1 КБ</translation>
    </message>
    <message>
        <source>%1 MB</source>
        <translation>%1 МБ</translation>
    </message>
    <message>
        <source>%1 GB</source>
        <translation>%1 ГБ</translation>
    </message>
    <message>
        <source>%1 didn't yet exit safely...</source>
        <translation>%1 безпечний вихід ще не виконано...</translation>
    </message>
    <message>
        <source>unknown</source>
        <translation>невідомо</translation>
    </message>
</context>
<context>
    <name>QObject::QObject</name>
    <message>
        <source>Error: Specified data directory "%1" does not exist.</source>
        <translation>Помилка: Вказаного каталогу даних «%1» не існує.</translation>
    </message>
    <message>
        <source>Error: Cannot parse configuration file: %1. Only use key=value syntax.</source>
        <translation>Помилка: Неможливо обробити файл конфігурації: %1. Використовуйте синтаксис: ключ=значення.</translation>
    </message>
    <message>
        <source>Error: %1</source>
        <translation>Помилка: %1</translation>
    </message>
</context>
<context>
    <name>QRImageWidget</name>
    <message>
        <source>&amp;Save Image...</source>
        <translation>&amp;Зберегти зображення...</translation>
    </message>
    <message>
        <source>&amp;Copy Image</source>
        <translation>&amp;Копіювати зображення</translation>
    </message>
    <message>
        <source>Save QR Code</source>
        <translation>Зберегти QR-код</translation>
    </message>
    <message>
        <source>PNG Image (*.png)</source>
        <translation>Зображення PNG (*.png)</translation>
    </message>
</context>
<context>
    <name>RPCConsole</name>
    <message>
        <source>N/A</source>
        <translation>Н/Д</translation>
    </message>
    <message>
        <source>Client version</source>
        <translation>Версія клієнту</translation>
    </message>
    <message>
        <source>&amp;Information</source>
        <translation>&amp;Інформація</translation>
    </message>
    <message>
        <source>Debug window</source>
        <translation>Вікно зневадження</translation>
    </message>
    <message>
        <source>General</source>
        <translation>Загальна</translation>
    </message>
    <message>
        <source>Using BerkeleyDB version</source>
        <translation>Використовується BerkeleyDB версії</translation>
    </message>
    <message>
        <source>Datadir</source>
        <translation>Каталог даних</translation>
    </message>
    <message>
        <source>Startup time</source>
        <translation>Час запуску</translation>
    </message>
    <message>
        <source>Network</source>
        <translation>Мережа</translation>
    </message>
    <message>
        <source>Name</source>
        <translation>Ім’я</translation>
    </message>
    <message>
        <source>Number of connections</source>
        <translation>Кількість підключень</translation>
    </message>
    <message>
        <source>Block chain</source>
        <translation>Ланцюг блоків</translation>
    </message>
    <message>
        <source>Current number of blocks</source>
        <translation>Поточне число блоків</translation>
    </message>
    <message>
        <source>Memory Pool</source>
        <translation>Пул пам'яті</translation>
    </message>
    <message>
        <source>Current number of transactions</source>
        <translation>Поточне число транзакцій</translation>
    </message>
    <message>
        <source>Memory usage</source>
        <translation>Використання пам'яті</translation>
    </message>
    <message>
        <source>&amp;Reset</source>
        <translation>&amp;Скинути</translation>
    </message>
    <message>
        <source>Received</source>
        <translation>Отримано</translation>
    </message>
    <message>
        <source>Sent</source>
        <translation>Відправлено</translation>
    </message>
    <message>
        <source>&amp;Peers</source>
        <translation>&amp;Учасники</translation>
    </message>
    <message>
        <source>Banned peers</source>
        <translation>Заблоковані вузли</translation>
    </message>
    <message>
        <source>Select a peer to view detailed information.</source>
        <translation>Виберіть учасника для перегляду детальнішої інформації</translation>
    </message>
    <message>
        <source>Whitelisted</source>
        <translation>В білому списку</translation>
    </message>
    <message>
        <source>Direction</source>
        <translation>Напрямок</translation>
    </message>
    <message>
        <source>Version</source>
        <translation>Версія</translation>
    </message>
    <message>
        <source>Starting Block</source>
        <translation>Початковий Блок</translation>
    </message>
    <message>
        <source>Synced Headers</source>
        <translation>Синхронізовані Заголовки</translation>
    </message>
    <message>
        <source>Synced Blocks</source>
        <translation>Синхронізовані Блоки</translation>
    </message>
    <message>
        <source>User Agent</source>
        <translation>Клієнт користувача</translation>
    </message>
    <message>
        <source>Open the %1 debug log file from the current data directory. This can take a few seconds for large log files.</source>
        <translation>Відкрийте файл журналу налагодження %1 з поточного каталогу даних. Це може зайняти кілька секунд для файлів великого розміру.</translation>
    </message>
    <message>
        <source>Decrease font size</source>
        <translation>Зменшити розмір шрифту</translation>
    </message>
    <message>
        <source>Increase font size</source>
        <translation>Збільшити розмір шрифту</translation>
    </message>
    <message>
        <source>Services</source>
        <translation>Сервіси</translation>
    </message>
    <message>
        <source>Ban Score</source>
        <translation>Очки бану</translation>
    </message>
    <message>
        <source>Connection Time</source>
        <translation>Час з'єднання</translation>
    </message>
    <message>
        <source>Last Send</source>
        <translation>Востаннє відправлено</translation>
    </message>
    <message>
        <source>Last Receive</source>
        <translation>Востаннє отримано</translation>
    </message>
    <message>
        <source>Ping Time</source>
        <translation>Затримка</translation>
    </message>
    <message>
        <source>The duration of a currently outstanding ping.</source>
        <translation>Тривалість поточної затримки.</translation>
    </message>
    <message>
        <source>Ping Wait</source>
        <translation>Поточна Затримка</translation>
    </message>
    <message>
        <source>Min Ping</source>
        <translation>Мін Пінг</translation>
    </message>
    <message>
        <source>Time Offset</source>
        <translation>Різниця часу</translation>
    </message>
    <message>
        <source>Last block time</source>
        <translation>Час останнього блоку</translation>
    </message>
    <message>
        <source>&amp;Open</source>
        <translation>&amp;Відкрити</translation>
    </message>
    <message>
        <source>&amp;Console</source>
        <translation>&amp;Консоль</translation>
    </message>
    <message>
        <source>&amp;Network Traffic</source>
        <translation>&amp;Мережевий трафік</translation>
    </message>
    <message>
        <source>Totals</source>
        <translation>Всього</translation>
    </message>
    <message>
        <source>In:</source>
        <translation>Вхідних:</translation>
    </message>
    <message>
        <source>Out:</source>
        <translation>Вихідних:</translation>
    </message>
    <message>
        <source>Debug log file</source>
        <translation>Файл звіту зневадження</translation>
    </message>
    <message>
        <source>Clear console</source>
        <translation>Очистити консоль</translation>
    </message>
    <message>
        <source>1 &amp;hour</source>
        <translation>1 &amp;годину</translation>
    </message>
    <message>
        <source>1 &amp;day</source>
        <translation>1 &amp;день</translation>
    </message>
    <message>
        <source>1 &amp;week</source>
        <translation>1 &amp;тиждень</translation>
    </message>
    <message>
        <source>1 &amp;year</source>
        <translation>1 &amp;рік</translation>
    </message>
    <message>
        <source>&amp;Disconnect</source>
        <translation>&amp;Від'єднати</translation>
    </message>
    <message>
        <source>Ban for</source>
        <translation>Заблокувати на</translation>
    </message>
    <message>
        <source>&amp;Unban</source>
        <translation>&amp;Розблокувати</translation>
    </message>
    <message>
        <source>Welcome to the %1 RPC console.</source>
        <translation>Ласкаво просимо до консолі RPC %1.</translation>
    </message>
    <message>
        <source>Use up and down arrows to navigate history, and %1 to clear screen.</source>
        <translation>Використовуйте стрілки вгору та вниз для навігації історії та %1 для очищення екрана.</translation>
    </message>
    <message>
        <source>Type %1 for an overview of available commands.</source>
        <translation>Введіть %1 для перегляду доступних команд.</translation>
    </message>
    <message>
        <source>For more information on using this console type %1.</source>
        <translation>Щоб отримати додаткові відомості про використання консолі введіть %1.</translation>
    </message>
    <message>
        <source>WARNING: Scammers have been active, telling users to type commands here, stealing their wallet contents. Do not use this console without fully understanding the ramifications of a command.</source>
        <translation>ПОПЕРЕДЖЕННЯ. Шахраї активно вказували вводити тут команди і отримували доступ до вмісту гаманця користувачів. Не використовуйте цю консоль без повного розуміння наслідків виконання команд.</translation>
    </message>
    <message>
        <source>Network activity disabled</source>
        <translation>Мережева активність вимкнена.</translation>
    </message>
    <message>
        <source>(node id: %1)</source>
        <translation>(ІД вузла: %1)</translation>
    </message>
    <message>
        <source>via %1</source>
        <translation>через %1</translation>
    </message>
    <message>
        <source>never</source>
        <translation>ніколи</translation>
    </message>
    <message>
        <source>Inbound</source>
        <translation>Вхідний</translation>
    </message>
    <message>
        <source>Outbound</source>
        <translation>Вихідний</translation>
    </message>
    <message>
        <source>Yes</source>
        <translation>Так</translation>
    </message>
    <message>
        <source>No</source>
        <translation>Ні</translation>
    </message>
    <message>
        <source>Unknown</source>
        <translation>Невідома</translation>
    </message>
</context>
<context>
    <name>ReceiveCoinsDialog</name>
    <message>
        <source>&amp;Amount:</source>
        <translation>&amp;Кількість:</translation>
    </message>
    <message>
        <source>&amp;Label:</source>
        <translation>&amp;Мітка:</translation>
    </message>
    <message>
        <source>&amp;Message:</source>
        <translation>&amp;Повідомлення:</translation>
    </message>
    <message>
        <source>An optional message to attach to the payment request, which will be displayed when the request is opened. Note: The message will not be sent with the payment over the Bitcoin network.</source>
        <translation>Необов'язкове повідомлення на додаток до запиту платежу, котре буде показане під час відкриття запиту. Примітка: Це повідомлення не буде відправлено з платежем через мережу Blackcoin.</translation>
    </message>
    <message>
        <source>An optional label to associate with the new receiving address.</source>
        <translation>Необов'язкове поле для мітки нової адреси отримувача.</translation>
    </message>
    <message>
        <source>Use this form to request payments. All fields are &lt;b&gt;optional&lt;/b&gt;.</source>
        <translation>Використовуйте цю форму, щоб отримати платежі. Всі поля є &lt;b&gt;необов'язковими&lt;/b&gt;.</translation>
    </message>
    <message>
        <source>An optional amount to request. Leave this empty or zero to not request a specific amount.</source>
        <translation>Необов'язкове поле для суми запиту. Залиште це поле пустим або впишіть нуль, щоб не надсилати у запиті конкретної суми.</translation>
    </message>
    <message>
        <source>Clear all fields of the form.</source>
        <translation>Очистити всі поля в формі</translation>
    </message>
    <message>
        <source>Clear</source>
        <translation>Очистити</translation>
    </message>
    <message>
        <source>Requested payments history</source>
        <translation>Історія запитів платежу</translation>
    </message>
    <message>
        <source>&amp;Request payment</source>
        <translation>Н&amp;адіслати запит платежу</translation>
    </message>
    <message>
        <source>Show the selected request (does the same as double clicking an entry)</source>
        <translation>Показати вибраний запит (робить те ж саме, що й подвійний клік по запису)</translation>
    </message>
    <message>
        <source>Show</source>
        <translation>Показати</translation>
    </message>
    <message>
        <source>Remove the selected entries from the list</source>
        <translation>Вилучити вибрані записи зі списку</translation>
    </message>
    <message>
        <source>Remove</source>
        <translation>Вилучити</translation>
    </message>
    <message>
        <source>Copy URI</source>
        <translation>Скопіювати адресу</translation>
    </message>
    <message>
        <source>Copy label</source>
        <translation>Скопіювати мітку</translation>
    </message>
    <message>
        <source>Copy message</source>
        <translation>Скопіювати повідомлення</translation>
    </message>
    <message>
        <source>Copy amount</source>
        <translation>Копіювати суму</translation>
    </message>
</context>
<context>
    <name>ReceiveRequestDialog</name>
    <message>
        <source>QR Code</source>
        <translation>QR-Код</translation>
    </message>
    <message>
        <source>Copy &amp;URI</source>
        <translation>&amp;Скопіювати URI</translation>
    </message>
    <message>
        <source>Copy &amp;Address</source>
        <translation>Скопіювати &amp;адресу</translation>
    </message>
    <message>
        <source>&amp;Save Image...</source>
        <translation>&amp;Зберегти зображення...</translation>
    </message>
    <message>
        <source>Request payment to %1</source>
        <translation>Запит платежу на %1</translation>
    </message>
    <message>
        <source>Payment information</source>
        <translation>Інформація про платіж</translation>
    </message>
    <message>
        <source>URI</source>
        <translation>URI</translation>
    </message>
    <message>
        <source>Address</source>
        <translation>Адреса</translation>
    </message>
    <message>
        <source>Amount</source>
        <translation>Сума</translation>
    </message>
    <message>
        <source>Label</source>
        <translation>Мітка</translation>
    </message>
    <message>
        <source>Message</source>
        <translation>Повідомлення</translation>
    </message>
    <message>
        <source>Resulting URI too long, try to reduce the text for label / message.</source>
        <translation>Кінцевий URI занадто довгий, спробуйте зменшити текст для мітки / повідомлення.</translation>
    </message>
    <message>
        <source>Error encoding URI into QR Code.</source>
        <translation>Помилка кодування URI в QR-код.</translation>
    </message>
</context>
<context>
    <name>RecentRequestsTableModel</name>
    <message>
        <source>Date</source>
        <translation>Дата</translation>
    </message>
    <message>
        <source>Label</source>
        <translation>Мітка</translation>
    </message>
    <message>
        <source>Message</source>
        <translation>Повідомлення</translation>
    </message>
    <message>
        <source>(no label)</source>
        <translation>немає мітки</translation>
    </message>
    <message>
        <source>(no message)</source>
        <translation>(без повідомлення)</translation>
    </message>
    <message>
        <source>(no amount requested)</source>
        <translation>(без суми)</translation>
    </message>
    <message>
        <source>Requested</source>
        <translation>Запрошено</translation>
    </message>
</context>
<context>
    <name>SendCoinsDialog</name>
    <message>
        <source>Send Coins</source>
        <translation>Відправити</translation>
    </message>
    <message>
        <source>Coin Control Features</source>
        <translation>Керування монетами</translation>
    </message>
    <message>
        <source>Inputs...</source>
        <translation>Входи...</translation>
    </message>
    <message>
        <source>automatically selected</source>
        <translation>вибираються автоматично</translation>
    </message>
    <message>
        <source>Insufficient funds!</source>
        <translation>Недостатньо коштів!</translation>
    </message>
    <message>
        <source>Quantity:</source>
        <translation>Кількість:</translation>
    </message>
    <message>
        <source>Bytes:</source>
        <translation>Байтів:</translation>
    </message>
    <message>
        <source>Amount:</source>
        <translation>Сума:</translation>
    </message>
    <message>
        <source>Fee:</source>
        <translation>Комісія:</translation>
    </message>
    <message>
        <source>After Fee:</source>
        <translation>Після комісії:</translation>
    </message>
    <message>
        <source>Change:</source>
        <translation>Решта:</translation>
    </message>
    <message>
        <source>If this is activated, but the change address is empty or invalid, change will be sent to a newly generated address.</source>
        <translation>Якщо це поле активовано, але адреса для решти відсутня або некоректна, то решта буде відправлена на новостворену адресу.</translation>
    </message>
    <message>
        <source>Custom change address</source>
        <translation>Вказати адресу для решти</translation>
    </message>
    <message>
        <source>Transaction Fee:</source>
        <translation>Комісія за передачу:</translation>
    </message>
    <message>
        <source>Choose...</source>
        <translation>Виберіть...</translation>
    </message>
    <message>
        <source>Using the fallbackfee can result in sending a transaction that will take several hours or days (or never) to confirm. Consider choosing your fee manually or wait until you have validated the complete chain.</source>
        <translation>Використання зарезервованої комісії може призвести до виконання транзакції, підтвердження котрої займе години, або дні, або ніколи не буде підтверджено. Обміркуйте можливість вибору комісії вручну, або зачекайте завершення валідації повного ланцюгу.</translation>
    </message>
    <message>
        <source>Warning: Fee estimation is currently not possible.</source>
        <translation>Попередження: оцінка розміру комісії наразі неможлива.</translation>
    </message>
    <message>
        <source>collapse fee-settings</source>
        <translation>згорнути налаштування оплат</translation>
    </message>
    <message>
        <source>per kilobyte</source>
        <translation>за кілобайт</translation>
    </message>
    <message>
        <source>If the custom fee is set to 1000 satoshis and the transaction is only 250 bytes, then "per kilobyte" only pays 250 satoshis in fee, while "total at least" pays 1000 satoshis. For transactions bigger than a kilobyte both pay by kilobyte.</source>
        <translation>Якщо комісія встановлюється в 1000 сатоші і розмір транзакції лише 250 байтів, то опція "за кілобайт" встановлює комісію в 250 сатоші, в той час, як "всього щонайменше" - в 1000 сатоші. Для транзакцій більших за кілобайт в обох випадках буде знято комісію за кілобайт.</translation>
    </message>
    <message>
        <source>Hide</source>
        <translation>Приховати</translation>
    </message>
    <message>
        <source>Paying only the minimum fee is just fine as long as there is less transaction volume than space in the blocks. But be aware that this can end up in a never confirming transaction once there is more demand for bitcoin transactions than the network can process.</source>
        <translation>Оплата тільки мінімальної комісії є прийнятною, допоки обсяг транзакцій є меншим простору в блоках. Але майте на увазі, що це може анулювати транзакцію, якщо попит на Blackcoin транзакції стане більшим, ніж мережа зможе обробити.</translation>
    </message>
    <message>
        <source>(read the tooltip)</source>
        <translation>(читати підказки)</translation>
    </message>
    <message>
        <source>Recommended:</source>
        <translation>Рекомендовано:</translation>
    </message>
    <message>
        <source>Custom:</source>
        <translation>Змінено:</translation>
    </message>
    <message>
        <source>(Smart fee not initialized yet. This usually takes a few blocks...)</source>
        <translation>(Розумну оплату ще не ініціалізовано. Це, зазвичай, триває кілька блоків...)</translation>
    </message>
    <message>
        <source>Send to multiple recipients at once</source>
        <translation>Відправити на декілька адрес</translation>
    </message>
    <message>
        <source>Add &amp;Recipient</source>
        <translation>Дод&amp;ати одержувача</translation>
    </message>
    <message>
        <source>Clear all fields of the form.</source>
        <translation>Очистити всі поля в формі</translation>
    </message>
    <message>
        <source>Dust:</source>
        <translation>Пил:</translation>
    </message>
    <message>
        <source>Confirmation time target:</source>
        <translation>Час підтвердження:</translation>
    </message>
    <message>
        <source>Enable Replace-By-Fee</source>
        <translation>Увімкнути Заміна-Через-Комісію</translation>
    </message>
    <message>
        <source>With Replace-By-Fee (BIP-125) you can increase a transaction's fee after it is sent. Without this, a higher fee may be recommended to compensate for increased transaction delay risk.</source>
        <translation>З опцією Заміна-Через-Комісію (BIP-125) ви можете збільшити комісію за транзакцію після її надсилання. Інакше може бути рекомендоване збільшення розміру комісії для компенсації підвищеного ризику затримки транзакції.</translation>
    </message>
    <message>
        <source>Clear &amp;All</source>
        <translation>Очистити &amp;все</translation>
    </message>
    <message>
        <source>Balance:</source>
        <translation>Баланс:</translation>
    </message>
    <message>
        <source>Confirm the send action</source>
        <translation>Підтвердити відправлення</translation>
    </message>
    <message>
        <source>S&amp;end</source>
        <translation>&amp;Відправити</translation>
    </message>
    <message>
        <source>Copy quantity</source>
        <translation>Копіювати кількість</translation>
    </message>
    <message>
        <source>Copy amount</source>
        <translation>Копіювати суму</translation>
    </message>
    <message>
        <source>Copy fee</source>
        <translation>Комісія</translation>
    </message>
    <message>
        <source>Copy after fee</source>
        <translation>Скопіювати після комісії</translation>
    </message>
    <message>
        <source>Copy bytes</source>
        <translation>Копіювати байти</translation>
    </message>
    <message>
        <source>Copy dust</source>
        <translation>Скопіювати інше</translation>
    </message>
    <message>
        <source>Copy change</source>
        <translation>Скопіювати решту</translation>
    </message>
    <message>
        <source>%1 (%2 blocks)</source>
        <translation>%1 (%2 блоків)</translation>
    </message>
    <message>
        <source>%1 to %2</source>
        <translation>%1 до %2</translation>
    </message>
    <message>
        <source>Are you sure you want to send?</source>
        <translation>Ви впевнені, що хочете відправити?</translation>
    </message>
    <message>
        <source>added as transaction fee</source>
        <translation>додано як комісія за транзакцію</translation>
    </message>
    <message>
        <source>Total Amount %1</source>
        <translation>Загальна сума %1</translation>
    </message>
    <message>
        <source>or</source>
        <translation>або</translation>
    </message>
    <message>
<<<<<<< HEAD
        <source>The Bitcoin address to send the payment to</source>
        <translation>Адреса Blackcoin для відправлення платежу</translation>
=======
        <source>You can increase the fee later (signals Replace-By-Fee, BIP-125).</source>
        <translation>Ви можете збільшити комісію пізніше (сигналізує Заміна-Через-Комісію, BIP-125).</translation>
>>>>>>> f56c00b2
    </message>
    <message>
        <source>Not signalling Replace-By-Fee, BIP-125.</source>
        <translation>Не сигналізує Заміна-Через-Комісію, BIP-125.</translation>
    </message>
    <message>
        <source>Confirm send coins</source>
        <translation>Підтвердьте надсилання монет</translation>
    </message>
    <message>
        <source>The recipient address is not valid. Please recheck.</source>
        <translation>Неприпустима адреса отримувача. Будь ласка, перевірте.</translation>
    </message>
    <message>
        <source>The amount to pay must be larger than 0.</source>
        <translation>Сума платні повинна бути більше 0.</translation>
    </message>
    <message>
<<<<<<< HEAD
        <source>The fee will be deducted from the amount being sent. The recipient will receive less bitcoins than you enter in the amount field. If multiple recipients are selected, the fee is split equally.</source>
        <translation>Комісію буде знято зі вказаної суми. До отримувача надійде менше блэккоінів, ніж було вказано в полі кількості. Якщо ж отримувачів декілька - комісію буде розподілено між ними.</translation>
=======
        <source>The amount exceeds your balance.</source>
        <translation>Сума перевищує ваш баланс.</translation>
>>>>>>> f56c00b2
    </message>
    <message>
        <source>The total exceeds your balance when the %1 transaction fee is included.</source>
        <translation>Після додавання комісії %1, сума перевищить ваш баланс.</translation>
    </message>
    <message>
        <source>Duplicate address found: addresses should only be used once each.</source>
        <translation>Знайдено адресу, що дублюється: кожна адреса має бути вказана тільки один раз.</translation>
    </message>
    <message>
        <source>Transaction creation failed!</source>
        <translation>Транзакцію не виконано!</translation>
    </message>
    <message>
        <source>The transaction was rejected with the following reason: %1</source>
        <translation>Транзакцію відхилено з наступної причини: %1</translation>
    </message>
    <message>
        <source>A fee higher than %1 is considered an absurdly high fee.</source>
        <translation>Комісія більша, ніж %1, вважається абсурдно високою.</translation>
    </message>
    <message>
<<<<<<< HEAD
        <source>A message that was attached to the bitcoin: URI which will be stored with the transaction for your reference. Note: This message will not be sent over the Bitcoin network.</source>
        <translation>Повідомлення, що було додане до blackcoin:URI та буде збережено разом з транзакцією для довідки. Примітка: Це повідомлення не буде відправлено в мережу Blackcoin.</translation>
=======
        <source>Payment request expired.</source>
        <translation>Запит платежу прострочено.</translation>
>>>>>>> f56c00b2
    </message>
    <message>
        <source>Pay only the required fee of %1</source>
        <translation>Сплатіть лише обов'язкову комісію у розмірі %1</translation>
    </message>
    <message numerus="yes">
        <source>Estimated to begin confirmation within %n block(s).</source>
        <translation><numerusform>Очікуваний початок підтвердження через %n блок.</numerusform><numerusform>Очікуваний початок підтвердження протягом %n блоків.</numerusform><numerusform>Очікуваний початок підтвердження протягом %n блоків.</numerusform><numerusform>Очікуваний початок підтвердження протягом %n блоків.</numerusform></translation>
    </message>
    <message>
        <source>Warning: Invalid Bitcoin address</source>
        <translation>Увага: Неприпустима Біткойн-адреса.</translation>
    </message>
    <message>
        <source>Warning: Unknown change address</source>
        <translation>Увага: Невідома адреса для решти</translation>
    </message>
    <message>
        <source>Confirm custom change address</source>
        <translation>Підтвердити індивідуальну адресу для решти</translation>
    </message>
    <message>
        <source>The address you selected for change is not part of this wallet. Any or all funds in your wallet may be sent to this address. Are you sure?</source>
        <translation>Адреса, яку ви обрали для решти, не є частиною цього гаманця. Будь-які або всі кошти з вашого гаманця можуть бути надіслані на цю адресу. Ви впевнені?</translation>
    </message>
    <message>
        <source>(no label)</source>
        <translation>немає мітки</translation>
    </message>
</context>
<context>
    <name>SendCoinsEntry</name>
    <message>
        <source>A&amp;mount:</source>
        <translation>&amp;Кількість:</translation>
    </message>
    <message>
        <source>Pay &amp;To:</source>
        <translation>&amp;Отримувач:</translation>
    </message>
    <message>
        <source>&amp;Label:</source>
        <translation>&amp;Мітка:</translation>
    </message>
    <message>
        <source>Choose previously used address</source>
        <translation>Обрати ранiш використовувану адресу</translation>
    </message>
    <message>
        <source>This is a normal payment.</source>
        <translation>Це звичайний платіж.</translation>
    </message>
    <message>
        <source>The Bitcoin address to send the payment to</source>
        <translation>Адреса Bitcoin для відправлення платежу</translation>
    </message>
    <message>
        <source>Alt+A</source>
        <translation>Alt+A</translation>
    </message>
    <message>
        <source>Paste address from clipboard</source>
        <translation>Вставити адресу</translation>
    </message>
    <message>
        <source>Alt+P</source>
        <translation>Alt+P</translation>
    </message>
    <message>
        <source>Remove this entry</source>
        <translation>Видалити цей запис</translation>
    </message>
    <message>
        <source>The fee will be deducted from the amount being sent. The recipient will receive less bitcoins than you enter in the amount field. If multiple recipients are selected, the fee is split equally.</source>
        <translation>Комісію буде знято зі вказаної суми. До отримувача надійде менше біткоінів, ніж було вказано в полі кількості. Якщо ж отримувачів декілька - комісію буде розподілено між ними.</translation>
    </message>
    <message>
        <source>S&amp;ubtract fee from amount</source>
        <translation>В&amp;ідняти комісію від суми</translation>
    </message>
    <message>
        <source>Use available balance</source>
        <translation>Використати наявний баланс</translation>
    </message>
    <message>
        <source>Message:</source>
        <translation>Повідомлення:</translation>
    </message>
    <message>
        <source>This is an unauthenticated payment request.</source>
        <translation>Цей запит платежу не є автентифікованим.</translation>
    </message>
    <message>
        <source>This is an authenticated payment request.</source>
        <translation>Цей запит платежу є автентифікованим.</translation>
    </message>
    <message>
        <source>Enter a label for this address to add it to the list of used addresses</source>
        <translation>Введіть мітку для цієї адреси для додавання її в список використаних адрес</translation>
    </message>
    <message>
        <source>A message that was attached to the bitcoin: URI which will be stored with the transaction for your reference. Note: This message will not be sent over the Bitcoin network.</source>
        <translation>Повідомлення, що було додане до bitcoin:URI та буде збережено разом з транзакцією для довідки. Примітка: Це повідомлення не буде відправлено в мережу Bitcoin.</translation>
    </message>
    <message>
        <source>Pay To:</source>
        <translation>Отримувач:</translation>
    </message>
    <message>
        <source>Memo:</source>
        <translation>Нотатка:</translation>
    </message>
    <message>
        <source>Enter a label for this address to add it to your address book</source>
        <translation>Введіть мітку для цієї адреси для додавання її в адресну книгу</translation>
    </message>
</context>
<context>
    <name>SendConfirmationDialog</name>
    <message>
        <source>Yes</source>
        <translation>Так</translation>
    </message>
</context>
<context>
    <name>ShutdownWindow</name>
    <message>
        <source>%1 is shutting down...</source>
        <translation>%1 припиняє роботу...</translation>
    </message>
    <message>
        <source>Do not shut down the computer until this window disappears.</source>
        <translation>Не вимикайте комп’ютер до зникнення цього вікна.</translation>
    </message>
</context>
<context>
    <name>SignVerifyMessageDialog</name>
    <message>
        <source>Signatures - Sign / Verify a Message</source>
        <translation>Підписи - Підпис / Перевірка повідомлення</translation>
    </message>
    <message>
        <source>&amp;Sign Message</source>
        <translation>&amp;Підписати повідомлення</translation>
    </message>
    <message>
        <source>You can sign messages/agreements with your addresses to prove you can receive bitcoins sent to them. Be careful not to sign anything vague or random, as phishing attacks may try to trick you into signing your identity over to them. Only sign fully-detailed statements you agree to.</source>
        <translation>Ви можете підписувати повідомлення/угоди своїми адресами, щоб довести можливість отримання блэккоінів, що будуть надіслані на них. Остерігайтеся підписувати будь-що нечітке чи неочікуване, так як за допомогою фішинг-атаки вас можуть спробувати ввести в оману для отримання вашого підпису під чужими словами. Підписуйте лише чіткі твердження, з якими ви повністю згодні.</translation>
    </message>
    <message>
        <source>The Bitcoin address to sign the message with</source>
        <translation>Адреса Blackcoin для підпису цього повідомлення</translation>
    </message>
    <message>
        <source>Choose previously used address</source>
        <translation>Обрати ранiш використовувану адресу</translation>
    </message>
    <message>
        <source>Alt+A</source>
        <translation>Alt+A</translation>
    </message>
    <message>
        <source>Paste address from clipboard</source>
        <translation>Вставити адресу</translation>
    </message>
    <message>
        <source>Alt+P</source>
        <translation>Alt+P</translation>
    </message>
    <message>
        <source>Enter the message you want to sign here</source>
        <translation>Введіть повідомлення, яке ви хочете підписати тут</translation>
    </message>
    <message>
        <source>Signature</source>
        <translation>Підпис</translation>
    </message>
    <message>
        <source>Copy the current signature to the system clipboard</source>
        <translation>Копіювати поточну сигнатуру до системного буферу обміну</translation>
    </message>
    <message>
        <source>Sign the message to prove you own this Bitcoin address</source>
        <translation>Підпишіть повідомлення щоб довести, що ви є власником цієї адреси</translation>
    </message>
    <message>
        <source>Sign &amp;Message</source>
        <translation>&amp;Підписати повідомлення</translation>
    </message>
    <message>
        <source>Reset all sign message fields</source>
        <translation>Скинути всі поля підпису повідомлення</translation>
    </message>
    <message>
        <source>Clear &amp;All</source>
        <translation>Очистити &amp;все</translation>
    </message>
    <message>
        <source>&amp;Verify Message</source>
        <translation>П&amp;еревірити повідомлення</translation>
    </message>
    <message>
        <source>Enter the receiver's address, message (ensure you copy line breaks, spaces, tabs, etc. exactly) and signature below to verify the message. Be careful not to read more into the signature than what is in the signed message itself, to avoid being tricked by a man-in-the-middle attack. Note that this only proves the signing party receives with the address, it cannot prove sendership of any transaction!</source>
        <translation>Введіть нижче адресу отримувача, повідомлення (впевніться, що ви точно скопіювали символи завершення рядка, табуляцію, пробіли тощо) та підпис для перевірки повідомлення. Впевніться, що в підпис не було додано зайвих символів: це допоможе уникнути атак типу «людина посередині». Зауважте, що це лише засвідчує можливість отримання транзакцій підписувачем, але не в стані підтвердити джерело жодної транзакції!</translation>
    </message>
    <message>
        <source>The Bitcoin address the message was signed with</source>
        <translation>Адреса Blackcoin, якою було підписано це повідомлення</translation>
    </message>
    <message>
        <source>Verify the message to ensure it was signed with the specified Bitcoin address</source>
        <translation>Перевірте повідомлення для впевненості, що воно підписано вказаною Blackcoin-адресою</translation>
    </message>
    <message>
        <source>Verify &amp;Message</source>
        <translation>Пере&amp;вірити повідомлення</translation>
    </message>
    <message>
        <source>Reset all verify message fields</source>
        <translation>Скинути всі поля перевірки повідомлення</translation>
    </message>
    <message>
        <source>Click "Sign Message" to generate signature</source>
        <translation>Натисніть кнопку «Підписати повідомлення», для отримання підпису</translation>
    </message>
    <message>
        <source>The entered address is invalid.</source>
        <translation>Введена адреса не співпадає.</translation>
    </message>
    <message>
        <source>Please check the address and try again.</source>
        <translation>Будь ласка, перевірте адресу та спробуйте ще.</translation>
    </message>
    <message>
        <source>The entered address does not refer to a key.</source>
        <translation>Введена адреса не відноситься до ключа.</translation>
    </message>
    <message>
        <source>Wallet unlock was cancelled.</source>
        <translation>Розблокування гаманця було скасоване.</translation>
    </message>
    <message>
        <source>Private key for the entered address is not available.</source>
        <translation>Приватний ключ для введеної адреси недоступний. </translation>
    </message>
    <message>
        <source>Message signing failed.</source>
        <translation>Не вдалося підписати повідомлення.</translation>
    </message>
    <message>
        <source>Message signed.</source>
        <translation>Повідомлення підписано.</translation>
    </message>
    <message>
        <source>The signature could not be decoded.</source>
        <translation>Підпис не можливо декодувати.</translation>
    </message>
    <message>
        <source>Please check the signature and try again.</source>
        <translation>Будь ласка, перевірте підпис та спробуйте ще.</translation>
    </message>
    <message>
        <source>The signature did not match the message digest.</source>
        <translation>Підпис не збігається з хешем повідомлення.</translation>
    </message>
    <message>
        <source>Message verification failed.</source>
        <translation>Не вдалося перевірити повідомлення.</translation>
    </message>
    <message>
        <source>Message verified.</source>
        <translation>Повідомлення перевірено.</translation>
    </message>
</context>
<context>
    <name>SplashScreen</name>
    <message>
        <source>[testnet]</source>
        <translation>[тестова мережа]</translation>
    </message>
</context>
<context>
    <name>TrafficGraphWidget</name>
    <message>
        <source>KB/s</source>
        <translation>КБ/с</translation>
    </message>
</context>
<context>
    <name>TransactionDesc</name>
    <message numerus="yes">
        <source>Open for %n more block(s)</source>
        <translation><numerusform>Відкрито на %n блок</numerusform><numerusform>Відкрито на %n блоків</numerusform><numerusform>Відкрито на %n блоків</numerusform><numerusform>Відкрито на %n блоків</numerusform></translation>
    </message>
    <message>
        <source>Open until %1</source>
        <translation>Відкрито до %1</translation>
    </message>
    <message>
        <source>conflicted with a transaction with %1 confirmations</source>
        <translation>конфліктує з транзакцією із %1 підтвердженнями</translation>
    </message>
    <message>
        <source>%1/offline</source>
        <translation>%1/вимкнено</translation>
    </message>
    <message>
        <source>0/unconfirmed, %1</source>
        <translation>0/не підтверджено, %1</translation>
    </message>
    <message>
        <source>in memory pool</source>
        <translation>в пулі пам'яті</translation>
    </message>
    <message>
        <source>not in memory pool</source>
        <translation>не в пулі пам'яті</translation>
    </message>
    <message>
        <source>abandoned</source>
        <translation>відкинуто</translation>
    </message>
    <message>
        <source>%1/unconfirmed</source>
        <translation>%1/не підтверджено</translation>
    </message>
    <message>
        <source>%1 confirmations</source>
        <translation>%1 підтверджень</translation>
    </message>
    <message>
        <source>Status</source>
        <translation>Статут</translation>
    </message>
    <message>
        <source>, has not been successfully broadcast yet</source>
        <translation>, ще не було успішно розіслано</translation>
    </message>
    <message numerus="yes">
        <source>, broadcast through %n node(s)</source>
        <translation><numerusform>, транслюється через %n вузол</numerusform><numerusform>, транслюється через %n вузлів</numerusform><numerusform>, транслюється через %n вузлів</numerusform><numerusform>, транслюється через %n вузлів</numerusform></translation>
    </message>
    <message>
        <source>Date</source>
        <translation>Дата</translation>
    </message>
    <message>
        <source>Source</source>
        <translation>Джерело</translation>
    </message>
    <message>
        <source>Generated</source>
        <translation>Згенеровано</translation>
    </message>
    <message>
        <source>From</source>
        <translation>Від</translation>
    </message>
    <message>
        <source>unknown</source>
        <translation>невідомо</translation>
    </message>
    <message>
        <source>To</source>
        <translation>Отримувач</translation>
    </message>
    <message>
        <source>own address</source>
        <translation>Власна адреса</translation>
    </message>
    <message>
        <source>watch-only</source>
        <translation>тільки спостереження</translation>
    </message>
    <message>
        <source>label</source>
        <translation>мітка</translation>
    </message>
    <message>
        <source>Credit</source>
        <translation>Кредит</translation>
    </message>
    <message numerus="yes">
        <source>matures in %n more block(s)</source>
        <translation><numerusform>дозріє через %n блок</numerusform><numerusform>дозріє через %n блоків</numerusform><numerusform>дозріє через %n блоків</numerusform><numerusform>дозріє через %n блоків</numerusform></translation>
    </message>
    <message>
        <source>not accepted</source>
        <translation>не прийнято</translation>
    </message>
    <message>
        <source>Debit</source>
        <translation>Дебет</translation>
    </message>
    <message>
        <source>Total debit</source>
        <translation>Загальний дебет</translation>
    </message>
    <message>
        <source>Total credit</source>
        <translation>Загальний кредит</translation>
    </message>
    <message>
        <source>Transaction fee</source>
        <translation>Комісія за транзакцію</translation>
    </message>
    <message>
        <source>Net amount</source>
        <translation>Загальна сума</translation>
    </message>
    <message>
        <source>Message</source>
        <translation>Повідомлення</translation>
    </message>
    <message>
        <source>Comment</source>
        <translation>Коментар</translation>
    </message>
    <message>
        <source>Transaction ID</source>
        <translation>ID транзакції</translation>
    </message>
    <message>
        <source>Transaction total size</source>
        <translation>Розмір транзакції</translation>
    </message>
    <message>
        <source>Output index</source>
        <translation>Вихідний індекс</translation>
    </message>
    <message>
        <source>Merchant</source>
        <translation>Продавець</translation>
    </message>
    <message>
        <source>Generated coins must mature %1 blocks before they can be spent. When you generated this block, it was broadcast to the network to be added to the block chain. If it fails to get into the chain, its state will change to "not accepted" and it won't be spendable. This may occasionally happen if another node generates a block within a few seconds of yours.</source>
        <translation>Згенеровані монети стануть доступні для використання після %1 підтверджень. Коли ви згенерували цей блок, його було відправлено в мережу для внесення до ланцюжку блоків. Якщо блок не буде додано до ланцюжку блоків, його статус зміниться на «не підтверджено», і згенеровані монети неможливо буде витратити. Таке часом трапляється, якщо хтось згенерував інший блок на декілька секунд раніше.</translation>
    </message>
    <message>
        <source>Debug information</source>
        <translation>Налагоджувальна інформація</translation>
    </message>
    <message>
        <source>Transaction</source>
        <translation>Транзакція</translation>
    </message>
    <message>
        <source>Inputs</source>
        <translation>Входи</translation>
    </message>
    <message>
        <source>Amount</source>
        <translation>Кількість</translation>
    </message>
    <message>
        <source>true</source>
        <translation>вірний</translation>
    </message>
    <message>
        <source>false</source>
        <translation>хибний</translation>
    </message>
</context>
<context>
    <name>TransactionDescDialog</name>
    <message>
        <source>This pane shows a detailed description of the transaction</source>
        <translation>Даний діалог показує детальну статистику по вибраній транзакції</translation>
    </message>
    <message>
        <source>Details for %1</source>
        <translation>Інформація по %1</translation>
    </message>
</context>
<context>
    <name>TransactionTableModel</name>
    <message>
        <source>Date</source>
        <translation>Дата</translation>
    </message>
    <message>
        <source>Type</source>
        <translation>Тип</translation>
    </message>
    <message>
        <source>Label</source>
        <translation>Мітка</translation>
    </message>
    <message numerus="yes">
        <source>Open for %n more block(s)</source>
        <translation><numerusform>Відкрито на %n блок</numerusform><numerusform>Відкрито на %n блоків</numerusform><numerusform>Відкрито на %n блоків</numerusform><numerusform>Відкрито на %n блоків</numerusform></translation>
    </message>
    <message>
        <source>Open until %1</source>
        <translation>Відкрито до %1</translation>
    </message>
    <message>
        <source>Offline</source>
        <translation>Поза мережею</translation>
    </message>
    <message>
        <source>Unconfirmed</source>
        <translation>Не підтверджено</translation>
    </message>
    <message>
        <source>Abandoned</source>
        <translation>Відкинуті</translation>
    </message>
    <message>
        <source>Confirming (%1 of %2 recommended confirmations)</source>
        <translation>Підтверджується (%1 з %2 рекомендованих підтверджень)</translation>
    </message>
    <message>
        <source>Confirmed (%1 confirmations)</source>
        <translation>Підтверджено (%1 підтверджень)</translation>
    </message>
    <message>
        <source>Conflicted</source>
        <translation>Суперечить</translation>
    </message>
    <message>
        <source>Immature (%1 confirmations, will be available after %2)</source>
        <translation>Повністтю не підтверджено (%1 підтверджень, будуть доступні після %2)</translation>
    </message>
    <message>
        <source>This block was not received by any other nodes and will probably not be accepted!</source>
        <translation>Цей блок не був отриманий жодними іншими вузлами і, ймовірно, не буде прийнятий!</translation>
    </message>
    <message>
        <source>Generated but not accepted</source>
        <translation>Згенеровано (не підтверджено)</translation>
    </message>
    <message>
        <source>Received with</source>
        <translation>Отримано з</translation>
    </message>
    <message>
        <source>Received from</source>
        <translation>Отримано від</translation>
    </message>
    <message>
        <source>Sent to</source>
        <translation>Відправлені на</translation>
    </message>
    <message>
        <source>Payment to yourself</source>
        <translation>Відправлено собі</translation>
    </message>
    <message>
        <source>Mined</source>
        <translation>Добуто</translation>
    </message>
    <message>
        <source>watch-only</source>
        <translation>тільки спостереження</translation>
    </message>
    <message>
        <source>(n/a)</source>
        <translation>(н/д)</translation>
    </message>
    <message>
        <source>(no label)</source>
        <translation>немає мітки</translation>
    </message>
    <message>
        <source>Transaction status. Hover over this field to show number of confirmations.</source>
        <translation>Статус транзакції. Наведіть вказівник на це поле, щоб показати кількість підтверджень.</translation>
    </message>
    <message>
        <source>Date and time that the transaction was received.</source>
        <translation>Дата і час, коли транзакцію було отримано.</translation>
    </message>
    <message>
        <source>Type of transaction.</source>
        <translation>Тип транзакції.</translation>
    </message>
    <message>
        <source>Whether or not a watch-only address is involved in this transaction.</source>
        <translation>Чи було залучено адресу для спостереження в цій транзакції.</translation>
    </message>
    <message>
        <source>User-defined intent/purpose of the transaction.</source>
        <translation>Визначений користувачем намір чи мета транзакції.</translation>
    </message>
    <message>
        <source>Amount removed from or added to balance.</source>
        <translation>Сума, додана чи знята з балансу.</translation>
    </message>
</context>
<context>
    <name>TransactionView</name>
    <message>
        <source>All</source>
        <translation>Всі</translation>
    </message>
    <message>
        <source>Today</source>
        <translation>Сьогодні</translation>
    </message>
    <message>
        <source>This week</source>
        <translation>На цьому тижні</translation>
    </message>
    <message>
        <source>This month</source>
        <translation>Цього місяця</translation>
    </message>
    <message>
        <source>Last month</source>
        <translation>Минулого місяця</translation>
    </message>
    <message>
        <source>This year</source>
        <translation>Цього року</translation>
    </message>
    <message>
        <source>Range...</source>
        <translation>Діапазон від:</translation>
    </message>
    <message>
        <source>Received with</source>
        <translation>Отримано з</translation>
    </message>
    <message>
        <source>Sent to</source>
        <translation>Відправлені на</translation>
    </message>
    <message>
        <source>To yourself</source>
        <translation>Відправлені собі</translation>
    </message>
    <message>
        <source>Mined</source>
        <translation>Добуті</translation>
    </message>
    <message>
        <source>Other</source>
        <translation>Інше</translation>
    </message>
    <message>
        <source>Enter address, transaction id, or label to search</source>
        <translation>Введіть адресу, ідентифікатор транзакції або мітку для пошуку</translation>
    </message>
    <message>
        <source>Min amount</source>
        <translation>Мінімальна сума</translation>
    </message>
    <message>
        <source>Abandon transaction</source>
        <translation>Відмовитися від транзакції</translation>
    </message>
    <message>
        <source>Increase transaction fee</source>
        <translation>Збільшить плату за транзакцію</translation>
    </message>
    <message>
        <source>Copy address</source>
        <translation>Скопіювати адресу</translation>
    </message>
    <message>
        <source>Copy label</source>
        <translation>Скопіювати мітку</translation>
    </message>
    <message>
        <source>Copy amount</source>
        <translation>Скопіювати суму</translation>
    </message>
    <message>
        <source>Copy transaction ID</source>
        <translation>Скопіювати ID транзакції </translation>
    </message>
    <message>
        <source>Copy raw transaction</source>
        <translation>Скопіювати RAW транзакцію</translation>
    </message>
    <message>
        <source>Copy full transaction details</source>
        <translation>Скопіювати повні деталі транзакції</translation>
    </message>
    <message>
        <source>Edit label</source>
        <translation>Редагувати мітку</translation>
    </message>
    <message>
        <source>Show transaction details</source>
        <translation>Показати деталі транзакції</translation>
    </message>
    <message>
        <source>Export Transaction History</source>
        <translation>Експортувати історію транзакцій</translation>
    </message>
    <message>
        <source>Comma separated file (*.csv)</source>
        <translation>Файли (*.csv) розділеі комами</translation>
    </message>
    <message>
        <source>Confirmed</source>
        <translation>Підтверджено</translation>
    </message>
    <message>
        <source>Watch-only</source>
        <translation>Тільки спостереження:</translation>
    </message>
    <message>
        <source>Date</source>
        <translation>Дата</translation>
    </message>
    <message>
        <source>Type</source>
        <translation>Тип</translation>
    </message>
    <message>
        <source>Label</source>
        <translation>Мітка</translation>
    </message>
    <message>
        <source>Address</source>
        <translation>Адреса</translation>
    </message>
    <message>
        <source>ID</source>
        <translation>Ідентифікатор</translation>
    </message>
    <message>
        <source>Exporting Failed</source>
        <translation>Експортування пройшло не успішно</translation>
    </message>
    <message>
        <source>There was an error trying to save the transaction history to %1.</source>
        <translation>Виникла помилка при спробі зберегти історію транзакцій до %1.</translation>
    </message>
    <message>
        <source>Exporting Successful</source>
        <translation>Експортовано успішно</translation>
    </message>
    <message>
        <source>The transaction history was successfully saved to %1.</source>
        <translation>Історію транзакцій було успішно збережено до %1.</translation>
    </message>
    <message>
        <source>Range:</source>
        <translation>Діапазон:</translation>
    </message>
    <message>
        <source>to</source>
        <translation>до</translation>
    </message>
</context>
<context>
    <name>UnitDisplayStatusBarControl</name>
    <message>
        <source>Unit to show amounts in. Click to select another unit.</source>
        <translation>Одиниця виміру монет. Натисніть для вибору іншої.</translation>
    </message>
</context>
<context>
    <name>WalletFrame</name>
    <message>
        <source>No wallet has been loaded.</source>
        <translation>Жоден гаманець не завантажено.</translation>
    </message>
</context>
<context>
    <name>WalletModel</name>
    <message>
        <source>Send Coins</source>
        <translation>Відправити Монети</translation>
    </message>
    <message>
        <source>Fee bump error</source>
        <translation>Помилка штурхання комісії</translation>
    </message>
    <message>
        <source>Increasing transaction fee failed</source>
        <translation>Підвищення комісії за транзакцію не виконано</translation>
    </message>
    <message>
        <source>Do you want to increase the fee?</source>
        <translation>Ви бажаєте збільшити комісію?</translation>
    </message>
    <message>
        <source>Current fee:</source>
        <translation>Поточна комісія:</translation>
    </message>
    <message>
        <source>Increase:</source>
        <translation>Збільшити:</translation>
    </message>
    <message>
        <source>New fee:</source>
        <translation>Нова комісія:</translation>
    </message>
    <message>
        <source>Confirm fee bump</source>
        <translation>Підтвердити штурхання комісії</translation>
    </message>
    <message>
        <source>Can't sign transaction.</source>
        <translation>Не можливо підписати транзакцію.</translation>
    </message>
    <message>
        <source>Could not commit transaction</source>
        <translation>Не вдалось виконати транзакцію</translation>
    </message>
</context>
<context>
    <name>WalletView</name>
    <message>
        <source>&amp;Export</source>
        <translation>&amp;Експорт</translation>
    </message>
    <message>
        <source>Export the data in the current tab to a file</source>
        <translation>Експортувати дані з поточної вкладки в файл</translation>
    </message>
    <message>
        <source>Backup Wallet</source>
        <translation>Зробити резервне копіювання гаманця</translation>
    </message>
    <message>
        <source>Wallet Data (*.dat)</source>
        <translation>Данi гаманця (*.dat)</translation>
    </message>
    <message>
        <source>Backup Failed</source>
        <translation>Помилка резервного копіювання</translation>
    </message>
    <message>
        <source>There was an error trying to save the wallet data to %1.</source>
        <translation>Виникла помилка при спробі зберегти дані гаманця до %1.</translation>
    </message>
    <message>
        <source>Backup Successful</source>
        <translation>Резервну копію створено успішно</translation>
    </message>
    <message>
        <source>The wallet data was successfully saved to %1.</source>
        <translation>Дані гаманця успішно збережено в %1.</translation>
    </message>
</context>
<context>
    <name>bitcoin-core</name>
    <message>
        <source>Options:</source>
        <translation>Параметри:</translation>
    </message>
    <message>
        <source>Specify data directory</source>
        <translation>Вкажіть робочий каталог</translation>
    </message>
    <message>
        <source>Connect to a node to retrieve peer addresses, and disconnect</source>
        <translation>Підключитись до вузла, щоб отримати список адрес інших учасників та від'єднатись</translation>
    </message>
    <message>
        <source>Specify your own public address</source>
        <translation>Вкажіть вашу власну публічну адресу</translation>
    </message>
    <message>
        <source>Accept command line and JSON-RPC commands</source>
        <translation>Приймати команди із командного рядка та команди JSON-RPC</translation>
    </message>
    <message>
        <source>Distributed under the MIT software license, see the accompanying file %s or %s</source>
        <translation>Розповсюджується за ліцензією на програмне забезпечення MIT, дивіться супровідний файл %s або %s</translation>
    </message>
    <message>
        <source>If &lt;category&gt; is not supplied or if &lt;category&gt; = 1, output all debugging information.</source>
        <translation>Якщо &lt;category&gt; не задано, або ж якщо &lt;category&gt; = 1, виводить всю налагоджувальну інформацію.</translation>
    </message>
    <message>
        <source>Prune configured below the minimum of %d MiB.  Please use a higher number.</source>
        <translation>Встановлений розмір ланцюжка блоків є замалим (меншим за %d МіБ). Будь ласка, виберіть більше число.</translation>
    </message>
    <message>
        <source>Prune: last wallet synchronisation goes beyond pruned data. You need to -reindex (download the whole blockchain again in case of pruned node)</source>
        <translation>Операція відсікання: остання синхронізація вмісту гаманцю не обмежується діями над скороченими данними. Вам необхідно зробити переіндексацію -reindex (заново завантажити веcь ланцюжок блоків в разі появи скороченого ланцюга)</translation>
    </message>
    <message>
        <source>Rescans are not possible in pruned mode. You will need to use -reindex which will download the whole blockchain again.</source>
        <translation>Неможливо провести повторне сканування зі скороченим ланцюжком. Вам необхідно використати -reindex для завантаження повного ланцюжка блоків.</translation>
    </message>
    <message>
        <source>Error: A fatal internal error occurred, see debug.log for details</source>
        <translation>Помилка: Сталася фатальна помилка (детальніший опис наведено в debug.log)</translation>
    </message>
    <message>
        <source>Fee (in %s/kB) to add to transactions you send (default: %s)</source>
        <translation>Комісія (в %s/КБ), що додаватиметься до вихідних транзакцій (типово: %s)</translation>
    </message>
    <message>
        <source>Pruning blockstore...</source>
        <translation>Скорочення кількості блоків...</translation>
    </message>
    <message>
        <source>Run in the background as a daemon and accept commands</source>
        <translation>Запустити в фоновому режимі (як демон) та приймати команди</translation>
    </message>
    <message>
        <source>Unable to start HTTP server. See debug log for details.</source>
        <translation>Неможливо запустити HTTP-сервер. Детальніший опис наведено в журналі зневадження.</translation>
    </message>
    <message>
        <source>Bitcoin Core</source>
        <translation>Blackcoin More</translation>
    </message>
    <message>
        <source>The %s developers</source>
        <translation>Розробники %s</translation>
    </message>
    <message>
        <source>A fee rate (in %s/kB) that will be used when fee estimation has insufficient data (default: %s)</source>
        <translation>Розмір комісії (у %s/kB), який буде використано при нестачі даних для оцінювання комісії (типово: %s)</translation>
    </message>
    <message>
        <source>Accept relayed transactions received from whitelisted peers even when not relaying transactions (default: %d)</source>
        <translation>Прийняти ретрансльовані транзакції, отримані від вузлів у білому списку, навіть коли подальша ретрансляція транзакцій не виконується (типово: %d)</translation>
    </message>
    <message>
        <source>Add a node to connect to and attempt to keep the connection open (see the `addnode` RPC command help for more info)</source>
        <translation>Додайте вузол для підключення та утримання відкритого з'єднання (дивіться команду `addnode` RPC для отримання додаткової інформації).</translation>
    </message>
    <message>
        <source>Bind to given address and always listen on it. Use [host]:port notation for IPv6</source>
        <translation>Прив'язатися до даної адреси та прослуховувати її. Використовуйте запис виду [хост]:порт для IPv6</translation>
    </message>
    <message>
        <source>Cannot obtain a lock on data directory %s. %s is probably already running.</source>
        <translation>Неможливо блокувати каталог даних %s. %s, ймовірно, вже працює.</translation>
    </message>
    <message>
        <source>Cannot provide specific connections and have addrman find outgoing connections at the same.</source>
        <translation>Неможливо встановити визначені з'єднання і одночасно використовувати addrman для встановлення вихідних з'єднань.</translation>
    </message>
    <message>
        <source>Connect only to the specified node(s); -connect=0 disables automatic connections (the rules for this peer are the same as for -addnode)</source>
        <translation>Підключення тільки до вказаного(-их) вузла(-ів); -connect = 0 вимикає автоматичні з'єднання (правила для цього вузла такі ж, як для -addnode)</translation>
    </message>
    <message>
        <source>Delete all wallet transactions and only recover those parts of the blockchain through -rescan on startup</source>
        <translation>Видалити всі транзакції гаманця та відновити ті, що будуть знайдені під час запуску за допомогою -rescan</translation>
    </message>
    <message>
        <source>Error reading %s! All keys read correctly, but transaction data or address book entries might be missing or incorrect.</source>
        <translation>Помилка читання %s! Всі ключі зчитано правильно, але записи в адресній книзі, або дані транзакцій можуть бути відсутніми чи невірними.</translation>
    </message>
    <message>
        <source>Exclude debugging information for a category. Can be used in conjunction with -debug=1 to output debug logs for all categories except one or more specified categories.</source>
        <translation>Виключити налагоджувальну інформацію для категорії. Може використовуватися разом з -debug = 1 для виведення журналів налагодження для всіх категорій за винятком однієї або декількох зазначених категорій.</translation>
    </message>
    <message>
        <source>Execute command when a wallet transaction changes (%s in cmd is replaced by TxID)</source>
        <translation>Виконати команду, коли транзакція гаманця зміниться (замість %s в команді буде підставлено ідентифікатор транзакції)</translation>
    </message>
    <message>
        <source>Extra transactions to keep in memory for compact block reconstructions (default: %u)</source>
        <translation>Додаткові транзакції для збереження в пам'яті компактних реконструкцій блоку (типово: %u)</translation>
    </message>
    <message>
        <source>If this block is in the chain assume that it and its ancestors are valid and potentially skip their script verification (0 to verify all, default: %s, testnet: %s)</source>
        <translation>Якщо цей блок знаходиться в ланцюжку, можна припустити, що він та його предки є дійсними і потенційно можна пропустити перевірку їх скриптів (0 для перевірки всіх, типово: %s, testnet: %s)</translation>
    </message>
    <message>
        <source>Maximum allowed median peer time offset adjustment. Local perspective of time may be influenced by peers forward or backward by this amount. (default: %u seconds)</source>
        <translation>Максимально допустиме середне відхилення часу вузла. Локальне значення часу може коригуватись вузлами на цей показник вперед або назад. (типово : %u секунд)</translation>
    </message>
    <message>
        <source>Maximum total fees (in %s) to use in a single wallet transaction or raw transaction; setting this too low may abort large transactions (default: %s)</source>
        <translation>Максимальна загальна сума комісії (у %s) для використання в одній транзакції гаманця або необоротній транзакції; встановлення занадто низького значення призведе до скасування великих транзакцій (типово: %s)</translation>
    </message>
    <message>
        <source>Please check that your computer's date and time are correct! If your clock is wrong, %s will not work properly.</source>
        <translation>Перевірте правильність дати та часу комп'ютера. Якщо ваш годинник  налаштовано невірно, %s не буде працювати належним чином.</translation>
    </message>
    <message>
        <source>Please contribute if you find %s useful. Visit %s for further information about the software.</source>
        <translation>Будь ласка, зробіть внесок, якщо ви знаходите %s корисним. Відвідайте %s для отримання додаткової інформації про програмне забезпечення.</translation>
    </message>
    <message>
        <source>Query for peer addresses via DNS lookup, if low on addresses (default: 1 unless -connect used)</source>
        <translation>Запит адреси вузла за допомогою DNS-пошуку, якщо замала кількість адрес (за замовчанням: 1, якщо -connect не використовується)</translation>
    </message>
    <message>
        <source>Reduce storage requirements by enabling pruning (deleting) of old blocks. This allows the pruneblockchain RPC to be called to delete specific blocks, and enables automatic pruning of old blocks if a target size in MiB is provided. This mode is incompatible with -txindex and -rescan. Warning: Reverting this setting requires re-downloading the entire blockchain. (default: 0 = disable pruning blocks, 1 = allow manual pruning via RPC, &gt;%u = automatically prune block files to stay under the specified target size in MiB)</source>
        <translation>Знизити вимоги до зберігання, дозволяючи скоротити (видалити) старі блоки. Це дозволяє викликати RPC pruneblockchain, щоб видалити певні блоки, а також дозволяє автоматично обрізати старі блоки, якщо вказано цільовий розмір в MiB. Цей режим несумісний з -txindex і -rescan. Попередження: для відновлення цього параметра потрібно повторно завантажити весь ланцюжок блоків. (типово: 0 = вимкнути видалення блоків, 1 = дозволити ручне обрізання за допомогою RPC, &gt;%u = автоматично обрізати файли блоків, щоб вони не перевищували вказаного розміру у МіБ).</translation>
    </message>
    <message>
        <source>Set lowest fee rate (in %s/kB) for transactions to be included in block creation. (default: %s)</source>
        <translation>Встановіть найнижчу ставку (у %s/kB) для транзакцій, щоб долукчити їх до блоку. (типово: %s)</translation>
    </message>
    <message>
        <source>Set the number of script verification threads (%u to %d, 0 = auto, &lt;0 = leave that many cores free, default: %d)</source>
        <translation>Встановити кількість потоків скрипту перевірки (від %u до %d, 0 = автоматично, &lt;0 = вказує кількість вільних ядер, типово: %d)</translation>
    </message>
    <message>
        <source>The block database contains a block which appears to be from the future. This may be due to your computer's date and time being set incorrectly. Only rebuild the block database if you are sure that your computer's date and time are correct</source>
        <translation>Схоже, що база даних блоків містить блок з майбутнього. Це може статися із-за некоректно встановленої дати та/або часу. Перебудовуйте базу даних блоків лише тоді, коли ви переконані, що встановлено правильну дату і час</translation>
    </message>
    <message>
        <source>This is a pre-release test build - use at your own risk - do not use for mining or merchant applications</source>
        <translation>Це перед-релізна тестова збірка - використовуйте на свій власний ризик - не використовуйте для майнінгу або в торговельних додатках</translation>
    </message>
    <message>
        <source>This is the transaction fee you may discard if change is smaller than dust at this level</source>
        <translation>Це комісія за транзакцію, яку ви можете відкинути, якщо решта менша, ніж пил на цьому рівні</translation>
    </message>
    <message>
        <source>Unable to replay blocks. You will need to rebuild the database using -reindex-chainstate.</source>
        <translation>Неможливо відтворити блоки. Вам потрібно буде перебудувати базу даних, використовуючи -reindex-chainstate.</translation>
    </message>
    <message>
        <source>Unable to rewind the database to a pre-fork state. You will need to redownload the blockchain</source>
        <translation>Неможливо повернути базу даних в стан до розвилки. Вам потрібно буде перезавантажити ланцюжок блоків</translation>
    </message>
    <message>
        <source>Use UPnP to map the listening port (default: 1 when listening and no -proxy)</source>
        <translation>Використовувати UPnP для відображення порту, що прослуховується (типово: 1 при прослуховуванні та за відсутності -proxy)</translation>
    </message>
    <message>
        <source>Username and hashed password for JSON-RPC connections. The field &lt;userpw&gt; comes in the format: &lt;USERNAME&gt;:&lt;SALT&gt;$&lt;HASH&gt;. A canonical python script is included in share/rpcuser. The client then connects normally using the rpcuser=&lt;USERNAME&gt;/rpcpassword=&lt;PASSWORD&gt; pair of arguments. This option can be specified multiple times</source>
        <translation>Ім'я користувача та хешований пароль для підключень JSON-RPC. Поле &lt;userpw&gt; у форматі: &lt;USERNAME&gt;:&lt;SALT&gt;$&lt;HASH&gt;. Канонічний сценарій python входить до складу share/rpcuser. Після цього кліент з'єднується в нормальному режимі з використанням пари аргументів rpcuser=&lt;USERNAME&gt;/rpcpassword=&lt;PASSWORD&gt;. Цей параметр можна вказати кілька разів</translation>
    </message>
    <message>
        <source>Wallet will not create transactions that violate mempool chain limits (default: %u)</source>
        <translation>Гаманець не створить транзакції, які порушують обмеження для ланцюжка в пам'яті (типово: %u)</translation>
    </message>
    <message>
        <source>Warning: The network does not appear to fully agree! Some miners appear to be experiencing issues.</source>
        <translation>Увага: Мережа, здається, не повністю погоджується! Деякі добувачі напевно зазнають проблем.</translation>
    </message>
    <message>
        <source>Warning: We do not appear to fully agree with our peers! You may need to upgrade, or other nodes may need to upgrade.</source>
        <translation>Попередження: неможливо досягти консенсусу з підключеними вузлами! Вам, або іншим вузлам необхідно оновити програмне забезпечення.</translation>
    </message>
    <message>
        <source>Whether to save the mempool on shutdown and load on restart (default: %u)</source>
        <translation>Чи зберігати пул пам'яті при вимкненні та завантажувати при перезавантаженні (типово: %u)</translation>
    </message>
    <message>
        <source>%d of last 100 blocks have unexpected version</source>
        <translation>%d з останніх 100 блоків мають неочікувану версію</translation>
    </message>
    <message>
        <source>%s corrupt, salvage failed</source>
        <translation>%s пошкоджено, відновлення невдале</translation>
    </message>
    <message>
        <source>-maxmempool must be at least %d MB</source>
        <translation>-maxmempool має бути не менше %d МБ</translation>
    </message>
    <message>
        <source>&lt;category&gt; can be:</source>
        <translation>&lt;category&gt; може бути:</translation>
    </message>
    <message>
        <source>Accept connections from outside (default: 1 if no -proxy or -connect)</source>
        <translation>Приймати підключення ззовні (типово: 1 за відсутності -proxy чи -connect)</translation>
    </message>
    <message>
        <source>Append comment to the user agent string</source>
        <translation>Додайте коментар до рядка агента користувача</translation>
    </message>
    <message>
        <source>Attempt to recover private keys from a corrupt wallet on startup</source>
        <translation>Спроба відновити приватні ключі з пошкодженого гаманця під час запуску</translation>
    </message>
    <message>
        <source>Block creation options:</source>
        <translation>Опції створення блоку:</translation>
    </message>
    <message>
        <source>Cannot resolve -%s address: '%s'</source>
        <translation>Не можу вирішити -%s адресу: '%s'</translation>
    </message>
    <message>
        <source>Chain selection options:</source>
        <translation>Параметри вибору ланцюжка:</translation>
    </message>
    <message>
        <source>Change index out of range</source>
        <translation>Індекс решти за межами діапазону</translation>
    </message>
    <message>
        <source>Connection options:</source>
        <translation>Параметри з'єднання:</translation>
    </message>
    <message>
        <source>Copyright (C) %i-%i</source>
        <translation>Всі права збережено. %i-%i</translation>
    </message>
    <message>
        <source>Corrupted block database detected</source>
        <translation>Виявлено пошкоджений блок бази даних</translation>
    </message>
    <message>
        <source>Debugging/Testing options:</source>
        <translation>Параметри тестування/налагодження:</translation>
    </message>
    <message>
        <source>Do not load the wallet and disable wallet RPC calls</source>
        <translation>Не завантажувати гаманець та вимкнути звернення до нього через RPC</translation>
    </message>
    <message>
        <source>Do you want to rebuild the block database now?</source>
        <translation>Ви хочете перебудувати базу даних блоків зараз?</translation>
    </message>
    <message>
        <source>Enable publish hash block in &lt;address&gt;</source>
        <translation>Дозволено введення хеш блоку в рядок &lt;address&gt;</translation>
    </message>
    <message>
        <source>Enable publish hash transaction in &lt;address&gt;</source>
        <translation>Дозволено введення хеш транзакції в рядок &lt;address&gt;</translation>
    </message>
    <message>
        <source>Enable publish raw block in &lt;address&gt;</source>
        <translation>Дозволено введення RAW блоку в рядок &lt;address&gt;</translation>
    </message>
    <message>
        <source>Enable publish raw transaction in &lt;address&gt;</source>
        <translation>Дозволено введення RAW транзакції в рядок &lt;address&gt;</translation>
    </message>
    <message>
        <source>Enable transaction replacement in the memory pool (default: %u)</source>
        <translation>Увімкнути заміну транзакції у пулі пам'яті (типово: %u)</translation>
    </message>
    <message>
        <source>Error creating %s: You can't create non-HD wallets with this version.</source>
        <translation>Помилка створення %s: Ви не можете створювати не-HD гаманці з цією версією.</translation>
    </message>
    <message>
        <source>Error initializing block database</source>
        <translation>Помилка ініціалізації бази даних блоків</translation>
    </message>
    <message>
        <source>Error initializing wallet database environment %s!</source>
        <translation>Помилка ініціалізації середовища бази даних гаманця %s!</translation>
    </message>
    <message>
        <source>Error loading %s</source>
        <translation>Помилка завантаження %s</translation>
    </message>
    <message>
        <source>Error loading %s: Wallet corrupted</source>
        <translation>Помилка завантаження %s: Гаманець пошкоджено</translation>
    </message>
    <message>
        <source>Error loading %s: Wallet requires newer version of %s</source>
        <translation>Помилка завантаження %s: Гаманець потребує новішої версії %s</translation>
    </message>
    <message>
        <source>Error loading block database</source>
        <translation>Помилка завантаження бази даних блоків</translation>
    </message>
    <message>
        <source>Error opening block database</source>
        <translation>Помилка відкриття блоку бази даних </translation>
    </message>
    <message>
        <source>Error: Disk space is low!</source>
        <translation>Помилка: Мало вільного місця на диску!</translation>
    </message>
    <message>
        <source>Failed to listen on any port. Use -listen=0 if you want this.</source>
        <translation>Не вдалося слухати на жодному порту. Використовуйте -listen=0, якщо ви хочете цього.</translation>
    </message>
    <message>
        <source>Failed to rescan the wallet during initialization</source>
        <translation>Помилка пересканування гаманця під час ініціалізації</translation>
    </message>
    <message>
        <source>Importing...</source>
        <translation>Імпорт...</translation>
    </message>
    <message>
        <source>Incorrect or no genesis block found. Wrong datadir for network?</source>
        <translation>Початковий блок некоректний/відсутній. Чи правильно вказано каталог даних для обраної мережі?</translation>
    </message>
    <message>
        <source>Initialization sanity check failed. %s is shutting down.</source>
        <translation>Невдала перевірка правильності ініціалізації. %s закривається.</translation>
    </message>
    <message>
        <source>Invalid amount for -%s=&lt;amount&gt;: '%s'</source>
        <translation>Невірна сума -%s=&lt;amount&gt;: '%s'</translation>
    </message>
    <message>
        <source>Invalid amount for -discardfee=&lt;amount&gt;: '%s'</source>
        <translation>Невірна сума для -discardfee=&lt;amount&gt;: '%s'</translation>
    </message>
    <message>
        <source>Invalid amount for -fallbackfee=&lt;amount&gt;: '%s'</source>
        <translation>Невірна сума для зарезервованої комісії -fallbackfee=&lt;amount&gt;: '%s'</translation>
    </message>
    <message>
        <source>Keep the transaction memory pool below &lt;n&gt; megabytes (default: %u)</source>
        <translation>Утримувати розмір пам'яті для пулу транзакцій меншим за &lt;n&gt; мегабайтів (типово: %u)</translation>
    </message>
    <message>
        <source>Loading P2P addresses...</source>
        <translation>Завантаження P2P адрес...</translation>
    </message>
    <message>
        <source>Loading banlist...</source>
        <translation>Завантаження бан-списку...</translation>
    </message>
    <message>
        <source>Location of the auth cookie (default: data dir)</source>
        <translation>Місце знаходження куки авторизації (типово: каталог даних)</translation>
    </message>
    <message>
        <source>Not enough file descriptors available.</source>
        <translation>Бракує доступних дескрипторів файлів.</translation>
    </message>
    <message>
        <source>Only connect to nodes in network &lt;net&gt; (ipv4, ipv6 or onion)</source>
        <translation>Підключатися тільки до вузлів в мережі &lt;net&gt; (ipv4, ipv6 або onion)</translation>
    </message>
    <message>
        <source>Print this help message and exit</source>
        <translation>Надрукувати це довідкове повідомлення та вийти</translation>
    </message>
    <message>
        <source>Print version and exit</source>
        <translation>Версія для друку і виходу</translation>
    </message>
    <message>
        <source>Prune cannot be configured with a negative value.</source>
        <translation>Розмір скороченого ланцюжка блоків не може бути від'ємним. </translation>
    </message>
    <message>
        <source>Prune mode is incompatible with -txindex.</source>
        <translation>Використання скороченого ланцюжка блоків несумісне з параметром -txindex.</translation>
    </message>
    <message>
        <source>Rebuild chain state and block index from the blk*.dat files on disk</source>
        <translation>Відновити стан ланцюжка та індексу блоків з файлів blk*.dat на диску</translation>
    </message>
    <message>
        <source>Rebuild chain state from the currently indexed blocks</source>
        <translation>Відновити стан ланцюжка з щойно проіндексованих блоків</translation>
    </message>
    <message>
        <source>Replaying blocks...</source>
        <translation>Відтворення блоків...</translation>
    </message>
    <message>
        <source>Rewinding blocks...</source>
        <translation>Перетворювання блоків...</translation>
    </message>
    <message>
        <source>Send transactions with full-RBF opt-in enabled (RPC only, default: %u)</source>
        <translation>Надсилання транзакцій з увімкненням опції повноцінного RBF (лише для RPC, типово: %u)</translation>
    </message>
    <message>
        <source>Set database cache size in megabytes (%d to %d, default: %d)</source>
        <translation>Встановити розмір кешу бази даних в мегабайтах (від %d до %d, типово: %d)</translation>
    </message>
    <message>
        <source>Specify wallet file (within data directory)</source>
        <translation>Вкажіть файл гаманця (в межах каталогу даних)</translation>
    </message>
    <message>
        <source>The source code is available from %s.</source>
        <translation>Вихідний код доступний з %s.</translation>
    </message>
    <message>
        <source>Transaction fee and change calculation failed</source>
        <translation>Не вдалось розрахувати обсяг комісії за транзакцію та решти</translation>
    </message>
    <message>
        <source>Unable to bind to %s on this computer. %s is probably already running.</source>
        <translation>Неможливо прив'язати %s на цьому комп'ютері. %s, ймовірно, вже працює.</translation>
    </message>
    <message>
        <source>Unsupported argument -benchmark ignored, use -debug=bench.</source>
        <translation>Параметр -benchmark не підтримується та буде проігноровано; використовуйте -debug=bench.</translation>
    </message>
    <message>
        <source>Unsupported argument -debugnet ignored, use -debug=net.</source>
        <translation>Параметр -debugnet не підтримується та буде проігноровано; використовуйте -debug=net.</translation>
    </message>
    <message>
        <source>Unsupported argument -tor found, use -onion.</source>
        <translation>Параметр -tor не підтримується; використовуйте -onion.</translation>
    </message>
    <message>
        <source>Unsupported logging category %s=%s.</source>
        <translation>Непідтримувана категорія ведення журналу %s=%s.</translation>
    </message>
    <message>
        <source>Upgrading UTXO database</source>
        <translation>Оновлення бази даних UTXO</translation>
    </message>
    <message>
        <source>Use UPnP to map the listening port (default: %u)</source>
        <translation>Використовувати UPnP для відображення порту, що прослуховується (типово: %u)</translation>
    </message>
    <message>
        <source>Use the test chain</source>
        <translation>Використовувати тестовий ланцюжок</translation>
    </message>
    <message>
        <source>User Agent comment (%s) contains unsafe characters.</source>
        <translation>Коментар до Клієнта Користувача (%s) містить небезпечні символи.</translation>
    </message>
    <message>
        <source>Verifying blocks...</source>
        <translation>Перевірка блоків...</translation>
    </message>
    <message>
        <source>Wallet debugging/testing options:</source>
        <translation>Параметри налагодження та тестування гаманця:</translation>
    </message>
    <message>
        <source>Wallet needed to be rewritten: restart %s to complete</source>
        <translation>Гаманець вимагав перезапису: перезавантажте %s для завершення</translation>
    </message>
    <message>
        <source>Wallet options:</source>
        <translation>Параметри гаманця:</translation>
    </message>
    <message>
        <source>Allow JSON-RPC connections from specified source. Valid for &lt;ip&gt; are a single IP (e.g. 1.2.3.4), a network/netmask (e.g. 1.2.3.4/255.255.255.0) or a network/CIDR (e.g. 1.2.3.4/24). This option can be specified multiple times</source>
        <translation>Дозволити підключення по протоколу JSON-RPC зі вказаного джерела. Правильною для &lt;ip&gt; є окрема IP-адреса (наприклад, 1.2.3.4), IP-адреса та маска підмережі (наприклад, 1.2.3.4/255.255.255.0) або CIDR-адреса (наприклад, 1.2.3.4/24). Цей параметр можна вказувати декілька разів.</translation>
    </message>
    <message>
        <source>Bind to given address and whitelist peers connecting to it. Use [host]:port notation for IPv6</source>
        <translation>Прив'язатися до даної адреси та вносити до білого списку учасників, що під'єднуються до неї. Використовуйте запис виду [хост]:порт для IPv6</translation>
    </message>
    <message>
        <source>Create new files with system default permissions, instead of umask 077 (only effective with disabled wallet functionality)</source>
        <translation>Створювати нові файли з типовими для системи атрибутами доступу замість маски 077 (діє тільки при вимкненому гаманці)</translation>
    </message>
    <message>
        <source>Discover own IP addresses (default: 1 when listening and no -externalip or -proxy)</source>
        <translation>Визначити власні IP-адреси (типово: 1 при прослуховуванні та за відсутності -externalip або -proxy)</translation>
    </message>
    <message>
        <source>Error: Listening for incoming connections failed (listen returned error %s)</source>
        <translation>Помилка: Не вдалося налаштувати прослуховування вхідних підключень (listen повернув помилку: %s)</translation>
    </message>
    <message>
        <source>Execute command when a relevant alert is received or we see a really long fork (%s in cmd is replaced by message)</source>
        <translation>Виконати команду при надходженні важливого сповіщення або при спостереженні тривалого розгалуження ланцюжка (замість %s буде підставлено повідомлення)</translation>
    </message>
    <message>
        <source>Fees (in %s/kB) smaller than this are considered zero fee for relaying, mining and transaction creation (default: %s)</source>
        <translation>Комісії (в %s/kB), що менші за вказану, вважатимуться нульовими для зміни, аналізу та створення транзакцій (типово: %s)</translation>
    </message>
    <message>
        <source>If paytxfee is not set, include enough fee so transactions begin confirmation on average within n blocks (default: %u)</source>
        <translation>Якщо параметр paytxfee не встановлено, включити комісію для отримання перших підтверджень транзакцій протягом n блоків (типово: %u)</translation>
    </message>
    <message>
        <source>Invalid amount for -maxtxfee=&lt;amount&gt;: '%s' (must be at least the minrelay fee of %s to prevent stuck transactions)</source>
        <translation>Неприпустима сума для -maxtxfee = &lt;amount&gt;: «%s» ( плата повинна бути, принаймні %s, щоб запобігти зависанню транзакцій)</translation>
    </message>
    <message>
        <source>Maximum size of data in data carrier transactions we relay and mine (default: %u)</source>
        <translation>Максимальний розмір даних в транзакціях носіїв даних, що ми передаємо і добуваємо (за замовчуванням: %u)</translation>
    </message>
    <message>
        <source>Randomize credentials for every proxy connection. This enables Tor stream isolation (default: %u)</source>
        <translation>Надавати випадкові дані доступу для кожного проксі-з'єднання. Це дозволяє ввімкнути ізоляцію потоків Tor'у (типово: %u)</translation>
    </message>
    <message>
        <source>The transaction amount is too small to send after the fee has been deducted</source>
        <translation>Залишок від суми транзакції зі сплатою комісії занадто малий </translation>
    </message>
    <message>
        <source>Whitelisted peers cannot be DoS banned and their transactions are always relayed, even if they are already in the mempool, useful e.g. for a gateway</source>
        <translation>Учасники, що знаходяться в білому списку, не можуть бути заблоковані за DoS та їхні транзакції завжди ретранслюватимуться (навіть якщо вони є в пам'яті), що може бути корисним, наприклад, для шлюзу</translation>
    </message>
    <message>
        <source>You need to rebuild the database using -reindex to go back to unpruned mode.  This will redownload the entire blockchain</source>
        <translation>Вам необхідно перебудувати базу даних з використанням -reindex для завантаження повного ланцюжка блоків.</translation>
    </message>
    <message>
        <source>(default: %u)</source>
        <translation>(типово: %u)</translation>
    </message>
    <message>
        <source>Accept public REST requests (default: %u)</source>
        <translation>Приймати публічні REST-запити (типово: %u)</translation>
    </message>
    <message>
        <source>Automatically create Tor hidden service (default: %d)</source>
        <translation>Автоматичне з'єднання з прихованим сервісом Tor (типово: %d)</translation>
    </message>
    <message>
        <source>Connect through SOCKS5 proxy</source>
        <translation>Підключитись через SOCKS5-проксі</translation>
    </message>
    <message>
        <source>Error loading %s: You can't disable HD on an already existing HD wallet</source>
        <translation>Помилка завантаження %s: Ви не можете відключити режим HD в існуючому HD-гаманці</translation>
    </message>
    <message>
        <source>Error reading from database, shutting down.</source>
        <translation>Помилка читання бази даних, припиняю роботу.</translation>
    </message>
    <message>
        <source>Error upgrading chainstate database</source>
        <translation>Помилка оновлення бази даних стану ланцюжка</translation>
    </message>
    <message>
        <source>Imports blocks from external blk000??.dat file on startup</source>
        <translation>Спочатку імпортує блоки з зовнішнього файлу blk000??.dat </translation>
    </message>
    <message>
        <source>Information</source>
        <translation>Інформація</translation>
    </message>
    <message>
        <source>Invalid -onion address or hostname: '%s'</source>
        <translation>Невірна -onion адреса або ім'я хоста: '%s'</translation>
    </message>
    <message>
        <source>Invalid -proxy address or hostname: '%s'</source>
        <translation>Невірна -proxy адреса або ім'я хоста: '%s'</translation>
    </message>
    <message>
        <source>Invalid amount for -paytxfee=&lt;amount&gt;: '%s' (must be at least %s)</source>
        <translation>Вказано некоректну суму для параметру -paytxfee: «%s» (повинно бути щонайменше %s)</translation>
    </message>
    <message>
        <source>Invalid netmask specified in -whitelist: '%s'</source>
        <translation>Вказано неправильну маску підмережі для -whitelist: «%s»</translation>
    </message>
    <message>
        <source>Keep at most &lt;n&gt; unconnectable transactions in memory (default: %u)</source>
        <translation>Утримувати в пам'яті щонайбільше &lt;n&gt; транзакцій, що споживають невідомі входи (типово: %u)</translation>
    </message>
    <message>
        <source>Need to specify a port with -whitebind: '%s'</source>
        <translation>Необхідно вказати порт для -whitebind: «%s»</translation>
    </message>
    <message>
        <source>Node relay options:</source>
        <translation>Параметри вузла ретрансляції:</translation>
    </message>
    <message>
        <source>RPC server options:</source>
        <translation>Параметри сервера RPC:</translation>
    </message>
    <message>
        <source>Reducing -maxconnections from %d to %d, because of system limitations.</source>
        <translation>Зменшення значення -maxconnections з %d до %d із-за обмежень системи.</translation>
    </message>
    <message>
        <source>Rescan the block chain for missing wallet transactions on startup</source>
        <translation>Спочатку переглянте ланцюжок блоків на наявність втрачених транзакцій гаманця</translation>
    </message>
    <message>
        <source>Send trace/debug info to console instead of debug.log file</source>
        <translation>Відсилати налагоджувальну інформацію на консоль, а не у файл debug.log</translation>
    </message>
    <message>
        <source>Show all debugging options (usage: --help -help-debug)</source>
        <translation>Показати всі налагоджувальні параметри (використання: --help -help-debug)</translation>
    </message>
    <message>
        <source>Shrink debug.log file on client startup (default: 1 when no -debug)</source>
        <translation>Стискати файл debug.log під час старту клієнта (типово: 1 коли відсутній параметр -debug)</translation>
    </message>
    <message>
        <source>Signing transaction failed</source>
        <translation>Підписання транзакції не вдалося</translation>
    </message>
    <message>
        <source>Specified -walletdir "%s" does not exist</source>
        <translation>Вказаний каталог гаманця -walletdir "%s" не існує</translation>
    </message>
    <message>
        <source>Specified -walletdir "%s" is a relative path</source>
        <translation>Вказаний каталог гаманця -walletdir "%s" є відносним шляхом</translation>
    </message>
    <message>
        <source>Specified -walletdir "%s" is not a directory</source>
        <translation>Вказаний шлях -walletdir "%s" не є каталогом</translation>
    </message>
    <message>
        <source>The transaction amount is too small to pay the fee</source>
        <translation>Неможливо сплатити комісію із-за малої суми транзакції</translation>
    </message>
    <message>
        <source>This is experimental software.</source>
        <translation>Це програмне забезпечення є експериментальним.</translation>
    </message>
    <message>
        <source>Tor control port password (default: empty)</source>
        <translation>Пароль управління порт протоколом Tor (типово: empty)</translation>
    </message>
    <message>
        <source>Tor control port to use if onion listening enabled (default: %s)</source>
        <translation>Скористайтесь управлінням порт протоколом Tor, в разі перехоплення обміну цибулевої маршрутизації (типово: %s)</translation>
    </message>
    <message>
        <source>Transaction amount too small</source>
        <translation>Сума транзакції занадто мала</translation>
    </message>
    <message>
        <source>Transaction too large for fee policy</source>
        <translation>Транзакція занадто велика для правил комісії</translation>
    </message>
    <message>
        <source>Transaction too large</source>
        <translation>Транзакція занадто велика</translation>
    </message>
    <message>
        <source>Unable to bind to %s on this computer (bind returned error %s)</source>
        <translation>Неможливо прив'язатися до %s на цьому комп'ютері (bind повернув помилку: %s)</translation>
    </message>
    <message>
        <source>Unable to generate initial keys</source>
        <translation>Не вдається створити початкові ключі</translation>
    </message>
    <message>
        <source>Upgrade wallet to latest format on startup</source>
        <translation>Спочатку оновіть гаманець до останньої версії</translation>
    </message>
    <message>
        <source>Username for JSON-RPC connections</source>
        <translation>Ім'я користувача для JSON-RPC-з'єднань</translation>
    </message>
    <message>
        <source>Verifying wallet(s)...</source>
        <translation>Перевірка гаманця(ців)... </translation>
    </message>
    <message>
        <source>Wallet %s resides outside wallet directory %s</source>
        <translation>Гаманець %s знаходиться поза каталогом гаманця %s</translation>
    </message>
    <message>
        <source>Warning</source>
        <translation>Попередження</translation>
    </message>
    <message>
        <source>Warning: unknown new rules activated (versionbit %i)</source>
        <translation>Попередження: активовано невідомі нові правила (versionbit %i)</translation>
    </message>
    <message>
        <source>Whether to operate in a blocks only mode (default: %u)</source>
        <translation>Чи слід працювати в режимі тільки блоки (типово: %u)</translation>
    </message>
    <message>
        <source>You need to rebuild the database using -reindex to change -txindex</source>
        <translation>Для зміни -txindex потрібно перебудувати базу даних за допомогою -reindex</translation>
    </message>
    <message>
        <source>Zapping all transactions from wallet...</source>
        <translation>Видалення всіх транзакцій з гаманця...</translation>
    </message>
    <message>
        <source>ZeroMQ notification options:</source>
        <translation>Параметри сповіщень ZeroMQ:</translation>
    </message>
    <message>
        <source>Password for JSON-RPC connections</source>
        <translation>Пароль для JSON-RPC-з'єднань</translation>
    </message>
    <message>
        <source>Execute command when the best block changes (%s in cmd is replaced by block hash)</source>
        <translation>Виконати команду, коли з'явиться новий блок (%s в команді змінюється на хеш блоку)</translation>
    </message>
    <message>
        <source>Allow DNS lookups for -addnode, -seednode and -connect</source>
        <translation>Дозволити пошук в DNS для команд -addnode, -seednode та -connect</translation>
    </message>
    <message>
        <source>(1 = keep tx meta data e.g. account owner and payment request information, 2 = drop tx meta data)</source>
        <translation>(1 = утримувати метадані транзакцій (до яких відноситься інформація про власника рахунку та запити платежів), 2 - відкинути)</translation>
    </message>
    <message>
        <source>-maxtxfee is set very high! Fees this large could be paid on a single transaction.</source>
        <translation>Встановлено дуже велике значення -maxtxfee! Такі великі комісії можуть бути сплачені окремою транзакцією.</translation>
    </message>
    <message>
        <source>Bind to given address to listen for JSON-RPC connections. This option is ignored unless -rpcallowip is also passed. Port is optional and overrides -rpcport. Use [host]:port notation for IPv6. This option can be specified multiple times (default: 127.0.0.1 and ::1 i.e., localhost, or if -rpcallowip has been specified, 0.0.0.0 and :: i.e., all addresses)</source>
        <translation>Прив'язати до вказаної адреси, щоб слухати з'єднання JSON-RPC. Цей параметр ігнорується, крім випадків, коли -rpcallowip також встановлено. Порт необов'язковий, для перевизначення необхідно вказати -rpcport. Використовуйте [хост]:порт визначення для IPv6. Цей параметр може бути вказано кілька разів (типово: 127.0.0.1 та ::1, тобто localhost, або якщо вказано -rpcallowip, 0.0.0.0 та ::, тобто всі адреси)</translation>
    </message>
    <message>
        <source>Do not keep transactions in the mempool longer than &lt;n&gt; hours (default: %u)</source>
        <translation>Не тримати транзакції в пам'яті довше &lt;n&gt; годин (типово: %u)</translation>
    </message>
    <message>
        <source>Equivalent bytes per sigop in transactions for relay and mining (default: %u)</source>
        <translation>Еквівалент байт-за-sigop у транзакціях для ретрансляції та видобутку (типово: %u)</translation>
    </message>
    <message>
        <source>Error loading %s: You can't enable HD on an already existing non-HD wallet</source>
        <translation>Помилка завантаження %s: Ви не можете ввімкнути режим HD в існуючому не-HD гаманці</translation>
    </message>
    <message>
        <source>Error loading wallet %s. -wallet parameter must only specify a filename (not a path).</source>
        <translation>Помилка завантаження гаманця %s. Параметр -wallet повинен вказувати лише назву файлу (не шлях).</translation>
    </message>
    <message>
        <source>Fees (in %s/kB) smaller than this are considered zero fee for transaction creation (default: %s)</source>
        <translation>Комісії (в %s/kB), що менші за вказану, вважатимуться нульовими для створення транзакцій (типово: %s)</translation>
    </message>
    <message>
        <source>Force relay of transactions from whitelisted peers even if they violate local relay policy (default: %d)</source>
        <translation>Примусово ретранслювати транзакції вузлів з білого списку, навіть якщо вони порушують політику локального ретранслятора (типово: %d)</translation>
    </message>
    <message>
        <source>How thorough the block verification of -checkblocks is (0-4, default: %u)</source>
        <translation>Рівень ретельності перевірки блоків (0-4, типово: %u)</translation>
    </message>
    <message>
        <source>Maintain a full transaction index, used by the getrawtransaction rpc call (default: %u)</source>
        <translation>Утримувати повний індекс транзакцій (використовується RPC-викликом getrawtransaction) (типово: %u)</translation>
    </message>
    <message>
        <source>Number of seconds to keep misbehaving peers from reconnecting (default: %u)</source>
        <translation>Час в секундах, протягом якого відключені учасники з поганою поведінкою не зможуть підключитися (типово: %u)</translation>
    </message>
    <message>
        <source>Output debugging information (default: %u, supplying &lt;category&gt; is optional)</source>
        <translation>Виводити налагоджувальну інформацію (типово: %u, вказання &lt;category&gt; необов'язкове)</translation>
    </message>
    <message>
        <source>Sets the serialization of raw transaction or block hex returned in non-verbose mode, non-segwit(0) or segwit(1) (default: %d)</source>
        <translation>Встановлює серіалізацію необробленої транзакції або повертає шістнадцяткове значення блоку у не-докладному режимі, non-segwit(0) або segwit(1) (типово: %d)</translation>
    </message>
    <message>
        <source>Specify directory to hold wallets (default: &lt;datadir&gt;/wallets if it exists, otherwise &lt;datadir&gt;)</source>
        <translation>Вкажіть каталог для збереження гаманців (типово: &lt;datadir&gt;/wallets якщо шлях існує, інакше &lt;datadir&gt;)</translation>
    </message>
    <message>
        <source>Specify location of debug log file: this can be an absolute path or a path relative to the data directory (default: %s)</source>
        <translation>Вкажіть місце розташування файлу журналу налагодження: це може бути абсолютний шлях або шлях до каталогу даних (типово: %s)</translation>
    </message>
    <message>
        <source>Support filtering of blocks and transaction with bloom filters (default: %u)</source>
        <translation>Фільтрація блоків та транзакцій з допомогою фільтрів Блума (типово: %u)</translation>
    </message>
    <message>
        <source>The fee rate (in %s/kB) that indicates your tolerance for discarding change by adding it to the fee (default: %s). Note: An output is discarded if it is dust at this rate, but we will always discard up to the dust relay fee and a discard fee above that is limited by the fee estimate for the longest target</source>
        <translation>Ставка комісії (у %s/kB), яка вказує вашу толерантність до відмови від решти, додаючи її до суми комісії (типово: %s). Примітка: Вихідна транзакція відхиляється, якщо вона є пилом за такої ставки, але ми завжди будемо відхиляти вихід аж до комісії за ретрансляцію пилу, а плата за відмову над цією ставкою обмежуватиметься оцінюваною платою за найдовшу ціль</translation>
    </message>
    <message>
        <source>This is the transaction fee you may pay when fee estimates are not available.</source>
        <translation>Це комісія за транзакцію, яку ви можете сплатити, коли кошторисна вартість недоступна.</translation>
    </message>
    <message>
        <source>This product includes software developed by the OpenSSL Project for use in the OpenSSL Toolkit %s and cryptographic software written by Eric Young and UPnP software written by Thomas Bernard.</source>
        <translation>Цей продукт включає в себе програмне забезпечення, розроблене проектом OpenSSL для використання в OpenSSL Toolkit %s та криптографічне програмне забезпечення, написане Еріком Янгом та програмне забезпечення UPnP, написане Томасом Бернардом.</translation>
    </message>
    <message>
        <source>Total length of network version string (%i) exceeds maximum length (%i). Reduce the number or size of uacomments.</source>
        <translation>Загальна довжина рядку мережевої версії (%i) перевищує максимально допустиму (%i). Зменшіть число чи розмір коментарів клієнта користувача.</translation>
    </message>
    <message>
        <source>Tries to keep outbound traffic under the given target (in MiB per 24h), 0 = no limit (default: %d)</source>
        <translation>Намагається зберегти вихідний трафік відповідно до зданого значення (в MIB за 24 години), 0 = без обмежень (типово: %d)</translation>
    </message>
    <message>
        <source>Unsupported argument -socks found. Setting SOCKS version isn't possible anymore, only SOCKS5 proxies are supported.</source>
        <translation>Параметр -socks не підтримується. Можливість вказувати версію SOCKS було видалено, так як підтримується лише SOCKS5.</translation>
    </message>
    <message>
        <source>Unsupported argument -whitelistalwaysrelay ignored, use -whitelistrelay and/or -whitelistforcerelay.</source>
        <translation>Непідтримуваний аргумент -whitelistalwaysrelay ігнорується, використовуйте -whitelistrelay та/або -whitelistforcerelay.</translation>
    </message>
    <message>
        <source>Use separate SOCKS5 proxy to reach peers via Tor hidden services (default: %s)</source>
        <translation>Використовувати окремий SOCKS5-проксі для з'єднання з учасниками через приховані сервіси Tor (типово: %s)</translation>
    </message>
    <message>
        <source>Warning: Unknown block versions being mined! It's possible unknown rules are in effect</source>
        <translation>Попередження: видобуваються невідомі версії блоків! Можливо активовано невідомі правила</translation>
    </message>
    <message>
        <source>Warning: Wallet file corrupt, data salvaged! Original %s saved as %s in %s; if your balance or transactions are incorrect you should restore from a backup.</source>
        <translation>Попередження: файл гаманця пошкоджено, дані врятовано! Оригінальний %s збережено як %s в %s; якщо ваш баланс або транзакції некорректно відображаються, ви повинні відновити його з резервної копії.</translation>
    </message>
    <message>
        <source>Whitelist peers connecting from the given IP address (e.g. 1.2.3.4) or CIDR notated network (e.g. 1.2.3.0/24). Can be specified multiple times.</source>
        <translation>Занести в білий список вузли з заданою IP-адресою (наприклад, 1.2.3.4), або мережею з позначкою CIDR (наприклад, 1.2.3.0/24). Можна вказати кілька разів.</translation>
    </message>
    <message>
        <source>%s is set very high!</source>
        <translation>%s встановлено дуже високо!</translation>
    </message>
    <message>
        <source>(default: %s)</source>
        <translation>(типово: %s)</translation>
    </message>
    <message>
        <source>Always query for peer addresses via DNS lookup (default: %u)</source>
        <translation>Завжди дізнаватися адреси учасників через DNS (типово: %u)</translation>
    </message>
    <message>
        <source>Error loading wallet %s. -wallet filename must be a regular file.</source>
        <translation>Помилка завантаження гаманця %s. Значення -wallet має бути звичайним файлом.</translation>
    </message>
    <message>
        <source>Error loading wallet %s. Duplicate -wallet filename specified.</source>
        <translation>Помилка завантаження гаманця %s. Значення параметра -wallet дублюється.</translation>
    </message>
    <message>
        <source>Error loading wallet %s. Invalid characters in -wallet filename.</source>
        <translation>Помилка завантаження гаманця %s. Недійсні символи в імені файлу -wallet.</translation>
    </message>
    <message>
        <source>How many blocks to check at startup (default: %u, 0 = all)</source>
        <translation>Скільки блоків перевіряти під час запуску (типово: %u, 0 = всі)</translation>
    </message>
    <message>
        <source>Include IP addresses in debug output (default: %u)</source>
        <translation>Включити IP-адреси до налагоджувального виводу (типово: %u)</translation>
    </message>
    <message>
        <source>Keypool ran out, please call keypoolrefill first</source>
        <translation>Пул ключів скінчився, потрібно викликати keypoolrefill</translation>
    </message>
    <message>
        <source>Listen for JSON-RPC connections on &lt;port&gt; (default: %u or testnet: %u)</source>
        <translation>Прослуховувати &lt;port&gt; для JSON-RPC з'єднань (типово: %u, для тестової мережі: %u)</translation>
    </message>
    <message>
        <source>Listen for connections on &lt;port&gt; (default: %u or testnet: %u)</source>
        <translation>Чекати на з'єднання на &lt;port&gt; (типово: %u, для тестової мережі: %u)</translation>
    </message>
    <message>
        <source>Maintain at most &lt;n&gt; connections to peers (default: %u)</source>
        <translation>Підтримувати щонайбільше &lt;n&gt; з'єднань з учасниками (типово: %u)</translation>
    </message>
    <message>
        <source>Make the wallet broadcast transactions</source>
        <translation>Дозволити гаманцю розповсюджувати транзакції</translation>
    </message>
    <message>
        <source>Maximum per-connection receive buffer, &lt;n&gt;*1000 bytes (default: %u)</source>
        <translation>Максимальний розмір вхідного буферу на одне з'єднання, &lt;n&gt;*1000 байтів (типово: %u)</translation>
    </message>
    <message>
        <source>Maximum per-connection send buffer, &lt;n&gt;*1000 bytes (default: %u)</source>
        <translation>Максимальний розмір вихідного буферу на одне з'єднання, &lt;n&gt;*1000 байтів (типово: %u)</translation>
    </message>
    <message>
        <source>Prepend debug output with timestamp (default: %u)</source>
        <translation>Доповнювати налагоджувальний вивід відміткою часу (типово: %u)</translation>
    </message>
    <message>
        <source>Relay and mine data carrier transactions (default: %u)</source>
        <translation>Ретранслювати та створювати транзакції носіїв даних (типово: %u)</translation>
    </message>
    <message>
        <source>Relay non-P2SH multisig (default: %u)</source>
        <translation>Ретранслювати не-P2SH транзакції з мультипідписом (типово: %u)</translation>
    </message>
    <message>
        <source>Set key pool size to &lt;n&gt; (default: %u)</source>
        <translation>Встановити розмір пулу ключів &lt;n&gt; (типово: %u)</translation>
    </message>
    <message>
        <source>Set maximum BIP141 block weight (default: %d)</source>
        <translation>Встановити максимальний розмір блоку BIP141 (за замовчуванням: %d)</translation>
    </message>
    <message>
        <source>Set the number of threads to service RPC calls (default: %d)</source>
        <translation>Встановити число потоків для обслуговування викликів RPC (типово: %d)</translation>
    </message>
    <message>
        <source>Specify configuration file (default: %s)</source>
        <translation>Вказати файл конфігурації (типово: %s)</translation>
    </message>
    <message>
        <source>Specify connection timeout in milliseconds (minimum: 1, default: %d)</source>
        <translation>Вказати тайм-аут підключення в мілісекундах (щонайменше: 1, типово: %d)</translation>
    </message>
    <message>
        <source>Specify pid file (default: %s)</source>
        <translation>Вказати pid-файл (типово: %s)</translation>
    </message>
    <message>
        <source>Spend unconfirmed change when sending transactions (default: %u)</source>
        <translation>Витрачати непідтверджену решту при відправленні транзакцій (типово: %u)</translation>
    </message>
    <message>
        <source>Starting network threads...</source>
        <translation>Запуск мережевих потоків...</translation>
    </message>
    <message>
        <source>The wallet will avoid paying less than the minimum relay fee.</source>
        <translation>Гаманець не не переведе кошти якщо комісія менше мінімальної плати за транзакцію.</translation>
    </message>
    <message>
        <source>This is the minimum transaction fee you pay on every transaction.</source>
        <translation>Це мінімальна плата за транзакцію, яку ви сплачуєте за кожну операцію.</translation>
    </message>
    <message>
        <source>This is the transaction fee you will pay if you send a transaction.</source>
        <translation>Це транзакційна комісія, яку ви сплатите, якщо будете надсилати транзакцію.</translation>
    </message>
    <message>
        <source>Threshold for disconnecting misbehaving peers (default: %u)</source>
        <translation>Поріг відключення учасників з поганою поведінкою (типово: %u)</translation>
    </message>
    <message>
        <source>Transaction amounts must not be negative</source>
        <translation>Сума транзакції занадто мала (зменьшіть комісію, якщо можливо)</translation>
    </message>
    <message>
        <source>Transaction has too long of a mempool chain</source>
        <translation>У транзакції занадто довгий ланцюг</translation>
    </message>
    <message>
        <source>Transaction must have at least one recipient</source>
        <translation>У транзакції повинен бути щонайменше один одержувач</translation>
    </message>
    <message>
        <source>Unknown network specified in -onlynet: '%s'</source>
        <translation>Невідома мережа вказана в -onlynet: «%s»</translation>
    </message>
    <message>
        <source>Insufficient funds</source>
        <translation>Недостатньо коштів</translation>
    </message>
    <message>
        <source>Loading block index...</source>
        <translation>Завантаження індексу блоків...</translation>
    </message>
    <message>
        <source>Loading wallet...</source>
        <translation>Завантаження гаманця...</translation>
    </message>
    <message>
        <source>Cannot downgrade wallet</source>
        <translation>Не вдається понизити версію гаманця</translation>
    </message>
    <message>
        <source>Rescanning...</source>
        <translation>Сканування...</translation>
    </message>
    <message>
        <source>Done loading</source>
        <translation>Завантаження завершене</translation>
    </message>
    <message>
        <source>Error</source>
        <translation>Помилка</translation>
    </message>
</context>
</TS><|MERGE_RESOLUTION|>--- conflicted
+++ resolved
@@ -439,11 +439,7 @@
     </message>
     <message numerus="yes">
         <source>%n active connection(s) to Bitcoin network</source>
-<<<<<<< HEAD
-        <translation><numerusform>%n активне з'єднання з мережею Blackcoin</numerusform><numerusform>%n активні з'єднання з мережею Blackcoin</numerusform><numerusform>%n активних з'єднань з мережею Blackcoin</numerusform></translation>
-=======
-        <translation><numerusform>%n активне з'єднання з мережею Bitcoin</numerusform><numerusform>%n активні з'єднання з мережею Bitcoin</numerusform><numerusform>%n активних з'єднань з мережею Bitcoin</numerusform><numerusform>%n активних з'єднань з мережею Bitcoin</numerusform></translation>
->>>>>>> f56c00b2
+        <translation><numerusform>%n активне з'єднання з мережею Blackcoin</numerusform><numerusform>%n активні з'єднання з мережею Blackcoin</numerusform><numerusform>%n активних з'єднань з мережею Blackcoin</numerusform><numerusform>%n активних з'єднань з мережею Blackcoin</numerusform></translation>
     </message>
     <message>
         <source>Indexing blocks on disk...</source>
@@ -2211,13 +2207,8 @@
         <translation>або</translation>
     </message>
     <message>
-<<<<<<< HEAD
-        <source>The Bitcoin address to send the payment to</source>
-        <translation>Адреса Blackcoin для відправлення платежу</translation>
-=======
         <source>You can increase the fee later (signals Replace-By-Fee, BIP-125).</source>
         <translation>Ви можете збільшити комісію пізніше (сигналізує Заміна-Через-Комісію, BIP-125).</translation>
->>>>>>> f56c00b2
     </message>
     <message>
         <source>Not signalling Replace-By-Fee, BIP-125.</source>
@@ -2236,13 +2227,8 @@
         <translation>Сума платні повинна бути більше 0.</translation>
     </message>
     <message>
-<<<<<<< HEAD
-        <source>The fee will be deducted from the amount being sent. The recipient will receive less bitcoins than you enter in the amount field. If multiple recipients are selected, the fee is split equally.</source>
-        <translation>Комісію буде знято зі вказаної суми. До отримувача надійде менше блэккоінів, ніж було вказано в полі кількості. Якщо ж отримувачів декілька - комісію буде розподілено між ними.</translation>
-=======
         <source>The amount exceeds your balance.</source>
         <translation>Сума перевищує ваш баланс.</translation>
->>>>>>> f56c00b2
     </message>
     <message>
         <source>The total exceeds your balance when the %1 transaction fee is included.</source>
@@ -2265,13 +2251,8 @@
         <translation>Комісія більша, ніж %1, вважається абсурдно високою.</translation>
     </message>
     <message>
-<<<<<<< HEAD
-        <source>A message that was attached to the bitcoin: URI which will be stored with the transaction for your reference. Note: This message will not be sent over the Bitcoin network.</source>
-        <translation>Повідомлення, що було додане до blackcoin:URI та буде збережено разом з транзакцією для довідки. Примітка: Це повідомлення не буде відправлено в мережу Blackcoin.</translation>
-=======
         <source>Payment request expired.</source>
         <translation>Запит платежу прострочено.</translation>
->>>>>>> f56c00b2
     </message>
     <message>
         <source>Pay only the required fee of %1</source>
