<TS language="uk" version="2.1">
<context>
    <name>AddressBookPage</name>
    <message>
        <source>Right-click to edit address or label</source>
        <translation>Клікніть правою кнопкою для редагування адреси або мітки</translation>
    </message>
    <message>
        <source>Create a new address</source>
        <translation>Створити нову адресу</translation>
    </message>
    <message>
        <source>&amp;New</source>
        <translation>&amp;Нова</translation>
    </message>
    <message>
        <source>Copy the currently selected address to the system clipboard</source>
        <translation>Копіювати виділену адресу в буфер обміну</translation>
    </message>
    <message>
        <source>&amp;Copy</source>
        <translation>&amp;Копіювати</translation>
    </message>
    <message>
        <source>C&amp;lose</source>
        <translation>З&amp;акрити</translation>
    </message>
    <message>
        <source>Delete the currently selected address from the list</source>
        <translation>Вилучити вибрані адреси з переліку</translation>
    </message>
    <message>
        <source>Enter address or label to search</source>
        <translation>Введіть адресу чи мітку для пошуку</translation>
    </message>
    <message>
        <source>Export the data in the current tab to a file</source>
        <translation>Експортувати дані з поточної вкладки в файл</translation>
    </message>
    <message>
        <source>&amp;Export</source>
        <translation>&amp;Експорт...</translation>
    </message>
    <message>
        <source>&amp;Delete</source>
        <translation>&amp;Видалити</translation>
    </message>
    <message>
        <source>Choose the address to send coins to</source>
        <translation>Оберіть адресу для відправки монет</translation>
    </message>
    <message>
        <source>Choose the address to receive coins with</source>
        <translation>Оберіть адресу для отримання монет</translation>
    </message>
    <message>
        <source>C&amp;hoose</source>
        <translation>О&amp;брати</translation>
    </message>
    <message>
        <source>Sending addresses</source>
        <translation>Адреса відправлення</translation>
    </message>
    <message>
        <source>Receiving addresses</source>
        <translation>Адреса отримання</translation>
    </message>
    <message>
        <source>These are your Bitcoin addresses for sending payments. Always check the amount and the receiving address before sending coins.</source>
        <translation>Це ваші адреси Blackcoin для надсилання платежів. Завжди перевіряйте суму та адресу одержувача перед відправленням монет.</translation>
    </message>
    <message>
        <source>These are your Bitcoin addresses for receiving payments. It is recommended to use a new receiving address for each transaction.</source>
        <translation>Це ваші адреси Blackcoin для отримання платежів. Для кожної транзакції рекомендується використовувати нову адресу одержувача.</translation>
    </message>
    <message>
        <source>&amp;Copy Address</source>
        <translation>&amp;Скопіювати адресу гаманця</translation>
    </message>
    <message>
        <source>Copy &amp;Label</source>
        <translation>Зкопіювати&amp;Створити мітку</translation>
    </message>
    <message>
        <source>&amp;Edit</source>
        <translation>&amp;Редагувати</translation>
    </message>
    <message>
        <source>Export Address List</source>
        <translation>Експортувати список адрес</translation>
    </message>
    <message>
        <source>Comma separated file (*.csv)</source>
        <translation>Файли (*.csv) розділеі комами</translation>
    </message>
    <message>
        <source>Exporting Failed</source>
        <translation>Експортування пройшло не успішно</translation>
    </message>
    <message>
        <source>There was an error trying to save the address list to %1. Please try again.</source>
        <translation>Виникла помилка при спрбі збереження списку адрес %1. Будь-ласка, спробувати пізніше. </translation>
    </message>
</context>
<context>
    <name>AddressTableModel</name>
    <message>
        <source>Label</source>
        <translation>Мітка</translation>
    </message>
    <message>
        <source>Address</source>
        <translation>Адреса</translation>
    </message>
    <message>
        <source>(no label)</source>
        <translation>(немає мітки)</translation>
    </message>
</context>
<context>
    <name>AskPassphraseDialog</name>
    <message>
        <source>Passphrase Dialog</source>
        <translation>Діалог введення паролю</translation>
    </message>
    <message>
        <source>Enter passphrase</source>
        <translation>Введіть пароль</translation>
    </message>
    <message>
        <source>New passphrase</source>
        <translation>Новий пароль</translation>
    </message>
    <message>
        <source>Repeat new passphrase</source>
        <translation>Повторіть пароль</translation>
    </message>
    <message>
        <source>Show password</source>
        <translation>Показати пароль</translation>
    </message>
    <message>
        <source>Enter the new passphrase to the wallet.&lt;br/&gt;Please use a passphrase of &lt;b&gt;ten or more random characters&lt;/b&gt;, or &lt;b&gt;eight or more words&lt;/b&gt;.</source>
        <translation>Введіть нову кодову фразу для гаманця.&lt;br/&gt;Будь ласка, використовуйте кодові фрази що містять &lt;b&gt; щонайменше десять випадкових символів &lt;/b&gt; або &lt;b&gt; щонайменше вісім слів &lt;/b&gt;.</translation>
    </message>
    <message>
        <source>Encrypt wallet</source>
        <translation>Зашифрувати гаманець</translation>
    </message>
    <message>
        <source>This operation needs your wallet passphrase to unlock the wallet.</source>
        <translation>Ця операція потребує пароль для розблокування гаманця.</translation>
    </message>
    <message>
        <source>Unlock wallet</source>
        <translation>Розблокувати гаманець</translation>
    </message>
    <message>
        <source>This operation needs your wallet passphrase to decrypt the wallet.</source>
        <translation>Ця операція потребує пароль від гаманця для його розблокування.</translation>
    </message>
    <message>
        <source>Decrypt wallet</source>
        <translation>Дешифрувати гаманець</translation>
    </message>
    <message>
        <source>Change passphrase</source>
        <translation>Змінити пароль</translation>
    </message>
    <message>
        <source>Enter the old passphrase and new passphrase to the wallet.</source>
        <translation>Введіть старий пароль та новий пароль до гаманця.</translation>
    </message>
    <message>
        <source>Confirm wallet encryption</source>
        <translation>Підтвердіть шифрування гаманця</translation>
    </message>
    <message>
        <source>Warning: If you encrypt your wallet and lose your passphrase, you will &lt;b&gt;LOSE ALL OF YOUR BITCOINS&lt;/b&gt;!</source>
        <translation>УВАГА: Якщо ви зашифруєте гаманець і забудете пароль, ви &lt;b&gt;ВТРАТИТЕ ВСІ СВОЇ БІТКОІНИ&lt;/b&gt;!</translation>
    </message>
    <message>
        <source>Are you sure you wish to encrypt your wallet?</source>
        <translation>Ви дійсно хочете зашифрувати свій гаманець?</translation>
    </message>
    <message>
        <source>Wallet encrypted</source>
        <translation>Гаманець зашифровано</translation>
    </message>
    <message>
        <source>%1 will close now to finish the encryption process. Remember that encrypting your wallet cannot fully protect your bitcoins from being stolen by malware infecting your computer.</source>
        <translation>%1 буде закрито зараз, щоб завершити процес шифрування. Пам'ятайте, що шифрування гаманця не може повністю захистити ваші біткойни від крадіжки шкідливими програмами, у випадку якщо ваш комп'ютер буде інфіковано.</translation>
    </message>
    <message>
        <source>IMPORTANT: Any previous backups you have made of your wallet file should be replaced with the newly generated, encrypted wallet file. For security reasons, previous backups of the unencrypted wallet file will become useless as soon as you start using the new, encrypted wallet.</source>
        <translation>ВАЖЛИВО: Всі попередні резервні копії, які ви зробили з вашого файлу гаманця повинні бути замінені новоствореним, зашифрованим файлом гаманця. З міркувань безпеки, попередні резервні копії незашифрованого файла гаманця стануть непридатними одразу ж, як тільки ви почнете використовувати новий, зашифрований гаманець.</translation>
    </message>
    <message>
        <source>Wallet encryption failed</source>
        <translation>Не вдалося зашифрувати гаманець</translation>
    </message>
    <message>
        <source>Wallet encryption failed due to an internal error. Your wallet was not encrypted.</source>
        <translation>Виникла помилка під час шифрування гаманця. Ваш гаманець не було зашифровано.</translation>
    </message>
    <message>
        <source>The supplied passphrases do not match.</source>
        <translation>Введені паролі не співпадають.</translation>
    </message>
    <message>
        <source>Wallet unlock failed</source>
        <translation>Не вдалося розблокувати гаманець</translation>
    </message>
    <message>
        <source>The passphrase entered for the wallet decryption was incorrect.</source>
        <translation>Введений пароль є невірним.</translation>
    </message>
    <message>
        <source>Wallet decryption failed</source>
        <translation>Не вдалося розшифрувати гаманець</translation>
    </message>
    <message>
        <source>Wallet passphrase was successfully changed.</source>
        <translation>Пароль було успішно змінено.</translation>
    </message>
    <message>
        <source>Warning: The Caps Lock key is on!</source>
        <translation>Увага: Ввімкнено Caps Lock!</translation>
    </message>
</context>
<context>
    <name>BanTableModel</name>
    <message>
        <source>IP/Netmask</source>
        <translation>IP/Маска підмережі</translation>
    </message>
    <message>
        <source>Banned Until</source>
        <translation>Заблоковано До</translation>
    </message>
</context>
<context>
    <name>BitcoinGUI</name>
    <message>
        <source>Sign &amp;message...</source>
        <translation>&amp;Підписати повідомлення...</translation>
    </message>
    <message>
        <source>Synchronizing with network...</source>
        <translation>Синхронізація з мережею...</translation>
    </message>
    <message>
        <source>&amp;Overview</source>
        <translation>&amp;Огляд</translation>
    </message>
    <message>
        <source>Node</source>
        <translation>Вузол</translation>
    </message>
    <message>
        <source>Show general overview of wallet</source>
        <translation>Показати стан гаманця</translation>
    </message>
    <message>
        <source>&amp;Transactions</source>
        <translation>&amp;Транзакції</translation>
    </message>
    <message>
        <source>Browse transaction history</source>
        <translation>Переглянути історію транзакцій</translation>
    </message>
    <message>
        <source>E&amp;xit</source>
        <translation>&amp;Вихід</translation>
    </message>
    <message>
        <source>Quit application</source>
        <translation>Вийти</translation>
    </message>
    <message>
        <source>&amp;About %1</source>
        <translation>П&amp;ро %1</translation>
    </message>
    <message>
        <source>Show information about %1</source>
        <translation>Показати інформацію про %1</translation>
    </message>
    <message>
        <source>About &amp;Qt</source>
        <translation>&amp;Про Qt</translation>
    </message>
    <message>
        <source>Show information about Qt</source>
        <translation>Показати інформацію про Qt</translation>
    </message>
    <message>
        <source>&amp;Options...</source>
        <translation>&amp;Параметри...</translation>
    </message>
    <message>
        <source>Modify configuration options for %1</source>
        <translation>Редагувати параметри для %1</translation>
    </message>
    <message>
        <source>&amp;Encrypt Wallet...</source>
        <translation>&amp;Шифрування гаманця...</translation>
    </message>
    <message>
        <source>&amp;Backup Wallet...</source>
        <translation>&amp;Резервне копіювання гаманця...</translation>
    </message>
    <message>
        <source>&amp;Change Passphrase...</source>
        <translation>Змінити парол&amp;ь...</translation>
    </message>
    <message>
        <source>&amp;Sending addresses...</source>
        <translation>Адреси для &amp;відправлення...</translation>
    </message>
    <message>
        <source>&amp;Receiving addresses...</source>
        <translation>Адреси для &amp;отримання...</translation>
    </message>
    <message>
        <source>Open &amp;URI...</source>
        <translation>Відкрити &amp;URI</translation>
    </message>
    <message>
        <source>Wallet:</source>
        <translation>Гаманець:</translation>
    </message>
    <message>
        <source>default wallet</source>
        <translation>типовий гаманець</translation>
    </message>
    <message>
        <source>Click to disable network activity.</source>
        <translation>Натисніть, щоб вимкнути активність мережі.</translation>
    </message>
    <message>
        <source>Network activity disabled.</source>
        <translation>Мережева активність вимкнена.</translation>
    </message>
    <message>
        <source>Click to enable network activity again.</source>
        <translation>Натисніть, щоб знову активувати мережеву активність.</translation>
    </message>
    <message>
        <source>Syncing Headers (%1%)...</source>
        <translation>Синхронізація заголовків (%1%)...</translation>
    </message>
    <message>
        <source>Reindexing blocks on disk...</source>
        <translation>Переіндексація блоків на диску ...</translation>
    </message>
    <message>
        <source>Proxy is &lt;b&gt;enabled&lt;/b&gt;: %1</source>
        <translation>Проксі &lt;b&gt;увімкнено&lt;/b&gt;: %1</translation>
    </message>
    <message>
        <source>Send coins to a Bitcoin address</source>
        <translation>Відправити монети на вказану адресу</translation>
    </message>
    <message>
        <source>Backup wallet to another location</source>
        <translation>Резервне копіювання гаманця в інше місце</translation>
    </message>
    <message>
        <source>Change the passphrase used for wallet encryption</source>
        <translation>Змінити пароль, який використовується для шифрування гаманця</translation>
    </message>
    <message>
        <source>&amp;Debug window</source>
        <translation>В&amp;ікно зневадження</translation>
    </message>
    <message>
        <source>Open debugging and diagnostic console</source>
        <translation>Відкрити консоль зневадження і діагностики</translation>
    </message>
    <message>
        <source>&amp;Verify message...</source>
        <translation>П&amp;еревірити повідомлення...</translation>
    </message>
    <message>
        <source>Bitcoin</source>
        <translation>Blackcoin</translation>
    </message>
    <message>
        <source>Wallet</source>
        <translation>Гаманець</translation>
    </message>
    <message>
        <source>&amp;Send</source>
        <translation>&amp;Відправити</translation>
    </message>
    <message>
        <source>&amp;Receive</source>
        <translation>&amp;Отримати</translation>
    </message>
    <message>
        <source>&amp;Show / Hide</source>
        <translation>Показа&amp;ти / Приховати</translation>
    </message>
    <message>
        <source>Show or hide the main Window</source>
        <translation>Показує або приховує головне вікно</translation>
    </message>
    <message>
        <source>Encrypt the private keys that belong to your wallet</source>
        <translation>Зашифрувати закриті ключі, що знаходяться у вашому гаманці</translation>
    </message>
    <message>
        <source>Sign messages with your Bitcoin addresses to prove you own them</source>
        <translation>Підтвердіть, що Ви є власником повідомлення підписавши його Вашою Blackcoin-адресою </translation>
    </message>
    <message>
        <source>Verify messages to ensure they were signed with specified Bitcoin addresses</source>
        <translation>Перевірте повідомлення для впевненості, що воно підписано вказаною Blackcoin-адресою</translation>
    </message>
    <message>
        <source>&amp;File</source>
        <translation>&amp;Файл</translation>
    </message>
    <message>
        <source>&amp;Settings</source>
        <translation>&amp;Налаштування</translation>
    </message>
    <message>
        <source>&amp;Help</source>
        <translation>&amp;Довідка</translation>
    </message>
    <message>
        <source>Tabs toolbar</source>
        <translation>Панель вкладок</translation>
    </message>
    <message>
        <source>Request payments (generates QR codes and bitcoin: URIs)</source>
        <translation>Створити запит платежу (генерує QR-код та blackcoin: URI)</translation>
    </message>
    <message>
        <source>Show the list of used sending addresses and labels</source>
        <translation>Показати список адрес і міток, що були використані для відправлення</translation>
    </message>
    <message>
        <source>Show the list of used receiving addresses and labels</source>
        <translation>Показати список адрес і міток, що були використані для отримання</translation>
    </message>
    <message>
        <source>Open a bitcoin: URI or payment request</source>
        <translation>Відкрити blackcoin: URI чи запит платежу</translation>
    </message>
    <message>
        <source>&amp;Command-line options</source>
        <translation>П&amp;араметри командного рядка</translation>
    </message>
    <message numerus="yes">
        <source>%n active connection(s) to Bitcoin network</source>
<<<<<<< HEAD
        <translation><numerusform>%n активне з'єднання з мережею Blackcoin</numerusform><numerusform>%n активні з'єднання з мережею Blackcoin</numerusform><numerusform>%n активних з'єднань з мережею Blackcoin</numerusform><numerusform>%n активних з'єднань з мережею Blackcoin</numerusform></translation>
=======
        <translation><numerusform>%n активне з'єднання з мережею Bitcoin</numerusform><numerusform>%n активні з'єднання з мережею Bitcoin</numerusform><numerusform>%n активних з'єднань з мережею Bitcoin</numerusform><numerusform>%n активних з'єднань з мережею Bitcoin</numerusform></translation>
>>>>>>> 2f4f2d38
    </message>
    <message>
        <source>Indexing blocks on disk...</source>
        <translation>Індексація блоків на диску ...</translation>
    </message>
    <message>
        <source>Processing blocks on disk...</source>
        <translation>Обробка блоків на диску...</translation>
    </message>
    <message numerus="yes">
        <source>Processed %n block(s) of transaction history.</source>
        <translation><numerusform>Оброблено %n блок історії транзакцій.</numerusform><numerusform>Оброблено %n блоки історії транзакцій.</numerusform><numerusform>Оброблено %n блоків історії транзакцій.</numerusform><numerusform>Оброблено %n блоків історії транзакцій.</numerusform></translation>
    </message>
    <message>
        <source>%1 behind</source>
        <translation>%1 тому</translation>
    </message>
    <message>
        <source>Last received block was generated %1 ago.</source>
        <translation>Останній отриманий блок було згенеровано %1 тому.</translation>
    </message>
    <message>
        <source>Transactions after this will not yet be visible.</source>
        <translation>Пізніші транзакції не буде видно.</translation>
    </message>
    <message>
        <source>Error</source>
        <translation>Помилка</translation>
    </message>
    <message>
        <source>Warning</source>
        <translation>Попередження</translation>
    </message>
    <message>
        <source>Information</source>
        <translation>Інформація</translation>
    </message>
    <message>
        <source>Up to date</source>
        <translation>Синхронізовано</translation>
    </message>
    <message>
        <source>Show the %1 help message to get a list with possible Bitcoin command-line options</source>
        <translation>Показати довідку %1 для отримання переліку можливих параметрів командного рядка.</translation>
    </message>
    <message>
        <source>%1 client</source>
        <translation>%1 клієнт</translation>
    </message>
    <message>
        <source>Connecting to peers...</source>
        <translation>Підключення до вузлів...</translation>
    </message>
    <message>
        <source>Catching up...</source>
        <translation>Синхронізується...</translation>
    </message>
    <message>
        <source>Date: %1
</source>
        <translation>Дата: %1
</translation>
    </message>
    <message>
        <source>Amount: %1
</source>
        <translation>Кількість: %1
</translation>
    </message>
    <message>
        <source>Wallet: %1
</source>
        <translation>Гаманець: %1
</translation>
    </message>
    <message>
        <source>Type: %1
</source>
        <translation>Тип: %1
</translation>
    </message>
    <message>
        <source>Label: %1
</source>
        <translation>Мітка: %1
</translation>
    </message>
    <message>
        <source>Address: %1
</source>
        <translation>Адреса: %1
</translation>
    </message>
    <message>
        <source>Sent transaction</source>
        <translation>Надіслані транзакції</translation>
    </message>
    <message>
        <source>Incoming transaction</source>
        <translation>Отримані транзакції</translation>
    </message>
    <message>
        <source>HD key generation is &lt;b&gt;enabled&lt;/b&gt;</source>
        <translation>Генерація HD ключа &lt;b&gt;увімкнена&lt;/b&gt;</translation>
    </message>
    <message>
        <source>HD key generation is &lt;b&gt;disabled&lt;/b&gt;</source>
        <translation>Генерація HD ключа&lt;b&gt;вимкнена&lt;/b&gt;</translation>
    </message>
    <message>
        <source>Wallet is &lt;b&gt;encrypted&lt;/b&gt; and currently &lt;b&gt;unlocked&lt;/b&gt;</source>
        <translation>&lt;b&gt;Зашифрований&lt;/b&gt; гаманець &lt;b&gt;розблоковано&lt;/b&gt;</translation>
    </message>
    <message>
        <source>Wallet is &lt;b&gt;encrypted&lt;/b&gt; and currently &lt;b&gt;locked&lt;/b&gt;</source>
        <translation>&lt;b&gt;Зашифрований&lt;/b&gt; гаманець &lt;b&gt;заблоковано&lt;/b&gt;</translation>
    </message>
    <message>
        <source>A fatal error occurred. Bitcoin can no longer continue safely and will quit.</source>
        <translation>Сталася фатальна помилка. Гаманець буде закрито.</translation>
    </message>
</context>
<context>
    <name>CoinControlDialog</name>
    <message>
        <source>Coin Selection</source>
        <translation>Вибір Монет</translation>
    </message>
    <message>
        <source>Quantity:</source>
        <translation>Кількість:</translation>
    </message>
    <message>
        <source>Bytes:</source>
        <translation>Байтів:</translation>
    </message>
    <message>
        <source>Amount:</source>
        <translation>Сума:</translation>
    </message>
    <message>
        <source>Fee:</source>
        <translation>Комісія:</translation>
    </message>
    <message>
        <source>Dust:</source>
        <translation>Пил:</translation>
    </message>
    <message>
        <source>After Fee:</source>
        <translation>Після комісії:</translation>
    </message>
    <message>
        <source>Change:</source>
        <translation>Решта:</translation>
    </message>
    <message>
        <source>(un)select all</source>
        <translation>Вибрати/зняти всі</translation>
    </message>
    <message>
        <source>Tree mode</source>
        <translation>Деревом</translation>
    </message>
    <message>
        <source>List mode</source>
        <translation>Списком</translation>
    </message>
    <message>
        <source>Amount</source>
        <translation>Кількість</translation>
    </message>
    <message>
        <source>Received with label</source>
        <translation>Отримано з позначкою</translation>
    </message>
    <message>
        <source>Received with address</source>
        <translation>Отримано з адресою</translation>
    </message>
    <message>
        <source>Date</source>
        <translation>Дата</translation>
    </message>
    <message>
        <source>Confirmations</source>
        <translation>Підтверджень</translation>
    </message>
    <message>
        <source>Confirmed</source>
        <translation>Підтверджені</translation>
    </message>
    <message>
        <source>Copy address</source>
        <translation>Копіювати адресу</translation>
    </message>
    <message>
        <source>Copy label</source>
        <translation>Копіювати мітку</translation>
    </message>
    <message>
        <source>Copy amount</source>
        <translation>Копіювати суму</translation>
    </message>
    <message>
        <source>Copy transaction ID</source>
        <translation>Копіювати ID транзакції </translation>
    </message>
    <message>
        <source>Lock unspent</source>
        <translation>Заблокувати</translation>
    </message>
    <message>
        <source>Unlock unspent</source>
        <translation>Розблокувати</translation>
    </message>
    <message>
        <source>Copy quantity</source>
        <translation>Скопіювати кількість</translation>
    </message>
    <message>
        <source>Copy fee</source>
        <translation>Скопіювати комісію</translation>
    </message>
    <message>
        <source>Copy after fee</source>
        <translation>Скопіювати після комісії</translation>
    </message>
    <message>
        <source>Copy bytes</source>
        <translation>Скопіювати байти</translation>
    </message>
    <message>
        <source>Copy dust</source>
        <translation>Скопіювати інше</translation>
    </message>
    <message>
        <source>Copy change</source>
        <translation>Скопіювати решту</translation>
    </message>
    <message>
        <source>(%1 locked)</source>
        <translation>(%1 заблоковано)</translation>
    </message>
    <message>
        <source>yes</source>
        <translation>так</translation>
    </message>
    <message>
        <source>no</source>
        <translation>ні</translation>
    </message>
    <message>
        <source>This label turns red if any recipient receives an amount smaller than the current dust threshold.</source>
        <translation>Ця позначка стане червоною, якщо будь-який отримувач отримає суму, меншу за поточний поріг пилу.</translation>
    </message>
    <message>
        <source>Can vary +/- %1 satoshi(s) per input.</source>
        <translation>Може відрізнятися на +/- %1 сатоші за введені</translation>
    </message>
    <message>
        <source>(no label)</source>
        <translation>немає мітки</translation>
    </message>
    <message>
        <source>change from %1 (%2)</source>
        <translation>решта з %1 (%2)</translation>
    </message>
    <message>
        <source>(change)</source>
        <translation>(решта)</translation>
    </message>
</context>
<context>
    <name>EditAddressDialog</name>
    <message>
        <source>Edit Address</source>
        <translation>Редагувати адресу</translation>
    </message>
    <message>
        <source>&amp;Label</source>
        <translation>&amp;Мітка</translation>
    </message>
    <message>
        <source>The label associated with this address list entry</source>
        <translation>Мітка, пов'язана з цим записом списку адрес</translation>
    </message>
    <message>
        <source>The address associated with this address list entry. This can only be modified for sending addresses.</source>
        <translation>Адреса, пов'язана з цим записом списку адрес. Це поле може бути модифіковане лише для адрес відправлення.</translation>
    </message>
    <message>
        <source>&amp;Address</source>
        <translation>&amp;Адреса</translation>
    </message>
    <message>
        <source>New sending address</source>
        <translation>Нова адреса для відправлення</translation>
    </message>
    <message>
        <source>Edit receiving address</source>
        <translation>Редагувати адресу для отримання</translation>
    </message>
    <message>
        <source>Edit sending address</source>
        <translation>Редагувати адресу для відправлення</translation>
    </message>
    <message>
        <source>The entered address "%1" is not a valid Bitcoin address.</source>
        <translation>Введена адреса "%1" не є адресою в мережі Bitcoin.</translation>
    </message>
    <message>
<<<<<<< HEAD
        <source>The entered address "%1" is already in the address book.</source>
        <translation>Введена адреса "%1" вже присутня в адресній книзі.</translation>
=======
        <source>Address "%1" already exists as a receiving address with label "%2" and so cannot be added as a sending address.</source>
        <translation>Адреса "%1" вже існує як отримувач з міткою "%2" і не може бути додана як відправник.</translation>
    </message>
    <message>
        <source>The entered address "%1" is already in the address book with label "%2".</source>
        <translation>Введена адреса "%1" вже присутня в адресній книзі з міткою "%2".</translation>
>>>>>>> 2f4f2d38
    </message>
    <message>
        <source>Could not unlock wallet.</source>
        <translation>Неможливо розблокувати гаманець.</translation>
    </message>
    <message>
        <source>New key generation failed.</source>
        <translation>Не вдалося згенерувати нові ключі.</translation>
    </message>
</context>
<context>
    <name>FreespaceChecker</name>
    <message>
        <source>A new data directory will be created.</source>
        <translation>Буде створено новий каталог даних.</translation>
    </message>
    <message>
        <source>name</source>
        <translation>назва</translation>
    </message>
    <message>
        <source>Directory already exists. Add %1 if you intend to create a new directory here.</source>
        <translation>Каталог вже існує. Додайте %1, якщо ви мали намір створити там новий каталог.</translation>
    </message>
    <message>
        <source>Path already exists, and is not a directory.</source>
        <translation>Шлях вже існує і не є каталогом.</translation>
    </message>
    <message>
        <source>Cannot create data directory here.</source>
        <translation>Тут неможливо створити каталог даних.</translation>
    </message>
</context>
<context>
    <name>HelpMessageDialog</name>
    <message>
        <source>version</source>
        <translation>версії</translation>
    </message>
    <message>
        <source>(%1-bit)</source>
        <translation>(%1-бітний)</translation>
    </message>
    <message>
        <source>About %1</source>
        <translation>Про %1</translation>
    </message>
    <message>
        <source>Command-line options</source>
        <translation>Параметри командного рядка</translation>
    </message>
</context>
<context>
    <name>Intro</name>
    <message>
        <source>Welcome</source>
        <translation>Ласкаво просимо</translation>
    </message>
    <message>
        <source>Welcome to %1.</source>
        <translation>Ласкаво просимо до %1.</translation>
    </message>
    <message>
        <source>As this is the first time the program is launched, you can choose where %1 will store its data.</source>
        <translation>Оскільки це перший запуск програми, ви можете обрати де %1 буде зберігати дані.</translation>
    </message>
    <message>
        <source>When you click OK, %1 will begin to download and process the full %4 block chain (%2GB) starting with the earliest transactions in %3 when %4 initially launched.</source>
        <translation>Після натискання кнопки «OK» %1 почне завантажувати та обробляти повний ланцюжок блоків %4 (%2 Гб), починаючи з найбільш ранніх транзакцій у %3, коли було запущено %4.</translation>
    </message>
    <message>
        <source>If you have chosen to limit block chain storage (pruning), the historical data must still be downloaded and processed, but will be deleted afterward to keep your disk usage low.</source>
        <translation>Якщо ви вирішили обмежити збереження ланцюжка блоків (відсікання), історичні дані повинні бути завантажені та оброблені, але потім можуть бути видалені, щоб зберегти потрібний простір диска.</translation>
    </message>
    <message>
        <source>Use the default data directory</source>
        <translation>Використовувати типовий каталог даних</translation>
    </message>
    <message>
        <source>Use a custom data directory:</source>
        <translation>Використовувати свій каталог даних:</translation>
    </message>
    <message>
<<<<<<< HEAD
        <source>Welcome</source>
        <translation>Ласкаво просимо</translation>
=======
        <source>Bitcoin</source>
        <translation>Bitcoin</translation>
>>>>>>> 2f4f2d38
    </message>
    <message>
        <source>At least %1 GB of data will be stored in this directory, and it will grow over time.</source>
        <translation>Принаймні, %1 ГБ даних буде збережено в цьому каталозі, і воно з часом зростатиме.</translation>
    </message>
    <message>
        <source>Approximately %1 GB of data will be stored in this directory.</source>
        <translation>Близько %1 Гб даних буде збережено в цьому каталозі.</translation>
    </message>
    <message>
<<<<<<< HEAD
        <source>When you click OK, %1 will begin to download and process the full %4 block chain (%2GB) starting with the earliest transactions in %3 when %4 initially launched.</source>
        <translation>Після натискання кнопки «OK» %1 почне завантажувати та обробляти повний ланцюжок блоків %4 (%2 Гб), починаючи з найбільш ранніх транзакцій у %3, коли було запущено %4.</translation>
    </message>
    <message>
        <source>If you have chosen to limit block chain storage (pruning), the historical data must still be downloaded and processed, but will be deleted afterward to keep your disk usage low.</source>
        <translation>Якщо ви вирішили обмежити збереження ланцюжка блоків (відсікання), історичні дані повинні бути завантажені та оброблені, але потім можуть бути видалені, щоб зберегти потрібний простір диска.</translation>
    </message>
    <message>
        <source>Use the default data directory</source>
        <translation>Використовувати типовий каталог даних</translation>
=======
        <source>%1 will download and store a copy of the Bitcoin block chain.</source>
        <translation>%1 буде завантажувати та зберігати копію ланцюжка блоків біткінів.</translation>
>>>>>>> 2f4f2d38
    </message>
    <message>
        <source>The wallet will also be stored in this directory.</source>
        <translation>Гаманець також зберігатиметься в цьому каталозі.</translation>
    </message>
    <message>
        <source>Bitcoin</source>
        <translation>Bitcoin</translation>
    </message>
    <message>
        <source>At least %1 GB of data will be stored in this directory, and it will grow over time.</source>
        <translation>Принаймні, %1 ГБ даних буде збережено в цьому каталозі, і воно з часом зростатиме.</translation>
    </message>
    <message>
        <source>Approximately %1 GB of data will be stored in this directory.</source>
        <translation>Близько %1 Гб даних буде збережено в цьому каталозі.</translation>
    </message>
    <message>
        <source>%1 will download and store a copy of the Bitcoin block chain.</source>
        <translation>%1 буде завантажувати та зберігати копію ланцюжка блоків біткінів.</translation>
    </message>
    <message>
        <source>The wallet will also be stored in this directory.</source>
        <translation>Гаманець також зберігатиметься в цьому каталозі.</translation>
    </message>
    <message>
        <source>Error: Specified data directory "%1" cannot be created.</source>
        <translation>Помилка: неможливо створити обраний каталог даних «%1».</translation>
    </message>
    <message>
        <source>Error</source>
        <translation>Помилка</translation>
    </message>
    <message numerus="yes">
        <source>%n GB of free space available</source>
        <translation><numerusform>Доступно %n ГБ вільного простору</numerusform><numerusform>Доступно %n ГБ вільного простору</numerusform><numerusform>Доступно %n ГБ вільного простору</numerusform><numerusform>Доступно %n ГБ вільного простору</numerusform></translation>
    </message>
    <message numerus="yes">
        <source>(of %n GB needed)</source>
        <translation><numerusform>(в той час, як необхідно %n ГБ)</numerusform><numerusform>(в той час, як необхідно %n ГБ)</numerusform><numerusform>(в той час, як необхідно %n ГБ)</numerusform><numerusform>(в той час, як необхідно %n ГБ)</numerusform></translation>
    </message>
</context>
<context>
    <name>ModalOverlay</name>
    <message>
        <source>Form</source>
        <translation>Форма</translation>
    </message>
    <message>
        <source>Recent transactions may not yet be visible, and therefore your wallet's balance might be incorrect. This information will be correct once your wallet has finished synchronizing with the bitcoin network, as detailed below.</source>
        <translation>Нещодавні транзакції ще не відображаються, тому баланс вашого гаманця може бути неточним. Ця інформація буде вірною після того, як ваш гаманець завершить синхронізацію з мережею біткойн, врахровуйте показники нижче.</translation>
    </message>
    <message>
        <source>Attempting to spend bitcoins that are affected by not-yet-displayed transactions will not be accepted by the network.</source>
        <translation>Спроба відправити біткоїни, які ще не відображаються, не буде прийнята мережею.</translation>
    </message>
    <message>
        <source>Number of blocks left</source>
        <translation>Залишилося блоків</translation>
    </message>
    <message>
        <source>Unknown...</source>
        <translation>Невідомо...</translation>
    </message>
    <message>
        <source>Last block time</source>
        <translation>Час останнього блоку</translation>
    </message>
    <message>
        <source>Progress</source>
        <translation>Прогрес</translation>
    </message>
    <message>
        <source>Progress increase per hour</source>
        <translation>Прогрес за годину</translation>
    </message>
    <message>
        <source>calculating...</source>
        <translation>рахування...</translation>
    </message>
    <message>
        <source>Estimated time left until synced</source>
        <translation>Орієнтовний час до кінця синхронізації</translation>
    </message>
    <message>
        <source>Hide</source>
        <translation>Приховати</translation>
    </message>
    <message>
        <source>Unknown. Syncing Headers (%1)...</source>
        <translation>Невідомо. Синхронізація заголовків (%1%)...</translation>
    </message>
</context>
<context>
    <name>OpenURIDialog</name>
    <message>
        <source>Open URI</source>
        <translation>Відкрити URI</translation>
    </message>
    <message>
        <source>Open payment request from URI or file</source>
        <translation>Відкрити запит платежу з URI або файлу</translation>
    </message>
    <message>
        <source>URI:</source>
        <translation>URI:</translation>
    </message>
    <message>
        <source>Select payment request file</source>
        <translation>Виберіть файл запиту платежу</translation>
    </message>
    <message>
        <source>Select payment request file to open</source>
        <translation>Виберіть файл запиту платежу</translation>
    </message>
</context>
<context>
    <name>OptionsDialog</name>
    <message>
        <source>Options</source>
        <translation>Параметри</translation>
    </message>
    <message>
        <source>&amp;Main</source>
        <translation>&amp;Головні</translation>
    </message>
    <message>
<<<<<<< HEAD
=======
        <source>Automatically start %1 after logging in to the system.</source>
        <translation>Автоматично запускати %1 при вході до системи.</translation>
    </message>
    <message>
        <source>&amp;Start %1 on system login</source>
        <translation>&amp;Запускати %1 при вході в систему</translation>
    </message>
    <message>
>>>>>>> 2f4f2d38
        <source>Size of &amp;database cache</source>
        <translation>Розмір &amp;кешу бази даних</translation>
    </message>
    <message>
        <source>MB</source>
        <translation>МБ</translation>
    </message>
    <message>
        <source>Number of script &amp;verification threads</source>
        <translation>Кількість потоків &amp;сценарію перевірки</translation>
    </message>
    <message>
        <source>IP address of the proxy (e.g. IPv4: 127.0.0.1 / IPv6: ::1)</source>
        <translation>IP-адреса проксі-сервера (наприклад IPv4: 127.0.0.1 / IPv6: ::1)</translation>
<<<<<<< HEAD
    </message>
    <message>
        <source>Shows if the supplied default SOCKS5 proxy is used to reach peers via this network type.</source>
        <translation>Показує, чи типово використовується проксі SOCKS5 для досягнення рівної участі для цього типу мережі.</translation>
    </message>
    <message>
        <source>Use separate SOCKS&amp;5 proxy to reach peers via Tor hidden services:</source>
        <translation>Використовуйте окремі проксі-сервери SOCKS&amp;5 для підключення до вузлів через приховані сервіси Tor:</translation>
    </message>
    <message>
=======
    </message>
    <message>
        <source>Shows if the supplied default SOCKS5 proxy is used to reach peers via this network type.</source>
        <translation>Показує, чи типово використовується проксі SOCKS5 для досягнення рівної участі для цього типу мережі.</translation>
    </message>
    <message>
        <source>Use separate SOCKS&amp;5 proxy to reach peers via Tor hidden services:</source>
        <translation>Використовуйте окремі проксі-сервери SOCKS&amp;5 для підключення до вузлів через приховані сервіси Tor:</translation>
    </message>
    <message>
>>>>>>> 2f4f2d38
        <source>Hide the icon from the system tray.</source>
        <translation>Приховати значок із системного лотка.</translation>
    </message>
    <message>
        <source>&amp;Hide tray icon</source>
        <translation>&amp;Приховати піктограму з лотка</translation>
    </message>
    <message>
        <source>Minimize instead of exit the application when the window is closed. When this option is enabled, the application will be closed only after selecting Exit in the menu.</source>
        <translation>Згортати замість закриття. Якщо ця опція включена, програма закриється лише після вибору відповідного пункту в меню.</translation>
    </message>
    <message>
        <source>Third party URLs (e.g. a block explorer) that appear in the transactions tab as context menu items. %s in the URL is replaced by transaction hash. Multiple URLs are separated by vertical bar |.</source>
        <translation>Сторонні URL (наприклад, block explorer), що з'являться на вкладці транзакцій у вигляді пункту контекстного меню. %s в URL буде замінено на хеш транзакції. Для відокремлення URLів використовуйте вертикальну риску |.</translation>
    </message>
    <message>
        <source>Active command-line options that override above options:</source>
        <translation>Активовані параметри командного рядка, що перекривають вищевказані параметри:</translation>
    </message>
    <message>
        <source>Open the %1 configuration file from the working directory.</source>
        <translation>Відкрийте %1 файл конфігурації з робочого каталогу.</translation>
    </message>
    <message>
        <source>Open Configuration File</source>
        <translation>Відкрити файл конфігурації</translation>
    </message>
    <message>
        <source>Reset all client options to default.</source>
        <translation>Скинути всі параметри клієнта на типові.</translation>
    </message>
    <message>
        <source>&amp;Reset Options</source>
        <translation>С&amp;кинути параметри</translation>
    </message>
    <message>
        <source>&amp;Network</source>
        <translation>&amp;Мережа</translation>
    </message>
    <message>
        <source>Disables some advanced features but all blocks will still be fully validated. Reverting this setting requires re-downloading the entire blockchain. Actual disk usage may be somewhat higher.</source>
        <translation>Вимикає деякі нові властивості але всі блоки будуть повністю перевірені. Повернення цієї опції вимагає перезавантаження вього ланцюжка блоків. Фактичний розмір бази може бути дещо більший.</translation>
    </message>
    <message>
        <source>Prune &amp;block storage to</source>
        <translation>Скоротити місце під блоки...</translation>
    </message>
    <message>
        <source>GB</source>
        <translation>ГБ</translation>
    </message>
    <message>
        <source>Reverting this setting requires re-downloading the entire blockchain.</source>
        <translation>Повернення цієї опції вимагає перезавантаження вього ланцюжка блоків.</translation>
    </message>
    <message>
        <source>(0 = auto, &lt;0 = leave that many cores free)</source>
        <translation>(0 = автоматично, &lt;0 = вказує кількість вільних ядер)</translation>
    </message>
    <message>
        <source>W&amp;allet</source>
        <translation>Г&amp;аманець</translation>
    </message>
    <message>
        <source>Expert</source>
        <translation>Експерт</translation>
    </message>
    <message>
        <source>Enable coin &amp;control features</source>
        <translation>Ввімкнути &amp;керування входами</translation>
    </message>
    <message>
        <source>If you disable the spending of unconfirmed change, the change from a transaction cannot be used until that transaction has at least one confirmation. This also affects how your balance is computed.</source>
        <translation>Якщо вимкнути витрату непідтвердженої решти, то решту від транзакції не можна буде використати, допоки ця транзакція не матиме хоча б одне підтвердження. Це також впливає на розрахунок балансу.</translation>
    </message>
    <message>
        <source>&amp;Spend unconfirmed change</source>
        <translation>&amp;Витрачати непідтверджену решту</translation>
    </message>
    <message>
        <source>Automatically open the Bitcoin client port on the router. This only works when your router supports UPnP and it is enabled.</source>
        <translation>Автоматично відкривати порт для клієнту блэккоін на роутері. Працює лише якщо ваш роутер підтримує UPnP і ця функція увімкнена.</translation>
    </message>
    <message>
        <source>Map port using &amp;UPnP</source>
        <translation>Відображення порту через &amp;UPnP</translation>
    </message>
    <message>
        <source>Accept connections from outside.</source>
        <translation>Приймати з'єднання ззовні.</translation>
    </message>
    <message>
        <source>Allow incomin&amp;g connections</source>
        <translation>Дозволити вхідні з'єднання</translation>
    </message>
    <message>
        <source>Connect to the Bitcoin network through a SOCKS5 proxy.</source>
        <translation>Підключення до мережі Blackcoin через SOCKS5 проксі.</translation>
    </message>
    <message>
        <source>&amp;Connect through SOCKS5 proxy (default proxy):</source>
        <translation>&amp;Підключення через SOCKS5 проксі (проксі за замовчуванням):</translation>
    </message>
    <message>
        <source>Proxy &amp;IP:</source>
        <translation>&amp;IP проксі:</translation>
    </message>
    <message>
        <source>&amp;Port:</source>
        <translation>&amp;Порт:</translation>
    </message>
    <message>
        <source>Port of the proxy (e.g. 9050)</source>
        <translation>Порт проксі-сервера (наприклад 9050)</translation>
    </message>
    <message>
        <source>Used for reaching peers via:</source>
        <translation>Приєднуватися до учасників через:</translation>
    </message>
    <message>
        <source>IPv4</source>
        <translation>IPv4</translation>
    </message>
    <message>
        <source>IPv6</source>
        <translation>IPv6</translation>
    </message>
    <message>
        <source>Tor</source>
        <translation>Tor</translation>
    </message>
    <message>
        <source>Connect to the Bitcoin network through a separate SOCKS5 proxy for Tor hidden services.</source>
<<<<<<< HEAD
        <translation>Підключатися до мережі Blackcoin через окремий SOCKS5 проксі для прихованих сервісів Tor.</translation>
=======
        <translation>Підключатися до мережі Bitcoin через окремий SOCKS5 проксі для прихованих сервісів Tor.</translation>
>>>>>>> 2f4f2d38
    </message>
    <message>
        <source>&amp;Window</source>
        <translation>&amp;Вікно</translation>
    </message>
    <message>
        <source>Show only a tray icon after minimizing the window.</source>
        <translation>Показувати лише іконку в треї після згортання вікна.</translation>
    </message>
    <message>
        <source>&amp;Minimize to the tray instead of the taskbar</source>
        <translation>Мінімізувати &amp;у трей</translation>
    </message>
    <message>
        <source>M&amp;inimize on close</source>
        <translation>Згортати замість закритт&amp;я</translation>
    </message>
    <message>
        <source>&amp;Display</source>
        <translation>&amp;Відображення</translation>
    </message>
    <message>
        <source>User Interface &amp;language:</source>
        <translation>Мов&amp;а інтерфейсу користувача:</translation>
    </message>
    <message>
        <source>The user interface language can be set here. This setting will take effect after restarting %1.</source>
        <translation>Встановлює мову інтерфейсу. Зміни набудуть чинності після перезапуску %1.</translation>
    </message>
    <message>
        <source>&amp;Unit to show amounts in:</source>
        <translation>В&amp;имірювати монети в:</translation>
    </message>
    <message>
        <source>Choose the default subdivision unit to show in the interface and when sending coins.</source>
        <translation>Виберіть одиницю вимірювання монет, яка буде відображатись в гаманці та при відправленні.</translation>
    </message>
    <message>
        <source>Whether to show coin control features or not.</source>
        <translation>Показати або сховати керування входами.</translation>
    </message>
    <message>
        <source>&amp;Third party transaction URLs</source>
        <translation>&amp;URL-адреси транзакцій сторонніх розробників</translation>
    </message>
    <message>
        <source>&amp;OK</source>
        <translation>&amp;Гаразд</translation>
    </message>
    <message>
        <source>&amp;Cancel</source>
        <translation>&amp;Скасувати</translation>
    </message>
    <message>
        <source>default</source>
        <translation>типово</translation>
    </message>
    <message>
        <source>none</source>
        <translation>відсутні</translation>
    </message>
    <message>
        <source>Confirm options reset</source>
        <translation>Підтвердження скидання параметрів</translation>
    </message>
    <message>
        <source>Client restart required to activate changes.</source>
        <translation>Для застосування змін необхідно перезапустити клієнта.</translation>
    </message>
    <message>
        <source>Client will be shut down. Do you want to proceed?</source>
        <translation>Клієнт буде вимкнено. Продовжити?</translation>
    </message>
    <message>
        <source>Configuration options</source>
        <translation>Редагувати параметри</translation>
    </message>
    <message>
        <source>The configuration file is used to specify advanced user options which override GUI settings. Additionally, any command-line options will override this configuration file.</source>
        <translation>Файл конфігурації використовується для вказування додаткових параметрів користувача, що перекривають настройки графічного інтерфейсу користувача. Крім того, будь-які параметри командного рядка замінять цей конфігураційний файл.</translation>
    </message>
    <message>
        <source>Error</source>
        <translation>Помилка</translation>
    </message>
    <message>
        <source>The configuration file could not be opened.</source>
        <translation>Файл конфігурції не можливо відкрити</translation>
    </message>
    <message>
        <source>This change would require a client restart.</source>
        <translation>Ця зміна вступить в силу після перезапуску клієнта</translation>
    </message>
    <message>
        <source>The supplied proxy address is invalid.</source>
        <translation>Невірно вказано адресу проксі.</translation>
    </message>
</context>
<context>
    <name>OverviewPage</name>
    <message>
        <source>Form</source>
        <translation>Форма</translation>
    </message>
    <message>
        <source>The displayed information may be out of date. Your wallet automatically synchronizes with the Bitcoin network after a connection is established, but this process has not completed yet.</source>
        <translation>Показана інформація вже може бути застарілою. Ваш гаманець буде автоматично синхронізовано з мережею Blackcoin після встановлення підключення, але цей процес ще не завершено.</translation>
    </message>
    <message>
        <source>Watch-only:</source>
        <translation>Тільки спостереження:</translation>
    </message>
    <message>
        <source>Available:</source>
        <translation>Наявно:</translation>
    </message>
    <message>
        <source>Your current spendable balance</source>
        <translation>Ваш поточний підтверджений баланс</translation>
    </message>
    <message>
        <source>Pending:</source>
        <translation>Очікується:</translation>
    </message>
    <message>
        <source>Total of transactions that have yet to be confirmed, and do not yet count toward the spendable balance</source>
        <translation>Сума монет у непідтверджених транзакціях</translation>
    </message>
    <message>
        <source>Immature:</source>
        <translation>Незрілі:</translation>
    </message>
    <message>
        <source>Mined balance that has not yet matured</source>
        <translation>Баланс видобутих та ще недозрілих монет</translation>
    </message>
    <message>
        <source>Balances</source>
        <translation>Баланси</translation>
    </message>
    <message>
        <source>Total:</source>
        <translation>Всього:</translation>
    </message>
    <message>
        <source>Your current total balance</source>
        <translation>Ваш поточний сукупний баланс</translation>
    </message>
    <message>
        <source>Your current balance in watch-only addresses</source>
        <translation>Ваш поточний баланс в адресах для спостереження</translation>
    </message>
    <message>
        <source>Spendable:</source>
        <translation>Доступно:</translation>
    </message>
    <message>
        <source>Recent transactions</source>
        <translation>Останні транзакції</translation>
    </message>
    <message>
        <source>Unconfirmed transactions to watch-only addresses</source>
        <translation>Непідтверджені транзакції на адреси для спостереження</translation>
    </message>
    <message>
        <source>Mined balance in watch-only addresses that has not yet matured</source>
        <translation>Баланс видобутих та ще недозрілих монет на адресах для спостереження</translation>
    </message>
    <message>
        <source>Current total balance in watch-only addresses</source>
        <translation>Поточний сукупний баланс в адресах для спостереження</translation>
    </message>
</context>
<context>
    <name>PaymentServer</name>
    <message>
        <source>Payment request error</source>
        <translation>Помилка запиту платежу</translation>
    </message>
    <message>
        <source>Cannot start bitcoin: click-to-pay handler</source>
        <translation>Не вдається запустити біткойн: обробник клацни-плати</translation>
    </message>
    <message>
        <source>URI handling</source>
        <translation>Обробка URI</translation>
    </message>
    <message>
<<<<<<< HEAD
=======
        <source>'bitcoin://' is not a valid URI. Use 'bitcoin:' instead.</source>
        <translation>'bitcoin://' не вірний URI. Використовуйте 'bitcoin:'.</translation>
    </message>
    <message>
>>>>>>> 2f4f2d38
        <source>Payment request fetch URL is invalid: %1</source>
        <translation>URL запиту платежу є некоректним: %1</translation>
    </message>
    <message>
        <source>Invalid payment address %1</source>
        <translation>Помилка в адресі платежу %1</translation>
    </message>
    <message>
        <source>URI cannot be parsed! This can be caused by an invalid Bitcoin address or malformed URI parameters.</source>
        <translation>Неможливо обробити URI! Причиною цього може бути некоректна Біткойн-адреса або неправильні параметри URI.</translation>
    </message>
    <message>
        <source>Payment request file handling</source>
        <translation>Обробка файлу запиту платежу</translation>
    </message>
    <message>
        <source>Payment request file cannot be read! This can be caused by an invalid payment request file.</source>
        <translation>Неможливо прочитати файл запиту платежу! Ймовірно, файл пошкоджено.</translation>
    </message>
    <message>
        <source>Payment request rejected</source>
        <translation>Запит платежу відхилено</translation>
    </message>
    <message>
        <source>Payment request network doesn't match client network.</source>
        <translation>Мережа запиту платежу не є мережею клієнта.</translation>
    </message>
    <message>
        <source>Payment request expired.</source>
        <translation>Запит платежу прострочено.</translation>
    </message>
    <message>
        <source>Payment request is not initialized.</source>
        <translation>Запит платежу не ініціалізовано.</translation>
    </message>
    <message>
        <source>Unverified payment requests to custom payment scripts are unsupported.</source>
        <translation>
70/5000
Неперевірені запити на оплату до індивідуальних платіжних скриптів не підтримуються.</translation>
    </message>
    <message>
        <source>Invalid payment request.</source>
        <translation>Помилка в запиті платежу.</translation>
    </message>
    <message>
        <source>Requested payment amount of %1 is too small (considered dust).</source>
        <translation>Сума запиту платежу для %1 занадто мала (вважається пилом)</translation>
    </message>
    <message>
        <source>Refund from %1</source>
        <translation>Відшкодування з %1</translation>
    </message>
    <message>
        <source>Payment request %1 is too large (%2 bytes, allowed %3 bytes).</source>
        <translation>Запит платежу %1 занадто великий (%2 байт, дозволено %3 байт).</translation>
    </message>
    <message>
        <source>Error communicating with %1: %2</source>
        <translation>Помилка зв'язку з %1: %2</translation>
    </message>
    <message>
        <source>Payment request cannot be parsed!</source>
        <translation>Неможливо розпізнати запит платежу!</translation>
    </message>
    <message>
        <source>Bad response from server %1</source>
        <translation>Погана відповідь від сервера %1</translation>
    </message>
    <message>
        <source>Network request error</source>
        <translation>Помилка мережевого запиту</translation>
    </message>
    <message>
        <source>Payment acknowledged</source>
        <translation>Платіж підтверджено</translation>
    </message>
</context>
<context>
    <name>PeerTableModel</name>
    <message>
        <source>User Agent</source>
        <translation>Клієнт користувача</translation>
    </message>
    <message>
        <source>Node/Service</source>
        <translation>Вузол/Сервіс</translation>
    </message>
    <message>
        <source>NodeId</source>
        <translation>Ідентифікатор вузла</translation>
    </message>
    <message>
        <source>Ping</source>
        <translation>Затримка</translation>
    </message>
    <message>
        <source>Sent</source>
        <translation>Відправлено</translation>
    </message>
    <message>
        <source>Received</source>
        <translation>Отримано</translation>
    </message>
</context>
<context>
    <name>QObject</name>
    <message>
        <source>Amount</source>
        <translation>Кількість</translation>
    </message>
    <message>
        <source>Enter a Bitcoin address (e.g. %1)</source>
        <translation>Введіть адресу Blackcoin (наприклад %1)</translation>
    </message>
    <message>
        <source>%1 d</source>
        <translation>%1 д</translation>
    </message>
    <message>
        <source>%1 h</source>
        <translation>%1 г</translation>
    </message>
    <message>
        <source>%1 m</source>
        <translation>%1 х</translation>
    </message>
    <message>
        <source>%1 s</source>
        <translation>%1 с</translation>
    </message>
    <message>
        <source>None</source>
        <translation>Відсутні</translation>
    </message>
    <message>
        <source>N/A</source>
        <translation>Н/Д</translation>
    </message>
    <message>
        <source>%1 ms</source>
        <translation>%1 мс</translation>
    </message>
    <message numerus="yes">
        <source>%n second(s)</source>
        <translation><numerusform>%n секунда</numerusform><numerusform>%n секунд</numerusform><numerusform>%n секунд</numerusform><numerusform>%n секунд</numerusform></translation>
    </message>
    <message numerus="yes">
        <source>%n minute(s)</source>
        <translation><numerusform>%n хвилина</numerusform><numerusform>%n хвилин</numerusform><numerusform>%n хвилин</numerusform><numerusform>%n хвилин</numerusform></translation>
    </message>
    <message numerus="yes">
        <source>%n hour(s)</source>
        <translation><numerusform>%n година</numerusform><numerusform>%n годин</numerusform><numerusform>%n годин</numerusform><numerusform>%n годин</numerusform></translation>
    </message>
    <message numerus="yes">
        <source>%n day(s)</source>
        <translation><numerusform>%n день</numerusform><numerusform>%n днів</numerusform><numerusform>%n днів</numerusform><numerusform>%n днів</numerusform></translation>
    </message>
    <message numerus="yes">
        <source>%n week(s)</source>
        <translation><numerusform>%n тиждень</numerusform><numerusform>%n тижнів</numerusform><numerusform>%n тижнів</numerusform><numerusform>%n тижнів</numerusform></translation>
    </message>
    <message>
        <source>%1 and %2</source>
        <translation>%1 та %2</translation>
    </message>
    <message numerus="yes">
        <source>%n year(s)</source>
        <translation><numerusform>%n рік</numerusform><numerusform>%n років</numerusform><numerusform>%n років</numerusform><numerusform>%n років</numerusform></translation>
    </message>
    <message>
        <source>%1 B</source>
        <translation>%1 Б</translation>
    </message>
    <message>
        <source>%1 KB</source>
        <translation>%1 КБ</translation>
    </message>
    <message>
        <source>%1 MB</source>
        <translation>%1 МБ</translation>
    </message>
    <message>
        <source>%1 GB</source>
        <translation>%1 ГБ</translation>
    </message>
    <message>
        <source>%1 didn't yet exit safely...</source>
        <translation>%1 безпечний вихід ще не виконано...</translation>
    </message>
    <message>
        <source>unknown</source>
        <translation>невідомо</translation>
    </message>
</context>
<context>
    <name>QObject::QObject</name>
    <message>
<<<<<<< HEAD
=======
        <source>Error parsing command line arguments: %1.</source>
        <translation>Помилка розбору параметрів команди: %1</translation>
    </message>
    <message>
>>>>>>> 2f4f2d38
        <source>Error: Specified data directory "%1" does not exist.</source>
        <translation>Помилка: Вказаного каталогу даних «%1» не існує.</translation>
    </message>
    <message>
<<<<<<< HEAD
        <source>Error: Cannot parse configuration file: %1. Only use key=value syntax.</source>
        <translation>Помилка: Неможливо обробити файл конфігурації: %1. Використовуйте синтаксис: ключ=значення.</translation>
=======
        <source>Error: Cannot parse configuration file: %1.</source>
        <translation>Помилка: Неможливо розібрати файл конфігурації: %1.</translation>
>>>>>>> 2f4f2d38
    </message>
    <message>
        <source>Error: %1</source>
        <translation>Помилка: %1</translation>
    </message>
</context>
<context>
    <name>QRImageWidget</name>
    <message>
        <source>&amp;Save Image...</source>
        <translation>&amp;Зберегти зображення...</translation>
    </message>
    <message>
        <source>&amp;Copy Image</source>
        <translation>&amp;Копіювати зображення</translation>
    </message>
    <message>
        <source>Save QR Code</source>
        <translation>Зберегти QR-код</translation>
    </message>
    <message>
        <source>PNG Image (*.png)</source>
        <translation>Зображення PNG (*.png)</translation>
    </message>
</context>
<context>
    <name>RPCConsole</name>
    <message>
        <source>N/A</source>
        <translation>Н/Д</translation>
    </message>
    <message>
        <source>Client version</source>
        <translation>Версія клієнту</translation>
    </message>
    <message>
        <source>&amp;Information</source>
        <translation>&amp;Інформація</translation>
    </message>
    <message>
        <source>Debug window</source>
        <translation>Вікно зневадження</translation>
    </message>
    <message>
        <source>General</source>
        <translation>Загальна</translation>
    </message>
    <message>
        <source>Using BerkeleyDB version</source>
        <translation>Використовується BerkeleyDB версії</translation>
    </message>
    <message>
        <source>Datadir</source>
        <translation>Каталог даних</translation>
    </message>
    <message>
        <source>Startup time</source>
        <translation>Час запуску</translation>
    </message>
    <message>
        <source>Network</source>
        <translation>Мережа</translation>
    </message>
    <message>
        <source>Name</source>
        <translation>Ім’я</translation>
    </message>
    <message>
        <source>Number of connections</source>
        <translation>Кількість підключень</translation>
    </message>
    <message>
        <source>Block chain</source>
        <translation>Ланцюг блоків</translation>
    </message>
    <message>
        <source>Current number of blocks</source>
        <translation>Поточне число блоків</translation>
    </message>
    <message>
        <source>Memory Pool</source>
        <translation>Пул пам'яті</translation>
    </message>
    <message>
        <source>Current number of transactions</source>
        <translation>Поточне число транзакцій</translation>
    </message>
    <message>
        <source>Memory usage</source>
        <translation>Використання пам'яті</translation>
    </message>
    <message>
<<<<<<< HEAD
=======
        <source>Wallet: </source>
        <translation>Гаманець:</translation>
    </message>
    <message>
        <source>(none)</source>
        <translation>(відсутні)</translation>
    </message>
    <message>
>>>>>>> 2f4f2d38
        <source>&amp;Reset</source>
        <translation>&amp;Скинути</translation>
    </message>
    <message>
        <source>Received</source>
        <translation>Отримано</translation>
    </message>
    <message>
        <source>Sent</source>
        <translation>Відправлено</translation>
    </message>
    <message>
        <source>&amp;Peers</source>
        <translation>&amp;Учасники</translation>
    </message>
    <message>
        <source>Banned peers</source>
        <translation>Заблоковані вузли</translation>
    </message>
    <message>
        <source>Select a peer to view detailed information.</source>
        <translation>Виберіть учасника для перегляду детальнішої інформації</translation>
    </message>
    <message>
        <source>Whitelisted</source>
        <translation>В білому списку</translation>
    </message>
    <message>
        <source>Direction</source>
        <translation>Напрямок</translation>
    </message>
    <message>
        <source>Version</source>
        <translation>Версія</translation>
    </message>
    <message>
        <source>Starting Block</source>
        <translation>Початковий Блок</translation>
    </message>
    <message>
        <source>Synced Headers</source>
        <translation>Синхронізовані Заголовки</translation>
    </message>
    <message>
        <source>Synced Blocks</source>
        <translation>Синхронізовані Блоки</translation>
    </message>
    <message>
        <source>User Agent</source>
        <translation>Клієнт користувача</translation>
    </message>
    <message>
        <source>Open the %1 debug log file from the current data directory. This can take a few seconds for large log files.</source>
        <translation>Відкрийте файл журналу налагодження %1 з поточного каталогу даних. Це може зайняти кілька секунд для файлів великого розміру.</translation>
    </message>
    <message>
        <source>Decrease font size</source>
        <translation>Зменшити розмір шрифту</translation>
    </message>
    <message>
        <source>Increase font size</source>
        <translation>Збільшити розмір шрифту</translation>
    </message>
    <message>
        <source>Services</source>
        <translation>Сервіси</translation>
    </message>
    <message>
        <source>Ban Score</source>
        <translation>Очки бану</translation>
    </message>
    <message>
        <source>Connection Time</source>
        <translation>Час з'єднання</translation>
    </message>
    <message>
        <source>Last Send</source>
        <translation>Востаннє відправлено</translation>
    </message>
    <message>
        <source>Last Receive</source>
        <translation>Востаннє отримано</translation>
    </message>
    <message>
        <source>Ping Time</source>
        <translation>Затримка</translation>
    </message>
    <message>
        <source>The duration of a currently outstanding ping.</source>
        <translation>Тривалість поточної затримки.</translation>
    </message>
    <message>
        <source>Ping Wait</source>
        <translation>Поточна Затримка</translation>
    </message>
    <message>
        <source>Min Ping</source>
        <translation>Мін Пінг</translation>
    </message>
    <message>
        <source>Time Offset</source>
        <translation>Різниця часу</translation>
    </message>
    <message>
        <source>Last block time</source>
        <translation>Час останнього блоку</translation>
    </message>
    <message>
        <source>&amp;Open</source>
        <translation>&amp;Відкрити</translation>
    </message>
    <message>
        <source>&amp;Console</source>
        <translation>&amp;Консоль</translation>
    </message>
    <message>
        <source>&amp;Network Traffic</source>
        <translation>&amp;Мережевий трафік</translation>
    </message>
    <message>
        <source>Totals</source>
        <translation>Всього</translation>
    </message>
    <message>
        <source>In:</source>
        <translation>Вхідних:</translation>
    </message>
    <message>
        <source>Out:</source>
        <translation>Вихідних:</translation>
    </message>
    <message>
        <source>Debug log file</source>
        <translation>Файл звіту зневадження</translation>
    </message>
    <message>
        <source>Clear console</source>
        <translation>Очистити консоль</translation>
    </message>
    <message>
        <source>1 &amp;hour</source>
        <translation>1 &amp;годину</translation>
    </message>
    <message>
        <source>1 &amp;day</source>
        <translation>1 &amp;день</translation>
    </message>
    <message>
        <source>1 &amp;week</source>
        <translation>1 &amp;тиждень</translation>
    </message>
    <message>
        <source>1 &amp;year</source>
        <translation>1 &amp;рік</translation>
    </message>
    <message>
        <source>&amp;Disconnect</source>
        <translation>&amp;Від'єднати</translation>
    </message>
    <message>
        <source>Ban for</source>
        <translation>Заблокувати на</translation>
    </message>
    <message>
        <source>&amp;Unban</source>
        <translation>&amp;Розблокувати</translation>
    </message>
    <message>
<<<<<<< HEAD
        <source>Welcome to the %1 RPC console.</source>
        <translation>Ласкаво просимо до консолі RPC %1.</translation>
    </message>
    <message>
        <source>Use up and down arrows to navigate history, and %1 to clear screen.</source>
        <translation>Використовуйте стрілки вгору та вниз для навігації історії та %1 для очищення екрана.</translation>
    </message>
    <message>
        <source>Type %1 for an overview of available commands.</source>
        <translation>Введіть %1 для перегляду доступних команд.</translation>
    </message>
    <message>
=======
        <source>default wallet</source>
        <translation>гаманець за змовчуванням</translation>
    </message>
    <message>
        <source>Welcome to the %1 RPC console.</source>
        <translation>Ласкаво просимо до консолі RPC %1.</translation>
    </message>
    <message>
        <source>Use up and down arrows to navigate history, and %1 to clear screen.</source>
        <translation>Використовуйте стрілки вгору та вниз для навігації історії та %1 для очищення екрана.</translation>
    </message>
    <message>
        <source>Type %1 for an overview of available commands.</source>
        <translation>Введіть %1 для перегляду доступних команд.</translation>
    </message>
    <message>
>>>>>>> 2f4f2d38
        <source>For more information on using this console type %1.</source>
        <translation>Щоб отримати додаткові відомості про використання консолі введіть %1.</translation>
    </message>
    <message>
        <source>WARNING: Scammers have been active, telling users to type commands here, stealing their wallet contents. Do not use this console without fully understanding the ramifications of a command.</source>
        <translation>ПОПЕРЕДЖЕННЯ. Шахраї активно вказували вводити тут команди і отримували доступ до вмісту гаманця користувачів. Не використовуйте цю консоль без повного розуміння наслідків виконання команд.</translation>
    </message>
    <message>
        <source>Network activity disabled</source>
        <translation>Мережева активність вимкнена.</translation>
<<<<<<< HEAD
=======
    </message>
    <message>
        <source>Executing command without any wallet</source>
        <translation>Виконати команду без гаманця</translation>
    </message>
    <message>
        <source>Executing command using "%1" wallet</source>
        <translation>Виконати команду для "%1" гаманця</translation>
>>>>>>> 2f4f2d38
    </message>
    <message>
        <source>(node id: %1)</source>
        <translation>(ІД вузла: %1)</translation>
    </message>
    <message>
        <source>via %1</source>
        <translation>через %1</translation>
    </message>
    <message>
        <source>never</source>
        <translation>ніколи</translation>
    </message>
    <message>
        <source>Inbound</source>
        <translation>Вхідний</translation>
    </message>
    <message>
        <source>Outbound</source>
        <translation>Вихідний</translation>
    </message>
    <message>
        <source>Yes</source>
        <translation>Так</translation>
    </message>
    <message>
        <source>No</source>
        <translation>Ні</translation>
    </message>
    <message>
        <source>Unknown</source>
        <translation>Невідома</translation>
    </message>
</context>
<context>
    <name>ReceiveCoinsDialog</name>
    <message>
        <source>&amp;Amount:</source>
        <translation>&amp;Кількість:</translation>
    </message>
    <message>
        <source>&amp;Label:</source>
        <translation>&amp;Мітка:</translation>
    </message>
    <message>
        <source>&amp;Message:</source>
        <translation>&amp;Повідомлення:</translation>
    </message>
    <message>
        <source>An optional message to attach to the payment request, which will be displayed when the request is opened. Note: The message will not be sent with the payment over the Bitcoin network.</source>
        <translation>Необов'язкове повідомлення на додаток до запиту платежу, котре буде показане під час відкриття запиту. Примітка: Це повідомлення не буде відправлено з платежем через мережу Blackcoin.</translation>
    </message>
    <message>
        <source>An optional label to associate with the new receiving address.</source>
        <translation>Необов'язкове поле для мітки нової адреси отримувача.</translation>
    </message>
    <message>
        <source>Use this form to request payments. All fields are &lt;b&gt;optional&lt;/b&gt;.</source>
        <translation>Використовуйте цю форму, щоб отримати платежі. Всі поля є &lt;b&gt;необов'язковими&lt;/b&gt;.</translation>
    </message>
    <message>
        <source>An optional amount to request. Leave this empty or zero to not request a specific amount.</source>
        <translation>Необов'язкове поле для суми запиту. Залиште це поле пустим або впишіть нуль, щоб не надсилати у запиті конкретної суми.</translation>
    </message>
    <message>
        <source>Clear all fields of the form.</source>
        <translation>Очистити всі поля в формі</translation>
    </message>
    <message>
        <source>Clear</source>
        <translation>Очистити</translation>
    </message>
    <message>
        <source>Native segwit addresses (aka Bech32 or BIP-173) reduce your transaction fees later on and offer better protection against typos, but old wallets don't support them. When unchecked, an address compatible with older wallets will be created instead.</source>
        <translation>Чиста сегвіт адреса (segwit, Bech32, BIP-173) знижує комісію та пропонує кращий захист від помилок, але старі гаманці її не підтримують. Якщо позначка знята, буде створено адресу, сумісну зі старими гаманцями.</translation>
    </message>
    <message>
        <source>Generate native segwit (Bech32) address</source>
        <translation>Згенерувати чисту SegWit (Bech32) адресу</translation>
    </message>
    <message>
        <source>Requested payments history</source>
        <translation>Історія запитів платежу</translation>
    </message>
    <message>
        <source>&amp;Request payment</source>
        <translation>Н&amp;адіслати запит платежу</translation>
    </message>
    <message>
        <source>Show the selected request (does the same as double clicking an entry)</source>
        <translation>Показати вибраний запит (робить те ж саме, що й подвійний клік по запису)</translation>
    </message>
    <message>
        <source>Show</source>
        <translation>Показати</translation>
    </message>
    <message>
        <source>Remove the selected entries from the list</source>
        <translation>Вилучити вибрані записи зі списку</translation>
    </message>
    <message>
        <source>Remove</source>
        <translation>Вилучити</translation>
    </message>
    <message>
        <source>Copy URI</source>
        <translation>Скопіювати адресу</translation>
    </message>
    <message>
        <source>Copy label</source>
        <translation>Скопіювати мітку</translation>
    </message>
    <message>
        <source>Copy message</source>
        <translation>Скопіювати повідомлення</translation>
    </message>
    <message>
        <source>Copy amount</source>
        <translation>Копіювати суму</translation>
    </message>
</context>
<context>
    <name>ReceiveRequestDialog</name>
    <message>
        <source>QR Code</source>
        <translation>QR-Код</translation>
    </message>
    <message>
        <source>Copy &amp;URI</source>
        <translation>&amp;Скопіювати URI</translation>
    </message>
    <message>
        <source>Copy &amp;Address</source>
        <translation>Скопіювати &amp;адресу</translation>
    </message>
    <message>
        <source>&amp;Save Image...</source>
        <translation>&amp;Зберегти зображення...</translation>
    </message>
    <message>
        <source>Request payment to %1</source>
        <translation>Запит платежу на %1</translation>
    </message>
    <message>
        <source>Payment information</source>
        <translation>Інформація про платіж</translation>
    </message>
    <message>
        <source>URI</source>
        <translation>URI</translation>
    </message>
    <message>
        <source>Address</source>
        <translation>Адреса</translation>
    </message>
    <message>
        <source>Amount</source>
        <translation>Сума</translation>
    </message>
    <message>
        <source>Label</source>
        <translation>Мітка</translation>
    </message>
    <message>
        <source>Message</source>
        <translation>Повідомлення</translation>
    </message>
<<<<<<< HEAD
    <message>
        <source>Resulting URI too long, try to reduce the text for label / message.</source>
        <translation>Кінцевий URI занадто довгий, спробуйте зменшити текст для мітки / повідомлення.</translation>
    </message>
    <message>
        <source>Error encoding URI into QR Code.</source>
        <translation>Помилка кодування URI в QR-код.</translation>
    </message>
</context>
<context>
    <name>RecentRequestsTableModel</name>
=======
>>>>>>> 2f4f2d38
    <message>
        <source>Wallet</source>
        <translation>Гаманець</translation>
    </message>
    <message>
        <source>Resulting URI too long, try to reduce the text for label / message.</source>
        <translation>Кінцевий URI занадто довгий, спробуйте зменшити текст для мітки / повідомлення.</translation>
    </message>
    <message>
        <source>Error encoding URI into QR Code.</source>
        <translation>Помилка кодування URI в QR-код.</translation>
    </message>
</context>
<context>
    <name>RecentRequestsTableModel</name>
    <message>
        <source>Date</source>
        <translation>Дата</translation>
    </message>
    <message>
        <source>Label</source>
        <translation>Мітка</translation>
    </message>
    <message>
        <source>Message</source>
        <translation>Повідомлення</translation>
    </message>
    <message>
        <source>(no label)</source>
        <translation>немає мітки</translation>
    </message>
    <message>
        <source>(no message)</source>
        <translation>(без повідомлення)</translation>
    </message>
    <message>
        <source>(no amount requested)</source>
        <translation>(без суми)</translation>
    </message>
    <message>
        <source>Requested</source>
        <translation>Запрошено</translation>
    </message>
</context>
<context>
    <name>SendCoinsDialog</name>
    <message>
        <source>Send Coins</source>
        <translation>Відправити</translation>
    </message>
    <message>
        <source>Coin Control Features</source>
        <translation>Керування монетами</translation>
    </message>
    <message>
        <source>Inputs...</source>
        <translation>Входи...</translation>
    </message>
    <message>
        <source>automatically selected</source>
        <translation>вибираються автоматично</translation>
    </message>
    <message>
        <source>Insufficient funds!</source>
        <translation>Недостатньо коштів!</translation>
    </message>
    <message>
        <source>Quantity:</source>
        <translation>Кількість:</translation>
    </message>
    <message>
        <source>Bytes:</source>
        <translation>Байтів:</translation>
    </message>
    <message>
        <source>Amount:</source>
        <translation>Сума:</translation>
    </message>
    <message>
        <source>Fee:</source>
        <translation>Комісія:</translation>
    </message>
    <message>
        <source>After Fee:</source>
        <translation>Після комісії:</translation>
    </message>
    <message>
        <source>Change:</source>
        <translation>Решта:</translation>
    </message>
    <message>
        <source>If this is activated, but the change address is empty or invalid, change will be sent to a newly generated address.</source>
        <translation>Якщо це поле активовано, але адреса для решти відсутня або некоректна, то решта буде відправлена на новостворену адресу.</translation>
    </message>
    <message>
        <source>Custom change address</source>
        <translation>Вказати адресу для решти</translation>
    </message>
    <message>
        <source>Transaction Fee:</source>
        <translation>Комісія за передачу:</translation>
    </message>
    <message>
        <source>Choose...</source>
        <translation>Виберіть...</translation>
    </message>
    <message>
        <source>Using the fallbackfee can result in sending a transaction that will take several hours or days (or never) to confirm. Consider choosing your fee manually or wait until you have validated the complete chain.</source>
        <translation>Використання зарезервованої комісії може призвести до виконання транзакції, підтвердження котрої займе години, або дні, або ніколи не буде підтверджено. Обміркуйте можливість вибору комісії вручну, або зачекайте завершення валідації повного ланцюгу.</translation>
    </message>
    <message>
        <source>Warning: Fee estimation is currently not possible.</source>
        <translation>Попередження: оцінка розміру комісії наразі неможлива.</translation>
    </message>
    <message>
        <source>collapse fee-settings</source>
        <translation>згорнути налаштування оплат</translation>
    </message>
    <message>
        <source>Specify a custom fee per kB (1,000 bytes) of the transaction's virtual size.

Note:  Since the fee is calculated on a per-byte basis, a fee of "100 satoshis per kB" for a transaction size of 500 bytes (half of 1 kB) would ultimately yield a fee of only 50 satoshis.</source>
        <translation>Вкажіть комісію за кБ (1,000 байт) віртуального розміру транзакції.

Примітка: Так як комісія нараховується за байт, комісія "100 сатоші за кБ" для транзакції розміром 500 байт (пів 1 кБ) буде приблизно 50 сатоші. </translation>
    </message>
    <message>
        <source>per kilobyte</source>
        <translation>за кілобайт</translation>
    </message>
    <message>
        <source>Hide</source>
        <translation>Приховати</translation>
    </message>
    <message>
        <source>Paying only the minimum fee is just fine as long as there is less transaction volume than space in the blocks. But be aware that this can end up in a never confirming transaction once there is more demand for bitcoin transactions than the network can process.</source>
        <translation>Оплата тільки мінімальної комісії є прийнятною, допоки обсяг транзакцій є меншим простору в блоках. Але майте на увазі, що це може анулювати транзакцію, якщо попит на Blackcoin транзакції стане більшим, ніж мережа зможе обробити.</translation>
    </message>
    <message>
        <source>(read the tooltip)</source>
        <translation>(читати підказки)</translation>
    </message>
    <message>
        <source>Recommended:</source>
        <translation>Рекомендовано:</translation>
    </message>
    <message>
        <source>Custom:</source>
        <translation>Змінено:</translation>
    </message>
    <message>
        <source>(Smart fee not initialized yet. This usually takes a few blocks...)</source>
        <translation>(Розумну оплату ще не ініціалізовано. Це, зазвичай, триває кілька блоків...)</translation>
    </message>
    <message>
        <source>Send to multiple recipients at once</source>
        <translation>Відправити на декілька адрес</translation>
    </message>
    <message>
        <source>Add &amp;Recipient</source>
        <translation>Дод&amp;ати одержувача</translation>
    </message>
    <message>
        <source>Clear all fields of the form.</source>
        <translation>Очистити всі поля в формі</translation>
    </message>
    <message>
        <source>Dust:</source>
        <translation>Пил:</translation>
    </message>
    <message>
        <source>Confirmation time target:</source>
        <translation>Час підтвердження:</translation>
    </message>
    <message>
        <source>Enable Replace-By-Fee</source>
        <translation>Увімкнути Заміна-Через-Комісію</translation>
    </message>
    <message>
        <source>With Replace-By-Fee (BIP-125) you can increase a transaction's fee after it is sent. Without this, a higher fee may be recommended to compensate for increased transaction delay risk.</source>
        <translation>З опцією Заміна-Через-Комісію (BIP-125) ви можете збільшити комісію за транзакцію після її надсилання. Інакше може бути рекомендоване збільшення розміру комісії для компенсації підвищеного ризику затримки транзакції.</translation>
    </message>
    <message>
        <source>Clear &amp;All</source>
        <translation>Очистити &amp;все</translation>
    </message>
    <message>
        <source>Balance:</source>
        <translation>Баланс:</translation>
    </message>
    <message>
        <source>Confirm the send action</source>
        <translation>Підтвердити відправлення</translation>
    </message>
    <message>
        <source>S&amp;end</source>
        <translation>&amp;Відправити</translation>
    </message>
    <message>
        <source>Copy quantity</source>
        <translation>Копіювати кількість</translation>
    </message>
    <message>
        <source>Copy amount</source>
        <translation>Копіювати суму</translation>
    </message>
    <message>
        <source>Copy fee</source>
        <translation>Комісія</translation>
    </message>
    <message>
        <source>Copy after fee</source>
        <translation>Скопіювати після комісії</translation>
    </message>
    <message>
        <source>Copy bytes</source>
        <translation>Копіювати байти</translation>
    </message>
    <message>
        <source>Copy dust</source>
        <translation>Скопіювати інше</translation>
    </message>
    <message>
        <source>Copy change</source>
        <translation>Скопіювати решту</translation>
    </message>
    <message>
        <source>%1 (%2 blocks)</source>
        <translation>%1 (%2 блоків)</translation>
<<<<<<< HEAD
=======
    </message>
    <message>
        <source>%1 to %2</source>
        <translation>%1 до %2</translation>
    </message>
    <message>
        <source>Are you sure you want to send?</source>
        <translation>Ви впевнені, що хочете відправити?</translation>
    </message>
    <message>
        <source>or</source>
        <translation>або</translation>
    </message>
    <message>
        <source>You can increase the fee later (signals Replace-By-Fee, BIP-125).</source>
        <translation>Ви можете збільшити комісію пізніше (сигналізує Заміна-Через-Комісію, BIP-125).</translation>
    </message>
    <message>
        <source>from wallet %1</source>
        <translation>з гаманця %1</translation>
    </message>
    <message>
        <source>Please, review your transaction.</source>
        <translation>Будь-ласка, перевірте вашу транзакцію.</translation>
    </message>
    <message>
        <source>Transaction fee</source>
        <translation>Комісія за транзакцію</translation>
    </message>
    <message>
        <source>Not signalling Replace-By-Fee, BIP-125.</source>
        <translation>Не сигналізує Заміна-Через-Комісію, BIP-125.</translation>
    </message>
    <message>
        <source>Total Amount</source>
        <translation>Всього</translation>
    </message>
    <message>
        <source>Confirm send coins</source>
        <translation>Підтвердьте надсилання монет</translation>
    </message>
    <message>
        <source>The recipient address is not valid. Please recheck.</source>
        <translation>Неприпустима адреса отримувача. Будь ласка, перевірте.</translation>
    </message>
    <message>
        <source>The amount to pay must be larger than 0.</source>
        <translation>Сума платні повинна бути більше 0.</translation>
    </message>
    <message>
        <source>The amount exceeds your balance.</source>
        <translation>Сума перевищує ваш баланс.</translation>
    </message>
    <message>
        <source>The total exceeds your balance when the %1 transaction fee is included.</source>
        <translation>Після додавання комісії %1, сума перевищить ваш баланс.</translation>
    </message>
    <message>
        <source>Duplicate address found: addresses should only be used once each.</source>
        <translation>Знайдено адресу, що дублюється: кожна адреса має бути вказана тільки один раз.</translation>
    </message>
    <message>
        <source>Transaction creation failed!</source>
        <translation>Транзакцію не виконано!</translation>
    </message>
    <message>
        <source>The transaction was rejected with the following reason: %1</source>
        <translation>Транзакцію відхилено з наступної причини: %1</translation>
    </message>
    <message>
        <source>A fee higher than %1 is considered an absurdly high fee.</source>
        <translation>Комісія більша, ніж %1, вважається абсурдно високою.</translation>
    </message>
    <message>
        <source>Payment request expired.</source>
        <translation>Запит платежу прострочено.</translation>
    </message>
    <message>
        <source>Pay only the required fee of %1</source>
        <translation>Сплатіть лише обов'язкову комісію у розмірі %1</translation>
    </message>
    <message numerus="yes">
        <source>Estimated to begin confirmation within %n block(s).</source>
        <translation><numerusform>Очікуваний початок підтвердження через %n блок.</numerusform><numerusform>Очікуваний початок підтвердження протягом %n блоків.</numerusform><numerusform>Очікуваний початок підтвердження протягом %n блоків.</numerusform><numerusform>Очікуваний початок підтвердження протягом %n блоків.</numerusform></translation>
    </message>
    <message>
        <source>Warning: Invalid Bitcoin address</source>
        <translation>Увага: Неприпустима Біткойн-адреса.</translation>
    </message>
    <message>
        <source>Warning: Unknown change address</source>
        <translation>Увага: Невідома адреса для решти</translation>
    </message>
    <message>
        <source>Confirm custom change address</source>
        <translation>Підтвердити індивідуальну адресу для решти</translation>
    </message>
    <message>
        <source>The address you selected for change is not part of this wallet. Any or all funds in your wallet may be sent to this address. Are you sure?</source>
        <translation>Адреса, яку ви обрали для решти, не є частиною цього гаманця. Будь-які або всі кошти з вашого гаманця можуть бути надіслані на цю адресу. Ви впевнені?</translation>
    </message>
    <message>
        <source>(no label)</source>
        <translation>немає мітки</translation>
>>>>>>> 2f4f2d38
    </message>
    <message>
        <source>%1 to %2</source>
        <translation>%1 до %2</translation>
    </message>
    <message>
        <source>Are you sure you want to send?</source>
        <translation>Ви впевнені, що хочете відправити?</translation>
    </message>
    <message>
        <source>added as transaction fee</source>
        <translation>додано як комісія за транзакцію</translation>
    </message>
    <message>
        <source>Total Amount %1</source>
        <translation>Загальна сума %1</translation>
    </message>
    <message>
        <source>or</source>
        <translation>або</translation>
    </message>
    <message>
        <source>You can increase the fee later (signals Replace-By-Fee, BIP-125).</source>
        <translation>Ви можете збільшити комісію пізніше (сигналізує Заміна-Через-Комісію, BIP-125).</translation>
    </message>
    <message>
        <source>Not signalling Replace-By-Fee, BIP-125.</source>
        <translation>Не сигналізує Заміна-Через-Комісію, BIP-125.</translation>
    </message>
    <message>
        <source>Confirm send coins</source>
        <translation>Підтвердьте надсилання монет</translation>
    </message>
    <message>
        <source>The recipient address is not valid. Please recheck.</source>
        <translation>Неприпустима адреса отримувача. Будь ласка, перевірте.</translation>
    </message>
    <message>
        <source>The amount to pay must be larger than 0.</source>
        <translation>Сума платні повинна бути більше 0.</translation>
    </message>
    <message>
        <source>The amount exceeds your balance.</source>
        <translation>Сума перевищує ваш баланс.</translation>
    </message>
    <message>
        <source>The total exceeds your balance when the %1 transaction fee is included.</source>
        <translation>Після додавання комісії %1, сума перевищить ваш баланс.</translation>
    </message>
    <message>
<<<<<<< HEAD
        <source>Duplicate address found: addresses should only be used once each.</source>
        <translation>Знайдено адресу, що дублюється: кожна адреса має бути вказана тільки один раз.</translation>
=======
        <source>Use available balance</source>
        <translation>Використати наявний баланс</translation>
    </message>
    <message>
        <source>Message:</source>
        <translation>Повідомлення:</translation>
>>>>>>> 2f4f2d38
    </message>
    <message>
        <source>Transaction creation failed!</source>
        <translation>Транзакцію не виконано!</translation>
    </message>
    <message>
        <source>The transaction was rejected with the following reason: %1</source>
        <translation>Транзакцію відхилено з наступної причини: %1</translation>
    </message>
    <message>
        <source>A fee higher than %1 is considered an absurdly high fee.</source>
        <translation>Комісія більша, ніж %1, вважається абсурдно високою.</translation>
    </message>
    <message>
        <source>Payment request expired.</source>
        <translation>Запит платежу прострочено.</translation>
    </message>
    <message>
        <source>Pay only the required fee of %1</source>
        <translation>Сплатіть лише обов'язкову комісію у розмірі %1</translation>
    </message>
    <message numerus="yes">
        <source>Estimated to begin confirmation within %n block(s).</source>
        <translation><numerusform>Очікуваний початок підтвердження через %n блок.</numerusform><numerusform>Очікуваний початок підтвердження протягом %n блоків.</numerusform><numerusform>Очікуваний початок підтвердження протягом %n блоків.</numerusform><numerusform>Очікуваний початок підтвердження протягом %n блоків.</numerusform></translation>
    </message>
    <message>
        <source>Warning: Invalid Bitcoin address</source>
        <translation>Увага: Неприпустима Біткойн-адреса.</translation>
    </message>
    <message>
        <source>Warning: Unknown change address</source>
        <translation>Увага: Невідома адреса для решти</translation>
    </message>
    <message>
        <source>Confirm custom change address</source>
        <translation>Підтвердити індивідуальну адресу для решти</translation>
    </message>
    <message>
        <source>The address you selected for change is not part of this wallet. Any or all funds in your wallet may be sent to this address. Are you sure?</source>
        <translation>Адреса, яку ви обрали для решти, не є частиною цього гаманця. Будь-які або всі кошти з вашого гаманця можуть бути надіслані на цю адресу. Ви впевнені?</translation>
    </message>
    <message>
        <source>(no label)</source>
        <translation>немає мітки</translation>
    </message>
</context>
<context>
    <name>SendCoinsEntry</name>
    <message>
        <source>A&amp;mount:</source>
        <translation>&amp;Кількість:</translation>
    </message>
    <message>
        <source>Pay &amp;To:</source>
        <translation>&amp;Отримувач:</translation>
    </message>
    <message>
        <source>&amp;Label:</source>
        <translation>&amp;Мітка:</translation>
    </message>
    <message>
        <source>Choose previously used address</source>
        <translation>Обрати ранiш використовувану адресу</translation>
    </message>
    <message>
        <source>This is a normal payment.</source>
        <translation>Це звичайний платіж.</translation>
    </message>
    <message>
        <source>The Bitcoin address to send the payment to</source>
        <translation>Адреса Bitcoin для відправлення платежу</translation>
    </message>
    <message>
        <source>Alt+A</source>
        <translation>Alt+A</translation>
    </message>
    <message>
        <source>Paste address from clipboard</source>
        <translation>Вставити адресу</translation>
    </message>
    <message>
        <source>Alt+P</source>
        <translation>Alt+P</translation>
    </message>
    <message>
        <source>Remove this entry</source>
        <translation>Видалити цей запис</translation>
    </message>
    <message>
        <source>The fee will be deducted from the amount being sent. The recipient will receive less bitcoins than you enter in the amount field. If multiple recipients are selected, the fee is split equally.</source>
        <translation>Комісію буде знято зі вказаної суми. До отримувача надійде менше біткоінів, ніж було вказано в полі кількості. Якщо ж отримувачів декілька - комісію буде розподілено між ними.</translation>
    </message>
    <message>
        <source>S&amp;ubtract fee from amount</source>
        <translation>В&amp;ідняти комісію від суми</translation>
    </message>
    <message>
        <source>Use available balance</source>
        <translation>Використати наявний баланс</translation>
    </message>
    <message>
        <source>Message:</source>
        <translation>Повідомлення:</translation>
    </message>
    <message>
        <source>This is an unauthenticated payment request.</source>
        <translation>Цей запит платежу не є автентифікованим.</translation>
    </message>
    <message>
        <source>This is an authenticated payment request.</source>
        <translation>Цей запит платежу є автентифікованим.</translation>
    </message>
    <message>
        <source>Enter a label for this address to add it to the list of used addresses</source>
        <translation>Введіть мітку для цієї адреси для додавання її в список використаних адрес</translation>
    </message>
    <message>
        <source>A message that was attached to the bitcoin: URI which will be stored with the transaction for your reference. Note: This message will not be sent over the Bitcoin network.</source>
        <translation>Повідомлення, що було додане до bitcoin:URI та буде збережено разом з транзакцією для довідки. Примітка: Це повідомлення не буде відправлено в мережу Bitcoin.</translation>
    </message>
    <message>
        <source>Pay To:</source>
        <translation>Отримувач:</translation>
    </message>
    <message>
        <source>Memo:</source>
        <translation>Нотатка:</translation>
    </message>
    <message>
        <source>Enter a label for this address to add it to your address book</source>
        <translation>Введіть мітку для цієї адреси для додавання її в адресну книгу</translation>
    </message>
</context>
<context>
    <name>SendConfirmationDialog</name>
    <message>
        <source>Yes</source>
        <translation>Так</translation>
    </message>
</context>
<context>
    <name>ShutdownWindow</name>
    <message>
        <source>%1 is shutting down...</source>
        <translation>%1 припиняє роботу...</translation>
    </message>
    <message>
        <source>Do not shut down the computer until this window disappears.</source>
        <translation>Не вимикайте комп’ютер до зникнення цього вікна.</translation>
    </message>
</context>
<context>
    <name>SignVerifyMessageDialog</name>
    <message>
        <source>Signatures - Sign / Verify a Message</source>
        <translation>Підписи - Підпис / Перевірка повідомлення</translation>
    </message>
    <message>
        <source>&amp;Sign Message</source>
        <translation>&amp;Підписати повідомлення</translation>
    </message>
    <message>
        <source>You can sign messages/agreements with your addresses to prove you can receive bitcoins sent to them. Be careful not to sign anything vague or random, as phishing attacks may try to trick you into signing your identity over to them. Only sign fully-detailed statements you agree to.</source>
        <translation>Ви можете підписувати повідомлення/угоди своїми адресами, щоб довести можливість отримання блэккоінів, що будуть надіслані на них. Остерігайтеся підписувати будь-що нечітке чи неочікуване, так як за допомогою фішинг-атаки вас можуть спробувати ввести в оману для отримання вашого підпису під чужими словами. Підписуйте лише чіткі твердження, з якими ви повністю згодні.</translation>
    </message>
    <message>
        <source>The Bitcoin address to sign the message with</source>
        <translation>Адреса Blackcoin для підпису цього повідомлення</translation>
    </message>
    <message>
        <source>Choose previously used address</source>
        <translation>Обрати ранiш використовувану адресу</translation>
    </message>
    <message>
        <source>Alt+A</source>
        <translation>Alt+A</translation>
    </message>
    <message>
        <source>Paste address from clipboard</source>
        <translation>Вставити адресу</translation>
    </message>
    <message>
        <source>Alt+P</source>
        <translation>Alt+P</translation>
    </message>
    <message>
        <source>Enter the message you want to sign here</source>
        <translation>Введіть повідомлення, яке ви хочете підписати тут</translation>
    </message>
    <message>
        <source>Signature</source>
        <translation>Підпис</translation>
    </message>
    <message>
        <source>Copy the current signature to the system clipboard</source>
        <translation>Копіювати поточну сигнатуру до системного буферу обміну</translation>
    </message>
    <message>
        <source>Sign the message to prove you own this Bitcoin address</source>
        <translation>Підпишіть повідомлення щоб довести, що ви є власником цієї адреси</translation>
    </message>
    <message>
        <source>Sign &amp;Message</source>
        <translation>&amp;Підписати повідомлення</translation>
    </message>
    <message>
        <source>Reset all sign message fields</source>
        <translation>Скинути всі поля підпису повідомлення</translation>
    </message>
    <message>
        <source>Clear &amp;All</source>
        <translation>Очистити &amp;все</translation>
    </message>
    <message>
        <source>&amp;Verify Message</source>
        <translation>П&amp;еревірити повідомлення</translation>
    </message>
    <message>
        <source>Enter the receiver's address, message (ensure you copy line breaks, spaces, tabs, etc. exactly) and signature below to verify the message. Be careful not to read more into the signature than what is in the signed message itself, to avoid being tricked by a man-in-the-middle attack. Note that this only proves the signing party receives with the address, it cannot prove sendership of any transaction!</source>
        <translation>Введіть нижче адресу отримувача, повідомлення (впевніться, що ви точно скопіювали символи завершення рядка, табуляцію, пробіли тощо) та підпис для перевірки повідомлення. Впевніться, що в підпис не було додано зайвих символів: це допоможе уникнути атак типу «людина посередині». Зауважте, що це лише засвідчує можливість отримання транзакцій підписувачем, але не в стані підтвердити джерело жодної транзакції!</translation>
    </message>
    <message>
        <source>The Bitcoin address the message was signed with</source>
        <translation>Адреса Blackcoin, якою було підписано це повідомлення</translation>
    </message>
    <message>
        <source>Verify the message to ensure it was signed with the specified Bitcoin address</source>
        <translation>Перевірте повідомлення для впевненості, що воно підписано вказаною Blackcoin-адресою</translation>
    </message>
    <message>
        <source>Verify &amp;Message</source>
        <translation>Пере&amp;вірити повідомлення</translation>
    </message>
    <message>
        <source>Reset all verify message fields</source>
        <translation>Скинути всі поля перевірки повідомлення</translation>
    </message>
    <message>
        <source>Click "Sign Message" to generate signature</source>
        <translation>Натисніть кнопку «Підписати повідомлення», для отримання підпису</translation>
    </message>
    <message>
        <source>The entered address is invalid.</source>
        <translation>Введена адреса не співпадає.</translation>
    </message>
    <message>
        <source>Please check the address and try again.</source>
        <translation>Будь ласка, перевірте адресу та спробуйте ще.</translation>
    </message>
    <message>
        <source>The entered address does not refer to a key.</source>
        <translation>Введена адреса не відноситься до ключа.</translation>
    </message>
    <message>
        <source>Wallet unlock was cancelled.</source>
        <translation>Розблокування гаманця було скасоване.</translation>
    </message>
    <message>
        <source>Private key for the entered address is not available.</source>
        <translation>Приватний ключ для введеної адреси недоступний. </translation>
    </message>
    <message>
        <source>Message signing failed.</source>
        <translation>Не вдалося підписати повідомлення.</translation>
    </message>
    <message>
        <source>Message signed.</source>
        <translation>Повідомлення підписано.</translation>
    </message>
    <message>
        <source>The signature could not be decoded.</source>
        <translation>Підпис не можливо декодувати.</translation>
    </message>
    <message>
        <source>Please check the signature and try again.</source>
        <translation>Будь ласка, перевірте підпис та спробуйте ще.</translation>
    </message>
    <message>
        <source>The signature did not match the message digest.</source>
        <translation>Підпис не збігається з хешем повідомлення.</translation>
    </message>
    <message>
        <source>Message verification failed.</source>
        <translation>Не вдалося перевірити повідомлення.</translation>
    </message>
    <message>
        <source>Message verified.</source>
        <translation>Повідомлення перевірено.</translation>
    </message>
</context>
<context>
    <name>SplashScreen</name>
    <message>
        <source>[testnet]</source>
        <translation>[тестова мережа]</translation>
    </message>
</context>
<context>
    <name>TrafficGraphWidget</name>
    <message>
        <source>KB/s</source>
        <translation>КБ/с</translation>
    </message>
</context>
<context>
    <name>TransactionDesc</name>
    <message numerus="yes">
        <source>Open for %n more block(s)</source>
        <translation><numerusform>Відкрито на %n блок</numerusform><numerusform>Відкрито на %n блоків</numerusform><numerusform>Відкрито на %n блоків</numerusform><numerusform>Відкрито на %n блоків</numerusform></translation>
    </message>
    <message>
        <source>Open until %1</source>
        <translation>Відкрито до %1</translation>
    </message>
    <message>
        <source>conflicted with a transaction with %1 confirmations</source>
        <translation>конфліктує з транзакцією із %1 підтвердженнями</translation>
    </message>
    <message>
<<<<<<< HEAD
        <source>%1/offline</source>
        <translation>%1/вимкнено</translation>
    </message>
    <message>
=======
>>>>>>> 2f4f2d38
        <source>0/unconfirmed, %1</source>
        <translation>0/не підтверджено, %1</translation>
    </message>
    <message>
        <source>in memory pool</source>
        <translation>в пулі пам'яті</translation>
    </message>
    <message>
        <source>not in memory pool</source>
        <translation>не в пулі пам'яті</translation>
    </message>
    <message>
        <source>abandoned</source>
        <translation>відкинуто</translation>
    </message>
    <message>
        <source>%1/unconfirmed</source>
        <translation>%1/не підтверджено</translation>
    </message>
    <message>
        <source>%1 confirmations</source>
        <translation>%1 підтверджень</translation>
    </message>
    <message>
        <source>Status</source>
        <translation>Статут</translation>
    </message>
    <message>
        <source>, has not been successfully broadcast yet</source>
        <translation>, ще не було успішно розіслано</translation>
    </message>
    <message numerus="yes">
        <source>, broadcast through %n node(s)</source>
        <translation><numerusform>, транслюється через %n вузол</numerusform><numerusform>, транслюється через %n вузлів</numerusform><numerusform>, транслюється через %n вузлів</numerusform><numerusform>, транслюється через %n вузлів</numerusform></translation>
    </message>
    <message>
        <source>Date</source>
        <translation>Дата</translation>
    </message>
    <message>
        <source>Source</source>
        <translation>Джерело</translation>
    </message>
    <message>
        <source>Generated</source>
        <translation>Згенеровано</translation>
    </message>
    <message>
        <source>From</source>
        <translation>Від</translation>
    </message>
    <message>
        <source>unknown</source>
        <translation>невідомо</translation>
    </message>
    <message>
        <source>To</source>
        <translation>Отримувач</translation>
    </message>
    <message>
        <source>own address</source>
        <translation>Власна адреса</translation>
    </message>
    <message>
        <source>watch-only</source>
        <translation>тільки спостереження</translation>
    </message>
    <message>
        <source>label</source>
        <translation>мітка</translation>
    </message>
    <message>
        <source>Credit</source>
        <translation>Кредит</translation>
    </message>
    <message numerus="yes">
        <source>matures in %n more block(s)</source>
        <translation><numerusform>дозріє через %n блок</numerusform><numerusform>дозріє через %n блоків</numerusform><numerusform>дозріє через %n блоків</numerusform><numerusform>дозріє через %n блоків</numerusform></translation>
    </message>
    <message>
        <source>not accepted</source>
        <translation>не прийнято</translation>
    </message>
    <message>
        <source>Debit</source>
        <translation>Дебет</translation>
    </message>
    <message>
        <source>Total debit</source>
        <translation>Загальний дебет</translation>
    </message>
    <message>
        <source>Total credit</source>
        <translation>Загальний кредит</translation>
    </message>
    <message>
        <source>Transaction fee</source>
        <translation>Комісія за транзакцію</translation>
    </message>
    <message>
        <source>Net amount</source>
        <translation>Загальна сума</translation>
    </message>
    <message>
        <source>Message</source>
        <translation>Повідомлення</translation>
    </message>
    <message>
        <source>Comment</source>
        <translation>Коментар</translation>
    </message>
    <message>
        <source>Transaction ID</source>
        <translation>ID транзакції</translation>
    </message>
    <message>
        <source>Transaction total size</source>
        <translation>Розмір транзакції</translation>
    </message>
    <message>
<<<<<<< HEAD
=======
        <source>Transaction virtual size</source>
        <translation>Віртуальний розмір транзакції</translation>
    </message>
    <message>
>>>>>>> 2f4f2d38
        <source>Output index</source>
        <translation>Вихідний індекс</translation>
    </message>
    <message>
        <source>Merchant</source>
        <translation>Продавець</translation>
    </message>
    <message>
        <source>Generated coins must mature %1 blocks before they can be spent. When you generated this block, it was broadcast to the network to be added to the block chain. If it fails to get into the chain, its state will change to "not accepted" and it won't be spendable. This may occasionally happen if another node generates a block within a few seconds of yours.</source>
        <translation>Згенеровані монети стануть доступні для використання після %1 підтверджень. Коли ви згенерували цей блок, його було відправлено в мережу для внесення до ланцюжку блоків. Якщо блок не буде додано до ланцюжку блоків, його статус зміниться на «не підтверджено», і згенеровані монети неможливо буде витратити. Таке часом трапляється, якщо хтось згенерував інший блок на декілька секунд раніше.</translation>
    </message>
    <message>
        <source>Debug information</source>
        <translation>Налагоджувальна інформація</translation>
    </message>
    <message>
        <source>Transaction</source>
        <translation>Транзакція</translation>
    </message>
    <message>
        <source>Inputs</source>
        <translation>Входи</translation>
    </message>
    <message>
        <source>Amount</source>
        <translation>Кількість</translation>
    </message>
    <message>
        <source>true</source>
        <translation>вірний</translation>
    </message>
    <message>
        <source>false</source>
        <translation>хибний</translation>
    </message>
</context>
<context>
    <name>TransactionDescDialog</name>
    <message>
        <source>This pane shows a detailed description of the transaction</source>
        <translation>Даний діалог показує детальну статистику по вибраній транзакції</translation>
    </message>
    <message>
        <source>Details for %1</source>
        <translation>Інформація по %1</translation>
    </message>
</context>
<context>
    <name>TransactionTableModel</name>
    <message>
        <source>Date</source>
        <translation>Дата</translation>
    </message>
    <message>
        <source>Type</source>
        <translation>Тип</translation>
    </message>
    <message>
        <source>Label</source>
        <translation>Мітка</translation>
    </message>
    <message numerus="yes">
        <source>Open for %n more block(s)</source>
        <translation><numerusform>Відкрито на %n блок</numerusform><numerusform>Відкрито на %n блоків</numerusform><numerusform>Відкрито на %n блоків</numerusform><numerusform>Відкрито на %n блоків</numerusform></translation>
    </message>
    <message>
        <source>Open until %1</source>
        <translation>Відкрито до %1</translation>
    </message>
    <message>
        <source>Unconfirmed</source>
        <translation>Не підтверджено</translation>
    </message>
    <message>
        <source>Abandoned</source>
        <translation>Відкинуті</translation>
    </message>
    <message>
        <source>Confirming (%1 of %2 recommended confirmations)</source>
        <translation>Підтверджується (%1 з %2 рекомендованих підтверджень)</translation>
    </message>
    <message>
        <source>Confirmed (%1 confirmations)</source>
        <translation>Підтверджено (%1 підтверджень)</translation>
    </message>
    <message>
        <source>Conflicted</source>
        <translation>Суперечить</translation>
    </message>
    <message>
        <source>Immature (%1 confirmations, will be available after %2)</source>
        <translation>Повністтю не підтверджено (%1 підтверджень, будуть доступні після %2)</translation>
    </message>
    <message>
        <source>Generated but not accepted</source>
        <translation>Згенеровано (не підтверджено)</translation>
    </message>
    <message>
        <source>Received with</source>
        <translation>Отримано з</translation>
    </message>
    <message>
        <source>Received from</source>
        <translation>Отримано від</translation>
    </message>
    <message>
        <source>Sent to</source>
        <translation>Відправлені на</translation>
    </message>
    <message>
        <source>Payment to yourself</source>
        <translation>Відправлено собі</translation>
    </message>
    <message>
        <source>Mined</source>
        <translation>Добуто</translation>
    </message>
    <message>
        <source>watch-only</source>
        <translation>тільки спостереження</translation>
    </message>
    <message>
        <source>(n/a)</source>
        <translation>(н/д)</translation>
    </message>
    <message>
        <source>(no label)</source>
        <translation>немає мітки</translation>
    </message>
    <message>
        <source>Transaction status. Hover over this field to show number of confirmations.</source>
        <translation>Статус транзакції. Наведіть вказівник на це поле, щоб показати кількість підтверджень.</translation>
    </message>
    <message>
        <source>Date and time that the transaction was received.</source>
        <translation>Дата і час, коли транзакцію було отримано.</translation>
    </message>
    <message>
        <source>Type of transaction.</source>
        <translation>Тип транзакції.</translation>
    </message>
    <message>
        <source>Whether or not a watch-only address is involved in this transaction.</source>
        <translation>Чи було залучено адресу для спостереження в цій транзакції.</translation>
    </message>
    <message>
        <source>User-defined intent/purpose of the transaction.</source>
        <translation>Визначений користувачем намір чи мета транзакції.</translation>
    </message>
    <message>
        <source>Amount removed from or added to balance.</source>
        <translation>Сума, додана чи знята з балансу.</translation>
    </message>
</context>
<context>
    <name>TransactionView</name>
    <message>
        <source>All</source>
        <translation>Всі</translation>
    </message>
    <message>
        <source>Today</source>
        <translation>Сьогодні</translation>
    </message>
    <message>
        <source>This week</source>
        <translation>На цьому тижні</translation>
    </message>
    <message>
        <source>This month</source>
        <translation>Цього місяця</translation>
    </message>
    <message>
        <source>Last month</source>
        <translation>Минулого місяця</translation>
    </message>
    <message>
        <source>This year</source>
        <translation>Цього року</translation>
    </message>
    <message>
        <source>Range...</source>
        <translation>Діапазон від:</translation>
    </message>
    <message>
        <source>Received with</source>
        <translation>Отримано з</translation>
    </message>
    <message>
        <source>Sent to</source>
        <translation>Відправлені на</translation>
    </message>
    <message>
        <source>To yourself</source>
        <translation>Відправлені собі</translation>
    </message>
    <message>
        <source>Mined</source>
        <translation>Добуті</translation>
    </message>
    <message>
        <source>Other</source>
        <translation>Інше</translation>
    </message>
    <message>
        <source>Enter address, transaction id, or label to search</source>
        <translation>Введіть адресу, ідентифікатор транзакції або мітку для пошуку</translation>
    </message>
    <message>
        <source>Min amount</source>
        <translation>Мінімальна сума</translation>
    </message>
    <message>
        <source>Abandon transaction</source>
        <translation>Відмовитися від транзакції</translation>
    </message>
    <message>
        <source>Increase transaction fee</source>
        <translation>Збільшить плату за транзакцію</translation>
    </message>
    <message>
        <source>Copy address</source>
        <translation>Скопіювати адресу</translation>
    </message>
    <message>
        <source>Copy label</source>
        <translation>Скопіювати мітку</translation>
    </message>
    <message>
        <source>Copy amount</source>
        <translation>Скопіювати суму</translation>
    </message>
    <message>
        <source>Copy transaction ID</source>
        <translation>Скопіювати ID транзакції </translation>
    </message>
    <message>
        <source>Copy raw transaction</source>
        <translation>Скопіювати RAW транзакцію</translation>
    </message>
    <message>
        <source>Copy full transaction details</source>
        <translation>Скопіювати повні деталі транзакції</translation>
    </message>
    <message>
        <source>Edit label</source>
        <translation>Редагувати мітку</translation>
    </message>
    <message>
        <source>Show transaction details</source>
        <translation>Показати деталі транзакції</translation>
    </message>
    <message>
        <source>Export Transaction History</source>
        <translation>Експортувати історію транзакцій</translation>
    </message>
    <message>
        <source>Comma separated file (*.csv)</source>
        <translation>Файли (*.csv) розділеі комами</translation>
    </message>
    <message>
        <source>Confirmed</source>
        <translation>Підтверджено</translation>
    </message>
    <message>
        <source>Watch-only</source>
        <translation>Тільки спостереження:</translation>
    </message>
    <message>
        <source>Date</source>
        <translation>Дата</translation>
    </message>
    <message>
        <source>Type</source>
        <translation>Тип</translation>
    </message>
    <message>
        <source>Label</source>
        <translation>Мітка</translation>
    </message>
    <message>
        <source>Address</source>
        <translation>Адреса</translation>
    </message>
    <message>
        <source>ID</source>
        <translation>Ідентифікатор</translation>
    </message>
    <message>
        <source>Exporting Failed</source>
        <translation>Експортування пройшло не успішно</translation>
    </message>
    <message>
        <source>There was an error trying to save the transaction history to %1.</source>
        <translation>Виникла помилка при спробі зберегти історію транзакцій до %1.</translation>
    </message>
    <message>
        <source>Exporting Successful</source>
        <translation>Експортовано успішно</translation>
    </message>
    <message>
        <source>The transaction history was successfully saved to %1.</source>
        <translation>Історію транзакцій було успішно збережено до %1.</translation>
    </message>
    <message>
        <source>Range:</source>
        <translation>Діапазон:</translation>
    </message>
    <message>
        <source>to</source>
        <translation>до</translation>
    </message>
</context>
<context>
    <name>UnitDisplayStatusBarControl</name>
    <message>
        <source>Unit to show amounts in. Click to select another unit.</source>
        <translation>Одиниця виміру монет. Натисніть для вибору іншої.</translation>
    </message>
</context>
<context>
    <name>WalletFrame</name>
    <message>
        <source>No wallet has been loaded.</source>
        <translation>Жоден гаманець не завантажено.</translation>
    </message>
</context>
<context>
    <name>WalletModel</name>
    <message>
        <source>Send Coins</source>
        <translation>Відправити Монети</translation>
    </message>
    <message>
        <source>Fee bump error</source>
        <translation>Помилка штурхання комісії</translation>
    </message>
    <message>
        <source>Increasing transaction fee failed</source>
        <translation>Підвищення комісії за транзакцію не виконано</translation>
    </message>
    <message>
        <source>Do you want to increase the fee?</source>
        <translation>Ви бажаєте збільшити комісію?</translation>
    </message>
    <message>
        <source>Current fee:</source>
        <translation>Поточна комісія:</translation>
    </message>
    <message>
        <source>Increase:</source>
        <translation>Збільшити:</translation>
    </message>
    <message>
        <source>New fee:</source>
        <translation>Нова комісія:</translation>
    </message>
    <message>
        <source>Confirm fee bump</source>
        <translation>Підтвердити штурхання комісії</translation>
    </message>
    <message>
        <source>Can't sign transaction.</source>
        <translation>Не можливо підписати транзакцію.</translation>
    </message>
    <message>
        <source>Could not commit transaction</source>
        <translation>Не вдалось виконати транзакцію</translation>
    </message>
</context>
<context>
    <name>WalletView</name>
    <message>
        <source>&amp;Export</source>
        <translation>&amp;Експорт</translation>
    </message>
    <message>
        <source>Export the data in the current tab to a file</source>
        <translation>Експортувати дані з поточної вкладки в файл</translation>
    </message>
    <message>
        <source>Backup Wallet</source>
        <translation>Зробити резервне копіювання гаманця</translation>
    </message>
    <message>
        <source>Wallet Data (*.dat)</source>
        <translation>Данi гаманця (*.dat)</translation>
    </message>
    <message>
        <source>Backup Failed</source>
        <translation>Помилка резервного копіювання</translation>
    </message>
    <message>
        <source>There was an error trying to save the wallet data to %1.</source>
        <translation>Виникла помилка при спробі зберегти дані гаманця до %1.</translation>
    </message>
    <message>
        <source>Backup Successful</source>
        <translation>Резервну копію створено успішно</translation>
    </message>
    <message>
        <source>The wallet data was successfully saved to %1.</source>
        <translation>Дані гаманця успішно збережено в %1.</translation>
    </message>
    <message>
        <source>Cancel</source>
        <translation>Скасувати</translation>
    </message>
</context>
<context>
    <name>bitcoin-core</name>
    <message>
<<<<<<< HEAD
        <source>Options:</source>
        <translation>Параметри:</translation>
    </message>
    <message>
        <source>Specify data directory</source>
        <translation>Вкажіть робочий каталог</translation>
    </message>
    <message>
        <source>Connect to a node to retrieve peer addresses, and disconnect</source>
        <translation>Підключитись до вузла, щоб отримати список адрес інших учасників та від'єднатись</translation>
    </message>
    <message>
        <source>Specify your own public address</source>
        <translation>Вкажіть вашу власну публічну адресу</translation>
    </message>
    <message>
        <source>Accept command line and JSON-RPC commands</source>
        <translation>Приймати команди із командного рядка та команди JSON-RPC</translation>
    </message>
    <message>
        <source>Distributed under the MIT software license, see the accompanying file %s or %s</source>
        <translation>Розповсюджується за ліцензією на програмне забезпечення MIT, дивіться супровідний файл %s або %s</translation>
    </message>
    <message>
        <source>If &lt;category&gt; is not supplied or if &lt;category&gt; = 1, output all debugging information.</source>
        <translation>Якщо &lt;category&gt; не задано, або ж якщо &lt;category&gt; = 1, виводить всю налагоджувальну інформацію.</translation>
=======
        <source>Distributed under the MIT software license, see the accompanying file %s or %s</source>
        <translation>Розповсюджується за ліцензією на програмне забезпечення MIT, дивіться супровідний файл %s або %s</translation>
>>>>>>> 2f4f2d38
    </message>
    <message>
        <source>Prune configured below the minimum of %d MiB.  Please use a higher number.</source>
        <translation>Встановлений розмір ланцюжка блоків є замалим (меншим за %d МіБ). Будь ласка, виберіть більше число.</translation>
    </message>
    <message>
        <source>Prune: last wallet synchronisation goes beyond pruned data. You need to -reindex (download the whole blockchain again in case of pruned node)</source>
        <translation>Операція відсікання: остання синхронізація вмісту гаманцю не обмежується діями над скороченими данними. Вам необхідно зробити переіндексацію -reindex (заново завантажити веcь ланцюжок блоків в разі появи скороченого ланцюга)</translation>
    </message>
    <message>
        <source>Rescans are not possible in pruned mode. You will need to use -reindex which will download the whole blockchain again.</source>
        <translation>Неможливо провести повторне сканування зі скороченим ланцюжком. Вам необхідно використати -reindex для завантаження повного ланцюжка блоків.</translation>
    </message>
    <message>
        <source>Error: A fatal internal error occurred, see debug.log for details</source>
        <translation>Помилка: Сталася фатальна помилка (детальніший опис наведено в debug.log)</translation>
    </message>
    <message>
        <source>Pruning blockstore...</source>
        <translation>Скорочення кількості блоків...</translation>
    </message>
    <message>
        <source>Unable to start HTTP server. See debug log for details.</source>
        <translation>Неможливо запустити HTTP-сервер. Детальніший опис наведено в журналі зневадження.</translation>
    </message>
    <message>
        <source>Bitcoin Core</source>
        <translation>Blackcoin More</translation>
    </message>
    <message>
        <source>The %s developers</source>
        <translation>Розробники %s</translation>
    </message>
    <message>
        <source>A fee rate (in %s/kB) that will be used when fee estimation has insufficient data (default: %s)</source>
        <translation>Розмір комісії (у %s/kB), який буде використано при нестачі даних для оцінювання комісії (типово: %s)</translation>
    </message>
    <message>
        <source>Accept relayed transactions received from whitelisted peers even when not relaying transactions (default: %d)</source>
        <translation>Прийняти ретрансльовані транзакції, отримані від вузлів у білому списку, навіть коли подальша ретрансляція транзакцій не виконується (типово: %d)</translation>
    </message>
    <message>
        <source>Add a node to connect to and attempt to keep the connection open (see the `addnode` RPC command help for more info)</source>
        <translation>Додайте вузол для підключення та утримання відкритого з'єднання (дивіться команду `addnode` RPC для отримання додаткової інформації).</translation>
    </message>
    <message>
        <source>The %s developers</source>
        <translation>Розробники %s</translation>
    </message>
    <message>
        <source>Cannot obtain a lock on data directory %s. %s is probably already running.</source>
        <translation>Неможливо блокувати каталог даних %s. %s, ймовірно, вже працює.</translation>
    </message>
    <message>
        <source>Cannot provide specific connections and have addrman find outgoing connections at the same.</source>
        <translation>Неможливо встановити визначені з'єднання і одночасно використовувати addrman для встановлення вихідних з'єднань.</translation>
    </message>
    <message>
<<<<<<< HEAD
        <source>Cannot obtain a lock on data directory %s. %s is probably already running.</source>
        <translation>Неможливо блокувати каталог даних %s. %s, ймовірно, вже працює.</translation>
    </message>
    <message>
        <source>Cannot provide specific connections and have addrman find outgoing connections at the same.</source>
        <translation>Неможливо встановити визначені з'єднання і одночасно використовувати addrman для встановлення вихідних з'єднань.</translation>
    </message>
    <message>
        <source>Connect only to the specified node(s); -connect=0 disables automatic connections (the rules for this peer are the same as for -addnode)</source>
        <translation>Підключення тільки до вказаного(-их) вузла(-ів); -connect = 0 вимикає автоматичні з'єднання (правила для цього вузла такі ж, як для -addnode)</translation>
    </message>
    <message>
        <source>Delete all wallet transactions and only recover those parts of the blockchain through -rescan on startup</source>
        <translation>Видалити всі транзакції гаманця та відновити ті, що будуть знайдені під час запуску за допомогою -rescan</translation>
    </message>
    <message>
        <source>Error reading %s! All keys read correctly, but transaction data or address book entries might be missing or incorrect.</source>
        <translation>Помилка читання %s! Всі ключі зчитано правильно, але записи в адресній книзі, або дані транзакцій можуть бути відсутніми чи невірними.</translation>
    </message>
    <message>
        <source>Exclude debugging information for a category. Can be used in conjunction with -debug=1 to output debug logs for all categories except one or more specified categories.</source>
        <translation>Виключити налагоджувальну інформацію для категорії. Може використовуватися разом з -debug = 1 для виведення журналів налагодження для всіх категорій за винятком однієї або декількох зазначених категорій.</translation>
    </message>
    <message>
        <source>Execute command when a wallet transaction changes (%s in cmd is replaced by TxID)</source>
        <translation>Виконати команду, коли транзакція гаманця зміниться (замість %s в команді буде підставлено ідентифікатор транзакції)</translation>
    </message>
    <message>
        <source>Extra transactions to keep in memory for compact block reconstructions (default: %u)</source>
        <translation>Додаткові транзакції для збереження в пам'яті компактних реконструкцій блоку (типово: %u)</translation>
    </message>
    <message>
        <source>If this block is in the chain assume that it and its ancestors are valid and potentially skip their script verification (0 to verify all, default: %s, testnet: %s)</source>
        <translation>Якщо цей блок знаходиться в ланцюжку, можна припустити, що він та його предки є дійсними і потенційно можна пропустити перевірку їх скриптів (0 для перевірки всіх, типово: %s, testnet: %s)</translation>
    </message>
    <message>
        <source>Maximum allowed median peer time offset adjustment. Local perspective of time may be influenced by peers forward or backward by this amount. (default: %u seconds)</source>
        <translation>Максимально допустиме середне відхилення часу вузла. Локальне значення часу може коригуватись вузлами на цей показник вперед або назад. (типово : %u секунд)</translation>
    </message>
    <message>
        <source>Maximum total fees (in %s) to use in a single wallet transaction or raw transaction; setting this too low may abort large transactions (default: %s)</source>
        <translation>Максимальна загальна сума комісії (у %s) для використання в одній транзакції гаманця або необоротній транзакції; встановлення занадто низького значення призведе до скасування великих транзакцій (типово: %s)</translation>
    </message>
    <message>
=======
        <source>Error reading %s! All keys read correctly, but transaction data or address book entries might be missing or incorrect.</source>
        <translation>Помилка читання %s! Всі ключі зчитано правильно, але записи в адресній книзі, або дані транзакцій можуть бути відсутніми чи невірними.</translation>
    </message>
    <message>
        <source>Group outputs by address, selecting all or none, instead of selecting on a per-output basis. Privacy is improved as an address is only used once (unless someone sends to it after spending from it), but may result in slightly higher fees as suboptimal coin selection may result due to the added limitation (default: %u)</source>
        <translation>Групуйте результати за адресою, вибираючи всі або жодні, замість вибору на основі результатів. Конфіденційність поліпшується, оскільки адреса використовується лише один раз (якщо хтось не надсилає її після витрат на неї), але це може призвести до дещо більших платежів, оскільки неоптимальний вибір монети може призвести через додаткове обмеження (за замовчуванням: %u)</translation>
    </message>
    <message>
>>>>>>> 2f4f2d38
        <source>Please check that your computer's date and time are correct! If your clock is wrong, %s will not work properly.</source>
        <translation>Перевірте правильність дати та часу комп'ютера. Якщо ваш годинник  налаштовано невірно, %s не буде працювати належним чином.</translation>
    </message>
    <message>
        <source>Please contribute if you find %s useful. Visit %s for further information about the software.</source>
        <translation>Будь ласка, зробіть внесок, якщо ви знаходите %s корисним. Відвідайте %s для отримання додаткової інформації про програмне забезпечення.</translation>
<<<<<<< HEAD
    </message>
    <message>
        <source>Query for peer addresses via DNS lookup, if low on addresses (default: 1 unless -connect used)</source>
        <translation>Запит адреси вузла за допомогою DNS-пошуку, якщо замала кількість адрес (за замовчанням: 1, якщо -connect не використовується)</translation>
    </message>
    <message>
        <source>Reduce storage requirements by enabling pruning (deleting) of old blocks. This allows the pruneblockchain RPC to be called to delete specific blocks, and enables automatic pruning of old blocks if a target size in MiB is provided. This mode is incompatible with -txindex and -rescan. Warning: Reverting this setting requires re-downloading the entire blockchain. (default: 0 = disable pruning blocks, 1 = allow manual pruning via RPC, &gt;%u = automatically prune block files to stay under the specified target size in MiB)</source>
        <translation>Знизити вимоги до зберігання, дозволяючи скоротити (видалити) старі блоки. Це дозволяє викликати RPC pruneblockchain, щоб видалити певні блоки, а також дозволяє автоматично обрізати старі блоки, якщо вказано цільовий розмір в MiB. Цей режим несумісний з -txindex і -rescan. Попередження: для відновлення цього параметра потрібно повторно завантажити весь ланцюжок блоків. (типово: 0 = вимкнути видалення блоків, 1 = дозволити ручне обрізання за допомогою RPC, &gt;%u = автоматично обрізати файли блоків, щоб вони не перевищували вказаного розміру у МіБ).</translation>
    </message>
    <message>
        <source>Set lowest fee rate (in %s/kB) for transactions to be included in block creation. (default: %s)</source>
        <translation>Встановіть найнижчу ставку (у %s/kB) для транзакцій, щоб долукчити їх до блоку. (типово: %s)</translation>
    </message>
    <message>
        <source>Set the number of script verification threads (%u to %d, 0 = auto, &lt;0 = leave that many cores free, default: %d)</source>
        <translation>Встановити кількість потоків скрипту перевірки (від %u до %d, 0 = автоматично, &lt;0 = вказує кількість вільних ядер, типово: %d)</translation>
=======
>>>>>>> 2f4f2d38
    </message>
    <message>
        <source>The block database contains a block which appears to be from the future. This may be due to your computer's date and time being set incorrectly. Only rebuild the block database if you are sure that your computer's date and time are correct</source>
        <translation>Схоже, що база даних блоків містить блок з майбутнього. Це може статися із-за некоректно встановленої дати та/або часу. Перебудовуйте базу даних блоків лише тоді, коли ви переконані, що встановлено правильну дату і час</translation>
    </message>
    <message>
        <source>This is a pre-release test build - use at your own risk - do not use for mining or merchant applications</source>
        <translation>Це перед-релізна тестова збірка - використовуйте на свій власний ризик - не використовуйте для майнінгу або в торговельних додатках</translation>
<<<<<<< HEAD
    </message>
    <message>
        <source>This is the transaction fee you may discard if change is smaller than dust at this level</source>
        <translation>Це комісія за транзакцію, яку ви можете відкинути, якщо решта менша, ніж пил на цьому рівні</translation>
    </message>
    <message>
        <source>Unable to replay blocks. You will need to rebuild the database using -reindex-chainstate.</source>
        <translation>Неможливо відтворити блоки. Вам потрібно буде перебудувати базу даних, використовуючи -reindex-chainstate.</translation>
    </message>
    <message>
        <source>Unable to rewind the database to a pre-fork state. You will need to redownload the blockchain</source>
        <translation>Неможливо повернути базу даних в стан до розвилки. Вам потрібно буде перезавантажити ланцюжок блоків</translation>
    </message>
    <message>
        <source>Use UPnP to map the listening port (default: 1 when listening and no -proxy)</source>
        <translation>Використовувати UPnP для відображення порту, що прослуховується (типово: 1 при прослуховуванні та за відсутності -proxy)</translation>
    </message>
    <message>
        <source>Username and hashed password for JSON-RPC connections. The field &lt;userpw&gt; comes in the format: &lt;USERNAME&gt;:&lt;SALT&gt;$&lt;HASH&gt;. A canonical python script is included in share/rpcuser. The client then connects normally using the rpcuser=&lt;USERNAME&gt;/rpcpassword=&lt;PASSWORD&gt; pair of arguments. This option can be specified multiple times</source>
        <translation>Ім'я користувача та хешований пароль для підключень JSON-RPC. Поле &lt;userpw&gt; у форматі: &lt;USERNAME&gt;:&lt;SALT&gt;$&lt;HASH&gt;. Канонічний сценарій python входить до складу share/rpcuser. Після цього кліент з'єднується в нормальному режимі з використанням пари аргументів rpcuser=&lt;USERNAME&gt;/rpcpassword=&lt;PASSWORD&gt;. Цей параметр можна вказати кілька разів</translation>
    </message>
    <message>
        <source>Wallet will not create transactions that violate mempool chain limits (default: %u)</source>
        <translation>Гаманець не створить транзакції, які порушують обмеження для ланцюжка в пам'яті (типово: %u)</translation>
    </message>
    <message>
        <source>Warning: The network does not appear to fully agree! Some miners appear to be experiencing issues.</source>
        <translation>Увага: Мережа, здається, не повністю погоджується! Деякі добувачі напевно зазнають проблем.</translation>
    </message>
    <message>
        <source>Warning: We do not appear to fully agree with our peers! You may need to upgrade, or other nodes may need to upgrade.</source>
        <translation>Попередження: неможливо досягти консенсусу з підключеними вузлами! Вам, або іншим вузлам необхідно оновити програмне забезпечення.</translation>
    </message>
    <message>
        <source>Whether to save the mempool on shutdown and load on restart (default: %u)</source>
        <translation>Чи зберігати пул пам'яті при вимкненні та завантажувати при перезавантаженні (типово: %u)</translation>
    </message>
    <message>
        <source>%d of last 100 blocks have unexpected version</source>
        <translation>%d з останніх 100 блоків мають неочікувану версію</translation>
    </message>
    <message>
        <source>%s corrupt, salvage failed</source>
        <translation>%s пошкоджено, відновлення невдале</translation>
    </message>
    <message>
        <source>-maxmempool must be at least %d MB</source>
        <translation>-maxmempool має бути не менше %d МБ</translation>
=======
    </message>
    <message>
        <source>This is the transaction fee you may discard if change is smaller than dust at this level</source>
        <translation>Це комісія за транзакцію, яку ви можете відкинути, якщо решта менша, ніж пил на цьому рівні</translation>
>>>>>>> 2f4f2d38
    </message>
    <message>
        <source>Unable to replay blocks. You will need to rebuild the database using -reindex-chainstate.</source>
        <translation>Неможливо відтворити блоки. Вам потрібно буде перебудувати базу даних, використовуючи -reindex-chainstate.</translation>
    </message>
    <message>
<<<<<<< HEAD
        <source>Accept connections from outside (default: 1 if no -proxy or -connect)</source>
        <translation>Приймати підключення ззовні (типово: 1 за відсутності -proxy чи -connect)</translation>
    </message>
    <message>
        <source>Append comment to the user agent string</source>
        <translation>Додайте коментар до рядка агента користувача</translation>
    </message>
    <message>
        <source>Attempt to recover private keys from a corrupt wallet on startup</source>
        <translation>Спроба відновити приватні ключі з пошкодженого гаманця під час запуску</translation>
    </message>
    <message>
        <source>Block creation options:</source>
        <translation>Опції створення блоку:</translation>
    </message>
    <message>
        <source>Cannot resolve -%s address: '%s'</source>
        <translation>Не можу вирішити -%s адресу: '%s'</translation>
    </message>
    <message>
        <source>Chain selection options:</source>
        <translation>Параметри вибору ланцюжка:</translation>
    </message>
    <message>
        <source>Change index out of range</source>
        <translation>Індекс решти за межами діапазону</translation>
    </message>
    <message>
        <source>Connection options:</source>
        <translation>Параметри з'єднання:</translation>
=======
        <source>Unable to rewind the database to a pre-fork state. You will need to redownload the blockchain</source>
        <translation>Неможливо повернути базу даних в стан до розвилки. Вам потрібно буде перезавантажити ланцюжок блоків</translation>
    </message>
    <message>
        <source>Warning: The network does not appear to fully agree! Some miners appear to be experiencing issues.</source>
        <translation>Увага: Мережа, здається, не повністю погоджується! Деякі добувачі напевно зазнають проблем.</translation>
>>>>>>> 2f4f2d38
    </message>
    <message>
        <source>Warning: We do not appear to fully agree with our peers! You may need to upgrade, or other nodes may need to upgrade.</source>
        <translation>Попередження: неможливо досягти консенсусу з підключеними вузлами! Вам, або іншим вузлам необхідно оновити програмне забезпечення.</translation>
    </message>
    <message>
        <source>%d of last 100 blocks have unexpected version</source>
        <translation>%d з останніх 100 блоків мають неочікувану версію</translation>
    </message>
    <message>
        <source>%s corrupt, salvage failed</source>
        <translation>%s пошкоджено, відновлення невдале</translation>
    </message>
    <message>
        <source>-maxmempool must be at least %d MB</source>
        <translation>-maxmempool має бути не менше %d МБ</translation>
    </message>
    <message>
        <source>Cannot resolve -%s address: '%s'</source>
        <translation>Не можу вирішити -%s адресу: '%s'</translation>
    </message>
    <message>
        <source>Change index out of range</source>
        <translation>Індекс решти за межами діапазону</translation>
    </message>
    <message>
        <source>Copyright (C) %i-%i</source>
        <translation>Всі права збережено. %i-%i</translation>
    </message>
    <message>
        <source>Corrupted block database detected</source>
        <translation>Виявлено пошкоджений блок бази даних</translation>
    </message>
    <message>
        <source>Do you want to rebuild the block database now?</source>
        <translation>Ви хочете перебудувати базу даних блоків зараз?</translation>
    </message>
    <message>
        <source>Error creating %s: You can't create non-HD wallets with this version.</source>
        <translation>Помилка створення %s: Ви не можете створювати не-HD гаманці з цією версією.</translation>
    </message>
    <message>
        <source>Enable transaction replacement in the memory pool (default: %u)</source>
        <translation>Увімкнути заміну транзакції у пулі пам'яті (типово: %u)</translation>
    </message>
    <message>
        <source>Error creating %s: You can't create non-HD wallets with this version.</source>
        <translation>Помилка створення %s: Ви не можете створювати не-HD гаманці з цією версією.</translation>
    </message>
    <message>
        <source>Error initializing block database</source>
        <translation>Помилка ініціалізації бази даних блоків</translation>
    </message>
    <message>
        <source>Error initializing wallet database environment %s!</source>
        <translation>Помилка ініціалізації середовища бази даних гаманця %s!</translation>
    </message>
    <message>
        <source>Error loading %s</source>
        <translation>Помилка завантаження %s</translation>
    </message>
    <message>
<<<<<<< HEAD
=======
        <source>Error loading %s: Private keys can only be disabled during creation</source>
        <translation>Помилка завантаження %s: Власні ключі можуть бути тільки вимкнені при створенні</translation>
    </message>
    <message>
>>>>>>> 2f4f2d38
        <source>Error loading %s: Wallet corrupted</source>
        <translation>Помилка завантаження %s: Гаманець пошкоджено</translation>
    </message>
    <message>
        <source>Error loading %s: Wallet requires newer version of %s</source>
        <translation>Помилка завантаження %s: Гаманець потребує новішої версії %s</translation>
    </message>
    <message>
        <source>Error loading block database</source>
        <translation>Помилка завантаження бази даних блоків</translation>
    </message>
    <message>
        <source>Error opening block database</source>
        <translation>Помилка відкриття блоку бази даних </translation>
    </message>
    <message>
        <source>Error: Disk space is low!</source>
        <translation>Помилка: Мало вільного місця на диску!</translation>
    </message>
    <message>
        <source>Failed to listen on any port. Use -listen=0 if you want this.</source>
        <translation>Не вдалося слухати на жодному порту. Використовуйте -listen=0, якщо ви хочете цього.</translation>
    </message>
    <message>
        <source>Failed to rescan the wallet during initialization</source>
        <translation>Помилка пересканування гаманця під час ініціалізації</translation>
    </message>
    <message>
        <source>Importing...</source>
        <translation>Імпорт...</translation>
    </message>
    <message>
        <source>Incorrect or no genesis block found. Wrong datadir for network?</source>
        <translation>Початковий блок некоректний/відсутній. Чи правильно вказано каталог даних для обраної мережі?</translation>
    </message>
    <message>
        <source>Initialization sanity check failed. %s is shutting down.</source>
        <translation>Невдала перевірка правильності ініціалізації. %s закривається.</translation>
<<<<<<< HEAD
    </message>
    <message>
        <source>Invalid amount for -%s=&lt;amount&gt;: '%s'</source>
        <translation>Невірна сума -%s=&lt;amount&gt;: '%s'</translation>
    </message>
    <message>
        <source>Invalid amount for -discardfee=&lt;amount&gt;: '%s'</source>
        <translation>Невірна сума для -discardfee=&lt;amount&gt;: '%s'</translation>
    </message>
    <message>
        <source>Invalid amount for -fallbackfee=&lt;amount&gt;: '%s'</source>
        <translation>Невірна сума для зарезервованої комісії -fallbackfee=&lt;amount&gt;: '%s'</translation>
=======
>>>>>>> 2f4f2d38
    </message>
    <message>
        <source>Invalid amount for -%s=&lt;amount&gt;: '%s'</source>
        <translation>Невірна сума -%s=&lt;amount&gt;: '%s'</translation>
    </message>
    <message>
<<<<<<< HEAD
        <source>Loading P2P addresses...</source>
        <translation>Завантаження P2P адрес...</translation>
    </message>
    <message>
        <source>Loading banlist...</source>
        <translation>Завантаження бан-списку...</translation>
    </message>
    <message>
        <source>Location of the auth cookie (default: data dir)</source>
        <translation>Місце знаходження куки авторизації (типово: каталог даних)</translation>
    </message>
    <message>
        <source>Not enough file descriptors available.</source>
        <translation>Бракує доступних дескрипторів файлів.</translation>
=======
        <source>Invalid amount for -discardfee=&lt;amount&gt;: '%s'</source>
        <translation>Невірна сума для -discardfee=&lt;amount&gt;: '%s'</translation>
    </message>
    <message>
        <source>Invalid amount for -fallbackfee=&lt;amount&gt;: '%s'</source>
        <translation>Невірна сума для зарезервованої комісії -fallbackfee=&lt;amount&gt;: '%s'</translation>
    </message>
    <message>
        <source>Specified blocks directory "%s" does not exist.</source>
        <translation>Зазначений каталог блоків "%s" не існує.</translation>
    </message>
    <message>
        <source>Upgrading txindex database</source>
        <translation>Оновлення txindex бази</translation>
>>>>>>> 2f4f2d38
    </message>
    <message>
        <source>Loading P2P addresses...</source>
        <translation>Завантаження P2P адрес...</translation>
    </message>
    <message>
        <source>Loading banlist...</source>
        <translation>Завантаження бан-списку...</translation>
    </message>
    <message>
        <source>Not enough file descriptors available.</source>
        <translation>Бракує доступних дескрипторів файлів.</translation>
    </message>
    <message>
        <source>Prune cannot be configured with a negative value.</source>
        <translation>Розмір скороченого ланцюжка блоків не може бути від'ємним. </translation>
    </message>
    <message>
        <source>Prune mode is incompatible with -txindex.</source>
        <translation>Використання скороченого ланцюжка блоків несумісне з параметром -txindex.</translation>
    </message>
    <message>
<<<<<<< HEAD
        <source>Rebuild chain state and block index from the blk*.dat files on disk</source>
        <translation>Відновити стан ланцюжка та індексу блоків з файлів blk*.dat на диску</translation>
    </message>
    <message>
        <source>Rebuild chain state from the currently indexed blocks</source>
        <translation>Відновити стан ланцюжка з щойно проіндексованих блоків</translation>
    </message>
    <message>
=======
>>>>>>> 2f4f2d38
        <source>Replaying blocks...</source>
        <translation>Відтворення блоків...</translation>
    </message>
    <message>
        <source>Rewinding blocks...</source>
        <translation>Перетворювання блоків...</translation>
<<<<<<< HEAD
    </message>
    <message>
        <source>Send transactions with full-RBF opt-in enabled (RPC only, default: %u)</source>
        <translation>Надсилання транзакцій з увімкненням опції повноцінного RBF (лише для RPC, типово: %u)</translation>
    </message>
    <message>
        <source>Set database cache size in megabytes (%d to %d, default: %d)</source>
        <translation>Встановити розмір кешу бази даних в мегабайтах (від %d до %d, типово: %d)</translation>
=======
    </message>
    <message>
        <source>The source code is available from %s.</source>
        <translation>Вихідний код доступний з %s.</translation>
    </message>
    <message>
        <source>Transaction fee and change calculation failed</source>
        <translation>Не вдалось розрахувати обсяг комісії за транзакцію та решти</translation>
>>>>>>> 2f4f2d38
    </message>
    <message>
        <source>Unable to bind to %s on this computer. %s is probably already running.</source>
        <translation>Неможливо прив'язати %s на цьому комп'ютері. %s, ймовірно, вже працює.</translation>
    </message>
    <message>
        <source>Unable to generate keys</source>
        <translation>Не вдається створити ключі</translation>
    </message>
    <message>
        <source>The source code is available from %s.</source>
        <translation>Вихідний код доступний з %s.</translation>
    </message>
    <message>
        <source>Transaction fee and change calculation failed</source>
        <translation>Не вдалось розрахувати обсяг комісії за транзакцію та решти</translation>
    </message>
    <message>
        <source>Unable to bind to %s on this computer. %s is probably already running.</source>
        <translation>Неможливо прив'язати %s на цьому комп'ютері. %s, ймовірно, вже працює.</translation>
    </message>
    <message>
        <source>Unsupported argument -benchmark ignored, use -debug=bench.</source>
        <translation>Параметр -benchmark не підтримується та буде проігноровано; використовуйте -debug=bench.</translation>
    </message>
    <message>
        <source>Unsupported argument -debugnet ignored, use -debug=net.</source>
        <translation>Параметр -debugnet не підтримується та буде проігноровано; використовуйте -debug=net.</translation>
    </message>
    <message>
        <source>Unsupported argument -tor found, use -onion.</source>
        <translation>Параметр -tor не підтримується; використовуйте -onion.</translation>
    </message>
    <message>
        <source>Unsupported logging category %s=%s.</source>
        <translation>Непідтримувана категорія ведення журналу %s=%s.</translation>
    </message>
    <message>
        <source>Upgrading UTXO database</source>
        <translation>Оновлення бази даних UTXO</translation>
<<<<<<< HEAD
    </message>
    <message>
        <source>Use UPnP to map the listening port (default: %u)</source>
        <translation>Використовувати UPnP для відображення порту, що прослуховується (типово: %u)</translation>
=======
>>>>>>> 2f4f2d38
    </message>
    <message>
        <source>Use the test chain</source>
        <translation>Використовувати тестовий ланцюжок</translation>
    </message>
    <message>
        <source>User Agent comment (%s) contains unsafe characters.</source>
        <translation>Коментар до Клієнта Користувача (%s) містить небезпечні символи.</translation>
    </message>
    <message>
        <source>Verifying blocks...</source>
        <translation>Перевірка блоків...</translation>
    </message>
    <message>
<<<<<<< HEAD
        <source>Wallet debugging/testing options:</source>
        <translation>Параметри налагодження та тестування гаманця:</translation>
    </message>
    <message>
        <source>Wallet needed to be rewritten: restart %s to complete</source>
        <translation>Гаманець вимагав перезапису: перезавантажте %s для завершення</translation>
    </message>
    <message>
        <source>Wallet options:</source>
        <translation>Параметри гаманця:</translation>
    </message>
    <message>
        <source>Allow JSON-RPC connections from specified source. Valid for &lt;ip&gt; are a single IP (e.g. 1.2.3.4), a network/netmask (e.g. 1.2.3.4/255.255.255.0) or a network/CIDR (e.g. 1.2.3.4/24). This option can be specified multiple times</source>
        <translation>Дозволити підключення по протоколу JSON-RPC зі вказаного джерела. Правильною для &lt;ip&gt; є окрема IP-адреса (наприклад, 1.2.3.4), IP-адреса та маска підмережі (наприклад, 1.2.3.4/255.255.255.0) або CIDR-адреса (наприклад, 1.2.3.4/24). Цей параметр можна вказувати декілька разів.</translation>
    </message>
    <message>
        <source>Bind to given address and whitelist peers connecting to it. Use [host]:port notation for IPv6</source>
        <translation>Прив'язатися до даної адреси та вносити до білого списку учасників, що під'єднуються до неї. Використовуйте запис виду [хост]:порт для IPv6</translation>
    </message>
    <message>
        <source>Create new files with system default permissions, instead of umask 077 (only effective with disabled wallet functionality)</source>
        <translation>Створювати нові файли з типовими для системи атрибутами доступу замість маски 077 (діє тільки при вимкненому гаманці)</translation>
    </message>
    <message>
        <source>Discover own IP addresses (default: 1 when listening and no -externalip or -proxy)</source>
        <translation>Визначити власні IP-адреси (типово: 1 при прослуховуванні та за відсутності -externalip або -proxy)</translation>
=======
        <source>Wallet needed to be rewritten: restart %s to complete</source>
        <translation>Гаманець вимагав перезапису: перезавантажте %s для завершення</translation>
>>>>>>> 2f4f2d38
    </message>
    <message>
        <source>Error: Listening for incoming connections failed (listen returned error %s)</source>
        <translation>Помилка: Не вдалося налаштувати прослуховування вхідних підключень (listen повернув помилку: %s)</translation>
    </message>
    <message>
        <source>Invalid amount for -maxtxfee=&lt;amount&gt;: '%s' (must be at least the minrelay fee of %s to prevent stuck transactions)</source>
        <translation>Неприпустима сума для -maxtxfee = &lt;amount&gt;: «%s» ( плата повинна бути, принаймні %s, щоб запобігти зависанню транзакцій)</translation>
    </message>
    <message>
<<<<<<< HEAD
        <source>Maximum size of data in data carrier transactions we relay and mine (default: %u)</source>
        <translation>Максимальний розмір даних в транзакціях носіїв даних, що ми передаємо і добуваємо (за замовчуванням: %u)</translation>
    </message>
    <message>
        <source>Randomize credentials for every proxy connection. This enables Tor stream isolation (default: %u)</source>
        <translation>Надавати випадкові дані доступу для кожного проксі-з'єднання. Це дозволяє ввімкнути ізоляцію потоків Tor'у (типово: %u)</translation>
    </message>
    <message>
=======
>>>>>>> 2f4f2d38
        <source>The transaction amount is too small to send after the fee has been deducted</source>
        <translation>Залишок від суми транзакції зі сплатою комісії занадто малий </translation>
    </message>
    <message>
        <source>You need to rebuild the database using -reindex to go back to unpruned mode.  This will redownload the entire blockchain</source>
        <translation>Вам необхідно перебудувати базу даних з використанням -reindex для завантаження повного ланцюжка блоків.</translation>
    </message>
    <message>
        <source>Error loading %s: You can't disable HD on an already existing HD wallet</source>
        <translation>Помилка завантаження %s: Ви не можете відключити режим HD в існуючому HD-гаманці</translation>
    </message>
    <message>
        <source>Error loading %s: You can't disable HD on an already existing HD wallet</source>
        <translation>Помилка завантаження %s: Ви не можете відключити режим HD в існуючому HD-гаманці</translation>
    </message>
    <message>
        <source>Error reading from database, shutting down.</source>
        <translation>Помилка читання бази даних, припиняю роботу.</translation>
    </message>
    <message>
        <source>Error upgrading chainstate database</source>
        <translation>Помилка оновлення бази даних стану ланцюжка</translation>
<<<<<<< HEAD
    </message>
    <message>
        <source>Imports blocks from external blk000??.dat file on startup</source>
        <translation>Спочатку імпортує блоки з зовнішнього файлу blk000??.dat </translation>
=======
>>>>>>> 2f4f2d38
    </message>
    <message>
        <source>Information</source>
        <translation>Інформація</translation>
    </message>
    <message>
        <source>Invalid -onion address or hostname: '%s'</source>
        <translation>Невірна -onion адреса або ім'я хоста: '%s'</translation>
    </message>
    <message>
        <source>Invalid -proxy address or hostname: '%s'</source>
        <translation>Невірна -proxy адреса або ім'я хоста: '%s'</translation>
    </message>
    <message>
        <source>Invalid amount for -paytxfee=&lt;amount&gt;: '%s' (must be at least %s)</source>
        <translation>Вказано некоректну суму для параметру -paytxfee: «%s» (повинно бути щонайменше %s)</translation>
    </message>
    <message>
        <source>Invalid netmask specified in -whitelist: '%s'</source>
        <translation>Вказано неправильну маску підмережі для -whitelist: «%s»</translation>
    </message>
    <message>
        <source>Need to specify a port with -whitebind: '%s'</source>
        <translation>Необхідно вказати порт для -whitebind: «%s»</translation>
    </message>
    <message>
        <source>Reducing -maxconnections from %d to %d, because of system limitations.</source>
        <translation>Зменшення значення -maxconnections з %d до %d із-за обмежень системи.</translation>
    </message>
    <message>
<<<<<<< HEAD
        <source>Rescan the block chain for missing wallet transactions on startup</source>
        <translation>Спочатку переглянте ланцюжок блоків на наявність втрачених транзакцій гаманця</translation>
    </message>
    <message>
        <source>Send trace/debug info to console instead of debug.log file</source>
        <translation>Відсилати налагоджувальну інформацію на консоль, а не у файл debug.log</translation>
    </message>
    <message>
        <source>Show all debugging options (usage: --help -help-debug)</source>
        <translation>Показати всі налагоджувальні параметри (використання: --help -help-debug)</translation>
=======
        <source>Signing transaction failed</source>
        <translation>Підписання транзакції не вдалося</translation>
    </message>
    <message>
        <source>Specified -walletdir "%s" does not exist</source>
        <translation>Вказаний каталог гаманця -walletdir "%s" не існує</translation>
>>>>>>> 2f4f2d38
    </message>
    <message>
        <source>Specified -walletdir "%s" is a relative path</source>
        <translation>Вказаний каталог гаманця -walletdir "%s" є відносним шляхом</translation>
    </message>
    <message>
        <source>Specified -walletdir "%s" is not a directory</source>
        <translation>Вказаний шлях -walletdir "%s" не є каталогом</translation>
    </message>
    <message>
        <source>Specified -walletdir "%s" does not exist</source>
        <translation>Вказаний каталог гаманця -walletdir "%s" не існує</translation>
    </message>
    <message>
        <source>Specified -walletdir "%s" is a relative path</source>
        <translation>Вказаний каталог гаманця -walletdir "%s" є відносним шляхом</translation>
    </message>
    <message>
        <source>Specified -walletdir "%s" is not a directory</source>
        <translation>Вказаний шлях -walletdir "%s" не є каталогом</translation>
    </message>
    <message>
        <source>The transaction amount is too small to pay the fee</source>
        <translation>Неможливо сплатити комісію із-за малої суми транзакції</translation>
    </message>
    <message>
        <source>This is experimental software.</source>
        <translation>Це програмне забезпечення є експериментальним.</translation>
    </message>
    <message>
        <source>Transaction amount too small</source>
        <translation>Сума транзакції занадто мала</translation>
    </message>
    <message>
        <source>Transaction too large for fee policy</source>
        <translation>Транзакція занадто велика для правил комісії</translation>
    </message>
    <message>
        <source>Transaction too large</source>
        <translation>Транзакція занадто велика</translation>
    </message>
    <message>
        <source>Unable to bind to %s on this computer (bind returned error %s)</source>
        <translation>Неможливо прив'язатися до %s на цьому комп'ютері (bind повернув помилку: %s)</translation>
    </message>
    <message>
        <source>Unable to generate initial keys</source>
        <translation>Не вдається створити початкові ключі</translation>
    </message>
    <message>
<<<<<<< HEAD
        <source>Upgrade wallet to latest format on startup</source>
        <translation>Спочатку оновіть гаманець до останньої версії</translation>
=======
        <source>Verifying wallet(s)...</source>
        <translation>Перевірка гаманця(ців)... </translation>
>>>>>>> 2f4f2d38
    </message>
    <message>
        <source>Wallet %s resides outside wallet directory %s</source>
        <translation>Гаманець %s знаходиться поза каталогом гаманця %s</translation>
    </message>
    <message>
        <source>Verifying wallet(s)...</source>
        <translation>Перевірка гаманця(ців)... </translation>
    </message>
    <message>
        <source>Wallet %s resides outside wallet directory %s</source>
        <translation>Гаманець %s знаходиться поза каталогом гаманця %s</translation>
    </message>
    <message>
        <source>Warning</source>
        <translation>Попередження</translation>
    </message>
    <message>
        <source>Warning: unknown new rules activated (versionbit %i)</source>
        <translation>Попередження: активовано невідомі нові правила (versionbit %i)</translation>
<<<<<<< HEAD
    </message>
    <message>
        <source>Whether to operate in a blocks only mode (default: %u)</source>
        <translation>Чи слід працювати в режимі тільки блоки (типово: %u)</translation>
=======
>>>>>>> 2f4f2d38
    </message>
    <message>
        <source>You need to rebuild the database using -reindex to change -txindex</source>
        <translation>Для зміни -txindex потрібно перебудувати базу даних за допомогою -reindex</translation>
    </message>
    <message>
        <source>Zapping all transactions from wallet...</source>
        <translation>Видалення всіх транзакцій з гаманця...</translation>
    </message>
    <message>
<<<<<<< HEAD
        <source>ZeroMQ notification options:</source>
        <translation>Параметри сповіщень ZeroMQ:</translation>
    </message>
    <message>
        <source>Password for JSON-RPC connections</source>
        <translation>Пароль для JSON-RPC-з'єднань</translation>
    </message>
    <message>
        <source>Execute command when the best block changes (%s in cmd is replaced by block hash)</source>
        <translation>Виконати команду, коли з'явиться новий блок (%s в команді змінюється на хеш блоку)</translation>
    </message>
    <message>
        <source>Allow DNS lookups for -addnode, -seednode and -connect</source>
        <translation>Дозволити пошук в DNS для команд -addnode, -seednode та -connect</translation>
    </message>
    <message>
        <source>(1 = keep tx meta data e.g. account owner and payment request information, 2 = drop tx meta data)</source>
        <translation>(1 = утримувати метадані транзакцій (до яких відноситься інформація про власника рахунку та запити платежів), 2 - відкинути)</translation>
    </message>
    <message>
=======
>>>>>>> 2f4f2d38
        <source>-maxtxfee is set very high! Fees this large could be paid on a single transaction.</source>
        <translation>Встановлено дуже велике значення -maxtxfee! Такі великі комісії можуть бути сплачені окремою транзакцією.</translation>
    </message>
    <message>
<<<<<<< HEAD
        <source>Bind to given address to listen for JSON-RPC connections. This option is ignored unless -rpcallowip is also passed. Port is optional and overrides -rpcport. Use [host]:port notation for IPv6. This option can be specified multiple times (default: 127.0.0.1 and ::1 i.e., localhost, or if -rpcallowip has been specified, 0.0.0.0 and :: i.e., all addresses)</source>
        <translation>Прив'язати до вказаної адреси, щоб слухати з'єднання JSON-RPC. Цей параметр ігнорується, крім випадків, коли -rpcallowip також встановлено. Порт необов'язковий, для перевизначення необхідно вказати -rpcport. Використовуйте [хост]:порт визначення для IPv6. Цей параметр може бути вказано кілька разів (типово: 127.0.0.1 та ::1, тобто localhost, або якщо вказано -rpcallowip, 0.0.0.0 та ::, тобто всі адреси)</translation>
    </message>
    <message>
        <source>Do not keep transactions in the mempool longer than &lt;n&gt; hours (default: %u)</source>
        <translation>Не тримати транзакції в пам'яті довше &lt;n&gt; годин (типово: %u)</translation>
    </message>
    <message>
        <source>Equivalent bytes per sigop in transactions for relay and mining (default: %u)</source>
        <translation>Еквівалент байт-за-sigop у транзакціях для ретрансляції та видобутку (типово: %u)</translation>
    </message>
    <message>
        <source>Error loading %s: You can't enable HD on an already existing non-HD wallet</source>
        <translation>Помилка завантаження %s: Ви не можете ввімкнути режим HD в існуючому не-HD гаманці</translation>
    </message>
    <message>
        <source>Error loading wallet %s. -wallet parameter must only specify a filename (not a path).</source>
        <translation>Помилка завантаження гаманця %s. Параметр -wallet повинен вказувати лише назву файлу (не шлях).</translation>
    </message>
    <message>
        <source>Fees (in %s/kB) smaller than this are considered zero fee for transaction creation (default: %s)</source>
        <translation>Комісії (в %s/kB), що менші за вказану, вважатимуться нульовими для створення транзакцій (типово: %s)</translation>
    </message>
    <message>
        <source>Force relay of transactions from whitelisted peers even if they violate local relay policy (default: %d)</source>
        <translation>Примусово ретранслювати транзакції вузлів з білого списку, навіть якщо вони порушують політику локального ретранслятора (типово: %d)</translation>
    </message>
    <message>
        <source>How thorough the block verification of -checkblocks is (0-4, default: %u)</source>
        <translation>Рівень ретельності перевірки блоків (0-4, типово: %u)</translation>
    </message>
    <message>
        <source>Maintain a full transaction index, used by the getrawtransaction rpc call (default: %u)</source>
        <translation>Утримувати повний індекс транзакцій (використовується RPC-викликом getrawtransaction) (типово: %u)</translation>
    </message>
    <message>
        <source>Number of seconds to keep misbehaving peers from reconnecting (default: %u)</source>
        <translation>Час в секундах, протягом якого відключені учасники з поганою поведінкою не зможуть підключитися (типово: %u)</translation>
    </message>
    <message>
        <source>Output debugging information (default: %u, supplying &lt;category&gt; is optional)</source>
        <translation>Виводити налагоджувальну інформацію (типово: %u, вказання &lt;category&gt; необов'язкове)</translation>
    </message>
    <message>
        <source>Sets the serialization of raw transaction or block hex returned in non-verbose mode, non-segwit(0) or segwit(1) (default: %d)</source>
        <translation>Встановлює серіалізацію необробленої транзакції або повертає шістнадцяткове значення блоку у не-докладному режимі, non-segwit(0) або segwit(1) (типово: %d)</translation>
    </message>
    <message>
        <source>Specify directory to hold wallets (default: &lt;datadir&gt;/wallets if it exists, otherwise &lt;datadir&gt;)</source>
        <translation>Вкажіть каталог для збереження гаманців (типово: &lt;datadir&gt;/wallets якщо шлях існує, інакше &lt;datadir&gt;)</translation>
    </message>
    <message>
        <source>Specify location of debug log file: this can be an absolute path or a path relative to the data directory (default: %s)</source>
        <translation>Вкажіть місце розташування файлу журналу налагодження: це може бути абсолютний шлях або шлях до каталогу даних (типово: %s)</translation>
    </message>
    <message>
        <source>Support filtering of blocks and transaction with bloom filters (default: %u)</source>
        <translation>Фільтрація блоків та транзакцій з допомогою фільтрів Блума (типово: %u)</translation>
=======
        <source>Error loading %s: You can't enable HD on an already existing non-HD wallet</source>
        <translation>Помилка завантаження %s: Ви не можете ввімкнути режим HD в існуючому не-HD гаманці</translation>
    </message>
    <message>
        <source>This is the transaction fee you may pay when fee estimates are not available.</source>
        <translation>Це комісія за транзакцію, яку ви можете сплатити, коли кошторисна вартість недоступна.</translation>
    </message>
    <message>
        <source>This product includes software developed by the OpenSSL Project for use in the OpenSSL Toolkit %s and cryptographic software written by Eric Young and UPnP software written by Thomas Bernard.</source>
        <translation>Цей продукт включає в себе програмне забезпечення, розроблене проектом OpenSSL для використання в OpenSSL Toolkit %s та криптографічне програмне забезпечення, написане Еріком Янгом та програмне забезпечення UPnP, написане Томасом Бернардом.</translation>
>>>>>>> 2f4f2d38
    </message>
    <message>
        <source>The fee rate (in %s/kB) that indicates your tolerance for discarding change by adding it to the fee (default: %s). Note: An output is discarded if it is dust at this rate, but we will always discard up to the dust relay fee and a discard fee above that is limited by the fee estimate for the longest target</source>
        <translation>Ставка комісії (у %s/kB), яка вказує вашу толерантність до відмови від решти, додаючи її до суми комісії (типово: %s). Примітка: Вихідна транзакція відхиляється, якщо вона є пилом за такої ставки, але ми завжди будемо відхиляти вихід аж до комісії за ретрансляцію пилу, а плата за відмову над цією ставкою обмежуватиметься оцінюваною платою за найдовшу ціль</translation>
    </message>
    <message>
        <source>This is the transaction fee you may pay when fee estimates are not available.</source>
        <translation>Це комісія за транзакцію, яку ви можете сплатити, коли кошторисна вартість недоступна.</translation>
    </message>
    <message>
        <source>This product includes software developed by the OpenSSL Project for use in the OpenSSL Toolkit %s and cryptographic software written by Eric Young and UPnP software written by Thomas Bernard.</source>
        <translation>Цей продукт включає в себе програмне забезпечення, розроблене проектом OpenSSL для використання в OpenSSL Toolkit %s та криптографічне програмне забезпечення, написане Еріком Янгом та програмне забезпечення UPnP, написане Томасом Бернардом.</translation>
    </message>
    <message>
        <source>Total length of network version string (%i) exceeds maximum length (%i). Reduce the number or size of uacomments.</source>
        <translation>Загальна довжина рядку мережевої версії (%i) перевищує максимально допустиму (%i). Зменшіть число чи розмір коментарів клієнта користувача.</translation>
    </message>
    <message>
        <source>Unsupported argument -socks found. Setting SOCKS version isn't possible anymore, only SOCKS5 proxies are supported.</source>
        <translation>Параметр -socks не підтримується. Можливість вказувати версію SOCKS було видалено, так як підтримується лише SOCKS5.</translation>
    </message>
    <message>
        <source>Unsupported argument -whitelistalwaysrelay ignored, use -whitelistrelay and/or -whitelistforcerelay.</source>
        <translation>Непідтримуваний аргумент -whitelistalwaysrelay ігнорується, використовуйте -whitelistrelay та/або -whitelistforcerelay.</translation>
<<<<<<< HEAD
    </message>
    <message>
        <source>Use separate SOCKS5 proxy to reach peers via Tor hidden services (default: %s)</source>
        <translation>Використовувати окремий SOCKS5-проксі для з'єднання з учасниками через приховані сервіси Tor (типово: %s)</translation>
    </message>
    <message>
        <source>Warning: Unknown block versions being mined! It's possible unknown rules are in effect</source>
        <translation>Попередження: видобуваються невідомі версії блоків! Можливо активовано невідомі правила</translation>
    </message>
    <message>
        <source>Warning: Wallet file corrupt, data salvaged! Original %s saved as %s in %s; if your balance or transactions are incorrect you should restore from a backup.</source>
        <translation>Попередження: файл гаманця пошкоджено, дані врятовано! Оригінальний %s збережено як %s в %s; якщо ваш баланс або транзакції некорректно відображаються, ви повинні відновити його з резервної копії.</translation>
    </message>
    <message>
        <source>Whitelist peers connecting from the given IP address (e.g. 1.2.3.4) or CIDR notated network (e.g. 1.2.3.0/24). Can be specified multiple times.</source>
        <translation>Занести в білий список вузли з заданою IP-адресою (наприклад, 1.2.3.4), або мережею з позначкою CIDR (наприклад, 1.2.3.0/24). Можна вказати кілька разів.</translation>
    </message>
    <message>
        <source>%s is set very high!</source>
        <translation>%s встановлено дуже високо!</translation>
    </message>
    <message>
        <source>(default: %s)</source>
        <translation>(типово: %s)</translation>
    </message>
    <message>
        <source>Always query for peer addresses via DNS lookup (default: %u)</source>
        <translation>Завжди дізнаватися адреси учасників через DNS (типово: %u)</translation>
    </message>
    <message>
        <source>Error loading wallet %s. -wallet filename must be a regular file.</source>
        <translation>Помилка завантаження гаманця %s. Значення -wallet має бути звичайним файлом.</translation>
    </message>
    <message>
        <source>Error loading wallet %s. Duplicate -wallet filename specified.</source>
        <translation>Помилка завантаження гаманця %s. Значення параметра -wallet дублюється.</translation>
    </message>
    <message>
        <source>Error loading wallet %s. Invalid characters in -wallet filename.</source>
        <translation>Помилка завантаження гаманця %s. Недійсні символи в імені файлу -wallet.</translation>
    </message>
    <message>
        <source>How many blocks to check at startup (default: %u, 0 = all)</source>
        <translation>Скільки блоків перевіряти під час запуску (типово: %u, 0 = всі)</translation>
=======
    </message>
    <message>
        <source>Warning: Unknown block versions being mined! It's possible unknown rules are in effect</source>
        <translation>Попередження: видобуваються невідомі версії блоків! Можливо активовано невідомі правила</translation>
>>>>>>> 2f4f2d38
    </message>
    <message>
        <source>Warning: Wallet file corrupt, data salvaged! Original %s saved as %s in %s; if your balance or transactions are incorrect you should restore from a backup.</source>
        <translation>Попередження: файл гаманця пошкоджено, дані врятовано! Оригінальний %s збережено як %s в %s; якщо ваш баланс або транзакції некорректно відображаються, ви повинні відновити його з резервної копії.</translation>
    </message>
    <message>
<<<<<<< HEAD
        <source>Keypool ran out, please call keypoolrefill first</source>
        <translation>Пул ключів скінчився, потрібно викликати keypoolrefill</translation>
=======
        <source>%s is set very high!</source>
        <translation>%s встановлено дуже високо!</translation>
>>>>>>> 2f4f2d38
    </message>
    <message>
        <source>Error loading wallet %s. Duplicate -wallet filename specified.</source>
        <translation>Помилка завантаження гаманця %s. Значення параметра -wallet дублюється.</translation>
    </message>
    <message>
<<<<<<< HEAD
        <source>Listen for connections on &lt;port&gt; (default: %u or testnet: %u)</source>
        <translation>Чекати на з'єднання на &lt;port&gt; (типово: %u, для тестової мережі: %u)</translation>
    </message>
    <message>
        <source>Maintain at most &lt;n&gt; connections to peers (default: %u)</source>
        <translation>Підтримувати щонайбільше &lt;n&gt; з'єднань з учасниками (типово: %u)</translation>
    </message>
    <message>
        <source>Make the wallet broadcast transactions</source>
        <translation>Дозволити гаманцю розповсюджувати транзакції</translation>
    </message>
    <message>
        <source>Maximum per-connection receive buffer, &lt;n&gt;*1000 bytes (default: %u)</source>
        <translation>Максимальний розмір вхідного буферу на одне з'єднання, &lt;n&gt;*1000 байтів (типово: %u)</translation>
    </message>
    <message>
        <source>Maximum per-connection send buffer, &lt;n&gt;*1000 bytes (default: %u)</source>
        <translation>Максимальний розмір вихідного буферу на одне з'єднання, &lt;n&gt;*1000 байтів (типово: %u)</translation>
    </message>
    <message>
        <source>Prepend debug output with timestamp (default: %u)</source>
        <translation>Доповнювати налагоджувальний вивід відміткою часу (типово: %u)</translation>
    </message>
    <message>
        <source>Relay and mine data carrier transactions (default: %u)</source>
        <translation>Ретранслювати та створювати транзакції носіїв даних (типово: %u)</translation>
    </message>
    <message>
        <source>Relay non-P2SH multisig (default: %u)</source>
        <translation>Ретранслювати не-P2SH транзакції з мультипідписом (типово: %u)</translation>
    </message>
    <message>
        <source>Set key pool size to &lt;n&gt; (default: %u)</source>
        <translation>Встановити розмір пулу ключів &lt;n&gt; (типово: %u)</translation>
    </message>
    <message>
        <source>Set maximum BIP141 block weight (default: %d)</source>
        <translation>Встановити максимальний розмір блоку BIP141 (за замовчуванням: %d)</translation>
    </message>
    <message>
        <source>Set the number of threads to service RPC calls (default: %d)</source>
        <translation>Встановити число потоків для обслуговування викликів RPC (типово: %d)</translation>
    </message>
    <message>
        <source>Specify configuration file (default: %s)</source>
        <translation>Вказати файл конфігурації (типово: %s)</translation>
    </message>
    <message>
        <source>Specify connection timeout in milliseconds (minimum: 1, default: %d)</source>
        <translation>Вказати тайм-аут підключення в мілісекундах (щонайменше: 1, типово: %d)</translation>
    </message>
    <message>
        <source>Specify pid file (default: %s)</source>
        <translation>Вказати pid-файл (типово: %s)</translation>
    </message>
    <message>
        <source>Spend unconfirmed change when sending transactions (default: %u)</source>
        <translation>Витрачати непідтверджену решту при відправленні транзакцій (типово: %u)</translation>
=======
        <source>Keypool ran out, please call keypoolrefill first</source>
        <translation>Пул ключів скінчився, потрібно викликати keypoolrefill</translation>
>>>>>>> 2f4f2d38
    </message>
    <message>
        <source>Starting network threads...</source>
        <translation>Запуск мережевих потоків...</translation>
    </message>
    <message>
        <source>The wallet will avoid paying less than the minimum relay fee.</source>
        <translation>Гаманець не не переведе кошти якщо комісія менше мінімальної плати за транзакцію.</translation>
    </message>
    <message>
        <source>This is the minimum transaction fee you pay on every transaction.</source>
        <translation>Це мінімальна плата за транзакцію, яку ви сплачуєте за кожну операцію.</translation>
    </message>
    <message>
        <source>This is the transaction fee you will pay if you send a transaction.</source>
        <translation>Це транзакційна комісія, яку ви сплатите, якщо будете надсилати транзакцію.</translation>
    </message>
    <message>
        <source>Transaction amounts must not be negative</source>
        <translation>Сума транзакції занадто мала (зменьшіть комісію, якщо можливо)</translation>
    </message>
    <message>
        <source>Transaction has too long of a mempool chain</source>
        <translation>У транзакції занадто довгий ланцюг</translation>
    </message>
    <message>
        <source>Transaction must have at least one recipient</source>
        <translation>У транзакції повинен бути щонайменше один одержувач</translation>
    </message>
    <message>
        <source>Unknown network specified in -onlynet: '%s'</source>
        <translation>Невідома мережа вказана в -onlynet: «%s»</translation>
    </message>
    <message>
        <source>Insufficient funds</source>
        <translation>Недостатньо коштів</translation>
    </message>
    <message>
        <source>Can't generate a change-address key. Private keys are disabled for this wallet.</source>
        <translation>Неможливо створити ключ зміни адреси. Власні ключі вимкнено для цього гаманця.</translation>
    </message>
    <message>
<<<<<<< HEAD
=======
        <source>Cannot upgrade a non HD split wallet without upgrading to support pre split keypool. Please use -upgradewallet=169900 or -upgradewallet with no version specified.</source>
        <translation>Неможливо оновити не-HD гаманець без оновлення підтримки пулу ключів. Будь-ласка використовуйте -upgradewallet=169900 чи -upgradewallet без вказівки версії. </translation>
    </message>
    <message>
        <source>Fee estimation failed. Fallbackfee is disabled. Wait a few blocks or enable -fallbackfee.</source>
        <translation>Оцінка комісії не вдалася. Fallbackfee вимкнено. Зачекайте кілька блоків або ввімкніть -fallbackfee. </translation>
    </message>
    <message>
        <source>Warning: Private keys detected in wallet {%s} with disabled private keys</source>
        <translation>Попередження: Власні ключі виявлено в гаманці {%s} з забороненими власними ключами</translation>
    </message>
    <message>
        <source>Cannot write to data directory '%s'; check permissions.</source>
        <translation>Неможливо записати до каталог даних '%s'; перевірте дозвіл.</translation>
    </message>
    <message>
        <source>Loading block index...</source>
        <translation>Завантаження індексу блоків...</translation>
    </message>
    <message>
>>>>>>> 2f4f2d38
        <source>Loading wallet...</source>
        <translation>Завантаження гаманця...</translation>
    </message>
    <message>
        <source>Cannot downgrade wallet</source>
        <translation>Не вдається понизити версію гаманця</translation>
    </message>
    <message>
        <source>Rescanning...</source>
        <translation>Сканування...</translation>
    </message>
    <message>
        <source>Done loading</source>
        <translation>Завантаження завершене</translation>
    </message>
    <message>
        <source>Error</source>
        <translation>Помилка</translation>
    </message>
</context>
</TS><|MERGE_RESOLUTION|>--- conflicted
+++ resolved
@@ -455,11 +455,7 @@
     </message>
     <message numerus="yes">
         <source>%n active connection(s) to Bitcoin network</source>
-<<<<<<< HEAD
         <translation><numerusform>%n активне з'єднання з мережею Blackcoin</numerusform><numerusform>%n активні з'єднання з мережею Blackcoin</numerusform><numerusform>%n активних з'єднань з мережею Blackcoin</numerusform><numerusform>%n активних з'єднань з мережею Blackcoin</numerusform></translation>
-=======
-        <translation><numerusform>%n активне з'єднання з мережею Bitcoin</numerusform><numerusform>%n активні з'єднання з мережею Bitcoin</numerusform><numerusform>%n активних з'єднань з мережею Bitcoin</numerusform><numerusform>%n активних з'єднань з мережею Bitcoin</numerusform></translation>
->>>>>>> 2f4f2d38
     </message>
     <message>
         <source>Indexing blocks on disk...</source>
@@ -769,20 +765,15 @@
     </message>
     <message>
         <source>The entered address "%1" is not a valid Bitcoin address.</source>
-        <translation>Введена адреса "%1" не є адресою в мережі Bitcoin.</translation>
-    </message>
-    <message>
-<<<<<<< HEAD
-        <source>The entered address "%1" is already in the address book.</source>
-        <translation>Введена адреса "%1" вже присутня в адресній книзі.</translation>
-=======
+        <translation>Введена адреса "%1" не є адресою в мережі Blackcoin.</translation>
+    </message>
+    <message>
         <source>Address "%1" already exists as a receiving address with label "%2" and so cannot be added as a sending address.</source>
         <translation>Адреса "%1" вже існує як отримувач з міткою "%2" і не може бути додана як відправник.</translation>
     </message>
     <message>
         <source>The entered address "%1" is already in the address book with label "%2".</source>
         <translation>Введена адреса "%1" вже присутня в адресній книзі з міткою "%2".</translation>
->>>>>>> 2f4f2d38
     </message>
     <message>
         <source>Could not unlock wallet.</source>
@@ -866,46 +857,8 @@
         <translation>Використовувати свій каталог даних:</translation>
     </message>
     <message>
-<<<<<<< HEAD
-        <source>Welcome</source>
-        <translation>Ласкаво просимо</translation>
-=======
         <source>Bitcoin</source>
-        <translation>Bitcoin</translation>
->>>>>>> 2f4f2d38
-    </message>
-    <message>
-        <source>At least %1 GB of data will be stored in this directory, and it will grow over time.</source>
-        <translation>Принаймні, %1 ГБ даних буде збережено в цьому каталозі, і воно з часом зростатиме.</translation>
-    </message>
-    <message>
-        <source>Approximately %1 GB of data will be stored in this directory.</source>
-        <translation>Близько %1 Гб даних буде збережено в цьому каталозі.</translation>
-    </message>
-    <message>
-<<<<<<< HEAD
-        <source>When you click OK, %1 will begin to download and process the full %4 block chain (%2GB) starting with the earliest transactions in %3 when %4 initially launched.</source>
-        <translation>Після натискання кнопки «OK» %1 почне завантажувати та обробляти повний ланцюжок блоків %4 (%2 Гб), починаючи з найбільш ранніх транзакцій у %3, коли було запущено %4.</translation>
-    </message>
-    <message>
-        <source>If you have chosen to limit block chain storage (pruning), the historical data must still be downloaded and processed, but will be deleted afterward to keep your disk usage low.</source>
-        <translation>Якщо ви вирішили обмежити збереження ланцюжка блоків (відсікання), історичні дані повинні бути завантажені та оброблені, але потім можуть бути видалені, щоб зберегти потрібний простір диска.</translation>
-    </message>
-    <message>
-        <source>Use the default data directory</source>
-        <translation>Використовувати типовий каталог даних</translation>
-=======
-        <source>%1 will download and store a copy of the Bitcoin block chain.</source>
-        <translation>%1 буде завантажувати та зберігати копію ланцюжка блоків біткінів.</translation>
->>>>>>> 2f4f2d38
-    </message>
-    <message>
-        <source>The wallet will also be stored in this directory.</source>
-        <translation>Гаманець також зберігатиметься в цьому каталозі.</translation>
-    </message>
-    <message>
-        <source>Bitcoin</source>
-        <translation>Bitcoin</translation>
+        <translation>Blackcoin</translation>
     </message>
     <message>
         <source>At least %1 GB of data will be stored in this directory, and it will grow over time.</source>
@@ -1025,8 +978,6 @@
         <translation>&amp;Головні</translation>
     </message>
     <message>
-<<<<<<< HEAD
-=======
         <source>Automatically start %1 after logging in to the system.</source>
         <translation>Автоматично запускати %1 при вході до системи.</translation>
     </message>
@@ -1035,7 +986,6 @@
         <translation>&amp;Запускати %1 при вході в систему</translation>
     </message>
     <message>
->>>>>>> 2f4f2d38
         <source>Size of &amp;database cache</source>
         <translation>Розмір &amp;кешу бази даних</translation>
     </message>
@@ -1050,7 +1000,6 @@
     <message>
         <source>IP address of the proxy (e.g. IPv4: 127.0.0.1 / IPv6: ::1)</source>
         <translation>IP-адреса проксі-сервера (наприклад IPv4: 127.0.0.1 / IPv6: ::1)</translation>
-<<<<<<< HEAD
     </message>
     <message>
         <source>Shows if the supplied default SOCKS5 proxy is used to reach peers via this network type.</source>
@@ -1061,18 +1010,6 @@
         <translation>Використовуйте окремі проксі-сервери SOCKS&amp;5 для підключення до вузлів через приховані сервіси Tor:</translation>
     </message>
     <message>
-=======
-    </message>
-    <message>
-        <source>Shows if the supplied default SOCKS5 proxy is used to reach peers via this network type.</source>
-        <translation>Показує, чи типово використовується проксі SOCKS5 для досягнення рівної участі для цього типу мережі.</translation>
-    </message>
-    <message>
-        <source>Use separate SOCKS&amp;5 proxy to reach peers via Tor hidden services:</source>
-        <translation>Використовуйте окремі проксі-сервери SOCKS&amp;5 для підключення до вузлів через приховані сервіси Tor:</translation>
-    </message>
-    <message>
->>>>>>> 2f4f2d38
         <source>Hide the icon from the system tray.</source>
         <translation>Приховати значок із системного лотка.</translation>
     </message>
@@ -1206,11 +1143,7 @@
     </message>
     <message>
         <source>Connect to the Bitcoin network through a separate SOCKS5 proxy for Tor hidden services.</source>
-<<<<<<< HEAD
         <translation>Підключатися до мережі Blackcoin через окремий SOCKS5 проксі для прихованих сервісів Tor.</translation>
-=======
-        <translation>Підключатися до мережі Bitcoin через окремий SOCKS5 проксі для прихованих сервісів Tor.</translation>
->>>>>>> 2f4f2d38
     </message>
     <message>
         <source>&amp;Window</source>
@@ -1399,13 +1332,10 @@
         <translation>Обробка URI</translation>
     </message>
     <message>
-<<<<<<< HEAD
-=======
         <source>'bitcoin://' is not a valid URI. Use 'bitcoin:' instead.</source>
-        <translation>'bitcoin://' не вірний URI. Використовуйте 'bitcoin:'.</translation>
-    </message>
-    <message>
->>>>>>> 2f4f2d38
+        <translation>'blackcoin://' не вірний URI. Використовуйте 'blackcoin:'.</translation>
+    </message>
+    <message>
         <source>Payment request fetch URL is invalid: %1</source>
         <translation>URL запиту платежу є некоректним: %1</translation>
     </message>
@@ -1605,24 +1535,16 @@
 <context>
     <name>QObject::QObject</name>
     <message>
-<<<<<<< HEAD
-=======
         <source>Error parsing command line arguments: %1.</source>
         <translation>Помилка розбору параметрів команди: %1</translation>
     </message>
     <message>
->>>>>>> 2f4f2d38
         <source>Error: Specified data directory "%1" does not exist.</source>
         <translation>Помилка: Вказаного каталогу даних «%1» не існує.</translation>
     </message>
     <message>
-<<<<<<< HEAD
-        <source>Error: Cannot parse configuration file: %1. Only use key=value syntax.</source>
-        <translation>Помилка: Неможливо обробити файл конфігурації: %1. Використовуйте синтаксис: ключ=значення.</translation>
-=======
         <source>Error: Cannot parse configuration file: %1.</source>
         <translation>Помилка: Неможливо розібрати файл конфігурації: %1.</translation>
->>>>>>> 2f4f2d38
     </message>
     <message>
         <source>Error: %1</source>
@@ -1715,8 +1637,6 @@
         <translation>Використання пам'яті</translation>
     </message>
     <message>
-<<<<<<< HEAD
-=======
         <source>Wallet: </source>
         <translation>Гаманець:</translation>
     </message>
@@ -1725,7 +1645,6 @@
         <translation>(відсутні)</translation>
     </message>
     <message>
->>>>>>> 2f4f2d38
         <source>&amp;Reset</source>
         <translation>&amp;Скинути</translation>
     </message>
@@ -1894,7 +1813,10 @@
         <translation>&amp;Розблокувати</translation>
     </message>
     <message>
-<<<<<<< HEAD
+        <source>default wallet</source>
+        <translation>гаманець за змовчуванням</translation>
+    </message>
+    <message>
         <source>Welcome to the %1 RPC console.</source>
         <translation>Ласкаво просимо до консолі RPC %1.</translation>
     </message>
@@ -1907,24 +1829,6 @@
         <translation>Введіть %1 для перегляду доступних команд.</translation>
     </message>
     <message>
-=======
-        <source>default wallet</source>
-        <translation>гаманець за змовчуванням</translation>
-    </message>
-    <message>
-        <source>Welcome to the %1 RPC console.</source>
-        <translation>Ласкаво просимо до консолі RPC %1.</translation>
-    </message>
-    <message>
-        <source>Use up and down arrows to navigate history, and %1 to clear screen.</source>
-        <translation>Використовуйте стрілки вгору та вниз для навігації історії та %1 для очищення екрана.</translation>
-    </message>
-    <message>
-        <source>Type %1 for an overview of available commands.</source>
-        <translation>Введіть %1 для перегляду доступних команд.</translation>
-    </message>
-    <message>
->>>>>>> 2f4f2d38
         <source>For more information on using this console type %1.</source>
         <translation>Щоб отримати додаткові відомості про використання консолі введіть %1.</translation>
     </message>
@@ -1935,8 +1839,6 @@
     <message>
         <source>Network activity disabled</source>
         <translation>Мережева активність вимкнена.</translation>
-<<<<<<< HEAD
-=======
     </message>
     <message>
         <source>Executing command without any wallet</source>
@@ -1945,7 +1847,6 @@
     <message>
         <source>Executing command using "%1" wallet</source>
         <translation>Виконати команду для "%1" гаманця</translation>
->>>>>>> 2f4f2d38
     </message>
     <message>
         <source>(node id: %1)</source>
@@ -2113,20 +2014,6 @@
         <source>Message</source>
         <translation>Повідомлення</translation>
     </message>
-<<<<<<< HEAD
-    <message>
-        <source>Resulting URI too long, try to reduce the text for label / message.</source>
-        <translation>Кінцевий URI занадто довгий, спробуйте зменшити текст для мітки / повідомлення.</translation>
-    </message>
-    <message>
-        <source>Error encoding URI into QR Code.</source>
-        <translation>Помилка кодування URI в QR-код.</translation>
-    </message>
-</context>
-<context>
-    <name>RecentRequestsTableModel</name>
-=======
->>>>>>> 2f4f2d38
     <message>
         <source>Wallet</source>
         <translation>Гаманець</translation>
@@ -2356,8 +2243,6 @@
     <message>
         <source>%1 (%2 blocks)</source>
         <translation>%1 (%2 блоків)</translation>
-<<<<<<< HEAD
-=======
     </message>
     <message>
         <source>%1 to %2</source>
@@ -2462,171 +2347,65 @@
     <message>
         <source>(no label)</source>
         <translation>немає мітки</translation>
->>>>>>> 2f4f2d38
-    </message>
-    <message>
-        <source>%1 to %2</source>
-        <translation>%1 до %2</translation>
-    </message>
-    <message>
-        <source>Are you sure you want to send?</source>
-        <translation>Ви впевнені, що хочете відправити?</translation>
-    </message>
-    <message>
-        <source>added as transaction fee</source>
-        <translation>додано як комісія за транзакцію</translation>
-    </message>
-    <message>
-        <source>Total Amount %1</source>
-        <translation>Загальна сума %1</translation>
-    </message>
-    <message>
-        <source>or</source>
-        <translation>або</translation>
-    </message>
-    <message>
-        <source>You can increase the fee later (signals Replace-By-Fee, BIP-125).</source>
-        <translation>Ви можете збільшити комісію пізніше (сигналізує Заміна-Через-Комісію, BIP-125).</translation>
-    </message>
-    <message>
-        <source>Not signalling Replace-By-Fee, BIP-125.</source>
-        <translation>Не сигналізує Заміна-Через-Комісію, BIP-125.</translation>
-    </message>
-    <message>
-        <source>Confirm send coins</source>
-        <translation>Підтвердьте надсилання монет</translation>
-    </message>
-    <message>
-        <source>The recipient address is not valid. Please recheck.</source>
-        <translation>Неприпустима адреса отримувача. Будь ласка, перевірте.</translation>
-    </message>
-    <message>
-        <source>The amount to pay must be larger than 0.</source>
-        <translation>Сума платні повинна бути більше 0.</translation>
-    </message>
-    <message>
-        <source>The amount exceeds your balance.</source>
-        <translation>Сума перевищує ваш баланс.</translation>
-    </message>
-    <message>
-        <source>The total exceeds your balance when the %1 transaction fee is included.</source>
-        <translation>Після додавання комісії %1, сума перевищить ваш баланс.</translation>
-    </message>
-    <message>
-<<<<<<< HEAD
-        <source>Duplicate address found: addresses should only be used once each.</source>
-        <translation>Знайдено адресу, що дублюється: кожна адреса має бути вказана тільки один раз.</translation>
-=======
+    </message>
+</context>
+<context>
+    <name>SendCoinsEntry</name>
+    <message>
+        <source>A&amp;mount:</source>
+        <translation>&amp;Кількість:</translation>
+    </message>
+    <message>
+        <source>Pay &amp;To:</source>
+        <translation>&amp;Отримувач:</translation>
+    </message>
+    <message>
+        <source>&amp;Label:</source>
+        <translation>&amp;Мітка:</translation>
+    </message>
+    <message>
+        <source>Choose previously used address</source>
+        <translation>Обрати ранiш використовувану адресу</translation>
+    </message>
+    <message>
+        <source>This is a normal payment.</source>
+        <translation>Це звичайний платіж.</translation>
+    </message>
+    <message>
+        <source>The Bitcoin address to send the payment to</source>
+        <translation>Адреса Blackcoin для відправлення платежу</translation>
+    </message>
+    <message>
+        <source>Alt+A</source>
+        <translation>Alt+A</translation>
+    </message>
+    <message>
+        <source>Paste address from clipboard</source>
+        <translation>Вставити адресу</translation>
+    </message>
+    <message>
+        <source>Alt+P</source>
+        <translation>Alt+P</translation>
+    </message>
+    <message>
+        <source>Remove this entry</source>
+        <translation>Видалити цей запис</translation>
+    </message>
+    <message>
+        <source>The fee will be deducted from the amount being sent. The recipient will receive less bitcoins than you enter in the amount field. If multiple recipients are selected, the fee is split equally.</source>
+        <translation>Комісію буде знято зі вказаної суми. До отримувача надійде менше біткоінів, ніж було вказано в полі кількості. Якщо ж отримувачів декілька - комісію буде розподілено між ними.</translation>
+    </message>
+    <message>
+        <source>S&amp;ubtract fee from amount</source>
+        <translation>В&amp;ідняти комісію від суми</translation>
+    </message>
+    <message>
         <source>Use available balance</source>
         <translation>Використати наявний баланс</translation>
     </message>
     <message>
         <source>Message:</source>
         <translation>Повідомлення:</translation>
->>>>>>> 2f4f2d38
-    </message>
-    <message>
-        <source>Transaction creation failed!</source>
-        <translation>Транзакцію не виконано!</translation>
-    </message>
-    <message>
-        <source>The transaction was rejected with the following reason: %1</source>
-        <translation>Транзакцію відхилено з наступної причини: %1</translation>
-    </message>
-    <message>
-        <source>A fee higher than %1 is considered an absurdly high fee.</source>
-        <translation>Комісія більша, ніж %1, вважається абсурдно високою.</translation>
-    </message>
-    <message>
-        <source>Payment request expired.</source>
-        <translation>Запит платежу прострочено.</translation>
-    </message>
-    <message>
-        <source>Pay only the required fee of %1</source>
-        <translation>Сплатіть лише обов'язкову комісію у розмірі %1</translation>
-    </message>
-    <message numerus="yes">
-        <source>Estimated to begin confirmation within %n block(s).</source>
-        <translation><numerusform>Очікуваний початок підтвердження через %n блок.</numerusform><numerusform>Очікуваний початок підтвердження протягом %n блоків.</numerusform><numerusform>Очікуваний початок підтвердження протягом %n блоків.</numerusform><numerusform>Очікуваний початок підтвердження протягом %n блоків.</numerusform></translation>
-    </message>
-    <message>
-        <source>Warning: Invalid Bitcoin address</source>
-        <translation>Увага: Неприпустима Біткойн-адреса.</translation>
-    </message>
-    <message>
-        <source>Warning: Unknown change address</source>
-        <translation>Увага: Невідома адреса для решти</translation>
-    </message>
-    <message>
-        <source>Confirm custom change address</source>
-        <translation>Підтвердити індивідуальну адресу для решти</translation>
-    </message>
-    <message>
-        <source>The address you selected for change is not part of this wallet. Any or all funds in your wallet may be sent to this address. Are you sure?</source>
-        <translation>Адреса, яку ви обрали для решти, не є частиною цього гаманця. Будь-які або всі кошти з вашого гаманця можуть бути надіслані на цю адресу. Ви впевнені?</translation>
-    </message>
-    <message>
-        <source>(no label)</source>
-        <translation>немає мітки</translation>
-    </message>
-</context>
-<context>
-    <name>SendCoinsEntry</name>
-    <message>
-        <source>A&amp;mount:</source>
-        <translation>&amp;Кількість:</translation>
-    </message>
-    <message>
-        <source>Pay &amp;To:</source>
-        <translation>&amp;Отримувач:</translation>
-    </message>
-    <message>
-        <source>&amp;Label:</source>
-        <translation>&amp;Мітка:</translation>
-    </message>
-    <message>
-        <source>Choose previously used address</source>
-        <translation>Обрати ранiш використовувану адресу</translation>
-    </message>
-    <message>
-        <source>This is a normal payment.</source>
-        <translation>Це звичайний платіж.</translation>
-    </message>
-    <message>
-        <source>The Bitcoin address to send the payment to</source>
-        <translation>Адреса Bitcoin для відправлення платежу</translation>
-    </message>
-    <message>
-        <source>Alt+A</source>
-        <translation>Alt+A</translation>
-    </message>
-    <message>
-        <source>Paste address from clipboard</source>
-        <translation>Вставити адресу</translation>
-    </message>
-    <message>
-        <source>Alt+P</source>
-        <translation>Alt+P</translation>
-    </message>
-    <message>
-        <source>Remove this entry</source>
-        <translation>Видалити цей запис</translation>
-    </message>
-    <message>
-        <source>The fee will be deducted from the amount being sent. The recipient will receive less bitcoins than you enter in the amount field. If multiple recipients are selected, the fee is split equally.</source>
-        <translation>Комісію буде знято зі вказаної суми. До отримувача надійде менше біткоінів, ніж було вказано в полі кількості. Якщо ж отримувачів декілька - комісію буде розподілено між ними.</translation>
-    </message>
-    <message>
-        <source>S&amp;ubtract fee from amount</source>
-        <translation>В&amp;ідняти комісію від суми</translation>
-    </message>
-    <message>
-        <source>Use available balance</source>
-        <translation>Використати наявний баланс</translation>
-    </message>
-    <message>
-        <source>Message:</source>
-        <translation>Повідомлення:</translation>
     </message>
     <message>
         <source>This is an unauthenticated payment request.</source>
@@ -2641,8 +2420,8 @@
         <translation>Введіть мітку для цієї адреси для додавання її в список використаних адрес</translation>
     </message>
     <message>
-        <source>A message that was attached to the bitcoin: URI which will be stored with the transaction for your reference. Note: This message will not be sent over the Bitcoin network.</source>
-        <translation>Повідомлення, що було додане до bitcoin:URI та буде збережено разом з транзакцією для довідки. Примітка: Це повідомлення не буде відправлено в мережу Bitcoin.</translation>
+        <source>A message that was attached to the blackcoin: URI which will be stored with the transaction for your reference. Note: This message will not be sent over the Blackcoin network.</source>
+        <translation>Повідомлення, що було додане до blackcoin:URI та буде збережено разом з транзакцією для довідки. Примітка: Це повідомлення не буде відправлено в мережу Blackcoin.</translation>
     </message>
     <message>
         <source>Pay To:</source>
@@ -2843,13 +2622,6 @@
         <translation>конфліктує з транзакцією із %1 підтвердженнями</translation>
     </message>
     <message>
-<<<<<<< HEAD
-        <source>%1/offline</source>
-        <translation>%1/вимкнено</translation>
-    </message>
-    <message>
-=======
->>>>>>> 2f4f2d38
         <source>0/unconfirmed, %1</source>
         <translation>0/не підтверджено, %1</translation>
     </message>
@@ -2970,13 +2742,10 @@
         <translation>Розмір транзакції</translation>
     </message>
     <message>
-<<<<<<< HEAD
-=======
         <source>Transaction virtual size</source>
         <translation>Віртуальний розмір транзакції</translation>
     </message>
     <message>
->>>>>>> 2f4f2d38
         <source>Output index</source>
         <translation>Вихідний індекс</translation>
     </message>
@@ -3389,39 +3158,10 @@
 <context>
     <name>bitcoin-core</name>
     <message>
-<<<<<<< HEAD
-        <source>Options:</source>
-        <translation>Параметри:</translation>
-    </message>
-    <message>
-        <source>Specify data directory</source>
-        <translation>Вкажіть робочий каталог</translation>
-    </message>
-    <message>
-        <source>Connect to a node to retrieve peer addresses, and disconnect</source>
-        <translation>Підключитись до вузла, щоб отримати список адрес інших учасників та від'єднатись</translation>
-    </message>
-    <message>
-        <source>Specify your own public address</source>
-        <translation>Вкажіть вашу власну публічну адресу</translation>
-    </message>
-    <message>
-        <source>Accept command line and JSON-RPC commands</source>
-        <translation>Приймати команди із командного рядка та команди JSON-RPC</translation>
-    </message>
-    <message>
         <source>Distributed under the MIT software license, see the accompanying file %s or %s</source>
         <translation>Розповсюджується за ліцензією на програмне забезпечення MIT, дивіться супровідний файл %s або %s</translation>
     </message>
     <message>
-        <source>If &lt;category&gt; is not supplied or if &lt;category&gt; = 1, output all debugging information.</source>
-        <translation>Якщо &lt;category&gt; не задано, або ж якщо &lt;category&gt; = 1, виводить всю налагоджувальну інформацію.</translation>
-=======
-        <source>Distributed under the MIT software license, see the accompanying file %s or %s</source>
-        <translation>Розповсюджується за ліцензією на програмне забезпечення MIT, дивіться супровідний файл %s або %s</translation>
->>>>>>> 2f4f2d38
-    </message>
-    <message>
         <source>Prune configured below the minimum of %d MiB.  Please use a higher number.</source>
         <translation>Встановлений розмір ланцюжка блоків є замалим (меншим за %d МіБ). Будь ласка, виберіть більше число.</translation>
     </message>
@@ -3478,86 +3218,20 @@
         <translation>Неможливо встановити визначені з'єднання і одночасно використовувати addrman для встановлення вихідних з'єднань.</translation>
     </message>
     <message>
-<<<<<<< HEAD
-        <source>Cannot obtain a lock on data directory %s. %s is probably already running.</source>
-        <translation>Неможливо блокувати каталог даних %s. %s, ймовірно, вже працює.</translation>
-    </message>
-    <message>
-        <source>Cannot provide specific connections and have addrman find outgoing connections at the same.</source>
-        <translation>Неможливо встановити визначені з'єднання і одночасно використовувати addrman для встановлення вихідних з'єднань.</translation>
-    </message>
-    <message>
-        <source>Connect only to the specified node(s); -connect=0 disables automatic connections (the rules for this peer are the same as for -addnode)</source>
-        <translation>Підключення тільки до вказаного(-их) вузла(-ів); -connect = 0 вимикає автоматичні з'єднання (правила для цього вузла такі ж, як для -addnode)</translation>
-    </message>
-    <message>
-        <source>Delete all wallet transactions and only recover those parts of the blockchain through -rescan on startup</source>
-        <translation>Видалити всі транзакції гаманця та відновити ті, що будуть знайдені під час запуску за допомогою -rescan</translation>
-    </message>
-    <message>
         <source>Error reading %s! All keys read correctly, but transaction data or address book entries might be missing or incorrect.</source>
         <translation>Помилка читання %s! Всі ключі зчитано правильно, але записи в адресній книзі, або дані транзакцій можуть бути відсутніми чи невірними.</translation>
     </message>
     <message>
-        <source>Exclude debugging information for a category. Can be used in conjunction with -debug=1 to output debug logs for all categories except one or more specified categories.</source>
-        <translation>Виключити налагоджувальну інформацію для категорії. Може використовуватися разом з -debug = 1 для виведення журналів налагодження для всіх категорій за винятком однієї або декількох зазначених категорій.</translation>
-    </message>
-    <message>
-        <source>Execute command when a wallet transaction changes (%s in cmd is replaced by TxID)</source>
-        <translation>Виконати команду, коли транзакція гаманця зміниться (замість %s в команді буде підставлено ідентифікатор транзакції)</translation>
-    </message>
-    <message>
-        <source>Extra transactions to keep in memory for compact block reconstructions (default: %u)</source>
-        <translation>Додаткові транзакції для збереження в пам'яті компактних реконструкцій блоку (типово: %u)</translation>
-    </message>
-    <message>
-        <source>If this block is in the chain assume that it and its ancestors are valid and potentially skip their script verification (0 to verify all, default: %s, testnet: %s)</source>
-        <translation>Якщо цей блок знаходиться в ланцюжку, можна припустити, що він та його предки є дійсними і потенційно можна пропустити перевірку їх скриптів (0 для перевірки всіх, типово: %s, testnet: %s)</translation>
-    </message>
-    <message>
-        <source>Maximum allowed median peer time offset adjustment. Local perspective of time may be influenced by peers forward or backward by this amount. (default: %u seconds)</source>
-        <translation>Максимально допустиме середне відхилення часу вузла. Локальне значення часу може коригуватись вузлами на цей показник вперед або назад. (типово : %u секунд)</translation>
-    </message>
-    <message>
-        <source>Maximum total fees (in %s) to use in a single wallet transaction or raw transaction; setting this too low may abort large transactions (default: %s)</source>
-        <translation>Максимальна загальна сума комісії (у %s) для використання в одній транзакції гаманця або необоротній транзакції; встановлення занадто низького значення призведе до скасування великих транзакцій (типово: %s)</translation>
-    </message>
-    <message>
-=======
-        <source>Error reading %s! All keys read correctly, but transaction data or address book entries might be missing or incorrect.</source>
-        <translation>Помилка читання %s! Всі ключі зчитано правильно, але записи в адресній книзі, або дані транзакцій можуть бути відсутніми чи невірними.</translation>
-    </message>
-    <message>
         <source>Group outputs by address, selecting all or none, instead of selecting on a per-output basis. Privacy is improved as an address is only used once (unless someone sends to it after spending from it), but may result in slightly higher fees as suboptimal coin selection may result due to the added limitation (default: %u)</source>
         <translation>Групуйте результати за адресою, вибираючи всі або жодні, замість вибору на основі результатів. Конфіденційність поліпшується, оскільки адреса використовується лише один раз (якщо хтось не надсилає її після витрат на неї), але це може призвести до дещо більших платежів, оскільки неоптимальний вибір монети може призвести через додаткове обмеження (за замовчуванням: %u)</translation>
     </message>
     <message>
->>>>>>> 2f4f2d38
         <source>Please check that your computer's date and time are correct! If your clock is wrong, %s will not work properly.</source>
         <translation>Перевірте правильність дати та часу комп'ютера. Якщо ваш годинник  налаштовано невірно, %s не буде працювати належним чином.</translation>
     </message>
     <message>
         <source>Please contribute if you find %s useful. Visit %s for further information about the software.</source>
         <translation>Будь ласка, зробіть внесок, якщо ви знаходите %s корисним. Відвідайте %s для отримання додаткової інформації про програмне забезпечення.</translation>
-<<<<<<< HEAD
-    </message>
-    <message>
-        <source>Query for peer addresses via DNS lookup, if low on addresses (default: 1 unless -connect used)</source>
-        <translation>Запит адреси вузла за допомогою DNS-пошуку, якщо замала кількість адрес (за замовчанням: 1, якщо -connect не використовується)</translation>
-    </message>
-    <message>
-        <source>Reduce storage requirements by enabling pruning (deleting) of old blocks. This allows the pruneblockchain RPC to be called to delete specific blocks, and enables automatic pruning of old blocks if a target size in MiB is provided. This mode is incompatible with -txindex and -rescan. Warning: Reverting this setting requires re-downloading the entire blockchain. (default: 0 = disable pruning blocks, 1 = allow manual pruning via RPC, &gt;%u = automatically prune block files to stay under the specified target size in MiB)</source>
-        <translation>Знизити вимоги до зберігання, дозволяючи скоротити (видалити) старі блоки. Це дозволяє викликати RPC pruneblockchain, щоб видалити певні блоки, а також дозволяє автоматично обрізати старі блоки, якщо вказано цільовий розмір в MiB. Цей режим несумісний з -txindex і -rescan. Попередження: для відновлення цього параметра потрібно повторно завантажити весь ланцюжок блоків. (типово: 0 = вимкнути видалення блоків, 1 = дозволити ручне обрізання за допомогою RPC, &gt;%u = автоматично обрізати файли блоків, щоб вони не перевищували вказаного розміру у МіБ).</translation>
-    </message>
-    <message>
-        <source>Set lowest fee rate (in %s/kB) for transactions to be included in block creation. (default: %s)</source>
-        <translation>Встановіть найнижчу ставку (у %s/kB) для транзакцій, щоб долукчити їх до блоку. (типово: %s)</translation>
-    </message>
-    <message>
-        <source>Set the number of script verification threads (%u to %d, 0 = auto, &lt;0 = leave that many cores free, default: %d)</source>
-        <translation>Встановити кількість потоків скрипту перевірки (від %u до %d, 0 = автоматично, &lt;0 = вказує кількість вільних ядер, типово: %d)</translation>
-=======
->>>>>>> 2f4f2d38
     </message>
     <message>
         <source>The block database contains a block which appears to be from the future. This may be due to your computer's date and time being set incorrectly. Only rebuild the block database if you are sure that your computer's date and time are correct</source>
@@ -3566,7 +3240,6 @@
     <message>
         <source>This is a pre-release test build - use at your own risk - do not use for mining or merchant applications</source>
         <translation>Це перед-релізна тестова збірка - використовуйте на свій власний ризик - не використовуйте для майнінгу або в торговельних додатках</translation>
-<<<<<<< HEAD
     </message>
     <message>
         <source>This is the transaction fee you may discard if change is smaller than dust at this level</source>
@@ -3581,18 +3254,6 @@
         <translation>Неможливо повернути базу даних в стан до розвилки. Вам потрібно буде перезавантажити ланцюжок блоків</translation>
     </message>
     <message>
-        <source>Use UPnP to map the listening port (default: 1 when listening and no -proxy)</source>
-        <translation>Використовувати UPnP для відображення порту, що прослуховується (типово: 1 при прослуховуванні та за відсутності -proxy)</translation>
-    </message>
-    <message>
-        <source>Username and hashed password for JSON-RPC connections. The field &lt;userpw&gt; comes in the format: &lt;USERNAME&gt;:&lt;SALT&gt;$&lt;HASH&gt;. A canonical python script is included in share/rpcuser. The client then connects normally using the rpcuser=&lt;USERNAME&gt;/rpcpassword=&lt;PASSWORD&gt; pair of arguments. This option can be specified multiple times</source>
-        <translation>Ім'я користувача та хешований пароль для підключень JSON-RPC. Поле &lt;userpw&gt; у форматі: &lt;USERNAME&gt;:&lt;SALT&gt;$&lt;HASH&gt;. Канонічний сценарій python входить до складу share/rpcuser. Після цього кліент з'єднується в нормальному режимі з використанням пари аргументів rpcuser=&lt;USERNAME&gt;/rpcpassword=&lt;PASSWORD&gt;. Цей параметр можна вказати кілька разів</translation>
-    </message>
-    <message>
-        <source>Wallet will not create transactions that violate mempool chain limits (default: %u)</source>
-        <translation>Гаманець не створить транзакції, які порушують обмеження для ланцюжка в пам'яті (типово: %u)</translation>
-    </message>
-    <message>
         <source>Warning: The network does not appear to fully agree! Some miners appear to be experiencing issues.</source>
         <translation>Увага: Мережа, здається, не повністю погоджується! Деякі добувачі напевно зазнають проблем.</translation>
     </message>
@@ -3601,10 +3262,6 @@
         <translation>Попередження: неможливо досягти консенсусу з підключеними вузлами! Вам, або іншим вузлам необхідно оновити програмне забезпечення.</translation>
     </message>
     <message>
-        <source>Whether to save the mempool on shutdown and load on restart (default: %u)</source>
-        <translation>Чи зберігати пул пам'яті при вимкненні та завантажувати при перезавантаженні (типово: %u)</translation>
-    </message>
-    <message>
         <source>%d of last 100 blocks have unexpected version</source>
         <translation>%d з останніх 100 блоків мають неочікувану версію</translation>
     </message>
@@ -3615,83 +3272,16 @@
     <message>
         <source>-maxmempool must be at least %d MB</source>
         <translation>-maxmempool має бути не менше %d МБ</translation>
-=======
-    </message>
-    <message>
-        <source>This is the transaction fee you may discard if change is smaller than dust at this level</source>
-        <translation>Це комісія за транзакцію, яку ви можете відкинути, якщо решта менша, ніж пил на цьому рівні</translation>
->>>>>>> 2f4f2d38
-    </message>
-    <message>
-        <source>Unable to replay blocks. You will need to rebuild the database using -reindex-chainstate.</source>
-        <translation>Неможливо відтворити блоки. Вам потрібно буде перебудувати базу даних, використовуючи -reindex-chainstate.</translation>
-    </message>
-    <message>
-<<<<<<< HEAD
-        <source>Accept connections from outside (default: 1 if no -proxy or -connect)</source>
-        <translation>Приймати підключення ззовні (типово: 1 за відсутності -proxy чи -connect)</translation>
-    </message>
-    <message>
-        <source>Append comment to the user agent string</source>
-        <translation>Додайте коментар до рядка агента користувача</translation>
-    </message>
-    <message>
-        <source>Attempt to recover private keys from a corrupt wallet on startup</source>
-        <translation>Спроба відновити приватні ключі з пошкодженого гаманця під час запуску</translation>
-    </message>
-    <message>
-        <source>Block creation options:</source>
-        <translation>Опції створення блоку:</translation>
     </message>
     <message>
         <source>Cannot resolve -%s address: '%s'</source>
         <translation>Не можу вирішити -%s адресу: '%s'</translation>
     </message>
     <message>
-        <source>Chain selection options:</source>
-        <translation>Параметри вибору ланцюжка:</translation>
-    </message>
-    <message>
         <source>Change index out of range</source>
         <translation>Індекс решти за межами діапазону</translation>
     </message>
     <message>
-        <source>Connection options:</source>
-        <translation>Параметри з'єднання:</translation>
-=======
-        <source>Unable to rewind the database to a pre-fork state. You will need to redownload the blockchain</source>
-        <translation>Неможливо повернути базу даних в стан до розвилки. Вам потрібно буде перезавантажити ланцюжок блоків</translation>
-    </message>
-    <message>
-        <source>Warning: The network does not appear to fully agree! Some miners appear to be experiencing issues.</source>
-        <translation>Увага: Мережа, здається, не повністю погоджується! Деякі добувачі напевно зазнають проблем.</translation>
->>>>>>> 2f4f2d38
-    </message>
-    <message>
-        <source>Warning: We do not appear to fully agree with our peers! You may need to upgrade, or other nodes may need to upgrade.</source>
-        <translation>Попередження: неможливо досягти консенсусу з підключеними вузлами! Вам, або іншим вузлам необхідно оновити програмне забезпечення.</translation>
-    </message>
-    <message>
-        <source>%d of last 100 blocks have unexpected version</source>
-        <translation>%d з останніх 100 блоків мають неочікувану версію</translation>
-    </message>
-    <message>
-        <source>%s corrupt, salvage failed</source>
-        <translation>%s пошкоджено, відновлення невдале</translation>
-    </message>
-    <message>
-        <source>-maxmempool must be at least %d MB</source>
-        <translation>-maxmempool має бути не менше %d МБ</translation>
-    </message>
-    <message>
-        <source>Cannot resolve -%s address: '%s'</source>
-        <translation>Не можу вирішити -%s адресу: '%s'</translation>
-    </message>
-    <message>
-        <source>Change index out of range</source>
-        <translation>Індекс решти за межами діапазону</translation>
-    </message>
-    <message>
         <source>Copyright (C) %i-%i</source>
         <translation>Всі права збережено. %i-%i</translation>
     </message>
@@ -3728,13 +3318,10 @@
         <translation>Помилка завантаження %s</translation>
     </message>
     <message>
-<<<<<<< HEAD
-=======
         <source>Error loading %s: Private keys can only be disabled during creation</source>
         <translation>Помилка завантаження %s: Власні ключі можуть бути тільки вимкнені при створенні</translation>
     </message>
     <message>
->>>>>>> 2f4f2d38
         <source>Error loading %s: Wallet corrupted</source>
         <translation>Помилка завантаження %s: Гаманець пошкоджено</translation>
     </message>
@@ -3773,7 +3360,6 @@
     <message>
         <source>Initialization sanity check failed. %s is shutting down.</source>
         <translation>Невдала перевірка правильності ініціалізації. %s закривається.</translation>
-<<<<<<< HEAD
     </message>
     <message>
         <source>Invalid amount for -%s=&lt;amount&gt;: '%s'</source>
@@ -3786,15 +3372,16 @@
     <message>
         <source>Invalid amount for -fallbackfee=&lt;amount&gt;: '%s'</source>
         <translation>Невірна сума для зарезервованої комісії -fallbackfee=&lt;amount&gt;: '%s'</translation>
-=======
->>>>>>> 2f4f2d38
-    </message>
-    <message>
-        <source>Invalid amount for -%s=&lt;amount&gt;: '%s'</source>
-        <translation>Невірна сума -%s=&lt;amount&gt;: '%s'</translation>
-    </message>
-    <message>
-<<<<<<< HEAD
+    </message>
+    <message>
+        <source>Specified blocks directory "%s" does not exist.</source>
+        <translation>Зазначений каталог блоків "%s" не існує.</translation>
+    </message>
+    <message>
+        <source>Upgrading txindex database</source>
+        <translation>Оновлення txindex бази</translation>
+    </message>
+    <message>
         <source>Loading P2P addresses...</source>
         <translation>Завантаження P2P адрес...</translation>
     </message>
@@ -3803,40 +3390,8 @@
         <translation>Завантаження бан-списку...</translation>
     </message>
     <message>
-        <source>Location of the auth cookie (default: data dir)</source>
-        <translation>Місце знаходження куки авторизації (типово: каталог даних)</translation>
-    </message>
-    <message>
         <source>Not enough file descriptors available.</source>
         <translation>Бракує доступних дескрипторів файлів.</translation>
-=======
-        <source>Invalid amount for -discardfee=&lt;amount&gt;: '%s'</source>
-        <translation>Невірна сума для -discardfee=&lt;amount&gt;: '%s'</translation>
-    </message>
-    <message>
-        <source>Invalid amount for -fallbackfee=&lt;amount&gt;: '%s'</source>
-        <translation>Невірна сума для зарезервованої комісії -fallbackfee=&lt;amount&gt;: '%s'</translation>
-    </message>
-    <message>
-        <source>Specified blocks directory "%s" does not exist.</source>
-        <translation>Зазначений каталог блоків "%s" не існує.</translation>
-    </message>
-    <message>
-        <source>Upgrading txindex database</source>
-        <translation>Оновлення txindex бази</translation>
->>>>>>> 2f4f2d38
-    </message>
-    <message>
-        <source>Loading P2P addresses...</source>
-        <translation>Завантаження P2P адрес...</translation>
-    </message>
-    <message>
-        <source>Loading banlist...</source>
-        <translation>Завантаження бан-списку...</translation>
-    </message>
-    <message>
-        <source>Not enough file descriptors available.</source>
-        <translation>Бракує доступних дескрипторів файлів.</translation>
     </message>
     <message>
         <source>Prune cannot be configured with a negative value.</source>
@@ -3847,7 +3402,6 @@
         <translation>Використання скороченого ланцюжка блоків несумісне з параметром -txindex.</translation>
     </message>
     <message>
-<<<<<<< HEAD
         <source>Rebuild chain state and block index from the blk*.dat files on disk</source>
         <translation>Відновити стан ланцюжка та індексу блоків з файлів blk*.dat на диску</translation>
     </message>
@@ -3856,24 +3410,12 @@
         <translation>Відновити стан ланцюжка з щойно проіндексованих блоків</translation>
     </message>
     <message>
-=======
->>>>>>> 2f4f2d38
         <source>Replaying blocks...</source>
         <translation>Відтворення блоків...</translation>
     </message>
     <message>
         <source>Rewinding blocks...</source>
         <translation>Перетворювання блоків...</translation>
-<<<<<<< HEAD
-    </message>
-    <message>
-        <source>Send transactions with full-RBF opt-in enabled (RPC only, default: %u)</source>
-        <translation>Надсилання транзакцій з увімкненням опції повноцінного RBF (лише для RPC, типово: %u)</translation>
-    </message>
-    <message>
-        <source>Set database cache size in megabytes (%d to %d, default: %d)</source>
-        <translation>Встановити розмір кешу бази даних в мегабайтах (від %d до %d, типово: %d)</translation>
-=======
     </message>
     <message>
         <source>The source code is available from %s.</source>
@@ -3882,7 +3424,6 @@
     <message>
         <source>Transaction fee and change calculation failed</source>
         <translation>Не вдалось розрахувати обсяг комісії за транзакцію та решти</translation>
->>>>>>> 2f4f2d38
     </message>
     <message>
         <source>Unable to bind to %s on this computer. %s is probably already running.</source>
@@ -3923,13 +3464,6 @@
     <message>
         <source>Upgrading UTXO database</source>
         <translation>Оновлення бази даних UTXO</translation>
-<<<<<<< HEAD
-    </message>
-    <message>
-        <source>Use UPnP to map the listening port (default: %u)</source>
-        <translation>Використовувати UPnP для відображення порту, що прослуховується (типово: %u)</translation>
-=======
->>>>>>> 2f4f2d38
     </message>
     <message>
         <source>Use the test chain</source>
@@ -3944,39 +3478,10 @@
         <translation>Перевірка блоків...</translation>
     </message>
     <message>
-<<<<<<< HEAD
-        <source>Wallet debugging/testing options:</source>
-        <translation>Параметри налагодження та тестування гаманця:</translation>
-    </message>
-    <message>
         <source>Wallet needed to be rewritten: restart %s to complete</source>
         <translation>Гаманець вимагав перезапису: перезавантажте %s для завершення</translation>
     </message>
     <message>
-        <source>Wallet options:</source>
-        <translation>Параметри гаманця:</translation>
-    </message>
-    <message>
-        <source>Allow JSON-RPC connections from specified source. Valid for &lt;ip&gt; are a single IP (e.g. 1.2.3.4), a network/netmask (e.g. 1.2.3.4/255.255.255.0) or a network/CIDR (e.g. 1.2.3.4/24). This option can be specified multiple times</source>
-        <translation>Дозволити підключення по протоколу JSON-RPC зі вказаного джерела. Правильною для &lt;ip&gt; є окрема IP-адреса (наприклад, 1.2.3.4), IP-адреса та маска підмережі (наприклад, 1.2.3.4/255.255.255.0) або CIDR-адреса (наприклад, 1.2.3.4/24). Цей параметр можна вказувати декілька разів.</translation>
-    </message>
-    <message>
-        <source>Bind to given address and whitelist peers connecting to it. Use [host]:port notation for IPv6</source>
-        <translation>Прив'язатися до даної адреси та вносити до білого списку учасників, що під'єднуються до неї. Використовуйте запис виду [хост]:порт для IPv6</translation>
-    </message>
-    <message>
-        <source>Create new files with system default permissions, instead of umask 077 (only effective with disabled wallet functionality)</source>
-        <translation>Створювати нові файли з типовими для системи атрибутами доступу замість маски 077 (діє тільки при вимкненому гаманці)</translation>
-    </message>
-    <message>
-        <source>Discover own IP addresses (default: 1 when listening and no -externalip or -proxy)</source>
-        <translation>Визначити власні IP-адреси (типово: 1 при прослуховуванні та за відсутності -externalip або -proxy)</translation>
-=======
-        <source>Wallet needed to be rewritten: restart %s to complete</source>
-        <translation>Гаманець вимагав перезапису: перезавантажте %s для завершення</translation>
->>>>>>> 2f4f2d38
-    </message>
-    <message>
         <source>Error: Listening for incoming connections failed (listen returned error %s)</source>
         <translation>Помилка: Не вдалося налаштувати прослуховування вхідних підключень (listen повернув помилку: %s)</translation>
     </message>
@@ -3985,17 +3490,6 @@
         <translation>Неприпустима сума для -maxtxfee = &lt;amount&gt;: «%s» ( плата повинна бути, принаймні %s, щоб запобігти зависанню транзакцій)</translation>
     </message>
     <message>
-<<<<<<< HEAD
-        <source>Maximum size of data in data carrier transactions we relay and mine (default: %u)</source>
-        <translation>Максимальний розмір даних в транзакціях носіїв даних, що ми передаємо і добуваємо (за замовчуванням: %u)</translation>
-    </message>
-    <message>
-        <source>Randomize credentials for every proxy connection. This enables Tor stream isolation (default: %u)</source>
-        <translation>Надавати випадкові дані доступу для кожного проксі-з'єднання. Це дозволяє ввімкнути ізоляцію потоків Tor'у (типово: %u)</translation>
-    </message>
-    <message>
-=======
->>>>>>> 2f4f2d38
         <source>The transaction amount is too small to send after the fee has been deducted</source>
         <translation>Залишок від суми транзакції зі сплатою комісії занадто малий </translation>
     </message>
@@ -4018,13 +3512,6 @@
     <message>
         <source>Error upgrading chainstate database</source>
         <translation>Помилка оновлення бази даних стану ланцюжка</translation>
-<<<<<<< HEAD
-    </message>
-    <message>
-        <source>Imports blocks from external blk000??.dat file on startup</source>
-        <translation>Спочатку імпортує блоки з зовнішнього файлу blk000??.dat </translation>
-=======
->>>>>>> 2f4f2d38
     </message>
     <message>
         <source>Information</source>
@@ -4055,25 +3542,12 @@
         <translation>Зменшення значення -maxconnections з %d до %d із-за обмежень системи.</translation>
     </message>
     <message>
-<<<<<<< HEAD
-        <source>Rescan the block chain for missing wallet transactions on startup</source>
-        <translation>Спочатку переглянте ланцюжок блоків на наявність втрачених транзакцій гаманця</translation>
-    </message>
-    <message>
-        <source>Send trace/debug info to console instead of debug.log file</source>
-        <translation>Відсилати налагоджувальну інформацію на консоль, а не у файл debug.log</translation>
-    </message>
-    <message>
-        <source>Show all debugging options (usage: --help -help-debug)</source>
-        <translation>Показати всі налагоджувальні параметри (використання: --help -help-debug)</translation>
-=======
         <source>Signing transaction failed</source>
         <translation>Підписання транзакції не вдалося</translation>
     </message>
     <message>
         <source>Specified -walletdir "%s" does not exist</source>
         <translation>Вказаний каталог гаманця -walletdir "%s" не існує</translation>
->>>>>>> 2f4f2d38
     </message>
     <message>
         <source>Specified -walletdir "%s" is a relative path</source>
@@ -4124,40 +3598,20 @@
         <translation>Не вдається створити початкові ключі</translation>
     </message>
     <message>
-<<<<<<< HEAD
-        <source>Upgrade wallet to latest format on startup</source>
-        <translation>Спочатку оновіть гаманець до останньої версії</translation>
-=======
         <source>Verifying wallet(s)...</source>
         <translation>Перевірка гаманця(ців)... </translation>
->>>>>>> 2f4f2d38
     </message>
     <message>
         <source>Wallet %s resides outside wallet directory %s</source>
         <translation>Гаманець %s знаходиться поза каталогом гаманця %s</translation>
     </message>
     <message>
-        <source>Verifying wallet(s)...</source>
-        <translation>Перевірка гаманця(ців)... </translation>
-    </message>
-    <message>
-        <source>Wallet %s resides outside wallet directory %s</source>
-        <translation>Гаманець %s знаходиться поза каталогом гаманця %s</translation>
-    </message>
-    <message>
         <source>Warning</source>
         <translation>Попередження</translation>
     </message>
     <message>
         <source>Warning: unknown new rules activated (versionbit %i)</source>
         <translation>Попередження: активовано невідомі нові правила (versionbit %i)</translation>
-<<<<<<< HEAD
-    </message>
-    <message>
-        <source>Whether to operate in a blocks only mode (default: %u)</source>
-        <translation>Чи слід працювати в режимі тільки блоки (типово: %u)</translation>
-=======
->>>>>>> 2f4f2d38
     </message>
     <message>
         <source>You need to rebuild the database using -reindex to change -txindex</source>
@@ -4168,104 +3622,20 @@
         <translation>Видалення всіх транзакцій з гаманця...</translation>
     </message>
     <message>
-<<<<<<< HEAD
-        <source>ZeroMQ notification options:</source>
-        <translation>Параметри сповіщень ZeroMQ:</translation>
-    </message>
-    <message>
-        <source>Password for JSON-RPC connections</source>
-        <translation>Пароль для JSON-RPC-з'єднань</translation>
-    </message>
-    <message>
-        <source>Execute command when the best block changes (%s in cmd is replaced by block hash)</source>
-        <translation>Виконати команду, коли з'явиться новий блок (%s в команді змінюється на хеш блоку)</translation>
-    </message>
-    <message>
-        <source>Allow DNS lookups for -addnode, -seednode and -connect</source>
-        <translation>Дозволити пошук в DNS для команд -addnode, -seednode та -connect</translation>
-    </message>
-    <message>
-        <source>(1 = keep tx meta data e.g. account owner and payment request information, 2 = drop tx meta data)</source>
-        <translation>(1 = утримувати метадані транзакцій (до яких відноситься інформація про власника рахунку та запити платежів), 2 - відкинути)</translation>
-    </message>
-    <message>
-=======
->>>>>>> 2f4f2d38
         <source>-maxtxfee is set very high! Fees this large could be paid on a single transaction.</source>
         <translation>Встановлено дуже велике значення -maxtxfee! Такі великі комісії можуть бути сплачені окремою транзакцією.</translation>
     </message>
     <message>
-<<<<<<< HEAD
-        <source>Bind to given address to listen for JSON-RPC connections. This option is ignored unless -rpcallowip is also passed. Port is optional and overrides -rpcport. Use [host]:port notation for IPv6. This option can be specified multiple times (default: 127.0.0.1 and ::1 i.e., localhost, or if -rpcallowip has been specified, 0.0.0.0 and :: i.e., all addresses)</source>
-        <translation>Прив'язати до вказаної адреси, щоб слухати з'єднання JSON-RPC. Цей параметр ігнорується, крім випадків, коли -rpcallowip також встановлено. Порт необов'язковий, для перевизначення необхідно вказати -rpcport. Використовуйте [хост]:порт визначення для IPv6. Цей параметр може бути вказано кілька разів (типово: 127.0.0.1 та ::1, тобто localhost, або якщо вказано -rpcallowip, 0.0.0.0 та ::, тобто всі адреси)</translation>
-    </message>
-    <message>
-        <source>Do not keep transactions in the mempool longer than &lt;n&gt; hours (default: %u)</source>
-        <translation>Не тримати транзакції в пам'яті довше &lt;n&gt; годин (типово: %u)</translation>
-    </message>
-    <message>
-        <source>Equivalent bytes per sigop in transactions for relay and mining (default: %u)</source>
-        <translation>Еквівалент байт-за-sigop у транзакціях для ретрансляції та видобутку (типово: %u)</translation>
-    </message>
-    <message>
         <source>Error loading %s: You can't enable HD on an already existing non-HD wallet</source>
         <translation>Помилка завантаження %s: Ви не можете ввімкнути режим HD в існуючому не-HD гаманці</translation>
     </message>
     <message>
-        <source>Error loading wallet %s. -wallet parameter must only specify a filename (not a path).</source>
-        <translation>Помилка завантаження гаманця %s. Параметр -wallet повинен вказувати лише назву файлу (не шлях).</translation>
-    </message>
-    <message>
-        <source>Fees (in %s/kB) smaller than this are considered zero fee for transaction creation (default: %s)</source>
-        <translation>Комісії (в %s/kB), що менші за вказану, вважатимуться нульовими для створення транзакцій (типово: %s)</translation>
-    </message>
-    <message>
-        <source>Force relay of transactions from whitelisted peers even if they violate local relay policy (default: %d)</source>
-        <translation>Примусово ретранслювати транзакції вузлів з білого списку, навіть якщо вони порушують політику локального ретранслятора (типово: %d)</translation>
-    </message>
-    <message>
-        <source>How thorough the block verification of -checkblocks is (0-4, default: %u)</source>
-        <translation>Рівень ретельності перевірки блоків (0-4, типово: %u)</translation>
-    </message>
-    <message>
-        <source>Maintain a full transaction index, used by the getrawtransaction rpc call (default: %u)</source>
-        <translation>Утримувати повний індекс транзакцій (використовується RPC-викликом getrawtransaction) (типово: %u)</translation>
-    </message>
-    <message>
-        <source>Number of seconds to keep misbehaving peers from reconnecting (default: %u)</source>
-        <translation>Час в секундах, протягом якого відключені учасники з поганою поведінкою не зможуть підключитися (типово: %u)</translation>
-    </message>
-    <message>
-        <source>Output debugging information (default: %u, supplying &lt;category&gt; is optional)</source>
-        <translation>Виводити налагоджувальну інформацію (типово: %u, вказання &lt;category&gt; необов'язкове)</translation>
-    </message>
-    <message>
-        <source>Sets the serialization of raw transaction or block hex returned in non-verbose mode, non-segwit(0) or segwit(1) (default: %d)</source>
-        <translation>Встановлює серіалізацію необробленої транзакції або повертає шістнадцяткове значення блоку у не-докладному режимі, non-segwit(0) або segwit(1) (типово: %d)</translation>
-    </message>
-    <message>
-        <source>Specify directory to hold wallets (default: &lt;datadir&gt;/wallets if it exists, otherwise &lt;datadir&gt;)</source>
-        <translation>Вкажіть каталог для збереження гаманців (типово: &lt;datadir&gt;/wallets якщо шлях існує, інакше &lt;datadir&gt;)</translation>
-    </message>
-    <message>
-        <source>Specify location of debug log file: this can be an absolute path or a path relative to the data directory (default: %s)</source>
-        <translation>Вкажіть місце розташування файлу журналу налагодження: це може бути абсолютний шлях або шлях до каталогу даних (типово: %s)</translation>
-    </message>
-    <message>
-        <source>Support filtering of blocks and transaction with bloom filters (default: %u)</source>
-        <translation>Фільтрація блоків та транзакцій з допомогою фільтрів Блума (типово: %u)</translation>
-=======
-        <source>Error loading %s: You can't enable HD on an already existing non-HD wallet</source>
-        <translation>Помилка завантаження %s: Ви не можете ввімкнути режим HD в існуючому не-HD гаманці</translation>
-    </message>
-    <message>
         <source>This is the transaction fee you may pay when fee estimates are not available.</source>
         <translation>Це комісія за транзакцію, яку ви можете сплатити, коли кошторисна вартість недоступна.</translation>
     </message>
     <message>
         <source>This product includes software developed by the OpenSSL Project for use in the OpenSSL Toolkit %s and cryptographic software written by Eric Young and UPnP software written by Thomas Bernard.</source>
         <translation>Цей продукт включає в себе програмне забезпечення, розроблене проектом OpenSSL для використання в OpenSSL Toolkit %s та криптографічне програмне забезпечення, написане Еріком Янгом та програмне забезпечення UPnP, написане Томасом Бернардом.</translation>
->>>>>>> 2f4f2d38
     </message>
     <message>
         <source>The fee rate (in %s/kB) that indicates your tolerance for discarding change by adding it to the fee (default: %s). Note: An output is discarded if it is dust at this rate, but we will always discard up to the dust relay fee and a discard fee above that is limited by the fee estimate for the longest target</source>
@@ -4290,11 +3660,6 @@
     <message>
         <source>Unsupported argument -whitelistalwaysrelay ignored, use -whitelistrelay and/or -whitelistforcerelay.</source>
         <translation>Непідтримуваний аргумент -whitelistalwaysrelay ігнорується, використовуйте -whitelistrelay та/або -whitelistforcerelay.</translation>
-<<<<<<< HEAD
-    </message>
-    <message>
-        <source>Use separate SOCKS5 proxy to reach peers via Tor hidden services (default: %s)</source>
-        <translation>Використовувати окремий SOCKS5-проксі для з'єднання з учасниками через приховані сервіси Tor (типово: %s)</translation>
     </message>
     <message>
         <source>Warning: Unknown block versions being mined! It's possible unknown rules are in effect</source>
@@ -4305,124 +3670,16 @@
         <translation>Попередження: файл гаманця пошкоджено, дані врятовано! Оригінальний %s збережено як %s в %s; якщо ваш баланс або транзакції некорректно відображаються, ви повинні відновити його з резервної копії.</translation>
     </message>
     <message>
-        <source>Whitelist peers connecting from the given IP address (e.g. 1.2.3.4) or CIDR notated network (e.g. 1.2.3.0/24). Can be specified multiple times.</source>
-        <translation>Занести в білий список вузли з заданою IP-адресою (наприклад, 1.2.3.4), або мережею з позначкою CIDR (наприклад, 1.2.3.0/24). Можна вказати кілька разів.</translation>
-    </message>
-    <message>
         <source>%s is set very high!</source>
         <translation>%s встановлено дуже високо!</translation>
     </message>
     <message>
-        <source>(default: %s)</source>
-        <translation>(типово: %s)</translation>
-    </message>
-    <message>
-        <source>Always query for peer addresses via DNS lookup (default: %u)</source>
-        <translation>Завжди дізнаватися адреси учасників через DNS (типово: %u)</translation>
-    </message>
-    <message>
-        <source>Error loading wallet %s. -wallet filename must be a regular file.</source>
-        <translation>Помилка завантаження гаманця %s. Значення -wallet має бути звичайним файлом.</translation>
-    </message>
-    <message>
         <source>Error loading wallet %s. Duplicate -wallet filename specified.</source>
         <translation>Помилка завантаження гаманця %s. Значення параметра -wallet дублюється.</translation>
     </message>
     <message>
-        <source>Error loading wallet %s. Invalid characters in -wallet filename.</source>
-        <translation>Помилка завантаження гаманця %s. Недійсні символи в імені файлу -wallet.</translation>
-    </message>
-    <message>
-        <source>How many blocks to check at startup (default: %u, 0 = all)</source>
-        <translation>Скільки блоків перевіряти під час запуску (типово: %u, 0 = всі)</translation>
-=======
-    </message>
-    <message>
-        <source>Warning: Unknown block versions being mined! It's possible unknown rules are in effect</source>
-        <translation>Попередження: видобуваються невідомі версії блоків! Можливо активовано невідомі правила</translation>
->>>>>>> 2f4f2d38
-    </message>
-    <message>
-        <source>Warning: Wallet file corrupt, data salvaged! Original %s saved as %s in %s; if your balance or transactions are incorrect you should restore from a backup.</source>
-        <translation>Попередження: файл гаманця пошкоджено, дані врятовано! Оригінальний %s збережено як %s в %s; якщо ваш баланс або транзакції некорректно відображаються, ви повинні відновити його з резервної копії.</translation>
-    </message>
-    <message>
-<<<<<<< HEAD
         <source>Keypool ran out, please call keypoolrefill first</source>
         <translation>Пул ключів скінчився, потрібно викликати keypoolrefill</translation>
-=======
-        <source>%s is set very high!</source>
-        <translation>%s встановлено дуже високо!</translation>
->>>>>>> 2f4f2d38
-    </message>
-    <message>
-        <source>Error loading wallet %s. Duplicate -wallet filename specified.</source>
-        <translation>Помилка завантаження гаманця %s. Значення параметра -wallet дублюється.</translation>
-    </message>
-    <message>
-<<<<<<< HEAD
-        <source>Listen for connections on &lt;port&gt; (default: %u or testnet: %u)</source>
-        <translation>Чекати на з'єднання на &lt;port&gt; (типово: %u, для тестової мережі: %u)</translation>
-    </message>
-    <message>
-        <source>Maintain at most &lt;n&gt; connections to peers (default: %u)</source>
-        <translation>Підтримувати щонайбільше &lt;n&gt; з'єднань з учасниками (типово: %u)</translation>
-    </message>
-    <message>
-        <source>Make the wallet broadcast transactions</source>
-        <translation>Дозволити гаманцю розповсюджувати транзакції</translation>
-    </message>
-    <message>
-        <source>Maximum per-connection receive buffer, &lt;n&gt;*1000 bytes (default: %u)</source>
-        <translation>Максимальний розмір вхідного буферу на одне з'єднання, &lt;n&gt;*1000 байтів (типово: %u)</translation>
-    </message>
-    <message>
-        <source>Maximum per-connection send buffer, &lt;n&gt;*1000 bytes (default: %u)</source>
-        <translation>Максимальний розмір вихідного буферу на одне з'єднання, &lt;n&gt;*1000 байтів (типово: %u)</translation>
-    </message>
-    <message>
-        <source>Prepend debug output with timestamp (default: %u)</source>
-        <translation>Доповнювати налагоджувальний вивід відміткою часу (типово: %u)</translation>
-    </message>
-    <message>
-        <source>Relay and mine data carrier transactions (default: %u)</source>
-        <translation>Ретранслювати та створювати транзакції носіїв даних (типово: %u)</translation>
-    </message>
-    <message>
-        <source>Relay non-P2SH multisig (default: %u)</source>
-        <translation>Ретранслювати не-P2SH транзакції з мультипідписом (типово: %u)</translation>
-    </message>
-    <message>
-        <source>Set key pool size to &lt;n&gt; (default: %u)</source>
-        <translation>Встановити розмір пулу ключів &lt;n&gt; (типово: %u)</translation>
-    </message>
-    <message>
-        <source>Set maximum BIP141 block weight (default: %d)</source>
-        <translation>Встановити максимальний розмір блоку BIP141 (за замовчуванням: %d)</translation>
-    </message>
-    <message>
-        <source>Set the number of threads to service RPC calls (default: %d)</source>
-        <translation>Встановити число потоків для обслуговування викликів RPC (типово: %d)</translation>
-    </message>
-    <message>
-        <source>Specify configuration file (default: %s)</source>
-        <translation>Вказати файл конфігурації (типово: %s)</translation>
-    </message>
-    <message>
-        <source>Specify connection timeout in milliseconds (minimum: 1, default: %d)</source>
-        <translation>Вказати тайм-аут підключення в мілісекундах (щонайменше: 1, типово: %d)</translation>
-    </message>
-    <message>
-        <source>Specify pid file (default: %s)</source>
-        <translation>Вказати pid-файл (типово: %s)</translation>
-    </message>
-    <message>
-        <source>Spend unconfirmed change when sending transactions (default: %u)</source>
-        <translation>Витрачати непідтверджену решту при відправленні транзакцій (типово: %u)</translation>
-=======
-        <source>Keypool ran out, please call keypoolrefill first</source>
-        <translation>Пул ключів скінчився, потрібно викликати keypoolrefill</translation>
->>>>>>> 2f4f2d38
     </message>
     <message>
         <source>Starting network threads...</source>
@@ -4465,8 +3722,6 @@
         <translation>Неможливо створити ключ зміни адреси. Власні ключі вимкнено для цього гаманця.</translation>
     </message>
     <message>
-<<<<<<< HEAD
-=======
         <source>Cannot upgrade a non HD split wallet without upgrading to support pre split keypool. Please use -upgradewallet=169900 or -upgradewallet with no version specified.</source>
         <translation>Неможливо оновити не-HD гаманець без оновлення підтримки пулу ключів. Будь-ласка використовуйте -upgradewallet=169900 чи -upgradewallet без вказівки версії. </translation>
     </message>
@@ -4487,7 +3742,6 @@
         <translation>Завантаження індексу блоків...</translation>
     </message>
     <message>
->>>>>>> 2f4f2d38
         <source>Loading wallet...</source>
         <translation>Завантаження гаманця...</translation>
     </message>
