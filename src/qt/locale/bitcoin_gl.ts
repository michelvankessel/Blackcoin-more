--- conflicted
+++ resolved
@@ -474,7 +474,7 @@
     </message>
     <message>
         <source>Bitcoin</source>
-        <translation>Bitcoin</translation>
+        <translation>Blackcoin</translation>
     </message>
     <message>
         <source>Error</source>
@@ -630,19 +630,14 @@
         <translation>Confirmar opcións de restaurar</translation>
     </message>
     <message>
-<<<<<<< HEAD
-=======
         <source>Configuration options</source>
         <translation>Opcións de configuración</translation>
     </message>
     <message>
->>>>>>> 2f4f2d38
         <source>Error</source>
         <translation>Erro</translation>
     </message>
     <message>
-<<<<<<< HEAD
-=======
         <source>The configuration file could not be opened.</source>
         <translation>O arquivo de configuración non puido ser aberto.</translation>
     </message>
@@ -651,7 +646,6 @@
         <translation>Este cambio requeriría un reinicio do cliente.</translation>
     </message>
     <message>
->>>>>>> 2f4f2d38
         <source>The supplied proxy address is invalid.</source>
         <translation>A dirección de proxy suministrada é inválida.</translation>
     </message>
@@ -844,13 +838,10 @@
         <source>Clear console</source>
         <translation>Limpar consola</translation>
     </message>
-<<<<<<< HEAD
-=======
     <message>
         <source>default wallet</source>
         <translation>moedeiro por defecto</translation>
     </message>
->>>>>>> 2f4f2d38
     </context>
 <context>
     <name>ReceiveCoinsDialog</name>
@@ -1233,29 +1224,6 @@
         <translation>Blackcoin More</translation>
     </message>
     <message>
-<<<<<<< HEAD
-        <source>Bind to given address and always listen on it. Use [host]:port notation for IPv6</source>
-        <translation>Enlazar a unha dirección dada e escoitar sempre nela. Emprega a notación [host]:post para IPv6</translation>
-    </message>
-    <message>
-        <source>Execute command when a wallet transaction changes (%s in cmd is replaced by TxID)</source>
-        <translation>Executar comando cando unha transacción do moedeiro cambia (%s no comando é substituído por TxID)</translation>
-    </message>
-    <message>
-        <source>&lt;category&gt; can be:</source>
-        <translation>&lt;categoría&gt; pode ser:</translation>
-    </message>
-    <message>
-        <source>Accept connections from outside (default: 1 if no -proxy or -connect)</source>
-        <translation>Aceptar conexións de fóra (por defecto: 1 se non -proxy ou -connect)</translation>
-    </message>
-    <message>
-        <source>Block creation options:</source>
-        <translation>Opcións de creación de bloque:</translation>
-    </message>
-    <message>
-=======
->>>>>>> 2f4f2d38
         <source>Corrupted block database detected</source>
         <translation>Detectada base de datos de bloques corrupta.</translation>
     </message>
@@ -1300,13 +1268,6 @@
         <translation>Verificando bloques...</translation>
     </message>
     <message>
-<<<<<<< HEAD
-        <source>Execute command when a relevant alert is received or we see a really long fork (%s in cmd is replaced by message)</source>
-        <translation>Executar comando cando se recibe unha alerta relevante ou vemos un fork realmente longo (%s no cmd é substituído pola mensaxe)</translation>
-    </message>
-    <message>
-=======
->>>>>>> 2f4f2d38
         <source>Information</source>
         <translation>Información</translation>
     </message>
@@ -1327,25 +1288,6 @@
         <translation>Precaución</translation>
     </message>
     <message>
-<<<<<<< HEAD
-        <source>You need to rebuild the database using -reindex to change -txindex</source>
-        <translation>Precisas reconstruír a base de datos empregando -reindex para cambiar -txindex</translation>
-    </message>
-    <message>
-        <source>Password for JSON-RPC connections</source>
-        <translation>Contrasinal para conexións JSON-RPC</translation>
-    </message>
-    <message>
-        <source>Execute command when the best block changes (%s in cmd is replaced by block hash)</source>
-        <translation>Executar comando cando o mellor bloque cambie (%s no comando é sustituído polo hash do bloque)</translation>
-    </message>
-    <message>
-        <source>Allow DNS lookups for -addnode, -seednode and -connect</source>
-        <translation>Permitir lookup de DNS para -addnote, -seednote e -connect</translation>
-    </message>
-    <message>
-=======
->>>>>>> 2f4f2d38
         <source>Unknown network specified in -onlynet: '%s'</source>
         <translation>Rede descoñecida especificada en -onlynet: '%s'</translation>
     </message>
