--- conflicted
+++ resolved
@@ -82,17 +82,12 @@
         <translation>%1 behind</translation>
     </message>
     <message>
-<<<<<<< HEAD
-        <source>Last received block was generated %1 ago.</source>
-        <translation>Last received block was generated %1 ago.</translation>
-=======
         <source>These are your Bitcoin addresses for receiving payments. Use the 'Create new receiving address' button in the receive tab to create new addresses.</source>
         <translation>These are your Bitcoin addresses for receiving payments. Use the 'Create new receiving address' button in the receive tab to create new addresses.</translation>
     </message>
     <message>
         <source>&amp;Copy Address</source>
         <translation>&amp;Salin Aamat</translation>
->>>>>>> 56311988
     </message>
     <message>
         <source>Transactions after this will not yet be visible.</source>
@@ -147,17 +142,12 @@
         <translation>Catching up...</translation>
     </message>
     <message>
-<<<<<<< HEAD
-        <source>Error: %1</source>
-        <translation>Error: %1</translation>
-=======
         <source>Show passphrase</source>
         <translation>Show passphrase</translation>
     </message>
     <message>
         <source>Encrypt wallet</source>
         <translation>Dompet encrypt</translation>
->>>>>>> 56311988
     </message>
     <message>
         <source>Warning: %1</source>
@@ -212,10 +202,6 @@
         <translation>HD key generation is &lt;b&gt;enabled&lt;/b&gt;</translation>
     </message>
     <message>
-<<<<<<< HEAD
-        <source>HD key generation is &lt;b&gt;disabled&lt;/b&gt;</source>
-        <translation>HD key generation is &lt;b&gt;disabled&lt;/b&gt;</translation>
-=======
         <source>Enter the new passphrase for the wallet.&lt;br/&gt;Please use a passphrase of &lt;b&gt;ten or more random characters&lt;/b&gt;, or &lt;b&gt;eight or more words&lt;/b&gt;.</source>
         <translation>Enter the new passphrase for the wallet.&lt;br/&gt;Please use a passphrase of &lt;b&gt;ten or more random characters&lt;/b&gt;, or &lt;b&gt;eight or more words&lt;/b&gt;.</translation>
     </message>
@@ -242,7 +228,6 @@
     <message>
         <source>IMPORTANT: Any previous backups you have made of your wallet file should be replaced with the newly generated, encrypted wallet file. For security reasons, previous backups of the unencrypted wallet file will become useless as soon as you start using the new, encrypted wallet.</source>
         <translation>PENTING: Apa-apa sandaran yang anda buat sebelum ini untuk fail dompet anda hendaklah digantikan dengan fail dompet enkripsi yang dijana baru. Untuk sebab-sebab keselamatan , sandaran fail dompet yang belum dibuat enkripsi sebelum ini akan menjadi tidak berguna secepat anda mula guna dompet enkripsi baru.</translation>
->>>>>>> 56311988
     </message>
     <message>
         <source>Private key &lt;b&gt;disabled&lt;/b&gt;</source>
@@ -308,13 +293,8 @@
         <translation>List mode</translation>
     </message>
     <message>
-<<<<<<< HEAD
-        <source>Received with label</source>
-        <translation>Received with label</translation>
-=======
         <source>Browse transaction history</source>
         <translation>Menyemak imbas sejarah transaksi</translation>
->>>>>>> 56311988
     </message>
     <message>
         <source>Received with address</source>
@@ -365,10 +345,6 @@
         <translation>Copy fee</translation>
     </message>
     <message>
-<<<<<<< HEAD
-        <source>Copy after fee</source>
-        <translation>Copy after fee</translation>
-=======
         <source>Create Wallet...</source>
         <translation>Create Wallet...</translation>
     </message>
@@ -379,7 +355,6 @@
     <message>
         <source>Wallet:</source>
         <translation>dompet</translation>
->>>>>>> 56311988
     </message>
     <message>
         <source>Copy bytes</source>
@@ -402,17 +377,12 @@
         <translation>yes</translation>
     </message>
     <message>
-<<<<<<< HEAD
-        <source>no</source>
-        <translation>no</translation>
-=======
         <source>Proxy is &lt;b&gt;enabled&lt;/b&gt;: %1</source>
         <translation>Proxy is &lt;b&gt;enabled&lt;/b&gt;: %1</translation>
     </message>
     <message>
         <source>Send coins to a Bitcoin address</source>
         <translation>Menghantar koin kepada alamat Bitcoin</translation>
->>>>>>> 56311988
     </message>
     <message>
         <source>This label turns red if any recipient receives an amount smaller than the current dust threshold.</source>
@@ -423,24 +393,8 @@
         <translation>Can vary +/- %1 satoshi(s) per input.</translation>
     </message>
     <message>
-<<<<<<< HEAD
-        <source>change from %1 (%2)</source>
-        <translation>change from %1 (%2)</translation>
-    </message>
-    <message>
-        <source>(change)</source>
-        <translation>(change)</translation>
-    </message>
-</context>
-<context>
-    <name>CreateWalletActivity</name>
-    <message>
-        <source>Creating Wallet &lt;b&gt;%1&lt;/b&gt;...</source>
-        <translation>Creating Wallet &lt;b&gt;%1&lt;/b&gt;...</translation>
-=======
         <source>&amp;Verify message...</source>
         <translation>sahkan mesej</translation>
->>>>>>> 56311988
     </message>
     <message>
         <source>Create wallet failed</source>
@@ -462,13 +416,8 @@
         <translation>Wallet Name</translation>
     </message>
     <message>
-<<<<<<< HEAD
-        <source>Encrypt the wallet. The wallet will be encrypted with a passphrase of your choice.</source>
-        <translation>Encrypt the wallet. The wallet will be encrypted with a passphrase of your choice.</translation>
-=======
         <source>Encrypt the private keys that belong to your wallet</source>
         <translation>sulitkan kata laluan milik peribadi anda</translation>
->>>>>>> 56311988
     </message>
     <message>
         <source>Encrypt Wallet</source>
@@ -506,10 +455,6 @@
         <translation>The label associated with this address list entry</translation>
     </message>
     <message>
-<<<<<<< HEAD
-        <source>The address associated with this address list entry. This can only be modified for sending addresses.</source>
-        <translation>The address associated with this address list entry. This can only be modified for sending addresses.</translation>
-=======
         <source>Show the list of used receiving addresses and labels</source>
         <translation>Show the list of used receiving addresses and labels</translation>
     </message>
@@ -548,7 +493,6 @@
     <message>
         <source>Error</source>
         <translation>Ralat</translation>
->>>>>>> 56311988
     </message>
     <message>
         <source>New sending address</source>
@@ -563,14 +507,6 @@
         <translation>Edit sending address</translation>
     </message>
     <message>
-<<<<<<< HEAD
-        <source>The entered address "%1" is not a valid Bitcoin address.</source>
-        <translation>The entered address "%1" is not a valid Bitcoin address.</translation>
-    </message>
-    <message>
-        <source>Address "%1" already exists as a receiving address with label "%2" and so cannot be added as a sending address.</source>
-        <translation>Address "%1" already exists as a receiving address with label "%2" and so cannot be added as a sending address.</translation>
-=======
         <source>Node window</source>
         <translation>Node window</translation>
     </message>
@@ -601,274 +537,12 @@
     <message>
         <source>Close Wallet...</source>
         <translation>Tutup Wallet...</translation>
->>>>>>> 56311988
     </message>
     <message>
         <source>The entered address "%1" is already in the address book with label "%2".</source>
         <translation>The entered address "%1" is already in the address book with label "%2".</translation>
     </message>
     <message>
-<<<<<<< HEAD
-        <source>Could not unlock wallet.</source>
-        <translation>Could not unlock wallet.</translation>
-    </message>
-    <message>
-        <source>New key generation failed.</source>
-        <translation>New key generation failed.</translation>
-    </message>
-</context>
-<context>
-    <name>FreespaceChecker</name>
-    <message>
-        <source>A new data directory will be created.</source>
-        <translation>A new data directory will be created.</translation>
-    </message>
-    <message>
-        <source>name</source>
-        <translation>name</translation>
-    </message>
-    <message>
-        <source>Directory already exists. Add %1 if you intend to create a new directory here.</source>
-        <translation>Directory already exists. Add %1 if you intend to create a new directory here.</translation>
-    </message>
-    <message>
-        <source>Path already exists, and is not a directory.</source>
-        <translation>Path already exists, and is not a directory.</translation>
-    </message>
-    <message>
-        <source>Cannot create data directory here.</source>
-        <translation>Cannot create data directory here.</translation>
-    </message>
-</context>
-<context>
-    <name>HelpMessageDialog</name>
-    <message>
-        <source>version</source>
-        <translation>version</translation>
-    </message>
-    <message>
-        <source>About %1</source>
-        <translation>About %1</translation>
-    </message>
-    <message>
-        <source>Command-line options</source>
-        <translation>Command-line options</translation>
-    </message>
-</context>
-<context>
-    <name>Intro</name>
-    <message>
-        <source>Welcome</source>
-        <translation>Welcome</translation>
-    </message>
-    <message>
-        <source>Welcome to %1.</source>
-        <translation>Welcome to %1.</translation>
-    </message>
-    <message>
-        <source>As this is the first time the program is launched, you can choose where %1 will store its data.</source>
-        <translation>As this is the first time the program is launched, you can choose where %1 will store its data.</translation>
-    </message>
-    <message>
-        <source>When you click OK, %1 will begin to download and process the full %4 block chain (%2GB) starting with the earliest transactions in %3 when %4 initially launched.</source>
-        <translation>When you click OK, %1 will begin to download and process the full %4 block chain (%2GB) starting with the earliest transactions in %3 when %4 initially launched.</translation>
-    </message>
-    <message>
-        <source>Reverting this setting requires re-downloading the entire blockchain. It is faster to download the full chain first and prune it later. Disables some advanced features.</source>
-        <translation>Reverting this setting requires re-downloading the entire blockchain. It is faster to download the full chain first and prune it later. Disables some advanced features.</translation>
-    </message>
-    <message>
-        <source>This initial synchronisation is very demanding, and may expose hardware problems with your computer that had previously gone unnoticed. Each time you run %1, it will continue downloading where it left off.</source>
-        <translation>This initial synchronisation is very demanding, and may expose hardware problems with your computer that had previously gone unnoticed. Each time you run %1, it will continue downloading where it left off.</translation>
-    </message>
-    <message>
-        <source>If you have chosen to limit block chain storage (pruning), the historical data must still be downloaded and processed, but will be deleted afterward to keep your disk usage low.</source>
-        <translation>If you have chosen to limit block chain storage (pruning), the historical data must still be downloaded and processed, but will be deleted afterward to keep your disk usage low.</translation>
-    </message>
-    <message>
-        <source>Use the default data directory</source>
-        <translation>Use the default data directory</translation>
-    </message>
-    <message>
-        <source>Use a custom data directory:</source>
-        <translation>Use a custom data directory:</translation>
-    </message>
-    <message>
-        <source>Discard blocks after verification, except most recent %1 GB (prune)</source>
-        <translation>Discard blocks after verification, except most recent %1 GB (prune)</translation>
-    </message>
-    <message>
-        <source>At least %1 GB of data will be stored in this directory, and it will grow over time.</source>
-        <translation>At least %1 GB of data will be stored in this directory, and it will grow over time.</translation>
-    </message>
-    <message>
-        <source>Approximately %1 GB of data will be stored in this directory.</source>
-        <translation>Approximately %1 GB of data will be stored in this directory.</translation>
-    </message>
-    <message>
-        <source>%1 will download and store a copy of the Bitcoin block chain.</source>
-        <translation>%1 will download and store a copy of the Bitcoin block chain.</translation>
-    </message>
-    <message>
-        <source>The wallet will also be stored in this directory.</source>
-        <translation>The wallet will also be stored in this directory.</translation>
-    </message>
-    <message>
-        <source>Error: Specified data directory "%1" cannot be created.</source>
-        <translation>Error: Specified data directory "%1" cannot be created.</translation>
-    </message>
-    </context>
-<context>
-    <name>ModalOverlay</name>
-    <message>
-        <source>Form</source>
-        <translation>Form</translation>
-    </message>
-    <message>
-        <source>Recent transactions may not yet be visible, and therefore your wallet's balance might be incorrect. This information will be correct once your wallet has finished synchronizing with the bitcoin network, as detailed below.</source>
-        <translation>Recent transactions may not yet be visible, and therefore your wallet's balance might be incorrect. This information will be correct once your wallet has finished synchronizing with the bitcoin network, as detailed below.</translation>
-    </message>
-    <message>
-        <source>Attempting to spend bitcoins that are affected by not-yet-displayed transactions will not be accepted by the network.</source>
-        <translation>Attempting to spend bitcoins that are affected by not-yet-displayed transactions will not be accepted by the network.</translation>
-    </message>
-    <message>
-        <source>Number of blocks left</source>
-        <translation>Number of blocks left</translation>
-    </message>
-    <message>
-        <source>Unknown...</source>
-        <translation>Unknown...</translation>
-    </message>
-    <message>
-        <source>Last block time</source>
-        <translation>Last block time</translation>
-    </message>
-    <message>
-        <source>Progress</source>
-        <translation>Progress</translation>
-    </message>
-    <message>
-        <source>Progress increase per hour</source>
-        <translation>Progress increase per hour</translation>
-    </message>
-    <message>
-        <source>calculating...</source>
-        <translation>calculating...</translation>
-    </message>
-    <message>
-        <source>Estimated time left until synced</source>
-        <translation>Estimated time left until synced</translation>
-    </message>
-    <message>
-        <source>Hide</source>
-        <translation>Hide</translation>
-    </message>
-    <message>
-        <source>Unknown. Syncing Headers (%1, %2%)...</source>
-        <translation>Unknown. Syncing Headers (%1, %2%)...</translation>
-    </message>
-</context>
-<context>
-    <name>OpenURIDialog</name>
-    <message>
-        <source>URI:</source>
-        <translation>URI:</translation>
-    </message>
-    </context>
-<context>
-    <name>OpenWalletActivity</name>
-    <message>
-        <source>Open wallet failed</source>
-        <translation>Open wallet failed</translation>
-    </message>
-    <message>
-        <source>Open wallet warning</source>
-        <translation>Open wallet warning</translation>
-    </message>
-    </context>
-<context>
-    <name>OptionsDialog</name>
-    <message>
-        <source>Options</source>
-        <translation>Options</translation>
-    </message>
-    <message>
-        <source>&amp;Main</source>
-        <translation>&amp;Main</translation>
-    </message>
-    <message>
-        <source>Automatically start %1 after logging in to the system.</source>
-        <translation>Automatically start %1 after logging in to the system.</translation>
-    </message>
-    <message>
-        <source>&amp;Start %1 on system login</source>
-        <translation>&amp;Start %1 on system login</translation>
-    </message>
-    <message>
-        <source>Size of &amp;database cache</source>
-        <translation>Size of &amp;database cache</translation>
-    </message>
-    <message>
-        <source>Number of script &amp;verification threads</source>
-        <translation>Number of script &amp;verification threads</translation>
-    </message>
-    <message>
-        <source>IP address of the proxy (e.g. IPv4: 127.0.0.1 / IPv6: ::1)</source>
-        <translation>IP address of the proxy (e.g. IPv4: 127.0.0.1 / IPv6: ::1)</translation>
-    </message>
-    <message>
-        <source>Shows if the supplied default SOCKS5 proxy is used to reach peers via this network type.</source>
-        <translation>Shows if the supplied default SOCKS5 proxy is used to reach peers via this network type.</translation>
-    </message>
-    <message>
-        <source>Use separate SOCKS&amp;5 proxy to reach peers via Tor hidden services:</source>
-        <translation>Use separate SOCKS&amp;5 proxy to reach peers via Tor hidden services:</translation>
-    </message>
-    <message>
-        <source>Hide the icon from the system tray.</source>
-        <translation>Hide the icon from the system tray.</translation>
-    </message>
-    <message>
-        <source>&amp;Hide tray icon</source>
-        <translation>&amp;Hide tray icon</translation>
-    </message>
-    <message>
-        <source>Minimize instead of exit the application when the window is closed. When this option is enabled, the application will be closed only after selecting Exit in the menu.</source>
-        <translation>Minimize instead of exit the application when the window is closed. When this option is enabled, the application will be closed only after selecting Exit in the menu.</translation>
-    </message>
-    <message>
-        <source>Third party URLs (e.g. a block explorer) that appear in the transactions tab as context menu items. %s in the URL is replaced by transaction hash. Multiple URLs are separated by vertical bar |.</source>
-        <translation>Third party URLs (e.g. a block explorer) that appear in the transactions tab as context menu items. %s in the URL is replaced by transaction hash. Multiple URLs are separated by vertical bar |.</translation>
-    </message>
-    <message>
-        <source>Open the %1 configuration file from the working directory.</source>
-        <translation>Open the %1 configuration file from the working directory.</translation>
-    </message>
-    <message>
-        <source>Open Configuration File</source>
-        <translation>Open Configuration File</translation>
-    </message>
-    <message>
-        <source>Reset all client options to default.</source>
-        <translation>Reset all client options to default.</translation>
-    </message>
-    <message>
-        <source>&amp;Reset Options</source>
-        <translation>&amp;Reset Options</translation>
-    </message>
-    <message>
-        <source>&amp;Network</source>
-        <translation>&amp;Network</translation>
-    </message>
-    <message>
-        <source>Disables some advanced features but all blocks will still be fully validated. Reverting this setting requires re-downloading the entire blockchain. Actual disk usage may be somewhat higher.</source>
-        <translation>Disables some advanced features but all blocks will still be fully validated. Reverting this setting requires re-downloading the entire blockchain. Actual disk usage may be somewhat higher.</translation>
-    </message>
-    <message>
-        <source>Prune &amp;block storage to</source>
-        <translation>Prune &amp;block storage to</translation>
-=======
         <source>Show the %1 help message to get a list with possible Bitcoin command-line options</source>
         <translation>Show the %1 help message to get a list with possible Bitcoin command-line options</translation>
     </message>
@@ -4166,7 +3840,6 @@
     <message>
         <source>Rescanning...</source>
         <translation>Rescanning...</translation>
->>>>>>> 56311988
     </message>
     <message>
         <source>GB</source>
