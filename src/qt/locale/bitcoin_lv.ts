<TS language="lv" version="2.1">
<context>
    <name>AddressBookPage</name>
    <message>
        <source>Right-click to edit address or label</source>
        <translation>Spiediet labo peles klikšķi, lai labotu adresi vai birku</translation>
    </message>
    <message>
        <source>Create a new address</source>
        <translation>Izveidot jaunu adresi</translation>
    </message>
    <message>
        <source>&amp;New</source>
        <translation>&amp;Jauns</translation>
    </message>
    <message>
        <source>Copy the currently selected address to the system clipboard</source>
        <translation>Kopēt iezīmēto adresi uz starpliktuvi</translation>
    </message>
    <message>
        <source>&amp;Copy</source>
        <translation>&amp;Kopēt</translation>
    </message>
    <message>
        <source>C&amp;lose</source>
        <translation>&amp;Aizvērt</translation>
    </message>
    <message>
        <source>Delete the currently selected address from the list</source>
        <translation>Izdzēst iezīmētās adreses no saraksta</translation>
    </message>
    <message>
        <source>Enter address or label to search</source>
        <translation>Ierakstiet meklējamo nosaukumu vai adresi</translation>
    </message>
    <message>
        <source>Export the data in the current tab to a file</source>
        <translation>Datus no tekošā ieliktņa eksportēt uz failu</translation>
    </message>
    <message>
        <source>&amp;Export</source>
        <translation>&amp;Eksportēt</translation>
    </message>
    <message>
        <source>&amp;Delete</source>
        <translation>&amp;Dzēst</translation>
    </message>
    <message>
        <source>Choose the address to send coins to</source>
        <translation>Izvēlies adresi uz kuru sūtīt blackcoins</translation>
    </message>
    <message>
        <source>Choose the address to receive coins with</source>
        <translation>Izvēlies adresi ar kuru saņemt blackcoins</translation>
    </message>
    <message>
        <source>C&amp;hoose</source>
        <translation>Izvēlēties</translation>
    </message>
    <message>
        <source>Sending addresses</source>
        <translation>Adrešu nosūtīšana</translation>
    </message>
    <message>
        <source>Receiving addresses</source>
        <translation>Adrešu saņemšana</translation>
    </message>
    <message>
        <source>These are your Bitcoin addresses for sending payments. Always check the amount and the receiving address before sending coins.</source>
        <translation>Šīs ir jūsu Bitcoin adreses, kuras izmantojamas maksājumu veikšanai. Vienmēr pārbaudiet summu un saņēmēja adresi pirms monētu nosūtīšanas.</translation>
    </message>
    <message>
        <source>These are your Bitcoin addresses for receiving payments. Use the 'Create new receiving address' button in the receive tab to create new addresses.</source>
        <translation>Šīs ir jūsu Bitcoin adreses, kuras izmantojamas maksājumu saņemšanai. Izmantojiet 'Izveidot jaunu saņemšanas adresi' pogu 'saņemt' cilnē, lai izveidotu jaunas adreses.</translation>
    </message>
    <message>
        <source>C&amp;hoose</source>
        <translation>Izvēlēties</translation>
    </message>
    <message>
        <source>Sending addresses</source>
        <translation>Adrešu nosūtīšana</translation>
    </message>
    <message>
        <source>Receiving addresses</source>
        <translation>Adrešu saņemšana</translation>
    </message>
    <message>
        <source>These are your Bitcoin addresses for sending payments. Always check the amount and the receiving address before sending coins.</source>
        <translation>Šīs ir jūsu Bitcoin adreses, kuras izmantojamas maksājumu veikšanai. Vienmēr pārbaudiet summu un saņēmēja adresi pirms monētu nosūtīšanas.</translation>
    </message>
    <message>
        <source>These are your Bitcoin addresses for receiving payments. Use the 'Create new receiving address' button in the receive tab to create new addresses.</source>
        <translation>Šīs ir jūsu Bitcoin adreses, kuras izmantojamas maksājumu saņemšanai. Izmantojiet 'Izveidot jaunu saņemšanas adresi' pogu 'saņemt' cilnē, lai izveidotu jaunas adreses.</translation>
    </message>
    <message>
        <source>&amp;Copy Address</source>
        <translation>&amp;Kopēt adresi</translation>
    </message>
    <message>
        <source>Copy &amp;Label</source>
        <translation>Kopēt &amp;Marķējumu</translation>
    </message>
    <message>
        <source>&amp;Edit</source>
        <translation>&amp;Rediģēt</translation>
    </message>
    <message>
        <source>Export Address List</source>
        <translation>Eksportēt Adrešu Sarakstu</translation>
    </message>
    <message>
        <source>Comma separated file (*.csv)</source>
        <translation>Ar komatiem atdalīts fails (*.csv)</translation>
    </message>
    <message>
        <source>Exporting Failed</source>
        <translation>Eksportēšana Neizdevās</translation>
    </message>
    <message>
        <source>There was an error trying to save the address list to %1. Please try again.</source>
        <translation>Mēģinot saglabāt adrešu sarakstu %1 radās kļūda. Mēģiniet vēlreiz.</translation>
    </message>
</context>
<context>
    <name>AddressTableModel</name>
    <message>
        <source>Label</source>
        <translation>Nosaukums</translation>
    </message>
    <message>
        <source>Address</source>
        <translation>Adrese</translation>
    </message>
    <message>
        <source>(no label)</source>
        <translation>(bez nosaukuma)</translation>
    </message>
</context>
<context>
    <name>AskPassphraseDialog</name>
    <message>
        <source>Passphrase Dialog</source>
        <translation>Paroles dialogs</translation>
    </message>
    <message>
        <source>Enter passphrase</source>
        <translation>Ierakstiet paroli</translation>
    </message>
    <message>
        <source>New passphrase</source>
        <translation>Jauna parole</translation>
    </message>
    <message>
        <source>Repeat new passphrase</source>
        <translation>Jaunā parole vēlreiz</translation>
    </message>
    <message>
        <source>Show passphrase</source>
        <translation>Rādīt paroli</translation>
    </message>
    <message>
        <source>Encrypt wallet</source>
        <translation>Šifrēt maciņu</translation>
    </message>
    <message>
        <source>This operation needs your wallet passphrase to unlock the wallet.</source>
        <translation>Lai veiktu šo darbību, nepieciešama jūsu maciņa slepenā frāze maciņa atvēršanai.</translation>
    </message>
    <message>
        <source>Unlock wallet</source>
        <translation>Atslēgt maciņu</translation>
    </message>
    <message>
        <source>This operation needs your wallet passphrase to decrypt the wallet.</source>
<<<<<<< HEAD
        <translation>Lai veiktu šo darbību, nepieciešama jūsu maciņa slepenā frāze maciņa dekriptēšanai.</translation>
=======
        <translation>Lai veiktu šo darbību, nepieciešama jūsu maciņa slepenā frāze maciņa atšifrēšanai.</translation>
>>>>>>> 56311988
    </message>
    <message>
        <source>Decrypt wallet</source>
        <translation>Atšifrēt maciņu</translation>
    </message>
    <message>
        <source>Change passphrase</source>
        <translation>Mainīt paroli</translation>
    </message>
    <message>
        <source>Confirm wallet encryption</source>
        <translation>Apstiprināt maciņa šifrēšanu</translation>
    </message>
    <message>
        <source>Are you sure you wish to encrypt your wallet?</source>
        <translation>Vai tu tiešām vēlies šifrēt savu maciņu?</translation>
    </message>
    <message>
        <source>Wallet encrypted</source>
        <translation>Maciņš šifrēts</translation>
    </message>
    <message>
        <source>Wallet to be encrypted</source>
        <translation>Maciņu nepieciešams šifrēt.</translation>
    </message>
    <message>
        <source>Your wallet is now encrypted. </source>
        <translation>Maciņš tagad šifrēts</translation>
    </message>
    <message>
        <source>Wallet encryption failed</source>
        <translation>Maciņa šifrēšana neizdevās</translation>
    </message>
    </context>
<context>
    <name>BanTableModel</name>
    </context>
<context>
    <name>BitcoinGUI</name>
    <message>
        <source>Sign &amp;message...</source>
        <translation>Parakstīt &amp;ziņojumu...</translation>
    </message>
    <message>
        <source>Synchronizing with network...</source>
        <translation>Sinhronizācija ar tīklu...</translation>
    </message>
    <message>
        <source>&amp;Overview</source>
        <translation>&amp;Pārskats</translation>
    </message>
    <message>
        <source>Show general overview of wallet</source>
        <translation>Rādīt vispārēju maciņa pārskatu</translation>
    </message>
    <message>
        <source>&amp;Transactions</source>
        <translation>&amp;Transakcijas</translation>
    </message>
    <message>
        <source>Browse transaction history</source>
        <translation>Skatīt transakciju vēsturi</translation>
    </message>
    <message>
        <source>E&amp;xit</source>
        <translation>&amp;Iziet</translation>
    </message>
    <message>
        <source>Quit application</source>
        <translation>Aizvērt programmu</translation>
    </message>
    <message>
        <source>About &amp;Qt</source>
        <translation>Par &amp;Qt</translation>
    </message>
    <message>
        <source>Show information about Qt</source>
        <translation>Parādīt informāciju par Qt</translation>
    </message>
    <message>
        <source>&amp;Options...</source>
        <translation>&amp;Iespējas...</translation>
    </message>
    <message>
        <source>&amp;Encrypt Wallet...</source>
        <translation>Šifrēt &amp;maciņu...</translation>
    </message>
    <message>
        <source>&amp;Backup Wallet...</source>
        <translation>&amp;Maciņa Rezerves Kopija...</translation>
    </message>
    <message>
        <source>&amp;Change Passphrase...</source>
        <translation>Mainīt &amp;Paroli...</translation>
    </message>
    <message>
        <source>Open &amp;URI...</source>
        <translation>Atvērt &amp;URI...</translation>
    </message>
    <message>
        <source>Wallet:</source>
        <translation>Maciņš:</translation>
    </message>
    <message>
        <source>Reindexing blocks on disk...</source>
        <translation>Bloku reindeksēšana no diska...</translation>
    </message>
    <message>
        <source>Send coins to a Bitcoin address</source>
        <translation>Nosūtīt bitkoinus uz Blackcoin adresi</translation>
    </message>
    <message>
        <source>Backup wallet to another location</source>
        <translation>Izveidot maciņa rezerves kopiju citur</translation>
    </message>
    <message>
        <source>Change the passphrase used for wallet encryption</source>
        <translation>Mainīt maciņa šifrēšanas paroli</translation>
    </message>
    <message>
        <source>&amp;Verify message...</source>
        <translation>&amp;Pārbaudīt ziņojumu...</translation>
    </message>
    <message>
        <source>Bitcoin</source>
        <translation>Blackcoin</translation>
    </message>
    <message>
        <source>&amp;Send</source>
        <translation>&amp;Sūtīt</translation>
    </message>
    <message>
        <source>&amp;Receive</source>
        <translation>&amp;Saņemt</translation>
    </message>
    <message>
        <source>&amp;Show / Hide</source>
        <translation>&amp;Rādīt / Paslēpt</translation>
    </message>
    <message>
        <source>Show or hide the main Window</source>
        <translation>Parādīt vai paslēpt galveno Logu</translation>
    </message>
    <message>
        <source>Encrypt the private keys that belong to your wallet</source>
        <translation>Šifrēt privātās atslēgas kuras pieder tavam maciņam</translation>
    </message>
    <message>
        <source>Sign messages with your Bitcoin addresses to prove you own them</source>
        <translation>Parakstīt ziņojumus ar savām Blackcoin adresēm lai pierādītu ka tās pieder tev</translation>
    </message>
    <message>
        <source>Verify messages to ensure they were signed with specified Bitcoin addresses</source>
        <translation>Pārbaudīt ziņojumus lai pārliecinātos, ka tie tika parakstīti ar norādītajām Blackcoin adresēm</translation>
    </message>
    <message>
        <source>&amp;File</source>
        <translation>&amp;Fails</translation>
    </message>
    <message>
        <source>&amp;Settings</source>
        <translation>&amp;Uzstādījumi</translation>
    </message>
    <message>
        <source>&amp;Help</source>
        <translation>&amp;Palīdzība</translation>
    </message>
    <message>
        <source>Tabs toolbar</source>
        <translation>Ciļņu rīkjosla</translation>
    </message>
    <message>
        <source>Request payments (generates QR codes and bitcoin: URIs)</source>
        <translation>Pieprasīt maksājumus (izveido QR kodu un blackcoin: URIs)</translation>
    </message>
    <message>
<<<<<<< HEAD
        <source>Open a bitcoin: URI or payment request</source>
        <translation>Atvērt blackcoin URI vai maksājuma pieprasījumu</translation>
    </message>
    <message>
=======
>>>>>>> 56311988
        <source>&amp;Command-line options</source>
        <translation>&amp;Komandrindas iespējas</translation>
    </message>
    <message>
        <source>%1 behind</source>
        <translation>%1 aizmugurē</translation>
    </message>
    <message>
        <source>Transactions after this will not yet be visible.</source>
        <translation>Transakcijas pēc šī vel nebūs redzamas</translation>
    </message>
    <message>
        <source>Error</source>
        <translation>Kļūda</translation>
    </message>
    <message>
        <source>Warning</source>
        <translation>Brīdinājums</translation>
    </message>
    <message>
        <source>Information</source>
        <translation>Informācija</translation>
    </message>
    <message>
        <source>Up to date</source>
        <translation>Sinhronizēts</translation>
    </message>
    <message>
        <source>&amp;Window</source>
        <translation>&amp;Logs</translation>
    </message>
    <message>
        <source>Catching up...</source>
        <translation>Sinhronizējos...</translation>
    </message>
    <message>
        <source>Sent transaction</source>
        <translation>Transakcija nosūtīta</translation>
    </message>
    <message>
        <source>Incoming transaction</source>
        <translation>Ienākoša transakcija</translation>
    </message>
    <message>
        <source>Wallet is &lt;b&gt;encrypted&lt;/b&gt; and currently &lt;b&gt;unlocked&lt;/b&gt;</source>
        <translation>Maciņš ir &lt;b&gt;šifrēts&lt;/b&gt; un pašlaik &lt;b&gt;atslēgts&lt;/b&gt;</translation>
    </message>
    <message>
        <source>Wallet is &lt;b&gt;encrypted&lt;/b&gt; and currently &lt;b&gt;locked&lt;/b&gt;</source>
        <translation>Maciņš ir &lt;b&gt;šifrēts&lt;/b&gt; un pašlaik &lt;b&gt;slēgts&lt;/b&gt;</translation>
    </message>
    </context>
<context>
    <name>CoinControlDialog</name>
    <message>
        <source>Quantity:</source>
        <translation>Daudzums:</translation>
    </message>
    <message>
        <source>Bytes:</source>
        <translation>Baiti:</translation>
    </message>
    <message>
        <source>Amount:</source>
        <translation>Daudzums:</translation>
    </message>
    <message>
        <source>Fee:</source>
        <translation>Maksa:</translation>
    </message>
    <message>
        <source>After Fee:</source>
        <translation>Pēc Maksas:</translation>
    </message>
    <message>
        <source>Change:</source>
        <translation>Atlikums:</translation>
    </message>
    <message>
        <source>(un)select all</source>
        <translation>iezīmēt visus</translation>
    </message>
    <message>
        <source>Tree mode</source>
        <translation>Koka režīms</translation>
    </message>
    <message>
        <source>List mode</source>
        <translation>Saraksta režīms</translation>
    </message>
    <message>
        <source>Amount</source>
        <translation>Daudzums</translation>
    </message>
    <message>
        <source>Date</source>
        <translation>Datums</translation>
    </message>
    <message>
        <source>Confirmations</source>
        <translation>Apstiprinājumi</translation>
    </message>
    <message>
        <source>Confirmed</source>
        <translation>Apstiprināts</translation>
    </message>
    <message>
        <source>(no label)</source>
        <translation>(bez nosaukuma)</translation>
    </message>
    </context>
<context>
    <name>CreateWalletActivity</name>
    </context>
<context>
    <name>CreateWalletDialog</name>
    </context>
<context>
    <name>EditAddressDialog</name>
    <message>
        <source>Edit Address</source>
        <translation>Mainīt adrese</translation>
    </message>
    <message>
        <source>&amp;Label</source>
        <translation>&amp;Nosaukums</translation>
    </message>
    <message>
        <source>&amp;Address</source>
        <translation>&amp;Adrese</translation>
    </message>
    </context>
<context>
    <name>FreespaceChecker</name>
    <message>
        <source>A new data directory will be created.</source>
        <translation>Tiks izveidota jauna datu mape.</translation>
    </message>
    <message>
        <source>name</source>
        <translation>vārds</translation>
    </message>
    <message>
        <source>Path already exists, and is not a directory.</source>
        <translation>Šāds ceļš jau pastāv un tā nav mape.</translation>
    </message>
    <message>
        <source>Cannot create data directory here.</source>
        <translation>Šeit nevar izveidot datu mapi.</translation>
    </message>
</context>
<context>
    <name>HelpMessageDialog</name>
    <message>
        <source>version</source>
        <translation>versija</translation>
    </message>
    <message>
        <source>Command-line options</source>
        <translation>Komandrindas iespējas</translation>
    </message>
</context>
<context>
    <name>Intro</name>
    <message>
        <source>Welcome</source>
        <translation>Sveiciens</translation>
    </message>
    <message>
        <source>Use the default data directory</source>
        <translation>Izmantot noklusēto datu mapi</translation>
    </message>
    <message>
        <source>Use a custom data directory:</source>
        <translation>Izmantot pielāgotu datu mapi:</translation>
    </message>
    <message>
        <source>Bitcoin</source>
        <translation>Blackcoin</translation>
    </message>
    <message>
        <source>Error</source>
        <translation>Kļūda</translation>
    </message>
    </context>
<context>
    <name>ModalOverlay</name>
    <message>
        <source>Form</source>
        <translation>Forma</translation>
    </message>
    <message>
        <source>Last block time</source>
        <translation>Pēdējā bloka laiks</translation>
    </message>
    </context>
<context>
    <name>OpenURIDialog</name>
    <message>
        <source>URI:</source>
        <translation>URI:</translation>
    </message>
</context>
<context>
    <name>OpenWalletActivity</name>
    </context>
<context>
    <name>OptionsDialog</name>
    <message>
        <source>Options</source>
        <translation>Iespējas</translation>
    </message>
    <message>
        <source>&amp;Main</source>
        <translation>&amp;Galvenais</translation>
    </message>
    <message>
        <source>Size of &amp;database cache</source>
        <translation>&amp;Datubāzes kešatmiņas izmērs</translation>
    </message>
    <message>
        <source>Number of script &amp;verification threads</source>
        <translation>Skriptu &amp;pārbaudes pavedienu skaits</translation>
    </message>
    <message>
        <source>IP address of the proxy (e.g. IPv4: 127.0.0.1 / IPv6: ::1)</source>
        <translation>Starpniekservera IP adrese (piem. IPv4: 127.0.0.1 / IPv6: ::1)</translation>
    </message>
    <message>
        <source>Minimize instead of exit the application when the window is closed. When this option is enabled, the application will be closed only after selecting Exit in the menu.</source>
        <translation>Minimizēt nevis aizvērt aplikāciju, kad logs tiek aizvērts. Kad šī iespēja ir ieslēgta, aplikācija tiks aizvērta, izvēloties Aizvērt izvēlnē.</translation>
    </message>
    <message>
        <source>Reset all client options to default.</source>
        <translation>Atiestatīt visus klienta iestatījumus uz noklusējumu.</translation>
    </message>
    <message>
        <source>&amp;Reset Options</source>
        <translation>&amp;Atiestatīt Iestatījumus.</translation>
    </message>
    <message>
        <source>&amp;Network</source>
        <translation>&amp;Tīkls</translation>
    </message>
    <message>
        <source>W&amp;allet</source>
        <translation>&amp;Maciņš</translation>
    </message>
    <message>
        <source>Expert</source>
        <translation>Eksperts</translation>
    </message>
    <message>
        <source>Enable coin &amp;control features</source>
        <translation>Ieslēgt blackcoin &amp;kontroles funkcijas</translation>
    </message>
    <message>
        <source>&amp;Spend unconfirmed change</source>
        <translation>&amp;Tērēt neapstiprinātu atlikumu</translation>
    </message>
    <message>
        <source>Automatically open the Bitcoin client port on the router. This only works when your router supports UPnP and it is enabled.</source>
        <translation>Uz rūtera automātiski atvērt Blackcoin klienta portu. Tas strādā tikai tad, ja rūteris atbalsta UPnP un tas ir ieslēgts.</translation>
    </message>
    <message>
        <source>Map port using &amp;UPnP</source>
        <translation>Kartēt portu, izmantojot &amp;UPnP</translation>
    </message>
    <message>
        <source>Proxy &amp;IP:</source>
        <translation>Starpniekservera &amp;IP:</translation>
    </message>
    <message>
        <source>&amp;Port:</source>
        <translation>&amp;Ports:</translation>
    </message>
    <message>
        <source>Port of the proxy (e.g. 9050)</source>
        <translation>Starpniekservera ports (piem. 9050)</translation>
    </message>
    <message>
        <source>&amp;Window</source>
        <translation>&amp;Logs</translation>
    </message>
    <message>
        <source>Show only a tray icon after minimizing the window.</source>
        <translation>Pēc loga minimizācijas rādīt tikai ikonu sistēmas teknē.</translation>
    </message>
    <message>
        <source>&amp;Minimize to the tray instead of the taskbar</source>
        <translation>&amp;Minimizēt uz sistēmas tekni, nevis rīkjoslu</translation>
    </message>
    <message>
        <source>M&amp;inimize on close</source>
        <translation>M&amp;inimizēt aizverot</translation>
    </message>
    <message>
        <source>&amp;Display</source>
        <translation>&amp;Izskats</translation>
    </message>
    <message>
        <source>User Interface &amp;language:</source>
        <translation>Lietotāja interfeiss un &amp;valoda:</translation>
    </message>
    <message>
        <source>&amp;Unit to show amounts in:</source>
        <translation>&amp;Vienības, kurās attēlot daudzumus:</translation>
    </message>
    <message>
        <source>Choose the default subdivision unit to show in the interface and when sending coins.</source>
        <translation>Izvēlēties dalījuma vienību pēc noklusēšanas, ko izmantot interfeisā un nosūtot bitkoinus.</translation>
    </message>
    <message>
        <source>Whether to show coin control features or not.</source>
        <translation>Vai rādīt Blackcoin kontroles funkcijas vai nē.</translation>
    </message>
    <message>
        <source>&amp;OK</source>
        <translation>&amp;Labi</translation>
    </message>
    <message>
        <source>&amp;Cancel</source>
        <translation>&amp;Atcelt</translation>
    </message>
    <message>
        <source>default</source>
        <translation>pēc noklusēšanas</translation>
    </message>
    <message>
        <source>none</source>
        <translation>neviena</translation>
    </message>
    <message>
        <source>Confirm options reset</source>
        <translation>Apstiprināt iestatījumu atiestatīšanu</translation>
    </message>
    <message>
        <source>Error</source>
        <translation>Kļūda</translation>
    </message>
    <message>
        <source>The supplied proxy address is invalid.</source>
        <translation>Norādītā starpniekservera adrese nav derīga.</translation>
    </message>
</context>
<context>
    <name>OverviewPage</name>
    <message>
        <source>Form</source>
        <translation>Forma</translation>
    </message>
    <message>
        <source>The displayed information may be out of date. Your wallet automatically synchronizes with the Bitcoin network after a connection is established, but this process has not completed yet.</source>
        <translation>Attēlotā informācija var būt novecojusi. Jūsu maciņš pēc savienojuma izveides automātiski sinhronizējas ar Blackcoin tīklu, taču šis process vēl nav beidzies.</translation>
    </message>
    <message>
        <source>Available:</source>
        <translation>Pieejams:</translation>
    </message>
    <message>
        <source>Your current spendable balance</source>
        <translation>Tava pašreizējā tērējamā bilance</translation>
    </message>
    <message>
        <source>Pending:</source>
        <translation>Neizšķirts:</translation>
    </message>
    <message>
        <source>Total of transactions that have yet to be confirmed, and do not yet count toward the spendable balance</source>
        <translation>Kopējā apstiprināmo transakciju vērtība, vēl nav ieskaitīta tērējamajā bilancē</translation>
    </message>
    <message>
        <source>Immature:</source>
        <translation>Nenobriedušu:</translation>
    </message>
    <message>
        <source>Total:</source>
        <translation>Kopsumma:</translation>
    </message>
    <message>
        <source>Your current total balance</source>
        <translation>Jūsu kopējā tekošā bilance</translation>
    </message>
    </context>
<context>
    <name>PaymentServer</name>
    </context>
<context>
    <name>PeerTableModel</name>
    </context>
<context>
    <name>QObject</name>
    <message>
        <source>Amount</source>
        <translation>Daudzums</translation>
    </message>
    <message>
        <source>%1 h</source>
        <translation>%1 st</translation>
    </message>
    <message>
        <source>%1 m</source>
        <translation>%1 m</translation>
    </message>
    <message>
        <source>N/A</source>
        <translation>N/A</translation>
    </message>
    <message>
        <source>%1 and %2</source>
        <translation>%1 un %2</translation>
    </message>
    <message>
        <source>%1 B</source>
        <translation>%1 B</translation>
    </message>
    <message>
        <source>%1 KB</source>
        <translation>%1 KB</translation>
    </message>
    <message>
        <source>%1 MB</source>
        <translation>%1 MB</translation>
    </message>
    <message>
        <source>%1 GB</source>
        <translation>%1 GB</translation>
    </message>
    <message>
        <source>unknown</source>
        <translation>nav zināms</translation>
    </message>
</context>
<context>
    <name>QRImageWidget</name>
    <message>
        <source>&amp;Save Image...</source>
        <translation>&amp;Saglabāt Attēlu...</translation>
    </message>
    </context>
<context>
    <name>RPCConsole</name>
    <message>
        <source>N/A</source>
        <translation>N/A</translation>
    </message>
    <message>
        <source>Client version</source>
        <translation>Klienta versija</translation>
    </message>
    <message>
        <source>&amp;Information</source>
        <translation>&amp;Informācija</translation>
    </message>
    <message>
        <source>General</source>
        <translation>Vispārējs</translation>
    </message>
    <message>
        <source>Startup time</source>
        <translation>Sākuma laiks</translation>
    </message>
    <message>
        <source>Network</source>
        <translation>Tīkls</translation>
    </message>
    <message>
        <source>Name</source>
        <translation>Vārds</translation>
    </message>
    <message>
        <source>Number of connections</source>
        <translation>Savienojumu skaits</translation>
    </message>
    <message>
        <source>Block chain</source>
        <translation>Bloku virkne</translation>
    </message>
    <message>
        <source>Current number of blocks</source>
        <translation>Pašreizējais bloku skaits</translation>
    </message>
    <message>
        <source>Last block time</source>
        <translation>Pēdējā bloka laiks</translation>
    </message>
    <message>
        <source>&amp;Open</source>
        <translation>&amp;Atvērt</translation>
    </message>
    <message>
        <source>&amp;Console</source>
        <translation>&amp;Konsole</translation>
    </message>
    <message>
        <source>&amp;Network Traffic</source>
        <translation>&amp;Tīkla Satiksme</translation>
    </message>
    <message>
        <source>Totals</source>
        <translation>Kopsummas</translation>
    </message>
    <message>
        <source>In:</source>
        <translation>Ie.:</translation>
    </message>
    <message>
        <source>Out:</source>
        <translation>Iz.:</translation>
    </message>
    <message>
        <source>Debug log file</source>
        <translation>Atkļūdošanas žurnāla datne</translation>
    </message>
    <message>
        <source>Clear console</source>
        <translation>Notīrīt konsoli</translation>
    </message>
    </context>
<context>
    <name>ReceiveCoinsDialog</name>
    <message>
        <source>&amp;Amount:</source>
        <translation>&amp;Daudzums:</translation>
    </message>
    <message>
        <source>&amp;Label:</source>
        <translation>&amp;Nosaukums:</translation>
    </message>
    <message>
        <source>&amp;Message:</source>
        <translation>&amp;Ziņojums:</translation>
    </message>
    <message>
        <source>Clear all fields of the form.</source>
        <translation>Notīrīt visus laukus formā.</translation>
    </message>
    <message>
        <source>Clear</source>
        <translation>Notīrīt</translation>
    </message>
    <message>
        <source>Requested payments history</source>
        <translation>Pieprasīto maksājumu vēsture</translation>
    </message>
    <message>
        <source>Show the selected request (does the same as double clicking an entry)</source>
        <translation>Parādīt atlasītos pieprasījumus (tas pats, kas dubultklikšķis uz ieraksta)</translation>
    </message>
    <message>
        <source>Show</source>
        <translation>Rādīt</translation>
    </message>
    <message>
        <source>Remove the selected entries from the list</source>
        <translation>Noņemt atlasītos ierakstus no saraksta.</translation>
    </message>
    <message>
        <source>Remove</source>
        <translation>Noņemt</translation>
    </message>
    </context>
<context>
    <name>ReceiveRequestDialog</name>
    <message>
        <source>QR Code</source>
        <translation>QR Kods</translation>
    </message>
    <message>
        <source>Copy &amp;URI</source>
        <translation>Kopēt &amp;URI</translation>
    </message>
    <message>
        <source>Copy &amp;Address</source>
        <translation>Kopēt &amp;Adresi</translation>
    </message>
    <message>
        <source>&amp;Save Image...</source>
        <translation>&amp;Saglabāt Attēlu...</translation>
    </message>
    <message>
        <source>Address</source>
        <translation>Adrese</translation>
    </message>
    <message>
        <source>Amount</source>
        <translation>Daudzums</translation>
    </message>
    <message>
        <source>Label</source>
        <translation>Nosaukums</translation>
    </message>
    <message>
        <source>Wallet</source>
        <translation>Maciņš</translation>
    </message>
</context>
<context>
    <name>RecentRequestsTableModel</name>
    <message>
        <source>Date</source>
        <translation>Datums</translation>
    </message>
    <message>
        <source>Label</source>
        <translation>Nosaukums</translation>
    </message>
    <message>
        <source>(no label)</source>
        <translation>(bez nosaukuma)</translation>
    </message>
    </context>
<context>
    <name>SendCoinsDialog</name>
    <message>
        <source>Send Coins</source>
        <translation>Sūtīt Bitkoinus</translation>
    </message>
    <message>
        <source>Coin Control Features</source>
        <translation>Blackcoin Kontroles Funkcijas</translation>
    </message>
    <message>
        <source>Inputs...</source>
        <translation>Ieejas...</translation>
    </message>
    <message>
        <source>automatically selected</source>
        <translation>automātiski atlasīts</translation>
    </message>
    <message>
        <source>Insufficient funds!</source>
        <translation>Nepietiekami līdzekļi!</translation>
    </message>
    <message>
        <source>Quantity:</source>
        <translation>Daudzums:</translation>
    </message>
    <message>
        <source>Bytes:</source>
        <translation>Baiti:</translation>
    </message>
    <message>
        <source>Amount:</source>
        <translation>Daudzums:</translation>
    </message>
    <message>
        <source>Fee:</source>
        <translation>Maksa:</translation>
    </message>
    <message>
        <source>After Fee:</source>
        <translation>Pēc Maksas:</translation>
    </message>
    <message>
        <source>Change:</source>
        <translation>Atlikums:</translation>
    </message>
    <message>
        <source>Custom change address</source>
        <translation>Pielāgota atlikuma adrese</translation>
    </message>
    <message>
        <source>Transaction Fee:</source>
        <translation>Transakcijas maksa:</translation>
    </message>
    <message>
        <source>Send to multiple recipients at once</source>
        <translation>Sūtīt vairākiem saņēmējiem uzreiz</translation>
    </message>
    <message>
        <source>Add &amp;Recipient</source>
        <translation>&amp;Pievienot Saņēmēju</translation>
    </message>
    <message>
        <source>Clear all fields of the form.</source>
        <translation>Notīrīt visus laukus formā.</translation>
    </message>
    <message>
        <source>Clear &amp;All</source>
        <translation>&amp;Notīrīt visu</translation>
    </message>
    <message>
        <source>Balance:</source>
        <translation>Bilance:</translation>
    </message>
    <message>
        <source>Confirm the send action</source>
        <translation>Apstiprināt nosūtīšanu</translation>
    </message>
    <message>
        <source>S&amp;end</source>
        <translation>&amp;Sūtīt</translation>
    </message>
    <message>
        <source>Transaction fee</source>
        <translation>Transakcijas maksa</translation>
    </message>
    <message>
        <source>(no label)</source>
        <translation>(bez nosaukuma)</translation>
    </message>
</context>
<context>
    <name>SendCoinsEntry</name>
    <message>
        <source>A&amp;mount:</source>
        <translation>Apjo&amp;ms</translation>
    </message>
    <message>
        <source>Pay &amp;To:</source>
        <translation>&amp;Saņēmējs:</translation>
    </message>
    <message>
        <source>&amp;Label:</source>
        <translation>&amp;Nosaukums:</translation>
    </message>
    <message>
        <source>Choose previously used address</source>
        <translation>Izvēlies iepriekš izmantoto adresi</translation>
    </message>
    <message>
        <source>Alt+A</source>
        <translation>Alt+A</translation>
    </message>
    <message>
        <source>Paste address from clipboard</source>
        <translation>ielīmēt adresi no starpliktuves</translation>
    </message>
    <message>
        <source>Alt+P</source>
        <translation>Alt+P</translation>
    </message>
    <message>
        <source>Remove this entry</source>
        <translation>Noņem šo ierakstu</translation>
    </message>
    <message>
        <source>Message:</source>
        <translation>Ziņojums:</translation>
    </message>
    <message>
        <source>Pay To:</source>
        <translation>Maksāt:</translation>
    </message>
    <message>
        <source>Memo:</source>
        <translation>Memo:</translation>
    </message>
</context>
<context>
    <name>ShutdownWindow</name>
    <message>
        <source>Do not shut down the computer until this window disappears.</source>
        <translation>Neizslēdziet datoru kamēr šis logs nepazūd.</translation>
    </message>
</context>
<context>
    <name>SignVerifyMessageDialog</name>
    <message>
        <source>Signatures - Sign / Verify a Message</source>
        <translation>Paraksti - Parakstīt / Pabaudīt Ziņojumu</translation>
    </message>
    <message>
        <source>&amp;Sign Message</source>
        <translation>Parakstīt &amp;Ziņojumu</translation>
    </message>
    <message>
        <source>Choose previously used address</source>
        <translation>Izvēlies iepriekš izmantoto adresi</translation>
    </message>
    <message>
        <source>Alt+A</source>
        <translation>Alt+A</translation>
    </message>
    <message>
        <source>Paste address from clipboard</source>
        <translation>ielīmēt adresi no starpliktuves</translation>
    </message>
    <message>
        <source>Alt+P</source>
        <translation>Alt+P</translation>
    </message>
    <message>
        <source>Enter the message you want to sign here</source>
        <translation>Šeit ievadi ziņojumu kuru vēlies parakstīt</translation>
    </message>
    <message>
        <source>Signature</source>
        <translation>Paraksts</translation>
    </message>
    <message>
        <source>Copy the current signature to the system clipboard</source>
        <translation>Kopēt parakstu uz sistēmas starpliktuvi</translation>
    </message>
    <message>
        <source>Sign the message to prove you own this Bitcoin address</source>
        <translation>Parakstīt ziņojumu lai pierādītu, ka esi šīs Blackcoin adreses īpašnieks.</translation>
    </message>
    <message>
        <source>Sign &amp;Message</source>
        <translation>Parakstīt &amp;Ziņojumu</translation>
    </message>
    <message>
        <source>Reset all sign message fields</source>
        <translation>Atiestatīt visus laukus</translation>
    </message>
    <message>
        <source>Clear &amp;All</source>
        <translation>&amp;Notīrīt visu</translation>
    </message>
    <message>
        <source>&amp;Verify Message</source>
        <translation>&amp;Pārbaudīt Ziņojumu</translation>
    </message>
    <message>
        <source>Verify &amp;Message</source>
        <translation>&amp;Pārbaudīt Ziņojumu</translation>
    </message>
    <message>
        <source>Reset all verify message fields</source>
        <translation>Atiestatīt visus laukus</translation>
    </message>
    </context>
<context>
    <name>TrafficGraphWidget</name>
    <message>
        <source>KB/s</source>
        <translation>KB/s</translation>
    </message>
</context>
<context>
    <name>TransactionDesc</name>
    <message>
        <source>Date</source>
        <translation>Datums</translation>
    </message>
    <message>
        <source>unknown</source>
        <translation>nav zināms</translation>
    </message>
    <message>
        <source>Transaction fee</source>
        <translation>Transakcijas maksa</translation>
    </message>
    <message>
        <source>Amount</source>
        <translation>Daudzums</translation>
    </message>
    </context>
<context>
    <name>TransactionDescDialog</name>
    <message>
        <source>This pane shows a detailed description of the transaction</source>
        <translation>Šis panelis parāda transakcijas detaļas</translation>
    </message>
    </context>
<context>
    <name>TransactionTableModel</name>
    <message>
        <source>Date</source>
        <translation>Datums</translation>
    </message>
    <message>
        <source>Label</source>
        <translation>Nosaukums</translation>
    </message>
    <message>
        <source>(no label)</source>
        <translation>(bez nosaukuma)</translation>
    </message>
    </context>
<context>
    <name>TransactionView</name>
    <message>
        <source>Comma separated file (*.csv)</source>
        <translation>Ar komatiem atdalīts fails (*.csv)</translation>
    </message>
    <message>
        <source>Confirmed</source>
        <translation>Apstiprināts</translation>
    </message>
    <message>
        <source>Date</source>
        <translation>Datums</translation>
    </message>
    <message>
        <source>Label</source>
        <translation>Nosaukums</translation>
    </message>
    <message>
        <source>Address</source>
        <translation>Adrese</translation>
    </message>
    <message>
        <source>Exporting Failed</source>
        <translation>Eksportēšana Neizdevās</translation>
    </message>
    </context>
<context>
    <name>UnitDisplayStatusBarControl</name>
    </context>
<context>
    <name>WalletController</name>
    </context>
<context>
    <name>WalletFrame</name>
    </context>
<context>
    <name>WalletModel</name>
    <message>
        <source>Send Coins</source>
        <translation>Sūtīt Bitkoinus</translation>
    </message>
    </context>
<context>
    <name>WalletView</name>
    <message>
        <source>&amp;Export</source>
        <translation>&amp;Eksportēt</translation>
    </message>
    <message>
        <source>Export the data in the current tab to a file</source>
        <translation>Datus no tekošā ieliktņa eksportēt uz failu</translation>
    </message>
    </context>
<context>
    <name>bitcoin-core</name>
    <message>
        <source>Bitcoin Core</source>
        <translation>Blackcoin More</translation>
    </message>
    <message>
        <source>Error loading block database</source>
        <translation>Kļūda ielādējot bloku datubāzi</translation>
    </message>
    <message>
        <source>Importing...</source>
        <translation>Importē...</translation>
    </message>
    <message>
        <source>Verifying blocks...</source>
        <translation>Pārbauda blokus...</translation>
    </message>
    <message>
        <source>Signing transaction failed</source>
        <translation>Transakcijas parakstīšana neizdevās</translation>
    </message>
    <message>
        <source>Transaction amount too small</source>
        <translation>Transakcijas summa ir pārāk maza</translation>
    </message>
    <message>
        <source>Transaction too large</source>
        <translation>Transakcija ir pārāk liela</translation>
    </message>
    <message>
        <source>Unknown network specified in -onlynet: '%s'</source>
        <translation>-onlynet komandā norādīts nepazīstams tīkls: '%s'</translation>
    </message>
    <message>
        <source>Insufficient funds</source>
        <translation>Nepietiek bitkoinu</translation>
    </message>
    <message>
        <source>Loading block index...</source>
        <translation>Ielādē bloku indeksu...</translation>
    </message>
    <message>
        <source>Loading wallet...</source>
        <translation>Ielādē maciņu...</translation>
    </message>
    <message>
        <source>Cannot downgrade wallet</source>
        <translation>Nevar maciņa formātu padarīt vecāku</translation>
    </message>
    <message>
        <source>Rescanning...</source>
        <translation>Skanēju no jauna...</translation>
    </message>
    <message>
        <source>Done loading</source>
        <translation>Ielāde pabeigta</translation>
    </message>
</context>
</TS><|MERGE_RESOLUTION|>--- conflicted
+++ resolved
@@ -173,11 +173,7 @@
     </message>
     <message>
         <source>This operation needs your wallet passphrase to decrypt the wallet.</source>
-<<<<<<< HEAD
-        <translation>Lai veiktu šo darbību, nepieciešama jūsu maciņa slepenā frāze maciņa dekriptēšanai.</translation>
-=======
         <translation>Lai veiktu šo darbību, nepieciešama jūsu maciņa slepenā frāze maciņa atšifrēšanai.</translation>
->>>>>>> 56311988
     </message>
     <message>
         <source>Decrypt wallet</source>
@@ -354,13 +350,6 @@
         <translation>Pieprasīt maksājumus (izveido QR kodu un blackcoin: URIs)</translation>
     </message>
     <message>
-<<<<<<< HEAD
-        <source>Open a bitcoin: URI or payment request</source>
-        <translation>Atvērt blackcoin URI vai maksājuma pieprasījumu</translation>
-    </message>
-    <message>
-=======
->>>>>>> 56311988
         <source>&amp;Command-line options</source>
         <translation>&amp;Komandrindas iespējas</translation>
     </message>
