--- conflicted
+++ resolved
@@ -157,11 +157,7 @@
     </message>
     <message>
         <source>Warning: If you encrypt your wallet and lose your passphrase, you will &lt;b&gt;LOSE ALL OF YOUR BITCOINS&lt;/b&gt;!</source>
-<<<<<<< HEAD
         <translation>警告: 如果你將錢包加密後又忘記密碼，你就會&lt;b&gt;失去所有 Blackcoin 了&lt;/b&gt;！</translation>
-=======
-        <translation>警告: 如果你將錢包加密後又忘記密碼，你就會&lt;b&gt;失去所有 Bitcoin 了&lt;/b&gt;！</translation>
->>>>>>> e44150fe
     </message>
     <message>
         <source>Are you sure you wish to encrypt your wallet?</source>
@@ -173,11 +169,7 @@
     </message>
     <message>
         <source>%1 will close now to finish the encryption process. Remember that encrypting your wallet cannot fully protect your bitcoins from being stolen by malware infecting your computer.</source>
-<<<<<<< HEAD
         <translation>%1 現在要關閉來完成加密程序。請記得將錢包加密不能完全防止你的 Blackcoins 經被入侵電腦的惡意程式偷取。</translation>
-=======
-        <translation>%1 現在要關閉來完成加密程序。請記得將錢包加密不能完全防止你的 Bitcoins 經被入侵電腦的惡意程式偷取。</translation>
->>>>>>> e44150fe
     </message>
     <message>
         <source>IMPORTANT: Any previous backups you have made of your wallet file should be replaced with the newly generated, encrypted wallet file. For security reasons, previous backups of the unencrypted wallet file will become useless as soon as you start using the new, encrypted wallet.</source>
@@ -379,11 +371,7 @@
     </message>
     <message>
         <source>Request payments (generates QR codes and bitcoin: URIs)</source>
-<<<<<<< HEAD
         <translation>要求付款 (產生QR碼 blackcoin: URIs)</translation>
-=======
-        <translation>要求付款 (產生QR碼 bitcoin: URIs)</translation>
->>>>>>> e44150fe
     </message>
     <message>
         <source>Indexing blocks on disk...</source>
@@ -453,11 +441,7 @@
     <name>QObject</name>
     <message>
         <source>Enter a Bitcoin address (e.g. %1)</source>
-<<<<<<< HEAD
         <translation>輸入一個 Blackcoin 位址 (例如 %1)</translation>
-=======
-        <translation>輸入一個 Bitcoin 位址 (例如 %1)</translation>
->>>>>>> e44150fe
     </message>
     <message>
         <source>%1 d</source>
