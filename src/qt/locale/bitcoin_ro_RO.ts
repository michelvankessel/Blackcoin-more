<?xml version="1.0" encoding="utf-8"?>
<!DOCTYPE TS>
<TS version="2.0" language="ro_RO">
<defaultcodec>UTF-8</defaultcodec>
<context>
    <name>AboutDialog</name>
    <message>
        <location filename="../forms/aboutdialog.ui" line="14"/>
        <source>About Bitcoin</source>
        <translation>Despre Bitcoin</translation>
    </message>
    <message>
        <location filename="../forms/aboutdialog.ui" line="53"/>
        <source>&lt;b&gt;Bitcoin&lt;/b&gt; version</source>
        <translation>&lt;b&gt;Bitcoin&lt;/b&gt; versiunea</translation>
    </message>
    <message>
        <location filename="../forms/aboutdialog.ui" line="91"/>
        <source>Copyright © 2009-2012 Bitcoin Developers

This is experimental software.

Distributed under the MIT/X11 software license, see the accompanying file license.txt or http://www.opensource.org/licenses/mit-license.php.

This product includes software developed by the OpenSSL Project for use in the OpenSSL Toolkit (http://www.openssl.org/) and cryptographic software written by Eric Young (eay@cryptsoft.com) and UPnP software written by Thomas Bernard.</source>
        <translation type="unfinished"></translation>
    </message>
</context>
<context>
    <name>AddressBookPage</name>
    <message>
        <location filename="../forms/addressbookpage.ui" line="14"/>
        <source>Address Book</source>
        <translation>Listă de adrese</translation>
    </message>
    <message>
        <location filename="../forms/addressbookpage.ui" line="20"/>
        <source>These are your Bitcoin addresses for receiving payments.  You may want to give a different one to each sender so you can keep track of who is paying you.</source>
        <translation>Acestea sunt adresele dumneavoastră Bitcoin pentru a primi plăţi.   Dacă doriţi, puteți da o adresa diferită fiecărui expeditor, pentru a putea ţine evidenţa plăţilor.</translation>
    </message>
    <message>
        <location filename="../forms/addressbookpage.ui" line="33"/>
        <source>Double-click to edit address or label</source>
        <translation>Dublu-click pentru a edita adresa sau eticheta</translation>
    </message>
    <message>
        <location filename="../forms/addressbookpage.ui" line="57"/>
        <source>Create a new address</source>
        <translation>Creaţi o adresă nouă</translation>
    </message>
    <message>
        <location filename="../forms/addressbookpage.ui" line="60"/>
        <source>&amp;New Address...</source>
        <translation>&amp;Adresă nouă...</translation>
    </message>
    <message>
        <location filename="../forms/addressbookpage.ui" line="71"/>
        <source>Copy the currently selected address to the system clipboard</source>
        <translation>Copiați adresa selectată în clipboard</translation>
    </message>
    <message>
        <location filename="../forms/addressbookpage.ui" line="74"/>
        <source>&amp;Copy to Clipboard</source>
        <translation>&amp;Copiere în Clipboard</translation>
    </message>
    <message>
        <location filename="../forms/addressbookpage.ui" line="85"/>
        <source>Show &amp;QR Code</source>
        <translation type="unfinished"></translation>
    </message>
    <message>
        <location filename="../forms/addressbookpage.ui" line="96"/>
        <source>Sign a message to prove you own this address</source>
        <translation type="unfinished"></translation>
    </message>
    <message>
        <location filename="../forms/addressbookpage.ui" line="99"/>
        <source>Sign &amp;Message</source>
        <translation type="unfinished"></translation>
    </message>
    <message>
        <location filename="../forms/addressbookpage.ui" line="110"/>
        <source>Delete the currently selected address from the list. Only sending addresses can be deleted.</source>
        <translation>Ștergeți adresa selectată din listă. Doar adresele de trimitere pot fi șterse.</translation>
    </message>
    <message>
        <location filename="../forms/addressbookpage.ui" line="113"/>
        <source>&amp;Delete</source>
        <translation>&amp;Șterge</translation>
    </message>
    <message>
        <location filename="../addressbookpage.cpp" line="65"/>
        <source>Copy address</source>
        <translation>Copiază adresa</translation>
    </message>
    <message>
        <location filename="../addressbookpage.cpp" line="66"/>
        <source>Copy label</source>
        <translation>Copiază eticheta</translation>
    </message>
    <message>
        <location filename="../addressbookpage.cpp" line="67"/>
        <source>Edit</source>
        <translation type="unfinished">Editează</translation>
    </message>
    <message>
        <location filename="../addressbookpage.cpp" line="68"/>
        <source>Delete</source>
        <translation>Șterge</translation>
    </message>
    <message>
        <location filename="../addressbookpage.cpp" line="285"/>
        <source>Export Address Book Data</source>
        <translation>Exportă Lista de adrese</translation>
    </message>
    <message>
        <location filename="../addressbookpage.cpp" line="286"/>
        <source>Comma separated file (*.csv)</source>
        <translation>Fisier csv: valori separate prin virgulă (*.csv)</translation>
    </message>
    <message>
        <location filename="../addressbookpage.cpp" line="299"/>
        <source>Error exporting</source>
        <translation>Eroare la exportare.</translation>
    </message>
    <message>
        <location filename="../addressbookpage.cpp" line="299"/>
        <source>Could not write to file %1.</source>
        <translation>Eroare la scrierea în fişerul %1.</translation>
    </message>
</context>
<context>
    <name>AddressTableModel</name>
    <message>
        <location filename="../addresstablemodel.cpp" line="78"/>
        <source>Label</source>
        <translation>Etichetă</translation>
    </message>
    <message>
        <location filename="../addresstablemodel.cpp" line="78"/>
        <source>Address</source>
        <translation>Adresă</translation>
    </message>
    <message>
        <location filename="../addresstablemodel.cpp" line="114"/>
        <source>(no label)</source>
        <translation>(fără etichetă)</translation>
    </message>
</context>
<context>
    <name>AskPassphraseDialog</name>
    <message>
        <location filename="../forms/askpassphrasedialog.ui" line="26"/>
        <source>Dialog</source>
        <translation>Dialog</translation>
    </message>
    <message>
        <location filename="../forms/askpassphrasedialog.ui" line="94"/>
        <source>TextLabel</source>
        <translation>Textul etichetei</translation>
    </message>
    <message>
        <location filename="../forms/askpassphrasedialog.ui" line="47"/>
        <source>Enter passphrase</source>
        <translation>Introduceți fraza de acces.</translation>
    </message>
    <message>
        <location filename="../forms/askpassphrasedialog.ui" line="61"/>
        <source>New passphrase</source>
        <translation>Frază de acces nouă </translation>
    </message>
    <message>
        <location filename="../forms/askpassphrasedialog.ui" line="75"/>
        <source>Repeat new passphrase</source>
        <translation>Repetaţi noua frază de acces</translation>
    </message>
    <message>
        <location filename="../askpassphrasedialog.cpp" line="34"/>
        <source>Enter the new passphrase to the wallet.&lt;br/&gt;Please use a passphrase of &lt;b&gt;10 or more random characters&lt;/b&gt;, or &lt;b&gt;eight or more words&lt;/b&gt;.</source>
        <translation>Introduceţi noua parolă a portofelului electronic.&lt;br/&gt;Vă rugăm să folosiţi &lt;b&gt;minimum 10 caractere aleatoare&lt;/b&gt;, sau &lt;b&gt;minimum 8 cuvinte&lt;/b&gt;.</translation>
    </message>
    <message>
        <location filename="../askpassphrasedialog.cpp" line="35"/>
        <source>Encrypt wallet</source>
        <translation>Criptează portofelul</translation>
    </message>
    <message>
        <location filename="../askpassphrasedialog.cpp" line="38"/>
        <source>This operation needs your wallet passphrase to unlock the wallet.</source>
        <translation>Aceasta operație are nevoie de un portofel deblocat.</translation>
    </message>
    <message>
        <location filename="../askpassphrasedialog.cpp" line="43"/>
        <source>Unlock wallet</source>
        <translation>Deblochează portofelul</translation>
    </message>
    <message>
        <location filename="../askpassphrasedialog.cpp" line="46"/>
        <source>This operation needs your wallet passphrase to decrypt the wallet.</source>
        <translation>Această operaţiune necesită parola pentru decriptarea portofelului electronic.</translation>
    </message>
    <message>
        <location filename="../askpassphrasedialog.cpp" line="51"/>
        <source>Decrypt wallet</source>
        <translation>Decriptează portofelul.</translation>
    </message>
    <message>
        <location filename="../askpassphrasedialog.cpp" line="54"/>
        <source>Change passphrase</source>
        <translation>Schimbă fraza de acces</translation>
    </message>
    <message>
        <location filename="../askpassphrasedialog.cpp" line="55"/>
        <source>Enter the old and new passphrase to the wallet.</source>
        <translation>Introduceţi vechea parola a portofelului eletronic şi apoi pe cea nouă.</translation>
    </message>
    <message>
        <location filename="../askpassphrasedialog.cpp" line="101"/>
        <source>Confirm wallet encryption</source>
        <translation>Confirmă criptarea portofelului.</translation>
    </message>
    <message>
        <location filename="../askpassphrasedialog.cpp" line="102"/>
        <source>WARNING: If you encrypt your wallet and lose your passphrase, you will &lt;b&gt;LOSE ALL OF YOUR BITCOINS&lt;/b&gt;!
Are you sure you wish to encrypt your wallet?</source>
        <translation>ATENŢIE: Dacă pierdeţi parola portofelului electronic dupa criptare, &lt;b&gt;VEŢI PIERDE ÎNTREAGA SUMĂ DE BITCOIN ACUMULATĂ&lt;/b&gt;!
Sunteţi sigur că doriţi să criptaţi portofelul electronic?</translation>
    </message>
    <message>
        <location filename="../askpassphrasedialog.cpp" line="111"/>
        <location filename="../askpassphrasedialog.cpp" line="169"/>
        <source>Wallet encrypted</source>
        <translation>Portofel criptat </translation>
    </message>
    <message>
        <location filename="../askpassphrasedialog.cpp" line="113"/>
        <source>Bitcoin will close now to finish the encryption process. Remember that encrypting your wallet cannot fully protect your bitcoins from being stolen by malware infecting your computer.</source>
        <translation type="unfinished"></translation>
    </message>
    <message>
        <location filename="../askpassphrasedialog.cpp" line="117"/>
        <source>IMPORTANT: Any previous backups you have made of your wallet file should be replaced with the newly generated, encrypted wallet file. For security reasons, previous backups of the unencrypted wallet file will become useless as soon as you start using the new, encrypted wallet.</source>
        <translation type="unfinished"></translation>
    </message>
    <message>
        <location filename="../askpassphrasedialog.cpp" line="126"/>
        <location filename="../askpassphrasedialog.cpp" line="133"/>
        <location filename="../askpassphrasedialog.cpp" line="175"/>
        <location filename="../askpassphrasedialog.cpp" line="181"/>
        <source>Wallet encryption failed</source>
        <translation>Criptarea portofelului a eșuat.</translation>
    </message>
    <message>
        <location filename="../askpassphrasedialog.cpp" line="127"/>
        <source>Wallet encryption failed due to an internal error. Your wallet was not encrypted.</source>
        <translation>Criptarea portofelului a eșuat din cauza unei erori interne. Portofelul tău nu a fost criptat.</translation>
    </message>
    <message>
        <location filename="../askpassphrasedialog.cpp" line="134"/>
        <location filename="../askpassphrasedialog.cpp" line="182"/>
        <source>The supplied passphrases do not match.</source>
        <translation>Fraza de acces introdusă nu se potrivește.</translation>
    </message>
    <message>
        <location filename="../askpassphrasedialog.cpp" line="145"/>
        <source>Wallet unlock failed</source>
        <translation>Deblocarea portofelului electronic a eşuat.</translation>
    </message>
    <message>
        <location filename="../askpassphrasedialog.cpp" line="146"/>
        <location filename="../askpassphrasedialog.cpp" line="157"/>
        <location filename="../askpassphrasedialog.cpp" line="176"/>
        <source>The passphrase entered for the wallet decryption was incorrect.</source>
        <translation>Parola introdusă pentru decriptarea portofelului electronic a fost incorectă.</translation>
    </message>
    <message>
        <location filename="../askpassphrasedialog.cpp" line="156"/>
        <source>Wallet decryption failed</source>
        <translation>Decriptarea portofelului electronic a eşuat.</translation>
    </message>
    <message>
        <location filename="../askpassphrasedialog.cpp" line="170"/>
        <source>Wallet passphrase was successfully changed.</source>
        <translation>Parola portofelului electronic a fost schimbată.</translation>
    </message>
    <message>
        <location filename="../askpassphrasedialog.cpp" line="217"/>
        <location filename="../askpassphrasedialog.cpp" line="241"/>
        <source>Warning: The Caps Lock key is on.</source>
        <translation type="unfinished"></translation>
    </message>
</context>
<context>
    <name>BitcoinGUI</name>
    <message>
        <location filename="../bitcoingui.cpp" line="71"/>
        <source>Bitcoin Wallet</source>
        <translation>Portofel electronic Bitcoin</translation>
    </message>
    <message>
        <location filename="../bitcoingui.cpp" line="203"/>
        <source>&amp;Receive coins</source>
        <translation>&amp;Primiţi Bitcoin</translation>
    </message>
    <message>
        <location filename="../bitcoingui.cpp" line="204"/>
        <source>Show the list of addresses for receiving payments</source>
        <translation>Lista de adrese pentru recepţionarea plăţilor</translation>
    </message>
    <message>
        <location filename="../bitcoingui.cpp" line="215"/>
        <source>Sign &amp;message</source>
        <translation type="unfinished"></translation>
    </message>
    <message>
        <location filename="../bitcoingui.cpp" line="216"/>
        <source>Prove you control an address</source>
        <translation type="unfinished"></translation>
    </message>
    <message>
        <location filename="../bitcoingui.cpp" line="235"/>
        <source>E&amp;xit</source>
        <translation type="unfinished"></translation>
    </message>
    <message>
        <location filename="../bitcoingui.cpp" line="246"/>
        <source>Modify configuration options for bitcoin</source>
        <translation>Modifică setările pentru Bitcoin</translation>
    </message>
    <message>
        <location filename="../bitcoingui.cpp" line="248"/>
        <source>Show/Hide &amp;Bitcoin</source>
        <translation type="unfinished"></translation>
    </message>
    <message>
        <location filename="../bitcoingui.cpp" line="249"/>
        <source>Show or hide the Bitcoin window</source>
        <translation type="unfinished">Afişează fereastra Bitcoin</translation>
    </message>
    <message>
        <location filename="../bitcoingui.cpp" line="251"/>
        <source>Export the data in the current tab to a file</source>
        <translation type="unfinished"></translation>
    </message>
    <message>
        <location filename="../bitcoingui.cpp" line="256"/>
        <source>Backup wallet to another location</source>
        <translation type="unfinished"></translation>
    </message>
    <message>
        <location filename="../bitcoingui.cpp" line="257"/>
        <source>&amp;Change Passphrase</source>
        <translation>&amp;Schimbă parola</translation>
    </message>
    <message>
        <location filename="../bitcoingui.cpp" line="391"/>
        <source>Bitcoin client</source>
        <translation type="unfinished"></translation>
    </message>
    <message>
        <location filename="../bitcoingui.cpp" line="418"/>
        <source>bitcoin-qt</source>
        <translation>bitcoin-qt</translation>
    </message>
    <message>
        <location filename="../bitcoingui.cpp" line="519"/>
        <source>Downloaded %1 of %2 blocks of transaction history (%3% done).</source>
        <translation>S-au descărcat %1 din %2 blocuri din istoricul tranzaciilor (%3% done).</translation>
    </message>
    <message>
        <location filename="../bitcoingui.cpp" line="531"/>
        <source>Downloaded %1 blocks of transaction history.</source>
        <translation>S-au descărcat %1 blocuri din istoricul tranzaciilor.</translation>
    </message>
    <message numerus="yes">
        <location filename="../bitcoingui.cpp" line="546"/>
        <source>%n second(s) ago</source>
        <translation>
            <numerusform>%n seconds ago</numerusform>
            <numerusform>%n seconds ago</numerusform>
            <numerusform>%n seconds ago</numerusform>
        </translation>
    </message>
    <message numerus="yes">
        <location filename="../bitcoingui.cpp" line="550"/>
        <source>%n minute(s) ago</source>
        <translation>
            <numerusform>Acum %n minut</numerusform>
            <numerusform>Acum %n minute</numerusform>
            <numerusform>Acum %n minute</numerusform>
        </translation>
    </message>
    <message numerus="yes">
        <location filename="../bitcoingui.cpp" line="554"/>
        <source>%n hour(s) ago</source>
        <translation>
            <numerusform>Acum %n oră</numerusform>
            <numerusform>Acum %n ore</numerusform>
            <numerusform>Acum %n ore</numerusform>
        </translation>
    </message>
    <message numerus="yes">
        <location filename="../bitcoingui.cpp" line="558"/>
        <source>%n day(s) ago</source>
        <translation>
            <numerusform>Acum %n zi</numerusform>
            <numerusform>Acum %n zile</numerusform>
            <numerusform>Acum %n zile</numerusform>
        </translation>
    </message>
    <message>
        <location filename="../bitcoingui.cpp" line="564"/>
        <source>Up to date</source>
        <translation>Actualizat</translation>
    </message>
    <message>
        <location filename="../bitcoingui.cpp" line="577"/>
        <source>Last received block was generated %1.</source>
        <translation>Ultimul bloc primit a fost generat %1.</translation>
    </message>
    <message>
        <location filename="../bitcoingui.cpp" line="633"/>
        <source>This transaction is over the size limit.  You can still send it for a fee of %1, which goes to the nodes that process your transaction and helps to support the network.  Do you want to pay the fee?</source>
        <translation>Această tranzacţie depăşeşte limita.  Puteţi iniţia tranzacţia platind un comision de %1, de care vor beneficia nodurile care procesează tranzacţia şi ajută la menţinerea reţelei.  Acceptaţi plata comisionului?</translation>
    </message>
    <message>
        <location filename="../bitcoingui.cpp" line="667"/>
        <source>Date: %1
Amount: %2
Type: %3
Address: %4
</source>
        <translation type="unfinished"></translation>
    </message>
    <message>
        <location filename="../bitcoingui.cpp" line="792"/>
        <source>Wallet is &lt;b&gt;encrypted&lt;/b&gt; and currently &lt;b&gt;unlocked&lt;/b&gt;</source>
        <translation>Portofelul electronic este &lt;b&gt;criptat&lt;/b&gt; iar in momentul de faţă este &lt;b&gt;deblocat&lt;/b&gt;</translation>
    </message>
    <message>
        <location filename="../bitcoingui.cpp" line="800"/>
        <source>Wallet is &lt;b&gt;encrypted&lt;/b&gt; and currently &lt;b&gt;locked&lt;/b&gt;</source>
        <translation>Portofelul electronic este &lt;b&gt;criptat&lt;/b&gt; iar in momentul de faţă este &lt;b&gt;blocat&lt;/b&gt;</translation>
    </message>
    <message>
        <location filename="../bitcoingui.cpp" line="823"/>
        <source>Wallet Data (*.dat)</source>
        <translation type="unfinished"></translation>
    </message>
    <message>
        <location filename="../bitcoingui.cpp" line="826"/>
        <source>Backup Failed</source>
        <translation type="unfinished"></translation>
    </message>
    <message>
        <location filename="../bitcoingui.cpp" line="826"/>
        <source>There was an error trying to save the wallet data to the new location.</source>
        <translation type="unfinished"></translation>
    </message>
    <message numerus="yes">
        <location filename="../bitcoingui.cpp" line="508"/>
        <source>~%n block(s) remaining</source>
        <translation type="unfinished">
            <numerusform></numerusform>
            <numerusform></numerusform>
            <numerusform></numerusform>
        </translation>
    </message>
    <message>
        <location filename="../bitcoingui.cpp" line="506"/>
        <source>Synchronizing with network...</source>
        <translation>Se sincronizează cu reţeaua...</translation>
    </message>
    <message>
        <location filename="../bitcoingui.cpp" line="185"/>
        <source>&amp;Overview</source>
        <translation>&amp;Detalii</translation>
    </message>
    <message>
        <location filename="../bitcoingui.cpp" line="186"/>
        <source>Show general overview of wallet</source>
        <translation>Afişează detalii despre portofelul electronic</translation>
    </message>
    <message>
        <location filename="../bitcoingui.cpp" line="191"/>
        <source>&amp;Transactions</source>
        <translation>&amp;Tranzacţii</translation>
    </message>
    <message>
        <location filename="../bitcoingui.cpp" line="192"/>
        <source>Browse transaction history</source>
        <translation>Istoricul tranzacţiilor</translation>
    </message>
    <message>
        <location filename="../bitcoingui.cpp" line="197"/>
        <source>&amp;Address Book</source>
        <translation>&amp;Lista de adrese</translation>
    </message>
    <message>
        <location filename="../bitcoingui.cpp" line="198"/>
        <source>Edit the list of stored addresses and labels</source>
        <translation>Editaţi lista de adrese şi etichete.</translation>
    </message>
    <message>
        <location filename="../bitcoingui.cpp" line="250"/>
        <source>&amp;Export...</source>
        <translation>&amp;Exportă...</translation>
    </message>
    <message>
        <location filename="../bitcoingui.cpp" line="253"/>
        <source>Encrypt or decrypt wallet</source>
        <translation>Criptează şi decriptează portofelul electronic</translation>
    </message>
    <message>
        <location filename="../bitcoingui.cpp" line="258"/>
        <source>Change the passphrase used for wallet encryption</source>
        <translation>&amp;Schimbă parola folosită pentru criptarea portofelului electronic</translation>
    </message>
    <message>
        <location filename="../bitcoingui.cpp" line="209"/>
        <source>&amp;Send coins</source>
        <translation>&amp;Trimiteţi Bitcoin</translation>
    </message>
    <message>
        <location filename="../bitcoingui.cpp" line="665"/>
        <source>Sent transaction</source>
        <translation>Tranzacţie expediată</translation>
    </message>
    <message>
        <location filename="../bitcoingui.cpp" line="666"/>
        <source>Incoming transaction</source>
        <translation>Tranzacţie recepţionată</translation>
    </message>
    <message>
        <location filename="../bitcoingui.cpp" line="569"/>
        <source>Catching up...</source>
        <translation>Se actualizează...</translation>
    </message>
    <message>
        <location filename="../bitcoingui.cpp" line="236"/>
        <source>Quit application</source>
        <translation>Părăsiţi aplicaţia</translation>
    </message>
    <message>
        <location filename="../bitcoingui.cpp" line="823"/>
        <source>Backup Wallet</source>
        <translation>Backup portofelul electronic</translation>
    </message>
    <message>
        <location filename="../bitcoingui.cpp" line="240"/>
        <source>Show information about Bitcoin</source>
        <translation>Informaţii despre Bitcoin</translation>
    </message>
    <message>
        <location filename="../bitcoingui.cpp" line="210"/>
        <source>Send coins to a bitcoin address</source>
        <translation>&amp;Trimiteţi Bitcoin către o anumită adresă</translation>
    </message>
    <message>
        <location filename="../bitcoingui.cpp" line="245"/>
        <source>&amp;Options...</source>
        <translation>&amp;Setări...</translation>
    </message>
    <message>
        <location filename="../bitcoingui.cpp" line="239"/>
        <source>&amp;About %1</source>
        <translation type="unfinished">&amp;Despre %1</translation>
    </message>
    <message>
        <location filename="../bitcoingui.cpp" line="242"/>
        <source>About &amp;Qt</source>
        <translation>Despre &amp;Qt</translation>
    </message>
    <message>
        <location filename="../bitcoingui.cpp" line="243"/>
        <source>Show information about Qt</source>
        <translation>Informaţii despre Qt</translation>
    </message>
    <message>
        <location filename="../bitcoingui.cpp" line="281"/>
        <source>&amp;File</source>
        <translation>&amp;Fişier</translation>
    </message>
    <message>
        <location filename="../bitcoingui.cpp" line="252"/>
        <source>&amp;Encrypt Wallet</source>
        <translation>Criptează portofelul electronic</translation>
    </message>
    <message>
        <location filename="../bitcoingui.cpp" line="255"/>
        <source>&amp;Backup Wallet</source>
        <translation type="unfinished">&amp;Backup portofelul electronic</translation>
    </message>
    <message numerus="yes">
        <location filename="../bitcoingui.cpp" line="482"/>
        <source>%n active connection(s) to Bitcoin network</source>
        <translation>
            <numerusform>%n active connections to Bitcoin network</numerusform>
            <numerusform>%n active connections to Bitcoin network</numerusform>
            <numerusform>%n active connections to Bitcoin network</numerusform>
        </translation>
    </message>
    <message>
        <location filename="../bitcoingui.cpp" line="290"/>
        <source>&amp;Settings</source>
        <translation>&amp;Setări</translation>
    </message>
    <message>
        <location filename="../bitcoingui.cpp" line="296"/>
        <source>&amp;Help</source>
        <translation>&amp;Ajutor</translation>
    </message>
    <message>
        <location filename="../bitcoingui.cpp" line="638"/>
        <source>Sending...</source>
        <translation>Expediază...</translation>
    </message>
    <message>
        <location filename="../bitcoingui.cpp" line="303"/>
        <source>Tabs toolbar</source>
        <translation>Bara de ferestre de lucru</translation>
    </message>
    <message>
        <location filename="../bitcoingui.cpp" line="314"/>
        <source>Actions toolbar</source>
        <translation>Bara de acţiuni</translation>
    </message>
    <message>
        <location filename="../bitcoingui.cpp" line="327"/>
        <source>[testnet]</source>
        <translation>[testnet]</translation>
    </message>
    <message>
        <location filename="../bitcoin.cpp" line="127"/>
        <source>A fatal error occurred. Bitcoin can no longer continue safely and will quit.</source>
        <translation type="unfinished"></translation>
    </message>
</context>
<context>
    <name>DisplayOptionsPage</name>
    <message>
        <location filename="../optionsdialog.cpp" line="273"/>
        <source>&amp;Unit to show amounts in: </source>
        <translation>&amp;Unitatea de măsură pentru afişarea sumelor: </translation>
    </message>
    <message>
        <location filename="../optionsdialog.cpp" line="277"/>
        <source>Choose the default subdivision unit to show in the interface, and when sending coins</source>
        <translation>Alege subdiviziunea folosită la afişarea interfeţei şi la trimiterea de bitcoin.</translation>
    </message>
    <message>
        <location filename="../optionsdialog.cpp" line="284"/>
        <source>&amp;Display addresses in transaction list</source>
        <translation>&amp;Afişează adresele în lista de tranzacţii</translation>
    </message>
    <message>
        <location filename="../optionsdialog.cpp" line="285"/>
        <source>Whether to show Bitcoin addresses in the transaction list</source>
        <translation type="unfinished"></translation>
    </message>
</context>
<context>
    <name>EditAddressDialog</name>
    <message>
        <location filename="../forms/editaddressdialog.ui" line="14"/>
        <source>Edit Address</source>
        <translation>Editează adresa</translation>
    </message>
    <message>
        <location filename="../forms/editaddressdialog.ui" line="25"/>
        <source>&amp;Label</source>
        <translation>&amp;Eticheta</translation>
    </message>
    <message>
        <location filename="../forms/editaddressdialog.ui" line="35"/>
        <source>The label associated with this address book entry</source>
        <translation>Eticheta asociată cu această înregistrare în Lista de adrese</translation>
    </message>
    <message>
        <location filename="../forms/editaddressdialog.ui" line="42"/>
        <source>&amp;Address</source>
        <translation>&amp;Adresă</translation>
    </message>
    <message>
        <location filename="../forms/editaddressdialog.ui" line="52"/>
        <source>The address associated with this address book entry. This can only be modified for sending addresses.</source>
        <translation>Adresa asociată cu această înregistrare în Lista de adrese. Aceasta poate fi modificată doar pentru expediere.</translation>
    </message>
    <message>
        <location filename="../editaddressdialog.cpp" line="20"/>
        <source>New receiving address</source>
        <translation>Noua adresă de primire</translation>
    </message>
    <message>
        <location filename="../editaddressdialog.cpp" line="24"/>
        <source>New sending address</source>
        <translation>Noua adresă de trimitere</translation>
    </message>
    <message>
        <location filename="../editaddressdialog.cpp" line="27"/>
        <source>Edit receiving address</source>
        <translation>Editează adresa de primire</translation>
    </message>
    <message>
        <location filename="../editaddressdialog.cpp" line="31"/>
        <source>Edit sending address</source>
        <translation>Editează adresa de trimitere</translation>
    </message>
    <message>
        <location filename="../editaddressdialog.cpp" line="91"/>
        <source>The entered address &quot;%1&quot; is already in the address book.</source>
        <translation>Adresa introdusă &quot;%1&quot; se află deja în Lista de adrese.</translation>
    </message>
    <message>
        <location filename="../editaddressdialog.cpp" line="96"/>
        <source>The entered address &quot;%1&quot; is not a valid bitcoin address.</source>
        <translation>Adresa introdusă &quot;%1&quot; nu este o adresă bitcoin valabilă.</translation>
    </message>
    <message>
        <location filename="../editaddressdialog.cpp" line="101"/>
        <source>Could not unlock wallet.</source>
        <translation>Portofelul electronic nu a putut fi deblocat .</translation>
    </message>
    <message>
        <location filename="../editaddressdialog.cpp" line="106"/>
        <source>New key generation failed.</source>
        <translation>New key generation failed.</translation>
    </message>
</context>
<context>
    <name>MainOptionsPage</name>
    <message>
        <location filename="../optionsdialog.cpp" line="171"/>
        <source>&amp;Start Bitcoin on window system startup</source>
        <translation>&amp;S Porneşte Bitcoin la pornirea sistemului</translation>
    </message>
    <message>
        <location filename="../optionsdialog.cpp" line="172"/>
        <source>Automatically start Bitcoin after the computer is turned on</source>
        <translation>Porneşte automat programul Bitcoin la pornirea computerului.</translation>
    </message>
    <message>
        <location filename="../optionsdialog.cpp" line="176"/>
        <source>&amp;Minimize to the tray instead of the taskbar</source>
        <translation>&amp;M Ascunde în tray în loc de taskbar</translation>
    </message>
    <message>
        <location filename="../optionsdialog.cpp" line="177"/>
        <source>Show only a tray icon after minimizing the window</source>
        <translation>Afişează doar un icon in tray la ascunderea ferestrei</translation>
    </message>
    <message>
        <location filename="../optionsdialog.cpp" line="185"/>
        <source>Map port using &amp;UPnP</source>
        <translation>Mapeaza portul folosind &amp;UPnP</translation>
    </message>
    <message>
        <location filename="../optionsdialog.cpp" line="186"/>
        <source>Automatically open the Bitcoin client port on the router. This only works when your router supports UPnP and it is enabled.</source>
        <translation>Deschide automat în router portul aferent clientului Bitcoin. Funcţionează doar în cazul în care routerul e compatibil UPnP şi opţiunea e activată.</translation>
    </message>
    <message>
        <location filename="../optionsdialog.cpp" line="180"/>
        <source>M&amp;inimize on close</source>
        <translation>&amp;i Ascunde fereastra în locul închiderii programului</translation>
    </message>
    <message>
        <location filename="../optionsdialog.cpp" line="181"/>
        <source>Minimize instead of exit the application when the window is closed. When this option is enabled, the application will be closed only after selecting Quit in the menu.</source>
        <translation>Ascunde fereastra în locul părăsirii programului în momentul închiderii ferestrei. Când acestă opţiune e activă, aplicaţia se va opri doar în momentul selectării comenzii Quit din menu.</translation>
    </message>
    <message>
        <location filename="../optionsdialog.cpp" line="189"/>
        <source>&amp;Connect through SOCKS4 proxy:</source>
        <translation>&amp;Conectează prin proxy SOCKS4:</translation>
    </message>
    <message>
        <location filename="../optionsdialog.cpp" line="190"/>
        <source>Connect to the Bitcoin network through a SOCKS4 proxy (e.g. when connecting through Tor)</source>
        <translation>Conectare la reţeaua Bitcoin folosind un proxy SOCKS4 (de exemplu, când conexiunea se stabileşte prin reţeaua Tor)</translation>
    </message>
    <message>
        <location filename="../optionsdialog.cpp" line="195"/>
        <source>Proxy &amp;IP: </source>
        <translation>Proxy &amp;IP: </translation>
    </message>
    <message>
        <location filename="../optionsdialog.cpp" line="201"/>
        <source>IP address of the proxy (e.g. 127.0.0.1)</source>
        <translation>Adresa de IP a proxy serverului (de exemplu: 127.0.0.1)</translation>
    </message>
    <message>
        <location filename="../optionsdialog.cpp" line="204"/>
        <source>&amp;Port: </source>
        <translation>&amp;Port: </translation>
    </message>
    <message>
        <location filename="../optionsdialog.cpp" line="210"/>
        <source>Port of the proxy (e.g. 1234)</source>
        <translation>Portul pe care se concetează proxy serverul (de exemplu: 1234)</translation>
    </message>
    <message>
        <location filename="../optionsdialog.cpp" line="216"/>
        <source>Optional transaction fee per kB that helps make sure your transactions are processed quickly. Most transactions are 1 kB. Fee 0.01 recommended.</source>
        <translation type="unfinished"></translation>
    </message>
    <message>
        <location filename="../optionsdialog.cpp" line="222"/>
        <source>Pay transaction &amp;fee</source>
        <translation>Plăteşte comision pentru tranzacţie &amp;f</translation>
    </message>
    <message>
        <location filename="../optionsdialog.cpp" line="232"/>
        <source>Detach databases at shutdown</source>
        <translation type="unfinished"></translation>
    </message>
    <message>
        <location filename="../optionsdialog.cpp" line="233"/>
        <source>Detach block and address databases at shutdown. This means they can be moved to another data directory, but it slows down shutdown. The wallet is always detached.</source>
        <translation type="unfinished"></translation>
    </message>
</context>
<context>
    <name>MessagePage</name>
    <message>
        <location filename="../forms/messagepage.ui" line="14"/>
        <source>Message</source>
        <translation>Mesaj</translation>
    </message>
    <message>
        <location filename="../forms/messagepage.ui" line="20"/>
        <source>You can sign messages with your addresses to prove you own them. Be careful not to sign anything vague, as phishing attacks may try to trick you into signing your identity over to them. Only sign fully-detailed statements you agree to.</source>
        <translation type="unfinished"></translation>
    </message>
    <message>
        <location filename="../forms/messagepage.ui" line="38"/>
        <source>The address to sign the message with  (e.g. 1NS17iag9jJgTHD1VXjvLCEnZuQ3rJDE9L)</source>
        <translation type="unfinished">Introduceţi o adresă Bitcoin (de exemplu: 1NS17iag9jJgTHD1VXjvLCEnZuQ3rJDE9L)</translation>
    </message>
    <message>
        <location filename="../forms/messagepage.ui" line="48"/>
        <source>Choose adress from address book</source>
        <translation>Alegeţi adresa din Listă</translation>
    </message>
    <message>
        <location filename="../forms/messagepage.ui" line="58"/>
        <source>Alt+A</source>
        <translation>Alt+A</translation>
    </message>
    <message>
        <location filename="../forms/messagepage.ui" line="71"/>
        <source>Paste address from clipboard</source>
        <translation>Lipiţi adresa copiată in clipboard.</translation>
    </message>
    <message>
        <location filename="../forms/messagepage.ui" line="81"/>
        <source>Alt+P</source>
        <translation>Alt+P</translation>
    </message>
    <message>
        <location filename="../forms/messagepage.ui" line="93"/>
        <source>Enter the message you want to sign here</source>
        <translation type="unfinished"></translation>
    </message>
    <message>
        <location filename="../forms/messagepage.ui" line="105"/>
        <source>Click &quot;Sign Message&quot; to get signature</source>
        <translation type="unfinished"></translation>
    </message>
    <message>
        <location filename="../forms/messagepage.ui" line="117"/>
        <source>Sign a message to prove you own this address</source>
        <translation type="unfinished"></translation>
    </message>
    <message>
        <location filename="../forms/messagepage.ui" line="120"/>
        <source>&amp;Sign Message</source>
        <translation type="unfinished"></translation>
    </message>
    <message>
        <location filename="../forms/messagepage.ui" line="131"/>
        <source>Copy the current signature to the system clipboard</source>
        <translation type="unfinished"></translation>
    </message>
    <message>
        <location filename="../forms/messagepage.ui" line="134"/>
        <source>&amp;Copy to Clipboard</source>
        <translation>&amp;Copiere în Clipboard</translation>
    </message>
    <message>
        <location filename="../messagepage.cpp" line="74"/>
        <source>%1 is not a valid address.</source>
        <translation type="unfinished">Adresa introdusă &quot;%1&quot; nu este o adresă bitcoin valabilă.</translation>
    </message>
    <message>
        <location filename="../messagepage.cpp" line="74"/>
        <location filename="../messagepage.cpp" line="89"/>
        <location filename="../messagepage.cpp" line="101"/>
        <source>Error signing</source>
        <translation type="unfinished">Eroare</translation>
    </message>
    <message>
        <location filename="../messagepage.cpp" line="89"/>
        <source>Private key for %1 is not available.</source>
        <translation type="unfinished"></translation>
    </message>
    <message>
        <location filename="../messagepage.cpp" line="101"/>
        <source>Sign failed</source>
        <translation type="unfinished"></translation>
    </message>
</context>
<context>
    <name>OptionsDialog</name>
    <message>
        <location filename="../optionsdialog.cpp" line="105"/>
        <source>Options</source>
        <translation>Setări</translation>
    </message>
    <message>
        <location filename="../optionsdialog.cpp" line="85"/>
        <source>Display</source>
        <translation>Afişare</translation>
    </message>
    <message>
        <location filename="../optionsdialog.cpp" line="80"/>
        <source>Main</source>
        <translation>Principal</translation>
    </message>
</context>
<context>
    <name>OverviewPage</name>
    <message>
        <location filename="../forms/overviewpage.ui" line="40"/>
        <source>Balance:</source>
        <translation>Balanţă:</translation>
    </message>
    <message>
        <location filename="../forms/overviewpage.ui" line="54"/>
        <source>Number of transactions:</source>
        <translation>Număr total de tranzacţii:</translation>
    </message>
    <message>
        <location filename="../overviewpage.cpp" line="103"/>
        <source>Your current balance</source>
        <translation>Soldul contul</translation>
    </message>
    <message>
        <location filename="../forms/overviewpage.ui" line="14"/>
        <source>Form</source>
        <translation>Form</translation>
    </message>
    <message>
        <location filename="../forms/overviewpage.ui" line="61"/>
        <source>0</source>
        <translation>0</translation>
    </message>
    <message>
        <location filename="../forms/overviewpage.ui" line="88"/>
        <source>Wallet</source>
        <translation>Portofelul</translation>
    </message>
    <message>
        <location filename="../forms/overviewpage.ui" line="124"/>
        <source>&lt;b&gt;Recent transactions&lt;/b&gt;</source>
        <translation>&lt;b&gt;Ultimele tranzacţii&lt;/b&gt;</translation>
    </message>
    <message>
        <location filename="../overviewpage.cpp" line="111"/>
        <source>Total number of transactions in wallet</source>
        <translation>Numărul total de tranzacţii din portofelul electronic</translation>
    </message>
    <message>
        <location filename="../forms/overviewpage.ui" line="68"/>
        <source>Unconfirmed:</source>
        <translation>Neconfirmat:</translation>
    </message>
    <message>
        <location filename="../overviewpage.cpp" line="108"/>
        <source>Total of transactions that have yet to be confirmed, and do not yet count toward the current balance</source>
        <translation>Totalul tranzacţiilor care aşteaptă să fie confirmate şi care nu sunt încă luate în calcul la afişarea soldului contului.</translation>
    </message>
</context>
<context>
    <name>QRCodeDialog</name>
    <message>
        <location filename="../forms/qrcodedialog.ui" line="144"/>
        <source>Message:</source>
        <translation>Mesaj:</translation>
    </message>
    <message>
        <location filename="../forms/qrcodedialog.ui" line="14"/>
        <source>Dialog</source>
        <translation>Dialog</translation>
    </message>
    <message>
        <location filename="../forms/qrcodedialog.ui" line="32"/>
        <source>QR Code</source>
        <translation type="unfinished"></translation>
    </message>
    <message>
        <location filename="../forms/qrcodedialog.ui" line="55"/>
        <source>Request Payment</source>
        <translation type="unfinished"></translation>
    </message>
    <message>
        <location filename="../forms/qrcodedialog.ui" line="70"/>
        <source>Amount:</source>
        <translation>Sumă:</translation>
    </message>
    <message>
        <location filename="../forms/qrcodedialog.ui" line="105"/>
        <source>BTC</source>
        <translation type="unfinished"></translation>
    </message>
    <message>
        <location filename="../forms/qrcodedialog.ui" line="121"/>
        <source>Label:</source>
        <translation>Etichetă:</translation>
    </message>
    <message>
        <location filename="../forms/qrcodedialog.ui" line="186"/>
        <source>&amp;Save As...</source>
        <translation type="unfinished"></translation>
    </message>
    <message>
        <location filename="../qrcodedialog.cpp" line="46"/>
        <source>Error encoding URI into QR Code.</source>
        <translation type="unfinished"></translation>
    </message>
    <message>
        <location filename="../qrcodedialog.cpp" line="64"/>
        <source>Resulting URI too long, try to reduce the text for label / message.</source>
        <translation type="unfinished"></translation>
    </message>
    <message>
        <location filename="../qrcodedialog.cpp" line="121"/>
        <source>Save Image...</source>
        <translation type="unfinished"></translation>
    </message>
    <message>
        <location filename="../qrcodedialog.cpp" line="121"/>
        <source>PNG Images (*.png)</source>
        <translation type="unfinished"></translation>
    </message>
</context>
<context>
    <name>SendCoinsDialog</name>
    <message>
        <location filename="../sendcoinsdialog.cpp" line="100"/>
        <source>Confirm send coins</source>
        <translation>Confirmaţi trimiterea de bitcoin</translation>
    </message>
    <message>
        <location filename="../forms/sendcoinsdialog.ui" line="144"/>
        <source>Confirm the send action</source>
        <translation>Confirmă operaţiunea de trimitere</translation>
    </message>
    <message>
        <location filename="../sendcoinsdialog.cpp" line="95"/>
        <source>&lt;b&gt;%1&lt;/b&gt; to %2 (%3)</source>
        <translation>&lt;b&gt;%1&lt;/b&gt; la %2 (%3)</translation>
    </message>
    <message>
        <location filename="../sendcoinsdialog.cpp" line="101"/>
        <source>Are you sure you want to send %1?</source>
        <translation>Sunteţi sigur că doriţi să trimiteţi %1?</translation>
    </message>
    <message>
        <location filename="../sendcoinsdialog.cpp" line="101"/>
        <source> and </source>
        <translation> şi </translation>
    </message>
    <message>
        <location filename="../sendcoinsdialog.cpp" line="129"/>
        <source>The amount to pay must be larger than 0.</source>
        <translation>Suma de plată trebuie să fie mai mare decât 0.</translation>
    </message>
    <message>
        <location filename="../sendcoinsdialog.cpp" line="134"/>
        <source>The amount exceeds your balance.</source>
        <translation>Suma depăşeşte soldul contului.</translation>
    </message>
    <message>
        <location filename="../sendcoinsdialog.cpp" line="139"/>
        <source>The total exceeds your balance when the %1 transaction fee is included.</source>
        <translation>Total depăşeşte soldul contului in cazul plăţii comisionului de %1.</translation>
    </message>
    <message>
        <location filename="../sendcoinsdialog.cpp" line="145"/>
        <source>Duplicate address found, can only send to each address once per send operation.</source>
        <translation>S-a descoperit o adresă care figurează de două ori. Expedierea se poate realiza către fiecare adresă doar o singură dată pe operaţiune.</translation>
    </message>
    <message>
        <location filename="../sendcoinsdialog.cpp" line="150"/>
        <source>Error: Transaction creation failed.</source>
        <translation>Eroare: Tranyacţia nu a putut fi iniţiată.</translation>
    </message>
    <message>
        <location filename="../sendcoinsdialog.cpp" line="155"/>
        <source>Error: The transaction was rejected. This might happen if some of the coins in your wallet were already spent, such as if you used a copy of wallet.dat and coins were spent in the copy but not marked as spent here.</source>
        <translation>Eroare: Tranyacţia a fost respinsă.  Acesta poate fi rezultatul cheltuirii prealabile a unei sume de bitcoin din portofelul electronic, ca în cazul folosirii unei copii a fisierului wallet.dat, în care s-au efectuat tranzacţii neînregistrate în fisierul curent.</translation>
    </message>
    <message>
        <location filename="../forms/sendcoinsdialog.ui" line="14"/>
        <location filename="../sendcoinsdialog.cpp" line="123"/>
        <location filename="../sendcoinsdialog.cpp" line="128"/>
        <location filename="../sendcoinsdialog.cpp" line="133"/>
        <location filename="../sendcoinsdialog.cpp" line="138"/>
        <location filename="../sendcoinsdialog.cpp" line="144"/>
        <location filename="../sendcoinsdialog.cpp" line="149"/>
        <location filename="../sendcoinsdialog.cpp" line="154"/>
        <source>Send Coins</source>
        <translation>Trimite Bitcoin</translation>
    </message>
    <message>
        <location filename="../forms/sendcoinsdialog.ui" line="64"/>
        <source>Send to multiple recipients at once</source>
        <translation>Trimite simultan către mai mulţi destinatari</translation>
    </message>
    <message>
        <location filename="../forms/sendcoinsdialog.ui" line="67"/>
        <source>&amp;Add recipient...</source>
        <translation>&amp;Adaugă destinatar...</translation>
    </message>
    <message>
        <location filename="../forms/sendcoinsdialog.ui" line="84"/>
        <source>Remove all transaction fields</source>
        <translation type="unfinished"></translation>
    </message>
    <message>
        <location filename="../forms/sendcoinsdialog.ui" line="106"/>
        <source>Balance:</source>
        <translation>Balanţă:</translation>
    </message>
    <message>
        <location filename="../forms/sendcoinsdialog.ui" line="113"/>
        <source>123.456 BTC</source>
        <translation>123.456 BTC</translation>
    </message>
    <message>
        <location filename="../forms/sendcoinsdialog.ui" line="147"/>
        <source>S&amp;end</source>
        <translation>&amp;S Trimite</translation>
    </message>
    <message>
        <location filename="../forms/sendcoinsdialog.ui" line="87"/>
        <source>Clear all</source>
        <translation>Şterge tot</translation>
    </message>
    <message>
        <location filename="../sendcoinsdialog.cpp" line="124"/>
        <source>The recipient address is not valid, please recheck.</source>
        <translation>Adresa destinatarului nu este validă, vă rugăm să o verificaţi.</translation>
    </message>
</context>
<context>
    <name>SendCoinsEntry</name>
    <message>
        <location filename="../forms/sendcoinsentry.ui" line="14"/>
        <source>Form</source>
        <translation>Form</translation>
    </message>
    <message>
        <location filename="../forms/sendcoinsentry.ui" line="29"/>
        <source>A&amp;mount:</source>
        <translation>Su&amp;mă :</translation>
    </message>
    <message>
        <location filename="../forms/sendcoinsentry.ui" line="42"/>
        <source>Pay &amp;To:</source>
        <translation>Plăteşte Că&amp;tre:</translation>
    </message>
    <message>
        <location filename="../forms/sendcoinsentry.ui" line="66"/>
        <location filename="../sendcoinsentry.cpp" line="26"/>
        <source>Enter a label for this address to add it to your address book</source>
        <translation>Adaugă o etichetă acestei adrese pentru a o trece în Lista de adrese</translation>
    </message>
    <message>
        <location filename="../forms/sendcoinsentry.ui" line="75"/>
        <source>&amp;Label:</source>
        <translation>&amp;L Etichetă:</translation>
    </message>
    <message>
        <location filename="../forms/sendcoinsentry.ui" line="93"/>
        <source>The address to send the payment to  (e.g. 1NS17iag9jJgTHD1VXjvLCEnZuQ3rJDE9L)</source>
        <translation>Adresa către care se va face plata  (de exemplu: 1NS17iag9jJgTHD1VXjvLCEnZuQ3rJDE9L)</translation>
    </message>
    <message>
        <location filename="../forms/sendcoinsentry.ui" line="103"/>
        <source>Choose address from address book</source>
        <translation>Alegeţi adresa din Listă</translation>
    </message>
    <message>
        <location filename="../forms/sendcoinsentry.ui" line="113"/>
        <source>Alt+A</source>
        <translation>Alt+A</translation>
    </message>
    <message>
        <location filename="../forms/sendcoinsentry.ui" line="120"/>
        <source>Paste address from clipboard</source>
        <translation>Lipiţi adresa copiată in clipboard.</translation>
    </message>
    <message>
        <location filename="../forms/sendcoinsentry.ui" line="130"/>
        <source>Alt+P</source>
        <translation>Alt+P</translation>
    </message>
    <message>
        <location filename="../forms/sendcoinsentry.ui" line="137"/>
        <source>Remove this recipient</source>
        <translation>Şterge destinatarul</translation>
    </message>
    <message>
        <location filename="../sendcoinsentry.cpp" line="25"/>
        <source>Enter a Bitcoin address (e.g. 1NS17iag9jJgTHD1VXjvLCEnZuQ3rJDE9L)</source>
        <translation>Introduceţi o adresă Bitcoin (de exemplu: 1NS17iag9jJgTHD1VXjvLCEnZuQ3rJDE9L)</translation>
    </message>
</context>
<context>
    <name>TransactionDesc</name>
    <message>
        <location filename="../transactiondesc.cpp" line="20"/>
        <source>Open for %1 blocks</source>
        <translation>Deschis pentru %1 blocuri</translation>
    </message>
    <message>
        <location filename="../transactiondesc.cpp" line="22"/>
        <source>Open until %1</source>
        <translation>Deschis până la %1</translation>
    </message>
    <message>
        <location filename="../transactiondesc.cpp" line="28"/>
        <source>%1/offline?</source>
        <translation>%1/offline?</translation>
    </message>
    <message>
        <location filename="../transactiondesc.cpp" line="30"/>
        <source>%1/unconfirmed</source>
        <translation>%1/neconfirmat</translation>
    </message>
    <message>
        <location filename="../transactiondesc.cpp" line="32"/>
        <source>%1 confirmations</source>
        <translation>%1 confirmări</translation>
    </message>
    <message>
        <location filename="../transactiondesc.cpp" line="70"/>
        <source>&lt;b&gt;Source:&lt;/b&gt; Generated&lt;br&gt;</source>
        <translation>&lt;b&gt;Sursă:&lt;/b&gt; Generat&lt;br&gt;</translation>
    </message>
    <message>
<<<<<<< HEAD
        <location filename="../transactiondesc.cpp" line="76"/>
        <location filename="../transactiondesc.cpp" line="93"/>
=======
        <location filename="../transactiondesc.cpp" line="72"/>
        <location filename="../transactiondesc.cpp" line="89"/>
>>>>>>> 38297ba9
        <source>&lt;b&gt;From:&lt;/b&gt; </source>
        <translation>&lt;b&gt;De la:&lt;/b&gt; </translation>
    </message>
    <message>
<<<<<<< HEAD
        <location filename="../transactiondesc.cpp" line="93"/>
=======
        <location filename="../transactiondesc.cpp" line="89"/>
>>>>>>> 38297ba9
        <source>unknown</source>
        <translation>necunoscut</translation>
    </message>
    <message>
        <location filename="../transactiondesc.cpp" line="198"/>
        <source>&lt;b&gt;Transaction fee:&lt;/b&gt; </source>
        <translation>&lt;b&gt;Comisionul tranzacţiei:&lt;/b&gt; </translation>
    </message>
    <message>
        <location filename="../transactiondesc.cpp" line="214"/>
        <source>&lt;b&gt;Net amount:&lt;/b&gt; </source>
        <translation>&lt;b&gt;Suma netă:&lt;/b&gt; </translation>
    </message>
    <message>
        <location filename="../transactiondesc.cpp" line="220"/>
        <source>Message:</source>
        <translation>Mesaj:</translation>
    </message>
    <message>
        <location filename="../transactiondesc.cpp" line="224"/>
        <source>Transaction ID:</source>
        <translation type="unfinished"></translation>
    </message>
    <message>
        <location filename="../transactiondesc.cpp" line="227"/>
        <source>Generated coins must wait 120 blocks before they can be spent.  When you generated this block, it was broadcast to the network to be added to the block chain.  If it fails to get into the chain, it will change to &quot;not accepted&quot; and not be spendable.  This may occasionally happen if another node generates a block within a few seconds of yours.</source>
        <translation>Monedele bitcoin generate se pot cheltui dupa parcurgerea a 120 de blocuri.  După ce a fost generat, s-a propagat în reţea, urmând să fie adăugat lanţului de blocuri.  Dacă nu poate fi inclus in lanţ, starea sa va deveni &quot;neacceptat&quot; si nu va putea fi folosit la tranzacţii.  Acest fenomen se întâmplă atunci cand un alt nod a generat un bloc la o diferenţa de câteva secunde.</translation>
    </message>
    <message>
        <location filename="../transactiondesc.cpp" line="50"/>
        <source>&lt;b&gt;Status:&lt;/b&gt; </source>
        <translation>&lt;b&gt;Stare:&lt;/b&gt; </translation>
    </message>
    <message>
        <location filename="../transactiondesc.cpp" line="55"/>
        <source>, has not been successfully broadcast yet</source>
        <translation>, nu s-a propagat încă</translation>
    </message>
    <message>
        <location filename="../transactiondesc.cpp" line="57"/>
        <source>, broadcast through %1 node</source>
        <translation>, se propagă prin %1 nod</translation>
    </message>
    <message>
        <location filename="../transactiondesc.cpp" line="59"/>
        <source>, broadcast through %1 nodes</source>
        <translation>, se propagă prin %1 noduri</translation>
    </message>
    <message>
        <location filename="../transactiondesc.cpp" line="63"/>
        <source>&lt;b&gt;Date:&lt;/b&gt; </source>
        <translation>&lt;b&gt;Data:&lt;/b&gt; </translation>
    </message>
    <message>
<<<<<<< HEAD
        <location filename="../transactiondesc.cpp" line="94"/>
        <location filename="../transactiondesc.cpp" line="117"/>
        <location filename="../transactiondesc.cpp" line="176"/>
=======
        <location filename="../transactiondesc.cpp" line="90"/>
        <location filename="../transactiondesc.cpp" line="113"/>
        <location filename="../transactiondesc.cpp" line="172"/>
>>>>>>> 38297ba9
        <source>&lt;b&gt;To:&lt;/b&gt; </source>
        <translation>&lt;b&gt;Către:&lt;/b&gt; </translation>
    </message>
    <message>
<<<<<<< HEAD
        <location filename="../transactiondesc.cpp" line="97"/>
=======
        <location filename="../transactiondesc.cpp" line="93"/>
>>>>>>> 38297ba9
        <source> (yours, label: </source>
        <translation> (propriu, etichetă: </translation>
    </message>
    <message>
<<<<<<< HEAD
        <location filename="../transactiondesc.cpp" line="99"/>
=======
        <location filename="../transactiondesc.cpp" line="95"/>
>>>>>>> 38297ba9
        <source> (yours)</source>
        <translation> (propriu)</translation>
    </message>
    <message>
<<<<<<< HEAD
        <location filename="../transactiondesc.cpp" line="134"/>
        <location filename="../transactiondesc.cpp" line="148"/>
        <location filename="../transactiondesc.cpp" line="193"/>
        <location filename="../transactiondesc.cpp" line="210"/>
=======
        <location filename="../transactiondesc.cpp" line="130"/>
        <location filename="../transactiondesc.cpp" line="144"/>
        <location filename="../transactiondesc.cpp" line="189"/>
        <location filename="../transactiondesc.cpp" line="206"/>
>>>>>>> 38297ba9
        <source>&lt;b&gt;Credit:&lt;/b&gt; </source>
        <translation>&lt;b&gt;Credit:&lt;/b&gt; </translation>
    </message>
    <message>
<<<<<<< HEAD
        <location filename="../transactiondesc.cpp" line="136"/>
=======
        <location filename="../transactiondesc.cpp" line="132"/>
>>>>>>> 38297ba9
        <source>(%1 matures in %2 more blocks)</source>
        <translation>(%1 se definitivează peste %2 blocuri)</translation>
    </message>
    <message>
<<<<<<< HEAD
        <location filename="../transactiondesc.cpp" line="140"/>
=======
        <location filename="../transactiondesc.cpp" line="136"/>
>>>>>>> 38297ba9
        <source>(not accepted)</source>
        <translation>(nu este acceptat)</translation>
    </message>
    <message>
<<<<<<< HEAD
        <location filename="../transactiondesc.cpp" line="184"/>
        <location filename="../transactiondesc.cpp" line="192"/>
        <location filename="../transactiondesc.cpp" line="207"/>
=======
        <location filename="../transactiondesc.cpp" line="180"/>
        <location filename="../transactiondesc.cpp" line="188"/>
        <location filename="../transactiondesc.cpp" line="203"/>
>>>>>>> 38297ba9
        <source>&lt;b&gt;Debit:&lt;/b&gt; </source>
        <translation>&lt;b&gt;Debit:&lt;/b&gt; </translation>
    </message>
    <message>
<<<<<<< HEAD
        <location filename="../transactiondesc.cpp" line="222"/>
        <source>Comment:</source>
        <translation>Comentarii:</translation>
    </message>
=======
        <location filename="../transactiondesc.cpp" line="194"/>
        <source>&lt;b&gt;Transaction fee:&lt;/b&gt; </source>
        <translation>&lt;b&gt;Comisionul tranzacţiei:&lt;/b&gt; </translation>
    </message>
    <message>
        <location filename="../transactiondesc.cpp" line="210"/>
        <source>&lt;b&gt;Net amount:&lt;/b&gt; </source>
        <translation>&lt;b&gt;Suma netă:&lt;/b&gt; </translation>
    </message>
    <message>
        <location filename="../transactiondesc.cpp" line="216"/>
        <source>Message:</source>
        <translation>Mesaj:</translation>
    </message>
    <message>
        <location filename="../transactiondesc.cpp" line="218"/>
        <source>Comment:</source>
        <translation>Comentarii:</translation>
    </message>
    <message>
        <location filename="../transactiondesc.cpp" line="220"/>
        <source>Transaction ID:</source>
        <translation type="unfinished"></translation>
    </message>
    <message>
        <location filename="../transactiondesc.cpp" line="223"/>
        <source>Generated coins must wait 120 blocks before they can be spent.  When you generated this block, it was broadcast to the network to be added to the block chain.  If it fails to get into the chain, it will change to &quot;not accepted&quot; and not be spendable.  This may occasionally happen if another node generates a block within a few seconds of yours.</source>
        <translation>Monedele bitcoin generate se pot cheltui dupa parcurgerea a 120 de blocuri.  După ce a fost generat, s-a propagat în reţea, urmând să fie adăugat lanţului de blocuri.  Dacă nu poate fi inclus in lanţ, starea sa va deveni &quot;neacceptat&quot; si nu va putea fi folosit la tranzacţii.  Acest fenomen se întâmplă atunci cand un alt nod a generat un bloc la o diferenţa de câteva secunde.</translation>
    </message>
    <message>
        <location filename="../transactiondesc.cpp" line="67"/>
        <source>&lt;b&gt;Source:&lt;/b&gt; Generated&lt;br&gt;</source>
        <translation>&lt;b&gt;Sursă:&lt;/b&gt; Generat&lt;br&gt;</translation>
    </message>
>>>>>>> 38297ba9
</context>
<context>
    <name>TransactionDescDialog</name>
    <message>
        <location filename="../forms/transactiondescdialog.ui" line="14"/>
        <source>Transaction details</source>
        <translation>Detaliile tranzacţiei</translation>
    </message>
    <message>
        <location filename="../forms/transactiondescdialog.ui" line="20"/>
        <source>This pane shows a detailed description of the transaction</source>
        <translation>Afişează detalii despre tranzacţie</translation>
    </message>
</context>
<context>
    <name>TransactionTableModel</name>
    <message>
        <location filename="../transactiontablemodel.cpp" line="306"/>
        <source>Generated but not accepted</source>
        <translation>Generat, dar neacceptat</translation>
    </message>
    <message>
        <location filename="../transactiontablemodel.cpp" line="214"/>
        <source>Type</source>
        <translation>Tipul</translation>
    </message>
    <message>
        <location filename="../transactiontablemodel.cpp" line="214"/>
        <source>Address</source>
        <translation>Adresa</translation>
    </message>
    <message>
        <location filename="../transactiontablemodel.cpp" line="214"/>
        <source>Amount</source>
        <translation>Cantitate</translation>
    </message>
    <message>
        <location filename="../transactiontablemodel.cpp" line="214"/>
        <source>Date</source>
        <translation>Data</translation>
    </message>
    <message numerus="yes">
        <location filename="../transactiontablemodel.cpp" line="277"/>
        <source>Open for %n block(s)</source>
        <translation>
            <numerusform>Deschis pentru for %n bloc</numerusform>
            <numerusform>Deschis pentru %n blocuri</numerusform>
            <numerusform>Deschis pentru %n blocuri</numerusform>
        </translation>
    </message>
    <message>
        <location filename="../transactiontablemodel.cpp" line="280"/>
        <source>Open until %1</source>
        <translation>Deschis până la %1</translation>
    </message>
    <message>
        <location filename="../transactiontablemodel.cpp" line="283"/>
        <source>Offline (%1 confirmations)</source>
        <translation>Neconectat (%1 confirmări)</translation>
    </message>
    <message>
        <location filename="../transactiontablemodel.cpp" line="286"/>
        <source>Unconfirmed (%1 of %2 confirmations)</source>
        <translation>Neconfirmat (%1 din %2 confirmări)</translation>
    </message>
    <message>
        <location filename="../transactiontablemodel.cpp" line="289"/>
        <source>Confirmed (%1 confirmations)</source>
        <translation>Confirmat (%1 confirmări)</translation>
    </message>
    <message numerus="yes">
        <location filename="../transactiontablemodel.cpp" line="297"/>
        <source>Mined balance will be available in %n more blocks</source>
        <translation type="unfinished">
            <numerusform></numerusform>
            <numerusform></numerusform>
            <numerusform></numerusform>
        </translation>
    </message>
    <message>
        <location filename="../transactiontablemodel.cpp" line="303"/>
        <source>This block was not received by any other nodes and will probably not be accepted!</source>
        <translation>Blocul nu a fost recepţionat de niciun alt nod şi e probabil că nu va fi acceptat.</translation>
    </message>
    <message>
        <location filename="../transactiontablemodel.cpp" line="349"/>
        <source>Received with</source>
        <translation>Recepţionat cu</translation>
    </message>
    <message>
        <location filename="../transactiontablemodel.cpp" line="356"/>
        <source>Payment to yourself</source>
        <translation>Plată către un cont propriu</translation>
    </message>
    <message>
        <location filename="../transactiontablemodel.cpp" line="354"/>
        <source>Sent to</source>
        <translation>Trimis către</translation>
    </message>
    <message>
        <location filename="../transactiontablemodel.cpp" line="351"/>
        <source>Received from</source>
        <translation type="unfinished"></translation>
    </message>
    <message>
        <location filename="../transactiontablemodel.cpp" line="358"/>
        <source>Mined</source>
        <translation>Produs</translation>
    </message>
    <message>
        <location filename="../transactiontablemodel.cpp" line="396"/>
        <source>(n/a)</source>
        <translation>(n/a)</translation>
    </message>
    <message>
        <location filename="../transactiontablemodel.cpp" line="595"/>
        <source>Transaction status. Hover over this field to show number of confirmations.</source>
        <translation>Starea tranzacţiei. Treceţi cu mouse-ul peste acest câmp pentru afişarea numărului de confirmări.</translation>
    </message>
    <message>
        <location filename="../transactiontablemodel.cpp" line="597"/>
        <source>Date and time that the transaction was received.</source>
        <translation>Data şi ora la care a fost recepţionată tranzacţia.</translation>
    </message>
    <message>
        <location filename="../transactiontablemodel.cpp" line="599"/>
        <source>Type of transaction.</source>
        <translation>Tipul tranzacţiei.</translation>
    </message>
    <message>
        <location filename="../transactiontablemodel.cpp" line="603"/>
        <source>Amount removed from or added to balance.</source>
        <translation>Suma extrasă sau adăugată la sold.</translation>
    </message>
    <message>
        <location filename="../transactiontablemodel.cpp" line="601"/>
        <source>Destination address of transaction.</source>
        <translation>Adresa de destinaţie a tranzacţiei.</translation>
    </message>
</context>
<context>
    <name>TransactionView</name>
    <message>
        <location filename="../transactionview.cpp" line="283"/>
        <source>Address</source>
        <translation>Adresă</translation>
    </message>
    <message>
        <location filename="../transactionview.cpp" line="56"/>
        <source>Today</source>
        <translation>Astăzi</translation>
    </message>
    <message>
        <location filename="../transactionview.cpp" line="271"/>
        <source>Comma separated file (*.csv)</source>
        <translation>Fişier text cu valori separate prin virgulă (*.csv)</translation>
    </message>
    <message>
        <location filename="../transactionview.cpp" line="279"/>
        <source>Confirmed</source>
        <translation>Confirmat</translation>
    </message>
    <message>
        <location filename="../transactionview.cpp" line="280"/>
        <source>Date</source>
        <translation>Data</translation>
    </message>
    <message>
        <location filename="../transactionview.cpp" line="57"/>
        <source>This week</source>
        <translation>Săptămâna aceasta</translation>
    </message>
    <message>
        <location filename="../transactionview.cpp" line="281"/>
        <source>Type</source>
        <translation>Tipul</translation>
    </message>
    <message>
        <location filename="../transactionview.cpp" line="282"/>
        <source>Label</source>
        <translation>Etichetă</translation>
    </message>
    <message>
        <location filename="../transactionview.cpp" line="284"/>
        <source>Amount</source>
        <translation>Sumă</translation>
    </message>
    <message>
        <location filename="../transactionview.cpp" line="285"/>
        <source>ID</source>
        <translation>ID</translation>
    </message>
    <message>
        <location filename="../transactionview.cpp" line="289"/>
        <source>Error exporting</source>
        <translation>Eroare în timpul exportului</translation>
    </message>
    <message>
        <location filename="../transactionview.cpp" line="289"/>
        <source>Could not write to file %1.</source>
        <translation>Fisierul %1 nu a putut fi accesat pentru scriere.</translation>
    </message>
    <message>
        <location filename="../transactionview.cpp" line="384"/>
        <source>Range:</source>
        <translation>Interval:</translation>
    </message>
    <message>
        <location filename="../transactionview.cpp" line="392"/>
        <source>to</source>
        <translation>către</translation>
    </message>
    <message>
        <location filename="../transactionview.cpp" line="55"/>
        <location filename="../transactionview.cpp" line="71"/>
        <source>All</source>
        <translation>Toate</translation>
    </message>
    <message>
        <location filename="../transactionview.cpp" line="58"/>
        <source>This month</source>
        <translation>Luna aceasta</translation>
    </message>
    <message>
        <location filename="../transactionview.cpp" line="59"/>
        <source>Last month</source>
        <translation>Luna trecută</translation>
    </message>
    <message>
        <location filename="../transactionview.cpp" line="60"/>
        <source>This year</source>
        <translation>Anul acesta</translation>
    </message>
    <message>
        <location filename="../transactionview.cpp" line="61"/>
        <source>Range...</source>
        <translation>Între...</translation>
    </message>
    <message>
        <location filename="../transactionview.cpp" line="72"/>
        <source>Received with</source>
        <translation>Recepţionat cu...</translation>
    </message>
    <message>
        <location filename="../transactionview.cpp" line="74"/>
        <source>Sent to</source>
        <translation>Trimis către</translation>
    </message>
    <message>
        <location filename="../transactionview.cpp" line="76"/>
        <source>To yourself</source>
        <translation>Către propriul cont</translation>
    </message>
    <message>
        <location filename="../transactionview.cpp" line="77"/>
        <source>Mined</source>
        <translation>Produs</translation>
    </message>
    <message>
        <location filename="../transactionview.cpp" line="78"/>
        <source>Other</source>
        <translation>Altele</translation>
    </message>
    <message>
        <location filename="../transactionview.cpp" line="84"/>
        <source>Enter address or label to search</source>
        <translation>Introduceţi adresa sau eticheta pentru căutare</translation>
    </message>
    <message>
        <location filename="../transactionview.cpp" line="90"/>
        <source>Min amount</source>
        <translation>Cantitatea produsă</translation>
    </message>
    <message>
        <location filename="../transactionview.cpp" line="126"/>
        <source>Copy amount</source>
        <translation>Copiază sumă</translation>
    </message>
    <message>
        <location filename="../transactionview.cpp" line="124"/>
        <source>Copy address</source>
        <translation>Copiază adresa</translation>
    </message>
    <message>
        <location filename="../transactionview.cpp" line="127"/>
        <source>Edit label</source>
        <translation>Editează eticheta</translation>
    </message>
    <message>
        <location filename="../transactionview.cpp" line="128"/>
        <source>Show details...</source>
        <translation>Afişează detalii...</translation>
    </message>
    <message>
        <location filename="../transactionview.cpp" line="125"/>
        <source>Copy label</source>
        <translation>Copiază eticheta</translation>
    </message>
    <message>
        <location filename="../transactionview.cpp" line="270"/>
        <source>Export Transaction Data</source>
        <translation>Exportă tranzacţiile</translation>
    </message>
</context>
<context>
    <name>WalletModel</name>
    <message>
        <location filename="../walletmodel.cpp" line="142"/>
        <source>Sending...</source>
        <translation>Se expediază...</translation>
    </message>
</context>
<context>
    <name>bitcoin-core</name>
    <message>
        <location filename="../bitcoinstrings.cpp" line="115"/>
        <source>Loading block index...</source>
        <translation>Încarc indice bloc...</translation>
    </message>
    <message>
        <location filename="../bitcoinstrings.cpp" line="116"/>
        <source>Error loading blkindex.dat</source>
        <translation type="unfinished"></translation>
    </message>
    <message>
        <location filename="../bitcoinstrings.cpp" line="117"/>
        <source>Loading wallet...</source>
        <translation>Încarc portofel...</translation>
    </message>
    <message>
        <location filename="../bitcoinstrings.cpp" line="118"/>
        <source>Error loading wallet.dat: Wallet corrupted</source>
        <translation type="unfinished"></translation>
    </message>
    <message>
        <location filename="../bitcoinstrings.cpp" line="119"/>
        <source>Error loading wallet.dat: Wallet requires newer version of Bitcoin</source>
        <translation type="unfinished"></translation>
    </message>
    <message>
        <location filename="../bitcoinstrings.cpp" line="120"/>
        <source>Wallet needed to be rewritten: restart Bitcoin to complete</source>
        <translation type="unfinished"></translation>
    </message>
    <message>
        <location filename="../bitcoinstrings.cpp" line="121"/>
        <source>Error loading wallet.dat</source>
        <translation type="unfinished"></translation>
    </message>
    <message>
        <location filename="../bitcoinstrings.cpp" line="122"/>
        <source>Cannot downgrade wallet</source>
        <translation type="unfinished"></translation>
    </message>
    <message>
        <location filename="../bitcoinstrings.cpp" line="123"/>
        <source>Cannot initialize keypool</source>
        <translation type="unfinished"></translation>
    </message>
    <message>
        <location filename="../bitcoinstrings.cpp" line="124"/>
        <source>Cannot write default address</source>
        <translation type="unfinished"></translation>
    </message>
    <message>
        <location filename="../bitcoinstrings.cpp" line="125"/>
        <source>Rescanning...</source>
        <translation>Rescanez...</translation>
    </message>
    <message>
        <location filename="../bitcoinstrings.cpp" line="126"/>
        <source>Done loading</source>
        <translation>Încărcare terminată</translation>
    </message>
    <message>
        <location filename="../bitcoinstrings.cpp" line="41"/>
        <source>Bitcoin version</source>
        <translation>versiunea Bitcoin</translation>
    </message>
    <message>
        <location filename="../bitcoinstrings.cpp" line="8"/>
        <source>Error: Wallet locked, unable to create transaction  </source>
        <translation type="unfinished"></translation>
    </message>
    <message>
        <location filename="../bitcoinstrings.cpp" line="18"/>
        <source>Invalid amount</source>
        <translation type="unfinished"></translation>
    </message>
    <message>
        <location filename="../bitcoinstrings.cpp" line="20"/>
        <source>Warning: Disk space is low</source>
        <translation type="unfinished"></translation>
    </message>
    <message>
        <location filename="../bitcoinstrings.cpp" line="21"/>
        <source>To use the %s option</source>
        <translation type="unfinished"></translation>
    </message>
    <message>
        <location filename="../bitcoinstrings.cpp" line="22"/>
        <source>%s, you must set a rpcpassword in the configuration file:
 %s
It is recommended you use the following random password:
rpcuser=bitcoinrpc
rpcpassword=%s
(you do not need to remember this password)
If the file does not exist, create it with owner-readable-only file permissions.
</source>
        <translation type="unfinished"></translation>
    </message>
    <message>
        <location filename="../bitcoinstrings.cpp" line="31"/>
        <source>Error</source>
        <translation>Eroare</translation>
    </message>
    <message>
        <location filename="../bitcoinstrings.cpp" line="32"/>
        <source>An error occurred while setting up the RPC port %i for listening: %s</source>
        <translation type="unfinished"></translation>
    </message>
    <message>
        <location filename="../bitcoinstrings.cpp" line="33"/>
        <source>You must set rpcpassword=&lt;password&gt; in the configuration file:
%s
If the file does not exist, create it with owner-readable-only file permissions.</source>
        <translation type="unfinished"></translation>
    </message>
    <message>
        <location filename="../bitcoinstrings.cpp" line="38"/>
        <source>Warning: Please check that your computer&apos;s date and time are correct.  If your clock is wrong Bitcoin will not work properly.</source>
        <translation type="unfinished"></translation>
    </message>
    <message>
        <location filename="../bitcoinstrings.cpp" line="42"/>
        <source>Usage:</source>
        <translation>Uz:</translation>
    </message>
    <message>
        <location filename="../bitcoinstrings.cpp" line="43"/>
        <source>Send command to -server or bitcoind</source>
        <translation>Trimite comanda la -server sau bitcoind</translation>
    </message>
    <message>
        <location filename="../bitcoinstrings.cpp" line="44"/>
        <source>List commands</source>
        <translation>Listă de comenzi</translation>
    </message>
    <message>
        <location filename="../bitcoinstrings.cpp" line="45"/>
        <source>Get help for a command</source>
        <translation>Ajutor pentru o comandă</translation>
    </message>
    <message>
        <location filename="../bitcoinstrings.cpp" line="46"/>
        <source>Options:</source>
        <translation>Setări:</translation>
    </message>
    <message>
        <location filename="../bitcoinstrings.cpp" line="47"/>
        <source>Specify configuration file (default: bitcoin.conf)</source>
        <translation type="unfinished"></translation>
    </message>
    <message>
        <location filename="../bitcoinstrings.cpp" line="48"/>
        <source>Specify pid file (default: bitcoind.pid)</source>
        <translation type="unfinished"></translation>
    </message>
    <message>
        <location filename="../bitcoinstrings.cpp" line="49"/>
        <source>Generate coins</source>
        <translation type="unfinished"></translation>
    </message>
    <message>
        <location filename="../bitcoinstrings.cpp" line="50"/>
        <source>Don&apos;t generate coins</source>
        <translation type="unfinished"></translation>
    </message>
    <message>
        <location filename="../bitcoinstrings.cpp" line="51"/>
        <source>Start minimized</source>
        <translation type="unfinished"></translation>
    </message>
    <message>
        <location filename="../bitcoinstrings.cpp" line="52"/>
        <source>Show splash screen on startup (default: 1)</source>
        <translation type="unfinished"></translation>
    </message>
    <message>
        <location filename="../bitcoinstrings.cpp" line="53"/>
        <source>Specify data directory</source>
        <translation type="unfinished"></translation>
    </message>
    <message>
        <location filename="../bitcoinstrings.cpp" line="54"/>
        <source>Set database cache size in megabytes (default: 25)</source>
        <translation type="unfinished"></translation>
    </message>
    <message>
        <location filename="../bitcoinstrings.cpp" line="55"/>
        <source>Set database disk log size in megabytes (default: 100)</source>
        <translation type="unfinished"></translation>
    </message>
    <message>
        <location filename="../bitcoinstrings.cpp" line="56"/>
        <source>Specify connection timeout (in milliseconds)</source>
        <translation type="unfinished"></translation>
    </message>
    <message>
        <location filename="../bitcoinstrings.cpp" line="58"/>
        <source>Allow DNS lookups for addnode and connect</source>
        <translation type="unfinished"></translation>
    </message>
    <message>
        <location filename="../bitcoinstrings.cpp" line="59"/>
        <source>Listen for connections on &lt;port&gt; (default: 8333 or testnet: 18333)</source>
        <translation type="unfinished"></translation>
    </message>
    <message>
        <location filename="../bitcoinstrings.cpp" line="60"/>
        <source>Maintain at most &lt;n&gt; connections to peers (default: 125)</source>
        <translation type="unfinished"></translation>
    </message>
    <message>
        <location filename="../bitcoinstrings.cpp" line="61"/>
        <source>Add a node to connect to and attempt to keep the connection open</source>
        <translation type="unfinished"></translation>
    </message>
    <message>
        <location filename="../bitcoinstrings.cpp" line="62"/>
        <source>Connect only to the specified node</source>
        <translation type="unfinished"></translation>
    </message>
    <message>
        <location filename="../bitcoinstrings.cpp" line="63"/>
        <source>Find peers using internet relay chat (default: 0)</source>
        <translation type="unfinished"></translation>
    </message>
    <message>
        <location filename="../bitcoinstrings.cpp" line="64"/>
        <source>Accept connections from outside (default: 1)</source>
        <translation type="unfinished"></translation>
    </message>
    <message>
        <location filename="../bitcoinstrings.cpp" line="65"/>
        <source>Set language, for example &quot;de_DE&quot; (default: system locale)</source>
        <translation type="unfinished"></translation>
    </message>
    <message>
        <location filename="../bitcoinstrings.cpp" line="66"/>
        <source>Find peers using DNS lookup (default: 1)</source>
        <translation type="unfinished"></translation>
    </message>
    <message>
        <location filename="../bitcoinstrings.cpp" line="67"/>
        <source>Threshold for disconnecting misbehaving peers (default: 100)</source>
        <translation type="unfinished"></translation>
    </message>
    <message>
        <location filename="../bitcoinstrings.cpp" line="68"/>
        <source>Number of seconds to keep misbehaving peers from reconnecting (default: 86400)</source>
        <translation type="unfinished"></translation>
    </message>
    <message>
        <location filename="../bitcoinstrings.cpp" line="71"/>
        <source>Maximum per-connection receive buffer, &lt;n&gt;*1000 bytes (default: 10000)</source>
        <translation type="unfinished"></translation>
    </message>
    <message>
        <location filename="../bitcoinstrings.cpp" line="72"/>
        <source>Maximum per-connection send buffer, &lt;n&gt;*1000 bytes (default: 10000)</source>
        <translation type="unfinished"></translation>
    </message>
    <message>
        <location filename="../bitcoinstrings.cpp" line="73"/>
        <source>Use Universal Plug and Play to map the listening port (default: 1)</source>
        <translation type="unfinished"></translation>
    </message>
    <message>
        <location filename="../bitcoinstrings.cpp" line="74"/>
        <source>Use Universal Plug and Play to map the listening port (default: 0)</source>
        <translation type="unfinished"></translation>
    </message>
    <message>
        <location filename="../bitcoinstrings.cpp" line="75"/>
        <source>Detach block and address databases. Increases shutdown time (default: 0)</source>
        <translation type="unfinished"></translation>
    </message>
    <message>
        <location filename="../bitcoinstrings.cpp" line="77"/>
        <source>Fee per KB to add to transactions you send</source>
        <translation type="unfinished"></translation>
    </message>
    <message>
        <location filename="../bitcoinstrings.cpp" line="78"/>
        <source>Accept command line and JSON-RPC commands</source>
        <translation type="unfinished"></translation>
    </message>
    <message>
        <location filename="../bitcoinstrings.cpp" line="79"/>
        <source>Run in the background as a daemon and accept commands</source>
        <translation type="unfinished"></translation>
    </message>
    <message>
        <location filename="../bitcoinstrings.cpp" line="80"/>
        <source>Use the test network</source>
        <translation type="unfinished"></translation>
    </message>
    <message>
        <location filename="../bitcoinstrings.cpp" line="81"/>
        <source>Output extra debugging information</source>
        <translation type="unfinished"></translation>
    </message>
    <message>
        <location filename="../bitcoinstrings.cpp" line="82"/>
        <source>Prepend debug output with timestamp</source>
        <translation type="unfinished"></translation>
    </message>
    <message>
        <location filename="../bitcoinstrings.cpp" line="83"/>
        <source>Send trace/debug info to console instead of debug.log file</source>
        <translation type="unfinished"></translation>
    </message>
    <message>
        <location filename="../bitcoinstrings.cpp" line="84"/>
        <source>Send trace/debug info to debugger</source>
        <translation type="unfinished"></translation>
    </message>
    <message>
        <location filename="../bitcoinstrings.cpp" line="85"/>
        <source>Username for JSON-RPC connections</source>
        <translation type="unfinished"></translation>
    </message>
    <message>
        <location filename="../bitcoinstrings.cpp" line="86"/>
        <source>Password for JSON-RPC connections</source>
        <translation type="unfinished"></translation>
    </message>
    <message>
        <location filename="../bitcoinstrings.cpp" line="87"/>
        <source>Listen for JSON-RPC connections on &lt;port&gt; (default: 8332)</source>
        <translation type="unfinished"></translation>
    </message>
    <message>
        <location filename="../bitcoinstrings.cpp" line="88"/>
        <source>Allow JSON-RPC connections from specified IP address</source>
        <translation type="unfinished"></translation>
    </message>
    <message>
        <location filename="../bitcoinstrings.cpp" line="89"/>
        <source>Send commands to node running on &lt;ip&gt; (default: 127.0.0.1)</source>
        <translation type="unfinished"></translation>
    </message>
    <message>
        <location filename="../bitcoinstrings.cpp" line="90"/>
        <source>Execute command when the best block changes (%s in cmd is replaced by block hash)</source>
        <translation type="unfinished"></translation>
    </message>
    <message>
        <location filename="../bitcoinstrings.cpp" line="93"/>
        <source>Upgrade wallet to latest format</source>
        <translation type="unfinished"></translation>
    </message>
    <message>
        <location filename="../bitcoinstrings.cpp" line="94"/>
        <source>Set key pool size to &lt;n&gt; (default: 100)</source>
        <translation type="unfinished"></translation>
    </message>
    <message>
        <location filename="../bitcoinstrings.cpp" line="95"/>
        <source>Rescan the block chain for missing wallet transactions</source>
        <translation type="unfinished"></translation>
    </message>
    <message>
        <location filename="../bitcoinstrings.cpp" line="96"/>
        <source>How many blocks to check at startup (default: 2500, 0 = all)</source>
        <translation type="unfinished"></translation>
    </message>
    <message>
        <location filename="../bitcoinstrings.cpp" line="97"/>
        <source>How thorough the block verification is (0-6, default: 1)</source>
        <translation type="unfinished"></translation>
    </message>
    <message>
        <location filename="../bitcoinstrings.cpp" line="98"/>
        <source>
SSL options: (see the Bitcoin Wiki for SSL setup instructions)</source>
        <translation type="unfinished"></translation>
    </message>
    <message>
        <location filename="../bitcoinstrings.cpp" line="101"/>
        <source>Use OpenSSL (https) for JSON-RPC connections</source>
        <translation type="unfinished"></translation>
    </message>
    <message>
        <location filename="../bitcoinstrings.cpp" line="102"/>
        <source>Server certificate file (default: server.cert)</source>
        <translation type="unfinished"></translation>
    </message>
    <message>
        <location filename="../bitcoinstrings.cpp" line="103"/>
        <source>Server private key (default: server.pem)</source>
        <translation type="unfinished"></translation>
    </message>
    <message>
        <location filename="../bitcoinstrings.cpp" line="104"/>
        <source>Acceptable ciphers (default: TLSv1+HIGH:!SSLv2:!aNULL:!eNULL:!AH:!3DES:@STRENGTH)</source>
        <translation type="unfinished"></translation>
    </message>
    <message>
        <location filename="../bitcoinstrings.cpp" line="107"/>
        <source>This help message</source>
        <translation type="unfinished"></translation>
    </message>
    <message>
        <location filename="../bitcoinstrings.cpp" line="109"/>
        <source>Cannot obtain a lock on data directory %s.  Bitcoin is probably already running.</source>
        <translation type="unfinished"></translation>
    </message>
    <message>
        <location filename="../bitcoinstrings.cpp" line="113"/>
        <source>Loading addresses...</source>
        <translation>Încarc adrese...</translation>
    </message>
    <message>
        <location filename="../bitcoinstrings.cpp" line="114"/>
        <source>Error loading addr.dat</source>
        <translation type="unfinished"></translation>
    </message>
    <message>
        <location filename="../bitcoinstrings.cpp" line="127"/>
        <source>Invalid -proxy address</source>
        <translation type="unfinished"></translation>
    </message>
    <message>
        <location filename="../bitcoinstrings.cpp" line="128"/>
        <source>Invalid amount for -paytxfee=&lt;amount&gt;</source>
        <translation type="unfinished"></translation>
    </message>
    <message>
        <location filename="../bitcoinstrings.cpp" line="129"/>
        <source>Warning: -paytxfee is set very high.  This is the transaction fee you will pay if you send a transaction.</source>
        <translation type="unfinished"></translation>
    </message>
    <message>
        <location filename="../bitcoinstrings.cpp" line="132"/>
        <source>Error: CreateThread(StartNode) failed</source>
        <translation type="unfinished"></translation>
    </message>
    <message>
        <location filename="../bitcoinstrings.cpp" line="133"/>
        <source>Unable to bind to port %d on this computer.  Bitcoin is probably already running.</source>
        <translation type="unfinished"></translation>
    </message>
    <message>
        <location filename="../bitcoinstrings.cpp" line="12"/>
        <source>Error: Transaction creation failed  </source>
        <translation>Eroare: Tranyacţia nu a putut fi iniţiată </translation>
    </message>
    <message>
        <location filename="../bitcoinstrings.cpp" line="19"/>
        <source>Insufficient funds</source>
        <translation>Fonduri insuficiente</translation>
    </message>
    <message>
        <location filename="../bitcoinstrings.cpp" line="13"/>
        <source>Sending...</source>
        <translation>Transmitere...</translation>
    </message>
    <message>
        <location filename="../bitcoinstrings.cpp" line="112"/>
        <source>Bitcoin</source>
        <translation>Bitcoin</translation>
    </message>
    <message>
        <location filename="../bitcoinstrings.cpp" line="57"/>
        <source>Connect through socks4 proxy</source>
        <translation>Conectează prin proxy SOCKS4</translation>
    </message>
    <message>
        <location filename="../bitcoinstrings.cpp" line="9"/>
        <source>Error: This transaction requires a transaction fee of at least %s because of its amount, complexity, or use of recently received funds  </source>
        <translation>Această tranzacţie depăşeşte limita.  Puteţi iniţia tranzacţia platind un comision de %1, de care vor beneficia nodurile care procesează tranzacţia şi ajută la menţinerea reţelei.  Acceptaţi plata comisionului?</translation>
    </message>
    <message>
        <location filename="../bitcoinstrings.cpp" line="14"/>
        <source>Error: The transaction was rejected.  This might happen if some of the coins in your wallet were already spent, such as if you used a copy of wallet.dat and coins were spent in the copy but not marked as spent here.</source>
        <translation>Eroare: Tranyacţia a fost respinsă.  Acesta poate fi rezultatul cheltuirii prealabile a unei sume de bitcoin din portofelul electronic, ca în cazul folosirii unei copii a fisierului wallet.dat, în care s-au efectuat tranzacţii neînregistrate în fisierul curent.</translation>
    </message>
    <message>
        <location filename="../bitcoinstrings.cpp" line="108"/>
        <source>Usage</source>
        <translation>Uz</translation>
    </message>
</context>
</TS><|MERGE_RESOLUTION|>--- conflicted
+++ resolved
@@ -1251,47 +1251,38 @@
         <translation>&lt;b&gt;Sursă:&lt;/b&gt; Generat&lt;br&gt;</translation>
     </message>
     <message>
-<<<<<<< HEAD
-        <location filename="../transactiondesc.cpp" line="76"/>
-        <location filename="../transactiondesc.cpp" line="93"/>
-=======
-        <location filename="../transactiondesc.cpp" line="72"/>
-        <location filename="../transactiondesc.cpp" line="89"/>
->>>>>>> 38297ba9
+        <location filename="../transactiondesc.cpp" line="75"/>
+        <location filename="../transactiondesc.cpp" line="92"/>
         <source>&lt;b&gt;From:&lt;/b&gt; </source>
         <translation>&lt;b&gt;De la:&lt;/b&gt; </translation>
     </message>
     <message>
-<<<<<<< HEAD
-        <location filename="../transactiondesc.cpp" line="93"/>
-=======
-        <location filename="../transactiondesc.cpp" line="89"/>
->>>>>>> 38297ba9
+        <location filename="../transactiondesc.cpp" line="92"/>
         <source>unknown</source>
         <translation>necunoscut</translation>
     </message>
     <message>
-        <location filename="../transactiondesc.cpp" line="198"/>
+        <location filename="../transactiondesc.cpp" line="197"/>
         <source>&lt;b&gt;Transaction fee:&lt;/b&gt; </source>
         <translation>&lt;b&gt;Comisionul tranzacţiei:&lt;/b&gt; </translation>
     </message>
     <message>
-        <location filename="../transactiondesc.cpp" line="214"/>
+        <location filename="../transactiondesc.cpp" line="213"/>
         <source>&lt;b&gt;Net amount:&lt;/b&gt; </source>
         <translation>&lt;b&gt;Suma netă:&lt;/b&gt; </translation>
     </message>
     <message>
-        <location filename="../transactiondesc.cpp" line="220"/>
+        <location filename="../transactiondesc.cpp" line="219"/>
         <source>Message:</source>
         <translation>Mesaj:</translation>
     </message>
     <message>
-        <location filename="../transactiondesc.cpp" line="224"/>
+        <location filename="../transactiondesc.cpp" line="223"/>
         <source>Transaction ID:</source>
         <translation type="unfinished"></translation>
     </message>
     <message>
-        <location filename="../transactiondesc.cpp" line="227"/>
+        <location filename="../transactiondesc.cpp" line="226"/>
         <source>Generated coins must wait 120 blocks before they can be spent.  When you generated this block, it was broadcast to the network to be added to the block chain.  If it fails to get into the chain, it will change to &quot;not accepted&quot; and not be spendable.  This may occasionally happen if another node generates a block within a few seconds of yours.</source>
         <translation>Monedele bitcoin generate se pot cheltui dupa parcurgerea a 120 de blocuri.  După ce a fost generat, s-a propagat în reţea, urmând să fie adăugat lanţului de blocuri.  Dacă nu poate fi inclus in lanţ, starea sa va deveni &quot;neacceptat&quot; si nu va putea fi folosit la tranzacţii.  Acest fenomen se întâmplă atunci cand un alt nod a generat un bloc la o diferenţa de câteva secunde.</translation>
     </message>
@@ -1321,124 +1312,52 @@
         <translation>&lt;b&gt;Data:&lt;/b&gt; </translation>
     </message>
     <message>
-<<<<<<< HEAD
-        <location filename="../transactiondesc.cpp" line="94"/>
-        <location filename="../transactiondesc.cpp" line="117"/>
-        <location filename="../transactiondesc.cpp" line="176"/>
-=======
-        <location filename="../transactiondesc.cpp" line="90"/>
-        <location filename="../transactiondesc.cpp" line="113"/>
-        <location filename="../transactiondesc.cpp" line="172"/>
->>>>>>> 38297ba9
+        <location filename="../transactiondesc.cpp" line="93"/>
+        <location filename="../transactiondesc.cpp" line="116"/>
+        <location filename="../transactiondesc.cpp" line="175"/>
         <source>&lt;b&gt;To:&lt;/b&gt; </source>
         <translation>&lt;b&gt;Către:&lt;/b&gt; </translation>
     </message>
     <message>
-<<<<<<< HEAD
-        <location filename="../transactiondesc.cpp" line="97"/>
-=======
-        <location filename="../transactiondesc.cpp" line="93"/>
->>>>>>> 38297ba9
+        <location filename="../transactiondesc.cpp" line="96"/>
         <source> (yours, label: </source>
         <translation> (propriu, etichetă: </translation>
     </message>
     <message>
-<<<<<<< HEAD
-        <location filename="../transactiondesc.cpp" line="99"/>
-=======
-        <location filename="../transactiondesc.cpp" line="95"/>
->>>>>>> 38297ba9
+        <location filename="../transactiondesc.cpp" line="98"/>
         <source> (yours)</source>
         <translation> (propriu)</translation>
     </message>
     <message>
-<<<<<<< HEAD
-        <location filename="../transactiondesc.cpp" line="134"/>
-        <location filename="../transactiondesc.cpp" line="148"/>
-        <location filename="../transactiondesc.cpp" line="193"/>
-        <location filename="../transactiondesc.cpp" line="210"/>
-=======
-        <location filename="../transactiondesc.cpp" line="130"/>
-        <location filename="../transactiondesc.cpp" line="144"/>
-        <location filename="../transactiondesc.cpp" line="189"/>
-        <location filename="../transactiondesc.cpp" line="206"/>
->>>>>>> 38297ba9
+        <location filename="../transactiondesc.cpp" line="133"/>
+        <location filename="../transactiondesc.cpp" line="147"/>
+        <location filename="../transactiondesc.cpp" line="192"/>
+        <location filename="../transactiondesc.cpp" line="209"/>
         <source>&lt;b&gt;Credit:&lt;/b&gt; </source>
         <translation>&lt;b&gt;Credit:&lt;/b&gt; </translation>
     </message>
     <message>
-<<<<<<< HEAD
-        <location filename="../transactiondesc.cpp" line="136"/>
-=======
-        <location filename="../transactiondesc.cpp" line="132"/>
->>>>>>> 38297ba9
+        <location filename="../transactiondesc.cpp" line="135"/>
         <source>(%1 matures in %2 more blocks)</source>
         <translation>(%1 se definitivează peste %2 blocuri)</translation>
     </message>
     <message>
-<<<<<<< HEAD
-        <location filename="../transactiondesc.cpp" line="140"/>
-=======
-        <location filename="../transactiondesc.cpp" line="136"/>
->>>>>>> 38297ba9
+        <location filename="../transactiondesc.cpp" line="139"/>
         <source>(not accepted)</source>
         <translation>(nu este acceptat)</translation>
     </message>
     <message>
-<<<<<<< HEAD
-        <location filename="../transactiondesc.cpp" line="184"/>
-        <location filename="../transactiondesc.cpp" line="192"/>
-        <location filename="../transactiondesc.cpp" line="207"/>
-=======
-        <location filename="../transactiondesc.cpp" line="180"/>
-        <location filename="../transactiondesc.cpp" line="188"/>
-        <location filename="../transactiondesc.cpp" line="203"/>
->>>>>>> 38297ba9
+        <location filename="../transactiondesc.cpp" line="183"/>
+        <location filename="../transactiondesc.cpp" line="191"/>
+        <location filename="../transactiondesc.cpp" line="206"/>
         <source>&lt;b&gt;Debit:&lt;/b&gt; </source>
         <translation>&lt;b&gt;Debit:&lt;/b&gt; </translation>
     </message>
     <message>
-<<<<<<< HEAD
-        <location filename="../transactiondesc.cpp" line="222"/>
+        <location filename="../transactiondesc.cpp" line="221"/>
         <source>Comment:</source>
         <translation>Comentarii:</translation>
     </message>
-=======
-        <location filename="../transactiondesc.cpp" line="194"/>
-        <source>&lt;b&gt;Transaction fee:&lt;/b&gt; </source>
-        <translation>&lt;b&gt;Comisionul tranzacţiei:&lt;/b&gt; </translation>
-    </message>
-    <message>
-        <location filename="../transactiondesc.cpp" line="210"/>
-        <source>&lt;b&gt;Net amount:&lt;/b&gt; </source>
-        <translation>&lt;b&gt;Suma netă:&lt;/b&gt; </translation>
-    </message>
-    <message>
-        <location filename="../transactiondesc.cpp" line="216"/>
-        <source>Message:</source>
-        <translation>Mesaj:</translation>
-    </message>
-    <message>
-        <location filename="../transactiondesc.cpp" line="218"/>
-        <source>Comment:</source>
-        <translation>Comentarii:</translation>
-    </message>
-    <message>
-        <location filename="../transactiondesc.cpp" line="220"/>
-        <source>Transaction ID:</source>
-        <translation type="unfinished"></translation>
-    </message>
-    <message>
-        <location filename="../transactiondesc.cpp" line="223"/>
-        <source>Generated coins must wait 120 blocks before they can be spent.  When you generated this block, it was broadcast to the network to be added to the block chain.  If it fails to get into the chain, it will change to &quot;not accepted&quot; and not be spendable.  This may occasionally happen if another node generates a block within a few seconds of yours.</source>
-        <translation>Monedele bitcoin generate se pot cheltui dupa parcurgerea a 120 de blocuri.  După ce a fost generat, s-a propagat în reţea, urmând să fie adăugat lanţului de blocuri.  Dacă nu poate fi inclus in lanţ, starea sa va deveni &quot;neacceptat&quot; si nu va putea fi folosit la tranzacţii.  Acest fenomen se întâmplă atunci cand un alt nod a generat un bloc la o diferenţa de câteva secunde.</translation>
-    </message>
-    <message>
-        <location filename="../transactiondesc.cpp" line="67"/>
-        <source>&lt;b&gt;Source:&lt;/b&gt; Generated&lt;br&gt;</source>
-        <translation>&lt;b&gt;Sursă:&lt;/b&gt; Generat&lt;br&gt;</translation>
-    </message>
->>>>>>> 38297ba9
 </context>
 <context>
     <name>TransactionDescDialog</name>
