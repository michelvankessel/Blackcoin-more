--- conflicted
+++ resolved
@@ -314,13 +314,6 @@
         <translation>Portofel:</translation>
     </message>
     <message>
-<<<<<<< HEAD
-        <source>default wallet</source>
-        <translation>portofel implicit</translation>
-    </message>
-    <message>
-=======
->>>>>>> 8b676984
         <source>Click to disable network activity.</source>
         <translation>Click pentru a opri activitatea retelei.</translation>
     </message>
@@ -1324,11 +1317,7 @@
     </message>
     <message>
         <source>'bitcoin://' is not a valid URI. Use 'bitcoin:' instead.</source>
-<<<<<<< HEAD
-        <translation>'blackcoin://' nu este un URI valid. Folositi 'blackcoin:' in loc.</translation>
-=======
         <translation>'bitcoin://' nu este un URI valid. Folositi 'bitcoin:' in loc.</translation>
->>>>>>> 8b676984
     </message>
     <message>
         <source>Payment request fetch URL is invalid: %1</source>
@@ -2266,17 +2255,6 @@
         <translation>Suma totală</translation>
     </message>
     <message>
-<<<<<<< HEAD
-        <source>You can increase the fee later (signals Replace-By-Fee, BIP-125).</source>
-        <translation>Puteti creste taxa mai tarziu (semnaleaza Replace-By-Fee, BIP-125).</translation>
-    </message>
-    <message>
-        <source>Not signalling Replace-By-Fee, BIP-125.</source>
-        <translation>Nu se semnalizeaza Replace-By-Fee, BIP-125</translation>
-    </message>
-    <message>
-=======
->>>>>>> 8b676984
         <source>Confirm send coins</source>
         <translation>Confirmă trimiterea monedelor</translation>
     </message>
@@ -3265,17 +3243,6 @@
         <translation>Doriţi să reconstruiţi baza de date blocuri acum?</translation>
     </message>
     <message>
-<<<<<<< HEAD
-        <source>Error creating %s: You can't create non-HD wallets with this version.</source>
-        <translation>Eroare la crearea %s: Nu se pot crea portofele non-HD cu aceasta versiune.</translation>
-    </message>
-    <message>
-        <source>Error creating %s: You can't create non-HD wallets with this version.</source>
-        <translation>Eroare la crearea %s: Nu se pot crea portofele non-HD cu aceasta versiune.</translation>
-    </message>
-    <message>
-=======
->>>>>>> 8b676984
         <source>Error initializing block database</source>
         <translation>Eroare la iniţializarea bazei de date de blocuri</translation>
     </message>
@@ -3394,21 +3361,6 @@
     <message>
         <source>Unable to generate keys</source>
         <translation>Nu s-au putut genera cheile</translation>
-<<<<<<< HEAD
-    </message>
-    <message>
-        <source>Unsupported argument -benchmark ignored, use -debug=bench.</source>
-        <translation>Argumentul nesuportat -benchmark este ignorat, folositi debug=bench.</translation>
-    </message>
-    <message>
-        <source>Unsupported argument -debugnet ignored, use -debug=net.</source>
-        <translation>Argument nesuportat -debugnet ignorat, folosiţi -debug=net.</translation>
-    </message>
-    <message>
-        <source>Unsupported argument -tor found, use -onion.</source>
-        <translation>Argument nesuportat -tor găsit, folosiţi -onion.</translation>
-=======
->>>>>>> 8b676984
     </message>
     <message>
         <source>Unsupported logging category %s=%s.</source>
@@ -3619,13 +3571,6 @@
         <translation>Fonduri insuficiente</translation>
     </message>
     <message>
-<<<<<<< HEAD
-        <source>Can't generate a change-address key. Private keys are disabled for this wallet.</source>
-        <translation>Nu se poate genera o adresa pentru rest. Cheile private sunt dezactivate pentru acest portofel.</translation>
-    </message>
-    <message>
-=======
->>>>>>> 8b676984
         <source>Fee estimation failed. Fallbackfee is disabled. Wait a few blocks or enable -fallbackfee.</source>
         <translation>Estimarea taxei a esuat. Taxa implicita este dezactivata. Asteptati cateva blocuri, sau activati -fallbackfee.</translation>
     </message>
