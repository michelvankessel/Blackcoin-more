<TS language="en_GB" version="2.1">
<context>
    <name>AddressBookPage</name>
    <message>
        <source>Right-click to edit address or label</source>
        <translation>Right-click to edit address or label</translation>
    </message>
    <message>
        <source>Create a new address</source>
        <translation>Create a new address</translation>
    </message>
    <message>
        <source>&amp;New</source>
        <translation>&amp;New</translation>
    </message>
    <message>
        <source>Copy the currently selected address to the system clipboard</source>
        <translation>Copy the currently selected address to the system clipboard</translation>
    </message>
    <message>
        <source>&amp;Copy</source>
        <translation>&amp;Copy</translation>
    </message>
    <message>
        <source>C&amp;lose</source>
        <translation>C&amp;lose</translation>
    </message>
    <message>
        <source>Delete the currently selected address from the list</source>
        <translation>Delete the currently selected address from the list</translation>
    </message>
    <message>
        <source>Enter address or label to search</source>
        <translation>Enter address or label to search</translation>
    </message>
    <message>
        <source>Export the data in the current tab to a file</source>
        <translation>Export the data in the current tab to a file</translation>
    </message>
    <message>
        <source>&amp;Export</source>
        <translation>&amp;Export</translation>
    </message>
    <message>
        <source>&amp;Delete</source>
        <translation>&amp;Delete</translation>
    </message>
    <message>
        <source>Choose the address to send coins to</source>
        <translation>Choose the address to send coins to</translation>
    </message>
    <message>
        <source>Choose the address to receive coins with</source>
        <translation>Choose the address to receive coins with</translation>
    </message>
    <message>
        <source>C&amp;hoose</source>
        <translation>C&amp;hoose</translation>
    </message>
    <message>
        <source>Sending addresses</source>
        <translation>Sending addresses</translation>
    </message>
    <message>
        <source>Receiving addresses</source>
        <translation>Receiving addresses</translation>
    </message>
    <message>
        <source>These are your Bitcoin addresses for sending payments. Always check the amount and the receiving address before sending coins.</source>
        <translation>These are your Blackcoin addresses for sending payments. Always check the amount and the receiving address before sending coins.</translation>
    </message>
    <message>
<<<<<<< HEAD
        <source>These are your Bitcoin addresses for receiving payments. It is recommended to use a new receiving address for each transaction.</source>
        <translation>These are your Blackcoin addresses for receiving payments. It is recommended to use a new receiving address for each transaction.</translation>
=======
        <source>These are your Bitcoin addresses for receiving payments. Use the 'Create new receiving address' button in the receive tab to create new addresses.</source>
        <translation>These are your Bitcoin addresses for receiving payments. Use the 'Create new receiving address' button in the receive tab to create new addresses.</translation>
>>>>>>> 2f9f9b37
    </message>
    <message>
        <source>&amp;Copy Address</source>
        <translation>&amp;Copy Address</translation>
    </message>
    <message>
        <source>Copy &amp;Label</source>
        <translation>Copy &amp;Label</translation>
    </message>
    <message>
        <source>&amp;Edit</source>
        <translation>&amp;Edit</translation>
    </message>
    <message>
        <source>Export Address List</source>
        <translation>Export Address List</translation>
    </message>
    <message>
        <source>Comma separated file (*.csv)</source>
        <translation>Comma separated file (*.csv)</translation>
    </message>
    <message>
        <source>Exporting Failed</source>
        <translation>Exporting Failed</translation>
    </message>
    <message>
        <source>There was an error trying to save the address list to %1. Please try again.</source>
        <translation>There was an error trying to save the address list to %1. Please try again.</translation>
    </message>
</context>
<context>
    <name>AddressTableModel</name>
    <message>
        <source>Label</source>
        <translation>Label</translation>
    </message>
    <message>
        <source>Address</source>
        <translation>Address</translation>
    </message>
    <message>
        <source>(no label)</source>
        <translation>(no label)</translation>
    </message>
</context>
<context>
    <name>AskPassphraseDialog</name>
    <message>
        <source>Passphrase Dialog</source>
        <translation>Passphrase Dialog</translation>
    </message>
    <message>
        <source>Enter passphrase</source>
        <translation>Enter passphrase</translation>
    </message>
    <message>
        <source>New passphrase</source>
        <translation>New passphrase</translation>
    </message>
    <message>
        <source>Repeat new passphrase</source>
        <translation>Repeat new passphrase</translation>
    </message>
    <message>
        <source>Show passphrase</source>
        <translation>Show passphrase</translation>
    </message>
    <message>
        <source>Encrypt wallet</source>
        <translation>Encrypt wallet</translation>
    </message>
    <message>
        <source>This operation needs your wallet passphrase to unlock the wallet.</source>
        <translation>This operation needs your wallet passphrase to unlock the wallet.</translation>
    </message>
    <message>
        <source>Unlock wallet</source>
        <translation>Unlock wallet</translation>
    </message>
    <message>
        <source>This operation needs your wallet passphrase to decrypt the wallet.</source>
        <translation>This operation needs your wallet passphrase to decrypt the wallet.</translation>
    </message>
    <message>
        <source>Decrypt wallet</source>
        <translation>Decrypt wallet</translation>
    </message>
    <message>
        <source>Change passphrase</source>
        <translation>Change passphrase</translation>
    </message>
    <message>
        <source>Confirm wallet encryption</source>
        <translation>Confirm wallet encryption</translation>
    </message>
    <message>
        <source>Warning: If you encrypt your wallet and lose your passphrase, you will &lt;b&gt;LOSE ALL OF YOUR BITCOINS&lt;/b&gt;!</source>
        <translation>Warning: If you encrypt your wallet and lose your passphrase, you will &lt;b&gt;LOSE ALL OF YOUR BLACKCOINS&lt;/b&gt;!</translation>
    </message>
    <message>
        <source>Are you sure you wish to encrypt your wallet?</source>
        <translation>Are you sure you wish to encrypt your wallet?</translation>
    </message>
    <message>
        <source>Wallet encrypted</source>
        <translation>Wallet encrypted</translation>
    </message>
    <message>
<<<<<<< HEAD
        <source>Your wallet is now encrypted. Remember that encrypting your wallet cannot fully protect your bitcoins from being stolen by malware infecting your computer.</source>
        <translation>Your wallet is now encrypted. Remember that encrypting your wallet cannot fully protect your bitcoins from being stolen by malware infecting your computer.</translation>
=======
        <source>Enter the new passphrase for the wallet.&lt;br/&gt;Please use a passphrase of &lt;b&gt;ten or more random characters&lt;/b&gt;, or &lt;b&gt;eight or more words&lt;/b&gt;.</source>
        <translation>Enter the new passphrase for the wallet.&lt;br/&gt;Please use a passphrase of &lt;b&gt;ten or more random characters&lt;/b&gt;, or &lt;b&gt;eight or more words&lt;/b&gt;.</translation>
    </message>
    <message>
        <source>Enter the old passphrase and new passphrase for the wallet.</source>
        <translation>Enter the old passphrase and new passphrase for the wallet.</translation>
    </message>
    <message>
        <source>Remember that encrypting your wallet cannot fully protect your bitcoins from being stolen by malware infecting your computer.</source>
        <translation>Remember that encrypting your wallet cannot fully protect your Bitcoins from being stolen by malware infecting your computer.</translation>
    </message>
    <message>
        <source>Wallet to be encrypted</source>
        <translation>Wallet to be encrypted</translation>
    </message>
    <message>
        <source>Your wallet is about to be encrypted. </source>
        <translation>Your wallet is about to be encrypted. </translation>
    </message>
    <message>
        <source>Your wallet is now encrypted. </source>
        <translation>Your wallet is now encrypted. </translation>
>>>>>>> 2f9f9b37
    </message>
    <message>
        <source>IMPORTANT: Any previous backups you have made of your wallet file should be replaced with the newly generated, encrypted wallet file. For security reasons, previous backups of the unencrypted wallet file will become useless as soon as you start using the new, encrypted wallet.</source>
        <translation>IMPORTANT: Any previous backups you have made of your wallet file should be replaced with the newly generated, encrypted wallet file. For security reasons, previous backups of the unencrypted wallet file will become useless as soon as you start using the new, encrypted wallet.</translation>
    </message>
    <message>
        <source>Wallet encryption failed</source>
        <translation>Wallet encryption failed</translation>
    </message>
    <message>
        <source>Wallet encryption failed due to an internal error. Your wallet was not encrypted.</source>
        <translation>Wallet encryption failed due to an internal error. Your wallet was not encrypted.</translation>
    </message>
    <message>
        <source>The supplied passphrases do not match.</source>
        <translation>The supplied passphrases do not match.</translation>
    </message>
    <message>
        <source>Wallet unlock failed</source>
        <translation>Wallet unlock failed</translation>
    </message>
    <message>
        <source>The passphrase entered for the wallet decryption was incorrect.</source>
        <translation>The passphrase entered for the wallet decryption was incorrect.</translation>
    </message>
    <message>
        <source>Wallet decryption failed</source>
        <translation>Wallet decryption failed</translation>
    </message>
    <message>
        <source>Wallet passphrase was successfully changed.</source>
        <translation>Wallet passphrase was successfully changed.</translation>
    </message>
    <message>
        <source>Warning: The Caps Lock key is on!</source>
        <translation>Warning: The Caps Lock key is on!</translation>
    </message>
</context>
<context>
    <name>BanTableModel</name>
    <message>
        <source>IP/Netmask</source>
        <translation>IP/Netmask</translation>
    </message>
    <message>
        <source>Banned Until</source>
        <translation>Banned Until</translation>
    </message>
</context>
<context>
    <name>BitcoinGUI</name>
    <message>
        <source>Sign &amp;message...</source>
        <translation>Sign &amp;message ...</translation>
    </message>
    <message>
        <source>Synchronizing with network...</source>
        <translation>Synchronising with network ...</translation>
    </message>
    <message>
        <source>&amp;Overview</source>
        <translation>&amp;Overview</translation>
    </message>
    <message>
        <source>Show general overview of wallet</source>
        <translation>Show general overview of wallet</translation>
    </message>
    <message>
        <source>&amp;Transactions</source>
        <translation>&amp;Transactions</translation>
    </message>
    <message>
        <source>Browse transaction history</source>
        <translation>Browse transaction history</translation>
    </message>
    <message>
        <source>E&amp;xit</source>
        <translation>E&amp;xit</translation>
    </message>
    <message>
        <source>Quit application</source>
        <translation>Quit application</translation>
    </message>
    <message>
        <source>&amp;About %1</source>
        <translation>&amp;About %1</translation>
    </message>
    <message>
        <source>Show information about %1</source>
        <translation>Show information about %1</translation>
    </message>
    <message>
        <source>About &amp;Qt</source>
        <translation>About &amp;Qt</translation>
    </message>
    <message>
        <source>Show information about Qt</source>
        <translation>Show information about Qt</translation>
    </message>
    <message>
        <source>&amp;Options...</source>
        <translation>&amp;Options ...</translation>
    </message>
    <message>
        <source>Modify configuration options for %1</source>
        <translation>Modify configuration options for %1</translation>
    </message>
    <message>
        <source>&amp;Encrypt Wallet...</source>
        <translation>&amp;Encrypt Wallet ...</translation>
    </message>
    <message>
        <source>&amp;Backup Wallet...</source>
        <translation>&amp;Backup Wallet ...</translation>
    </message>
    <message>
        <source>&amp;Change Passphrase...</source>
        <translation>&amp;Change Passphrase ...</translation>
    </message>
    <message>
        <source>Open &amp;URI...</source>
<<<<<<< HEAD
        <translation>Open &amp;URI...</translation>
=======
        <translation>Open &amp;URI ...</translation>
    </message>
    <message>
        <source>Create Wallet...</source>
        <translation>Create Wallet...</translation>
    </message>
    <message>
        <source>Create a new wallet</source>
        <translation>Create a new wallet</translation>
>>>>>>> 2f9f9b37
    </message>
    <message>
        <source>Wallet:</source>
        <translation>Wallet:</translation>
    </message>
    <message>
        <source>Click to disable network activity.</source>
        <translation>Click to disable network activity.</translation>
    </message>
    <message>
        <source>Network activity disabled.</source>
        <translation>Network activity disabled.</translation>
    </message>
    <message>
        <source>Click to enable network activity again.</source>
        <translation>Click to enable network activity again.</translation>
    </message>
    <message>
        <source>Syncing Headers (%1%)...</source>
        <translation>Syncing Headers (%1%) ...</translation>
    </message>
    <message>
        <source>Reindexing blocks on disk...</source>
        <translation>Reindexing blocks on disk ...</translation>
    </message>
    <message>
        <source>Proxy is &lt;b&gt;enabled&lt;/b&gt;: %1</source>
        <translation>Proxy is &lt;b&gt;enabled&lt;/b&gt;: %1</translation>
    </message>
    <message>
        <source>Send coins to a Bitcoin address</source>
        <translation>Send coins to a Blackcoin address</translation>
    </message>
    <message>
        <source>Backup wallet to another location</source>
        <translation>Backup wallet to another location</translation>
    </message>
    <message>
        <source>Change the passphrase used for wallet encryption</source>
        <translation>Change the passphrase used for wallet encryption</translation>
    </message>
    <message>
        <source>&amp;Debug window</source>
        <translation>&amp;Debug window</translation>
    </message>
    <message>
        <source>Open debugging and diagnostic console</source>
        <translation>Open debugging and diagnostic console</translation>
    </message>
    <message>
        <source>&amp;Verify message...</source>
<<<<<<< HEAD
        <translation>&amp;Verify message...</translation>
    </message>
    <message>
        <source>Bitcoin</source>
        <translation>Blackcoin</translation>
=======
        <translation>&amp;Verify message ...</translation>
>>>>>>> 2f9f9b37
    </message>
    <message>
        <source>&amp;Send</source>
        <translation>&amp;Send</translation>
    </message>
    <message>
        <source>&amp;Receive</source>
        <translation>&amp;Receive</translation>
    </message>
    <message>
        <source>&amp;Show / Hide</source>
        <translation>&amp;Show / Hide</translation>
    </message>
    <message>
        <source>Show or hide the main Window</source>
        <translation>Show or hide the main Window</translation>
    </message>
    <message>
        <source>Encrypt the private keys that belong to your wallet</source>
        <translation>Encrypt the private keys that belong to your wallet</translation>
    </message>
    <message>
        <source>Sign messages with your Bitcoin addresses to prove you own them</source>
        <translation>Sign messages with your Blackcoin addresses to prove you own them</translation>
    </message>
    <message>
        <source>Verify messages to ensure they were signed with specified Bitcoin addresses</source>
        <translation>Verify messages to ensure they were signed with specified Blackcoin addresses</translation>
    </message>
    <message>
        <source>&amp;File</source>
        <translation>&amp;File</translation>
    </message>
    <message>
        <source>&amp;Settings</source>
        <translation>&amp;Settings</translation>
    </message>
    <message>
        <source>&amp;Help</source>
        <translation>&amp;Help</translation>
    </message>
    <message>
        <source>Tabs toolbar</source>
        <translation>Tabs toolbar</translation>
    </message>
    <message>
        <source>Request payments (generates QR codes and bitcoin: URIs)</source>
        <translation>Request payments (generates QR codes and blackcoin: URIs)</translation>
    </message>
    <message>
        <source>Show the list of used sending addresses and labels</source>
        <translation>Show the list of used sending addresses and labels</translation>
    </message>
    <message>
        <source>Show the list of used receiving addresses and labels</source>
        <translation>Show the list of used receiving addresses and labels</translation>
    </message>
    <message>
        <source>Open a bitcoin: URI or payment request</source>
        <translation>Open a blackcoin: URI or payment request</translation>
    </message>
    <message>
        <source>&amp;Command-line options</source>
        <translation>&amp;Command-line options</translation>
    </message>
    <message numerus="yes">
        <source>%n active connection(s) to Bitcoin network</source>
        <translation><numerusform>%n active connection to Blackcoin network</numerusform><numerusform>%n active connections to Blackcoin network</numerusform></translation>
    </message>
    <message>
        <source>Indexing blocks on disk...</source>
        <translation>Indexing blocks on disk ...</translation>
    </message>
    <message>
        <source>Processing blocks on disk...</source>
        <translation>Processing blocks on disk ...</translation>
    </message>
    <message numerus="yes">
        <source>Processed %n block(s) of transaction history.</source>
        <translation><numerusform>Processed %n block of transaction history.</numerusform><numerusform>Processed %n blocks of transaction history.</numerusform></translation>
    </message>
    <message>
        <source>%1 behind</source>
        <translation>%1 behind</translation>
    </message>
    <message>
        <source>Last received block was generated %1 ago.</source>
        <translation>Last received block was generated %1 ago.</translation>
    </message>
    <message>
        <source>Transactions after this will not yet be visible.</source>
        <translation>Transactions after this will not yet be visible.</translation>
    </message>
    <message>
        <source>Error</source>
        <translation>Error</translation>
    </message>
    <message>
        <source>Warning</source>
        <translation>Warning</translation>
    </message>
    <message>
        <source>Information</source>
        <translation>Information</translation>
    </message>
    <message>
        <source>Up to date</source>
        <translation>Up to date</translation>
    </message>
    <message>
        <source>&amp;Sending addresses</source>
        <translation>&amp;Sending addresses</translation>
    </message>
    <message>
        <source>&amp;Receiving addresses</source>
        <translation>&amp;Receiving addresses</translation>
    </message>
    <message>
        <source>Open Wallet</source>
        <translation>Open Wallet</translation>
    </message>
    <message>
        <source>Open a wallet</source>
        <translation>Open a wallet</translation>
    </message>
    <message>
        <source>Close Wallet...</source>
<<<<<<< HEAD
        <translation>Close Wallet...</translation>
=======
        <translation>Close Wallet ...</translation>
>>>>>>> 2f9f9b37
    </message>
    <message>
        <source>Close wallet</source>
        <translation>Close wallet</translation>
    </message>
    <message>
        <source>Show the %1 help message to get a list with possible Bitcoin command-line options</source>
        <translation>Show the %1 help message to get a list with possible Blackcoin command-line options</translation>
    </message>
    <message>
        <source>default wallet</source>
        <translation>default wallet</translation>
    </message>
    <message>
        <source>Opening Wallet &lt;b&gt;%1&lt;/b&gt;...</source>
        <translation>Opening Wallet &lt;b&gt;%1&lt;/b&gt;...</translation>
    </message>
    <message>
        <source>Open Wallet Failed</source>
        <translation>Open Wallet Failed</translation>
    </message>
    <message>
        <source>&amp;Window</source>
        <translation>&amp;Window</translation>
    </message>
    <message>
        <source>Minimize</source>
        <translation>Minimise</translation>
    </message>
    <message>
        <source>Zoom</source>
        <translation>Zoom</translation>
    </message>
    <message>
        <source>Restore</source>
        <translation>Restore</translation>
    </message>
    <message>
        <source>Main Window</source>
        <translation>Main Window</translation>
    </message>
    <message>
        <source>default wallet</source>
        <translation>default wallet</translation>
    </message>
    <message>
        <source>No wallets available</source>
        <translation>No wallets available</translation>
    </message>
    <message>
        <source>&amp;Window</source>
        <translation>&amp;Window</translation>
    </message>
    <message>
        <source>Minimize</source>
        <translation>Minimise</translation>
    </message>
    <message>
        <source>Zoom</source>
        <translation>Zoom</translation>
    </message>
    <message>
        <source>Main Window</source>
        <translation>Main Window</translation>
    </message>
    <message>
        <source>%1 client</source>
        <translation>%1 client</translation>
    </message>
    <message>
        <source>Connecting to peers...</source>
        <translation>Connecting to peers ...</translation>
    </message>
    <message>
        <source>Catching up...</source>
        <translation>Catching up ...</translation>
    </message>
    <message>
        <source>Error: %1</source>
        <translation>Error: %1</translation>
    </message>
    <message>
        <source>Warning: %1</source>
        <translation>Warning: %1</translation>
    </message>
    <message>
        <source>Date: %1
</source>
        <translation>Date: %1
</translation>
    </message>
    <message>
        <source>Amount: %1
</source>
        <translation>Amount: %1
</translation>
    </message>
    <message>
        <source>Wallet: %1
</source>
        <translation>Wallet: %1
</translation>
    </message>
    <message>
        <source>Type: %1
</source>
        <translation>Type: %1
</translation>
    </message>
    <message>
        <source>Label: %1
</source>
        <translation>Label: %1
</translation>
    </message>
    <message>
        <source>Address: %1
</source>
        <translation>Address: %1
</translation>
    </message>
    <message>
        <source>Sent transaction</source>
        <translation>Sent transaction</translation>
    </message>
    <message>
        <source>Incoming transaction</source>
        <translation>Incoming transaction</translation>
    </message>
    <message>
        <source>HD key generation is &lt;b&gt;enabled&lt;/b&gt;</source>
        <translation>HD key generation is &lt;b&gt;enabled&lt;/b&gt;</translation>
    </message>
    <message>
        <source>HD key generation is &lt;b&gt;disabled&lt;/b&gt;</source>
        <translation>HD key generation is &lt;b&gt;disabled&lt;/b&gt;</translation>
    </message>
    <message>
        <source>Private key &lt;b&gt;disabled&lt;/b&gt;</source>
        <translation>Private key &lt;b&gt;disabled&lt;/b&gt;</translation>
    </message>
    <message>
        <source>Wallet is &lt;b&gt;encrypted&lt;/b&gt; and currently &lt;b&gt;unlocked&lt;/b&gt;</source>
        <translation>Wallet is &lt;b&gt;encrypted&lt;/b&gt; and currently &lt;b&gt;unlocked&lt;/b&gt;</translation>
    </message>
    <message>
        <source>Wallet is &lt;b&gt;encrypted&lt;/b&gt; and currently &lt;b&gt;locked&lt;/b&gt;</source>
        <translation>Wallet is &lt;b&gt;encrypted&lt;/b&gt; and currently &lt;b&gt;locked&lt;/b&gt;</translation>
    </message>
    <message>
        <source>A fatal error occurred. Bitcoin can no longer continue safely and will quit.</source>
        <translation>A fatal error occurred. blackcoin can no longer continue safely and will quit.</translation>
    </message>
</context>
<context>
    <name>CoinControlDialog</name>
    <message>
        <source>Coin Selection</source>
        <translation>Coin Selection</translation>
    </message>
    <message>
        <source>Quantity:</source>
        <translation>Quantity:</translation>
    </message>
    <message>
        <source>Bytes:</source>
        <translation>Bytes:</translation>
    </message>
    <message>
        <source>Amount:</source>
        <translation>Amount:</translation>
    </message>
    <message>
        <source>Fee:</source>
        <translation>Fee:</translation>
    </message>
    <message>
        <source>Dust:</source>
        <translation>Dust:</translation>
    </message>
    <message>
        <source>After Fee:</source>
        <translation>After Fee:</translation>
    </message>
    <message>
        <source>Change:</source>
        <translation>Change:</translation>
    </message>
    <message>
        <source>(un)select all</source>
        <translation>(un)select all</translation>
    </message>
    <message>
        <source>Tree mode</source>
        <translation>Tree mode</translation>
    </message>
    <message>
        <source>List mode</source>
        <translation>List mode</translation>
    </message>
    <message>
        <source>Amount</source>
        <translation>Amount</translation>
    </message>
    <message>
        <source>Received with label</source>
        <translation>Received with label</translation>
    </message>
    <message>
        <source>Received with address</source>
        <translation>Received with address</translation>
    </message>
    <message>
        <source>Date</source>
        <translation>Date</translation>
    </message>
    <message>
        <source>Confirmations</source>
        <translation>Confirmations</translation>
    </message>
    <message>
        <source>Confirmed</source>
        <translation>Confirmed</translation>
    </message>
    <message>
        <source>Copy address</source>
        <translation>Copy address</translation>
    </message>
    <message>
        <source>Copy label</source>
        <translation>Copy label</translation>
    </message>
    <message>
        <source>Copy amount</source>
        <translation>Copy amount</translation>
    </message>
    <message>
        <source>Copy transaction ID</source>
        <translation>Copy transaction ID</translation>
    </message>
    <message>
        <source>Lock unspent</source>
        <translation>Lock unspent</translation>
    </message>
    <message>
        <source>Unlock unspent</source>
        <translation>Unlock unspent</translation>
    </message>
    <message>
        <source>Copy quantity</source>
        <translation>Copy quantity</translation>
    </message>
    <message>
        <source>Copy fee</source>
        <translation>Copy fee</translation>
    </message>
    <message>
        <source>Copy after fee</source>
        <translation>Copy after fee</translation>
    </message>
    <message>
        <source>Copy bytes</source>
        <translation>Copy bytes</translation>
    </message>
    <message>
        <source>Copy dust</source>
        <translation>Copy dust</translation>
    </message>
    <message>
        <source>Copy change</source>
        <translation>Copy change</translation>
    </message>
    <message>
        <source>(%1 locked)</source>
        <translation>(%1 locked)</translation>
    </message>
    <message>
        <source>yes</source>
        <translation>yes</translation>
    </message>
    <message>
        <source>no</source>
        <translation>no</translation>
    </message>
    <message>
        <source>This label turns red if any recipient receives an amount smaller than the current dust threshold.</source>
        <translation>This label turns red if any recipient receives an amount smaller than the current dust threshold.</translation>
    </message>
    <message>
        <source>Can vary +/- %1 satoshi(s) per input.</source>
        <translation>Can vary +/- %1 satoshi(s) per input.</translation>
    </message>
    <message>
        <source>(no label)</source>
        <translation>(no label)</translation>
    </message>
    <message>
        <source>change from %1 (%2)</source>
        <translation>change from %1 (%2)</translation>
    </message>
    <message>
        <source>(change)</source>
        <translation>(change)</translation>
    </message>
</context>
<context>
    <name>CreateWalletActivity</name>
    <message>
        <source>Creating Wallet &lt;b&gt;%1&lt;/b&gt;...</source>
        <translation>Creating Wallet &lt;b&gt;%1&lt;/b&gt;...</translation>
    </message>
    <message>
        <source>Create wallet failed</source>
        <translation>Create wallet failed</translation>
    </message>
    <message>
        <source>Create wallet warning</source>
        <translation>Create wallet warning</translation>
    </message>
</context>
<context>
    <name>CreateWalletDialog</name>
    <message>
        <source>Create Wallet</source>
        <translation>Create Wallet</translation>
    </message>
    <message>
        <source>Wallet Name</source>
        <translation>Wallet Name</translation>
    </message>
    <message>
        <source>Encrypt the wallet. The wallet will be encrypted with a passphrase of your choice.</source>
        <translation>Encrypt the wallet. The wallet will be encrypted with a passphrase of your choice.</translation>
    </message>
    <message>
        <source>Encrypt Wallet</source>
        <translation>Encrypt Wallet</translation>
    </message>
    <message>
        <source>Disable private keys for this wallet. Wallets with private keys disabled will have no private keys and cannot have an HD seed or imported private keys. This is ideal for watch-only wallets.</source>
        <translation>Disable private keys for this wallet. Wallets with private keys disabled will have no private keys and cannot have an HD seed or imported private keys. This is ideal for watch-only wallets.</translation>
    </message>
    <message>
        <source>Disable Private Keys</source>
        <translation>Disable Private Keys</translation>
    </message>
    <message>
        <source>Make a blank wallet. Blank wallets do not initially have private keys or scripts. Private keys and addresses can be imported, or an HD seed can be set, at a later time.</source>
        <translation>Make a blank wallet. Blank wallets do not initially have private keys or scripts. Private keys and addresses can be imported, or an HD seed can be set, at a later time.</translation>
    </message>
    <message>
        <source>Make Blank Wallet</source>
        <translation>Make Blank Wallet</translation>
    </message>
    <message>
        <source>Create</source>
        <translation>Create</translation>
    </message>
</context>
<context>
    <name>EditAddressDialog</name>
    <message>
        <source>Edit Address</source>
        <translation>Edit Address</translation>
    </message>
    <message>
        <source>&amp;Label</source>
        <translation>&amp;Label</translation>
    </message>
    <message>
        <source>The label associated with this address list entry</source>
        <translation>The label associated with this address list entry</translation>
    </message>
    <message>
        <source>The address associated with this address list entry. This can only be modified for sending addresses.</source>
        <translation>The address associated with this address list entry. This can only be modified for sending addresses.</translation>
    </message>
    <message>
        <source>&amp;Address</source>
        <translation>&amp;Address</translation>
    </message>
    <message>
        <source>New sending address</source>
        <translation>New sending address</translation>
    </message>
    <message>
        <source>Edit receiving address</source>
        <translation>Edit receiving address</translation>
    </message>
    <message>
        <source>Edit sending address</source>
        <translation>Edit sending address</translation>
    </message>
    <message>
        <source>The entered address "%1" is not a valid Bitcoin address.</source>
        <translation>The entered address "%1" is not a valid blackcoin address.</translation>
    </message>
    <message>
        <source>Address "%1" already exists as a receiving address with label "%2" and so cannot be added as a sending address.</source>
        <translation>Address "%1" already exists as a receiving address with label "%2" and so cannot be added as a sending address.</translation>
    </message>
    <message>
        <source>The entered address "%1" is already in the address book with label "%2".</source>
        <translation>The entered address "%1" is already in the address book with label "%2".</translation>
    </message>
    <message>
        <source>Address "%1" already exists as a receiving address with label "%2" and so cannot be added as a sending address.</source>
        <translation>Address "%1" already exists as a receiving address with label "%2" and so cannot be added as a sending address.</translation>
    </message>
    <message>
        <source>The entered address "%1" is already in the address book with label "%2".</source>
        <translation>The entered address "%1" is already in the address book with label "%2".</translation>
    </message>
    <message>
        <source>Could not unlock wallet.</source>
        <translation>Could not unlock wallet.</translation>
    </message>
    <message>
        <source>New key generation failed.</source>
        <translation>New key generation failed.</translation>
    </message>
</context>
<context>
    <name>FreespaceChecker</name>
    <message>
        <source>A new data directory will be created.</source>
        <translation>A new data directory will be created.</translation>
    </message>
    <message>
        <source>name</source>
        <translation>name</translation>
    </message>
    <message>
        <source>Directory already exists. Add %1 if you intend to create a new directory here.</source>
        <translation>Directory already exists. Add %1 if you intend to create a new directory here.</translation>
    </message>
    <message>
        <source>Path already exists, and is not a directory.</source>
        <translation>Path already exists, and is not a directory.</translation>
    </message>
    <message>
        <source>Cannot create data directory here.</source>
        <translation>Cannot create data directory here.</translation>
    </message>
</context>
<context>
    <name>HelpMessageDialog</name>
    <message>
        <source>version</source>
        <translation>version</translation>
    </message>
    <message>
        <source>(%1-bit)</source>
        <translation>(%1-bit)</translation>
    </message>
    <message>
        <source>About %1</source>
        <translation>About %1</translation>
    </message>
    <message>
        <source>Command-line options</source>
        <translation>Command-line options</translation>
    </message>
</context>
<context>
    <name>Intro</name>
    <message>
        <source>Welcome</source>
        <translation>Welcome</translation>
    </message>
    <message>
        <source>Welcome to %1.</source>
        <translation>Welcome to %1.</translation>
    </message>
    <message>
        <source>As this is the first time the program is launched, you can choose where %1 will store its data.</source>
        <translation>As this is the first time the program is launched, you can choose where %1 will store its data.</translation>
    </message>
    <message>
        <source>When you click OK, %1 will begin to download and process the full %4 block chain (%2GB) starting with the earliest transactions in %3 when %4 initially launched.</source>
        <translation>When you click OK, %1 will begin to download and process the full %4 block chain (%2GB) starting with the earliest transactions in %3 when %4 initially launched.</translation>
    </message>
    <message>
        <source>Reverting this setting requires re-downloading the entire blockchain. It is faster to download the full chain first and prune it later. Disables some advanced features.</source>
        <translation>Reverting this setting requires re-downloading the entire Blockchain. It is faster to download the full chain first and prune it later. Disables some advanced features.</translation>
    </message>
    <message>
        <source>This initial synchronisation is very demanding, and may expose hardware problems with your computer that had previously gone unnoticed. Each time you run %1, it will continue downloading where it left off.</source>
        <translation>This initial synchronisation is very demanding, and may expose hardware problems with your computer that had previously gone unnoticed. Each time you run %1, it will continue downloading where it left off.</translation>
    </message>
    <message>
        <source>If you have chosen to limit block chain storage (pruning), the historical data must still be downloaded and processed, but will be deleted afterward to keep your disk usage low.</source>
        <translation>If you have chosen to limit block chain storage (pruning), the historical data must still be downloaded and processed, but will be deleted afterwards to keep your disk usage low.</translation>
    </message>
    <message>
        <source>Use the default data directory</source>
        <translation>Use the default data directory</translation>
    </message>
    <message>
        <source>Use a custom data directory:</source>
        <translation>Use a custom data directory:</translation>
    </message>
    <message>
        <source>Bitcoin</source>
        <translation>Blackcoin</translation>
    </message>
    <message>
        <source>Discard blocks after verification, except most recent %1 GB (prune)</source>
        <translation>Discard blocks after verification, except most recent %1 GB (prune)</translation>
    </message>
    <message>
        <source>At least %1 GB of data will be stored in this directory, and it will grow over time.</source>
        <translation>At least %1 GB of data will be stored in this directory, and it will grow over time.</translation>
    </message>
    <message>
        <source>Approximately %1 GB of data will be stored in this directory.</source>
        <translation>Approximately %1 GB of data will be stored in this directory.</translation>
    </message>
    <message>
        <source>%1 will download and store a copy of the Bitcoin block chain.</source>
        <translation>%1 will download and store a copy of the Blackcoin block chain.</translation>
    </message>
    <message>
        <source>The wallet will also be stored in this directory.</source>
        <translation>The wallet will also be stored in this directory.</translation>
    </message>
    <message>
        <source>Error: Specified data directory "%1" cannot be created.</source>
        <translation>Error: Specified data directory "%1" cannot be created.</translation>
    </message>
    <message>
        <source>Error</source>
        <translation>Error</translation>
    </message>
    <message numerus="yes">
        <source>%n GB of free space available</source>
        <translation><numerusform>%n GB of free space available</numerusform><numerusform>%n GB of free space available</numerusform></translation>
    </message>
    <message numerus="yes">
        <source>(of %n GB needed)</source>
        <translation><numerusform>(of %n GB needed)</numerusform><numerusform>(of %n GB needed)</numerusform></translation>
    </message>
    <message numerus="yes">
        <source>(%n GB needed for full chain)</source>
        <translation><numerusform>(%n GB needed for full chain)</numerusform><numerusform>(%n GB needed for full chain)</numerusform></translation>
    </message>
</context>
<context>
    <name>ModalOverlay</name>
    <message>
        <source>Form</source>
        <translation>Form</translation>
    </message>
    <message>
        <source>Recent transactions may not yet be visible, and therefore your wallet's balance might be incorrect. This information will be correct once your wallet has finished synchronizing with the bitcoin network, as detailed below.</source>
        <translation>Recent transactions may not yet be visible, and therefore your wallet's balance might be incorrect. This information will be correct once your wallet has finished synchronising with the blackcoin network, as detailed below.</translation>
    </message>
    <message>
        <source>Attempting to spend bitcoins that are affected by not-yet-displayed transactions will not be accepted by the network.</source>
        <translation>Attempting to spend blackcoins that are affected by not-yet-displayed transactions will not be accepted by the network.</translation>
    </message>
    <message>
        <source>Number of blocks left</source>
        <translation>Number of blocks left</translation>
    </message>
    <message>
        <source>Unknown...</source>
        <translation>Unknown ...</translation>
    </message>
    <message>
        <source>Last block time</source>
        <translation>Last block time</translation>
    </message>
    <message>
        <source>Progress</source>
        <translation>Progress</translation>
    </message>
    <message>
        <source>Progress increase per hour</source>
        <translation>Progress increase per hour</translation>
    </message>
    <message>
        <source>calculating...</source>
        <translation>calculating ...</translation>
    </message>
    <message>
        <source>Estimated time left until synced</source>
        <translation>Estimated time left until synced</translation>
    </message>
    <message>
        <source>Hide</source>
        <translation>Hide</translation>
    </message>
    <message>
        <source>Unknown. Syncing Headers (%1, %2%)...</source>
<<<<<<< HEAD
        <translation>Unknown. Syncing Headers (%1, %2%)...</translation>
=======
        <translation>Unknown. Syncing Headers (%1, %2%) ...</translation>
>>>>>>> 2f9f9b37
    </message>
</context>
<context>
    <name>OpenURIDialog</name>
    <message>
        <source>Open URI</source>
        <translation>Open URI</translation>
    </message>
    <message>
        <source>Open payment request from URI or file</source>
        <translation>Open payment request from URI or file</translation>
    </message>
    <message>
        <source>URI:</source>
        <translation>URI:</translation>
    </message>
    <message>
        <source>Select payment request file</source>
        <translation>Select payment request file</translation>
    </message>
    <message>
        <source>Select payment request file to open</source>
        <translation>Select payment request file to open</translation>
    </message>
</context>
<context>
    <name>OpenWalletActivity</name>
    <message>
        <source>Open wallet failed</source>
        <translation>Open wallet failed</translation>
    </message>
    <message>
        <source>Open wallet warning</source>
        <translation>Open wallet warning</translation>
    </message>
    <message>
        <source>default wallet</source>
        <translation>default wallet</translation>
    </message>
    <message>
        <source>Opening Wallet &lt;b&gt;%1&lt;/b&gt;...</source>
        <translation>Opening Wallet &lt;b&gt;%1&lt;/b&gt; ...</translation>
    </message>
</context>
<context>
    <name>OptionsDialog</name>
    <message>
        <source>Options</source>
        <translation>Options</translation>
    </message>
    <message>
        <source>&amp;Main</source>
        <translation>&amp;Main</translation>
    </message>
    <message>
        <source>Automatically start %1 after logging in to the system.</source>
        <translation>Automatically start %1 after logging in to the system.</translation>
    </message>
    <message>
        <source>&amp;Start %1 on system login</source>
        <translation>&amp;Start %1 on system login</translation>
    </message>
    <message>
        <source>Size of &amp;database cache</source>
        <translation>Size of &amp;database cache</translation>
    </message>
    <message>
        <source>Number of script &amp;verification threads</source>
        <translation>Number of script &amp;verification threads</translation>
    </message>
    <message>
        <source>IP address of the proxy (e.g. IPv4: 127.0.0.1 / IPv6: ::1)</source>
        <translation>IP address of the proxy (e.g. IPv4: 127.0.0.1 / IPv6: ::1)</translation>
    </message>
    <message>
        <source>Shows if the supplied default SOCKS5 proxy is used to reach peers via this network type.</source>
        <translation>Shows if the supplied default SOCKS5 proxy is used to reach peers via this network type.</translation>
    </message>
    <message>
        <source>Use separate SOCKS&amp;5 proxy to reach peers via Tor hidden services:</source>
        <translation>Use separate SOCKS&amp;5 proxy to reach peers via Tor hidden services:</translation>
    </message>
    <message>
        <source>Hide the icon from the system tray.</source>
        <translation>Hide the icon from the system tray.</translation>
    </message>
    <message>
        <source>&amp;Hide tray icon</source>
        <translation>&amp;Hide tray icon</translation>
    </message>
    <message>
        <source>Minimize instead of exit the application when the window is closed. When this option is enabled, the application will be closed only after selecting Exit in the menu.</source>
        <translation>Minimise instead of exit the application when the window is closed. When this option is enabled, the application will be closed only after selecting Exit in the menu.</translation>
    </message>
    <message>
        <source>Third party URLs (e.g. a block explorer) that appear in the transactions tab as context menu items. %s in the URL is replaced by transaction hash. Multiple URLs are separated by vertical bar |.</source>
        <translation>Third party URLs (e.g. a block explorer) that appear in the transactions tab as context menu items. %s in the URL is replaced by transaction hash. Multiple URLs are separated by vertical bar |.</translation>
    </message>
    <message>
        <source>Open the %1 configuration file from the working directory.</source>
        <translation>Open the %1 configuration file from the working directory.</translation>
    </message>
    <message>
        <source>Open Configuration File</source>
        <translation>Open Configuration File</translation>
    </message>
    <message>
        <source>Reset all client options to default.</source>
        <translation>Reset all client options to default.</translation>
    </message>
    <message>
        <source>&amp;Reset Options</source>
        <translation>&amp;Reset Options</translation>
    </message>
    <message>
        <source>&amp;Network</source>
        <translation>&amp;Network</translation>
    </message>
    <message>
        <source>Disables some advanced features but all blocks will still be fully validated. Reverting this setting requires re-downloading the entire blockchain. Actual disk usage may be somewhat higher.</source>
        <translation>Disables some advanced features but all blocks will still be fully validated. Reverting this setting requires re-downloading the entire blockchain. Actual disk usage may be somewhat higher.</translation>
    </message>
    <message>
        <source>Prune &amp;block storage to</source>
        <translation>Prune &amp;block storage to</translation>
    </message>
    <message>
        <source>GB</source>
        <translation>GB</translation>
    </message>
    <message>
        <source>Reverting this setting requires re-downloading the entire blockchain.</source>
        <translation>Reverting this setting requires re-downloading the entire blockchain.</translation>
    </message>
    <message>
        <source>MiB</source>
        <translation>MiB</translation>
    </message>
    <message>
        <source>(0 = auto, &lt;0 = leave that many cores free)</source>
        <translation>(0 = auto, &lt;0 = leave that many cores free)</translation>
    </message>
    <message>
        <source>W&amp;allet</source>
        <translation>W&amp;allet</translation>
    </message>
    <message>
        <source>Expert</source>
        <translation>Expert</translation>
    </message>
    <message>
        <source>Enable coin &amp;control features</source>
        <translation>Enable coin &amp;control features</translation>
    </message>
    <message>
        <source>If you disable the spending of unconfirmed change, the change from a transaction cannot be used until that transaction has at least one confirmation. This also affects how your balance is computed.</source>
        <translation>If you disable the spending of unconfirmed change, the change from a transaction cannot be used until that transaction has at least one confirmation. This also affects how your balance is computed.</translation>
    </message>
    <message>
        <source>&amp;Spend unconfirmed change</source>
        <translation>&amp;Spend unconfirmed change</translation>
    </message>
    <message>
        <source>Automatically open the Bitcoin client port on the router. This only works when your router supports UPnP and it is enabled.</source>
        <translation>Automatically open the Blackcoin client port on the router. This only works when your router supports UPnP and it is enabled.</translation>
    </message>
    <message>
        <source>Map port using &amp;UPnP</source>
        <translation>Map port using &amp;UPnP</translation>
    </message>
    <message>
        <source>Accept connections from outside.</source>
        <translation>Accept connections from outside.</translation>
    </message>
    <message>
        <source>Allow incomin&amp;g connections</source>
        <translation>Allow incomin&amp;g connections</translation>
    </message>
    <message>
        <source>Connect to the Bitcoin network through a SOCKS5 proxy.</source>
        <translation>Connect to the Blackcoin network through a SOCKS5 proxy.</translation>
    </message>
    <message>
        <source>&amp;Connect through SOCKS5 proxy (default proxy):</source>
        <translation>&amp;Connect through SOCKS5 proxy (default proxy):</translation>
    </message>
    <message>
        <source>Proxy &amp;IP:</source>
        <translation>Proxy &amp;IP:</translation>
    </message>
    <message>
        <source>&amp;Port:</source>
        <translation>&amp;Port:</translation>
    </message>
    <message>
        <source>Port of the proxy (e.g. 9050)</source>
        <translation>Port of the proxy (e.g. 9050)</translation>
    </message>
    <message>
        <source>Used for reaching peers via:</source>
        <translation>Used for reaching peers via:</translation>
    </message>
    <message>
        <source>IPv4</source>
        <translation>IPv4</translation>
    </message>
    <message>
        <source>IPv6</source>
        <translation>IPv6</translation>
    </message>
    <message>
        <source>Tor</source>
        <translation>Tor</translation>
    </message>
    <message>
        <source>Connect to the Bitcoin network through a separate SOCKS5 proxy for Tor hidden services.</source>
        <translation>Connect to the Blackcoin network through a separate SOCKS5 proxy for Tor hidden services.</translation>
    </message>
    <message>
        <source>&amp;Window</source>
        <translation>&amp;Window</translation>
    </message>
    <message>
        <source>Show only a tray icon after minimizing the window.</source>
        <translation>Show on a tray icon after minimising the window.</translation>
    </message>
    <message>
        <source>&amp;Minimize to the tray instead of the taskbar</source>
        <translation>&amp;Minimise to the tray instead of the task bar</translation>
    </message>
    <message>
        <source>M&amp;inimize on close</source>
        <translation>M&amp;inimise on close</translation>
    </message>
    <message>
        <source>&amp;Display</source>
        <translation>&amp;Display</translation>
    </message>
    <message>
        <source>User Interface &amp;language:</source>
        <translation>User Interface &amp;language:</translation>
    </message>
    <message>
        <source>The user interface language can be set here. This setting will take effect after restarting %1.</source>
        <translation>The user interface language can be set here. This setting will take effect after restarting %1.</translation>
    </message>
    <message>
        <source>&amp;Unit to show amounts in:</source>
        <translation>&amp;Unit to show amounts in:</translation>
    </message>
    <message>
        <source>Choose the default subdivision unit to show in the interface and when sending coins.</source>
        <translation>Choose the default subdivision unit to show in the interface and when sending coins.</translation>
    </message>
    <message>
        <source>Whether to show coin control features or not.</source>
        <translation>Whether to show coin control features or not.</translation>
    </message>
    <message>
        <source>&amp;Third party transaction URLs</source>
        <translation>&amp;Third party transaction URLs</translation>
    </message>
    <message>
        <source>Options set in this dialog are overridden by the command line or in the configuration file:</source>
        <translation>Options set in this dialog are overridden by the command line or in the configuration file:</translation>
    </message>
    <message>
        <source>&amp;OK</source>
        <translation>&amp;OK</translation>
    </message>
    <message>
        <source>&amp;Cancel</source>
        <translation>&amp;Cancel</translation>
    </message>
    <message>
        <source>default</source>
        <translation>default</translation>
    </message>
    <message>
        <source>none</source>
        <translation>none</translation>
    </message>
    <message>
        <source>Confirm options reset</source>
        <translation>Confirm options reset</translation>
    </message>
    <message>
        <source>Client restart required to activate changes.</source>
        <translation>Client restart required to activate changes.</translation>
    </message>
    <message>
        <source>Client will be shut down. Do you want to proceed?</source>
        <translation>Client will be shut down. Do you want to proceed?</translation>
    </message>
    <message>
        <source>Configuration options</source>
        <translation>Configuration options</translation>
    </message>
    <message>
        <source>The configuration file is used to specify advanced user options which override GUI settings. Additionally, any command-line options will override this configuration file.</source>
        <translation>The configuration file is used to specify advanced user options which override GUI settings. Additionally, any command-line options will override this configuration file.</translation>
    </message>
    <message>
        <source>Error</source>
        <translation>Error</translation>
    </message>
    <message>
        <source>The configuration file could not be opened.</source>
        <translation>The configuration file could not be opened.</translation>
    </message>
    <message>
        <source>This change would require a client restart.</source>
        <translation>This change would require a client restart.</translation>
    </message>
    <message>
        <source>The supplied proxy address is invalid.</source>
        <translation>The supplied proxy address is invalid.</translation>
    </message>
</context>
<context>
    <name>OverviewPage</name>
    <message>
        <source>Form</source>
        <translation>Form</translation>
    </message>
    <message>
        <source>The displayed information may be out of date. Your wallet automatically synchronizes with the Bitcoin network after a connection is established, but this process has not completed yet.</source>
        <translation>The displayed information may be out of date. Your Wallet automatically synchronises with the Blackcoin Network after a connection is established, but this process has not been completed yet.</translation>
    </message>
    <message>
        <source>Watch-only:</source>
        <translation>Watch-only:</translation>
    </message>
    <message>
        <source>Available:</source>
        <translation>Available:</translation>
    </message>
    <message>
        <source>Your current spendable balance</source>
        <translation>Your current spendable balance</translation>
    </message>
    <message>
        <source>Pending:</source>
        <translation>Pending:</translation>
    </message>
    <message>
        <source>Total of transactions that have yet to be confirmed, and do not yet count toward the spendable balance</source>
        <translation>Total of transactions that have yet to be confirmed, and do not yet count toward the spendable balance</translation>
    </message>
    <message>
        <source>Immature:</source>
        <translation>Immature:</translation>
    </message>
    <message>
        <source>Mined balance that has not yet matured</source>
        <translation>Mined balance that has not yet matured</translation>
    </message>
    <message>
        <source>Balances</source>
        <translation>Balances</translation>
    </message>
    <message>
        <source>Total:</source>
        <translation>Total:</translation>
    </message>
    <message>
        <source>Your current total balance</source>
        <translation>Your current total balance</translation>
    </message>
    <message>
        <source>Your current balance in watch-only addresses</source>
        <translation>Your current balance in watch-only addresses</translation>
    </message>
    <message>
        <source>Spendable:</source>
        <translation>Spendable:</translation>
    </message>
    <message>
        <source>Recent transactions</source>
        <translation>Recent transactions</translation>
    </message>
    <message>
        <source>Unconfirmed transactions to watch-only addresses</source>
        <translation>Unconfirmed transactions to watch-only addresses</translation>
    </message>
    <message>
        <source>Mined balance in watch-only addresses that has not yet matured</source>
        <translation>Mined balance in watch-only addresses that has not yet matured</translation>
    </message>
    <message>
        <source>Current total balance in watch-only addresses</source>
        <translation>Current total balance in watch-only addresses</translation>
    </message>
</context>
<context>
    <name>PaymentServer</name>
    <message>
        <source>Payment request error</source>
        <translation>Payment request error</translation>
    </message>
    <message>
        <source>Cannot start bitcoin: click-to-pay handler</source>
        <translation>Cannot start blackcoin: click-to-pay handler</translation>
    </message>
    <message>
        <source>URI handling</source>
        <translation>URI handling</translation>
    </message>
    <message>
        <source>'bitcoin://' is not a valid URI. Use 'bitcoin:' instead.</source>
        <translation>'bitcoin://' is not a valid URI. Use 'bitcoin:' instead.</translation>
    </message>
    <message>
        <source>You are using a BIP70 URL which will be unsupported in the future.</source>
        <translation>You are using a BIP70 URL which will be unsupported in the future.</translation>
    </message>
    <message>
        <source>Payment request fetch URL is invalid: %1</source>
        <translation>Payment request fetch URL is invalid: %1</translation>
    </message>
    <message>
        <source>Cannot process payment request because BIP70 support was not compiled in.</source>
        <translation>Cannot process payment request because BIP70 support was not compiled in.</translation>
    </message>
    <message>
<<<<<<< HEAD
=======
        <source>Due to widespread security flaws in BIP70 it's strongly recommended that any merchant instructions to switch wallets be ignored.</source>
        <translation>Due to widespread security flaws in BIP70 it's strongly recommended that any merchant instructions to switch wallets be ignored.</translation>
    </message>
    <message>
        <source>If you are receiving this error you should request the merchant provide a BIP21 compatible URI.</source>
        <translation>If you are receiving this error you should request the merchant provide a BIP21 compatible URI.</translation>
    </message>
    <message>
>>>>>>> 2f9f9b37
        <source>Invalid payment address %1</source>
        <translation>Invalid payment address %1</translation>
    </message>
    <message>
        <source>URI cannot be parsed! This can be caused by an invalid Bitcoin address or malformed URI parameters.</source>
        <translation>URI cannot be parsed! This can be caused by an invalid Blackcoin address or malformed URI parameters.</translation>
    </message>
    <message>
        <source>Payment request file handling</source>
        <translation>Payment request file handling</translation>
    </message>
    <message>
        <source>Payment request file cannot be read! This can be caused by an invalid payment request file.</source>
        <translation>Payment request file cannot be read! This can be caused by an invalid payment request file.</translation>
    </message>
    <message>
        <source>Payment request rejected</source>
        <translation>Payment request rejected.</translation>
    </message>
    <message>
        <source>Payment request network doesn't match client network.</source>
        <translation>Payment request network doesn't match client network.</translation>
    </message>
    <message>
        <source>Payment request expired.</source>
        <translation>Payment request expired.</translation>
    </message>
    <message>
        <source>Payment request is not initialized.</source>
        <translation>Payment request is not initialised.</translation>
    </message>
    <message>
        <source>Unverified payment requests to custom payment scripts are unsupported.</source>
        <translation>Unverified payment requests to custom payment scripts are unsupported.</translation>
    </message>
    <message>
        <source>Invalid payment request.</source>
        <translation>Invalid payment request.</translation>
    </message>
    <message>
        <source>Requested payment amount of %1 is too small (considered dust).</source>
        <translation>Requested payment amount of %1 is too small (considered dust).</translation>
    </message>
    <message>
        <source>Refund from %1</source>
        <translation>Refund from %1</translation>
    </message>
    <message>
        <source>Payment request %1 is too large (%2 bytes, allowed %3 bytes).</source>
        <translation>Payment request %1 is too large (%2 bytes, allowed %3 bytes).</translation>
    </message>
    <message>
        <source>Error communicating with %1: %2</source>
        <translation>Error communicating with %1: %2</translation>
    </message>
    <message>
        <source>Payment request cannot be parsed!</source>
        <translation>Payment request cannot be parsed!</translation>
    </message>
    <message>
        <source>Bad response from server %1</source>
        <translation>Bad response from server %1</translation>
    </message>
    <message>
        <source>Network request error</source>
        <translation>Network request error</translation>
    </message>
    <message>
        <source>Payment acknowledged</source>
        <translation>Payment acknowledged</translation>
    </message>
</context>
<context>
    <name>PeerTableModel</name>
    <message>
        <source>User Agent</source>
        <translation>User Agent</translation>
    </message>
    <message>
        <source>Node/Service</source>
        <translation>Node/Service</translation>
    </message>
    <message>
        <source>NodeId</source>
        <translation>NodeId</translation>
    </message>
    <message>
        <source>Ping</source>
        <translation>Ping</translation>
    </message>
    <message>
        <source>Sent</source>
        <translation>Sent</translation>
    </message>
    <message>
        <source>Received</source>
        <translation>Received</translation>
    </message>
</context>
<context>
    <name>QObject</name>
    <message>
        <source>Amount</source>
        <translation>Amount</translation>
    </message>
    <message>
        <source>Enter a Bitcoin address (e.g. %1)</source>
        <translation>Enter a Blackcoin address (e.g. %1)</translation>
    </message>
    <message>
        <source>%1 d</source>
        <translation>%1 d</translation>
    </message>
    <message>
        <source>%1 h</source>
        <translation>%1 h</translation>
    </message>
    <message>
        <source>%1 m</source>
        <translation>%1 m</translation>
    </message>
    <message>
        <source>%1 s</source>
        <translation>%1 s</translation>
    </message>
    <message>
        <source>None</source>
        <translation>None</translation>
    </message>
    <message>
        <source>N/A</source>
        <translation>N/A</translation>
    </message>
    <message>
        <source>%1 ms</source>
        <translation>%1 ms</translation>
    </message>
    <message numerus="yes">
        <source>%n second(s)</source>
        <translation><numerusform>%n second</numerusform><numerusform>%n seconds</numerusform></translation>
    </message>
    <message numerus="yes">
        <source>%n minute(s)</source>
        <translation><numerusform>%n minute</numerusform><numerusform>%n minutes</numerusform></translation>
    </message>
    <message numerus="yes">
        <source>%n hour(s)</source>
        <translation><numerusform>%n hour</numerusform><numerusform>%n hours</numerusform></translation>
    </message>
    <message numerus="yes">
        <source>%n day(s)</source>
        <translation><numerusform>%n day</numerusform><numerusform>%n days</numerusform></translation>
    </message>
    <message numerus="yes">
        <source>%n week(s)</source>
        <translation><numerusform>%n week</numerusform><numerusform>%n weeks</numerusform></translation>
    </message>
    <message>
        <source>%1 and %2</source>
        <translation>%1 and %2</translation>
    </message>
    <message numerus="yes">
        <source>%n year(s)</source>
        <translation><numerusform>%n year</numerusform><numerusform>%n years</numerusform></translation>
    </message>
    <message>
        <source>%1 B</source>
        <translation>%1 B</translation>
    </message>
    <message>
        <source>%1 KB</source>
        <translation>%1 KB</translation>
    </message>
    <message>
        <source>%1 MB</source>
        <translation>%1 MB</translation>
    </message>
    <message>
        <source>%1 GB</source>
        <translation>%1 GB</translation>
    </message>
    <message>
        <source>Error: Specified data directory "%1" does not exist.</source>
        <translation>Error: Specified data directory "%1" does not exist.</translation>
    </message>
    <message>
        <source>Error: Cannot parse configuration file: %1.</source>
        <translation>Error: Cannot parse configuration file: %1.</translation>
    </message>
    <message>
        <source>Error: %1</source>
        <translation>Error: %1</translation>
    </message>
    <message>
        <source>%1 didn't yet exit safely...</source>
        <translation>%1 didn't exit safely yet ...</translation>
    </message>
    <message>
        <source>unknown</source>
        <translation>unknown</translation>
    </message>
</context>
<context>
    <name>QRImageWidget</name>
    <message>
        <source>&amp;Save Image...</source>
        <translation>&amp;Save Image ...</translation>
    </message>
    <message>
        <source>&amp;Copy Image</source>
        <translation>&amp;Copy Image</translation>
    </message>
    <message>
        <source>Resulting URI too long, try to reduce the text for label / message.</source>
        <translation>Resulting URI too long, try to reduce the text for label / message.</translation>
    </message>
    <message>
        <source>Error encoding URI into QR Code.</source>
        <translation>Error encoding URI into QR Code.</translation>
    </message>
    <message>
        <source>QR code support not available.</source>
        <translation>QR code support not available.</translation>
    </message>
    <message>
        <source>Save QR Code</source>
        <translation>Save QR Code</translation>
    </message>
    <message>
        <source>PNG Image (*.png)</source>
        <translation>PNG Image (*.png)</translation>
    </message>
</context>
<context>
    <name>RPCConsole</name>
    <message>
        <source>N/A</source>
        <translation>N/A</translation>
    </message>
    <message>
        <source>Client version</source>
        <translation>Client version</translation>
    </message>
    <message>
        <source>&amp;Information</source>
        <translation>&amp;Information</translation>
    </message>
    <message>
        <source>Debug window</source>
        <translation>Debug window</translation>
    </message>
    <message>
        <source>General</source>
        <translation>General</translation>
    </message>
    <message>
        <source>Using BerkeleyDB version</source>
        <translation>Using BerkeleyDB version</translation>
    </message>
    <message>
        <source>Datadir</source>
        <translation>Datadir</translation>
    </message>
    <message>
        <source>To specify a non-default location of the data directory use the '%1' option.</source>
        <translation>To specify a non-default location of the data directory use the '%1' option.</translation>
    </message>
    <message>
        <source>Blocksdir</source>
        <translation>Blocksdir</translation>
    </message>
    <message>
        <source>To specify a non-default location of the blocks directory use the '%1' option.</source>
        <translation>To specify a non-default location of the blocks directory use the '%1' option.</translation>
    </message>
    <message>
        <source>Startup time</source>
        <translation>Start up time</translation>
    </message>
    <message>
        <source>Network</source>
        <translation>Network</translation>
    </message>
    <message>
        <source>Name</source>
        <translation>Name</translation>
    </message>
    <message>
        <source>Number of connections</source>
        <translation>Number of connections</translation>
    </message>
    <message>
        <source>Block chain</source>
        <translation>Block chain</translation>
    </message>
    <message>
        <source>Current number of blocks</source>
        <translation>Current number of blocks</translation>
    </message>
    <message>
        <source>Memory Pool</source>
        <translation>Memory Pool</translation>
    </message>
    <message>
        <source>Current number of transactions</source>
        <translation>Current number of transactions</translation>
    </message>
    <message>
        <source>Memory usage</source>
        <translation>Memory usage</translation>
    </message>
    <message>
        <source>Wallet: </source>
        <translation>Wallet:</translation>
    </message>
    <message>
        <source>(none)</source>
        <translation>(none)</translation>
    </message>
    <message>
        <source>&amp;Reset</source>
        <translation>&amp;Reset</translation>
    </message>
    <message>
        <source>Received</source>
        <translation>Received</translation>
    </message>
    <message>
        <source>Sent</source>
        <translation>Sent</translation>
    </message>
    <message>
        <source>&amp;Peers</source>
        <translation>&amp;Peers</translation>
    </message>
    <message>
        <source>Banned peers</source>
        <translation>Banned peers</translation>
    </message>
    <message>
        <source>Select a peer to view detailed information.</source>
        <translation>Select a peer to view detailed information.</translation>
    </message>
    <message>
        <source>Whitelisted</source>
        <translation>Whitelisted</translation>
    </message>
    <message>
        <source>Direction</source>
        <translation>Direction</translation>
    </message>
    <message>
        <source>Version</source>
        <translation>Version</translation>
    </message>
    <message>
        <source>Starting Block</source>
        <translation>Starting Block</translation>
    </message>
    <message>
        <source>Synced Headers</source>
        <translation>Synced Headers</translation>
    </message>
    <message>
        <source>Synced Blocks</source>
        <translation>Synced Blocks</translation>
    </message>
    <message>
        <source>User Agent</source>
        <translation>User Agent</translation>
    </message>
    <message>
        <source>Open the %1 debug log file from the current data directory. This can take a few seconds for large log files.</source>
        <translation>Open the %1 debug log file from the current data directory. This can take a few seconds for large log files.</translation>
    </message>
    <message>
        <source>Decrease font size</source>
        <translation>Decrease font size</translation>
    </message>
    <message>
        <source>Increase font size</source>
        <translation>Increase font size</translation>
    </message>
    <message>
        <source>Services</source>
        <translation>Services</translation>
    </message>
    <message>
        <source>Ban Score</source>
        <translation>Ban Score</translation>
    </message>
    <message>
        <source>Connection Time</source>
        <translation>Connection Time</translation>
    </message>
    <message>
        <source>Last Send</source>
        <translation>Last Send</translation>
    </message>
    <message>
        <source>Last Receive</source>
        <translation>Last Receive</translation>
    </message>
    <message>
        <source>Ping Time</source>
        <translation>Ping Time</translation>
    </message>
    <message>
        <source>The duration of a currently outstanding ping.</source>
        <translation>The duration of a currently outstanding ping.</translation>
    </message>
    <message>
        <source>Ping Wait</source>
        <translation>Ping Wait</translation>
    </message>
    <message>
        <source>Min Ping</source>
        <translation>Min Ping</translation>
    </message>
    <message>
        <source>Time Offset</source>
        <translation>Time Offset</translation>
    </message>
    <message>
        <source>Last block time</source>
        <translation>Last block time</translation>
    </message>
    <message>
        <source>&amp;Open</source>
        <translation>&amp;Open</translation>
    </message>
    <message>
        <source>&amp;Console</source>
        <translation>&amp;Console</translation>
    </message>
    <message>
        <source>&amp;Network Traffic</source>
        <translation>&amp;Network Traffic</translation>
    </message>
    <message>
        <source>Totals</source>
        <translation>Totals</translation>
    </message>
    <message>
        <source>In:</source>
        <translation>In:</translation>
    </message>
    <message>
        <source>Out:</source>
        <translation>Out:</translation>
    </message>
    <message>
        <source>Debug log file</source>
        <translation>Debug log file</translation>
    </message>
    <message>
        <source>Clear console</source>
        <translation>Clear console</translation>
    </message>
    <message>
        <source>1 &amp;hour</source>
        <translation>1 &amp;hour</translation>
    </message>
    <message>
        <source>1 &amp;day</source>
        <translation>1 &amp;day</translation>
    </message>
    <message>
        <source>1 &amp;week</source>
        <translation>1 &amp;week</translation>
    </message>
    <message>
        <source>1 &amp;year</source>
        <translation>1 &amp;year</translation>
    </message>
    <message>
        <source>&amp;Disconnect</source>
        <translation>&amp;Disconnect</translation>
    </message>
    <message>
        <source>Ban for</source>
        <translation>Ban for</translation>
    </message>
    <message>
        <source>&amp;Unban</source>
        <translation>&amp;Unban</translation>
    </message>
    <message>
        <source>Welcome to the %1 RPC console.</source>
        <translation>Welcome to the %1 RPC console.</translation>
    </message>
    <message>
        <source>Use up and down arrows to navigate history, and %1 to clear screen.</source>
        <translation>Use up and down arrows to navigate history, and %1 to clear screen.</translation>
    </message>
    <message>
        <source>Type %1 for an overview of available commands.</source>
        <translation>Type %1 for an overview of available commands.</translation>
    </message>
    <message>
        <source>For more information on using this console type %1.</source>
        <translation>For more information on using this console type %1.</translation>
    </message>
    <message>
        <source>WARNING: Scammers have been active, telling users to type commands here, stealing their wallet contents. Do not use this console without fully understanding the ramifications of a command.</source>
        <translation>WARNING: Scammers have been active, telling users to type commands here and stealing their wallet contents. Do not use this console without fully understanding the ramifications of a command.</translation>
    </message>
    <message>
        <source>Network activity disabled</source>
        <translation>Network activity disabled</translation>
    </message>
    <message>
        <source>Executing command without any wallet</source>
        <translation>Executing command without any wallet</translation>
    </message>
    <message>
        <source>Executing command using "%1" wallet</source>
        <translation>Executing command using "%1" wallet</translation>
    </message>
    <message>
        <source>(node id: %1)</source>
        <translation>(node id: %1)</translation>
    </message>
    <message>
        <source>via %1</source>
        <translation>via %1</translation>
    </message>
    <message>
        <source>never</source>
        <translation>never</translation>
    </message>
    <message>
        <source>Inbound</source>
        <translation>Inbound</translation>
    </message>
    <message>
        <source>Outbound</source>
        <translation>Outbound</translation>
    </message>
    <message>
        <source>Yes</source>
        <translation>Yes</translation>
    </message>
    <message>
        <source>No</source>
        <translation>No</translation>
    </message>
    <message>
        <source>Unknown</source>
        <translation>Unknown</translation>
    </message>
</context>
<context>
    <name>ReceiveCoinsDialog</name>
    <message>
        <source>&amp;Amount:</source>
        <translation>&amp;Amount:</translation>
    </message>
    <message>
        <source>&amp;Label:</source>
        <translation>&amp;Label:</translation>
    </message>
    <message>
        <source>&amp;Message:</source>
        <translation>&amp;Message:</translation>
    </message>
    <message>
        <source>An optional message to attach to the payment request, which will be displayed when the request is opened. Note: The message will not be sent with the payment over the Bitcoin network.</source>
        <translation>An optional message to attach to the payment request, which will be displayed when the request is opened. Note: The message will not be sent with the payment over the Blackcoin network.</translation>
    </message>
    <message>
        <source>An optional label to associate with the new receiving address.</source>
        <translation>An optional label to associate with the new receiving address.</translation>
    </message>
    <message>
        <source>Use this form to request payments. All fields are &lt;b&gt;optional&lt;/b&gt;.</source>
        <translation>Use this form to request payments. All fields are &lt;b&gt;optional&lt;/b&gt;.</translation>
    </message>
    <message>
        <source>An optional amount to request. Leave this empty or zero to not request a specific amount.</source>
        <translation>An optional amount to request. Leave this empty or zero to not request a specific amount.</translation>
    </message>
    <message>
        <source>&amp;Create new receiving address</source>
        <translation>&amp;Create new receiving address</translation>
    </message>
    <message>
        <source>Clear all fields of the form.</source>
        <translation>Clear all fields of the form.</translation>
    </message>
    <message>
        <source>Clear</source>
        <translation>Clear</translation>
    </message>
    <message>
        <source>Native segwit addresses (aka Bech32 or BIP-173) reduce your transaction fees later on and offer better protection against typos, but old wallets don't support them. When unchecked, an address compatible with older wallets will be created instead.</source>
        <translation>Native segwit addresses (aka Bech32 or BIP-173) reduce your transaction fees later on and offer better protection against typos, but old wallets don't support them. When unchecked, an address compatible with older wallets will be created instead.</translation>
    </message>
    <message>
        <source>Generate native segwit (Bech32) address</source>
        <translation>Generate native segwit (Bech32) address</translation>
    </message>
    <message>
        <source>Requested payments history</source>
        <translation>Requested payments history</translation>
    </message>
    <message>
        <source>Show the selected request (does the same as double clicking an entry)</source>
        <translation>Show the selected request (does the same as double clicking an entry)</translation>
    </message>
    <message>
        <source>Show</source>
        <translation>Show</translation>
    </message>
    <message>
        <source>Remove the selected entries from the list</source>
        <translation>Remove the selected entries from the list</translation>
    </message>
    <message>
        <source>Remove</source>
        <translation>Remove</translation>
    </message>
    <message>
        <source>Copy URI</source>
        <translation>Copy URI</translation>
    </message>
    <message>
        <source>Copy label</source>
        <translation>Copy label</translation>
    </message>
    <message>
        <source>Copy message</source>
        <translation>Copy message</translation>
    </message>
    <message>
        <source>Copy amount</source>
        <translation>Copy amount</translation>
    </message>
</context>
<context>
    <name>ReceiveRequestDialog</name>
    <message>
        <source>QR Code</source>
        <translation>QR Code</translation>
    </message>
    <message>
        <source>Copy &amp;URI</source>
        <translation>Copy &amp;URI</translation>
    </message>
    <message>
        <source>Copy &amp;Address</source>
        <translation>Copy &amp;Address</translation>
    </message>
    <message>
        <source>&amp;Save Image...</source>
        <translation>&amp;Save Image ...</translation>
    </message>
    <message>
        <source>Request payment to %1</source>
        <translation>Request payment to %1</translation>
    </message>
    <message>
        <source>Payment information</source>
        <translation>Payment information</translation>
    </message>
    <message>
        <source>URI</source>
        <translation>URI</translation>
    </message>
    <message>
        <source>Address</source>
        <translation>Address</translation>
    </message>
    <message>
        <source>Amount</source>
        <translation>Amount</translation>
    </message>
    <message>
        <source>Label</source>
        <translation>Label</translation>
    </message>
    <message>
        <source>Message</source>
        <translation>Message</translation>
    </message>
    <message>
        <source>Wallet</source>
        <translation>Wallet</translation>
    </message>
</context>
<context>
    <name>RecentRequestsTableModel</name>
    <message>
        <source>Date</source>
        <translation>Date</translation>
    </message>
    <message>
        <source>Label</source>
        <translation>Label</translation>
    </message>
    <message>
        <source>Message</source>
        <translation>Message</translation>
    </message>
    <message>
        <source>(no label)</source>
        <translation>(no label)</translation>
    </message>
    <message>
        <source>(no message)</source>
        <translation>(no message)</translation>
    </message>
    <message>
        <source>(no amount requested)</source>
        <translation>(no amount requested)</translation>
    </message>
    <message>
        <source>Requested</source>
        <translation>Requested</translation>
    </message>
</context>
<context>
    <name>SendCoinsDialog</name>
    <message>
        <source>Send Coins</source>
        <translation>Send Coins</translation>
    </message>
    <message>
        <source>Coin Control Features</source>
        <translation>Coin Control Features</translation>
    </message>
    <message>
        <source>Inputs...</source>
        <translation>Inputs ...</translation>
    </message>
    <message>
        <source>automatically selected</source>
        <translation>automatically selected</translation>
    </message>
    <message>
        <source>Insufficient funds!</source>
        <translation>Insufficient funds!</translation>
    </message>
    <message>
        <source>Quantity:</source>
        <translation>Quantity:</translation>
    </message>
    <message>
        <source>Bytes:</source>
        <translation>Bytes:</translation>
    </message>
    <message>
        <source>Amount:</source>
        <translation>Amount:</translation>
    </message>
    <message>
        <source>Fee:</source>
        <translation>Fee:</translation>
    </message>
    <message>
        <source>After Fee:</source>
        <translation>After Fee:</translation>
    </message>
    <message>
        <source>Change:</source>
        <translation>Change:</translation>
    </message>
    <message>
        <source>If this is activated, but the change address is empty or invalid, change will be sent to a newly generated address.</source>
        <translation>If this is activated, but the change address is empty or invalid, change will be sent to a newly generated address.</translation>
    </message>
    <message>
        <source>Custom change address</source>
        <translation>Custom change address</translation>
    </message>
    <message>
        <source>Transaction Fee:</source>
        <translation>Transaction Fee:</translation>
    </message>
    <message>
        <source>Choose...</source>
        <translation>Choose ...</translation>
    </message>
    <message>
        <source>Using the fallbackfee can result in sending a transaction that will take several hours or days (or never) to confirm. Consider choosing your fee manually or wait until you have validated the complete chain.</source>
        <translation>Using the fallback fee can result in sending a transaction that will take several hours or days (or never) to confirm. Consider choosing your fee manually or wait until you have validated the complete chain.</translation>
    </message>
    <message>
        <source>Warning: Fee estimation is currently not possible.</source>
        <translation>Warning: Fee estimation is currently not possible.</translation>
    </message>
    <message>
        <source>collapse fee-settings</source>
        <translation>collapse fee-settings</translation>
    </message>
    <message>
        <source>Specify a custom fee per kB (1,000 bytes) of the transaction's virtual size.

Note:  Since the fee is calculated on a per-byte basis, a fee of "100 satoshis per kB" for a transaction size of 500 bytes (half of 1 kB) would ultimately yield a fee of only 50 satoshis.</source>
        <translation>Specify a custom fee per kB (1,000 bytes) of the transaction's virtual size.

Note:  Since the fee is calculated on a per-byte basis, a fee of "100 satoshis per kB" for a transaction size of 500 bytes (half of 1 kB) would ultimately yield a fee of only 50 satoshis.</translation>
    </message>
    <message>
        <source>per kilobyte</source>
        <translation>per kilobyte</translation>
    </message>
    <message>
        <source>Hide</source>
        <translation>Hide</translation>
    </message>
    <message>
        <source>Recommended:</source>
        <translation>Recommended:</translation>
    </message>
    <message>
        <source>Custom:</source>
        <translation>Custom:</translation>
    </message>
    <message>
        <source>(Smart fee not initialized yet. This usually takes a few blocks...)</source>
        <translation>(Smart fee not initialised yet. This usually takes a few blocks ...)</translation>
    </message>
    <message>
        <source>Send to multiple recipients at once</source>
        <translation>Send to multiple recipients at once</translation>
    </message>
    <message>
        <source>Add &amp;Recipient</source>
        <translation>Add &amp;Recipient</translation>
    </message>
    <message>
        <source>Clear all fields of the form.</source>
        <translation>Clear all fields of the form.</translation>
    </message>
    <message>
        <source>Dust:</source>
        <translation>Dust:</translation>
    </message>
    <message>
        <source>When there is less transaction volume than space in the blocks, miners as well as relaying nodes may enforce a minimum fee. Paying only this minimum fee is just fine, but be aware that this can result in a never confirming transaction once there is more demand for bitcoin transactions than the network can process.</source>
        <translation>When there is less transaction volume than space in the blocks, miners as well as relaying nodes may enforce a minimum fee. Paying only this minimum fee is just fine, but be aware that this can result in a never confirming transaction once there is more demand for bitcoin transactions than the network can process.</translation>
    </message>
    <message>
        <source>A too low fee might result in a never confirming transaction (read the tooltip)</source>
        <translation>A too low fee might result in a never-confirming transaction (read the tooltip)</translation>
    </message>
    <message>
        <source>Confirmation time target:</source>
        <translation>Confirmation time target:</translation>
    </message>
    <message>
        <source>Enable Replace-By-Fee</source>
        <translation>Enable Replace-By-Fee</translation>
    </message>
    <message>
        <source>With Replace-By-Fee (BIP-125) you can increase a transaction's fee after it is sent. Without this, a higher fee may be recommended to compensate for increased transaction delay risk.</source>
        <translation>With Replace-By-Fee (BIP-125) you can increase a transaction's fee after it is sent. Without this, a higher fee may be recommended to compensate for increased transaction delay risk.</translation>
    </message>
    <message>
        <source>Clear &amp;All</source>
        <translation>Clear &amp;All</translation>
    </message>
    <message>
        <source>Balance:</source>
        <translation>Balance:</translation>
    </message>
    <message>
        <source>Confirm the send action</source>
        <translation>Confirm the send action</translation>
    </message>
    <message>
        <source>S&amp;end</source>
        <translation>S&amp;end</translation>
    </message>
    <message>
        <source>Copy quantity</source>
        <translation>Copy quantity</translation>
    </message>
    <message>
        <source>Copy amount</source>
        <translation>Copy amount</translation>
    </message>
    <message>
        <source>Copy fee</source>
        <translation>Copy fee</translation>
    </message>
    <message>
        <source>Copy after fee</source>
        <translation>Copy after fee</translation>
    </message>
    <message>
        <source>Copy bytes</source>
        <translation>Copy bytes</translation>
    </message>
    <message>
        <source>Copy dust</source>
        <translation>Copy dust</translation>
    </message>
    <message>
        <source>Copy change</source>
        <translation>Copy change</translation>
    </message>
    <message>
        <source>%1 (%2 blocks)</source>
        <translation>%1 (%2 blocks)</translation>
    </message>
    <message>
        <source> from wallet '%1'</source>
        <translation> from wallet '%1'</translation>
    </message>
    <message>
        <source>%1 to '%2'</source>
        <translation>%1 to '%2'</translation>
    </message>
    <message>
        <source>%1 to %2</source>
        <translation>%1 to %2</translation>
    </message>
    <message>
        <source>Are you sure you want to send?</source>
        <translation>Are you sure you want to send?</translation>
    </message>
    <message>
        <source>or</source>
        <translation>or</translation>
    </message>
    <message>
        <source>You can increase the fee later (signals Replace-By-Fee, BIP-125).</source>
        <translation>You can increase the fee later (signals Replace-By-Fee, BIP-125).</translation>
    </message>
    <message>
        <source>Please, review your transaction.</source>
        <translation>Please, review your transaction.</translation>
    </message>
    <message>
        <source>Transaction fee</source>
        <translation>Transaction fee</translation>
    </message>
    <message>
        <source>Not signalling Replace-By-Fee, BIP-125.</source>
        <translation>Not signalling Replace-By-Fee, BIP-125.</translation>
    </message>
    <message>
        <source>Total Amount</source>
        <translation>Total Amount</translation>
    </message>
    <message>
        <source>To review recipient list click "Show Details..."</source>
        <translation>To review recipient list click "Show Details..."</translation>
    </message>
    <message>
        <source>Confirm send coins</source>
        <translation>Confirm send coins</translation>
    </message>
    <message>
        <source>The recipient address is not valid. Please recheck.</source>
        <translation>The recipient address is not valid. Please recheck.</translation>
    </message>
    <message>
        <source>The amount to pay must be larger than 0.</source>
        <translation>The amount to pay must be larger than 0.</translation>
    </message>
    <message>
        <source>The amount exceeds your balance.</source>
        <translation>The amount exceeds your balance.</translation>
    </message>
    <message>
        <source>The total exceeds your balance when the %1 transaction fee is included.</source>
        <translation>The total exceeds your balance when the %1 transaction fee is included.</translation>
    </message>
    <message>
        <source>Duplicate address found: addresses should only be used once each.</source>
        <translation>Duplicate address found: addresses should only be used once each.</translation>
    </message>
    <message>
        <source>Transaction creation failed!</source>
        <translation>Transaction creation failed!</translation>
    </message>
    <message>
        <source>The transaction was rejected with the following reason: %1</source>
        <translation>The transaction was rejected with the following reason: %1</translation>
    </message>
    <message>
        <source>A fee higher than %1 is considered an absurdly high fee.</source>
        <translation>A fee higher than %1 is considered an absurdly high fee.</translation>
    </message>
    <message>
        <source>Payment request expired.</source>
        <translation>Payment request expired.</translation>
    </message>
    <message numerus="yes">
        <source>Estimated to begin confirmation within %n block(s).</source>
        <translation><numerusform>Estimated to begin confirmation within %n block.</numerusform><numerusform>Estimated to begin confirmation within %n blocks.</numerusform></translation>
    </message>
    <message>
        <source>Warning: Invalid Bitcoin address</source>
        <translation>Warning: Invalid Blackcoin address</translation>
    </message>
    <message>
        <source>Warning: Unknown change address</source>
        <translation>Warning: Unknown change address</translation>
    </message>
    <message>
        <source>Confirm custom change address</source>
        <translation>Confirm custom change address</translation>
    </message>
    <message>
        <source>The address you selected for change is not part of this wallet. Any or all funds in your wallet may be sent to this address. Are you sure?</source>
        <translation>The address you selected for change is not part of this wallet. Any or all funds in your wallet may be sent to this address. Are you sure?</translation>
    </message>
    <message>
        <source>(no label)</source>
        <translation>(no label)</translation>
    </message>
</context>
<context>
    <name>SendCoinsEntry</name>
    <message>
        <source>A&amp;mount:</source>
        <translation>A&amp;mount:</translation>
    </message>
    <message>
        <source>Pay &amp;To:</source>
        <translation>Pay &amp;To:</translation>
    </message>
    <message>
        <source>&amp;Label:</source>
        <translation>&amp;Label:</translation>
    </message>
    <message>
        <source>Choose previously used address</source>
        <translation>Choose previously used address</translation>
    </message>
    <message>
        <source>This is a normal payment.</source>
        <translation>This is a normal payment.</translation>
    </message>
    <message>
        <source>The Bitcoin address to send the payment to</source>
        <translation>The Blackcoin address to send the payment to</translation>
    </message>
    <message>
        <source>Alt+A</source>
        <translation>Alt+A</translation>
    </message>
    <message>
        <source>Paste address from clipboard</source>
        <translation>Paste address from clipboard</translation>
    </message>
    <message>
        <source>Alt+P</source>
        <translation>Alt+P</translation>
    </message>
    <message>
        <source>Remove this entry</source>
        <translation>Remove this entry</translation>
    </message>
    <message>
        <source>The fee will be deducted from the amount being sent. The recipient will receive less bitcoins than you enter in the amount field. If multiple recipients are selected, the fee is split equally.</source>
        <translation>The fee will be deducted from the amount being sent. The recipient will receive less blackcoins than you enter in the amount field. If multiple recipients are selected, the fee is split equally.</translation>
    </message>
    <message>
        <source>S&amp;ubtract fee from amount</source>
        <translation>S&amp;ubtract fee from amount</translation>
    </message>
    <message>
        <source>Use available balance</source>
        <translation>Use available balance</translation>
    </message>
    <message>
        <source>Message:</source>
        <translation>Message:</translation>
    </message>
    <message>
        <source>This is an unauthenticated payment request.</source>
        <translation>This is an unauthenticated payment request.</translation>
    </message>
    <message>
        <source>This is an authenticated payment request.</source>
        <translation>This is an authenticated payment request.</translation>
    </message>
    <message>
        <source>Enter a label for this address to add it to the list of used addresses</source>
        <translation>Enter a label for this address to add it to the list of used addresses</translation>
    </message>
    <message>
        <source>A message that was attached to the bitcoin: URI which will be stored with the transaction for your reference. Note: This message will not be sent over the Bitcoin network.</source>
        <translation>A message that was attached to the blackcoin: URI which will be stored with the transaction for your reference. Note: This message will not be sent over the Blackcoin network.</translation>
    </message>
    <message>
        <source>Pay To:</source>
        <translation>Pay To:</translation>
    </message>
    <message>
        <source>Memo:</source>
        <translation>Memo:</translation>
    </message>
    <message>
        <source>Enter a label for this address to add it to your address book</source>
        <translation>Enter a label for this address to add it to your address book</translation>
    </message>
</context>
<context>
    <name>SendConfirmationDialog</name>
    <message>
        <source>Yes</source>
        <translation>Yes</translation>
    </message>
</context>
<context>
    <name>ShutdownWindow</name>
    <message>
        <source>%1 is shutting down...</source>
        <translation>%1 is shutting down ...</translation>
    </message>
    <message>
        <source>Do not shut down the computer until this window disappears.</source>
        <translation>Do not shut down the computer until this window disappears.</translation>
    </message>
</context>
<context>
    <name>SignVerifyMessageDialog</name>
    <message>
        <source>Signatures - Sign / Verify a Message</source>
        <translation>Signatures - Sign / Verify a Message</translation>
    </message>
    <message>
        <source>&amp;Sign Message</source>
        <translation>&amp;Sign Message</translation>
    </message>
    <message>
        <source>You can sign messages/agreements with your addresses to prove you can receive bitcoins sent to them. Be careful not to sign anything vague or random, as phishing attacks may try to trick you into signing your identity over to them. Only sign fully-detailed statements you agree to.</source>
        <translation>You can sign messages/agreements with your addresses to prove you can receive blackcoins sent to them. Be careful not to sign anything vague or random, as phishing attacks may try to trick you into signing your identity over to them. Only sign fully-detailed statements you agree to.</translation>
    </message>
    <message>
        <source>The Bitcoin address to sign the message with</source>
        <translation>The Blackcoin address to sign the message with</translation>
    </message>
    <message>
        <source>Choose previously used address</source>
        <translation>Choose previously used address</translation>
    </message>
    <message>
        <source>Alt+A</source>
        <translation>Alt+A</translation>
    </message>
    <message>
        <source>Paste address from clipboard</source>
        <translation>Paste address from clipboard</translation>
    </message>
    <message>
        <source>Alt+P</source>
        <translation>Alt+P</translation>
    </message>
    <message>
        <source>Enter the message you want to sign here</source>
        <translation>Enter the message you want to sign here</translation>
    </message>
    <message>
        <source>Signature</source>
        <translation>Signature</translation>
    </message>
    <message>
        <source>Copy the current signature to the system clipboard</source>
        <translation>Copy the current signature to the system clipboard</translation>
    </message>
    <message>
        <source>Sign the message to prove you own this Bitcoin address</source>
        <translation>Sign the message to prove you own this Blackcoin address</translation>
    </message>
    <message>
        <source>Sign &amp;Message</source>
        <translation>Sign &amp;Message</translation>
    </message>
    <message>
        <source>Reset all sign message fields</source>
        <translation>Reset all sign message fields</translation>
    </message>
    <message>
        <source>Clear &amp;All</source>
        <translation>Clear &amp;All</translation>
    </message>
    <message>
        <source>&amp;Verify Message</source>
        <translation>&amp;Verify Message</translation>
    </message>
    <message>
        <source>Enter the receiver's address, message (ensure you copy line breaks, spaces, tabs, etc. exactly) and signature below to verify the message. Be careful not to read more into the signature than what is in the signed message itself, to avoid being tricked by a man-in-the-middle attack. Note that this only proves the signing party receives with the address, it cannot prove sendership of any transaction!</source>
        <translation>Enter the receiver's address, message (ensure you copy line breaks, spaces, tabs, etc. exactly) and signature below to verify the message. Be careful not to read more into the signature than what is in the signed message itself, to avoid being tricked by a man-in-the-middle attack. Note that this only proves the signing party receives with the address, it cannot prove sendership of any transaction!</translation>
    </message>
    <message>
        <source>The Bitcoin address the message was signed with</source>
        <translation>The Blackcoin address the message was signed with</translation>
    </message>
    <message>
        <source>Verify the message to ensure it was signed with the specified Bitcoin address</source>
        <translation>Verify the message to ensure it was signed with the specified Blackcoin address</translation>
    </message>
    <message>
        <source>Verify &amp;Message</source>
        <translation>Verify &amp;Message</translation>
    </message>
    <message>
        <source>Reset all verify message fields</source>
        <translation>Reset all verify message fields</translation>
    </message>
    <message>
        <source>Click "Sign Message" to generate signature</source>
        <translation>Click "Sign Message" to generate signature</translation>
    </message>
    <message>
        <source>The entered address is invalid.</source>
        <translation>The entered address is invalid.</translation>
    </message>
    <message>
        <source>Please check the address and try again.</source>
        <translation>Please check the address and try again.</translation>
    </message>
    <message>
        <source>The entered address does not refer to a key.</source>
        <translation>The entered address does not refer to a key.</translation>
    </message>
    <message>
        <source>Wallet unlock was cancelled.</source>
        <translation>Wallet unlock was cancelled.</translation>
    </message>
    <message>
        <source>Private key for the entered address is not available.</source>
        <translation>Private key for the entered address is not available.</translation>
    </message>
    <message>
        <source>Message signing failed.</source>
        <translation>Message signing failed.</translation>
    </message>
    <message>
        <source>Message signed.</source>
        <translation>Message signed.</translation>
    </message>
    <message>
        <source>The signature could not be decoded.</source>
        <translation>The signature could not be decoded.</translation>
    </message>
    <message>
        <source>Please check the signature and try again.</source>
        <translation>Please check the signature and try again.</translation>
    </message>
    <message>
        <source>The signature did not match the message digest.</source>
        <translation>The signature did not match the message digest.</translation>
    </message>
    <message>
        <source>Message verification failed.</source>
        <translation>Message verification failed.</translation>
    </message>
    <message>
        <source>Message verified.</source>
        <translation>Message verified.</translation>
    </message>
</context>
<context>
    <name>TrafficGraphWidget</name>
    <message>
        <source>KB/s</source>
        <translation>KB/s</translation>
    </message>
</context>
<context>
    <name>TransactionDesc</name>
    <message numerus="yes">
        <source>Open for %n more block(s)</source>
        <translation><numerusform>Open for %n more block</numerusform><numerusform>Open for %n more blocks</numerusform></translation>
    </message>
    <message>
        <source>Open until %1</source>
        <translation>Open until %1</translation>
    </message>
    <message>
        <source>conflicted with a transaction with %1 confirmations</source>
        <translation>conflicted with a transaction with %1 confirmations</translation>
    </message>
    <message>
        <source>0/unconfirmed, %1</source>
        <translation>0/unconfirmed, %1</translation>
    </message>
    <message>
        <source>in memory pool</source>
        <translation>in memory pool</translation>
    </message>
    <message>
        <source>not in memory pool</source>
        <translation>not in memory pool</translation>
    </message>
    <message>
        <source>abandoned</source>
        <translation>abandoned</translation>
    </message>
    <message>
        <source>%1/unconfirmed</source>
        <translation>%1/unconfirmed</translation>
    </message>
    <message>
        <source>%1 confirmations</source>
        <translation>%1 confirmations</translation>
    </message>
    <message>
        <source>Status</source>
        <translation>Status</translation>
    </message>
    <message>
        <source>Date</source>
        <translation>Date</translation>
    </message>
    <message>
        <source>Source</source>
        <translation>Source</translation>
    </message>
    <message>
        <source>Generated</source>
        <translation>Generated</translation>
    </message>
    <message>
        <source>From</source>
        <translation>From</translation>
    </message>
    <message>
        <source>unknown</source>
        <translation>unknown</translation>
    </message>
    <message>
        <source>To</source>
        <translation>To</translation>
    </message>
    <message>
        <source>own address</source>
        <translation>own address</translation>
    </message>
    <message>
        <source>watch-only</source>
        <translation>watch-only</translation>
    </message>
    <message>
        <source>label</source>
        <translation>label</translation>
    </message>
    <message>
        <source>Credit</source>
        <translation>Credit</translation>
    </message>
    <message numerus="yes">
        <source>matures in %n more block(s)</source>
        <translation><numerusform>matures in %n more block</numerusform><numerusform>matures in %n more blocks</numerusform></translation>
    </message>
    <message>
        <source>not accepted</source>
        <translation>not accepted</translation>
    </message>
    <message>
        <source>Debit</source>
        <translation>Debit</translation>
    </message>
    <message>
        <source>Total debit</source>
        <translation>Total debit</translation>
    </message>
    <message>
        <source>Total credit</source>
        <translation>Total credit</translation>
    </message>
    <message>
        <source>Transaction fee</source>
        <translation>Transaction fee</translation>
    </message>
    <message>
        <source>Net amount</source>
        <translation>Net amount</translation>
    </message>
    <message>
        <source>Message</source>
        <translation>Message</translation>
    </message>
    <message>
        <source>Comment</source>
        <translation>Comment</translation>
    </message>
    <message>
        <source>Transaction ID</source>
        <translation>Transaction ID</translation>
    </message>
    <message>
        <source>Transaction total size</source>
        <translation>Transaction total size</translation>
    </message>
    <message>
        <source>Transaction virtual size</source>
        <translation>Transaction virtual size</translation>
    </message>
    <message>
        <source>Output index</source>
        <translation>Output index</translation>
    </message>
    <message>
        <source> (Certificate was not verified)</source>
        <translation> (Certificate was not verified)</translation>
    </message>
    <message>
        <source>Merchant</source>
        <translation>Merchant</translation>
    </message>
    <message>
        <source>Generated coins must mature %1 blocks before they can be spent. When you generated this block, it was broadcast to the network to be added to the block chain. If it fails to get into the chain, its state will change to "not accepted" and it won't be spendable. This may occasionally happen if another node generates a block within a few seconds of yours.</source>
        <translation>Generated coins must mature %1 blocks before they can be spent. When you generated this block, it was broadcast to the network to be added to the block chain. If it fails to get into the chain, its state will change to "not accepted" and it won't be spendable. This may occasionally happen if another node generates a block within a few seconds of yours.</translation>
    </message>
    <message>
        <source>Debug information</source>
        <translation>Debug information</translation>
    </message>
    <message>
        <source>Transaction</source>
        <translation>Transaction</translation>
    </message>
    <message>
        <source>Inputs</source>
        <translation>Inputs</translation>
    </message>
    <message>
        <source>Amount</source>
        <translation>Amount</translation>
    </message>
    <message>
        <source>true</source>
        <translation>true</translation>
    </message>
    <message>
        <source>false</source>
        <translation>false</translation>
    </message>
</context>
<context>
    <name>TransactionDescDialog</name>
    <message>
        <source>This pane shows a detailed description of the transaction</source>
        <translation>This pane shows a detailed description of the transaction</translation>
    </message>
    <message>
        <source>Details for %1</source>
        <translation>Details for %1</translation>
    </message>
</context>
<context>
    <name>TransactionTableModel</name>
    <message>
        <source>Date</source>
        <translation>Date</translation>
    </message>
    <message>
        <source>Type</source>
        <translation>Type</translation>
    </message>
    <message>
        <source>Label</source>
        <translation>Label</translation>
    </message>
    <message numerus="yes">
        <source>Open for %n more block(s)</source>
        <translation><numerusform>Open for %n more block</numerusform><numerusform>Open for %n more blocks</numerusform></translation>
    </message>
    <message>
        <source>Open until %1</source>
        <translation>Open until %1</translation>
    </message>
    <message>
        <source>Unconfirmed</source>
        <translation>Unconfirmed</translation>
    </message>
    <message>
        <source>Abandoned</source>
        <translation>Abandoned</translation>
    </message>
    <message>
        <source>Confirming (%1 of %2 recommended confirmations)</source>
        <translation>Confirming (%1 of %2 recommended confirmations)</translation>
    </message>
    <message>
        <source>Confirmed (%1 confirmations)</source>
        <translation>Confirmed (%1 confirmations)</translation>
    </message>
    <message>
        <source>Conflicted</source>
        <translation>Conflicted</translation>
    </message>
    <message>
        <source>Immature (%1 confirmations, will be available after %2)</source>
        <translation>Immature (%1 confirmations, will be available after %2)</translation>
    </message>
    <message>
        <source>Generated but not accepted</source>
        <translation>Generated but not accepted</translation>
    </message>
    <message>
        <source>Received with</source>
        <translation>Received with</translation>
    </message>
    <message>
        <source>Received from</source>
        <translation>Received from</translation>
    </message>
    <message>
        <source>Sent to</source>
        <translation>Sent to</translation>
    </message>
    <message>
        <source>Payment to yourself</source>
        <translation>Payment to yourself</translation>
    </message>
    <message>
        <source>Mined</source>
        <translation>Mined</translation>
    </message>
    <message>
        <source>watch-only</source>
        <translation>watch-only</translation>
    </message>
    <message>
        <source>(n/a)</source>
        <translation>(n/a)</translation>
    </message>
    <message>
        <source>(no label)</source>
        <translation>(no label)</translation>
    </message>
    <message>
        <source>Transaction status. Hover over this field to show number of confirmations.</source>
        <translation>Transaction status. Hover over this field to show number of confirmations.</translation>
    </message>
    <message>
        <source>Date and time that the transaction was received.</source>
        <translation>Date and time that the transaction was received.</translation>
    </message>
    <message>
        <source>Type of transaction.</source>
        <translation>Type of transaction.</translation>
    </message>
    <message>
        <source>Whether or not a watch-only address is involved in this transaction.</source>
        <translation>Whether or not a watch-only address is involved in this transaction.</translation>
    </message>
    <message>
        <source>User-defined intent/purpose of the transaction.</source>
        <translation>User-defined intent/purpose of the transaction.</translation>
    </message>
    <message>
        <source>Amount removed from or added to balance.</source>
        <translation>Amount removed from or added to balance.</translation>
    </message>
</context>
<context>
    <name>TransactionView</name>
    <message>
        <source>All</source>
        <translation>All</translation>
    </message>
    <message>
        <source>Today</source>
        <translation>Today</translation>
    </message>
    <message>
        <source>This week</source>
        <translation>This week</translation>
    </message>
    <message>
        <source>This month</source>
        <translation>This month</translation>
    </message>
    <message>
        <source>Last month</source>
        <translation>Last month</translation>
    </message>
    <message>
        <source>This year</source>
        <translation>This year</translation>
    </message>
    <message>
        <source>Range...</source>
        <translation>Range ...</translation>
    </message>
    <message>
        <source>Received with</source>
        <translation>Received with</translation>
    </message>
    <message>
        <source>Sent to</source>
        <translation>Sent to</translation>
    </message>
    <message>
        <source>To yourself</source>
        <translation>To yourself</translation>
    </message>
    <message>
        <source>Mined</source>
        <translation>Mined</translation>
    </message>
    <message>
        <source>Other</source>
        <translation>Other</translation>
    </message>
    <message>
        <source>Enter address, transaction id, or label to search</source>
        <translation>Enter address, transaction id or label to search.</translation>
    </message>
    <message>
        <source>Min amount</source>
        <translation>Min amount</translation>
    </message>
    <message>
        <source>Abandon transaction</source>
        <translation>Abandon transaction</translation>
    </message>
    <message>
        <source>Increase transaction fee</source>
        <translation>Increase transaction fee</translation>
    </message>
    <message>
        <source>Copy address</source>
        <translation>Copy address</translation>
    </message>
    <message>
        <source>Copy label</source>
        <translation>Copy label</translation>
    </message>
    <message>
        <source>Copy amount</source>
        <translation>Copy amount</translation>
    </message>
    <message>
        <source>Copy transaction ID</source>
        <translation>Copy transaction ID</translation>
    </message>
    <message>
        <source>Copy raw transaction</source>
        <translation>Copy raw transaction</translation>
    </message>
    <message>
        <source>Copy full transaction details</source>
        <translation>Copy full transaction details</translation>
    </message>
    <message>
        <source>Edit label</source>
        <translation>Edit label</translation>
    </message>
    <message>
        <source>Show transaction details</source>
        <translation>Show transaction details</translation>
    </message>
    <message>
        <source>Export Transaction History</source>
        <translation>Export Transaction History</translation>
    </message>
    <message>
        <source>Comma separated file (*.csv)</source>
        <translation>Comma separated file (*.csv)</translation>
    </message>
    <message>
        <source>Confirmed</source>
        <translation>Confirmed</translation>
    </message>
    <message>
        <source>Watch-only</source>
        <translation>Watch-only</translation>
    </message>
    <message>
        <source>Date</source>
        <translation>Date</translation>
    </message>
    <message>
        <source>Type</source>
        <translation>Type</translation>
    </message>
    <message>
        <source>Label</source>
        <translation>Label</translation>
    </message>
    <message>
        <source>Address</source>
        <translation>Address</translation>
    </message>
    <message>
        <source>ID</source>
        <translation>ID</translation>
    </message>
    <message>
        <source>Exporting Failed</source>
        <translation>Exporting Failed</translation>
    </message>
    <message>
        <source>There was an error trying to save the transaction history to %1.</source>
        <translation>There was an error trying to save the transaction history to %1.</translation>
    </message>
    <message>
        <source>Exporting Successful</source>
        <translation>Exporting Successful</translation>
    </message>
    <message>
        <source>The transaction history was successfully saved to %1.</source>
        <translation>The transaction history was successfully saved to %1.</translation>
    </message>
    <message>
        <source>Range:</source>
        <translation>Range:</translation>
    </message>
    <message>
        <source>to</source>
        <translation>to</translation>
    </message>
</context>
<context>
    <name>UnitDisplayStatusBarControl</name>
    <message>
        <source>Unit to show amounts in. Click to select another unit.</source>
        <translation>Unit to show amounts in. Click to select another unit.</translation>
    </message>
</context>
<context>
    <name>WalletController</name>
    <message>
        <source>Close wallet</source>
        <translation>Close wallet</translation>
    </message>
    <message>
<<<<<<< HEAD
        <source>Are you sure you wish to close wallet &lt;i&gt;%1&lt;/i&gt;?</source>
        <translation>Are you sure you wish to close wallet &lt;i&gt;%1&lt;/i&gt;?</translation>
=======
        <source>Are you sure you wish to close the wallet &lt;i&gt;%1&lt;/i&gt;?</source>
        <translation>Are you sure you wish to close the wallet &lt;i&gt;%1&lt;/i&gt;?</translation>
>>>>>>> 2f9f9b37
    </message>
    <message>
        <source>Closing the wallet for too long can result in having to resync the entire chain if pruning is enabled.</source>
        <translation>Closing the wallet for too long can result in having to resync the entire chain if pruning is enabled.</translation>
    </message>
</context>
<context>
    <name>WalletFrame</name>
    <message>
        <source>No wallet has been loaded.</source>
        <translation>No wallet has been loaded.</translation>
    </message>
</context>
<context>
    <name>WalletModel</name>
    <message>
        <source>Send Coins</source>
        <translation>Send Coins</translation>
    </message>
    <message>
        <source>Fee bump error</source>
        <translation>Fee bump error</translation>
    </message>
    <message>
        <source>Increasing transaction fee failed</source>
        <translation>Increasing transaction fee failed.</translation>
    </message>
    <message>
        <source>Do you want to increase the fee?</source>
        <translation>Do you want to increase the fee?</translation>
    </message>
    <message>
        <source>Current fee:</source>
        <translation>Current fee:</translation>
    </message>
    <message>
        <source>Increase:</source>
        <translation>Increase:</translation>
    </message>
    <message>
        <source>New fee:</source>
        <translation>New fee:</translation>
    </message>
    <message>
        <source>Confirm fee bump</source>
        <translation>Confirm fee bump</translation>
    </message>
    <message>
        <source>Can't sign transaction.</source>
        <translation>Can't sign transaction.</translation>
    </message>
    <message>
        <source>Could not commit transaction</source>
        <translation>Could not commit transaction.</translation>
    </message>
    <message>
        <source>default wallet</source>
        <translation>default wallet</translation>
    </message>
</context>
<context>
    <name>WalletView</name>
    <message>
        <source>&amp;Export</source>
        <translation>&amp;Export</translation>
    </message>
    <message>
        <source>Export the data in the current tab to a file</source>
        <translation>Export the data in the current tab to a file</translation>
    </message>
    <message>
        <source>Backup Wallet</source>
        <translation>Backup Wallet</translation>
    </message>
    <message>
        <source>Wallet Data (*.dat)</source>
        <translation>Wallet Data (*.dat)</translation>
    </message>
    <message>
        <source>Backup Failed</source>
        <translation>Backup Failed</translation>
    </message>
    <message>
        <source>There was an error trying to save the wallet data to %1.</source>
        <translation>There was an error trying to save the wallet data to %1.</translation>
    </message>
    <message>
        <source>Backup Successful</source>
        <translation>Backup Successful</translation>
    </message>
    <message>
        <source>The wallet data was successfully saved to %1.</source>
        <translation>The wallet data was successfully saved to %1.</translation>
    </message>
    <message>
        <source>Cancel</source>
        <translation>Cancel</translation>
    </message>
</context>
<context>
    <name>bitcoin-core</name>
    <message>
        <source>Distributed under the MIT software license, see the accompanying file %s or %s</source>
        <translation>Distributed under the MIT software license, see the accompanying file %s or %s.</translation>
    </message>
    <message>
        <source>Prune configured below the minimum of %d MiB.  Please use a higher number.</source>
        <translation>Prune configured below the minimum of %d MiB.  Please use a higher number.</translation>
    </message>
    <message>
        <source>Prune: last wallet synchronisation goes beyond pruned data. You need to -reindex (download the whole blockchain again in case of pruned node)</source>
        <translation>Prune: last wallet synchronisation goes beyond pruned data. You need to -reindex (download the whole blockchain again in case of pruned node)</translation>
    </message>
    <message>
        <source>Rescans are not possible in pruned mode. You will need to use -reindex which will download the whole blockchain again.</source>
        <translation>Rescans are not possible in pruned mode. You will need to use -reindex which will download the whole blockchain again.</translation>
    </message>
    <message>
        <source>Error: A fatal internal error occurred, see debug.log for details</source>
        <translation>Error: A fatal internal error occurred, see debug.log for details</translation>
    </message>
    <message>
        <source>Pruning blockstore...</source>
        <translation>Pruning blockstore ...</translation>
    </message>
    <message>
        <source>Unable to start HTTP server. See debug log for details.</source>
        <translation>Unable to start HTTP server. See debug log for details.</translation>
    </message>
    <message>
<<<<<<< HEAD
        <source>Bitcoin Core</source>
        <translation>Blackcoin More</translation>
    </message>
    <message>
=======
>>>>>>> 2f9f9b37
        <source>The %s developers</source>
        <translation>The %s developers</translation>
    </message>
    <message>
        <source>Can't generate a change-address key. No keys in the internal keypool and can't generate any keys.</source>
        <translation>Can't generate a change-address key. No keys in the internal keypool and can't generate any keys.</translation>
    </message>
    <message>
        <source>Cannot obtain a lock on data directory %s. %s is probably already running.</source>
        <translation>Cannot obtain a lock on data directory %s. %s is probably already running.</translation>
    </message>
    <message>
        <source>Cannot provide specific connections and have addrman find outgoing connections at the same.</source>
        <translation>Cannot provide specific connections and have addrman find outgoing connections at the same.</translation>
    </message>
    <message>
        <source>Error reading %s! All keys read correctly, but transaction data or address book entries might be missing or incorrect.</source>
        <translation>Error reading %s! All keys read correctly, but transaction data or address book entries might be missing or incorrect.</translation>
    </message>
    <message>
        <source>Please check that your computer's date and time are correct! If your clock is wrong, %s will not work properly.</source>
        <translation>Please check that your computer's date and time are correct! If your clock is wrong, %s will not work properly.</translation>
    </message>
    <message>
        <source>Please contribute if you find %s useful. Visit %s for further information about the software.</source>
        <translation>Please contribute if you find %s useful. Visit %s for further information about the software.</translation>
    </message>
    <message>
        <source>The block database contains a block which appears to be from the future. This may be due to your computer's date and time being set incorrectly. Only rebuild the block database if you are sure that your computer's date and time are correct</source>
        <translation>The block database contains a block which appears to be from the future. This may be due to your computer's date and time being set incorrectly. Only rebuild the block database if you are sure that your computer's date and time are correct</translation>
    </message>
    <message>
        <source>This is a pre-release test build - use at your own risk - do not use for mining or merchant applications</source>
        <translation>This is a pre-release test build - use at your own risk - do not use for mining or merchant applications</translation>
    </message>
    <message>
        <source>This is the transaction fee you may discard if change is smaller than dust at this level</source>
        <translation>This is the transaction fee you may discard if change is smaller than dust at this level.</translation>
    </message>
    <message>
        <source>Unable to replay blocks. You will need to rebuild the database using -reindex-chainstate.</source>
        <translation>Unable to replay blocks. You will need to rebuild the database using -reindex-chainstate.</translation>
    </message>
    <message>
        <source>Unable to rewind the database to a pre-fork state. You will need to redownload the blockchain</source>
        <translation>Unable to rewind the database to a pre-fork state. You will need to re-download the blockchain</translation>
    </message>
    <message>
        <source>Warning: The network does not appear to fully agree! Some miners appear to be experiencing issues.</source>
        <translation>Warning: The network does not appear to fully agree! Some miners appear to be experiencing issues.</translation>
    </message>
    <message>
        <source>Warning: We do not appear to fully agree with our peers! You may need to upgrade, or other nodes may need to upgrade.</source>
        <translation>Warning: We do not appear to fully agree with our peers! You may need to upgrade, or other nodes may need to upgrade.</translation>
    </message>
    <message>
        <source>%d of last 100 blocks have unexpected version</source>
        <translation>%d of last 100 blocks have unexpected version.</translation>
    </message>
    <message>
        <source>%s corrupt, salvage failed</source>
        <translation>%s corrupt, salvage failed</translation>
    </message>
    <message>
        <source>-maxmempool must be at least %d MB</source>
        <translation>-maxmempool must be at least %d MB</translation>
    </message>
    <message>
        <source>Cannot resolve -%s address: '%s'</source>
        <translation>Cannot resolve -%s address: '%s'</translation>
    </message>
    <message>
        <source>Change index out of range</source>
        <translation>Change index out of range</translation>
    </message>
    <message>
        <source>Config setting for %s only applied on %s network when in [%s] section.</source>
        <translation>Config setting for %s only applied on %s network when in [%s] section.</translation>
    </message>
    <message>
        <source>Copyright (C) %i-%i</source>
        <translation>Copyright (C) %i-%i</translation>
    </message>
    <message>
        <source>Corrupted block database detected</source>
        <translation>Corrupted block database detected</translation>
    </message>
    <message>
        <source>Do you want to rebuild the block database now?</source>
        <translation>Do you want to rebuild the block database now?</translation>
    </message>
    <message>
        <source>Error initializing block database</source>
        <translation>Error initialising block database</translation>
    </message>
    <message>
        <source>Error initializing wallet database environment %s!</source>
        <translation>Error initialising wallet database environment %s!</translation>
    </message>
    <message>
        <source>Error loading %s</source>
        <translation>Error loading %s</translation>
    </message>
    <message>
        <source>Error loading %s: Private keys can only be disabled during creation</source>
        <translation>Error loading %s: Private keys can only be disabled during creation</translation>
    </message>
    <message>
        <source>Error loading %s: Wallet corrupted</source>
        <translation>Error loading %s: Wallet corrupted</translation>
    </message>
    <message>
        <source>Error loading %s: Wallet requires newer version of %s</source>
        <translation>Error loading %s: Wallet requires newer version of %s</translation>
    </message>
    <message>
        <source>Error loading block database</source>
        <translation>Error loading block database</translation>
    </message>
    <message>
        <source>Error opening block database</source>
        <translation>Error opening block database</translation>
    </message>
    <message>
        <source>Failed to listen on any port. Use -listen=0 if you want this.</source>
        <translation>Failed to listen on any port. Use -listen=0 if you want this.</translation>
    </message>
    <message>
        <source>Failed to rescan the wallet during initialization</source>
        <translation>Failed to rescan the wallet during initialisation.</translation>
    </message>
    <message>
        <source>Importing...</source>
        <translation>Importing ...</translation>
    </message>
    <message>
        <source>Incorrect or no genesis block found. Wrong datadir for network?</source>
        <translation>Incorrect or no genesis block found. Wrong datadir for network?</translation>
    </message>
    <message>
        <source>Initialization sanity check failed. %s is shutting down.</source>
        <translation>Initialisation sanity check failed. %s is shutting down.</translation>
    </message>
    <message>
        <source>Invalid P2P permission: '%s'</source>
        <translation>Invalid P2P permission: '%s'</translation>
    </message>
    <message>
        <source>Invalid amount for -%s=&lt;amount&gt;: '%s'</source>
        <translation>Invalid amount for -%s=&lt;amount&gt;: '%s'</translation>
    </message>
    <message>
        <source>Invalid amount for -discardfee=&lt;amount&gt;: '%s'</source>
        <translation>Invalid amount for -discardfee=&lt;amount&gt;: '%s'</translation>
    </message>
    <message>
        <source>Invalid amount for -fallbackfee=&lt;amount&gt;: '%s'</source>
        <translation>Invalid amount for -fallbackfee=&lt;amount&gt;: '%s'</translation>
    </message>
    <message>
        <source>Specified blocks directory "%s" does not exist.</source>
        <translation>Specified blocks directory "%s" does not exist.</translation>
    </message>
    <message>
<<<<<<< HEAD
        <source>Unable to create the PID file '%s': %s</source>
        <translation>Unable to create the PID file '%s': %s</translation>
=======
        <source>Unknown address type '%s'</source>
        <translation>Unknown address type '%s'</translation>
    </message>
    <message>
        <source>Unknown change type '%s'</source>
        <translation>Unknown change type '%s'</translation>
>>>>>>> 2f9f9b37
    </message>
    <message>
        <source>Upgrading txindex database</source>
        <translation>Upgrading txindex database</translation>
    </message>
    <message>
        <source>Loading P2P addresses...</source>
        <translation>Loading P2P addresses ...</translation>
    </message>
    <message>
        <source>Error: Disk space is too low!</source>
        <translation>Error: Disk space is too low!</translation>
    </message>
    <message>
        <source>Loading banlist...</source>
        <translation>Loading banlist ...</translation>
    </message>
    <message>
        <source>Not enough file descriptors available.</source>
        <translation>Not enough file descriptors available.</translation>
    </message>
    <message>
        <source>Prune cannot be configured with a negative value.</source>
        <translation>Prune cannot be configured with a negative value.</translation>
    </message>
    <message>
        <source>Prune mode is incompatible with -txindex.</source>
        <translation>Prune mode is incompatible with -txindex.</translation>
    </message>
    <message>
        <source>Replaying blocks...</source>
        <translation>Replaying blocks ...</translation>
    </message>
    <message>
        <source>Rewinding blocks...</source>
        <translation>Rewinding blocks ...</translation>
    </message>
    <message>
        <source>The source code is available from %s.</source>
        <translation>The source code is available from %s.</translation>
    </message>
    <message>
        <source>Transaction fee and change calculation failed</source>
        <translation>Transaction fee and change calculation failed.</translation>
    </message>
    <message>
        <source>Unable to bind to %s on this computer. %s is probably already running.</source>
        <translation>Unable to bind to %s on this computer. %s is probably already running.</translation>
    </message>
    <message>
        <source>Unable to generate keys</source>
        <translation>Unable to generate keys</translation>
    </message>
    <message>
        <source>Unsupported logging category %s=%s.</source>
        <translation>Unsupported logging category %s=%s.</translation>
    </message>
    <message>
        <source>Upgrading UTXO database</source>
        <translation>Upgrading UTXO database</translation>
    </message>
    <message>
        <source>User Agent comment (%s) contains unsafe characters.</source>
        <translation>User Agent comment (%s) contains unsafe characters.</translation>
    </message>
    <message>
        <source>Verifying blocks...</source>
        <translation>Verifying blocks ...</translation>
    </message>
    <message>
        <source>Wallet needed to be rewritten: restart %s to complete</source>
        <translation>Wallet needed to be rewritten: restart %s to complete</translation>
    </message>
    <message>
        <source>Error: Listening for incoming connections failed (listen returned error %s)</source>
        <translation>Error: Listening for incoming connections failed (listen returned error %s)</translation>
    </message>
    <message>
        <source>Invalid amount for -maxtxfee=&lt;amount&gt;: '%s' (must be at least the minrelay fee of %s to prevent stuck transactions)</source>
        <translation>Invalid amount for -maxtxfee=&lt;amount&gt;: '%s' (must be at least the minrelay fee of %s to prevent stuck transactions)</translation>
    </message>
    <message>
        <source>The transaction amount is too small to send after the fee has been deducted</source>
        <translation>The transaction amount is too small to send after the fee has been deducted</translation>
    </message>
    <message>
        <source>You need to rebuild the database using -reindex to go back to unpruned mode.  This will redownload the entire blockchain</source>
        <translation>You need to rebuild the database using -reindex to go back to unpruned mode.  This will redownload the entire blockchain</translation>
    </message>
    <message>
        <source>Error reading from database, shutting down.</source>
        <translation>Error reading from database, shutting down.</translation>
    </message>
    <message>
        <source>Error upgrading chainstate database</source>
        <translation>Error upgrading chainstate database.</translation>
    </message>
    <message>
        <source>Error: Disk space is low for %s</source>
        <translation>Error: Disk space is low for %s</translation>
<<<<<<< HEAD
    </message>
    <message>
        <source>Information</source>
        <translation>Information</translation>
=======
>>>>>>> 2f9f9b37
    </message>
    <message>
        <source>Invalid -onion address or hostname: '%s'</source>
        <translation>Invalid -onion address or hostname: '%s'</translation>
    </message>
    <message>
        <source>Invalid -proxy address or hostname: '%s'</source>
        <translation>Invalid -proxy address or hostname: '%s'</translation>
    </message>
    <message>
        <source>Invalid amount for -paytxfee=&lt;amount&gt;: '%s' (must be at least %s)</source>
        <translation>Invalid amount for -paytxfee=&lt;amount&gt;: '%s' (must be at least %s)</translation>
    </message>
    <message>
        <source>Invalid netmask specified in -whitelist: '%s'</source>
        <translation>Invalid netmask specified in -whitelist: '%s'</translation>
    </message>
    <message>
        <source>Need to specify a port with -whitebind: '%s'</source>
        <translation>Need to specify a port with -whitebind: '%s'</translation>
    </message>
    <message>
        <source>Prune mode is incompatible with -blockfilterindex.</source>
        <translation>Prune mode is incompatible with -blockfilterindex.</translation>
    </message>
    <message>
        <source>Reducing -maxconnections from %d to %d, because of system limitations.</source>
        <translation>Reducing -maxconnections from %d to %d, because of system limitations.</translation>
    </message>
    <message>
        <source>Section [%s] is not recognized.</source>
        <translation>Section [%s] is not recognized.</translation>
    </message>
    <message>
        <source>Signing transaction failed</source>
        <translation>Signing transaction failed</translation>
    </message>
    <message>
        <source>Specified -walletdir "%s" does not exist</source>
        <translation>Specified -walletdir "%s" does not exist.</translation>
    </message>
    <message>
        <source>Specified -walletdir "%s" is a relative path</source>
        <translation>Specified -walletdir "%s" is a relative path.</translation>
    </message>
    <message>
        <source>Specified -walletdir "%s" is not a directory</source>
        <translation>Specified -walletdir "%s" is not a directory.</translation>
    </message>
    <message>
        <source>The specified config file %s does not exist
</source>
        <translation>The specified config file %s does not exist
</translation>
    </message>
    <message>
        <source>The transaction amount is too small to pay the fee</source>
        <translation>The transaction amount is too small to pay the fee</translation>
    </message>
    <message>
        <source>This is experimental software.</source>
        <translation>This is experimental software.</translation>
    </message>
    <message>
        <source>Transaction amount too small</source>
        <translation>Transaction amount too small</translation>
    </message>
    <message>
        <source>Transaction too large</source>
        <translation>Transaction too large</translation>
    </message>
    <message>
        <source>Unable to bind to %s on this computer (bind returned error %s)</source>
        <translation>Unable to bind to %s on this computer (bind returned error %s)</translation>
    </message>
    <message>
        <source>Unable to create the PID file '%s': %s</source>
        <translation>Unable to create the PID file '%s': %s</translation>
    </message>
    <message>
        <source>Unable to generate initial keys</source>
        <translation>Unable to generate initial keys.</translation>
    </message>
    <message>
        <source>Unknown -blockfilterindex value %s.</source>
        <translation>Unknown -blockfilterindex value %s.</translation>
    </message>
    <message>
        <source>Verifying wallet(s)...</source>
        <translation>Verifying wallet(s) ...</translation>
    </message>
    <message>
        <source>Warning: unknown new rules activated (versionbit %i)</source>
        <translation>Warning: unknown new rules activated (versionbit %i)</translation>
    </message>
    <message>
        <source>Zapping all transactions from wallet...</source>
        <translation>Zapping all transactions from wallet ...</translation>
    </message>
    <message>
        <source>-maxtxfee is set very high! Fees this large could be paid on a single transaction.</source>
        <translation>-maxtxfee is set very high! Fees this large could be paid on a single transaction.</translation>
    </message>
    <message>
        <source>This is the transaction fee you may pay when fee estimates are not available.</source>
        <translation>This is the transaction fee you may pay when fee estimates are not available.</translation>
    </message>
    <message>
        <source>This product includes software developed by the OpenSSL Project for use in the OpenSSL Toolkit %s and cryptographic software written by Eric Young and UPnP software written by Thomas Bernard.</source>
        <translation>This product includes software developed by the OpenSSL Project for use in the OpenSSL Toolkit %s and cryptographic software written by Eric Young and UPnP software written by Thomas Bernard.</translation>
    </message>
    <message>
        <source>Total length of network version string (%i) exceeds maximum length (%i). Reduce the number or size of uacomments.</source>
        <translation>Total length of network version string (%i) exceeds maximum length (%i). Reduce the number or size of uacomments.</translation>
    </message>
    <message>
        <source>Warning: Wallet file corrupt, data salvaged! Original %s saved as %s in %s; if your balance or transactions are incorrect you should restore from a backup.</source>
        <translation>Warning: Wallet file corrupt, data salvaged! Original %s saved as %s in %s; if your balance or transactions are incorrect you should restore from a backup.</translation>
    </message>
    <message>
        <source>%s is set very high!</source>
        <translation>%s is set very high!</translation>
    </message>
    <message>
        <source>Error loading wallet %s. Duplicate -wallet filename specified.</source>
        <translation>Error loading wallet %s. Duplicate -wallet filename specified.</translation>
    </message>
    <message>
        <source>Starting network threads...</source>
        <translation>Starting network threads ...</translation>
    </message>
    <message>
        <source>The wallet will avoid paying less than the minimum relay fee.</source>
        <translation>The wallet will avoid paying less than the minimum relay fee.</translation>
    </message>
    <message>
        <source>This is the minimum transaction fee you pay on every transaction.</source>
        <translation>This is the minimum transaction fee you pay on every transaction.</translation>
    </message>
    <message>
        <source>This is the transaction fee you will pay if you send a transaction.</source>
        <translation>This is the transaction fee you will pay if you send a transaction.</translation>
    </message>
    <message>
        <source>Transaction amounts must not be negative</source>
        <translation>Transaction amounts must not be negative.</translation>
    </message>
    <message>
        <source>Transaction has too long of a mempool chain</source>
        <translation>Transaction has too long of a mempool chain.</translation>
    </message>
    <message>
        <source>Transaction must have at least one recipient</source>
        <translation>Transaction must have at least one recipient.</translation>
    </message>
    <message>
        <source>Unknown network specified in -onlynet: '%s'</source>
        <translation>Unknown network specified in -onlynet: '%s'</translation>
    </message>
    <message>
        <source>Insufficient funds</source>
        <translation>Insufficient funds</translation>
    </message>
    <message>
        <source>Cannot upgrade a non HD split wallet without upgrading to support pre split keypool. Please use -upgradewallet=169900 or -upgradewallet with no version specified.</source>
        <translation>Cannot upgrade a non HD split wallet without upgrading to support pre split keypool. Please use -upgradewallet=169900 or -upgradewallet with no version specified.</translation>
    </message>
    <message>
        <source>Fee estimation failed. Fallbackfee is disabled. Wait a few blocks or enable -fallbackfee.</source>
        <translation>Fee estimation failed. Fallbackfee is disabled. Wait a few blocks or enable -fallbackfee.</translation>
    </message>
    <message>
        <source>Warning: Private keys detected in wallet {%s} with disabled private keys</source>
        <translation>Warning: Private keys detected in wallet {%s} with disabled private keys</translation>
    </message>
    <message>
        <source>Cannot write to data directory '%s'; check permissions.</source>
        <translation>Cannot write to data directory '%s'; check permissions.</translation>
    </message>
    <message>
        <source>Loading block index...</source>
        <translation>Loading block index ...</translation>
    </message>
    <message>
        <source>Loading wallet...</source>
        <translation>Loading wallet ...</translation>
    </message>
    <message>
        <source>Cannot downgrade wallet</source>
        <translation>Cannot downgrade wallet</translation>
    </message>
    <message>
        <source>Rescanning...</source>
        <translation>Rescanning ...</translation>
    </message>
    <message>
        <source>Done loading</source>
        <translation>Done loading</translation>
    </message>
</context>
</TS><|MERGE_RESOLUTION|>--- conflicted
+++ resolved
@@ -70,13 +70,8 @@
         <translation>These are your Blackcoin addresses for sending payments. Always check the amount and the receiving address before sending coins.</translation>
     </message>
     <message>
-<<<<<<< HEAD
-        <source>These are your Bitcoin addresses for receiving payments. It is recommended to use a new receiving address for each transaction.</source>
-        <translation>These are your Blackcoin addresses for receiving payments. It is recommended to use a new receiving address for each transaction.</translation>
-=======
         <source>These are your Bitcoin addresses for receiving payments. Use the 'Create new receiving address' button in the receive tab to create new addresses.</source>
         <translation>These are your Bitcoin addresses for receiving payments. Use the 'Create new receiving address' button in the receive tab to create new addresses.</translation>
->>>>>>> 2f9f9b37
     </message>
     <message>
         <source>&amp;Copy Address</source>
@@ -185,10 +180,6 @@
         <translation>Wallet encrypted</translation>
     </message>
     <message>
-<<<<<<< HEAD
-        <source>Your wallet is now encrypted. Remember that encrypting your wallet cannot fully protect your bitcoins from being stolen by malware infecting your computer.</source>
-        <translation>Your wallet is now encrypted. Remember that encrypting your wallet cannot fully protect your bitcoins from being stolen by malware infecting your computer.</translation>
-=======
         <source>Enter the new passphrase for the wallet.&lt;br/&gt;Please use a passphrase of &lt;b&gt;ten or more random characters&lt;/b&gt;, or &lt;b&gt;eight or more words&lt;/b&gt;.</source>
         <translation>Enter the new passphrase for the wallet.&lt;br/&gt;Please use a passphrase of &lt;b&gt;ten or more random characters&lt;/b&gt;, or &lt;b&gt;eight or more words&lt;/b&gt;.</translation>
     </message>
@@ -211,7 +202,6 @@
     <message>
         <source>Your wallet is now encrypted. </source>
         <translation>Your wallet is now encrypted. </translation>
->>>>>>> 2f9f9b37
     </message>
     <message>
         <source>IMPORTANT: Any previous backups you have made of your wallet file should be replaced with the newly generated, encrypted wallet file. For security reasons, previous backups of the unencrypted wallet file will become useless as soon as you start using the new, encrypted wallet.</source>
@@ -333,9 +323,6 @@
     </message>
     <message>
         <source>Open &amp;URI...</source>
-<<<<<<< HEAD
-        <translation>Open &amp;URI...</translation>
-=======
         <translation>Open &amp;URI ...</translation>
     </message>
     <message>
@@ -345,7 +332,6 @@
     <message>
         <source>Create a new wallet</source>
         <translation>Create a new wallet</translation>
->>>>>>> 2f9f9b37
     </message>
     <message>
         <source>Wallet:</source>
@@ -397,15 +383,7 @@
     </message>
     <message>
         <source>&amp;Verify message...</source>
-<<<<<<< HEAD
-        <translation>&amp;Verify message...</translation>
-    </message>
-    <message>
-        <source>Bitcoin</source>
-        <translation>Blackcoin</translation>
-=======
         <translation>&amp;Verify message ...</translation>
->>>>>>> 2f9f9b37
     </message>
     <message>
         <source>&amp;Send</source>
@@ -533,11 +511,7 @@
     </message>
     <message>
         <source>Close Wallet...</source>
-<<<<<<< HEAD
-        <translation>Close Wallet...</translation>
-=======
         <translation>Close Wallet ...</translation>
->>>>>>> 2f9f9b37
     </message>
     <message>
         <source>Close wallet</source>
@@ -1133,11 +1107,7 @@
     </message>
     <message>
         <source>Unknown. Syncing Headers (%1, %2%)...</source>
-<<<<<<< HEAD
-        <translation>Unknown. Syncing Headers (%1, %2%)...</translation>
-=======
         <translation>Unknown. Syncing Headers (%1, %2%) ...</translation>
->>>>>>> 2f9f9b37
     </message>
 </context>
 <context>
@@ -1563,8 +1533,6 @@
         <translation>Cannot process payment request because BIP70 support was not compiled in.</translation>
     </message>
     <message>
-<<<<<<< HEAD
-=======
         <source>Due to widespread security flaws in BIP70 it's strongly recommended that any merchant instructions to switch wallets be ignored.</source>
         <translation>Due to widespread security flaws in BIP70 it's strongly recommended that any merchant instructions to switch wallets be ignored.</translation>
     </message>
@@ -1573,7 +1541,6 @@
         <translation>If you are receiving this error you should request the merchant provide a BIP21 compatible URI.</translation>
     </message>
     <message>
->>>>>>> 2f9f9b37
         <source>Invalid payment address %1</source>
         <translation>Invalid payment address %1</translation>
     </message>
@@ -3303,13 +3270,8 @@
         <translation>Close wallet</translation>
     </message>
     <message>
-<<<<<<< HEAD
-        <source>Are you sure you wish to close wallet &lt;i&gt;%1&lt;/i&gt;?</source>
-        <translation>Are you sure you wish to close wallet &lt;i&gt;%1&lt;/i&gt;?</translation>
-=======
         <source>Are you sure you wish to close the wallet &lt;i&gt;%1&lt;/i&gt;?</source>
         <translation>Are you sure you wish to close the wallet &lt;i&gt;%1&lt;/i&gt;?</translation>
->>>>>>> 2f9f9b37
     </message>
     <message>
         <source>Closing the wallet for too long can result in having to resync the entire chain if pruning is enabled.</source>
@@ -3440,13 +3402,6 @@
         <translation>Unable to start HTTP server. See debug log for details.</translation>
     </message>
     <message>
-<<<<<<< HEAD
-        <source>Bitcoin Core</source>
-        <translation>Blackcoin More</translation>
-    </message>
-    <message>
-=======
->>>>>>> 2f9f9b37
         <source>The %s developers</source>
         <translation>The %s developers</translation>
     </message>
@@ -3611,17 +3566,12 @@
         <translation>Specified blocks directory "%s" does not exist.</translation>
     </message>
     <message>
-<<<<<<< HEAD
-        <source>Unable to create the PID file '%s': %s</source>
-        <translation>Unable to create the PID file '%s': %s</translation>
-=======
         <source>Unknown address type '%s'</source>
         <translation>Unknown address type '%s'</translation>
     </message>
     <message>
         <source>Unknown change type '%s'</source>
         <translation>Unknown change type '%s'</translation>
->>>>>>> 2f9f9b37
     </message>
     <message>
         <source>Upgrading txindex database</source>
@@ -3722,13 +3672,6 @@
     <message>
         <source>Error: Disk space is low for %s</source>
         <translation>Error: Disk space is low for %s</translation>
-<<<<<<< HEAD
-    </message>
-    <message>
-        <source>Information</source>
-        <translation>Information</translation>
-=======
->>>>>>> 2f9f9b37
     </message>
     <message>
         <source>Invalid -onion address or hostname: '%s'</source>
