<TS language="en_GB" version="2.1">
<context>
    <name>AddressBookPage</name>
    <message>
        <source>Right-click to edit address or label</source>
        <translation>Right-click to edit address or label</translation>
    </message>
    <message>
        <source>Create a new address</source>
        <translation>Create a new address</translation>
    </message>
    <message>
        <source>&amp;New</source>
        <translation>&amp;New</translation>
    </message>
    <message>
        <source>Copy the currently selected address to the system clipboard</source>
        <translation>Copy the currently selected address to the system clipboard</translation>
    </message>
    <message>
        <source>&amp;Copy</source>
        <translation>&amp;Copy</translation>
    </message>
    <message>
        <source>C&amp;lose</source>
        <translation>C&amp;lose</translation>
    </message>
    <message>
        <source>Delete the currently selected address from the list</source>
        <translation>Delete the currently selected address from the list</translation>
    </message>
    <message>
        <source>Enter address or label to search</source>
        <translation>Enter address or label to search</translation>
    </message>
    <message>
        <source>Export the data in the current tab to a file</source>
        <translation>Export the data in the current tab to a file</translation>
    </message>
    <message>
        <source>&amp;Export</source>
        <translation>&amp;Export</translation>
    </message>
    <message>
        <source>&amp;Delete</source>
        <translation>&amp;Delete</translation>
    </message>
    <message>
        <source>Choose the address to send coins to</source>
        <translation>Choose the address to send coins to</translation>
    </message>
    <message>
        <source>Choose the address to receive coins with</source>
        <translation>Choose the address to receive coins with</translation>
    </message>
    <message>
        <source>C&amp;hoose</source>
        <translation>C&amp;hoose</translation>
    </message>
    <message>
        <source>Sending addresses</source>
        <translation>Sending addresses</translation>
    </message>
    <message>
        <source>Receiving addresses</source>
        <translation>Receiving addresses</translation>
    </message>
    <message>
        <source>These are your Bitcoin addresses for sending payments. Always check the amount and the receiving address before sending coins.</source>
        <translation>These are your Blackcoin addresses for sending payments. Always check the amount and the receiving address before sending coins.</translation>
    </message>
    <message>
        <source>These are your Bitcoin addresses for receiving payments. It is recommended to use a new receiving address for each transaction.</source>
        <translation>These are your Blackcoin addresses for receiving payments. It is recommended to use a new receiving address for each transaction.</translation>
    </message>
    <message>
        <source>&amp;Copy Address</source>
        <translation>&amp;Copy Address</translation>
    </message>
    <message>
        <source>Copy &amp;Label</source>
        <translation>Copy &amp;Label</translation>
    </message>
    <message>
        <source>&amp;Edit</source>
        <translation>&amp;Edit</translation>
    </message>
    <message>
        <source>Export Address List</source>
        <translation>Export Address List</translation>
    </message>
    <message>
        <source>Comma separated file (*.csv)</source>
        <translation>Comma separated file (*.csv)</translation>
    </message>
    <message>
        <source>Exporting Failed</source>
        <translation>Exporting Failed</translation>
    </message>
    <message>
        <source>There was an error trying to save the address list to %1. Please try again.</source>
        <translation>There was an error trying to save the address list to %1. Please try again.</translation>
    </message>
</context>
<context>
    <name>AddressTableModel</name>
    <message>
        <source>Label</source>
        <translation>Label</translation>
    </message>
    <message>
        <source>Address</source>
        <translation>Address</translation>
    </message>
    <message>
        <source>(no label)</source>
        <translation>(no label)</translation>
    </message>
</context>
<context>
    <name>AskPassphraseDialog</name>
    <message>
        <source>Passphrase Dialog</source>
        <translation>Passphrase Dialog</translation>
    </message>
    <message>
        <source>Enter passphrase</source>
        <translation>Enter passphrase</translation>
    </message>
    <message>
        <source>New passphrase</source>
        <translation>New passphrase</translation>
    </message>
    <message>
        <source>Repeat new passphrase</source>
        <translation>Repeat new passphrase</translation>
    </message>
    <message>
        <source>Show password</source>
        <translation>Show password</translation>
    </message>
    <message>
        <source>Enter the new passphrase to the wallet.&lt;br/&gt;Please use a passphrase of &lt;b&gt;ten or more random characters&lt;/b&gt;, or &lt;b&gt;eight or more words&lt;/b&gt;.</source>
        <translation>Enter the new passphrase to the wallet.&lt;br/&gt;Please use a passphrase of &lt;b&gt;ten or more random characters&lt;/b&gt;, or &lt;b&gt;eight or more words&lt;/b&gt;.</translation>
    </message>
    <message>
        <source>Encrypt wallet</source>
        <translation>Encrypt wallet</translation>
    </message>
    <message>
        <source>This operation needs your wallet passphrase to unlock the wallet.</source>
        <translation>This operation needs your wallet passphrase to unlock the wallet.</translation>
    </message>
    <message>
        <source>Unlock wallet</source>
        <translation>Unlock wallet</translation>
    </message>
    <message>
        <source>This operation needs your wallet passphrase to decrypt the wallet.</source>
        <translation>This operation needs your wallet passphrase to decrypt the wallet.</translation>
    </message>
    <message>
        <source>Decrypt wallet</source>
        <translation>Decrypt wallet</translation>
    </message>
    <message>
        <source>Change passphrase</source>
        <translation>Change passphrase</translation>
    </message>
    <message>
        <source>Enter the old passphrase and new passphrase to the wallet.</source>
        <translation>Enter the old passphrase and new passphrase to the wallet.</translation>
    </message>
    <message>
        <source>Confirm wallet encryption</source>
        <translation>Confirm wallet encryption</translation>
    </message>
    <message>
        <source>Warning: If you encrypt your wallet and lose your passphrase, you will &lt;b&gt;LOSE ALL OF YOUR BITCOINS&lt;/b&gt;!</source>
        <translation>Warning: If you encrypt your wallet and lose your passphrase, you will &lt;b&gt;LOSE ALL OF YOUR BLACKCOINS&lt;/b&gt;!</translation>
    </message>
    <message>
        <source>Are you sure you wish to encrypt your wallet?</source>
        <translation>Are you sure you wish to encrypt your wallet?</translation>
    </message>
    <message>
        <source>Wallet encrypted</source>
        <translation>Wallet encrypted</translation>
    </message>
    <message>
<<<<<<< HEAD
        <source>%1 will close now to finish the encryption process. Remember that encrypting your wallet cannot fully protect your bitcoins from being stolen by malware infecting your computer.</source>
        <translation>%1 will close now to finish the encryption process. Remember that encrypting your wallet cannot fully protect your blackcoins from being stolen by malware infecting your computer.</translation>
=======
        <source>Your wallet is now encrypted. Remember that encrypting your wallet cannot fully protect your bitcoins from being stolen by malware infecting your computer.</source>
        <translation>Your wallet is now encrypted. Remember that encrypting your wallet cannot fully protect your bitcoins from being stolen by malware infecting your computer.</translation>
>>>>>>> 8b676984
    </message>
    <message>
        <source>IMPORTANT: Any previous backups you have made of your wallet file should be replaced with the newly generated, encrypted wallet file. For security reasons, previous backups of the unencrypted wallet file will become useless as soon as you start using the new, encrypted wallet.</source>
        <translation>IMPORTANT: Any previous backups you have made of your wallet file should be replaced with the newly generated, encrypted wallet file. For security reasons, previous backups of the unencrypted wallet file will become useless as soon as you start using the new, encrypted wallet.</translation>
    </message>
    <message>
        <source>Wallet encryption failed</source>
        <translation>Wallet encryption failed</translation>
    </message>
    <message>
        <source>Wallet encryption failed due to an internal error. Your wallet was not encrypted.</source>
        <translation>Wallet encryption failed due to an internal error. Your wallet was not encrypted.</translation>
    </message>
    <message>
        <source>The supplied passphrases do not match.</source>
        <translation>The supplied passphrases do not match.</translation>
    </message>
    <message>
        <source>Wallet unlock failed</source>
        <translation>Wallet unlock failed</translation>
    </message>
    <message>
        <source>The passphrase entered for the wallet decryption was incorrect.</source>
        <translation>The passphrase entered for the wallet decryption was incorrect.</translation>
    </message>
    <message>
        <source>Wallet decryption failed</source>
        <translation>Wallet decryption failed</translation>
    </message>
    <message>
        <source>Wallet passphrase was successfully changed.</source>
        <translation>Wallet passphrase was successfully changed.</translation>
    </message>
    <message>
        <source>Warning: The Caps Lock key is on!</source>
        <translation>Warning: The Caps Lock key is on!</translation>
    </message>
</context>
<context>
    <name>BanTableModel</name>
    <message>
        <source>IP/Netmask</source>
        <translation>IP/Netmask</translation>
    </message>
    <message>
        <source>Banned Until</source>
        <translation>Banned Until</translation>
    </message>
</context>
<context>
    <name>BitcoinGUI</name>
    <message>
        <source>Sign &amp;message...</source>
        <translation>Sign &amp;message...</translation>
    </message>
    <message>
        <source>Synchronizing with network...</source>
        <translation>Synchronising with network...</translation>
    </message>
    <message>
        <source>&amp;Overview</source>
        <translation>&amp;Overview</translation>
    </message>
    <message>
        <source>Show general overview of wallet</source>
        <translation>Show general overview of wallet</translation>
    </message>
    <message>
        <source>&amp;Transactions</source>
        <translation>&amp;Transactions</translation>
    </message>
    <message>
        <source>Browse transaction history</source>
        <translation>Browse transaction history</translation>
    </message>
    <message>
        <source>E&amp;xit</source>
        <translation>E&amp;xit</translation>
    </message>
    <message>
        <source>Quit application</source>
        <translation>Quit application</translation>
    </message>
    <message>
        <source>&amp;About %1</source>
        <translation>&amp;About %1</translation>
    </message>
    <message>
        <source>Show information about %1</source>
        <translation>Show information about %1</translation>
    </message>
    <message>
        <source>About &amp;Qt</source>
        <translation>About &amp;Qt</translation>
    </message>
    <message>
        <source>Show information about Qt</source>
        <translation>Show information about Qt</translation>
    </message>
    <message>
        <source>&amp;Options...</source>
        <translation>&amp;Options...</translation>
    </message>
    <message>
        <source>Modify configuration options for %1</source>
        <translation>Modify configuration options for %1</translation>
    </message>
    <message>
        <source>&amp;Encrypt Wallet...</source>
        <translation>&amp;Encrypt Wallet...</translation>
    </message>
    <message>
        <source>&amp;Backup Wallet...</source>
        <translation>&amp;Backup Wallet...</translation>
    </message>
    <message>
        <source>&amp;Change Passphrase...</source>
        <translation>&amp;Change Passphrase...</translation>
    </message>
    <message>
        <source>Open &amp;URI...</source>
        <translation>Open &amp;URI...</translation>
    </message>
    <message>
        <source>Wallet:</source>
        <translation>Wallet:</translation>
    </message>
    <message>
        <source>default wallet</source>
        <translation>default wallet</translation>
    </message>
    <message>
        <source>Click to disable network activity.</source>
        <translation>Click to disable network activity.</translation>
    </message>
    <message>
        <source>Network activity disabled.</source>
        <translation>Network activity disabled.</translation>
    </message>
    <message>
        <source>Click to enable network activity again.</source>
        <translation>Click to enable network activity again.</translation>
    </message>
    <message>
        <source>Syncing Headers (%1%)...</source>
        <translation>Syncing Headers (%1%)...</translation>
    </message>
    <message>
        <source>Reindexing blocks on disk...</source>
        <translation>Reindexing blocks on disk...</translation>
    </message>
    <message>
        <source>Proxy is &lt;b&gt;enabled&lt;/b&gt;: %1</source>
        <translation>Proxy is &lt;b&gt;enabled&lt;/b&gt;: %1</translation>
    </message>
    <message>
        <source>Send coins to a Bitcoin address</source>
        <translation>Send coins to a Blackcoin address</translation>
    </message>
    <message>
        <source>Backup wallet to another location</source>
        <translation>Backup wallet to another location</translation>
    </message>
    <message>
        <source>Change the passphrase used for wallet encryption</source>
        <translation>Change the passphrase used for wallet encryption</translation>
    </message>
    <message>
        <source>&amp;Debug window</source>
        <translation>&amp;Debug window</translation>
    </message>
    <message>
        <source>Open debugging and diagnostic console</source>
        <translation>Open debugging and diagnostic console</translation>
    </message>
    <message>
        <source>&amp;Verify message...</source>
        <translation>&amp;Verify message...</translation>
    </message>
    <message>
        <source>Bitcoin</source>
        <translation>Blackcoin</translation>
    </message>
    <message>
        <source>&amp;Send</source>
        <translation>&amp;Send</translation>
    </message>
    <message>
        <source>&amp;Receive</source>
        <translation>&amp;Receive</translation>
    </message>
    <message>
        <source>&amp;Show / Hide</source>
        <translation>&amp;Show / Hide</translation>
    </message>
    <message>
        <source>Show or hide the main Window</source>
        <translation>Show or hide the main Window</translation>
    </message>
    <message>
        <source>Encrypt the private keys that belong to your wallet</source>
        <translation>Encrypt the private keys that belong to your wallet</translation>
    </message>
    <message>
        <source>Sign messages with your Bitcoin addresses to prove you own them</source>
        <translation>Sign messages with your Blackcoin addresses to prove you own them</translation>
    </message>
    <message>
        <source>Verify messages to ensure they were signed with specified Bitcoin addresses</source>
        <translation>Verify messages to ensure they were signed with specified Blackcoin addresses</translation>
    </message>
    <message>
        <source>&amp;File</source>
        <translation>&amp;File</translation>
    </message>
    <message>
        <source>&amp;Settings</source>
        <translation>&amp;Settings</translation>
    </message>
    <message>
        <source>&amp;Help</source>
        <translation>&amp;Help</translation>
    </message>
    <message>
        <source>Tabs toolbar</source>
        <translation>Tabs toolbar</translation>
    </message>
    <message>
        <source>Request payments (generates QR codes and bitcoin: URIs)</source>
        <translation>Request payments (generates QR codes and blackcoin: URIs)</translation>
    </message>
    <message>
        <source>Show the list of used sending addresses and labels</source>
        <translation>Show the list of used sending addresses and labels</translation>
    </message>
    <message>
        <source>Show the list of used receiving addresses and labels</source>
        <translation>Show the list of used receiving addresses and labels</translation>
    </message>
    <message>
        <source>Open a bitcoin: URI or payment request</source>
        <translation>Open a blackcoin: URI or payment request</translation>
    </message>
    <message>
        <source>&amp;Command-line options</source>
        <translation>&amp;Command-line options</translation>
    </message>
    <message numerus="yes">
        <source>%n active connection(s) to Bitcoin network</source>
        <translation><numerusform>%n active connection to Blackcoin network</numerusform><numerusform>%n active connections to Blackcoin network</numerusform></translation>
    </message>
    <message>
        <source>Indexing blocks on disk...</source>
        <translation>Indexing blocks on disk...</translation>
    </message>
    <message>
        <source>Processing blocks on disk...</source>
        <translation>Processing blocks on disk...</translation>
    </message>
    <message numerus="yes">
        <source>Processed %n block(s) of transaction history.</source>
        <translation><numerusform>Processed %n block of transaction history.</numerusform><numerusform>Processed %n blocks of transaction history.</numerusform></translation>
    </message>
    <message>
        <source>%1 behind</source>
        <translation>%1 behind</translation>
    </message>
    <message>
        <source>Last received block was generated %1 ago.</source>
        <translation>Last received block was generated %1 ago.</translation>
    </message>
    <message>
        <source>Transactions after this will not yet be visible.</source>
        <translation>Transactions after this will not yet be visible.</translation>
    </message>
    <message>
        <source>Error</source>
        <translation>Error</translation>
    </message>
    <message>
        <source>Warning</source>
        <translation>Warning</translation>
    </message>
    <message>
        <source>Information</source>
        <translation>Information</translation>
    </message>
    <message>
        <source>Up to date</source>
        <translation>Up to date</translation>
    </message>
    <message>
        <source>&amp;Sending addresses</source>
        <translation>&amp;Sending addresses</translation>
    </message>
    <message>
        <source>&amp;Receiving addresses</source>
        <translation>&amp;Receiving addresses</translation>
    </message>
    <message>
        <source>Open Wallet</source>
        <translation>Open Wallet</translation>
    </message>
    <message>
        <source>Open a wallet</source>
        <translation>Open a wallet</translation>
    </message>
    <message>
        <source>Close Wallet...</source>
        <translation>Close Wallet...</translation>
    </message>
    <message>
        <source>Close wallet</source>
        <translation>Close wallet</translation>
    </message>
    <message>
        <source>Show the %1 help message to get a list with possible Bitcoin command-line options</source>
        <translation>Show the %1 help message to get a list with possible Blackcoin command-line options</translation>
    </message>
    <message>
        <source>default wallet</source>
        <translation>default wallet</translation>
    </message>
    <message>
        <source>Opening Wallet &lt;b&gt;%1&lt;/b&gt;...</source>
        <translation>Opening Wallet &lt;b&gt;%1&lt;/b&gt;...</translation>
    </message>
    <message>
        <source>Open Wallet Failed</source>
        <translation>Open Wallet Failed</translation>
    </message>
    <message>
        <source>&amp;Window</source>
        <translation>&amp;Window</translation>
    </message>
    <message>
        <source>Minimize</source>
        <translation>Minimise</translation>
    </message>
    <message>
        <source>Zoom</source>
        <translation>Zoom</translation>
    </message>
    <message>
        <source>Restore</source>
        <translation>Restore</translation>
    </message>
    <message>
        <source>Main Window</source>
        <translation>Main Window</translation>
    </message>
    <message>
        <source>%1 client</source>
        <translation>%1 client</translation>
    </message>
    <message>
        <source>Connecting to peers...</source>
        <translation>Connecting to peers...</translation>
    </message>
    <message>
        <source>Catching up...</source>
        <translation>Catching up...</translation>
    </message>
    <message>
        <source>Date: %1
</source>
        <translation>Date: %1
</translation>
    </message>
    <message>
        <source>Amount: %1
</source>
        <translation>Amount: %1
</translation>
    </message>
    <message>
        <source>Wallet: %1
</source>
        <translation>Wallet: %1
</translation>
    </message>
    <message>
        <source>Type: %1
</source>
        <translation>Type: %1
</translation>
    </message>
    <message>
        <source>Label: %1
</source>
        <translation>Label: %1
</translation>
    </message>
    <message>
        <source>Address: %1
</source>
        <translation>Address: %1
</translation>
    </message>
    <message>
        <source>Sent transaction</source>
        <translation>Sent transaction</translation>
    </message>
    <message>
        <source>Incoming transaction</source>
        <translation>Incoming transaction</translation>
    </message>
    <message>
        <source>HD key generation is &lt;b&gt;enabled&lt;/b&gt;</source>
        <translation>HD key generation is &lt;b&gt;enabled&lt;/b&gt;</translation>
    </message>
    <message>
        <source>HD key generation is &lt;b&gt;disabled&lt;/b&gt;</source>
        <translation>HD key generation is &lt;b&gt;disabled&lt;/b&gt;</translation>
    </message>
    <message>
        <source>Private key &lt;b&gt;disabled&lt;/b&gt;</source>
        <translation>Private key &lt;b&gt;disabled&lt;/b&gt;</translation>
    </message>
    <message>
        <source>Wallet is &lt;b&gt;encrypted&lt;/b&gt; and currently &lt;b&gt;unlocked&lt;/b&gt;</source>
        <translation>Wallet is &lt;b&gt;encrypted&lt;/b&gt; and currently &lt;b&gt;unlocked&lt;/b&gt;</translation>
    </message>
    <message>
        <source>Wallet is &lt;b&gt;encrypted&lt;/b&gt; and currently &lt;b&gt;locked&lt;/b&gt;</source>
        <translation>Wallet is &lt;b&gt;encrypted&lt;/b&gt; and currently &lt;b&gt;locked&lt;/b&gt;</translation>
    </message>
    <message>
        <source>A fatal error occurred. Bitcoin can no longer continue safely and will quit.</source>
        <translation>A fatal error occurred. blackcoin can no longer continue safely and will quit.</translation>
    </message>
</context>
<context>
    <name>CoinControlDialog</name>
    <message>
        <source>Coin Selection</source>
        <translation>Coin Selection</translation>
    </message>
    <message>
        <source>Quantity:</source>
        <translation>Quantity:</translation>
    </message>
    <message>
        <source>Bytes:</source>
        <translation>Bytes:</translation>
    </message>
    <message>
        <source>Amount:</source>
        <translation>Amount:</translation>
    </message>
    <message>
        <source>Fee:</source>
        <translation>Fee:</translation>
    </message>
    <message>
        <source>Dust:</source>
        <translation>Dust:</translation>
    </message>
    <message>
        <source>After Fee:</source>
        <translation>After Fee:</translation>
    </message>
    <message>
        <source>Change:</source>
        <translation>Change:</translation>
    </message>
    <message>
        <source>(un)select all</source>
        <translation>(un)select all</translation>
    </message>
    <message>
        <source>Tree mode</source>
        <translation>Tree mode</translation>
    </message>
    <message>
        <source>List mode</source>
        <translation>List mode</translation>
    </message>
    <message>
        <source>Amount</source>
        <translation>Amount</translation>
    </message>
    <message>
        <source>Received with label</source>
        <translation>Received with label</translation>
    </message>
    <message>
        <source>Received with address</source>
        <translation>Received with address</translation>
    </message>
    <message>
        <source>Date</source>
        <translation>Date</translation>
    </message>
    <message>
        <source>Confirmations</source>
        <translation>Confirmations</translation>
    </message>
    <message>
        <source>Confirmed</source>
        <translation>Confirmed</translation>
    </message>
    <message>
        <source>Copy address</source>
        <translation>Copy address</translation>
    </message>
    <message>
        <source>Copy label</source>
        <translation>Copy label</translation>
    </message>
    <message>
        <source>Copy amount</source>
        <translation>Copy amount</translation>
    </message>
    <message>
        <source>Copy transaction ID</source>
        <translation>Copy transaction ID</translation>
    </message>
    <message>
        <source>Lock unspent</source>
        <translation>Lock unspent</translation>
    </message>
    <message>
        <source>Unlock unspent</source>
        <translation>Unlock unspent</translation>
    </message>
    <message>
        <source>Copy quantity</source>
        <translation>Copy quantity</translation>
    </message>
    <message>
        <source>Copy fee</source>
        <translation>Copy fee</translation>
    </message>
    <message>
        <source>Copy after fee</source>
        <translation>Copy after fee</translation>
    </message>
    <message>
        <source>Copy bytes</source>
        <translation>Copy bytes</translation>
    </message>
    <message>
        <source>Copy dust</source>
        <translation>Copy dust</translation>
    </message>
    <message>
        <source>Copy change</source>
        <translation>Copy change</translation>
    </message>
    <message>
        <source>(%1 locked)</source>
        <translation>(%1 locked)</translation>
    </message>
    <message>
        <source>yes</source>
        <translation>yes</translation>
    </message>
    <message>
        <source>no</source>
        <translation>no</translation>
    </message>
    <message>
        <source>This label turns red if any recipient receives an amount smaller than the current dust threshold.</source>
        <translation>This label turns red if any recipient receives an amount smaller than the current dust threshold.</translation>
    </message>
    <message>
        <source>Can vary +/- %1 satoshi(s) per input.</source>
        <translation>Can vary +/- %1 satoshi(s) per input.</translation>
    </message>
    <message>
        <source>(no label)</source>
        <translation>(no label)</translation>
    </message>
    <message>
        <source>change from %1 (%2)</source>
        <translation>change from %1 (%2)</translation>
    </message>
    <message>
        <source>(change)</source>
        <translation>(change)</translation>
    </message>
</context>
<context>
    <name>EditAddressDialog</name>
    <message>
        <source>Edit Address</source>
        <translation>Edit Address</translation>
    </message>
    <message>
        <source>&amp;Label</source>
        <translation>&amp;Label</translation>
    </message>
    <message>
        <source>The label associated with this address list entry</source>
        <translation>The label associated with this address list entry</translation>
    </message>
    <message>
        <source>The address associated with this address list entry. This can only be modified for sending addresses.</source>
        <translation>The address associated with this address list entry. This can only be modified for sending addresses.</translation>
    </message>
    <message>
        <source>&amp;Address</source>
        <translation>&amp;Address</translation>
    </message>
    <message>
        <source>New sending address</source>
        <translation>New sending address</translation>
    </message>
    <message>
        <source>Edit receiving address</source>
        <translation>Edit receiving address</translation>
    </message>
    <message>
        <source>Edit sending address</source>
        <translation>Edit sending address</translation>
    </message>
    <message>
        <source>The entered address "%1" is not a valid Bitcoin address.</source>
        <translation>The entered address "%1" is not a valid blackcoin address.</translation>
    </message>
    <message>
        <source>Address "%1" already exists as a receiving address with label "%2" and so cannot be added as a sending address.</source>
        <translation>Address "%1" already exists as a receiving address with label "%2" and so cannot be added as a sending address.</translation>
    </message>
    <message>
        <source>The entered address "%1" is already in the address book with label "%2".</source>
        <translation>The entered address "%1" is already in the address book with label "%2".</translation>
    </message>
    <message>
        <source>Address "%1" already exists as a receiving address with label "%2" and so cannot be added as a sending address.</source>
        <translation>Address "%1" already exists as a receiving address with label "%2" and so cannot be added as a sending address.</translation>
    </message>
    <message>
        <source>The entered address "%1" is already in the address book with label "%2".</source>
        <translation>The entered address "%1" is already in the address book with label "%2".</translation>
    </message>
    <message>
        <source>Could not unlock wallet.</source>
        <translation>Could not unlock wallet.</translation>
    </message>
    <message>
        <source>New key generation failed.</source>
        <translation>New key generation failed.</translation>
    </message>
</context>
<context>
    <name>FreespaceChecker</name>
    <message>
        <source>A new data directory will be created.</source>
        <translation>A new data directory will be created.</translation>
    </message>
    <message>
        <source>name</source>
        <translation>name</translation>
    </message>
    <message>
        <source>Directory already exists. Add %1 if you intend to create a new directory here.</source>
        <translation>Directory already exists. Add %1 if you intend to create a new directory here.</translation>
    </message>
    <message>
        <source>Path already exists, and is not a directory.</source>
        <translation>Path already exists, and is not a directory.</translation>
    </message>
    <message>
        <source>Cannot create data directory here.</source>
        <translation>Cannot create data directory here.</translation>
    </message>
</context>
<context>
    <name>HelpMessageDialog</name>
    <message>
        <source>version</source>
        <translation>version</translation>
    </message>
    <message>
        <source>(%1-bit)</source>
        <translation>(%1-bit)</translation>
    </message>
    <message>
        <source>About %1</source>
        <translation>About %1</translation>
    </message>
    <message>
        <source>Command-line options</source>
        <translation>Command-line options</translation>
    </message>
</context>
<context>
    <name>Intro</name>
    <message>
        <source>Welcome</source>
        <translation>Welcome</translation>
    </message>
    <message>
        <source>Welcome to %1.</source>
        <translation>Welcome to %1.</translation>
    </message>
    <message>
        <source>As this is the first time the program is launched, you can choose where %1 will store its data.</source>
        <translation>As this is the first time the program is launched, you can choose where %1 will store its data.</translation>
    </message>
    <message>
        <source>When you click OK, %1 will begin to download and process the full %4 block chain (%2GB) starting with the earliest transactions in %3 when %4 initially launched.</source>
        <translation>When you click OK, %1 will begin to download and process the full %4 block chain (%2GB) starting with the earliest transactions in %3 when %4 initially launched.</translation>
    </message>
    <message>
        <source>This initial synchronisation is very demanding, and may expose hardware problems with your computer that had previously gone unnoticed. Each time you run %1, it will continue downloading where it left off.</source>
        <translation>This initial synchronisation is very demanding, and may expose hardware problems with your computer that had previously gone unnoticed. Each time you run %1, it will continue downloading where it left off.</translation>
    </message>
    <message>
        <source>If you have chosen to limit block chain storage (pruning), the historical data must still be downloaded and processed, but will be deleted afterward to keep your disk usage low.</source>
        <translation>If you have chosen to limit block chain storage (pruning), the historical data must still be downloaded and processed, but will be deleted afterwards to keep your disk usage low.</translation>
    </message>
    <message>
        <source>Use the default data directory</source>
        <translation>Use the default data directory</translation>
    </message>
    <message>
        <source>Use a custom data directory:</source>
        <translation>Use a custom data directory:</translation>
    </message>
    <message>
        <source>Bitcoin</source>
        <translation>Blackcoin</translation>
    </message>
    <message>
        <source>At least %1 GB of data will be stored in this directory, and it will grow over time.</source>
        <translation>At least %1 GB of data will be stored in this directory, and it will grow over time.</translation>
    </message>
    <message>
        <source>Approximately %1 GB of data will be stored in this directory.</source>
        <translation>Approximately %1 GB of data will be stored in this directory.</translation>
    </message>
    <message>
        <source>%1 will download and store a copy of the Bitcoin block chain.</source>
        <translation>%1 will download and store a copy of the Blackcoin block chain.</translation>
    </message>
    <message>
        <source>The wallet will also be stored in this directory.</source>
        <translation>The wallet will also be stored in this directory.</translation>
    </message>
    <message>
        <source>Error: Specified data directory "%1" cannot be created.</source>
        <translation>Error: Specified data directory "%1" cannot be created.</translation>
    </message>
    <message>
        <source>Error</source>
        <translation>Error</translation>
    </message>
    <message numerus="yes">
        <source>%n GB of free space available</source>
        <translation><numerusform>%n GB of free space available</numerusform><numerusform>%n GB of free space available</numerusform></translation>
    </message>
    <message numerus="yes">
        <source>(of %n GB needed)</source>
        <translation><numerusform>(of %n GB needed)</numerusform><numerusform>(of %n GB needed)</numerusform></translation>
    </message>
</context>
<context>
    <name>ModalOverlay</name>
    <message>
        <source>Form</source>
        <translation>Form</translation>
    </message>
    <message>
        <source>Recent transactions may not yet be visible, and therefore your wallet's balance might be incorrect. This information will be correct once your wallet has finished synchronizing with the bitcoin network, as detailed below.</source>
        <translation>Recent transactions may not yet be visible, and therefore your wallet's balance might be incorrect. This information will be correct once your wallet has finished synchronising with the blackcoin network, as detailed below.</translation>
    </message>
    <message>
        <source>Attempting to spend bitcoins that are affected by not-yet-displayed transactions will not be accepted by the network.</source>
        <translation>Attempting to spend blackcoins that are affected by not-yet-displayed transactions will not be accepted by the network.</translation>
    </message>
    <message>
        <source>Number of blocks left</source>
        <translation>Number of blocks left</translation>
    </message>
    <message>
        <source>Unknown...</source>
        <translation>Unknown...</translation>
    </message>
    <message>
        <source>Last block time</source>
        <translation>Last block time</translation>
    </message>
    <message>
        <source>Progress</source>
        <translation>Progress</translation>
    </message>
    <message>
        <source>Progress increase per hour</source>
        <translation>Progress increase per hour</translation>
    </message>
    <message>
        <source>calculating...</source>
        <translation>calculating...</translation>
    </message>
    <message>
        <source>Estimated time left until synced</source>
        <translation>Estimated time left until synced</translation>
    </message>
    <message>
        <source>Hide</source>
        <translation>Hide</translation>
    </message>
    <message>
        <source>Unknown. Syncing Headers (%1, %2%)...</source>
        <translation>Unknown. Syncing Headers (%1, %2%)...</translation>
    </message>
</context>
<context>
    <name>OpenURIDialog</name>
    <message>
        <source>Open URI</source>
        <translation>Open URI</translation>
    </message>
    <message>
        <source>Open payment request from URI or file</source>
        <translation>Open payment request from URI or file</translation>
    </message>
    <message>
        <source>URI:</source>
        <translation>URI:</translation>
    </message>
    <message>
        <source>Select payment request file</source>
        <translation>Select payment request file</translation>
    </message>
    <message>
        <source>Select payment request file to open</source>
        <translation>Select payment request file to open</translation>
    </message>
</context>
<context>
    <name>OptionsDialog</name>
    <message>
        <source>Options</source>
        <translation>Options</translation>
    </message>
    <message>
        <source>&amp;Main</source>
        <translation>&amp;Main</translation>
    </message>
    <message>
        <source>Automatically start %1 after logging in to the system.</source>
        <translation>Automatically start %1 after logging in to the system.</translation>
    </message>
    <message>
        <source>&amp;Start %1 on system login</source>
        <translation>&amp;Start %1 on system login</translation>
    </message>
    <message>
        <source>Size of &amp;database cache</source>
        <translation>Size of &amp;database cache</translation>
    </message>
    <message>
        <source>Number of script &amp;verification threads</source>
        <translation>Number of script &amp;verification threads</translation>
    </message>
    <message>
        <source>IP address of the proxy (e.g. IPv4: 127.0.0.1 / IPv6: ::1)</source>
        <translation>IP address of the proxy (e.g. IPv4: 127.0.0.1 / IPv6: ::1)</translation>
    </message>
    <message>
        <source>Shows if the supplied default SOCKS5 proxy is used to reach peers via this network type.</source>
        <translation>Shows if the supplied default SOCKS5 proxy is used to reach peers via this network type.</translation>
    </message>
    <message>
        <source>Use separate SOCKS&amp;5 proxy to reach peers via Tor hidden services:</source>
        <translation>Use separate SOCKS&amp;5 proxy to reach peers via Tor hidden services:</translation>
    </message>
    <message>
        <source>Hide the icon from the system tray.</source>
        <translation>Hide the icon from the system tray.</translation>
    </message>
    <message>
        <source>&amp;Hide tray icon</source>
        <translation>&amp;Hide tray icon</translation>
    </message>
    <message>
        <source>Minimize instead of exit the application when the window is closed. When this option is enabled, the application will be closed only after selecting Exit in the menu.</source>
        <translation>Minimise instead of exit the application when the window is closed. When this option is enabled, the application will be closed only after selecting Exit in the menu.</translation>
    </message>
    <message>
        <source>Third party URLs (e.g. a block explorer) that appear in the transactions tab as context menu items. %s in the URL is replaced by transaction hash. Multiple URLs are separated by vertical bar |.</source>
        <translation>Third party URLs (e.g. a block explorer) that appear in the transactions tab as context menu items. %s in the URL is replaced by transaction hash. Multiple URLs are separated by vertical bar |.</translation>
    </message>
    <message>
        <source>Open the %1 configuration file from the working directory.</source>
        <translation>Open the %1 configuration file from the working directory.</translation>
    </message>
    <message>
        <source>Open Configuration File</source>
        <translation>Open Configuration File</translation>
    </message>
    <message>
        <source>Reset all client options to default.</source>
        <translation>Reset all client options to default.</translation>
    </message>
    <message>
        <source>&amp;Reset Options</source>
        <translation>&amp;Reset Options</translation>
    </message>
    <message>
        <source>&amp;Network</source>
        <translation>&amp;Network</translation>
    </message>
    <message>
        <source>Disables some advanced features but all blocks will still be fully validated. Reverting this setting requires re-downloading the entire blockchain. Actual disk usage may be somewhat higher.</source>
        <translation>Disables some advanced features but all blocks will still be fully validated. Reverting this setting requires re-downloading the entire blockchain. Actual disk usage may be somewhat higher.</translation>
    </message>
    <message>
        <source>Prune &amp;block storage to</source>
        <translation>Prune &amp;block storage to</translation>
    </message>
    <message>
        <source>GB</source>
        <translation>GB</translation>
    </message>
    <message>
        <source>Reverting this setting requires re-downloading the entire blockchain.</source>
        <translation>Reverting this setting requires re-downloading the entire blockchain.</translation>
    </message>
    <message>
<<<<<<< HEAD
=======
        <source>MiB</source>
        <translation>MiB</translation>
    </message>
    <message>
>>>>>>> 8b676984
        <source>(0 = auto, &lt;0 = leave that many cores free)</source>
        <translation>(0 = auto, &lt;0 = leave that many cores free)</translation>
    </message>
    <message>
        <source>W&amp;allet</source>
        <translation>W&amp;allet</translation>
    </message>
    <message>
        <source>Expert</source>
        <translation>Expert</translation>
    </message>
    <message>
        <source>Enable coin &amp;control features</source>
        <translation>Enable coin &amp;control features</translation>
    </message>
    <message>
        <source>If you disable the spending of unconfirmed change, the change from a transaction cannot be used until that transaction has at least one confirmation. This also affects how your balance is computed.</source>
        <translation>If you disable the spending of unconfirmed change, the change from a transaction cannot be used until that transaction has at least one confirmation. This also affects how your balance is computed.</translation>
    </message>
    <message>
        <source>&amp;Spend unconfirmed change</source>
        <translation>&amp;Spend unconfirmed change</translation>
    </message>
    <message>
        <source>Automatically open the Bitcoin client port on the router. This only works when your router supports UPnP and it is enabled.</source>
        <translation>Automatically open the Blackcoin client port on the router. This only works when your router supports UPnP and it is enabled.</translation>
    </message>
    <message>
        <source>Map port using &amp;UPnP</source>
        <translation>Map port using &amp;UPnP</translation>
    </message>
    <message>
        <source>Accept connections from outside.</source>
        <translation>Accept connections from outside.</translation>
    </message>
    <message>
        <source>Allow incomin&amp;g connections</source>
        <translation>Allow incomin&amp;g connections</translation>
    </message>
    <message>
        <source>Connect to the Bitcoin network through a SOCKS5 proxy.</source>
        <translation>Connect to the Blackcoin network through a SOCKS5 proxy.</translation>
    </message>
    <message>
        <source>&amp;Connect through SOCKS5 proxy (default proxy):</source>
        <translation>&amp;Connect through SOCKS5 proxy (default proxy):</translation>
    </message>
    <message>
        <source>Proxy &amp;IP:</source>
        <translation>Proxy &amp;IP:</translation>
    </message>
    <message>
        <source>&amp;Port:</source>
        <translation>&amp;Port:</translation>
    </message>
    <message>
        <source>Port of the proxy (e.g. 9050)</source>
        <translation>Port of the proxy (e.g. 9050)</translation>
    </message>
    <message>
        <source>Used for reaching peers via:</source>
        <translation>Used for reaching peers via:</translation>
    </message>
    <message>
        <source>IPv4</source>
        <translation>IPv4</translation>
    </message>
    <message>
        <source>IPv6</source>
        <translation>IPv6</translation>
    </message>
    <message>
        <source>Tor</source>
        <translation>Tor</translation>
    </message>
    <message>
        <source>Connect to the Bitcoin network through a separate SOCKS5 proxy for Tor hidden services.</source>
        <translation>Connect to the Blackcoin network through a separate SOCKS5 proxy for Tor hidden services.</translation>
    </message>
    <message>
        <source>&amp;Window</source>
        <translation>&amp;Window</translation>
    </message>
    <message>
        <source>Show only a tray icon after minimizing the window.</source>
        <translation>Show on a tray icon after minimising the window.</translation>
    </message>
    <message>
        <source>&amp;Minimize to the tray instead of the taskbar</source>
        <translation>&amp;Minimise to the tray instead of the task bar</translation>
    </message>
    <message>
        <source>M&amp;inimize on close</source>
        <translation>M&amp;inimise on close</translation>
    </message>
    <message>
        <source>&amp;Display</source>
        <translation>&amp;Display</translation>
    </message>
    <message>
        <source>User Interface &amp;language:</source>
        <translation>User Interface &amp;language:</translation>
    </message>
    <message>
        <source>The user interface language can be set here. This setting will take effect after restarting %1.</source>
        <translation>The user interface language can be set here. This setting will take effect after restarting %1.</translation>
    </message>
    <message>
        <source>&amp;Unit to show amounts in:</source>
        <translation>&amp;Unit to show amounts in:</translation>
    </message>
    <message>
        <source>Choose the default subdivision unit to show in the interface and when sending coins.</source>
        <translation>Choose the default subdivision unit to show in the interface and when sending coins.</translation>
    </message>
    <message>
        <source>Whether to show coin control features or not.</source>
        <translation>Whether to show coin control features or not.</translation>
    </message>
    <message>
        <source>&amp;Third party transaction URLs</source>
        <translation>&amp;Third party transaction URLs</translation>
    </message>
    <message>
        <source>Options set in this dialog are overridden by the command line or in the configuration file:</source>
        <translation>Options set in this dialog are overridden by the command line or in the configuration file:</translation>
    </message>
    <message>
        <source>&amp;OK</source>
        <translation>&amp;OK</translation>
    </message>
    <message>
        <source>&amp;Cancel</source>
        <translation>&amp;Cancel</translation>
    </message>
    <message>
        <source>default</source>
        <translation>default</translation>
    </message>
    <message>
        <source>none</source>
        <translation>none</translation>
    </message>
    <message>
        <source>Confirm options reset</source>
        <translation>Confirm options reset</translation>
    </message>
    <message>
        <source>Client restart required to activate changes.</source>
        <translation>Client restart required to activate changes.</translation>
    </message>
    <message>
        <source>Client will be shut down. Do you want to proceed?</source>
        <translation>Client will be shut down. Do you want to proceed?</translation>
    </message>
    <message>
        <source>Configuration options</source>
        <translation>Configuration options</translation>
    </message>
    <message>
        <source>The configuration file is used to specify advanced user options which override GUI settings. Additionally, any command-line options will override this configuration file.</source>
        <translation>The configuration file is used to specify advanced user options which override GUI settings. Additionally, any command-line options will override this configuration file.</translation>
    </message>
    <message>
        <source>Error</source>
        <translation>Error</translation>
    </message>
    <message>
        <source>The configuration file could not be opened.</source>
        <translation>The configuration file could not be opened.</translation>
    </message>
    <message>
        <source>This change would require a client restart.</source>
        <translation>This change would require a client restart.</translation>
    </message>
    <message>
        <source>The supplied proxy address is invalid.</source>
        <translation>The supplied proxy address is invalid.</translation>
    </message>
</context>
<context>
    <name>OverviewPage</name>
    <message>
        <source>Form</source>
        <translation>Form</translation>
    </message>
    <message>
        <source>The displayed information may be out of date. Your wallet automatically synchronizes with the Bitcoin network after a connection is established, but this process has not completed yet.</source>
        <translation>The displayed information may be out of date. Your Wallet automatically synchronises with the Blackcoin Network after a connection is established, but this process has not been completed yet.</translation>
    </message>
    <message>
        <source>Watch-only:</source>
        <translation>Watch-only:</translation>
    </message>
    <message>
        <source>Available:</source>
        <translation>Available:</translation>
    </message>
    <message>
        <source>Your current spendable balance</source>
        <translation>Your current spendable balance</translation>
    </message>
    <message>
        <source>Pending:</source>
        <translation>Pending:</translation>
    </message>
    <message>
        <source>Total of transactions that have yet to be confirmed, and do not yet count toward the spendable balance</source>
        <translation>Total of transactions that have yet to be confirmed, and do not yet count toward the spendable balance</translation>
    </message>
    <message>
        <source>Immature:</source>
        <translation>Immature:</translation>
    </message>
    <message>
        <source>Mined balance that has not yet matured</source>
        <translation>Mined balance that has not yet matured</translation>
    </message>
    <message>
        <source>Balances</source>
        <translation>Balances</translation>
    </message>
    <message>
        <source>Total:</source>
        <translation>Total:</translation>
    </message>
    <message>
        <source>Your current total balance</source>
        <translation>Your current total balance</translation>
    </message>
    <message>
        <source>Your current balance in watch-only addresses</source>
        <translation>Your current balance in watch-only addresses</translation>
    </message>
    <message>
        <source>Spendable:</source>
        <translation>Spendable:</translation>
    </message>
    <message>
        <source>Recent transactions</source>
        <translation>Recent transactions</translation>
    </message>
    <message>
        <source>Unconfirmed transactions to watch-only addresses</source>
        <translation>Unconfirmed transactions to watch-only addresses</translation>
    </message>
    <message>
        <source>Mined balance in watch-only addresses that has not yet matured</source>
        <translation>Mined balance in watch-only addresses that has not yet matured</translation>
    </message>
    <message>
        <source>Current total balance in watch-only addresses</source>
        <translation>Current total balance in watch-only addresses</translation>
    </message>
</context>
<context>
    <name>PaymentServer</name>
    <message>
        <source>Payment request error</source>
        <translation>Payment request error</translation>
    </message>
    <message>
        <source>Cannot start bitcoin: click-to-pay handler</source>
        <translation>Cannot start blackcoin: click-to-pay handler</translation>
    </message>
    <message>
        <source>URI handling</source>
        <translation>URI handling</translation>
    </message>
    <message>
        <source>'bitcoin://' is not a valid URI. Use 'bitcoin:' instead.</source>
<<<<<<< HEAD
        <translation>'blackcoin://' is not a valid URI. Use 'blackcoin:' instead.</translation>
=======
        <translation>'bitcoin://' is not a valid URI. Use 'bitcoin:' instead.</translation>
    </message>
    <message>
        <source>You are using a BIP70 URL which will be unsupported in the future.</source>
        <translation>You are using a BIP70 URL which will be unsupported in the future.</translation>
>>>>>>> 8b676984
    </message>
    <message>
        <source>Payment request fetch URL is invalid: %1</source>
        <translation>Payment request fetch URL is invalid: %1</translation>
    </message>
    <message>
        <source>Cannot process payment request because BIP70 support was not compiled in.</source>
        <translation>Cannot process payment request because BIP70 support was not compiled in.</translation>
    </message>
    <message>
        <source>Invalid payment address %1</source>
        <translation>Invalid payment address %1</translation>
    </message>
    <message>
        <source>URI cannot be parsed! This can be caused by an invalid Bitcoin address or malformed URI parameters.</source>
        <translation>URI cannot be parsed! This can be caused by an invalid Blackcoin address or malformed URI parameters.</translation>
    </message>
    <message>
        <source>Payment request file handling</source>
        <translation>Payment request file handling</translation>
    </message>
    <message>
        <source>Payment request file cannot be read! This can be caused by an invalid payment request file.</source>
        <translation>Payment request file cannot be read! This can be caused by an invalid payment request file.</translation>
    </message>
    <message>
        <source>Payment request rejected</source>
        <translation>Payment request rejected.</translation>
    </message>
    <message>
        <source>Payment request network doesn't match client network.</source>
        <translation>Payment request network doesn't match client network.</translation>
    </message>
    <message>
        <source>Payment request expired.</source>
        <translation>Payment request expired.</translation>
    </message>
    <message>
        <source>Payment request is not initialized.</source>
        <translation>Payment request is not initialised.</translation>
    </message>
    <message>
        <source>Unverified payment requests to custom payment scripts are unsupported.</source>
        <translation>Unverified payment requests to custom payment scripts are unsupported.</translation>
    </message>
    <message>
        <source>Invalid payment request.</source>
        <translation>Invalid payment request.</translation>
    </message>
    <message>
        <source>Requested payment amount of %1 is too small (considered dust).</source>
        <translation>Requested payment amount of %1 is too small (considered dust).</translation>
    </message>
    <message>
        <source>Refund from %1</source>
        <translation>Refund from %1</translation>
    </message>
    <message>
        <source>Payment request %1 is too large (%2 bytes, allowed %3 bytes).</source>
        <translation>Payment request %1 is too large (%2 bytes, allowed %3 bytes).</translation>
    </message>
    <message>
        <source>Error communicating with %1: %2</source>
        <translation>Error communicating with %1: %2</translation>
    </message>
    <message>
        <source>Payment request cannot be parsed!</source>
        <translation>Payment request cannot be parsed!</translation>
    </message>
    <message>
        <source>Bad response from server %1</source>
        <translation>Bad response from server %1</translation>
    </message>
    <message>
        <source>Network request error</source>
        <translation>Network request error</translation>
    </message>
    <message>
        <source>Payment acknowledged</source>
        <translation>Payment acknowledged</translation>
    </message>
</context>
<context>
    <name>PeerTableModel</name>
    <message>
        <source>User Agent</source>
        <translation>User Agent</translation>
    </message>
    <message>
        <source>Node/Service</source>
        <translation>Node/Service</translation>
    </message>
    <message>
        <source>NodeId</source>
        <translation>NodeId</translation>
    </message>
    <message>
        <source>Ping</source>
        <translation>Ping</translation>
    </message>
    <message>
        <source>Sent</source>
        <translation>Sent</translation>
    </message>
    <message>
        <source>Received</source>
        <translation>Received</translation>
    </message>
</context>
<context>
    <name>QObject</name>
    <message>
        <source>Amount</source>
        <translation>Amount</translation>
    </message>
    <message>
        <source>Enter a Bitcoin address (e.g. %1)</source>
        <translation>Enter a Blackcoin address (e.g. %1)</translation>
    </message>
    <message>
        <source>%1 d</source>
        <translation>%1 d</translation>
    </message>
    <message>
        <source>%1 h</source>
        <translation>%1 h</translation>
    </message>
    <message>
        <source>%1 m</source>
        <translation>%1 m</translation>
    </message>
    <message>
        <source>%1 s</source>
        <translation>%1 s</translation>
    </message>
    <message>
        <source>None</source>
        <translation>None</translation>
    </message>
    <message>
        <source>N/A</source>
        <translation>N/A</translation>
    </message>
    <message>
        <source>%1 ms</source>
        <translation>%1 ms</translation>
    </message>
    <message numerus="yes">
        <source>%n second(s)</source>
        <translation><numerusform>%n second</numerusform><numerusform>%n seconds</numerusform></translation>
    </message>
    <message numerus="yes">
        <source>%n minute(s)</source>
        <translation><numerusform>%n minute</numerusform><numerusform>%n minutes</numerusform></translation>
    </message>
    <message numerus="yes">
        <source>%n hour(s)</source>
        <translation><numerusform>%n hour</numerusform><numerusform>%n hours</numerusform></translation>
    </message>
    <message numerus="yes">
        <source>%n day(s)</source>
        <translation><numerusform>%n day</numerusform><numerusform>%n days</numerusform></translation>
    </message>
    <message numerus="yes">
        <source>%n week(s)</source>
        <translation><numerusform>%n week</numerusform><numerusform>%n weeks</numerusform></translation>
    </message>
    <message>
        <source>%1 and %2</source>
        <translation>%1 and %2</translation>
    </message>
    <message numerus="yes">
        <source>%n year(s)</source>
        <translation><numerusform>%n year</numerusform><numerusform>%n years</numerusform></translation>
    </message>
    <message>
        <source>%1 B</source>
        <translation>%1 B</translation>
    </message>
    <message>
        <source>%1 KB</source>
        <translation>%1 KB</translation>
    </message>
    <message>
        <source>%1 MB</source>
        <translation>%1 MB</translation>
    </message>
    <message>
        <source>%1 GB</source>
        <translation>%1 GB</translation>
    </message>
    <message>
        <source>%1 didn't yet exit safely...</source>
        <translation>%1 didn't yet exit safely...</translation>
    </message>
    <message>
        <source>unknown</source>
        <translation>unknown</translation>
    </message>
</context>
<context>
    <name>QObject::QObject</name>
    <message>
        <source>Error parsing command line arguments: %1.</source>
        <translation>Error parsing command line arguments: %1.</translation>
    </message>
    <message>
        <source>Error: Specified data directory "%1" does not exist.</source>
        <translation>Error: Specified data directory "%1" does not exist.</translation>
    </message>
    <message>
        <source>Error: Cannot parse configuration file: %1.</source>
        <translation>Error: Cannot parse configuration file: %1.</translation>
    </message>
    <message>
        <source>Error: %1</source>
        <translation>Error: %1</translation>
    </message>
</context>
<context>
    <name>QRImageWidget</name>
    <message>
        <source>&amp;Save Image...</source>
        <translation>&amp;Save Image...</translation>
    </message>
    <message>
        <source>&amp;Copy Image</source>
        <translation>&amp;Copy Image</translation>
    </message>
    <message>
        <source>Save QR Code</source>
        <translation>Save QR Code</translation>
    </message>
    <message>
        <source>PNG Image (*.png)</source>
        <translation>PNG Image (*.png)</translation>
    </message>
</context>
<context>
    <name>RPCConsole</name>
    <message>
        <source>N/A</source>
        <translation>N/A</translation>
    </message>
    <message>
        <source>Client version</source>
        <translation>Client version</translation>
    </message>
    <message>
        <source>&amp;Information</source>
        <translation>&amp;Information</translation>
    </message>
    <message>
        <source>Debug window</source>
        <translation>Debug window</translation>
    </message>
    <message>
        <source>General</source>
        <translation>General</translation>
    </message>
    <message>
        <source>Using BerkeleyDB version</source>
        <translation>Using BerkeleyDB version</translation>
    </message>
    <message>
        <source>Datadir</source>
        <translation>Datadir</translation>
    </message>
    <message>
        <source>To specify a non-default location of the data directory use the '%1' option.</source>
        <translation>To specify a non-default location of the data directory use the '%1' option.</translation>
    </message>
    <message>
        <source>Blocksdir</source>
        <translation>Blocksdir</translation>
    </message>
    <message>
        <source>To specify a non-default location of the blocks directory use the '%1' option.</source>
        <translation>To specify a non-default location of the blocks directory use the '%1' option.</translation>
    </message>
    <message>
        <source>Startup time</source>
        <translation>Start up time</translation>
    </message>
    <message>
        <source>Network</source>
        <translation>Network</translation>
    </message>
    <message>
        <source>Name</source>
        <translation>Name</translation>
    </message>
    <message>
        <source>Number of connections</source>
        <translation>Number of connections</translation>
    </message>
    <message>
        <source>Block chain</source>
        <translation>Block chain</translation>
    </message>
    <message>
        <source>Current number of blocks</source>
        <translation>Current number of blocks</translation>
    </message>
    <message>
        <source>Memory Pool</source>
        <translation>Memory Pool</translation>
    </message>
    <message>
        <source>Current number of transactions</source>
        <translation>Current number of transactions</translation>
    </message>
    <message>
        <source>Memory usage</source>
        <translation>Memory usage</translation>
    </message>
    <message>
        <source>Wallet: </source>
        <translation>Wallet:</translation>
    </message>
    <message>
        <source>(none)</source>
        <translation>(none)</translation>
    </message>
    <message>
        <source>&amp;Reset</source>
        <translation>&amp;Reset</translation>
    </message>
    <message>
        <source>Received</source>
        <translation>Received</translation>
    </message>
    <message>
        <source>Sent</source>
        <translation>Sent</translation>
    </message>
    <message>
        <source>&amp;Peers</source>
        <translation>&amp;Peers</translation>
    </message>
    <message>
        <source>Banned peers</source>
        <translation>Banned peers</translation>
    </message>
    <message>
        <source>Select a peer to view detailed information.</source>
        <translation>Select a peer to view detailed information.</translation>
    </message>
    <message>
        <source>Whitelisted</source>
        <translation>Whitelisted</translation>
    </message>
    <message>
        <source>Direction</source>
        <translation>Direction</translation>
    </message>
    <message>
        <source>Version</source>
        <translation>Version</translation>
    </message>
    <message>
        <source>Starting Block</source>
        <translation>Starting Block</translation>
    </message>
    <message>
        <source>Synced Headers</source>
        <translation>Synced Headers</translation>
    </message>
    <message>
        <source>Synced Blocks</source>
        <translation>Synced Blocks</translation>
    </message>
    <message>
        <source>User Agent</source>
        <translation>User Agent</translation>
    </message>
    <message>
        <source>Open the %1 debug log file from the current data directory. This can take a few seconds for large log files.</source>
        <translation>Open the %1 debug log file from the current data directory. This can take a few seconds for large log files.</translation>
    </message>
    <message>
        <source>Decrease font size</source>
        <translation>Decrease font size</translation>
    </message>
    <message>
        <source>Increase font size</source>
        <translation>Increase font size</translation>
    </message>
    <message>
        <source>Services</source>
        <translation>Services</translation>
    </message>
    <message>
        <source>Ban Score</source>
        <translation>Ban Score</translation>
    </message>
    <message>
        <source>Connection Time</source>
        <translation>Connection Time</translation>
    </message>
    <message>
        <source>Last Send</source>
        <translation>Last Send</translation>
    </message>
    <message>
        <source>Last Receive</source>
        <translation>Last Receive</translation>
    </message>
    <message>
        <source>Ping Time</source>
        <translation>Ping Time</translation>
    </message>
    <message>
        <source>The duration of a currently outstanding ping.</source>
        <translation>The duration of a currently outstanding ping.</translation>
    </message>
    <message>
        <source>Ping Wait</source>
        <translation>Ping Wait</translation>
    </message>
    <message>
        <source>Min Ping</source>
        <translation>Min Ping</translation>
    </message>
    <message>
        <source>Time Offset</source>
        <translation>Time Offset</translation>
    </message>
    <message>
        <source>Last block time</source>
        <translation>Last block time</translation>
    </message>
    <message>
        <source>&amp;Open</source>
        <translation>&amp;Open</translation>
    </message>
    <message>
        <source>&amp;Console</source>
        <translation>&amp;Console</translation>
    </message>
    <message>
        <source>&amp;Network Traffic</source>
        <translation>&amp;Network Traffic</translation>
    </message>
    <message>
        <source>Totals</source>
        <translation>Totals</translation>
    </message>
    <message>
        <source>In:</source>
        <translation>In:</translation>
    </message>
    <message>
        <source>Out:</source>
        <translation>Out:</translation>
    </message>
    <message>
        <source>Debug log file</source>
        <translation>Debug log file</translation>
    </message>
    <message>
        <source>Clear console</source>
        <translation>Clear console</translation>
    </message>
    <message>
        <source>1 &amp;hour</source>
        <translation>1 &amp;hour</translation>
    </message>
    <message>
        <source>1 &amp;day</source>
        <translation>1 &amp;day</translation>
    </message>
    <message>
        <source>1 &amp;week</source>
        <translation>1 &amp;week</translation>
    </message>
    <message>
        <source>1 &amp;year</source>
        <translation>1 &amp;year</translation>
    </message>
    <message>
        <source>&amp;Disconnect</source>
        <translation>&amp;Disconnect</translation>
    </message>
    <message>
        <source>Ban for</source>
        <translation>Ban for</translation>
    </message>
    <message>
        <source>&amp;Unban</source>
        <translation>&amp;Unban</translation>
    </message>
    <message>
        <source>default wallet</source>
        <translation>default wallet</translation>
    </message>
    <message>
        <source>Welcome to the %1 RPC console.</source>
        <translation>Welcome to the %1 RPC console.</translation>
    </message>
    <message>
        <source>Use up and down arrows to navigate history, and %1 to clear screen.</source>
        <translation>Use up and down arrows to navigate history, and %1 to clear screen.</translation>
    </message>
    <message>
        <source>Type %1 for an overview of available commands.</source>
        <translation>Type %1 for an overview of available commands.</translation>
    </message>
    <message>
        <source>For more information on using this console type %1.</source>
        <translation>For more information on using this console type %1.</translation>
    </message>
    <message>
        <source>WARNING: Scammers have been active, telling users to type commands here, stealing their wallet contents. Do not use this console without fully understanding the ramifications of a command.</source>
        <translation>WARNING: Scammers have been active, telling users to type commands here and stealing their wallet contents. Do not use this console without fully understanding the ramifications of a command.</translation>
    </message>
    <message>
        <source>Network activity disabled</source>
        <translation>Network activity disabled</translation>
    </message>
    <message>
        <source>Executing command without any wallet</source>
        <translation>Executing command without any wallet</translation>
    </message>
    <message>
        <source>Executing command using "%1" wallet</source>
        <translation>Executing command using "%1" wallet</translation>
    </message>
    <message>
        <source>(node id: %1)</source>
        <translation>(node id: %1)</translation>
    </message>
    <message>
        <source>via %1</source>
        <translation>via %1</translation>
    </message>
    <message>
        <source>never</source>
        <translation>never</translation>
    </message>
    <message>
        <source>Inbound</source>
        <translation>Inbound</translation>
    </message>
    <message>
        <source>Outbound</source>
        <translation>Outbound</translation>
    </message>
    <message>
        <source>Yes</source>
        <translation>Yes</translation>
    </message>
    <message>
        <source>No</source>
        <translation>No</translation>
    </message>
    <message>
        <source>Unknown</source>
        <translation>Unknown</translation>
    </message>
</context>
<context>
    <name>ReceiveCoinsDialog</name>
    <message>
        <source>&amp;Amount:</source>
        <translation>&amp;Amount:</translation>
    </message>
    <message>
        <source>&amp;Label:</source>
        <translation>&amp;Label:</translation>
    </message>
    <message>
        <source>&amp;Message:</source>
        <translation>&amp;Message:</translation>
    </message>
    <message>
        <source>An optional message to attach to the payment request, which will be displayed when the request is opened. Note: The message will not be sent with the payment over the Bitcoin network.</source>
        <translation>An optional message to attach to the payment request, which will be displayed when the request is opened. Note: The message will not be sent with the payment over the Blackcoin network.</translation>
    </message>
    <message>
        <source>An optional label to associate with the new receiving address.</source>
        <translation>An optional label to associate with the new receiving address.</translation>
    </message>
    <message>
        <source>Use this form to request payments. All fields are &lt;b&gt;optional&lt;/b&gt;.</source>
        <translation>Use this form to request payments. All fields are &lt;b&gt;optional&lt;/b&gt;.</translation>
    </message>
    <message>
        <source>An optional amount to request. Leave this empty or zero to not request a specific amount.</source>
        <translation>An optional amount to request. Leave this empty or zero to not request a specific amount.</translation>
    </message>
    <message>
        <source>Clear all fields of the form.</source>
        <translation>Clear all fields of the form.</translation>
    </message>
    <message>
        <source>Clear</source>
        <translation>Clear</translation>
    </message>
    <message>
<<<<<<< HEAD
        <source>Bech32 (or BIP-173) addresses offer better protection against typos, but old wallets don't support them. When unchecked, an address compatible with older wallets will be created instead.</source>
        <translation>Bech32 (or BIP-173) addresses offer better protection against typos, but old wallets don't support them. When unchecked, an address compatible with older wallets will be created instead.</translation>
    </message>
    <message>
        <source>Generate Bech32 address</source>
        <translation>Generate Bech32 address</translation>
=======
        <source>Native segwit addresses (aka Bech32 or BIP-173) reduce your transaction fees later on and offer better protection against typos, but old wallets don't support them. When unchecked, an address compatible with older wallets will be created instead.</source>
        <translation>Native segwit addresses (aka Bech32 or BIP-173) reduce your transaction fees later on and offer better protection against typos, but old wallets don't support them. When unchecked, an address compatible with older wallets will be created instead.</translation>
    </message>
    <message>
        <source>Generate native segwit (Bech32) address</source>
        <translation>Generate native segwit (Bech32) address</translation>
>>>>>>> 8b676984
    </message>
    <message>
        <source>Requested payments history</source>
        <translation>Requested payments history</translation>
    </message>
    <message>
        <source>&amp;Request payment</source>
        <translation>&amp;Request payment</translation>
    </message>
    <message>
        <source>Show the selected request (does the same as double clicking an entry)</source>
        <translation>Show the selected request (does the same as double clicking an entry)</translation>
    </message>
    <message>
        <source>Show</source>
        <translation>Show</translation>
    </message>
    <message>
        <source>Remove the selected entries from the list</source>
        <translation>Remove the selected entries from the list</translation>
    </message>
    <message>
        <source>Remove</source>
        <translation>Remove</translation>
    </message>
    <message>
        <source>Copy URI</source>
        <translation>Copy URI</translation>
    </message>
    <message>
        <source>Copy label</source>
        <translation>Copy label</translation>
    </message>
    <message>
        <source>Copy message</source>
        <translation>Copy message</translation>
    </message>
    <message>
        <source>Copy amount</source>
        <translation>Copy amount</translation>
    </message>
</context>
<context>
    <name>ReceiveRequestDialog</name>
    <message>
        <source>QR Code</source>
        <translation>QR Code</translation>
    </message>
    <message>
        <source>Copy &amp;URI</source>
        <translation>Copy &amp;URI</translation>
    </message>
    <message>
        <source>Copy &amp;Address</source>
        <translation>Copy &amp;Address</translation>
    </message>
    <message>
        <source>&amp;Save Image...</source>
        <translation>&amp;Save Image...</translation>
    </message>
    <message>
        <source>Request payment to %1</source>
        <translation>Request payment to %1</translation>
    </message>
    <message>
        <source>Payment information</source>
        <translation>Payment information</translation>
    </message>
    <message>
        <source>URI</source>
        <translation>URI</translation>
    </message>
    <message>
        <source>Address</source>
        <translation>Address</translation>
    </message>
    <message>
        <source>Amount</source>
        <translation>Amount</translation>
    </message>
    <message>
        <source>Label</source>
        <translation>Label</translation>
    </message>
    <message>
        <source>Message</source>
        <translation>Message</translation>
    </message>
    <message>
        <source>Wallet</source>
        <translation>Wallet</translation>
    </message>
    <message>
        <source>Resulting URI too long, try to reduce the text for label / message.</source>
        <translation>Resulting URI too long, try to reduce the text for label / message.</translation>
    </message>
    <message>
        <source>Error encoding URI into QR Code.</source>
        <translation>Error encoding URI into QR Code.</translation>
    </message>
</context>
<context>
    <name>RecentRequestsTableModel</name>
    <message>
        <source>Date</source>
        <translation>Date</translation>
    </message>
    <message>
        <source>Label</source>
        <translation>Label</translation>
    </message>
    <message>
        <source>Message</source>
        <translation>Message</translation>
    </message>
    <message>
        <source>(no label)</source>
        <translation>(no label)</translation>
    </message>
    <message>
        <source>(no message)</source>
        <translation>(no message)</translation>
    </message>
    <message>
        <source>(no amount requested)</source>
        <translation>(no amount requested)</translation>
    </message>
    <message>
        <source>Requested</source>
        <translation>Requested</translation>
    </message>
</context>
<context>
    <name>SendCoinsDialog</name>
    <message>
        <source>Send Coins</source>
        <translation>Send Coins</translation>
    </message>
    <message>
        <source>Coin Control Features</source>
        <translation>Coin Control Features</translation>
    </message>
    <message>
        <source>Inputs...</source>
        <translation>Inputs...</translation>
    </message>
    <message>
        <source>automatically selected</source>
        <translation>automatically selected</translation>
    </message>
    <message>
        <source>Insufficient funds!</source>
        <translation>Insufficient funds!</translation>
    </message>
    <message>
        <source>Quantity:</source>
        <translation>Quantity:</translation>
    </message>
    <message>
        <source>Bytes:</source>
        <translation>Bytes:</translation>
    </message>
    <message>
        <source>Amount:</source>
        <translation>Amount:</translation>
    </message>
    <message>
        <source>Fee:</source>
        <translation>Fee:</translation>
    </message>
    <message>
        <source>After Fee:</source>
        <translation>After Fee:</translation>
    </message>
    <message>
        <source>Change:</source>
        <translation>Change:</translation>
    </message>
    <message>
        <source>If this is activated, but the change address is empty or invalid, change will be sent to a newly generated address.</source>
        <translation>If this is activated, but the change address is empty or invalid, change will be sent to a newly generated address.</translation>
    </message>
    <message>
        <source>Custom change address</source>
        <translation>Custom change address</translation>
    </message>
    <message>
        <source>Transaction Fee:</source>
        <translation>Transaction Fee:</translation>
    </message>
    <message>
        <source>Choose...</source>
        <translation>Choose...</translation>
    </message>
    <message>
        <source>Using the fallbackfee can result in sending a transaction that will take several hours or days (or never) to confirm. Consider choosing your fee manually or wait until you have validated the complete chain.</source>
        <translation>Using the fallback fee can result in sending a transaction that will take several hours or days (or never) to confirm. Consider choosing your fee manually or wait until you have validated the complete chain.</translation>
    </message>
    <message>
        <source>Warning: Fee estimation is currently not possible.</source>
        <translation>Warning: Fee estimation is currently not possible.</translation>
    </message>
    <message>
        <source>collapse fee-settings</source>
        <translation>collapse fee-settings</translation>
    </message>
    <message>
        <source>Specify a custom fee per kB (1,000 bytes) of the transaction's virtual size.

Note:  Since the fee is calculated on a per-byte basis, a fee of "100 satoshis per kB" for a transaction size of 500 bytes (half of 1 kB) would ultimately yield a fee of only 50 satoshis.</source>
        <translation>Specify a custom fee per kB (1,000 bytes) of the transaction's virtual size.

Note:  Since the fee is calculated on a per-byte basis, a fee of "100 satoshis per kB" for a transaction size of 500 bytes (half of 1 kB) would ultimately yield a fee of only 50 satoshis.</translation>
    </message>
    <message>
        <source>per kilobyte</source>
        <translation>per kilobyte</translation>
    </message>
    <message>
        <source>Hide</source>
        <translation>Hide</translation>
    </message>
    <message>
<<<<<<< HEAD
        <source>Paying only the minimum fee is just fine as long as there is less transaction volume than space in the blocks. But be aware that this can end up in a never confirming transaction once there is more demand for bitcoin transactions than the network can process.</source>
        <translation>Paying only the minimum fee is just fine as long as there is less transaction volume than space in the blocks. But be aware that this can end up in a never confirming transaction once there is more demand for blackcoin transactions than the network can process.</translation>
    </message>
    <message>
        <source>(read the tooltip)</source>
        <translation>(read the tooltip)</translation>
    </message>
    <message>
=======
>>>>>>> 8b676984
        <source>Recommended:</source>
        <translation>Recommended:</translation>
    </message>
    <message>
        <source>Custom:</source>
        <translation>Custom:</translation>
    </message>
    <message>
        <source>(Smart fee not initialized yet. This usually takes a few blocks...)</source>
        <translation>(Smart fee not initialised yet. This usually takes a few blocks...)</translation>
    </message>
    <message>
        <source>Send to multiple recipients at once</source>
        <translation>Send to multiple recipients at once</translation>
    </message>
    <message>
        <source>Add &amp;Recipient</source>
        <translation>Add &amp;Recipient</translation>
    </message>
    <message>
        <source>Clear all fields of the form.</source>
        <translation>Clear all fields of the form.</translation>
    </message>
    <message>
        <source>Dust:</source>
        <translation>Dust:</translation>
    </message>
    <message>
        <source>When there is less transaction volume than space in the blocks, miners as well as relaying nodes may enforce a minimum fee. Paying only this minimum fee is just fine, but be aware that this can result in a never confirming transaction once there is more demand for bitcoin transactions than the network can process.</source>
        <translation>When there is less transaction volume than space in the blocks, miners as well as relaying nodes may enforce a minimum fee. Paying only this minimum fee is just fine, but be aware that this can result in a never confirming transaction once there is more demand for bitcoin transactions than the network can process.</translation>
    </message>
    <message>
        <source>A too low fee might result in a never confirming transaction (read the tooltip)</source>
        <translation>A too low fee might result in a never-confirming transaction (read the tooltip)</translation>
    </message>
    <message>
        <source>Confirmation time target:</source>
        <translation>Confirmation time target:</translation>
    </message>
    <message>
        <source>Enable Replace-By-Fee</source>
        <translation>Enable Replace-By-Fee</translation>
    </message>
    <message>
        <source>With Replace-By-Fee (BIP-125) you can increase a transaction's fee after it is sent. Without this, a higher fee may be recommended to compensate for increased transaction delay risk.</source>
        <translation>With Replace-By-Fee (BIP-125) you can increase a transaction's fee after it is sent. Without this, a higher fee may be recommended to compensate for increased transaction delay risk.</translation>
    </message>
    <message>
        <source>Clear &amp;All</source>
        <translation>Clear &amp;All</translation>
    </message>
    <message>
        <source>Balance:</source>
        <translation>Balance:</translation>
    </message>
    <message>
        <source>Confirm the send action</source>
        <translation>Confirm the send action</translation>
    </message>
    <message>
        <source>S&amp;end</source>
        <translation>S&amp;end</translation>
    </message>
    <message>
        <source>Copy quantity</source>
        <translation>Copy quantity</translation>
    </message>
    <message>
        <source>Copy amount</source>
        <translation>Copy amount</translation>
    </message>
    <message>
        <source>Copy fee</source>
        <translation>Copy fee</translation>
    </message>
    <message>
        <source>Copy after fee</source>
        <translation>Copy after fee</translation>
    </message>
    <message>
        <source>Copy bytes</source>
        <translation>Copy bytes</translation>
    </message>
    <message>
        <source>Copy dust</source>
        <translation>Copy dust</translation>
    </message>
    <message>
        <source>Copy change</source>
        <translation>Copy change</translation>
    </message>
    <message>
        <source>%1 (%2 blocks)</source>
        <translation>%1 (%2 blocks)</translation>
    </message>
    <message>
        <source>%1 to %2</source>
        <translation>%1 to %2</translation>
    </message>
    <message>
        <source>Are you sure you want to send?</source>
        <translation>Are you sure you want to send?</translation>
    </message>
    <message>
        <source>or</source>
        <translation>or</translation>
    </message>
    <message>
        <source>You can increase the fee later (signals Replace-By-Fee, BIP-125).</source>
        <translation>You can increase the fee later (signals Replace-By-Fee, BIP-125).</translation>
    </message>
    <message>
        <source>from wallet %1</source>
        <translation>from wallet %1</translation>
    </message>
    <message>
        <source>Please, review your transaction.</source>
        <translation>Please, review your transaction.</translation>
    </message>
    <message>
        <source>Transaction fee</source>
        <translation>Transaction fee</translation>
    </message>
    <message>
        <source>Not signalling Replace-By-Fee, BIP-125.</source>
        <translation>Not signalling Replace-By-Fee, BIP-125.</translation>
    </message>
    <message>
        <source>Total Amount</source>
        <translation>Total Amount</translation>
    </message>
    <message>
        <source>Confirm send coins</source>
        <translation>Confirm send coins</translation>
    </message>
    <message>
        <source>The recipient address is not valid. Please recheck.</source>
        <translation>The recipient address is not valid. Please recheck.</translation>
    </message>
    <message>
        <source>The amount to pay must be larger than 0.</source>
        <translation>The amount to pay must be larger than 0.</translation>
    </message>
    <message>
        <source>The amount exceeds your balance.</source>
        <translation>The amount exceeds your balance.</translation>
    </message>
    <message>
        <source>The total exceeds your balance when the %1 transaction fee is included.</source>
        <translation>The total exceeds your balance when the %1 transaction fee is included.</translation>
    </message>
    <message>
        <source>Duplicate address found: addresses should only be used once each.</source>
        <translation>Duplicate address found: addresses should only be used once each.</translation>
    </message>
    <message>
        <source>Transaction creation failed!</source>
        <translation>Transaction creation failed!</translation>
    </message>
    <message>
        <source>The transaction was rejected with the following reason: %1</source>
        <translation>The transaction was rejected with the following reason: %1</translation>
    </message>
    <message>
        <source>A fee higher than %1 is considered an absurdly high fee.</source>
        <translation>A fee higher than %1 is considered an absurdly high fee.</translation>
    </message>
    <message>
        <source>Payment request expired.</source>
        <translation>Payment request expired.</translation>
    </message>
    <message numerus="yes">
        <source>Estimated to begin confirmation within %n block(s).</source>
        <translation><numerusform>Estimated to begin confirmation within %n block.</numerusform><numerusform>Estimated to begin confirmation within %n blocks.</numerusform></translation>
    </message>
    <message>
        <source>Warning: Invalid Bitcoin address</source>
        <translation>Warning: Invalid Blackcoin address</translation>
    </message>
    <message>
        <source>Warning: Unknown change address</source>
        <translation>Warning: Unknown change address</translation>
    </message>
    <message>
        <source>Confirm custom change address</source>
        <translation>Confirm custom change address</translation>
    </message>
    <message>
        <source>The address you selected for change is not part of this wallet. Any or all funds in your wallet may be sent to this address. Are you sure?</source>
        <translation>The address you selected for change is not part of this wallet. Any or all funds in your wallet may be sent to this address. Are you sure?</translation>
    </message>
    <message>
        <source>(no label)</source>
        <translation>(no label)</translation>
    </message>
</context>
<context>
    <name>SendCoinsEntry</name>
    <message>
        <source>A&amp;mount:</source>
        <translation>A&amp;mount:</translation>
    </message>
    <message>
        <source>Pay &amp;To:</source>
        <translation>Pay &amp;To:</translation>
    </message>
    <message>
        <source>&amp;Label:</source>
        <translation>&amp;Label:</translation>
    </message>
    <message>
        <source>Choose previously used address</source>
        <translation>Choose previously used address</translation>
    </message>
    <message>
        <source>This is a normal payment.</source>
        <translation>This is a normal payment.</translation>
    </message>
    <message>
        <source>The Bitcoin address to send the payment to</source>
        <translation>The Blackcoin address to send the payment to</translation>
    </message>
    <message>
        <source>Alt+A</source>
        <translation>Alt+A</translation>
    </message>
    <message>
        <source>Paste address from clipboard</source>
        <translation>Paste address from clipboard</translation>
    </message>
    <message>
        <source>Alt+P</source>
        <translation>Alt+P</translation>
    </message>
    <message>
        <source>Remove this entry</source>
        <translation>Remove this entry</translation>
    </message>
    <message>
        <source>The fee will be deducted from the amount being sent. The recipient will receive less bitcoins than you enter in the amount field. If multiple recipients are selected, the fee is split equally.</source>
        <translation>The fee will be deducted from the amount being sent. The recipient will receive less blackcoins than you enter in the amount field. If multiple recipients are selected, the fee is split equally.</translation>
    </message>
    <message>
        <source>S&amp;ubtract fee from amount</source>
        <translation>S&amp;ubtract fee from amount</translation>
    </message>
    <message>
        <source>Use available balance</source>
        <translation>Use available balance</translation>
    </message>
    <message>
        <source>Message:</source>
        <translation>Message:</translation>
    </message>
    <message>
        <source>This is an unauthenticated payment request.</source>
        <translation>This is an unauthenticated payment request.</translation>
    </message>
    <message>
        <source>This is an authenticated payment request.</source>
        <translation>This is an authenticated payment request.</translation>
    </message>
    <message>
        <source>Enter a label for this address to add it to the list of used addresses</source>
        <translation>Enter a label for this address to add it to the list of used addresses</translation>
    </message>
    <message>
        <source>A message that was attached to the bitcoin: URI which will be stored with the transaction for your reference. Note: This message will not be sent over the Bitcoin network.</source>
        <translation>A message that was attached to the blackcoin: URI which will be stored with the transaction for your reference. Note: This message will not be sent over the Blackcoin network.</translation>
    </message>
    <message>
        <source>Pay To:</source>
        <translation>Pay To:</translation>
    </message>
    <message>
        <source>Memo:</source>
        <translation>Memo:</translation>
    </message>
    <message>
        <source>Enter a label for this address to add it to your address book</source>
        <translation>Enter a label for this address to add it to your address book</translation>
    </message>
</context>
<context>
    <name>SendConfirmationDialog</name>
    <message>
        <source>Yes</source>
        <translation>Yes</translation>
    </message>
</context>
<context>
    <name>ShutdownWindow</name>
    <message>
        <source>%1 is shutting down...</source>
        <translation>%1 is shutting down...</translation>
    </message>
    <message>
        <source>Do not shut down the computer until this window disappears.</source>
        <translation>Do not shut down the computer until this window disappears.</translation>
    </message>
</context>
<context>
    <name>SignVerifyMessageDialog</name>
    <message>
        <source>Signatures - Sign / Verify a Message</source>
        <translation>Signatures - Sign / Verify a Message</translation>
    </message>
    <message>
        <source>&amp;Sign Message</source>
        <translation>&amp;Sign Message</translation>
    </message>
    <message>
        <source>You can sign messages/agreements with your addresses to prove you can receive bitcoins sent to them. Be careful not to sign anything vague or random, as phishing attacks may try to trick you into signing your identity over to them. Only sign fully-detailed statements you agree to.</source>
        <translation>You can sign messages/agreements with your addresses to prove you can receive blackcoins sent to them. Be careful not to sign anything vague or random, as phishing attacks may try to trick you into signing your identity over to them. Only sign fully-detailed statements you agree to.</translation>
    </message>
    <message>
        <source>The Bitcoin address to sign the message with</source>
        <translation>The Blackcoin address to sign the message with</translation>
    </message>
    <message>
        <source>Choose previously used address</source>
        <translation>Choose previously used address</translation>
    </message>
    <message>
        <source>Alt+A</source>
        <translation>Alt+A</translation>
    </message>
    <message>
        <source>Paste address from clipboard</source>
        <translation>Paste address from clipboard</translation>
    </message>
    <message>
        <source>Alt+P</source>
        <translation>Alt+P</translation>
    </message>
    <message>
        <source>Enter the message you want to sign here</source>
        <translation>Enter the message you want to sign here</translation>
    </message>
    <message>
        <source>Signature</source>
        <translation>Signature</translation>
    </message>
    <message>
        <source>Copy the current signature to the system clipboard</source>
        <translation>Copy the current signature to the system clipboard</translation>
    </message>
    <message>
        <source>Sign the message to prove you own this Bitcoin address</source>
        <translation>Sign the message to prove you own this Blackcoin address</translation>
    </message>
    <message>
        <source>Sign &amp;Message</source>
        <translation>Sign &amp;Message</translation>
    </message>
    <message>
        <source>Reset all sign message fields</source>
        <translation>Reset all sign message fields</translation>
    </message>
    <message>
        <source>Clear &amp;All</source>
        <translation>Clear &amp;All</translation>
    </message>
    <message>
        <source>&amp;Verify Message</source>
        <translation>&amp;Verify Message</translation>
    </message>
    <message>
        <source>Enter the receiver's address, message (ensure you copy line breaks, spaces, tabs, etc. exactly) and signature below to verify the message. Be careful not to read more into the signature than what is in the signed message itself, to avoid being tricked by a man-in-the-middle attack. Note that this only proves the signing party receives with the address, it cannot prove sendership of any transaction!</source>
        <translation>Enter the receiver's address, message (ensure you copy line breaks, spaces, tabs, etc. exactly) and signature below to verify the message. Be careful not to read more into the signature than what is in the signed message itself, to avoid being tricked by a man-in-the-middle attack. Note that this only proves the signing party receives with the address, it cannot prove sendership of any transaction!</translation>
    </message>
    <message>
        <source>The Bitcoin address the message was signed with</source>
        <translation>The Blackcoin address the message was signed with</translation>
    </message>
    <message>
        <source>Verify the message to ensure it was signed with the specified Bitcoin address</source>
        <translation>Verify the message to ensure it was signed with the specified Blackcoin address</translation>
    </message>
    <message>
        <source>Verify &amp;Message</source>
        <translation>Verify &amp;Message</translation>
    </message>
    <message>
        <source>Reset all verify message fields</source>
        <translation>Reset all verify message fields</translation>
    </message>
    <message>
        <source>Click "Sign Message" to generate signature</source>
        <translation>Click "Sign Message" to generate signature</translation>
    </message>
    <message>
        <source>The entered address is invalid.</source>
        <translation>The entered address is invalid.</translation>
    </message>
    <message>
        <source>Please check the address and try again.</source>
        <translation>Please check the address and try again.</translation>
    </message>
    <message>
        <source>The entered address does not refer to a key.</source>
        <translation>The entered address does not refer to a key.</translation>
    </message>
    <message>
        <source>Wallet unlock was cancelled.</source>
        <translation>Wallet unlock was cancelled.</translation>
    </message>
    <message>
        <source>Private key for the entered address is not available.</source>
        <translation>Private key for the entered address is not available.</translation>
    </message>
    <message>
        <source>Message signing failed.</source>
        <translation>Message signing failed.</translation>
    </message>
    <message>
        <source>Message signed.</source>
        <translation>Message signed.</translation>
    </message>
    <message>
        <source>The signature could not be decoded.</source>
        <translation>The signature could not be decoded.</translation>
    </message>
    <message>
        <source>Please check the signature and try again.</source>
        <translation>Please check the signature and try again.</translation>
    </message>
    <message>
        <source>The signature did not match the message digest.</source>
        <translation>The signature did not match the message digest.</translation>
    </message>
    <message>
        <source>Message verification failed.</source>
        <translation>Message verification failed.</translation>
    </message>
    <message>
        <source>Message verified.</source>
        <translation>Message verified.</translation>
    </message>
</context>
<context>
    <name>SplashScreen</name>
    <message>
        <source>[testnet]</source>
        <translation>[testnet]</translation>
    </message>
</context>
<context>
    <name>TrafficGraphWidget</name>
    <message>
        <source>KB/s</source>
        <translation>KB/s</translation>
    </message>
</context>
<context>
    <name>TransactionDesc</name>
    <message numerus="yes">
        <source>Open for %n more block(s)</source>
        <translation><numerusform>Open for %n more block</numerusform><numerusform>Open for %n more blocks</numerusform></translation>
    </message>
    <message>
        <source>Open until %1</source>
        <translation>Open until %1</translation>
    </message>
    <message>
        <source>conflicted with a transaction with %1 confirmations</source>
        <translation>conflicted with a transaction with %1 confirmations</translation>
    </message>
    <message>
        <source>0/unconfirmed, %1</source>
        <translation>0/unconfirmed, %1</translation>
    </message>
    <message>
        <source>in memory pool</source>
        <translation>in memory pool</translation>
    </message>
    <message>
        <source>not in memory pool</source>
        <translation>not in memory pool</translation>
    </message>
    <message>
        <source>abandoned</source>
        <translation>abandoned</translation>
    </message>
    <message>
        <source>%1/unconfirmed</source>
        <translation>%1/unconfirmed</translation>
    </message>
    <message>
        <source>%1 confirmations</source>
        <translation>%1 confirmations</translation>
    </message>
    <message>
        <source>Status</source>
        <translation>Status</translation>
    </message>
    <message>
        <source>Date</source>
        <translation>Date</translation>
    </message>
    <message>
        <source>Source</source>
        <translation>Source</translation>
    </message>
    <message>
        <source>Generated</source>
        <translation>Generated</translation>
    </message>
    <message>
        <source>From</source>
        <translation>From</translation>
    </message>
    <message>
        <source>unknown</source>
        <translation>unknown</translation>
    </message>
    <message>
        <source>To</source>
        <translation>To</translation>
    </message>
    <message>
        <source>own address</source>
        <translation>own address</translation>
    </message>
    <message>
        <source>watch-only</source>
        <translation>watch-only</translation>
    </message>
    <message>
        <source>label</source>
        <translation>label</translation>
    </message>
    <message>
        <source>Credit</source>
        <translation>Credit</translation>
    </message>
    <message numerus="yes">
        <source>matures in %n more block(s)</source>
        <translation><numerusform>matures in %n more block</numerusform><numerusform>matures in %n more blocks</numerusform></translation>
    </message>
    <message>
        <source>not accepted</source>
        <translation>not accepted</translation>
    </message>
    <message>
        <source>Debit</source>
        <translation>Debit</translation>
    </message>
    <message>
        <source>Total debit</source>
        <translation>Total debit</translation>
    </message>
    <message>
        <source>Total credit</source>
        <translation>Total credit</translation>
    </message>
    <message>
        <source>Transaction fee</source>
        <translation>Transaction fee</translation>
    </message>
    <message>
        <source>Net amount</source>
        <translation>Net amount</translation>
    </message>
    <message>
        <source>Message</source>
        <translation>Message</translation>
    </message>
    <message>
        <source>Comment</source>
        <translation>Comment</translation>
    </message>
    <message>
        <source>Transaction ID</source>
        <translation>Transaction ID</translation>
    </message>
    <message>
        <source>Transaction total size</source>
        <translation>Transaction total size</translation>
    </message>
    <message>
        <source>Transaction virtual size</source>
        <translation>Transaction virtual size</translation>
    </message>
    <message>
        <source>Output index</source>
        <translation>Output index</translation>
    </message>
    <message>
        <source>Merchant</source>
        <translation>Merchant</translation>
    </message>
    <message>
        <source>Generated coins must mature %1 blocks before they can be spent. When you generated this block, it was broadcast to the network to be added to the block chain. If it fails to get into the chain, its state will change to "not accepted" and it won't be spendable. This may occasionally happen if another node generates a block within a few seconds of yours.</source>
        <translation>Generated coins must mature %1 blocks before they can be spent. When you generated this block, it was broadcast to the network to be added to the block chain. If it fails to get into the chain, its state will change to "not accepted" and it won't be spendable. This may occasionally happen if another node generates a block within a few seconds of yours.</translation>
    </message>
    <message>
        <source>Debug information</source>
        <translation>Debug information</translation>
    </message>
    <message>
        <source>Transaction</source>
        <translation>Transaction</translation>
    </message>
    <message>
        <source>Inputs</source>
        <translation>Inputs</translation>
    </message>
    <message>
        <source>Amount</source>
        <translation>Amount</translation>
    </message>
    <message>
        <source>true</source>
        <translation>true</translation>
    </message>
    <message>
        <source>false</source>
        <translation>false</translation>
    </message>
</context>
<context>
    <name>TransactionDescDialog</name>
    <message>
        <source>This pane shows a detailed description of the transaction</source>
        <translation>This pane shows a detailed description of the transaction</translation>
    </message>
    <message>
        <source>Details for %1</source>
        <translation>Details for %1</translation>
    </message>
</context>
<context>
    <name>TransactionTableModel</name>
    <message>
        <source>Date</source>
        <translation>Date</translation>
    </message>
    <message>
        <source>Type</source>
        <translation>Type</translation>
    </message>
    <message>
        <source>Label</source>
        <translation>Label</translation>
    </message>
    <message numerus="yes">
        <source>Open for %n more block(s)</source>
        <translation><numerusform>Open for %n more block</numerusform><numerusform>Open for %n more blocks</numerusform></translation>
    </message>
    <message>
        <source>Open until %1</source>
        <translation>Open until %1</translation>
    </message>
    <message>
        <source>Unconfirmed</source>
        <translation>Unconfirmed</translation>
    </message>
    <message>
        <source>Abandoned</source>
        <translation>Abandoned</translation>
    </message>
    <message>
        <source>Confirming (%1 of %2 recommended confirmations)</source>
        <translation>Confirming (%1 of %2 recommended confirmations)</translation>
    </message>
    <message>
        <source>Confirmed (%1 confirmations)</source>
        <translation>Confirmed (%1 confirmations)</translation>
    </message>
    <message>
        <source>Conflicted</source>
        <translation>Conflicted</translation>
    </message>
    <message>
        <source>Immature (%1 confirmations, will be available after %2)</source>
        <translation>Immature (%1 confirmations, will be available after %2)</translation>
    </message>
    <message>
        <source>Generated but not accepted</source>
        <translation>Generated but not accepted</translation>
    </message>
    <message>
        <source>Received with</source>
        <translation>Received with</translation>
    </message>
    <message>
        <source>Received from</source>
        <translation>Received from</translation>
    </message>
    <message>
        <source>Sent to</source>
        <translation>Sent to</translation>
    </message>
    <message>
        <source>Payment to yourself</source>
        <translation>Payment to yourself</translation>
    </message>
    <message>
        <source>Mined</source>
        <translation>Mined</translation>
    </message>
    <message>
        <source>watch-only</source>
        <translation>watch-only</translation>
    </message>
    <message>
        <source>(n/a)</source>
        <translation>(n/a)</translation>
    </message>
    <message>
        <source>(no label)</source>
        <translation>(no label)</translation>
    </message>
    <message>
        <source>Transaction status. Hover over this field to show number of confirmations.</source>
        <translation>Transaction status. Hover over this field to show number of confirmations.</translation>
    </message>
    <message>
        <source>Date and time that the transaction was received.</source>
        <translation>Date and time that the transaction was received.</translation>
    </message>
    <message>
        <source>Type of transaction.</source>
        <translation>Type of transaction.</translation>
    </message>
    <message>
        <source>Whether or not a watch-only address is involved in this transaction.</source>
        <translation>Whether or not a watch-only address is involved in this transaction.</translation>
    </message>
    <message>
        <source>User-defined intent/purpose of the transaction.</source>
        <translation>User-defined intent/purpose of the transaction.</translation>
    </message>
    <message>
        <source>Amount removed from or added to balance.</source>
        <translation>Amount removed from or added to balance.</translation>
    </message>
</context>
<context>
    <name>TransactionView</name>
    <message>
        <source>All</source>
        <translation>All</translation>
    </message>
    <message>
        <source>Today</source>
        <translation>Today</translation>
    </message>
    <message>
        <source>This week</source>
        <translation>This week</translation>
    </message>
    <message>
        <source>This month</source>
        <translation>This month</translation>
    </message>
    <message>
        <source>Last month</source>
        <translation>Last month</translation>
    </message>
    <message>
        <source>This year</source>
        <translation>This year</translation>
    </message>
    <message>
        <source>Range...</source>
        <translation>Range...</translation>
    </message>
    <message>
        <source>Received with</source>
        <translation>Received with</translation>
    </message>
    <message>
        <source>Sent to</source>
        <translation>Sent to</translation>
    </message>
    <message>
        <source>To yourself</source>
        <translation>To yourself</translation>
    </message>
    <message>
        <source>Mined</source>
        <translation>Mined</translation>
    </message>
    <message>
        <source>Other</source>
        <translation>Other</translation>
    </message>
    <message>
        <source>Enter address, transaction id, or label to search</source>
        <translation>Enter address, transaction id or label to search.</translation>
    </message>
    <message>
        <source>Min amount</source>
        <translation>Min amount</translation>
    </message>
    <message>
        <source>Abandon transaction</source>
        <translation>Abandon transaction</translation>
    </message>
    <message>
        <source>Increase transaction fee</source>
        <translation>Increase transaction fee</translation>
    </message>
    <message>
        <source>Copy address</source>
        <translation>Copy address</translation>
    </message>
    <message>
        <source>Copy label</source>
        <translation>Copy label</translation>
    </message>
    <message>
        <source>Copy amount</source>
        <translation>Copy amount</translation>
    </message>
    <message>
        <source>Copy transaction ID</source>
        <translation>Copy transaction ID</translation>
    </message>
    <message>
        <source>Copy raw transaction</source>
        <translation>Copy raw transaction</translation>
    </message>
    <message>
        <source>Copy full transaction details</source>
        <translation>Copy full transaction details</translation>
    </message>
    <message>
        <source>Edit label</source>
        <translation>Edit label</translation>
    </message>
    <message>
        <source>Show transaction details</source>
        <translation>Show transaction details</translation>
    </message>
    <message>
        <source>Export Transaction History</source>
        <translation>Export Transaction History</translation>
    </message>
    <message>
        <source>Comma separated file (*.csv)</source>
        <translation>Comma separated file (*.csv)</translation>
    </message>
    <message>
        <source>Confirmed</source>
        <translation>Confirmed</translation>
    </message>
    <message>
        <source>Watch-only</source>
        <translation>Watch-only</translation>
    </message>
    <message>
        <source>Date</source>
        <translation>Date</translation>
    </message>
    <message>
        <source>Type</source>
        <translation>Type</translation>
    </message>
    <message>
        <source>Label</source>
        <translation>Label</translation>
    </message>
    <message>
        <source>Address</source>
        <translation>Address</translation>
    </message>
    <message>
        <source>ID</source>
        <translation>ID</translation>
    </message>
    <message>
        <source>Exporting Failed</source>
        <translation>Exporting Failed</translation>
    </message>
    <message>
        <source>There was an error trying to save the transaction history to %1.</source>
        <translation>There was an error trying to save the transaction history to %1.</translation>
    </message>
    <message>
        <source>Exporting Successful</source>
        <translation>Exporting Successful</translation>
    </message>
    <message>
        <source>The transaction history was successfully saved to %1.</source>
        <translation>The transaction history was successfully saved to %1.</translation>
    </message>
    <message>
        <source>Range:</source>
        <translation>Range:</translation>
    </message>
    <message>
        <source>to</source>
        <translation>to</translation>
    </message>
</context>
<context>
    <name>UnitDisplayStatusBarControl</name>
    <message>
        <source>Unit to show amounts in. Click to select another unit.</source>
        <translation>Unit to show amounts in. Click to select another unit.</translation>
    </message>
</context>
<context>
    <name>WalletController</name>
    <message>
        <source>Close wallet</source>
        <translation>Close wallet</translation>
    </message>
    <message>
        <source>Are you sure you wish to close wallet &lt;i&gt;%1&lt;/i&gt;?</source>
        <translation>Are you sure you wish to close wallet &lt;i&gt;%1&lt;/i&gt;?</translation>
    </message>
    <message>
        <source>Closing the wallet for too long can result in having to resync the entire chain if pruning is enabled.</source>
        <translation>Closing the wallet for too long can result in having to resync the entire chain if pruning is enabled.</translation>
    </message>
</context>
<context>
    <name>WalletFrame</name>
    <message>
        <source>No wallet has been loaded.</source>
        <translation>No wallet has been loaded.</translation>
    </message>
</context>
<context>
    <name>WalletModel</name>
    <message>
        <source>Send Coins</source>
        <translation>Send Coins</translation>
    </message>
    <message>
        <source>Fee bump error</source>
        <translation>Fee bump error</translation>
    </message>
    <message>
        <source>Increasing transaction fee failed</source>
        <translation>Increasing transaction fee failed.</translation>
    </message>
    <message>
        <source>Do you want to increase the fee?</source>
        <translation>Do you want to increase the fee?</translation>
    </message>
    <message>
        <source>Current fee:</source>
        <translation>Current fee:</translation>
    </message>
    <message>
        <source>Increase:</source>
        <translation>Increase:</translation>
    </message>
    <message>
        <source>New fee:</source>
        <translation>New fee:</translation>
    </message>
    <message>
        <source>Confirm fee bump</source>
        <translation>Confirm fee bump</translation>
    </message>
    <message>
        <source>Can't sign transaction.</source>
        <translation>Can't sign transaction.</translation>
    </message>
    <message>
        <source>Could not commit transaction</source>
        <translation>Could not commit transaction.</translation>
    </message>
    <message>
        <source>default wallet</source>
        <translation>default wallet</translation>
    </message>
</context>
<context>
    <name>WalletView</name>
    <message>
        <source>&amp;Export</source>
        <translation>&amp;Export</translation>
    </message>
    <message>
        <source>Export the data in the current tab to a file</source>
        <translation>Export the data in the current tab to a file</translation>
    </message>
    <message>
        <source>Backup Wallet</source>
        <translation>Backup Wallet</translation>
    </message>
    <message>
        <source>Wallet Data (*.dat)</source>
        <translation>Wallet Data (*.dat)</translation>
    </message>
    <message>
        <source>Backup Failed</source>
        <translation>Backup Failed</translation>
    </message>
    <message>
        <source>There was an error trying to save the wallet data to %1.</source>
        <translation>There was an error trying to save the wallet data to %1.</translation>
    </message>
    <message>
        <source>Backup Successful</source>
        <translation>Backup Successful</translation>
    </message>
    <message>
        <source>The wallet data was successfully saved to %1.</source>
        <translation>The wallet data was successfully saved to %1.</translation>
    </message>
    <message>
        <source>Cancel</source>
        <translation>Cancel</translation>
    </message>
</context>
<context>
    <name>bitcoin-core</name>
    <message>
        <source>Distributed under the MIT software license, see the accompanying file %s or %s</source>
        <translation>Distributed under the MIT software license, see the accompanying file %s or %s.</translation>
    </message>
    <message>
        <source>Prune configured below the minimum of %d MiB.  Please use a higher number.</source>
        <translation>Prune configured below the minimum of %d MiB.  Please use a higher number.</translation>
    </message>
    <message>
        <source>Prune: last wallet synchronisation goes beyond pruned data. You need to -reindex (download the whole blockchain again in case of pruned node)</source>
        <translation>Prune: last wallet synchronisation goes beyond pruned data. You need to -reindex (download the whole blockchain again in case of pruned node)</translation>
    </message>
    <message>
        <source>Rescans are not possible in pruned mode. You will need to use -reindex which will download the whole blockchain again.</source>
        <translation>Rescans are not possible in pruned mode. You will need to use -reindex which will download the whole blockchain again.</translation>
    </message>
    <message>
        <source>Error: A fatal internal error occurred, see debug.log for details</source>
        <translation>Error: A fatal internal error occurred, see debug.log for details</translation>
    </message>
    <message>
        <source>Pruning blockstore...</source>
        <translation>Pruning blockstore...</translation>
    </message>
    <message>
        <source>Unable to start HTTP server. See debug log for details.</source>
        <translation>Unable to start HTTP server. See debug log for details.</translation>
    </message>
    <message>
        <source>Bitcoin Core</source>
        <translation>Blackcoin More</translation>
    </message>
    <message>
        <source>The %s developers</source>
        <translation>The %s developers</translation>
    </message>
    <message>
        <source>Can't generate a change-address key. No keys in the internal keypool and can't generate any keys.</source>
        <translation>Can't generate a change-address key. No keys in the internal keypool and can't generate any keys.</translation>
    </message>
    <message>
        <source>Cannot obtain a lock on data directory %s. %s is probably already running.</source>
        <translation>Cannot obtain a lock on data directory %s. %s is probably already running.</translation>
    </message>
    <message>
        <source>Cannot provide specific connections and have addrman find outgoing connections at the same.</source>
        <translation>Cannot provide specific connections and have addrman find outgoing connections at the same.</translation>
    </message>
    <message>
        <source>Error reading %s! All keys read correctly, but transaction data or address book entries might be missing or incorrect.</source>
        <translation>Error reading %s! All keys read correctly, but transaction data or address book entries might be missing or incorrect.</translation>
    </message>
    <message>
        <source>Group outputs by address, selecting all or none, instead of selecting on a per-output basis. Privacy is improved as an address is only used once (unless someone sends to it after spending from it), but may result in slightly higher fees as suboptimal coin selection may result due to the added limitation (default: %u)</source>
        <translation>Group outputs by address, selecting all or none, instead of selecting on a per-output basis. Privacy is improved as an address is only used once (unless someone sends to it after spending from it), but may result in slightly higher fees as suboptimal coin selection may result due to the added limitation (default: %u)</translation>
    </message>
    <message>
        <source>Please check that your computer's date and time are correct! If your clock is wrong, %s will not work properly.</source>
        <translation>Please check that your computer's date and time are correct! If your clock is wrong, %s will not work properly.</translation>
    </message>
    <message>
        <source>Please contribute if you find %s useful. Visit %s for further information about the software.</source>
        <translation>Please contribute if you find %s useful. Visit %s for further information about the software.</translation>
    </message>
    <message>
        <source>The block database contains a block which appears to be from the future. This may be due to your computer's date and time being set incorrectly. Only rebuild the block database if you are sure that your computer's date and time are correct</source>
        <translation>The block database contains a block which appears to be from the future. This may be due to your computer's date and time being set incorrectly. Only rebuild the block database if you are sure that your computer's date and time are correct</translation>
    </message>
    <message>
        <source>This is a pre-release test build - use at your own risk - do not use for mining or merchant applications</source>
        <translation>This is a pre-release test build - use at your own risk - do not use for mining or merchant applications</translation>
    </message>
    <message>
        <source>This is the transaction fee you may discard if change is smaller than dust at this level</source>
        <translation>This is the transaction fee you may discard if change is smaller than dust at this level.</translation>
    </message>
    <message>
        <source>Unable to replay blocks. You will need to rebuild the database using -reindex-chainstate.</source>
        <translation>Unable to replay blocks. You will need to rebuild the database using -reindex-chainstate.</translation>
    </message>
    <message>
        <source>Unable to rewind the database to a pre-fork state. You will need to redownload the blockchain</source>
        <translation>Unable to rewind the database to a pre-fork state. You will need to re-download the blockchain</translation>
    </message>
    <message>
        <source>Warning: The network does not appear to fully agree! Some miners appear to be experiencing issues.</source>
        <translation>Warning: The network does not appear to fully agree! Some miners appear to be experiencing issues.</translation>
    </message>
    <message>
        <source>Warning: We do not appear to fully agree with our peers! You may need to upgrade, or other nodes may need to upgrade.</source>
        <translation>Warning: We do not appear to fully agree with our peers! You may need to upgrade, or other nodes may need to upgrade.</translation>
    </message>
    <message>
        <source>%d of last 100 blocks have unexpected version</source>
        <translation>%d of last 100 blocks have unexpected version.</translation>
    </message>
    <message>
        <source>%s corrupt, salvage failed</source>
        <translation>%s corrupt, salvage failed</translation>
    </message>
    <message>
        <source>-maxmempool must be at least %d MB</source>
        <translation>-maxmempool must be at least %d MB</translation>
    </message>
    <message>
        <source>Cannot resolve -%s address: '%s'</source>
        <translation>Cannot resolve -%s address: '%s'</translation>
    </message>
    <message>
        <source>Change index out of range</source>
        <translation>Change index out of range</translation>
    </message>
    <message>
        <source>Config setting for %s only applied on %s network when in [%s] section.</source>
        <translation>Config setting for %s only applied on %s network when in [%s] section.</translation>
    </message>
    <message>
        <source>Copyright (C) %i-%i</source>
        <translation>Copyright (C) %i-%i</translation>
    </message>
    <message>
        <source>Corrupted block database detected</source>
        <translation>Corrupted block database detected</translation>
    </message>
    <message>
        <source>Do you want to rebuild the block database now?</source>
        <translation>Do you want to rebuild the block database now?</translation>
    </message>
    <message>
        <source>Error initializing block database</source>
        <translation>Error initialising block database</translation>
    </message>
    <message>
        <source>Error initializing wallet database environment %s!</source>
        <translation>Error initialising wallet database environment %s!</translation>
    </message>
    <message>
        <source>Error loading %s</source>
        <translation>Error loading %s</translation>
    </message>
    <message>
        <source>Error loading %s: Private keys can only be disabled during creation</source>
        <translation>Error loading %s: Private keys can only be disabled during creation</translation>
    </message>
    <message>
        <source>Error loading %s: Wallet corrupted</source>
        <translation>Error loading %s: Wallet corrupted</translation>
    </message>
    <message>
        <source>Error loading %s: Wallet requires newer version of %s</source>
        <translation>Error loading %s: Wallet requires newer version of %s</translation>
    </message>
    <message>
        <source>Error loading block database</source>
        <translation>Error loading block database</translation>
    </message>
    <message>
        <source>Error opening block database</source>
        <translation>Error opening block database</translation>
    </message>
    <message>
        <source>Error: Disk space is low!</source>
        <translation>Error: Disk space is low!</translation>
    </message>
    <message>
        <source>Failed to listen on any port. Use -listen=0 if you want this.</source>
        <translation>Failed to listen on any port. Use -listen=0 if you want this.</translation>
    </message>
    <message>
        <source>Failed to rescan the wallet during initialization</source>
        <translation>Failed to rescan the wallet during initialisation.</translation>
    </message>
    <message>
        <source>Importing...</source>
        <translation>Importing...</translation>
    </message>
    <message>
        <source>Incorrect or no genesis block found. Wrong datadir for network?</source>
        <translation>Incorrect or no genesis block found. Wrong datadir for network?</translation>
    </message>
    <message>
        <source>Initialization sanity check failed. %s is shutting down.</source>
        <translation>Initialisation sanity check failed. %s is shutting down.</translation>
    </message>
    <message>
        <source>Invalid amount for -%s=&lt;amount&gt;: '%s'</source>
        <translation>Invalid amount for -%s=&lt;amount&gt;: '%s'</translation>
    </message>
    <message>
        <source>Invalid amount for -discardfee=&lt;amount&gt;: '%s'</source>
        <translation>Invalid amount for -discardfee=&lt;amount&gt;: '%s'</translation>
    </message>
    <message>
        <source>Invalid amount for -fallbackfee=&lt;amount&gt;: '%s'</source>
        <translation>Invalid amount for -fallbackfee=&lt;amount&gt;: '%s'</translation>
    </message>
    <message>
        <source>Specified blocks directory "%s" does not exist.</source>
        <translation>Specified blocks directory "%s" does not exist.</translation>
    </message>
    <message>
<<<<<<< HEAD
=======
        <source>Unable to create the PID file '%s': %s</source>
        <translation>Unable to create the PID file '%s': %s</translation>
    </message>
    <message>
>>>>>>> 8b676984
        <source>Upgrading txindex database</source>
        <translation>Upgrading txindex database</translation>
    </message>
    <message>
        <source>Loading P2P addresses...</source>
        <translation>Loading P2P addresses...</translation>
    </message>
    <message>
        <source>Loading banlist...</source>
        <translation>Loading banlist...</translation>
    </message>
    <message>
        <source>Not enough file descriptors available.</source>
        <translation>Not enough file descriptors available.</translation>
    </message>
    <message>
        <source>Prune cannot be configured with a negative value.</source>
        <translation>Prune cannot be configured with a negative value.</translation>
    </message>
    <message>
        <source>Prune mode is incompatible with -txindex.</source>
        <translation>Prune mode is incompatible with -txindex.</translation>
    </message>
    <message>
        <source>Replaying blocks...</source>
        <translation>Replaying blocks...</translation>
    </message>
    <message>
        <source>Rewinding blocks...</source>
        <translation>Rewinding blocks...</translation>
    </message>
    <message>
        <source>The source code is available from %s.</source>
        <translation>The source code is available from %s.</translation>
    </message>
    <message>
        <source>Transaction fee and change calculation failed</source>
        <translation>Transaction fee and change calculation failed.</translation>
    </message>
    <message>
        <source>Unable to bind to %s on this computer. %s is probably already running.</source>
        <translation>Unable to bind to %s on this computer. %s is probably already running.</translation>
    </message>
    <message>
        <source>Unable to generate keys</source>
        <translation>Unable to generate keys</translation>
<<<<<<< HEAD
    </message>
    <message>
        <source>Unsupported argument -benchmark ignored, use -debug=bench.</source>
        <translation>Unsupported argument -benchmark ignored, use -debug=bench.</translation>
    </message>
    <message>
        <source>Unsupported argument -debugnet ignored, use -debug=net.</source>
        <translation>Unsupported argument -debugnet ignored, use -debug=net.</translation>
    </message>
    <message>
        <source>Unsupported argument -tor found, use -onion.</source>
        <translation>Unsupported argument -tor found, use -onion.</translation>
=======
>>>>>>> 8b676984
    </message>
    <message>
        <source>Unsupported logging category %s=%s.</source>
        <translation>Unsupported logging category %s=%s.</translation>
    </message>
    <message>
        <source>Upgrading UTXO database</source>
        <translation>Upgrading UTXO database</translation>
    </message>
    <message>
        <source>User Agent comment (%s) contains unsafe characters.</source>
        <translation>User Agent comment (%s) contains unsafe characters.</translation>
    </message>
    <message>
        <source>Verifying blocks...</source>
        <translation>Verifying blocks...</translation>
    </message>
    <message>
        <source>Wallet needed to be rewritten: restart %s to complete</source>
        <translation>Wallet needed to be rewritten: restart %s to complete</translation>
    </message>
    <message>
        <source>Error: Listening for incoming connections failed (listen returned error %s)</source>
        <translation>Error: Listening for incoming connections failed (listen returned error %s)</translation>
    </message>
    <message>
        <source>Invalid amount for -maxtxfee=&lt;amount&gt;: '%s' (must be at least the minrelay fee of %s to prevent stuck transactions)</source>
        <translation>Invalid amount for -maxtxfee=&lt;amount&gt;: '%s' (must be at least the minrelay fee of %s to prevent stuck transactions)</translation>
    </message>
    <message>
        <source>The transaction amount is too small to send after the fee has been deducted</source>
        <translation>The transaction amount is too small to send after the fee has been deducted</translation>
    </message>
    <message>
        <source>You need to rebuild the database using -reindex to go back to unpruned mode.  This will redownload the entire blockchain</source>
        <translation>You need to rebuild the database using -reindex to go back to unpruned mode.  This will redownload the entire blockchain</translation>
    </message>
    <message>
        <source>Error reading from database, shutting down.</source>
        <translation>Error reading from database, shutting down.</translation>
    </message>
    <message>
        <source>Error upgrading chainstate database</source>
        <translation>Error upgrading chainstate database.</translation>
    </message>
    <message>
        <source>Error: Disk space is low for %s</source>
        <translation>Error: Disk space is low for %s</translation>
    </message>
    <message>
        <source>Information</source>
        <translation>Information</translation>
    </message>
    <message>
        <source>Invalid -onion address or hostname: '%s'</source>
        <translation>Invalid -onion address or hostname: '%s'</translation>
    </message>
    <message>
        <source>Invalid -proxy address or hostname: '%s'</source>
        <translation>Invalid -proxy address or hostname: '%s'</translation>
    </message>
    <message>
        <source>Invalid amount for -paytxfee=&lt;amount&gt;: '%s' (must be at least %s)</source>
        <translation>Invalid amount for -paytxfee=&lt;amount&gt;: '%s' (must be at least %s)</translation>
    </message>
    <message>
        <source>Invalid netmask specified in -whitelist: '%s'</source>
        <translation>Invalid netmask specified in -whitelist: '%s'</translation>
    </message>
    <message>
        <source>Need to specify a port with -whitebind: '%s'</source>
        <translation>Need to specify a port with -whitebind: '%s'</translation>
    </message>
    <message>
        <source>Reducing -maxconnections from %d to %d, because of system limitations.</source>
        <translation>Reducing -maxconnections from %d to %d, because of system limitations.</translation>
    </message>
    <message>
        <source>Section [%s] is not recognized.</source>
        <translation>Section [%s] is not recognized.</translation>
    </message>
    <message>
        <source>Signing transaction failed</source>
        <translation>Signing transaction failed</translation>
    </message>
    <message>
        <source>Specified -walletdir "%s" does not exist</source>
        <translation>Specified -walletdir "%s" does not exist.</translation>
    </message>
    <message>
        <source>Specified -walletdir "%s" is a relative path</source>
        <translation>Specified -walletdir "%s" is a relative path.</translation>
    </message>
    <message>
        <source>Specified -walletdir "%s" is not a directory</source>
        <translation>Specified -walletdir "%s" is not a directory.</translation>
    </message>
    <message>
        <source>The specified config file %s does not exist
</source>
        <translation>The specified config file %s does not exist
</translation>
    </message>
    <message>
        <source>The transaction amount is too small to pay the fee</source>
        <translation>The transaction amount is too small to pay the fee</translation>
    </message>
    <message>
        <source>This is experimental software.</source>
        <translation>This is experimental software.</translation>
    </message>
    <message>
        <source>Transaction amount too small</source>
        <translation>Transaction amount too small</translation>
    </message>
    <message>
        <source>Transaction too large for fee policy</source>
        <translation>Transaction too large for fee policy</translation>
    </message>
    <message>
        <source>Transaction too large</source>
        <translation>Transaction too large</translation>
    </message>
    <message>
        <source>Unable to bind to %s on this computer (bind returned error %s)</source>
        <translation>Unable to bind to %s on this computer (bind returned error %s)</translation>
    </message>
    <message>
        <source>Unable to generate initial keys</source>
        <translation>Unable to generate initial keys.</translation>
    </message>
    <message>
        <source>Verifying wallet(s)...</source>
        <translation>Verifying wallet(s)...</translation>
    </message>
    <message>
        <source>Wallet %s resides outside wallet directory %s</source>
        <translation>Wallet %s resides outside wallet directory %s</translation>
    </message>
    <message>
        <source>Warning</source>
        <translation>Warning</translation>
    </message>
    <message>
        <source>Warning: unknown new rules activated (versionbit %i)</source>
        <translation>Warning: unknown new rules activated (versionbit %i)</translation>
    </message>
    <message>
        <source>Zapping all transactions from wallet...</source>
        <translation>Zapping all transactions from wallet...</translation>
    </message>
    <message>
        <source>-maxtxfee is set very high! Fees this large could be paid on a single transaction.</source>
        <translation>-maxtxfee is set very high! Fees this large could be paid on a single transaction.</translation>
    </message>
    <message>
        <source>This is the transaction fee you may pay when fee estimates are not available.</source>
        <translation>This is the transaction fee you may pay when fee estimates are not available.</translation>
    </message>
    <message>
        <source>This product includes software developed by the OpenSSL Project for use in the OpenSSL Toolkit %s and cryptographic software written by Eric Young and UPnP software written by Thomas Bernard.</source>
        <translation>This product includes software developed by the OpenSSL Project for use in the OpenSSL Toolkit %s and cryptographic software written by Eric Young and UPnP software written by Thomas Bernard.</translation>
    </message>
    <message>
        <source>Total length of network version string (%i) exceeds maximum length (%i). Reduce the number or size of uacomments.</source>
        <translation>Total length of network version string (%i) exceeds maximum length (%i). Reduce the number or size of uacomments.</translation>
    </message>
    <message>
<<<<<<< HEAD
        <source>Unsupported argument -socks found. Setting SOCKS version isn't possible anymore, only SOCKS5 proxies are supported.</source>
        <translation>Unsupported argument -socks found. Setting SOCKS version isn't possible any more, only SOCKS5 proxies are supported.</translation>
    </message>
    <message>
        <source>Unsupported argument -whitelistalwaysrelay ignored, use -whitelistrelay and/or -whitelistforcerelay.</source>
        <translation>Unsupported argument -whitelistalwaysrelay ignored, use -whitelistrelay and/or -whitelistforcerelay.</translation>
    </message>
    <message>
        <source>Warning: Unknown block versions being mined! It's possible unknown rules are in effect</source>
        <translation>Warning: Unknown block versions being mined! It's possible unknown rules are in effect</translation>
    </message>
    <message>
=======
>>>>>>> 8b676984
        <source>Warning: Wallet file corrupt, data salvaged! Original %s saved as %s in %s; if your balance or transactions are incorrect you should restore from a backup.</source>
        <translation>Warning: Wallet file corrupt, data salvaged! Original %s saved as %s in %s; if your balance or transactions are incorrect you should restore from a backup.</translation>
    </message>
    <message>
        <source>%s is set very high!</source>
        <translation>%s is set very high!</translation>
    </message>
    <message>
        <source>Error loading wallet %s. Duplicate -wallet filename specified.</source>
        <translation>Error loading wallet %s. Duplicate -wallet filename specified.</translation>
    </message>
    <message>
        <source>Keypool ran out, please call keypoolrefill first</source>
        <translation>Keypool ran out, please call keypoolrefill first.</translation>
    </message>
    <message>
        <source>Starting network threads...</source>
        <translation>Starting network threads...</translation>
    </message>
    <message>
        <source>The wallet will avoid paying less than the minimum relay fee.</source>
        <translation>The wallet will avoid paying less than the minimum relay fee.</translation>
    </message>
    <message>
        <source>This is the minimum transaction fee you pay on every transaction.</source>
        <translation>This is the minimum transaction fee you pay on every transaction.</translation>
    </message>
    <message>
        <source>This is the transaction fee you will pay if you send a transaction.</source>
        <translation>This is the transaction fee you will pay if you send a transaction.</translation>
    </message>
    <message>
        <source>Transaction amounts must not be negative</source>
        <translation>Transaction amounts must not be negative.</translation>
    </message>
    <message>
        <source>Transaction has too long of a mempool chain</source>
        <translation>Transaction has too long of a mempool chain.</translation>
    </message>
    <message>
        <source>Transaction must have at least one recipient</source>
        <translation>Transaction must have at least one recipient.</translation>
    </message>
    <message>
        <source>Unknown network specified in -onlynet: '%s'</source>
        <translation>Unknown network specified in -onlynet: '%s'</translation>
    </message>
    <message>
        <source>Insufficient funds</source>
        <translation>Insufficient funds</translation>
    </message>
    <message>
<<<<<<< HEAD
        <source>Can't generate a change-address key. Private keys are disabled for this wallet.</source>
        <translation>Can't generate a change-address key. Private keys are disabled for this wallet.</translation>
    </message>
    <message>
=======
>>>>>>> 8b676984
        <source>Cannot upgrade a non HD split wallet without upgrading to support pre split keypool. Please use -upgradewallet=169900 or -upgradewallet with no version specified.</source>
        <translation>Cannot upgrade a non HD split wallet without upgrading to support pre split keypool. Please use -upgradewallet=169900 or -upgradewallet with no version specified.</translation>
    </message>
    <message>
        <source>Fee estimation failed. Fallbackfee is disabled. Wait a few blocks or enable -fallbackfee.</source>
        <translation>Fee estimation failed. Fallbackfee is disabled. Wait a few blocks or enable -fallbackfee.</translation>
    </message>
    <message>
        <source>Warning: Private keys detected in wallet {%s} with disabled private keys</source>
        <translation>Warning: Private keys detected in wallet {%s} with disabled private keys</translation>
    </message>
    <message>
        <source>Cannot write to data directory '%s'; check permissions.</source>
        <translation>Cannot write to data directory '%s'; check permissions.</translation>
    </message>
    <message>
        <source>Loading block index...</source>
        <translation>Loading block index...</translation>
    </message>
    <message>
        <source>Loading wallet...</source>
        <translation>Loading wallet...</translation>
    </message>
    <message>
        <source>Cannot downgrade wallet</source>
        <translation>Cannot downgrade wallet</translation>
    </message>
    <message>
        <source>Rescanning...</source>
        <translation>Rescanning...</translation>
    </message>
    <message>
        <source>Done loading</source>
        <translation>Done loading</translation>
    </message>
    <message>
        <source>Error</source>
        <translation>Error</translation>
    </message>
</context>
</TS><|MERGE_RESOLUTION|>--- conflicted
+++ resolved
@@ -188,13 +188,8 @@
         <translation>Wallet encrypted</translation>
     </message>
     <message>
-<<<<<<< HEAD
-        <source>%1 will close now to finish the encryption process. Remember that encrypting your wallet cannot fully protect your bitcoins from being stolen by malware infecting your computer.</source>
-        <translation>%1 will close now to finish the encryption process. Remember that encrypting your wallet cannot fully protect your blackcoins from being stolen by malware infecting your computer.</translation>
-=======
         <source>Your wallet is now encrypted. Remember that encrypting your wallet cannot fully protect your bitcoins from being stolen by malware infecting your computer.</source>
         <translation>Your wallet is now encrypted. Remember that encrypting your wallet cannot fully protect your bitcoins from being stolen by malware infecting your computer.</translation>
->>>>>>> 8b676984
     </message>
     <message>
         <source>IMPORTANT: Any previous backups you have made of your wallet file should be replaced with the newly generated, encrypted wallet file. For security reasons, previous backups of the unencrypted wallet file will become useless as soon as you start using the new, encrypted wallet.</source>
@@ -1119,13 +1114,10 @@
         <translation>Reverting this setting requires re-downloading the entire blockchain.</translation>
     </message>
     <message>
-<<<<<<< HEAD
-=======
         <source>MiB</source>
         <translation>MiB</translation>
     </message>
     <message>
->>>>>>> 8b676984
         <source>(0 = auto, &lt;0 = leave that many cores free)</source>
         <translation>(0 = auto, &lt;0 = leave that many cores free)</translation>
     </message>
@@ -1397,15 +1389,11 @@
     </message>
     <message>
         <source>'bitcoin://' is not a valid URI. Use 'bitcoin:' instead.</source>
-<<<<<<< HEAD
-        <translation>'blackcoin://' is not a valid URI. Use 'blackcoin:' instead.</translation>
-=======
         <translation>'bitcoin://' is not a valid URI. Use 'bitcoin:' instead.</translation>
     </message>
     <message>
         <source>You are using a BIP70 URL which will be unsupported in the future.</source>
         <translation>You are using a BIP70 URL which will be unsupported in the future.</translation>
->>>>>>> 8b676984
     </message>
     <message>
         <source>Payment request fetch URL is invalid: %1</source>
@@ -2006,21 +1994,12 @@
         <translation>Clear</translation>
     </message>
     <message>
-<<<<<<< HEAD
-        <source>Bech32 (or BIP-173) addresses offer better protection against typos, but old wallets don't support them. When unchecked, an address compatible with older wallets will be created instead.</source>
-        <translation>Bech32 (or BIP-173) addresses offer better protection against typos, but old wallets don't support them. When unchecked, an address compatible with older wallets will be created instead.</translation>
-    </message>
-    <message>
-        <source>Generate Bech32 address</source>
-        <translation>Generate Bech32 address</translation>
-=======
         <source>Native segwit addresses (aka Bech32 or BIP-173) reduce your transaction fees later on and offer better protection against typos, but old wallets don't support them. When unchecked, an address compatible with older wallets will be created instead.</source>
         <translation>Native segwit addresses (aka Bech32 or BIP-173) reduce your transaction fees later on and offer better protection against typos, but old wallets don't support them. When unchecked, an address compatible with older wallets will be created instead.</translation>
     </message>
     <message>
         <source>Generate native segwit (Bech32) address</source>
         <translation>Generate native segwit (Bech32) address</translation>
->>>>>>> 8b676984
     </message>
     <message>
         <source>Requested payments history</source>
@@ -2244,17 +2223,6 @@
         <translation>Hide</translation>
     </message>
     <message>
-<<<<<<< HEAD
-        <source>Paying only the minimum fee is just fine as long as there is less transaction volume than space in the blocks. But be aware that this can end up in a never confirming transaction once there is more demand for bitcoin transactions than the network can process.</source>
-        <translation>Paying only the minimum fee is just fine as long as there is less transaction volume than space in the blocks. But be aware that this can end up in a never confirming transaction once there is more demand for blackcoin transactions than the network can process.</translation>
-    </message>
-    <message>
-        <source>(read the tooltip)</source>
-        <translation>(read the tooltip)</translation>
-    </message>
-    <message>
-=======
->>>>>>> 8b676984
         <source>Recommended:</source>
         <translation>Recommended:</translation>
     </message>
@@ -3471,13 +3439,10 @@
         <translation>Specified blocks directory "%s" does not exist.</translation>
     </message>
     <message>
-<<<<<<< HEAD
-=======
         <source>Unable to create the PID file '%s': %s</source>
         <translation>Unable to create the PID file '%s': %s</translation>
     </message>
     <message>
->>>>>>> 8b676984
         <source>Upgrading txindex database</source>
         <translation>Upgrading txindex database</translation>
     </message>
@@ -3524,21 +3489,6 @@
     <message>
         <source>Unable to generate keys</source>
         <translation>Unable to generate keys</translation>
-<<<<<<< HEAD
-    </message>
-    <message>
-        <source>Unsupported argument -benchmark ignored, use -debug=bench.</source>
-        <translation>Unsupported argument -benchmark ignored, use -debug=bench.</translation>
-    </message>
-    <message>
-        <source>Unsupported argument -debugnet ignored, use -debug=net.</source>
-        <translation>Unsupported argument -debugnet ignored, use -debug=net.</translation>
-    </message>
-    <message>
-        <source>Unsupported argument -tor found, use -onion.</source>
-        <translation>Unsupported argument -tor found, use -onion.</translation>
-=======
->>>>>>> 8b676984
     </message>
     <message>
         <source>Unsupported logging category %s=%s.</source>
@@ -3707,21 +3657,6 @@
         <translation>Total length of network version string (%i) exceeds maximum length (%i). Reduce the number or size of uacomments.</translation>
     </message>
     <message>
-<<<<<<< HEAD
-        <source>Unsupported argument -socks found. Setting SOCKS version isn't possible anymore, only SOCKS5 proxies are supported.</source>
-        <translation>Unsupported argument -socks found. Setting SOCKS version isn't possible any more, only SOCKS5 proxies are supported.</translation>
-    </message>
-    <message>
-        <source>Unsupported argument -whitelistalwaysrelay ignored, use -whitelistrelay and/or -whitelistforcerelay.</source>
-        <translation>Unsupported argument -whitelistalwaysrelay ignored, use -whitelistrelay and/or -whitelistforcerelay.</translation>
-    </message>
-    <message>
-        <source>Warning: Unknown block versions being mined! It's possible unknown rules are in effect</source>
-        <translation>Warning: Unknown block versions being mined! It's possible unknown rules are in effect</translation>
-    </message>
-    <message>
-=======
->>>>>>> 8b676984
         <source>Warning: Wallet file corrupt, data salvaged! Original %s saved as %s in %s; if your balance or transactions are incorrect you should restore from a backup.</source>
         <translation>Warning: Wallet file corrupt, data salvaged! Original %s saved as %s in %s; if your balance or transactions are incorrect you should restore from a backup.</translation>
     </message>
@@ -3774,13 +3709,6 @@
         <translation>Insufficient funds</translation>
     </message>
     <message>
-<<<<<<< HEAD
-        <source>Can't generate a change-address key. Private keys are disabled for this wallet.</source>
-        <translation>Can't generate a change-address key. Private keys are disabled for this wallet.</translation>
-    </message>
-    <message>
-=======
->>>>>>> 8b676984
         <source>Cannot upgrade a non HD split wallet without upgrading to support pre split keypool. Please use -upgradewallet=169900 or -upgradewallet with no version specified.</source>
         <translation>Cannot upgrade a non HD split wallet without upgrading to support pre split keypool. Please use -upgradewallet=169900 or -upgradewallet with no version specified.</translation>
     </message>
