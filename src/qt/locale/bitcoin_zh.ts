--- conflicted
+++ resolved
@@ -10,19 +10,14 @@
         <translation>创建一个新地址</translation>
     </message>
     <message>
-<<<<<<< HEAD
-=======
         <source>&amp;New</source>
         <translation>&amp;新建</translation>
     </message>
     <message>
->>>>>>> 2f4f2d38
         <source>Copy the currently selected address to the system clipboard</source>
         <translation>复制当前已选地址到系统剪切板</translation>
     </message>
     <message>
-<<<<<<< HEAD
-=======
         <source>&amp;Copy</source>
         <translation>&amp;复制</translation>
     </message>
@@ -31,39 +26,29 @@
         <translation>关&amp;闭</translation>
     </message>
     <message>
->>>>>>> 2f4f2d38
         <source>Delete the currently selected address from the list</source>
         <translation>从列表中删除当前已选地址</translation>
     </message>
     <message>
-<<<<<<< HEAD
-=======
         <source>Enter address or label to search</source>
         <translation>输入要搜索的地址或标签</translation>
     </message>
     <message>
->>>>>>> 2f4f2d38
         <source>Export the data in the current tab to a file</source>
         <translation>将当前选项卡中的数据导出到文件</translation>
     </message>
     <message>
-<<<<<<< HEAD
+        <source>&amp;Export</source>
+        <translation>&amp;导出</translation>
+    </message>
+    <message>
+        <source>&amp;Delete</source>
+        <translation>&amp;删除</translation>
+    </message>
+    <message>
         <source>Choose the address to send coins to</source>
         <translation>选择想要发送币的地址</translation>
     </message>
-    </context>
-=======
-        <source>&amp;Export</source>
-        <translation>&amp;导出</translation>
-    </message>
-    <message>
-        <source>&amp;Delete</source>
-        <translation>&amp;删除</translation>
-    </message>
-    <message>
-        <source>Choose the address to send coins to</source>
-        <translation>选择想要发送币的地址</translation>
-    </message>
     <message>
         <source>Choose the address to receive coins with</source>
         <translation>选择接收币的地址</translation>
@@ -82,11 +67,11 @@
     </message>
     <message>
         <source>These are your Bitcoin addresses for sending payments. Always check the amount and the receiving address before sending coins.</source>
-        <translation>这些是你的比特币支付地址。在发送之前，一定要核对金额和接收地址。</translation>
+        <translation>这些是你的黑币支付地址。在发送之前，一定要核对金额和接收地址。</translation>
     </message>
     <message>
         <source>These are your Bitcoin addresses for receiving payments. It is recommended to use a new receiving address for each transaction.</source>
-        <translation>这些是您的比特币接收地址。建议每个交易使用一个新的接收地址。</translation>
+        <translation>这些是您的黑币接收地址。建议每个交易使用一个新的接收地址。</translation>
     </message>
     <message>
         <source>&amp;Copy Address</source>
@@ -117,7 +102,6 @@
         <translation>试图将地址列表保存为%1时出错。请再试一次。</translation>
     </message>
 </context>
->>>>>>> 2f4f2d38
 <context>
     <name>AddressTableModel</name>
     <message>
@@ -193,7 +177,7 @@
     </message>
     <message>
         <source>Warning: If you encrypt your wallet and lose your passphrase, you will &lt;b&gt;LOSE ALL OF YOUR BITCOINS&lt;/b&gt;!</source>
-        <translation>注意：如果你加密了钱包，丢失了密码，您将&lt;b&gt;丢失所有的比特币。</translation>
+        <translation>注意：如果你加密了钱包，丢失了密码，您将&lt;b&gt;丢失所有的黑币。</translation>
     </message>
     <message>
         <source>Are you sure you wish to encrypt your wallet?</source>
@@ -355,7 +339,7 @@
     </message>
     <message>
         <source>Send coins to a Bitcoin address</source>
-        <translation>发送比特币到一个比特币地址</translation>
+        <translation>发送黑币到一个黑币地址</translation>
     </message>
     <message>
         <source>Backup wallet to another location</source>
@@ -379,7 +363,7 @@
     </message>
     <message>
         <source>Bitcoin</source>
-        <translation>比特币</translation>
+        <translation>黑币</translation>
     </message>
     <message>
         <source>&amp;Send</source>
@@ -403,11 +387,11 @@
     </message>
     <message>
         <source>Sign messages with your Bitcoin addresses to prove you own them</source>
-        <translation>用您的比特币地址签署信息，以证明拥有它们</translation>
+        <translation>用您的黑币地址签署信息，以证明拥有它们</translation>
     </message>
     <message>
         <source>Verify messages to ensure they were signed with specified Bitcoin addresses</source>
-        <translation>验证消息，确保它们是用指定的比特币地址签名的</translation>
+        <translation>验证消息，确保它们是用指定的黑币地址签名的</translation>
     </message>
     <message>
         <source>&amp;File</source>
@@ -427,7 +411,7 @@
     </message>
     <message>
         <source>Request payments (generates QR codes and bitcoin: URIs)</source>
-        <translation>请求支付(生成二维码和比特币链接)</translation>
+        <translation>请求支付(生成二维码和黑币链接)</translation>
     </message>
     <message>
         <source>Show the list of used sending addresses and labels</source>
@@ -439,7 +423,7 @@
     </message>
     <message>
         <source>Open a bitcoin: URI or payment request</source>
-        <translation>打开比特币: URI 或者支付请求</translation>
+        <translation>打开黑币: URI 或者支付请求</translation>
     </message>
     <message>
         <source>&amp;Command-line options</source>
@@ -483,7 +467,7 @@
     </message>
     <message>
         <source>Show the %1 help message to get a list with possible Bitcoin command-line options</source>
-        <translation>显示%1帮助消息以获得包含包含Bitcoin命令行选项的列表</translation>
+        <translation>显示%1帮助消息以获得包含包含Blackcoin命令行选项的列表</translation>
     </message>
     <message>
         <source>%1 client</source>
@@ -555,7 +539,7 @@
     </message>
     <message>
         <source>A fatal error occurred. Bitcoin can no longer continue safely and will quit.</source>
-        <translation>发生了致命错误。比特币无法继续安全运行，将退出。</translation>
+        <translation>发生了致命错误。黑币无法继续安全运行，将退出。</translation>
     </message>
 </context>
 <context>
@@ -727,7 +711,7 @@
     </message>
     <message>
         <source>The entered address "%1" is not a valid Bitcoin address.</source>
-        <translation>输入的地址"%1"不是有效的比特币地址。</translation>
+        <translation>输入的地址"%1"不是有效的黑币地址。</translation>
     </message>
     <message>
         <source>Address "%1" already exists as a receiving address with label "%2" and so cannot be added as a sending address.</source>
@@ -808,7 +792,7 @@
     </message>
     <message>
         <source>Bitcoin</source>
-        <translation>比特币</translation>
+        <translation>黑币</translation>
     </message>
     <message>
         <source>Error</source>
@@ -868,8 +852,6 @@
 <context>
     <name>OptionsDialog</name>
     <message>
-<<<<<<< HEAD
-=======
         <source>Options</source>
         <translation>选项</translation>
     </message>
@@ -938,7 +920,6 @@
         <translation>&amp;窗口</translation>
     </message>
     <message>
->>>>>>> 2f4f2d38
         <source>Error</source>
         <translation>错误</translation>
     </message>
@@ -1204,7 +1185,7 @@
     </message>
     <message>
         <source>Warning: Invalid Bitcoin address</source>
-        <translation>警告：比特币地址无效</translation>
+        <translation>警告：黑币地址无效</translation>
     </message>
     <message>
         <source>The address you selected for change is not part of this wallet. Any or all funds in your wallet may be sent to this address. Are you sure?</source>
@@ -1231,11 +1212,11 @@
     </message>
     <message>
         <source>The Bitcoin address to send the payment to</source>
-        <translation>支付到的比特币地址</translation>
+        <translation>支付到的黑币地址</translation>
     </message>
     <message>
         <source>The fee will be deducted from the amount being sent. The recipient will receive less bitcoins than you enter in the amount field. If multiple recipients are selected, the fee is split equally.</source>
-        <translation>手续费将从发出的总额中扣除。接受者收到的比特币将少于你输入的金额字段。如果选择了多个接受者，手续费将平均分配。</translation>
+        <translation>手续费将从发出的总额中扣除。接受者收到的黑币将少于你输入的金额字段。如果选择了多个接受者，手续费将平均分配。</translation>
     </message>
     <message>
         <source>This is an unauthenticated payment request.</source>
@@ -1247,7 +1228,7 @@
     </message>
     <message>
         <source>A message that was attached to the bitcoin: URI which will be stored with the transaction for your reference. Note: This message will not be sent over the Bitcoin network.</source>
-        <translation>附在比特币上的消息:URI将与交易一起存储，供参考。注意：此信息不会通过比特币网络发送。</translation>
+        <translation>附在黑币上的消息:URI将与交易一起存储，供参考。注意：此信息不会通过黑币网络发送。</translation>
     </message>
     <message>
         <source>Enter a label for this address to add it to your address book</source>
@@ -1361,13 +1342,10 @@
 <context>
     <name>WalletView</name>
     <message>
-<<<<<<< HEAD
-=======
         <source>&amp;Export</source>
         <translation>&amp;导出</translation>
     </message>
     <message>
->>>>>>> 2f4f2d38
         <source>Export the data in the current tab to a file</source>
         <translation>将当前选项卡中的数据导出到文件</translation>
     </message>
