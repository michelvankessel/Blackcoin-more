--- conflicted
+++ resolved
@@ -434,13 +434,6 @@
         <translation>Mostra la lista degli indirizzi di ricezione utilizzati</translation>
     </message>
     <message>
-<<<<<<< HEAD
-        <source>Open a bitcoin: URI or payment request</source>
-        <translation>Apri un blackcoin: URI o una richiesta di pagamento</translation>
-    </message>
-    <message>
-=======
->>>>>>> 56311988
         <source>&amp;Command-line options</source>
         <translation>Opzioni della riga di &amp;comando</translation>
     </message>
@@ -1524,69 +1517,6 @@
         <source>Payment request file handling</source>
         <translation>Gestione del file di richiesta del pagamento</translation>
     </message>
-<<<<<<< HEAD
-    <message>
-        <source>Payment request file cannot be read! This can be caused by an invalid payment request file.</source>
-        <translation>Impossibile leggere il file della richiesta di pagamento! Il file della richiesta di pagamento potrebbe non essere valido</translation>
-    </message>
-    <message>
-        <source>Payment request rejected</source>
-        <translation>Richiesta di pagamento respinta</translation>
-    </message>
-    <message>
-        <source>Payment request network doesn't match client network.</source>
-        <translation>La rete della richiesta di pagamento non corrisponde alla rete del client.</translation>
-    </message>
-    <message>
-        <source>Payment request expired.</source>
-        <translation>Richiesta di pagamento scaduta.</translation>
-    </message>
-    <message>
-        <source>Payment request is not initialized.</source>
-        <translation>La richiesta di pagamento non è stata inizializzata.</translation>
-    </message>
-    <message>
-        <source>Unverified payment requests to custom payment scripts are unsupported.</source>
-        <translation>Le richieste di pagamento non verificate verso script di pagamento personalizzati non sono supportate.</translation>
-    </message>
-    <message>
-        <source>Invalid payment request.</source>
-        <translation>Richiesta di pagamento invalida</translation>
-    </message>
-    <message>
-        <source>Requested payment amount of %1 is too small (considered dust).</source>
-        <translation>L'importo di pagamento di %1 richiesto è troppo basso (considerato come trascurabile).</translation>
-    </message>
-    <message>
-        <source>Refund from %1</source>
-        <translation>Rimborso da %1</translation>
-    </message>
-    <message>
-        <source>Payment request %1 is too large (%2 bytes, allowed %3 bytes).</source>
-        <translation>La richiesta di pagamento %1 è troppo grande (%2 bytes, consentiti %3 bytes)</translation>
-    </message>
-    <message>
-        <source>Error communicating with %1: %2</source>
-        <translation>Errore di comunicazione con %1: %2</translation>
-    </message>
-    <message>
-        <source>Payment request cannot be parsed!</source>
-        <translation>La richiesta di pagamento non può essere processata!</translation>
-    </message>
-    <message>
-        <source>Bad response from server %1</source>
-        <translation>Risposta errata da parte del server %1</translation>
-    </message>
-    <message>
-        <source>Network request error</source>
-        <translation>Errore di richiesta di rete</translation>
-    </message>
-    <message>
-        <source>Payment acknowledged</source>
-        <translation>Pagamento riconosciuto</translation>
-    </message>
-=======
->>>>>>> 56311988
 </context>
 <context>
     <name>PeerTableModel</name>
@@ -2466,13 +2396,10 @@
     <message>
         <source>Are you sure you want to send?</source>
         <translation>Sei sicuro di voler inviare?</translation>
-<<<<<<< HEAD
-=======
     </message>
     <message>
         <source>Please, review your transaction proposal. This will produce a Partially Signed Bitcoin Transaction (PSBT) which you can copy and then sign with e.g. an offline %1 wallet, or a PSBT-compatible hardware wallet.</source>
         <translation>Per favore, rivedi la tua proposta di transazione. Questo produrrà una Transazione Bitcoin Parzialmente Firmata (PSBT) che puoi copiare e quindi firmare con es. un portafoglio %1 offline o un portafoglio hardware compatibile con PSBT.</translation>
->>>>>>> 56311988
     </message>
     <message>
         <source>or</source>
