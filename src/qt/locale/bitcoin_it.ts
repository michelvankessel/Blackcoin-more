<TS language="it" version="2.1">
<context>
    <name>AddressBookPage</name>
    <message>
        <source>Right-click to edit address or label</source>
        <translation>Fare clic con il tasto destro del mouse per modificare l'indirizzo o l'etichetta</translation>
    </message>
    <message>
        <source>Create a new address</source>
        <translation>Crea un nuovo indirizzo</translation>
    </message>
    <message>
        <source>&amp;New</source>
        <translation>&amp;Nuovo</translation>
    </message>
    <message>
        <source>Copy the currently selected address to the system clipboard</source>
        <translation>Copia negli appunti l'indirizzo attualmente selezionato</translation>
    </message>
    <message>
        <source>&amp;Copy</source>
        <translation>&amp;Copia</translation>
    </message>
    <message>
        <source>C&amp;lose</source>
        <translation>C&amp;hiudi</translation>
    </message>
    <message>
        <source>Delete the currently selected address from the list</source>
        <translation>Rimuove dalla lista l'indirizzo attualmente selezionato</translation>
    </message>
    <message>
        <source>Export the data in the current tab to a file</source>
        <translation>Esporta su file i dati contenuti nella tabella corrente</translation>
    </message>
    <message>
        <source>&amp;Export</source>
        <translation>&amp;Esporta</translation>
    </message>
    <message>
        <source>&amp;Delete</source>
        <translation>&amp;Elimina</translation>
    </message>
    <message>
        <source>Choose the address to send coins to</source>
        <translation>Scegli l'indirizzo a cui inviare blackcoin</translation>
    </message>
    <message>
        <source>Choose the address to receive coins with</source>
        <translation>Scegli l'indirizzo con cui ricevere blackcoin</translation>
    </message>
    <message>
        <source>C&amp;hoose</source>
        <translation>Sc&amp;egli</translation>
    </message>
    <message>
        <source>Sending addresses</source>
        <translation>Indirizzi d'invio</translation>
    </message>
    <message>
        <source>Receiving addresses</source>
        <translation>Indirizzi di ricezione</translation>
    </message>
    <message>
        <source>These are your Bitcoin addresses for sending payments. Always check the amount and the receiving address before sending coins.</source>
        <translation>Questo è un elenco di indirizzi Blackcoin a cui puoi inviare pagamenti. Controlla sempre l'importo e l'indirizzo del beneficiario prima di inviare blackcoin.</translation>
    </message>
    <message>
        <source>These are your Bitcoin addresses for receiving payments. It is recommended to use a new receiving address for each transaction.</source>
        <translation>Questi sono i tuoi indirizzi Blackcoin che puoi usare per ricevere pagamenti. Si raccomanda di generare un nuovo indirizzo per ogni transazione.</translation>
    </message>
    <message>
        <source>&amp;Copy Address</source>
        <translation>&amp;Copia l'indirizzo</translation>
    </message>
    <message>
        <source>Copy &amp;Label</source>
        <translation>Copia &amp;l'etichetta</translation>
    </message>
    <message>
        <source>&amp;Edit</source>
        <translation>&amp;Modifica</translation>
    </message>
    <message>
        <source>Export Address List</source>
        <translation>Esporta Lista Indirizzi</translation>
    </message>
    <message>
        <source>Comma separated file (*.csv)</source>
        <translation>Testo CSV (*.csv)</translation>
    </message>
    <message>
        <source>Exporting Failed</source>
        <translation>Esportazione Fallita</translation>
    </message>
    <message>
        <source>There was an error trying to save the address list to %1. Please try again.</source>
        <translation>Si è verificato un errore tentando di salvare la lista degli indirizzi su %1. Si prega di riprovare.</translation>
    </message>
</context>
<context>
    <name>AddressTableModel</name>
    <message>
        <source>Label</source>
        <translation>Etichetta</translation>
    </message>
    <message>
        <source>Address</source>
        <translation>Indirizzo</translation>
    </message>
    <message>
        <source>(no label)</source>
        <translation>(nessuna etichetta)</translation>
    </message>
</context>
<context>
    <name>AskPassphraseDialog</name>
    <message>
        <source>Passphrase Dialog</source>
        <translation>Finestra passphrase</translation>
    </message>
    <message>
        <source>Enter passphrase</source>
        <translation>Inserisci la passphrase</translation>
    </message>
    <message>
        <source>New passphrase</source>
        <translation>Nuova passphrase</translation>
    </message>
    <message>
        <source>Repeat new passphrase</source>
        <translation>Ripeti la nuova passphrase</translation>
    </message>
    <message>
        <source>Enter the new passphrase to the wallet.&lt;br/&gt;Please use a passphrase of &lt;b&gt;ten or more random characters&lt;/b&gt;, or &lt;b&gt;eight or more words&lt;/b&gt;.</source>
        <translation>Inserisci la nuova passphrase per il portamonete.&lt;br/&gt;Si consiglia di utilizzare &lt;b&gt;almeno dieci caratteri casuali&lt;/b&gt; oppure &lt;b&gt;otto o più parole&lt;/b&gt;.</translation>
    </message>
    <message>
        <source>Encrypt wallet</source>
        <translation>Cifra il portamonete</translation>
    </message>
    <message>
        <source>This operation needs your wallet passphrase to unlock the wallet.</source>
        <translation>Questa operazione necessita della passphrase per sbloccare il portamonete.</translation>
    </message>
    <message>
        <source>Unlock wallet</source>
        <translation>Sblocca il portamonete</translation>
    </message>
    <message>
        <source>This operation needs your wallet passphrase to decrypt the wallet.</source>
        <translation>Quest'operazione necessita della passphrase per decifrare il portamonete,</translation>
    </message>
    <message>
        <source>Decrypt wallet</source>
        <translation>Decifra il portamonete</translation>
    </message>
    <message>
        <source>Change passphrase</source>
        <translation>Cambia la passphrase</translation>
    </message>
    <message>
        <source>Enter the old passphrase and new passphrase to the wallet.</source>
        <translation>Inserisci la vecchia e la nuova passphrase per il portamonete.</translation>
    </message>
    <message>
        <source>Confirm wallet encryption</source>
        <translation>Conferma la cifratura del portamonete</translation>
    </message>
    <message>
        <source>Warning: If you encrypt your wallet and lose your passphrase, you will &lt;b&gt;LOSE ALL OF YOUR BITCOINS&lt;/b&gt;!</source>
        <translation>Attenzione: perdendo la passphrase di un portamonete cifrato &lt;b&gt;TUTTI I PROPRI BITCOIN ANDRANNO PERSI&lt;/b&gt;!</translation>
    </message>
    <message>
        <source>Are you sure you wish to encrypt your wallet?</source>
        <translation>Si è sicuri di voler cifrare il portamonete?</translation>
    </message>
    <message>
        <source>Wallet encrypted</source>
        <translation>Portamonete cifrato</translation>
    </message>
    <message>
        <source>IMPORTANT: Any previous backups you have made of your wallet file should be replaced with the newly generated, encrypted wallet file. For security reasons, previous backups of the unencrypted wallet file will become useless as soon as you start using the new, encrypted wallet.</source>
        <translation>IMPORTANTE: qualsiasi backup del file portamonete effettuato in precedenza dovrà essere sostituito con il file del portamonete cifrato appena generato. Per ragioni di sicurezza, i precedenti backup del file del portamonete non cifrato diventeranno inservibili non appena si inizierà ad utilizzare il nuovo portamonete cifrato.</translation>
    </message>
    <message>
        <source>Wallet encryption failed</source>
        <translation>Il processo di crittografia del tuo portafogli è fallito</translation>
    </message>
    <message>
        <source>Wallet encryption failed due to an internal error. Your wallet was not encrypted.</source>
        <translation>Crittaggio fallito a causa di un errore interno. Il portamonete non è stato crittato.</translation>
    </message>
    <message>
        <source>The supplied passphrases do not match.</source>
        <translation>Le frasi di accesso non corrispondono.</translation>
    </message>
    <message>
        <source>Wallet unlock failed</source>
        <translation>Sbloccaggio del portafoglio fallito</translation>
    </message>
    <message>
        <source>The passphrase entered for the wallet decryption was incorrect.</source>
        <translation>La frase inserita per decrittografare il tuo portafoglio è incorretta</translation>
    </message>
    <message>
        <source>Wallet decryption failed</source>
        <translation>Decrittazione del portamonete fallita.</translation>
    </message>
    <message>
        <source>Wallet passphrase was successfully changed.</source>
        <translation>La frase di accesso al portamonete è stata cambiata con successo.</translation>
    </message>
    <message>
        <source>Warning: The Caps Lock key is on!</source>
        <translation>Attenzione: è attivo il tasto blocco maiuscole !</translation>
    </message>
</context>
<context>
    <name>BanTableModel</name>
    <message>
        <source>IP/Netmask</source>
        <translation>IP/Netmask</translation>
    </message>
    <message>
        <source>Banned Until</source>
        <translation>Bannato fino a</translation>
    </message>
</context>
<context>
    <name>BitcoinGUI</name>
    <message>
        <source>Sign &amp;message...</source>
        <translation>Firma &amp;messaggio...</translation>
    </message>
    <message>
        <source>Synchronizing with network...</source>
        <translation>Sincronizzazione con la rete in corso...</translation>
    </message>
    <message>
        <source>&amp;Overview</source>
        <translation>&amp;Sintesi</translation>
    </message>
    <message>
        <source>Node</source>
        <translation>Nodo</translation>
    </message>
    <message>
        <source>Show general overview of wallet</source>
        <translation>Mostra lo stato generale del portamonete</translation>
    </message>
    <message>
        <source>&amp;Transactions</source>
        <translation>&amp;Transazioni</translation>
    </message>
    <message>
        <source>Browse transaction history</source>
        <translation>Mostra la cronologia delle transazioni</translation>
    </message>
    <message>
        <source>E&amp;xit</source>
        <translation>&amp;Esci</translation>
    </message>
    <message>
        <source>Quit application</source>
        <translation>Chiudi applicazione</translation>
    </message>
    <message>
        <source>&amp;About %1</source>
        <translation>&amp;Informazioni su %1</translation>
    </message>
    <message>
        <source>Show information about %1</source>
        <translation>Mostra informazioni su %1</translation>
    </message>
    <message>
        <source>About &amp;Qt</source>
        <translation>Informazioni su &amp;Qt</translation>
    </message>
    <message>
        <source>Show information about Qt</source>
        <translation>Mostra le informazioni su Qt</translation>
    </message>
    <message>
        <source>&amp;Options...</source>
        <translation>&amp;Opzioni...</translation>
    </message>
    <message>
        <source>Modify configuration options for %1</source>
        <translation>Modifica le opzioni di configurazione per %1</translation>
    </message>
    <message>
        <source>&amp;Encrypt Wallet...</source>
        <translation>&amp;Cifra il portamonete...</translation>
    </message>
    <message>
        <source>&amp;Backup Wallet...</source>
        <translation>&amp;Backup portamonete...</translation>
    </message>
    <message>
        <source>&amp;Change Passphrase...</source>
        <translation>&amp;Cambia passphrase...</translation>
    </message>
    <message>
        <source>&amp;Sending addresses...</source>
        <translation>&amp;Indirizzi d'invio...</translation>
    </message>
    <message>
        <source>&amp;Receiving addresses...</source>
        <translation>Indirizzi di &amp;ricezione...</translation>
    </message>
    <message>
        <source>Open &amp;URI...</source>
        <translation>Apri &amp;URI...</translation>
    </message>
    <message>
        <source>Click to disable network activity.</source>
        <translation>Clicca per disattivare la rete.</translation>
    </message>
    <message>
        <source>Network activity disabled.</source>
        <translation>Attività di rete disabilitata</translation>
    </message>
    <message>
        <source>Click to enable network activity again.</source>
        <translation>Clicca per abilitare nuovamente l'attività di rete</translation>
    </message>
    <message>
        <source>Syncing Headers (%1%)...</source>
        <translation>Sincronizzazione Headers (%1%)...</translation>
    </message>
    <message>
        <source>Reindexing blocks on disk...</source>
        <translation>Re-indicizzazione blocchi su disco...</translation>
    </message>
    <message>
        <source>Send coins to a Bitcoin address</source>
        <translation>Invia fondi ad un indirizzo Blackcoin</translation>
    </message>
    <message>
        <source>Backup wallet to another location</source>
        <translation>Effettua il backup del portamonete</translation>
    </message>
    <message>
        <source>Change the passphrase used for wallet encryption</source>
        <translation>Cambia la passphrase utilizzata per la cifratura del portamonete</translation>
    </message>
    <message>
        <source>&amp;Debug window</source>
        <translation>Finestra di &amp;debug</translation>
    </message>
    <message>
        <source>Open debugging and diagnostic console</source>
        <translation>Apri la console di debugging e diagnostica</translation>
    </message>
    <message>
        <source>&amp;Verify message...</source>
        <translation>&amp;Verifica messaggio...</translation>
    </message>
    <message>
        <source>Bitcoin</source>
        <translation>Blackcoin</translation>
    </message>
    <message>
        <source>Wallet</source>
        <translation>Portamonete</translation>
    </message>
    <message>
        <source>&amp;Send</source>
        <translation>&amp;Invia</translation>
    </message>
    <message>
        <source>&amp;Receive</source>
        <translation>&amp;Ricevi</translation>
    </message>
    <message>
        <source>&amp;Show / Hide</source>
        <translation>&amp;Mostra / Nascondi</translation>
    </message>
    <message>
        <source>Show or hide the main Window</source>
        <translation>Mostra o nascondi la Finestra principale</translation>
    </message>
    <message>
        <source>Encrypt the private keys that belong to your wallet</source>
        <translation>Cifra le chiavi private che appartengono al tuo portamonete</translation>
    </message>
    <message>
        <source>Sign messages with your Bitcoin addresses to prove you own them</source>
        <translation>Firma messaggi con i tuoi indirizzi Blackcoin per dimostrarne il possesso</translation>
    </message>
    <message>
        <source>Verify messages to ensure they were signed with specified Bitcoin addresses</source>
        <translation>Verifica che i messaggi siano stati firmati con gli indirizzi Blackcoin specificati</translation>
    </message>
    <message>
        <source>&amp;File</source>
        <translation>&amp;File</translation>
    </message>
    <message>
        <source>&amp;Settings</source>
        <translation>&amp;Impostazioni</translation>
    </message>
    <message>
        <source>&amp;Help</source>
        <translation>&amp;Aiuto</translation>
    </message>
    <message>
        <source>Tabs toolbar</source>
        <translation>Barra degli strumenti</translation>
    </message>
    <message>
        <source>Request payments (generates QR codes and bitcoin: URIs)</source>
        <translation>Richiedi pagamenti (genera codici QR e blackcoin: URI)</translation>
    </message>
    <message>
        <source>Show the list of used sending addresses and labels</source>
        <translation>Mostra la lista degli indirizzi di invio utilizzati</translation>
    </message>
    <message>
        <source>Show the list of used receiving addresses and labels</source>
        <translation>Mostra la lista degli indirizzi di ricezione utilizzati</translation>
    </message>
    <message>
        <source>Open a bitcoin: URI or payment request</source>
        <translation>Apri un blackcoin: URI o una richiesta di pagamento</translation>
    </message>
    <message>
        <source>&amp;Command-line options</source>
        <translation>Opzioni della riga di &amp;comando</translation>
    </message>
    <message numerus="yes">
        <source>%n active connection(s) to Bitcoin network</source>
        <translation><numerusform>%n connessione attiva alla rete Blackcoin</numerusform><numerusform>%n connessioni alla rete Blackcoin attive</numerusform></translation>
    </message>
    <message>
        <source>Indexing blocks on disk...</source>
        <translation>Indicizzando i blocchi su disco...</translation>
    </message>
    <message>
        <source>Processing blocks on disk...</source>
        <translation>Processando i blocchi su disco...</translation>
    </message>
    <message numerus="yes">
        <source>Processed %n block(s) of transaction history.</source>
        <translation><numerusform>Elaborato %n blocco dello storico transazioni.</numerusform><numerusform>Elaborati %n blocchi dello storico transazioni.</numerusform></translation>
    </message>
    <message>
        <source>%1 behind</source>
        <translation>Indietro di %1</translation>
    </message>
    <message>
        <source>Last received block was generated %1 ago.</source>
        <translation>L'ultimo blocco ricevuto è stato generato %1 fa.</translation>
    </message>
    <message>
        <source>Transactions after this will not yet be visible.</source>
        <translation>Le transazioni effettuate successivamente non sono ancora visibili.</translation>
    </message>
    <message>
        <source>Error</source>
        <translation>Errore</translation>
    </message>
    <message>
        <source>Warning</source>
        <translation>Attenzione</translation>
    </message>
    <message>
        <source>Information</source>
        <translation>Informazioni</translation>
    </message>
    <message>
        <source>Up to date</source>
        <translation>Aggiornato</translation>
    </message>
    <message>
        <source>Show the %1 help message to get a list with possible Bitcoin command-line options</source>
        <translation>Mostra il messaggio di aiuto di %1 per ottenere una lista di opzioni di comando per Blackcoin </translation>
    </message>
    <message>
        <source>%1 client</source>
        <translation>%1 client</translation>
    </message>
    <message>
        <source>Connecting to peers...</source>
        <translation>Connessione ai peers</translation>
    </message>
    <message>
        <source>Catching up...</source>
        <translation>In aggiornamento...</translation>
    </message>
    <message>
        <source>Date: %1
</source>
        <translation>Data: %1
</translation>
    </message>
    <message>
        <source>Amount: %1
</source>
        <translation>Quantità: %1
</translation>
    </message>
    <message>
        <source>Type: %1
</source>
        <translation>Tipo: %1
</translation>
    </message>
    <message>
        <source>Label: %1
</source>
        <translation>Etichetta: %1
</translation>
    </message>
    <message>
        <source>Address: %1
</source>
        <translation>Indirizzo: %1
</translation>
    </message>
    <message>
        <source>Sent transaction</source>
        <translation>Transazione inviata</translation>
    </message>
    <message>
        <source>Incoming transaction</source>
        <translation>Transazione ricevuta</translation>
    </message>
    <message>
        <source>HD key generation is &lt;b&gt;enabled&lt;/b&gt;</source>
        <translation>La creazione della chiave HD è &lt;b&gt;abilitata&lt;/b&gt;</translation>
    </message>
    <message>
        <source>HD key generation is &lt;b&gt;disabled&lt;/b&gt;</source>
        <translation>La creazione della chiave HD è &lt;b&gt;disabilitata&lt;/b&gt;</translation>
    </message>
    <message>
        <source>Wallet is &lt;b&gt;encrypted&lt;/b&gt; and currently &lt;b&gt;unlocked&lt;/b&gt;</source>
        <translation>Il portamonete è &lt;b&gt;cifrato&lt;/b&gt; ed attualmente &lt;b&gt;sbloccato&lt;/b&gt;</translation>
    </message>
    <message>
        <source>Wallet is &lt;b&gt;encrypted&lt;/b&gt; and currently &lt;b&gt;locked&lt;/b&gt;</source>
        <translation>Il portamonete è &lt;b&gt;cifrato&lt;/b&gt; ed attualmente &lt;b&gt;bloccato&lt;/b&gt;</translation>
    </message>
    <message>
        <source>A fatal error occurred. Bitcoin can no longer continue safely and will quit.</source>
        <translation>Si è verificato un errore critico. Bitcoin non può più funzionare in maniera sicura e verrà chiuso.</translation>
    </message>
</context>
<context>
    <name>CoinControlDialog</name>
    <message>
        <source>Coin Selection</source>
        <translation>Selezione Input</translation>
    </message>
    <message>
        <source>Quantity:</source>
        <translation>Quantità:</translation>
    </message>
    <message>
        <source>Bytes:</source>
        <translation>Byte:</translation>
    </message>
    <message>
        <source>Amount:</source>
        <translation>Importo:</translation>
    </message>
    <message>
        <source>Fee:</source>
        <translation>Commissione:</translation>
    </message>
    <message>
        <source>Dust:</source>
        <translation>Trascurabile:</translation>
    </message>
    <message>
        <source>After Fee:</source>
        <translation>Dopo Commissione:</translation>
    </message>
    <message>
        <source>Change:</source>
        <translation>Resto:</translation>
    </message>
    <message>
        <source>(un)select all</source>
        <translation>(de)seleziona tutto</translation>
    </message>
    <message>
        <source>Tree mode</source>
        <translation>Modalità Albero</translation>
    </message>
    <message>
        <source>List mode</source>
        <translation>Modalità Lista</translation>
    </message>
    <message>
        <source>Amount</source>
        <translation>Importo</translation>
    </message>
    <message>
        <source>Received with label</source>
        <translation>Ricevuto con l'etichetta</translation>
    </message>
    <message>
        <source>Received with address</source>
        <translation>Ricevuto con l'indirizzo</translation>
    </message>
    <message>
        <source>Date</source>
        <translation>Data</translation>
    </message>
    <message>
        <source>Confirmations</source>
        <translation>Conferme</translation>
    </message>
    <message>
        <source>Confirmed</source>
        <translation>Confermato</translation>
    </message>
    <message>
        <source>Copy address</source>
        <translation>Copia indirizzo</translation>
    </message>
    <message>
        <source>Copy label</source>
        <translation>Copia etichetta</translation>
    </message>
    <message>
        <source>Copy amount</source>
        <translation>Copia l'importo</translation>
    </message>
    <message>
        <source>Copy transaction ID</source>
        <translation>Copia l'ID transazione</translation>
    </message>
    <message>
        <source>Lock unspent</source>
        <translation>Bloccare non spesi</translation>
    </message>
    <message>
        <source>Unlock unspent</source>
        <translation>Sbloccare non spesi</translation>
    </message>
    <message>
        <source>Copy quantity</source>
        <translation>Copia quantità</translation>
    </message>
    <message>
        <source>Copy fee</source>
        <translation>Copia commissione</translation>
    </message>
    <message>
        <source>Copy after fee</source>
        <translation>Copia dopo commissione</translation>
    </message>
    <message>
        <source>Copy bytes</source>
        <translation>Copia byte</translation>
    </message>
    <message>
        <source>Copy dust</source>
        <translation>Copia trascurabile</translation>
    </message>
    <message>
        <source>Copy change</source>
        <translation>Copia resto</translation>
    </message>
    <message>
        <source>(%1 locked)</source>
        <translation>(%1 bloccato)</translation>
    </message>
    <message>
        <source>yes</source>
        <translation>sì</translation>
    </message>
    <message>
        <source>no</source>
        <translation>no</translation>
    </message>
    <message>
        <source>This label turns red if any recipient receives an amount smaller than the current dust threshold.</source>
        <translation>Questa etichetta diventerà rossa se uno qualsiasi dei destinatari riceverà un importo inferiore alla corrente soglia minima per la movimentazione della valuta.</translation>
    </message>
    <message>
        <source>Can vary +/- %1 satoshi(s) per input.</source>
        <translation>Può variare di +/- %1 satoshi per input.</translation>
    </message>
    <message>
        <source>(no label)</source>
        <translation>(nessuna etichetta)</translation>
    </message>
    <message>
        <source>change from %1 (%2)</source>
        <translation>cambio da %1 (%2)</translation>
    </message>
    <message>
        <source>(change)</source>
        <translation>(resto)</translation>
    </message>
</context>
<context>
    <name>EditAddressDialog</name>
    <message>
        <source>Edit Address</source>
        <translation>Modifica l'indirizzo</translation>
    </message>
    <message>
        <source>&amp;Label</source>
        <translation>&amp;Etichetta</translation>
    </message>
    <message>
        <source>The label associated with this address list entry</source>
        <translation>L'etichetta associata con questa voce della lista degli indirizzi</translation>
    </message>
    <message>
        <source>The address associated with this address list entry. This can only be modified for sending addresses.</source>
        <translation>L'indirizzo associato con questa voce della lista degli indirizzi. Può essere modificato solo per gli indirizzi d'invio.</translation>
    </message>
    <message>
        <source>&amp;Address</source>
        <translation>&amp;Indirizzo</translation>
    </message>
    <message>
        <source>New receiving address</source>
        <translation>Nuovo indirizzo di ricezione</translation>
    </message>
    <message>
        <source>New sending address</source>
        <translation>Nuovo indirizzo d'invio</translation>
    </message>
    <message>
        <source>Edit receiving address</source>
        <translation>Modifica indirizzo di ricezione</translation>
    </message>
    <message>
        <source>Edit sending address</source>
        <translation>Modifica indirizzo d'invio</translation>
    </message>
    <message>
        <source>The entered address "%1" is not a valid Bitcoin address.</source>
<<<<<<< HEAD
        <translation>L'indirizzo inserito "%1" non è un indirizzo blackcoin valido.</translation>
=======
        <translation>L'indirizzo inserito "%1" non è un indirizzo bitcoin valido.</translation>
>>>>>>> e44150fe
    </message>
    <message>
        <source>The entered address "%1" is already in the address book.</source>
        <translation>L'indirizzo inserito "%1" è già in rubrica.</translation>
    </message>
    <message>
        <source>Could not unlock wallet.</source>
        <translation>Impossibile sbloccare il portamonete.</translation>
    </message>
    <message>
        <source>New key generation failed.</source>
        <translation>Generazione della nuova chiave non riuscita.</translation>
    </message>
</context>
<context>
    <name>FreespaceChecker</name>
    <message>
        <source>A new data directory will be created.</source>
        <translation>Sarà creata una nuova cartella dati.</translation>
    </message>
    <message>
        <source>name</source>
        <translation>nome</translation>
    </message>
    <message>
        <source>Directory already exists. Add %1 if you intend to create a new directory here.</source>
        <translation>Cartella già esistente. Aggiungi %1 se intendi creare qui una nuova cartella.</translation>
    </message>
    <message>
        <source>Path already exists, and is not a directory.</source>
        <translation>Il percorso è già esistente e non è una cartella.</translation>
    </message>
    <message>
        <source>Cannot create data directory here.</source>
        <translation>Impossibile creare una cartella dati qui.</translation>
    </message>
</context>
<context>
    <name>HelpMessageDialog</name>
    <message>
        <source>version</source>
        <translation>versione</translation>
    </message>
    <message>
        <source>(%1-bit)</source>
        <translation>(%1-bit)</translation>
    </message>
    <message>
        <source>About %1</source>
        <translation>Informazioni %1</translation>
    </message>
    <message>
        <source>Command-line options</source>
        <translation>Opzioni della riga di comando</translation>
    </message>
    <message>
        <source>Usage:</source>
        <translation>Utilizzo:</translation>
    </message>
    <message>
        <source>command-line options</source>
        <translation>opzioni della riga di comando</translation>
    </message>
    <message>
        <source>UI Options:</source>
        <translation>Opzioni interfaccia:</translation>
    </message>
    <message>
        <source>Choose data directory on startup (default: %u)</source>
        <translation>Seleziona la directory dei dati all'avvio (default: %u)</translation>
    </message>
    <message>
        <source>Set language, for example "de_DE" (default: system locale)</source>
        <translation>Imposta la lingua, ad esempio "it_IT" (default: locale di sistema)</translation>
    </message>
    <message>
        <source>Start minimized</source>
        <translation>Avvia ridotto a icona</translation>
    </message>
    <message>
        <source>Set SSL root certificates for payment request (default: -system-)</source>
        <translation>Imposta un certificato SSL root per le richieste di pagamento (default: -system-)</translation>
    </message>
    <message>
        <source>Show splash screen on startup (default: %u)</source>
        <translation>Mostra schermata iniziale all'avvio (default: %u)</translation>
    </message>
    <message>
        <source>Reset all settings changed in the GUI</source>
        <translation>Reimposta tutti i campi dell'interfaccia grafica</translation>
    </message>
</context>
<context>
    <name>Intro</name>
    <message>
        <source>Welcome</source>
        <translation>Benvenuto</translation>
    </message>
    <message>
        <source>Welcome to %1.</source>
        <translation>Benvenuto su %1.</translation>
    </message>
    <message>
        <source>As this is the first time the program is launched, you can choose where %1 will store its data.</source>
        <translation>Dato che questa è la prima volta che il programma viene lanciato, puoi scegliere dove %1 salverà i suoi dati.</translation>
    </message>
    <message>
        <source>%1 will download and store a copy of the Bitcoin block chain. At least %2GB of data will be stored in this directory, and it will grow over time. The wallet will also be stored in this directory.</source>
        <translation>%1 scaricherà e salverà una copia della Blockchain di Blackcoin. Saranno salvati almeno %2GB di dati in questo percorso e continueranno ad aumentare col tempo. Anche il portafoglio verrà salvato in questo percorso.</translation>
    </message>
    <message>
        <source>Use the default data directory</source>
        <translation>Usa la cartella dati predefinita</translation>
    </message>
    <message>
        <source>Use a custom data directory:</source>
        <translation>Usa una cartella dati personalizzata:</translation>
    </message>
    <message>
        <source>Error: Specified data directory "%1" cannot be created.</source>
        <translation>Errore: La cartella dati "%1" specificata non può essere creata.</translation>
    </message>
    <message>
        <source>Error</source>
        <translation>Errore</translation>
    </message>
    <message numerus="yes">
        <source>%n GB of free space available</source>
        <translation><numerusform>GB di spazio libero disponibile</numerusform><numerusform>%n GB di spazio disponibile</numerusform></translation>
    </message>
    <message numerus="yes">
        <source>(of %n GB needed)</source>
        <translation><numerusform>(di %nGB richiesti)</numerusform><numerusform>(%n GB richiesti)</numerusform></translation>
    </message>
</context>
<context>
    <name>ModalOverlay</name>
    <message>
        <source>Form</source>
        <translation>Modulo</translation>
    </message>
    <message>
<<<<<<< HEAD
=======
        <source>Recent transactions may not yet be visible, and therefore your wallet's balance might be incorrect. This information will be correct once your wallet has finished synchronizing with the bitcoin network, as detailed below.</source>
        <translation>Transazioni recenti potrebbero non essere visibili ancora, perciò il saldo del tuo portafoglio potrebbe non essere corretto. Questa informazione risulterà corretta quando il tuo portafoglio avrà terminato la sincronizzazione con la rete bitcoin, come indicato in dettaglio più sotto.</translation>
    </message>
    <message>
>>>>>>> e44150fe
        <source>Number of blocks left</source>
        <translation>Numero di blocchi mancanti</translation>
    </message>
    <message>
        <source>Unknown...</source>
        <translation>Sconosciuto...</translation>
    </message>
    <message>
        <source>Last block time</source>
        <translation>Ora del blocco più recente</translation>
    </message>
    <message>
        <source>Progress</source>
        <translation>Progresso</translation>
    </message>
    <message>
<<<<<<< HEAD
=======
        <source>Progress increase per hour</source>
        <translation>Aumento dei progressi per ogni ora</translation>
    </message>
    <message>
        <source>calculating...</source>
        <translation>calcolando...</translation>
    </message>
    <message>
        <source>Estimated time left until synced</source>
        <translation>Tempo stimato al completamento della sincronizzazione.</translation>
    </message>
    <message>
>>>>>>> e44150fe
        <source>Hide</source>
        <translation>Nascondi</translation>
    </message>
    <message>
        <source>Unknown. Syncing Headers (%1)...</source>
        <translation>Sconosciuto. Sincronizzazione Headers (%1)...</translation>
    </message>
</context>
<context>
    <name>OpenURIDialog</name>
    <message>
        <source>Open URI</source>
        <translation>Apri URI</translation>
    </message>
    <message>
        <source>Open payment request from URI or file</source>
        <translation>Apri richiesta di pagamento da URI o file</translation>
    </message>
    <message>
        <source>URI:</source>
        <translation>URI:</translation>
    </message>
    <message>
        <source>Select payment request file</source>
        <translation>Seleziona il file di richiesta di pagamento</translation>
    </message>
    <message>
        <source>Select payment request file to open</source>
        <translation>Seleziona il file di richiesta di pagamento da aprire</translation>
    </message>
</context>
<context>
    <name>OptionsDialog</name>
    <message>
        <source>Options</source>
        <translation>Opzioni</translation>
    </message>
    <message>
        <source>&amp;Main</source>
        <translation>&amp;Principale</translation>
    </message>
    <message>
        <source>Automatically start %1 after logging in to the system.</source>
        <translation>Avvia automaticamente %1 una volta effettuato l'accesso al sistema.</translation>
    </message>
    <message>
        <source>&amp;Start %1 on system login</source>
        <translation>&amp;Start %1 all'accesso al sistema</translation>
    </message>
    <message>
        <source>Size of &amp;database cache</source>
        <translation>Dimensione della cache del &amp;database.</translation>
    </message>
    <message>
        <source>MB</source>
        <translation>MB</translation>
    </message>
    <message>
        <source>Number of script &amp;verification threads</source>
        <translation>Numero di thread di &amp;verifica degli script </translation>
    </message>
    <message>
        <source>Accept connections from outside</source>
        <translation>Accetta connessioni provenienti dall'esterno</translation>
    </message>
    <message>
        <source>Allow incoming connections</source>
        <translation>Permetti connessioni in ingresso</translation>
    </message>
    <message>
        <source>IP address of the proxy (e.g. IPv4: 127.0.0.1 / IPv6: ::1)</source>
        <translation>Indirizzo IP del proxy (ad es. IPv4: 127.0.0.1 / IPv6: ::1)</translation>
    </message>
    <message>
        <source>Minimize instead of exit the application when the window is closed. When this option is enabled, the application will be closed only after selecting Exit in the menu.</source>
        <translation>Riduci ad icona invece di uscire dall'applicazione quando la finestra viene chiusa. Attivando questa opzione l'applicazione terminerà solo dopo aver selezionato Esci dal menu File.</translation>
    </message>
    <message>
        <source>Third party URLs (e.g. a block explorer) that appear in the transactions tab as context menu items. %s in the URL is replaced by transaction hash. Multiple URLs are separated by vertical bar |.</source>
        <translation>URL di terze parti (ad es. un block explorer) che appaiono nella tabella delle transazioni come voci nel menu contestuale. "%s" nell'URL è sostituito dall'hash della transazione.
Per specificare più URL separarli con una barra verticale "|".</translation>
    </message>
    <message>
        <source>Third party transaction URLs</source>
        <translation>URL di transazione di terze parti</translation>
    </message>
    <message>
        <source>Active command-line options that override above options:</source>
        <translation>Opzioni della riga di comando attive che sostituiscono i settaggi sopra elencati:</translation>
    </message>
    <message>
        <source>Reset all client options to default.</source>
        <translation>Reimposta tutte le opzioni del client allo stato predefinito.</translation>
    </message>
    <message>
        <source>&amp;Reset Options</source>
        <translation>&amp;Ripristina Opzioni</translation>
    </message>
    <message>
        <source>&amp;Network</source>
        <translation>Rete</translation>
    </message>
    <message>
        <source>(0 = auto, &lt;0 = leave that many cores free)</source>
        <translation>(0 = automatico, &lt;0 = lascia questo numero di core liberi)</translation>
    </message>
    <message>
        <source>W&amp;allet</source>
        <translation>Port&amp;amonete</translation>
    </message>
    <message>
        <source>Expert</source>
        <translation>Esperti</translation>
    </message>
    <message>
        <source>Enable coin &amp;control features</source>
        <translation>Abilita le funzionalità di coin &amp;control</translation>
    </message>
    <message>
        <source>If you disable the spending of unconfirmed change, the change from a transaction cannot be used until that transaction has at least one confirmation. This also affects how your balance is computed.</source>
        <translation>Disabilitando l'uso di resti non confermati, il resto di una transazione non potrà essere speso fino a quando non avrà ottenuto almeno una conferma. Questa impostazione influisce inoltre sul calcolo del saldo.</translation>
    </message>
    <message>
        <source>&amp;Spend unconfirmed change</source>
        <translation>&amp;Spendi resti non confermati</translation>
    </message>
    <message>
        <source>Automatically open the Bitcoin client port on the router. This only works when your router supports UPnP and it is enabled.</source>
        <translation>Apri automaticamente la porta del client Blackcoin sul router. Il protocollo UPnP deve essere supportato da parte del router ed attivo.</translation>
    </message>
    <message>
        <source>Map port using &amp;UPnP</source>
        <translation>Mappa le porte tramite &amp;UPnP</translation>
    </message>
    <message>
        <source>Connect to the Bitcoin network through a SOCKS5 proxy.</source>
        <translation>Connessione alla rete Blackcoin attraverso un proxy SOCKS5.</translation>
    </message>
    <message>
        <source>&amp;Connect through SOCKS5 proxy (default proxy):</source>
        <translation>&amp;Connessione attraverso proxy SOCKS5 (proxy predefinito):</translation>
    </message>
    <message>
        <source>Proxy &amp;IP:</source>
        <translation>&amp;IP del proxy:</translation>
    </message>
    <message>
        <source>&amp;Port:</source>
        <translation>&amp;Porta:</translation>
    </message>
    <message>
        <source>Port of the proxy (e.g. 9050)</source>
        <translation>Porta del proxy (ad es. 9050)</translation>
    </message>
    <message>
        <source>Used for reaching peers via:</source>
        <translation>Utilizzata per connettersi attraverso:</translation>
    </message>
    <message>
        <source>Shows, if the supplied default SOCKS5 proxy is used to reach peers via this network type.</source>
        <translation>Mostra se la proxy SOCKS5 fornita viene utilizzata per raggiungere i peers attraverso questo tipo di rete.</translation>
    </message>
    <message>
        <source>IPv4</source>
        <translation>IPv4</translation>
    </message>
    <message>
        <source>IPv6</source>
        <translation>IPv6</translation>
    </message>
    <message>
        <source>Tor</source>
        <translation>Tor</translation>
    </message>
    <message>
        <source>Connect to the Bitcoin network through a separate SOCKS5 proxy for Tor hidden services.</source>
        <translation>Connette alla rete Blackcoin attraverso un proxy SOCKS5 separato per Tor.</translation>
    </message>
    <message>
        <source>Use separate SOCKS5 proxy to reach peers via Tor hidden services:</source>
        <translation>Usa un proxy SOCKS5 separato per connettersi ai peers attraverso Tor:</translation>
    </message>
    <message>
        <source>&amp;Window</source>
        <translation>&amp;Finestra</translation>
    </message>
    <message>
        <source>&amp;Hide the icon from the system tray.</source>
        <translation>&amp;Nascondi l'icona nella barra delle applicazioni.</translation>
    </message>
    <message>
        <source>Hide tray icon</source>
        <translation>Nascondi l'icona della barra applicazioni</translation>
    </message>
    <message>
        <source>Show only a tray icon after minimizing the window.</source>
        <translation>Mostra solo nella tray bar quando si riduce ad icona.</translation>
    </message>
    <message>
        <source>&amp;Minimize to the tray instead of the taskbar</source>
        <translation>&amp;Minimizza nella tray bar invece che sulla barra delle applicazioni</translation>
    </message>
    <message>
        <source>M&amp;inimize on close</source>
        <translation>M&amp;inimizza alla chiusura</translation>
    </message>
    <message>
        <source>&amp;Display</source>
        <translation>&amp;Mostra</translation>
    </message>
    <message>
        <source>User Interface &amp;language:</source>
        <translation>&amp;Lingua Interfaccia Utente:</translation>
    </message>
    <message>
        <source>The user interface language can be set here. This setting will take effect after restarting %1.</source>
        <translation>La lingua dell'interfaccia utente può essere impostata qui. L'impostazione avrà effetto dopo il riavvio %1.</translation>
    </message>
    <message>
        <source>&amp;Unit to show amounts in:</source>
        <translation>&amp;Unità di misura con cui visualizzare gli importi:</translation>
    </message>
    <message>
        <source>Choose the default subdivision unit to show in the interface and when sending coins.</source>
        <translation>Scegli l'unità di suddivisione predefinita da utilizzare per l'interfaccia e per l'invio di blackcoin.</translation>
    </message>
    <message>
        <source>Whether to show coin control features or not.</source>
        <translation>Specifica se le funzionalita di coin control saranno visualizzate.</translation>
    </message>
    <message>
        <source>&amp;OK</source>
        <translation>&amp;OK</translation>
    </message>
    <message>
        <source>&amp;Cancel</source>
        <translation>&amp;Cancella</translation>
    </message>
    <message>
        <source>default</source>
        <translation>predefinito</translation>
    </message>
    <message>
        <source>none</source>
        <translation>nessuno</translation>
    </message>
    <message>
        <source>Confirm options reset</source>
        <translation>Conferma ripristino opzioni</translation>
    </message>
    <message>
        <source>Client restart required to activate changes.</source>
        <translation>È necessario un riavvio del client per applicare le modifiche.</translation>
    </message>
    <message>
        <source>Client will be shut down. Do you want to proceed?</source>
        <translation>Il client sarà arrestato. Si desidera procedere?</translation>
    </message>
    <message>
        <source>This change would require a client restart.</source>
        <translation>Questa modifica richiede un riavvio del client.</translation>
    </message>
    <message>
        <source>The supplied proxy address is invalid.</source>
        <translation>L'indirizzo proxy che hai fornito non è valido.</translation>
    </message>
</context>
<context>
    <name>OverviewPage</name>
    <message>
        <source>Form</source>
        <translation>Modulo</translation>
    </message>
    <message>
        <source>The displayed information may be out of date. Your wallet automatically synchronizes with the Bitcoin network after a connection is established, but this process has not completed yet.</source>
        <translation>Le informazioni visualizzate potrebbero non essere aggiornate. Il portamonete si sincronizza automaticamente con la rete Blackcoin una volta stabilita una connessione, ma questo processo non è ancora stato completato.</translation>
    </message>
    <message>
        <source>Watch-only:</source>
        <translation>Sola lettura:</translation>
    </message>
    <message>
        <source>Available:</source>
        <translation>Disponibile:</translation>
    </message>
    <message>
        <source>Your current spendable balance</source>
        <translation>Il tuo saldo spendibile attuale</translation>
    </message>
    <message>
        <source>Pending:</source>
        <translation>In attesa:</translation>
    </message>
    <message>
        <source>Total of transactions that have yet to be confirmed, and do not yet count toward the spendable balance</source>
        <translation>Totale delle transazioni in corso di conferma e che non sono ancora conteggiate nel saldo spendibile</translation>
    </message>
    <message>
        <source>Immature:</source>
        <translation>Immaturo:</translation>
    </message>
    <message>
        <source>Mined balance that has not yet matured</source>
        <translation>Importo generato dal mining e non ancora maturato</translation>
    </message>
    <message>
        <source>Balances</source>
        <translation>Saldo</translation>
    </message>
    <message>
        <source>Total:</source>
        <translation>Totale:</translation>
    </message>
    <message>
        <source>Your current total balance</source>
        <translation>Il tuo saldo totale attuale</translation>
    </message>
    <message>
        <source>Your current balance in watch-only addresses</source>
        <translation>Il tuo saldo attuale negli indirizzi di sola lettura</translation>
    </message>
    <message>
        <source>Spendable:</source>
        <translation>Spendibile:</translation>
    </message>
    <message>
        <source>Recent transactions</source>
        <translation>Transazioni recenti</translation>
    </message>
    <message>
        <source>Unconfirmed transactions to watch-only addresses</source>
        <translation>Transazioni non confermate su indirizzi di sola lettura</translation>
    </message>
    <message>
        <source>Mined balance in watch-only addresses that has not yet matured</source>
        <translation>Importo generato dal mining su indirizzi di sola lettura e non ancora maturato</translation>
    </message>
    <message>
        <source>Current total balance in watch-only addresses</source>
        <translation>Saldo corrente totale negli indirizzi di sola lettura</translation>
    </message>
</context>
<context>
    <name>PaymentServer</name>
    <message>
        <source>Payment request error</source>
        <translation>Errore di richiesta di pagamento</translation>
    </message>
    <message>
        <source>Cannot start bitcoin: click-to-pay handler</source>
<<<<<<< HEAD
        <translation>Impossibile avviare blackcoin: gestore click-to-pay</translation>
=======
        <translation>Impossibile avviare bitcoin: gestore click-to-pay</translation>
>>>>>>> e44150fe
    </message>
    <message>
        <source>URI handling</source>
        <translation>Gestione URI</translation>
    </message>
    <message>
        <source>Payment request fetch URL is invalid: %1</source>
        <translation>URL di recupero della Richiesta di pagamento non valido: %1</translation>
    </message>
    <message>
        <source>Invalid payment address %1</source>
        <translation>Indirizzo di pagamento non valido %1</translation>
    </message>
    <message>
        <source>URI cannot be parsed! This can be caused by an invalid Bitcoin address or malformed URI parameters.</source>
<<<<<<< HEAD
        <translation>Impossibile interpretare l'URI! I parametri dell'URI o l'indirizzo Blackcoin potrebbero non essere corretti.</translation>
=======
        <translation>Impossibile interpretare l'URI! I parametri dell'URI o l'indirizzo Bitcoin potrebbero non essere corretti.</translation>
>>>>>>> e44150fe
    </message>
    <message>
        <source>Payment request file handling</source>
        <translation>Gestione del file di richiesta del pagamento</translation>
    </message>
    <message>
        <source>Payment request file cannot be read! This can be caused by an invalid payment request file.</source>
        <translation>Impossibile leggere il file della richiesta di pagamento! Il file della richiesta di pagamento potrebbe non essere valido</translation>
    </message>
    <message>
        <source>Payment request rejected</source>
        <translation>Richiesta di pagamento respinta</translation>
    </message>
    <message>
        <source>Payment request network doesn't match client network.</source>
        <translation>La rete della richiesta di pagamento non corrisponde alla rete del client.</translation>
    </message>
    <message>
        <source>Payment request expired.</source>
        <translation>Richiesta di pagamento scaduta.</translation>
    </message>
    <message>
        <source>Payment request is not initialized.</source>
        <translation>La richiesta di pagamento non è stata inizializzata.</translation>
    </message>
    <message>
        <source>Unverified payment requests to custom payment scripts are unsupported.</source>
        <translation>Le richieste di pagamento non verificate verso script di pagamento personalizzati non sono supportate.</translation>
    </message>
    <message>
        <source>Invalid payment request.</source>
        <translation>Richiesta di pagamento invalida</translation>
    </message>
    <message>
        <source>Requested payment amount of %1 is too small (considered dust).</source>
        <translation>L'importo di pagamento di %1 richiesto è troppo basso (considerato come trascurabile).</translation>
    </message>
    <message>
        <source>Refund from %1</source>
        <translation>Rimborso da %1</translation>
    </message>
    <message>
        <source>Payment request %1 is too large (%2 bytes, allowed %3 bytes).</source>
        <translation>La richiesta di pagamento %1 è troppo grande (%2 bytes, consentiti %3 bytes)</translation>
    </message>
    <message>
        <source>Error communicating with %1: %2</source>
        <translation>Errore di comunicazione con %1: %2</translation>
    </message>
    <message>
        <source>Payment request cannot be parsed!</source>
        <translation>La richiesta di pagamento non può essere processata!</translation>
    </message>
    <message>
<<<<<<< HEAD
=======
        <source>Bad response from server %1</source>
        <translation> Risposta errata da parte del server %1 </translation>
    </message>
    <message>
        <source>Network request error</source>
        <translation> Errore di richiesta di rete</translation>
    </message>
    <message>
>>>>>>> e44150fe
        <source>Payment acknowledged</source>
        <translation>Pagamento riconosciuto</translation>
    </message>
</context>
<context>
    <name>PeerTableModel</name>
    <message>
        <source>User Agent</source>
        <translation>User Agent</translation>
    </message>
    <message>
        <source>Node/Service</source>
        <translation>Nodo/Servizio</translation>
    </message>
    <message>
        <source>Ping</source>
        <translation>Ping</translation>
    </message>
</context>
<context>
    <name>QObject</name>
    <message>
        <source>Amount</source>
        <translation>Importo</translation>
    </message>
    <message>
        <source>Enter a Bitcoin address (e.g. %1)</source>
        <translation>Inserisci un indirizzo Blackcoin (ad es. %1)</translation>
    </message>
    <message>
        <source>%1 d</source>
        <translation>%1 d</translation>
    </message>
    <message>
        <source>%1 h</source>
        <translation>%1 h</translation>
    </message>
    <message>
        <source>%1 m</source>
        <translation>%1 m</translation>
    </message>
    <message>
        <source>%1 s</source>
        <translation>%1 s</translation>
    </message>
    <message>
        <source>None</source>
        <translation>Nessuno</translation>
    </message>
    <message>
        <source>N/A</source>
        <translation>N/D</translation>
    </message>
    <message>
        <source>%1 ms</source>
        <translation>%1 ms</translation>
    </message>
    <message numerus="yes">
        <source>%n second(s)</source>
        <translation><numerusform>%n secondo</numerusform><numerusform>%n secondi</numerusform></translation>
    </message>
    <message numerus="yes">
        <source>%n minute(s)</source>
        <translation><numerusform>%n minuto</numerusform><numerusform>%n minuti</numerusform></translation>
    </message>
    <message numerus="yes">
        <source>%n hour(s)</source>
        <translation><numerusform>%n ora</numerusform><numerusform>%n ore</numerusform></translation>
    </message>
    <message numerus="yes">
        <source>%n day(s)</source>
        <translation><numerusform>%n giorno</numerusform><numerusform>%n giorni</numerusform></translation>
    </message>
    <message numerus="yes">
        <source>%n week(s)</source>
        <translation><numerusform>%n settimana</numerusform><numerusform>%n settimane</numerusform></translation>
    </message>
    <message>
        <source>%1 and %2</source>
        <translation>%1 e %2</translation>
    </message>
    <message numerus="yes">
        <source>%n year(s)</source>
        <translation><numerusform>%n anno</numerusform><numerusform>%n anni</numerusform></translation>
    </message>
<<<<<<< HEAD
    </context>
<context>
    <name>QObject::QObject</name>
    <message>
=======
    <message>
        <source>%1 didn't yet exit safely...</source>
        <translation>%1 non è ancora stato chiuso in modo sicuro</translation>
    </message>
</context>
<context>
    <name>QObject::QObject</name>
    <message>
        <source>Error: Specified data directory "%1" does not exist.</source>
        <translation>Errore: La cartella dati "%1" specificata non esiste.</translation>
    </message>
    <message>
        <source>Error: Cannot parse configuration file: %1. Only use key=value syntax.</source>
        <translation>Errore: impossibile interpretare il file di configurazione: %1. Usare esclusivamente la sintassi chiave=valore.</translation>
    </message>
    <message>
>>>>>>> e44150fe
        <source>Error: %1</source>
        <translation>Errore: %1</translation>
    </message>
</context>
<context>
    <name>QRImageWidget</name>
    <message>
        <source>&amp;Save Image...</source>
        <translation>&amp;Salva immagine</translation>
    </message>
    <message>
        <source>&amp;Copy Image</source>
        <translation>&amp;Copia immagine</translation>
    </message>
    <message>
        <source>Save QR Code</source>
        <translation>Salva codice QR</translation>
    </message>
    <message>
        <source>PNG Image (*.png)</source>
        <translation>Immagine PNG (*.png)</translation>
    </message>
</context>
<context>
    <name>RPCConsole</name>
    <message>
        <source>N/A</source>
        <translation>N/D</translation>
    </message>
    <message>
        <source>Client version</source>
        <translation>Versione client</translation>
    </message>
    <message>
        <source>&amp;Information</source>
        <translation>&amp;Informazioni</translation>
    </message>
    <message>
        <source>Debug window</source>
        <translation>Finestra di debug</translation>
    </message>
    <message>
        <source>General</source>
        <translation>Generale</translation>
    </message>
    <message>
        <source>Using BerkeleyDB version</source>
        <translation>Versione BerkeleyDB in uso</translation>
    </message>
    <message>
        <source>Datadir</source>
        <translation>Datadir</translation>
    </message>
    <message>
        <source>Startup time</source>
        <translation>Ora di avvio</translation>
    </message>
    <message>
        <source>Network</source>
        <translation>Rete</translation>
    </message>
    <message>
        <source>Name</source>
        <translation>Nome</translation>
    </message>
    <message>
        <source>Number of connections</source>
        <translation>Numero di connessioni</translation>
    </message>
    <message>
        <source>Block chain</source>
        <translation>Block chain</translation>
    </message>
    <message>
        <source>Current number of blocks</source>
        <translation>Numero attuale di blocchi</translation>
    </message>
    <message>
        <source>Memory Pool</source>
        <translation>Memory Pool</translation>
    </message>
    <message>
        <source>Current number of transactions</source>
        <translation>Numero attuale di transazioni</translation>
    </message>
    <message>
        <source>Memory usage</source>
        <translation>Utilizzo memoria</translation>
    </message>
    <message>
        <source>Received</source>
        <translation>Ricevuto</translation>
    </message>
    <message>
        <source>Sent</source>
        <translation>Inviato</translation>
    </message>
    <message>
        <source>&amp;Peers</source>
        <translation>&amp;Peer</translation>
    </message>
    <message>
        <source>Banned peers</source>
        <translation>Peers bannati</translation>
    </message>
    <message>
        <source>Select a peer to view detailed information.</source>
        <translation>Seleziona un peer per visualizzare informazioni più dettagliate.</translation>
    </message>
    <message>
        <source>Whitelisted</source>
        <translation>Whitelisted/sicuri</translation>
    </message>
    <message>
        <source>Direction</source>
        <translation>Direzione</translation>
    </message>
    <message>
        <source>Version</source>
        <translation>Versione</translation>
    </message>
    <message>
        <source>Starting Block</source>
        <translation>Blocco di partenza</translation>
    </message>
    <message>
        <source>Synced Headers</source>
        <translation>Headers sincronizzati</translation>
    </message>
    <message>
        <source>Synced Blocks</source>
        <translation>Blocchi sincronizzati</translation>
    </message>
    <message>
        <source>User Agent</source>
        <translation>User Agent</translation>
    </message>
    <message>
        <source>Open the %1 debug log file from the current data directory. This can take a few seconds for large log files.</source>
        <translation>Apri il file log del debug di %1 dalla cartella dati attuale. Può richiedere alcuni secondi per file di log di grandi dimensioni.</translation>
    </message>
    <message>
        <source>Decrease font size</source>
        <translation>Riduci dimensioni font.</translation>
    </message>
    <message>
        <source>Increase font size</source>
        <translation>Aumenta dimensioni font</translation>
    </message>
    <message>
        <source>Services</source>
        <translation>Servizi</translation>
    </message>
    <message>
        <source>Ban Score</source>
        <translation>Punteggio di Ban</translation>
    </message>
    <message>
        <source>Connection Time</source>
        <translation>Tempo di Connessione</translation>
    </message>
    <message>
        <source>Last Send</source>
        <translation>Ultimo Invio</translation>
    </message>
    <message>
        <source>Last Receive</source>
        <translation>Ultima Ricezione</translation>
    </message>
    <message>
        <source>Ping Time</source>
        <translation>Tempo di Ping</translation>
    </message>
    <message>
        <source>The duration of a currently outstanding ping.</source>
        <translation>La durata di un ping attualmente in corso.</translation>
    </message>
    <message>
        <source>Ping Wait</source>
        <translation>Attesa ping</translation>
    </message>
    <message>
        <source>Min Ping</source>
        <translation>Ping Minimo</translation>
    </message>
    <message>
        <source>Time Offset</source>
        <translation>Scarto Temporale</translation>
    </message>
    <message>
        <source>Last block time</source>
        <translation>Ora del blocco più recente</translation>
    </message>
    <message>
        <source>&amp;Open</source>
        <translation>&amp;Apri</translation>
    </message>
    <message>
        <source>&amp;Console</source>
        <translation>&amp;Console</translation>
    </message>
    <message>
        <source>&amp;Network Traffic</source>
        <translation>&amp;Traffico di Rete</translation>
    </message>
    <message>
        <source>&amp;Clear</source>
        <translation>&amp;Cancella</translation>
    </message>
    <message>
        <source>Totals</source>
        <translation>Totali</translation>
    </message>
    <message>
        <source>In:</source>
        <translation>Entrata:</translation>
    </message>
    <message>
        <source>Out:</source>
        <translation>Uscita:</translation>
    </message>
    <message>
        <source>Debug log file</source>
        <translation>File log del Debug</translation>
    </message>
    <message>
        <source>Clear console</source>
        <translation>Cancella console</translation>
    </message>
    <message>
        <source>1 &amp;hour</source>
        <translation>1 &amp;ora</translation>
    </message>
    <message>
        <source>1 &amp;day</source>
        <translation>1 &amp;giorno</translation>
    </message>
    <message>
        <source>1 &amp;week</source>
        <translation>1 &amp;settimana</translation>
    </message>
    <message>
        <source>1 &amp;year</source>
        <translation>1 &amp;anno</translation>
    </message>
    <message>
        <source>&amp;Disconnect</source>
        <translation>&amp;Disconnetti</translation>
    </message>
    <message>
<<<<<<< HEAD
=======
        <source>Ban for</source>
        <translation>Bannato per</translation>
    </message>
    <message>
        <source>&amp;Unban</source>
        <translation>&amp;Sbanna</translation>
    </message>
    <message>
>>>>>>> e44150fe
        <source>Welcome to the %1 RPC console.</source>
        <translation>Benvenuto nella console RPC di %1.</translation>
    </message>
    <message>
        <source>Use up and down arrows to navigate history, and &lt;b&gt;Ctrl-L&lt;/b&gt; to clear screen.</source>
        <translation>Usa le frecce direzionali per scorrere la cronologia, e &lt;b&gt;Ctrl-L&lt;/b&gt; per cancellarla.</translation>
    </message>
    <message>
        <source>Type &lt;b&gt;help&lt;/b&gt; for an overview of available commands.</source>
        <translation>Scrivi &lt;b&gt;help&lt;/b&gt; per un riassunto dei comandi disponibili.</translation>
    </message>
    <message>
        <source>Network activity disabled</source>
        <translation>Attività di rete disabilitata</translation>
    </message>
    <message>
        <source>%1 B</source>
        <translation>%1 B</translation>
    </message>
    <message>
        <source>%1 KB</source>
        <translation>%1 KB</translation>
    </message>
    <message>
        <source>%1 MB</source>
        <translation>%1 MB</translation>
    </message>
    <message>
        <source>%1 GB</source>
        <translation>%1 GB</translation>
    </message>
    <message>
        <source>(node id: %1)</source>
        <translation>(id nodo: %1)</translation>
    </message>
    <message>
        <source>via %1</source>
        <translation>via %1</translation>
    </message>
    <message>
        <source>never</source>
        <translation>mai</translation>
    </message>
    <message>
        <source>Inbound</source>
        <translation>In entrata</translation>
    </message>
    <message>
        <source>Outbound</source>
        <translation>In uscita</translation>
    </message>
    <message>
        <source>Yes</source>
        <translation>Si</translation>
    </message>
    <message>
        <source>No</source>
        <translation>No</translation>
    </message>
    <message>
        <source>Unknown</source>
        <translation>Sconosciuto</translation>
    </message>
</context>
<context>
    <name>ReceiveCoinsDialog</name>
    <message>
        <source>&amp;Amount:</source>
        <translation>&amp;Importo:</translation>
    </message>
    <message>
        <source>&amp;Label:</source>
        <translation>&amp;Etichetta:</translation>
    </message>
    <message>
        <source>&amp;Message:</source>
        <translation>&amp;Messaggio:</translation>
    </message>
    <message>
        <source>Reuse one of the previously used receiving addresses. Reusing addresses has security and privacy issues. Do not use this unless re-generating a payment request made before.</source>
        <translation>Riutilizza uno degli indirizzi di ricezione generati in precedenza. Riutilizzare un indirizzo comporta problemi di sicurezza e privacy. Non selezionare questa opzione a meno che non si stia rigenerando una richiesta di pagamento creata in precedenza.</translation>
    </message>
    <message>
        <source>R&amp;euse an existing receiving address (not recommended)</source>
        <translation>R&amp;iusa un indirizzo di ricezione (non raccomandato)</translation>
    </message>
    <message>
        <source>An optional message to attach to the payment request, which will be displayed when the request is opened. Note: The message will not be sent with the payment over the Bitcoin network.</source>
        <translation>Un messaggio opzionale da allegare e mostrare all'apertura della richiesta di pagamento. Nota: Il messaggio non sarà inviato con il pagamento sulla rete Blackcoin.</translation>
    </message>
    <message>
        <source>An optional label to associate with the new receiving address.</source>
        <translation>Un'etichetta opzionale da associare al nuovo indirizzo di ricezione.</translation>
    </message>
    <message>
        <source>Use this form to request payments. All fields are &lt;b&gt;optional&lt;/b&gt;.</source>
        <translation>Usa questo modulo per richiedere pagamenti. Tutti i campi sono &lt;b&gt;opzionali&lt;/b&gt;.</translation>
    </message>
    <message>
        <source>An optional amount to request. Leave this empty or zero to not request a specific amount.</source>
        <translation>Un importo opzionale da associare alla richiesta. Lasciare vuoto o a zero per non richiedere un importo specifico.</translation>
    </message>
    <message>
        <source>Clear all fields of the form.</source>
        <translation>Cancellare tutti i campi del modulo.</translation>
    </message>
    <message>
        <source>Clear</source>
        <translation>Cancella</translation>
    </message>
    <message>
        <source>Requested payments history</source>
        <translation>Cronologia pagamenti richiesti</translation>
    </message>
    <message>
        <source>&amp;Request payment</source>
        <translation>&amp;Richiedi pagamento</translation>
    </message>
    <message>
        <source>Show the selected request (does the same as double clicking an entry)</source>
        <translation>Mostra la richiesta selezionata (produce lo stesso effetto di un doppio click su una voce)</translation>
    </message>
    <message>
        <source>Show</source>
        <translation>Mostra</translation>
    </message>
    <message>
        <source>Remove the selected entries from the list</source>
        <translation>Rimuovi le voci selezionate dalla lista</translation>
    </message>
    <message>
        <source>Remove</source>
        <translation>Rimuovi</translation>
    </message>
    <message>
        <source>Copy URI</source>
        <translation>Copia URI</translation>
    </message>
    <message>
        <source>Copy label</source>
        <translation>Copia etichetta</translation>
    </message>
    <message>
        <source>Copy message</source>
        <translation>Copia il messaggio</translation>
    </message>
    <message>
        <source>Copy amount</source>
        <translation>Copia l'importo</translation>
    </message>
</context>
<context>
    <name>ReceiveRequestDialog</name>
    <message>
        <source>QR Code</source>
        <translation>Codice QR</translation>
    </message>
    <message>
        <source>Copy &amp;URI</source>
        <translation>Copia &amp;URI</translation>
    </message>
    <message>
        <source>Copy &amp;Address</source>
        <translation>Copia &amp;Indirizzo</translation>
    </message>
    <message>
        <source>&amp;Save Image...</source>
        <translation>&amp;Salva Immagine...</translation>
    </message>
    <message>
        <source>Request payment to %1</source>
        <translation>Richiesta di pagamento a %1</translation>
    </message>
    <message>
        <source>Payment information</source>
        <translation>Informazioni di pagamento</translation>
    </message>
    <message>
        <source>URI</source>
        <translation>URI</translation>
    </message>
    <message>
        <source>Address</source>
        <translation>Indirizzo</translation>
    </message>
    <message>
        <source>Amount</source>
        <translation>Importo</translation>
    </message>
    <message>
        <source>Label</source>
        <translation>Etichetta</translation>
    </message>
    <message>
        <source>Message</source>
        <translation>Messaggio</translation>
    </message>
<<<<<<< HEAD
    </context>
=======
    <message>
        <source>Resulting URI too long, try to reduce the text for label / message.</source>
        <translation> L'URI risultante è troppo lungo, prova a ridurre il testo nell'etichetta / messaggio.</translation>
    </message>
    <message>
        <source>Error encoding URI into QR Code.</source>
        <translation> Errore nella codifica dell'URI nel codice QR.</translation>
    </message>
</context>
>>>>>>> e44150fe
<context>
    <name>RecentRequestsTableModel</name>
    <message>
        <source>Date</source>
        <translation>Data</translation>
    </message>
    <message>
        <source>Label</source>
        <translation>Etichetta</translation>
    </message>
    <message>
        <source>Message</source>
        <translation>Messaggio</translation>
    </message>
    <message>
        <source>(no label)</source>
        <translation>(nessuna etichetta)</translation>
    </message>
    <message>
        <source>(no message)</source>
        <translation>(nessun messaggio)</translation>
    </message>
    <message>
        <source>(no amount requested)</source>
        <translation>(nessun importo richiesto)</translation>
    </message>
    <message>
        <source>Requested</source>
        <translation>Richiesto</translation>
    </message>
</context>
<context>
    <name>SendCoinsDialog</name>
    <message>
        <source>Send Coins</source>
        <translation>Invia Blackcoin</translation>
    </message>
    <message>
        <source>Coin Control Features</source>
        <translation>Funzionalità di Coin Control</translation>
    </message>
    <message>
        <source>Inputs...</source>
        <translation>Input...</translation>
    </message>
    <message>
        <source>automatically selected</source>
        <translation>selezionato automaticamente</translation>
    </message>
    <message>
        <source>Insufficient funds!</source>
        <translation>Fondi insufficienti!</translation>
    </message>
    <message>
        <source>Quantity:</source>
        <translation>Quantità:</translation>
    </message>
    <message>
        <source>Bytes:</source>
        <translation>Byte:</translation>
    </message>
    <message>
        <source>Amount:</source>
        <translation>Importo:</translation>
    </message>
    <message>
        <source>Fee:</source>
        <translation>Commissione:</translation>
    </message>
    <message>
        <source>After Fee:</source>
        <translation>Dopo Commissione:</translation>
    </message>
    <message>
        <source>Change:</source>
        <translation>Resto:</translation>
    </message>
    <message>
        <source>If this is activated, but the change address is empty or invalid, change will be sent to a newly generated address.</source>
        <translation>In caso di abilitazione con indirizzo vuoto o non valido, il resto sarà inviato ad un nuovo indirizzo generato appositamente.</translation>
    </message>
    <message>
        <source>Custom change address</source>
        <translation>Personalizza indirizzo di resto</translation>
    </message>
    <message>
        <source>Transaction Fee:</source>
        <translation>Commissione di Transazione:</translation>
    </message>
    <message>
        <source>Choose...</source>
        <translation>Scegli...</translation>
    </message>
    <message>
        <source>collapse fee-settings</source>
        <translation>minimizza le impostazioni di commissione</translation>
    </message>
    <message>
        <source>per kilobyte</source>
        <translation>per kilobyte</translation>
    </message>
    <message>
        <source>If the custom fee is set to 1000 satoshis and the transaction is only 250 bytes, then "per kilobyte" only pays 250 satoshis in fee, while "total at least" pays 1000 satoshis. For transactions bigger than a kilobyte both pay by kilobyte.</source>
        <translation>Se la commissione personalizzata è impostata su 1000 satoshi e la transazione è di soli 250 byte, allora "per kilobyte" paga solo 250 satoshi di commissione, mentre "somma almeno" paga 1000 satoshi. Per transazioni più grandi di un kilobyte, entrambe le opzioni pagano al kilobyte.</translation>
    </message>
    <message>
        <source>Hide</source>
        <translation>Nascondi</translation>
    </message>
    <message>
        <source>total at least</source>
        <translation>somma almeno</translation>
    </message>
    <message>
        <source>Paying only the minimum fee is just fine as long as there is less transaction volume than space in the blocks. But be aware that this can end up in a never confirming transaction once there is more demand for bitcoin transactions than the network can process.</source>
        <translation>Non vi è alcuna controindicazione a pagare la commissione minima, a patto che il volume delle transazioni sia inferiore allo spazio disponibile nei blocchi. Occorre comunque essere consapevoli che ciò potrebbe impedire la conferma delle transazioni nel caso in cui la rete risultasse satura.</translation>
    </message>
    <message>
        <source>(read the tooltip)</source>
        <translation>(leggi il suggerimento)</translation>
    </message>
    <message>
        <source>Recommended:</source>
        <translation>Raccomandata:</translation>
    </message>
    <message>
        <source>Custom:</source>
        <translation>Personalizzata:</translation>
    </message>
    <message>
        <source>(Smart fee not initialized yet. This usually takes a few blocks...)</source>
        <translation>(Commissione intelligente non ancora inizializzata. Normalmente richiede un'attesa di alcuni blocchi...)</translation>
    </message>
    <message>
        <source>normal</source>
        <translation>normale</translation>
    </message>
    <message>
        <source>fast</source>
        <translation>veloce</translation>
    </message>
    <message>
        <source>Send to multiple recipients at once</source>
        <translation>Invia simultaneamente a più beneficiari</translation>
    </message>
    <message>
        <source>Add &amp;Recipient</source>
        <translation>&amp;Aggiungi beneficiario</translation>
    </message>
    <message>
        <source>Clear all fields of the form.</source>
        <translation>Cancellare tutti i campi del modulo.</translation>
    </message>
    <message>
        <source>Dust:</source>
        <translation>Trascurabile:</translation>
    </message>
    <message>
        <source>Clear &amp;All</source>
        <translation>Cancella &amp;tutto</translation>
    </message>
    <message>
        <source>Balance:</source>
        <translation>Saldo:</translation>
    </message>
    <message>
        <source>Confirm the send action</source>
        <translation>Conferma l'azione di invio</translation>
    </message>
    <message>
        <source>S&amp;end</source>
        <translation>&amp;Invia</translation>
    </message>
    <message>
        <source>Copy quantity</source>
        <translation>Copia quantità</translation>
<<<<<<< HEAD
    </message>
    <message>
        <source>Copy amount</source>
        <translation>Copia l'importo</translation>
    </message>
    <message>
        <source>Copy fee</source>
        <translation>Copia commissione</translation>
    </message>
    <message>
        <source>Copy after fee</source>
        <translation>Copia dopo commissione</translation>
    </message>
    <message>
        <source>Copy bytes</source>
        <translation>Copia byte</translation>
    </message>
    <message>
        <source>Copy dust</source>
        <translation>Copia trascurabile</translation>
    </message>
    <message>
        <source>Copy change</source>
        <translation>Copia resto</translation>
    </message>
    <message>
        <source>%1 to %2</source>
        <translation>%1 a %2</translation>
    </message>
    <message>
        <source>added as transaction fee</source>
        <translation> Includi il costo della transazione</translation>
    </message>
    <message>
        <source>or</source>
        <translation>o</translation>
    </message>
    <message>
        <source>The amount exceeds your balance.</source>
        <translation>Non hai abbastanza fondi</translation>
    </message>
    <message>
        <source>Transaction creation failed!</source>
        <translation>Creazione della transazione fallita!</translation>
    </message>
    <message>
        <source>The transaction was rejected with the following reason: %1</source>
        <translation>La transazione è stata respinta per il seguente motivo: %1</translation>
    </message>
    <message>
        <source>Payment request expired.</source>
        <translation>Richiesta di pagamento scaduta.</translation>
    </message>
    <message numerus="yes">
        <source>%n block(s)</source>
        <translation><numerusform>%n blocco</numerusform><numerusform>%n blocchi</numerusform></translation>
    </message>
    <message>
        <source>Warning: Invalid Bitcoin address</source>
        <translation>Attenzione: Indirizzo Blackcoin non valido</translation>
    </message>
    <message>
        <source>Warning: Unknown change address</source>
        <translation>Attenzione: Indirizzo per il resto sconosciuto</translation>
    </message>
    <message>
        <source>(no label)</source>
        <translation>(nessuna etichetta)</translation>
=======
>>>>>>> e44150fe
    </message>
    <message>
        <source>Copy amount</source>
        <translation>Copia l'importo</translation>
    </message>
    <message>
        <source>Copy fee</source>
        <translation>Copia commissione</translation>
    </message>
    <message>
        <source>Copy after fee</source>
        <translation>Copia dopo commissione</translation>
    </message>
    <message>
        <source>Copy bytes</source>
        <translation>Copia byte</translation>
    </message>
    <message>
        <source>Copy dust</source>
        <translation>Copia trascurabile</translation>
    </message>
    <message>
        <source>Copy change</source>
        <translation>Copia resto</translation>
    </message>
    <message>
        <source>%1 to %2</source>
        <translation>%1 a %2</translation>
    </message>
    <message>
        <source>Are you sure you want to send?</source>
        <translation> Sei sicuro di voler inviare?</translation>
    </message>
    <message>
        <source>added as transaction fee</source>
        <translation> Includi il costo della transazione</translation>
    </message>
    <message>
        <source>Total Amount %1</source>
        <translation>Importo Totale %1</translation>
    </message>
    <message>
        <source>or</source>
        <translation>o</translation>
    </message>
    <message>
        <source>Confirm send coins</source>
        <translation>Conferma invio coins</translation>
    </message>
    <message>
        <source>The recipient address is not valid. Please recheck.</source>
        <translation> L'indirizzo del destinatario non è valido. Si prega di ricontrollare.</translation>
    </message>
    <message>
        <source>The amount to pay must be larger than 0.</source>
        <translation> L'importo da pagare deve essere maggiore di 0.</translation>
    </message>
    <message>
        <source>The amount exceeds your balance.</source>
        <translation>Non hai abbastanza fondi</translation>
    </message>
    <message>
        <source>The total exceeds your balance when the %1 transaction fee is included.</source>
        <translation> Il totale è superiore al tuo saldo attuale includendo la commissione di %1. </translation>
    </message>
    <message>
        <source>Duplicate address found: addresses should only be used once each.</source>
        <translation> Rilevato un indirizzo duplicato Ciascun indirizzo dovrebbe essere utilizzato una sola volta.</translation>
    </message>
    <message>
        <source>Transaction creation failed!</source>
        <translation>Creazione della transazione fallita!</translation>
    </message>
    <message>
        <source>The transaction was rejected with the following reason: %1</source>
        <translation>La transazione è stata respinta per il seguente motivo: %1</translation>
    </message>
    <message>
        <source>A fee higher than %1 is considered an absurdly high fee.</source>
        <translation> Una commissione maggiore di %1 è considerata irragionevolmente elevata.</translation>
    </message>
    <message>
        <source>Payment request expired.</source>
        <translation>Richiesta di pagamento scaduta.</translation>
    </message>
    <message numerus="yes">
        <source>%n block(s)</source>
        <translation><numerusform>%n blocco</numerusform><numerusform>%n blocchi</numerusform></translation>
    </message>
    <message>
        <source>Pay only the required fee of %1</source>
        <translation> Paga solamente la commissione richiesta di %1</translation>
    </message>
    <message numerus="yes">
        <source>Estimated to begin confirmation within %n block(s).</source>
        <translation><numerusform>Inizio delle conferme stimato entro %n blocchi.</numerusform><numerusform>Inizio delle conferme stimato entro %n blocchi.</numerusform></translation>
    </message>
    <message>
        <source>Warning: Invalid Bitcoin address</source>
        <translation>Attenzione: Indirizzo Bitcoin non valido</translation>
    </message>
    <message>
        <source>Warning: Unknown change address</source>
        <translation>Attenzione: Indirizzo per il resto sconosciuto</translation>
    </message>
    <message>
        <source>(no label)</source>
        <translation>(nessuna etichetta)</translation>
    </message>
</context>
<context>
    <name>SendCoinsEntry</name>
    <message>
        <source>A&amp;mount:</source>
        <translation>&amp;Importo:</translation>
    </message>
    <message>
        <source>Pay &amp;To:</source>
        <translation>Paga &amp;a:</translation>
    </message>
    <message>
        <source>&amp;Label:</source>
        <translation>&amp;Etichetta:</translation>
    </message>
    <message>
        <source>Choose previously used address</source>
        <translation>Scegli un indirizzo usato precedentemente</translation>
    </message>
    <message>
        <source>This is a normal payment.</source>
        <translation>Questo è un normale pagamento.</translation>
    </message>
    <message>
        <source>The Bitcoin address to send the payment to</source>
        <translation>L'indirizzo Blackcoin a cui vuoi inviare il pagamento</translation>
    </message>
    <message>
        <source>Alt+A</source>
        <translation>Alt+A</translation>
    </message>
    <message>
        <source>Paste address from clipboard</source>
        <translation>Incollare l'indirizzo dagli appunti</translation>
    </message>
    <message>
        <source>Alt+P</source>
        <translation>Alt+P</translation>
    </message>
    <message>
        <source>Remove this entry</source>
        <translation>Rimuovi questa voce</translation>
    </message>
    <message>
        <source>The fee will be deducted from the amount being sent. The recipient will receive less bitcoins than you enter in the amount field. If multiple recipients are selected, the fee is split equally.</source>
        <translation>La commissione sarà sottratta dall'importo che si sta inviando. Il beneficiario riceverà un totale di blackcoin inferiore al valore digitato. Nel caso in cui siano stati selezionati più beneficiari la commissione sarà suddivisa in parti uguali.</translation>
    </message>
    <message>
        <source>S&amp;ubtract fee from amount</source>
        <translation>S&amp;ottrae la commissione dall'importo</translation>
    </message>
    <message>
        <source>Message:</source>
        <translation>Messaggio:</translation>
    </message>
    <message>
        <source>This is an unauthenticated payment request.</source>
        <translation>Questa è una richiesta di pagamento non autenticata.</translation>
    </message>
    <message>
        <source>This is an authenticated payment request.</source>
        <translation>Questa è una richiesta di pagamento autenticata.</translation>
    </message>
    <message>
        <source>Enter a label for this address to add it to the list of used addresses</source>
        <translation>Inserisci un'etichetta per questo indirizzo per aggiungerlo alla lista degli indirizzi utilizzati</translation>
    </message>
    <message>
        <source>A message that was attached to the bitcoin: URI which will be stored with the transaction for your reference. Note: This message will not be sent over the Bitcoin network.</source>
        <translation>Messaggio incluso nel blackcoin URI e che sarà memorizzato con la transazione per vostro riferimento. Nota: Questo messaggio non sarà inviato attraverso la rete Blackcoin.</translation>
    </message>
    <message>
        <source>Pay To:</source>
        <translation>Pagare a:</translation>
    </message>
    <message>
        <source>Memo:</source>
        <translation>Memo:</translation>
    </message>
    </context>
<context>
    <name>SendConfirmationDialog</name>
    <message>
        <source>Yes</source>
        <translation>Si</translation>
    </message>
</context>
<context>
    <name>ShutdownWindow</name>
    <message>
        <source>%1 is shutting down...</source>
        <translation>Arresto di %1 in corso...</translation>
    </message>
    <message>
        <source>Do not shut down the computer until this window disappears.</source>
        <translation>Non spegnere il computer fino a quando questa finestra non si sarà chiusa.</translation>
    </message>
</context>
<context>
    <name>SignVerifyMessageDialog</name>
    <message>
        <source>Signatures - Sign / Verify a Message</source>
        <translation>Firme - Firma / Verifica un messaggio</translation>
    </message>
    <message>
        <source>&amp;Sign Message</source>
        <translation>&amp;Firma Messaggio</translation>
    </message>
    <message>
        <source>You can sign messages/agreements with your addresses to prove you can receive bitcoins sent to them. Be careful not to sign anything vague or random, as phishing attacks may try to trick you into signing your identity over to them. Only sign fully-detailed statements you agree to.</source>
        <translation>È possibile firmare messaggi/accordi con i propri indirizzi in modo da dimostrare di poter ricevere blackcoin attraverso di essi. Si consiglia di prestare attenzione a non firmare dichiarazioni vaghe o casuali, attacchi di phishing potrebbero cercare di indurre ad apporre la firma su di esse. Si raccomanda di firmare esclusivamente dichiarazioni completamente dettagliate e delle quali si condivide in pieno il contenuto.</translation>
    </message>
    <message>
        <source>The Bitcoin address to sign the message with</source>
        <translation>L'indirizzo Blackcoin da utilizzare per firmare il messaggio</translation>
    </message>
    <message>
        <source>Choose previously used address</source>
        <translation>Scegli un indirizzo usato precedentemente</translation>
    </message>
    <message>
        <source>Alt+A</source>
        <translation>Alt+A</translation>
    </message>
    <message>
        <source>Paste address from clipboard</source>
        <translation>Incolla l'indirizzo dagli appunti</translation>
    </message>
    <message>
        <source>Alt+P</source>
        <translation>Alt+P</translation>
    </message>
    <message>
        <source>Enter the message you want to sign here</source>
        <translation>Inserisci qui il messaggio che vuoi firmare</translation>
    </message>
    <message>
        <source>Signature</source>
        <translation>Firma</translation>
    </message>
    <message>
        <source>Copy the current signature to the system clipboard</source>
        <translation>Copia la firma corrente nella clipboard</translation>
    </message>
    <message>
        <source>Sign the message to prove you own this Bitcoin address</source>
        <translation>Firma un messaggio per dimostrare di possedere questo indirizzo Blackcoin</translation>
    </message>
    <message>
        <source>Sign &amp;Message</source>
        <translation>Firma &amp;Messaggio</translation>
    </message>
    <message>
        <source>Reset all sign message fields</source>
        <translation>Reimposta tutti i campi della firma messaggio</translation>
    </message>
    <message>
        <source>Clear &amp;All</source>
        <translation>Cancella &amp;Tutto</translation>
    </message>
    <message>
        <source>&amp;Verify Message</source>
        <translation>&amp;Verifica Messaggio</translation>
    </message>
    <message>
        <source>Enter the receiver's address, message (ensure you copy line breaks, spaces, tabs, etc. exactly) and signature below to verify the message. Be careful not to read more into the signature than what is in the signed message itself, to avoid being tricked by a man-in-the-middle attack. Note that this only proves the signing party receives with the address, it cannot prove sendership of any transaction!</source>
        <translation>Per verificare il messaggio inserire l'indirizzo del firmatario, il messaggio e la firma nei campi sottostanti, assicurandosi di copiare esattamente anche ritorni a capo, spazi, tabulazioni, etc.. Si raccomanda di non lasciarsi fuorviare dalla firma a leggere più di quanto non sia riportato nel testo del messaggio stesso, in modo da evitare di cadere vittima di attacchi di tipo man-in-the-middle. Si ricorda che la verifica della firma dimostra soltanto che il firmatario può ricevere pagamenti con l'indirizzo corrispondente, non prova l'invio di alcuna transazione.</translation>
    </message>
    <message>
        <source>The Bitcoin address the message was signed with</source>
        <translation>L'indirizzo Blackcoin con cui è stato contrassegnato il messaggio</translation>
    </message>
    <message>
        <source>Verify the message to ensure it was signed with the specified Bitcoin address</source>
        <translation>Verifica il messaggio per accertare che sia stato firmato con l'indirizzo specificato</translation>
    </message>
    <message>
        <source>Verify &amp;Message</source>
        <translation>Verifica &amp;Messaggio</translation>
    </message>
    <message>
        <source>Reset all verify message fields</source>
        <translation>Reimposta tutti i campi della verifica messaggio</translation>
    </message>
    <message>
<<<<<<< HEAD
=======
        <source>Click "Sign Message" to generate signature</source>
        <translation>Clicca "Firma Messaggio" per generare una firma</translation>
    </message>
    <message>
>>>>>>> e44150fe
        <source>The entered address is invalid.</source>
        <translation>L'indirizzo inserito non è valido.</translation>
    </message>
    <message>
        <source>Please check the address and try again.</source>
        <translation>Per favore controlla l'indirizzo e prova di nuovo.</translation>
    </message>
    <message>
        <source>The entered address does not refer to a key.</source>
<<<<<<< HEAD
        <translation>L'indirizzo blackcoin inserito non è associato a nessuna chiave.</translation>
=======
        <translation>L'indirizzo bitcoin inserito non è associato a nessuna chiave.</translation>
>>>>>>> e44150fe
    </message>
    <message>
        <source>Wallet unlock was cancelled.</source>
        <translation>Sblocco del portamonete annullato.</translation>
    </message>
    <message>
        <source>Private key for the entered address is not available.</source>
        <translation>La chiave privata per l'indirizzo inserito non è disponibile.</translation>
    </message>
    <message>
        <source>Message signing failed.</source>
        <translation>Firma messaggio fallita.</translation>
    </message>
    <message>
        <source>Message signed.</source>
        <translation>Messaggio firmato.</translation>
    </message>
    <message>
        <source>The signature could not be decoded.</source>
        <translation>Non è stato possibile decodificare la firma.</translation>
    </message>
    <message>
        <source>Please check the signature and try again.</source>
        <translation>Per favore controlla la firma e prova di nuovo.</translation>
    </message>
    <message>
        <source>The signature did not match the message digest.</source>
        <translation>La firma non corrisponde al digest del messaggio.</translation>
    </message>
    <message>
        <source>Message verification failed.</source>
        <translation>Verifica messaggio fallita.</translation>
    </message>
    <message>
        <source>Message verified.</source>
        <translation>Messaggio verificato.</translation>
    </message>
</context>
<context>
    <name>SplashScreen</name>
    <message>
        <source>[testnet]</source>
        <translation>[testnet]</translation>
    </message>
</context>
<context>
    <name>TrafficGraphWidget</name>
    <message>
        <source>KB/s</source>
        <translation>KB/s</translation>
    </message>
</context>
<context>
    <name>TransactionDesc</name>
    <message>
        <source>%1/offline</source>
        <translation>%1/offline</translation>
    </message>
    <message>
        <source>0/unconfirmed, %1</source>
        <translation>0/non confermati, %1</translation>
    </message>
    <message>
        <source>abandoned</source>
        <translation>abbandonato</translation>
    </message>
    <message>
        <source>%1/unconfirmed</source>
        <translation>%1/non confermato</translation>
    </message>
    <message>
        <source>%1 confirmations</source>
        <translation>%1 conferme</translation>
    </message>
    <message>
        <source>Status</source>
        <translation>Stato</translation>
    </message>
    <message>
        <source>, has not been successfully broadcast yet</source>
        <translation>, non è ancora stata trasmessa con successo</translation>
    </message>
    <message>
        <source>Date</source>
        <translation>Data</translation>
    </message>
    <message>
        <source>Source</source>
        <translation>Sorgente</translation>
    </message>
    <message>
        <source>Generated</source>
        <translation>Generato</translation>
    </message>
    <message>
        <source>From</source>
        <translation>Da</translation>
    </message>
    <message>
        <source>unknown</source>
        <translation>sconosciuto</translation>
    </message>
    <message>
        <source>To</source>
        <translation>A</translation>
    </message>
    <message>
        <source>own address</source>
        <translation>proprio indirizzo</translation>
    </message>
    <message>
        <source>watch-only</source>
        <translation>sola lettura</translation>
    </message>
    <message>
        <source>label</source>
        <translation>etichetta</translation>
    </message>
    <message>
        <source>Credit</source>
        <translation>Credito</translation>
    </message>
    <message>
        <source>not accepted</source>
        <translation>non accettate</translation>
    </message>
    <message>
        <source>Debit</source>
        <translation>Debito</translation>
    </message>
    <message>
        <source>Total debit</source>
        <translation>Debito totale</translation>
    </message>
    <message>
        <source>Total credit</source>
        <translation>Credito totale</translation>
    </message>
    <message>
        <source>Transaction fee</source>
        <translation>Commissione transazione</translation>
    </message>
    <message>
        <source>Net amount</source>
        <translation>Importo netto</translation>
    </message>
    <message>
        <source>Message</source>
        <translation>Messaggio</translation>
    </message>
    <message>
        <source>Comment</source>
        <translation>Commento</translation>
    </message>
    <message>
        <source>Transaction ID</source>
        <translation>ID della transazione</translation>
    </message>
    <message>
        <source>Merchant</source>
        <translation>Commerciante</translation>
    </message>
    <message>
        <source>Debug information</source>
        <translation>Informazione di debug</translation>
    </message>
    <message>
        <source>Transaction</source>
        <translation>Transazione</translation>
    </message>
    <message>
        <source>Inputs</source>
        <translation>Input</translation>
    </message>
    <message>
        <source>Amount</source>
        <translation>Importo</translation>
    </message>
    <message>
        <source>true</source>
        <translation>vero</translation>
    </message>
    <message>
        <source>false</source>
        <translation>falso</translation>
    </message>
</context>
<context>
    <name>TransactionDescDialog</name>
    <message>
        <source>This pane shows a detailed description of the transaction</source>
        <translation>Questo pannello mostra una descrizione dettagliata della transazione</translation>
    </message>
    </context>
<context>
    <name>TransactionTableModel</name>
    <message>
        <source>Date</source>
        <translation>Data</translation>
    </message>
    <message>
        <source>Type</source>
        <translation>Tipo</translation>
    </message>
    <message>
        <source>Label</source>
        <translation>Etichetta</translation>
    </message>
    <message>
        <source>Offline</source>
        <translation>Offline</translation>
    </message>
    <message>
        <source>Unconfirmed</source>
        <translation>Non confermata</translation>
    </message>
    <message>
<<<<<<< HEAD
=======
        <source>Abandoned</source>
        <translation>Abbandonato</translation>
    </message>
    <message>
>>>>>>> e44150fe
        <source>Confirmed (%1 confirmations)</source>
        <translation>Confermata (%1 conferme)</translation>
    </message>
    <message>
        <source>This block was not received by any other nodes and will probably not be accepted!</source>
        <translation>Questo blocco non è stato ricevuto da alcun altro nodo e probabilmente non sarà accettato!</translation>
    </message>
    <message>
        <source>Generated but not accepted</source>
        <translation>Generati, ma non accettati</translation>
    </message>
    <message>
        <source>Received with</source>
        <translation>Ricevuto tramite</translation>
    </message>
    <message>
<<<<<<< HEAD
=======
        <source>Received from</source>
        <translation>Ricevuto da</translation>
    </message>
    <message>
>>>>>>> e44150fe
        <source>Sent to</source>
        <translation>Inviato a</translation>
    </message>
    <message>
        <source>Payment to yourself</source>
        <translation>Pagamento a te stesso</translation>
    </message>
    <message>
        <source>Mined</source>
        <translation>Ottenuto dal mining</translation>
    </message>
    <message>
        <source>watch-only</source>
        <translation>sola lettura</translation>
    </message>
    <message>
        <source>(n/a)</source>
        <translation>(n/d)</translation>
    </message>
    <message>
        <source>(no label)</source>
        <translation>(nessuna etichetta)</translation>
    </message>
    <message>
        <source>Transaction status. Hover over this field to show number of confirmations.</source>
        <translation>Stato della transazione. Passare con il mouse su questo campo per visualizzare il numero di conferme.</translation>
    </message>
    <message>
        <source>Date and time that the transaction was received.</source>
        <translation>Data e ora in cui la transazione è stata ricevuta.</translation>
    </message>
    <message>
        <source>Type of transaction.</source>
        <translation>Tipo di transazione.</translation>
    </message>
    <message>
        <source>Whether or not a watch-only address is involved in this transaction.</source>
        <translation>Indica se un indirizzo di sola lettura sia o meno coinvolto in questa transazione.</translation>
    </message>
    <message>
        <source>User-defined intent/purpose of the transaction.</source>
        <translation>Intento/scopo della transazione definito dall'utente.</translation>
    </message>
    <message>
        <source>Amount removed from or added to balance.</source>
        <translation>Importo rimosso o aggiunto al saldo.</translation>
    </message>
</context>
<context>
    <name>TransactionView</name>
    <message>
        <source>All</source>
        <translation>Tutti</translation>
    </message>
    <message>
        <source>Today</source>
        <translation>Oggi</translation>
    </message>
    <message>
        <source>This week</source>
        <translation>Questa settimana</translation>
    </message>
    <message>
        <source>This month</source>
        <translation>Questo mese</translation>
    </message>
    <message>
        <source>Last month</source>
        <translation>Il mese scorso</translation>
    </message>
    <message>
        <source>This year</source>
        <translation>Quest'anno</translation>
    </message>
    <message>
        <source>Range...</source>
        <translation>Intervallo...</translation>
    </message>
    <message>
        <source>Received with</source>
        <translation>Ricevuto tramite</translation>
    </message>
    <message>
        <source>Sent to</source>
        <translation>Inviato a</translation>
    </message>
    <message>
        <source>To yourself</source>
        <translation>A te stesso</translation>
    </message>
    <message>
        <source>Mined</source>
        <translation>Ottenuto dal mining</translation>
    </message>
    <message>
        <source>Other</source>
        <translation>Altro</translation>
    </message>
    <message>
        <source>Enter address or label to search</source>
        <translation>Inserisci un indirizzo o un'etichetta da cercare</translation>
    </message>
    <message>
        <source>Min amount</source>
        <translation>Importo minimo</translation>
    </message>
    <message>
<<<<<<< HEAD
=======
        <source>Abandon transaction</source>
        <translation>Abbandona transazione </translation>
    </message>
    <message>
>>>>>>> e44150fe
        <source>Copy address</source>
        <translation>Copia indirizzo</translation>
    </message>
    <message>
        <source>Copy label</source>
        <translation>Copia etichetta</translation>
    </message>
    <message>
        <source>Copy amount</source>
        <translation>Copia l'importo</translation>
    </message>
    <message>
        <source>Copy transaction ID</source>
        <translation>Copia l'ID transazione</translation>
    </message>
    <message>
        <source>Copy raw transaction</source>
        <translation>Copia la transazione raw</translation>
    </message>
    <message>
        <source>Edit label</source>
        <translation>Modifica l'etichetta</translation>
    </message>
    <message>
        <source>Show transaction details</source>
        <translation>Mostra i dettagli della transazione</translation>
    </message>
    <message>
        <source>Export Transaction History</source>
        <translation>Esporta lo storico delle transazioni</translation>
    </message>
    <message>
        <source>Comma separated file (*.csv)</source>
        <translation>Testo CSV (*.csv)</translation>
    </message>
    <message>
        <source>Confirmed</source>
        <translation>Confermato</translation>
    </message>
    <message>
        <source>Watch-only</source>
        <translation>Sola lettura</translation>
    </message>
    <message>
        <source>Date</source>
        <translation>Data</translation>
    </message>
    <message>
        <source>Type</source>
        <translation>Tipo</translation>
    </message>
    <message>
        <source>Label</source>
        <translation>Etichetta</translation>
    </message>
    <message>
        <source>Address</source>
        <translation>Indirizzo</translation>
    </message>
    <message>
        <source>ID</source>
        <translation>ID</translation>
    </message>
    <message>
        <source>Exporting Failed</source>
        <translation>Esportazione Fallita</translation>
    </message>
    <message>
        <source>There was an error trying to save the transaction history to %1.</source>
        <translation>Si è verificato un errore durante il salvataggio dello storico delle transazioni in %1.</translation>
    </message>
    <message>
        <source>Exporting Successful</source>
        <translation>Esportazione Riuscita</translation>
    </message>
    <message>
        <source>The transaction history was successfully saved to %1.</source>
        <translation>Lo storico delle transazioni e' stato salvato con successo in %1.</translation>
    </message>
    <message>
        <source>Range:</source>
        <translation>Intervallo:</translation>
    </message>
    <message>
        <source>to</source>
        <translation>a</translation>
    </message>
</context>
<context>
    <name>UnitDisplayStatusBarControl</name>
    <message>
        <source>Unit to show amounts in. Click to select another unit.</source>
        <translation>Unità con cui visualizzare gli importi. Clicca per selezionare un'altra unità.</translation>
    </message>
</context>
<context>
    <name>WalletFrame</name>
    <message>
        <source>No wallet has been loaded.</source>
        <translation>Non è stato caricato alcun portamonete.</translation>
    </message>
</context>
<context>
    <name>WalletModel</name>
    <message>
        <source>Send Coins</source>
<<<<<<< HEAD
        <translation>Invia Blackcoin</translation>
=======
        <translation>Invia Bitcoin</translation>
>>>>>>> e44150fe
    </message>
</context>
<context>
    <name>WalletView</name>
    <message>
        <source>&amp;Export</source>
        <translation>&amp;Esporta</translation>
    </message>
    <message>
        <source>Export the data in the current tab to a file</source>
        <translation>Esporta su file i dati contenuti nella tabella corrente</translation>
    </message>
    <message>
        <source>Backup Wallet</source>
        <translation>Backup Portamonete</translation>
    </message>
    <message>
        <source>Wallet Data (*.dat)</source>
        <translation>Dati Portamonete (*.dat)</translation>
    </message>
    <message>
        <source>Backup Failed</source>
        <translation>Backup Fallito</translation>
    </message>
    <message>
        <source>There was an error trying to save the wallet data to %1.</source>
        <translation>Si è verificato un errore durante il salvataggio dei dati del portamonete in %1.</translation>
    </message>
    <message>
        <source>Backup Successful</source>
        <translation>Backup eseguito con successo</translation>
    </message>
    <message>
        <source>The wallet data was successfully saved to %1.</source>
        <translation>Il portamonete è stato correttamente salvato in %1.</translation>
    </message>
</context>
<context>
    <name>bitcoin-core</name>
    <message>
        <source>Options:</source>
        <translation>Opzioni:</translation>
    </message>
    <message>
        <source>Specify data directory</source>
        <translation>Specifica la cartella dati</translation>
    </message>
    <message>
        <source>Connect to a node to retrieve peer addresses, and disconnect</source>
        <translation>Connessione ad un nodo e successiva disconnessione per recuperare gli indirizzi dei peer</translation>
    </message>
    <message>
        <source>Specify your own public address</source>
        <translation>Specifica il tuo indirizzo pubblico</translation>
    </message>
    <message>
        <source>Accept command line and JSON-RPC commands</source>
        <translation>Accetta comandi da riga di comando e JSON-RPC</translation>
    </message>
    <message>
        <source>If &lt;category&gt; is not supplied or if &lt;category&gt; = 1, output all debugging information.</source>
        <translation>Se &lt;category&gt; non è specificato oppure se &lt;category&gt; = 1, mostra tutte le informazioni di debug.</translation>
    </message>
    <message>
        <source>Prune configured below the minimum of %d MiB.  Please use a higher number.</source>
        <translation>La modalità prune è configurata al di sotto del minimo di %d MB. Si prega di utilizzare un valore più elevato.</translation>
    </message>
    <message>
        <source>Prune: last wallet synchronisation goes beyond pruned data. You need to -reindex (download the whole blockchain again in case of pruned node)</source>
        <translation>Prune: l'ultima sincronizzazione del wallet risulta essere oltre la riduzione dei dati. È necessario eseguire un -reindex (scaricare nuovamente la blockchain in caso di nodo pruned)</translation>
    </message>
    <message>
        <source>Rescans are not possible in pruned mode. You will need to use -reindex which will download the whole blockchain again.</source>
        <translation>Non è possibile un Rescan in modalità pruned. Sarà necessario utilizzare -reindex che farà scaricare nuovamente tutta la blockchain.</translation>
    </message>
    <message>
        <source>Error: A fatal internal error occurred, see debug.log for details</source>
        <translation>Errore: si è presentato un errore interno fatale, consulta il file debug.log per maggiori dettagli</translation>
    </message>
    <message>
        <source>Fee (in %s/kB) to add to transactions you send (default: %s)</source>
        <translation>Commissione (in %s/kB) da aggiungere alle transazioni inviate (default: %s)</translation>
    </message>
    <message>
        <source>Pruning blockstore...</source>
        <translation>Pruning del blockstore...</translation>
    </message>
    <message>
        <source>Run in the background as a daemon and accept commands</source>
        <translation>Esegui in background come demone ed accetta i comandi</translation>
    </message>
    <message>
        <source>Unable to start HTTP server. See debug log for details.</source>
        <translation>Impossibile avviare il server HTTP. Dettagli nel log di debug.</translation>
    </message>
    <message>
        <source>Bitcoin Core</source>
        <translation>Blackcoin More</translation>
    </message>
    <message>
        <source>The %s developers</source>
        <translation>Sviluppatori di %s</translation>
    </message>
    <message>
        <source>A fee rate (in %s/kB) that will be used when fee estimation has insufficient data (default: %s)</source>
        <translation>Un importo (in %s/kB) che sarà utilizzato quando la stima delle commissioni non ha abbastanza dati (default: %s)</translation>
    </message>
    <message>
        <source>Accept relayed transactions received from whitelisted peers even when not relaying transactions (default: %d)</source>
        <translation>Accetta le transazioni trasmesse ricevute da peers in whitelist anche se non si stanno trasmettendo transazioni (default: %d)</translation>
    </message>
    <message>
        <source>Bind to given address and always listen on it. Use [host]:port notation for IPv6</source>
        <translation>Associa all'indirizzo indicato e resta permanentemente in ascolto su di esso. Usa la notazione [host]:porta per l'IPv6</translation>
    </message>
    <message>
        <source>Cannot obtain a lock on data directory %s. %s is probably already running.</source>
        <translation>Non è possibile ottenere i dati sulla cartella %s. Probabilmente %s è già in esecuzione.</translation>
    </message>
    <message>
        <source>Delete all wallet transactions and only recover those parts of the blockchain through -rescan on startup</source>
        <translation>Elimina tutte le transazioni dal portamonete e recupera solo quelle che fanno parte della blockchain attraverso il comando -rescan all'avvio.</translation>
    </message>
    <message>
        <source>Error loading %s: You can't enable HD on a already existing non-HD wallet</source>
        <translation>Errore caricamento %s: Non puoi abilitare HD in un portafoglio non-HD già esistente</translation>
    </message>
    <message>
        <source>Error reading %s! All keys read correctly, but transaction data or address book entries might be missing or incorrect.</source>
        <translation>Errore lettura %s! Tutte le chiavi sono state lette correttamente, ma i dati delle transazioni o della rubrica potrebbero essere mancanti o non corretti.</translation>
    </message>
    <message>
        <source>Execute command when a wallet transaction changes (%s in cmd is replaced by TxID)</source>
        <translation>Esegue un comando quando lo stato di una transazione del portamonete cambia (%s in cmd è sostituito da TxID)</translation>
    </message>
    <message>
        <source>Maximum allowed median peer time offset adjustment. Local perspective of time may be influenced by peers forward or backward by this amount. (default: %u seconds)</source>
        <translation>Regolazione della massima differenza media di tempo dei peer consentita. L'impostazione dell'orario locale può essere impostata in avanti o indietro di questa quantità. (default %u secondi)</translation>
    </message>
    <message>
        <source>Maximum total fees (in %s) to use in a single wallet transaction or raw transaction; setting this too low may abort large transactions (default: %s)</source>
        <translation>Totale massimo di commissioni (in %s) da usare in una transazione singola o di gruppo del wallet; valori troppo bassi possono abortire grandi transazioni (default: %s)</translation>
    </message>
    <message>
        <source>Please check that your computer's date and time are correct! If your clock is wrong, %s will not work properly.</source>
        <translation>Per favore controllate che la data del computer e l'ora siano corrette! Se il vostro orologio è sbagliato %s non funzionerà correttamente.</translation>
    </message>
    <message>
        <source>Please contribute if you find %s useful. Visit %s for further information about the software.</source>
        <translation>Per favore contribuite se ritenete %s utile. Visitate %s per maggiori informazioni riguardo il software.</translation>
    </message>
    <message>
        <source>Set the number of script verification threads (%u to %d, 0 = auto, &lt;0 = leave that many cores free, default: %d)</source>
        <translation>Imposta il numero di thread per la verifica degli script (da %u a %d, 0 = automatico, &lt;0 = lascia questo numero di core liberi, predefinito: %d)</translation>
    </message>
    <message>
        <source>The block database contains a block which appears to be from the future. This may be due to your computer's date and time being set incorrectly. Only rebuild the block database if you are sure that your computer's date and time are correct</source>
        <translation>Il database dei blocchi contiene un blocco che sembra provenire dal futuro. Questo può essere dovuto alla data e ora del tuo computer impostate in modo scorretto. Ricostruisci il database dei blocchi se sei certo che la data e l'ora sul tuo computer siano corrette</translation>
    </message>
    <message>
        <source>Unable to rewind the database to a pre-fork state. You will need to redownload the blockchain</source>
        <translation>Impossibile riportare il database ad un livello pre-fork. Dovrai riscaricare tutta la blockchain</translation>
    </message>
    <message>
        <source>Use UPnP to map the listening port (default: 1 when listening and no -proxy)</source>
        <translation>Utilizza UPnP per mappare la porta in ascolto (default: 1 quando in ascolto e -proxy non è specificato)</translation>
    </message>
    <message>
        <source>You need to rebuild the database using -reindex-chainstate to change -txindex</source>
        <translation>È necessario ricostruire il database usando -reindex per cambiare -txindex</translation>
    </message>
    <message>
        <source>%s corrupt, salvage failed</source>
        <translation>%s corrotto, recupero fallito</translation>
    </message>
    <message>
        <source>-maxmempool must be at least %d MB</source>
        <translation>-maxmempool deve essere almeno %d MB</translation>
    </message>
    <message>
        <source>&lt;category&gt; can be:</source>
        <translation>Valori possibili per &lt;category&gt;:</translation>
    </message>
    <message>
        <source>Append comment to the user agent string</source>
        <translation>Aggiungi commento alla stringa dell'applicazione utente</translation>
    </message>
    <message>
        <source>Attempt to recover private keys from a corrupt wallet on startup</source>
        <translation>Prova a recuperare le chiavi private da un portafoglio corrotto all'avvio</translation>
    </message>
    <message>
        <source>Block creation options:</source>
        <translation>Opzioni creazione blocco:</translation>
    </message>
    <message>
        <source>Cannot resolve -%s address: '%s'</source>
        <translation>Impossobile risolvere l'indirizzo -%s: '%s'</translation>
    </message>
    <message>
        <source>Change index out of range</source>
        <translation>Cambio indice fuori paramentro</translation>
    </message>
    <message>
        <source>Connection options:</source>
        <translation>Opzioni di connessione:</translation>
    </message>
    <message>
        <source>Copyright (C) %i-%i</source>
        <translation>Copyright (C) %i-%i</translation>
    </message>
    <message>
        <source>Corrupted block database detected</source>
        <translation>Rilevato database blocchi corrotto</translation>
    </message>
    <message>
        <source>Debugging/Testing options:</source>
        <translation>Opzioni di Debug/Test:</translation>
    </message>
    <message>
        <source>Do not load the wallet and disable wallet RPC calls</source>
        <translation>Disabilita il portamonete e le relative chiamate RPC</translation>
    </message>
    <message>
        <source>Do you want to rebuild the block database now?</source>
        <translation>Vuoi ricostruire ora il database dei blocchi?</translation>
    </message>
    <message>
        <source>Enable publish hash block in &lt;address&gt;</source>
        <translation>Abilita pubblicazione hash blocco in &lt;address&gt;</translation>
    </message>
    <message>
        <source>Enable publish hash transaction in &lt;address&gt;</source>
        <translation>Abilità pubblicazione hash transazione in &lt;address&gt;</translation>
    </message>
    <message>
        <source>Enable publish raw block in &lt;address&gt;</source>
        <translation>Abilita pubblicazione blocchi raw in &lt;address&gt;</translation>
    </message>
    <message>
        <source>Enable publish raw transaction in &lt;address&gt;</source>
        <translation>Abilita pubblicazione transazione raw in &lt;address&gt;</translation>
    </message>
    <message>
        <source>Enable transaction replacement in the memory pool (default: %u)</source>
        <translation>Abilita la sostituzione della transazione nel pool della memoria (default: %u)</translation>
    </message>
    <message>
        <source>Error initializing block database</source>
        <translation>Errore durante l'inizializzazione del database dei blocchi</translation>
    </message>
    <message>
        <source>Error initializing wallet database environment %s!</source>
        <translation>Errore durante l'inizializzazione dell'ambiente del database del portamonete %s!</translation>
    </message>
    <message>
        <source>Error loading %s</source>
        <translation>Errore caricamento %s</translation>
    </message>
    <message>
        <source>Error loading %s: Wallet corrupted</source>
        <translation>Errore caricamento %s: Portafoglio corrotto</translation>
    </message>
    <message>
        <source>Error loading %s: Wallet requires newer version of %s</source>
        <translation>Errore caricamento %s: il Portafoglio richiede una versione aggiornata di %s</translation>
    </message>
    <message>
        <source>Error loading %s: You can't disable HD on a already existing HD wallet</source>
        <translation>Errore caricamento %s: Non puoi disabilitare HD in un portafoglio HD già esistente</translation>
    </message>
    <message>
        <source>Error loading block database</source>
        <translation>Errore durante il caricamento del database blocchi</translation>
    </message>
    <message>
        <source>Error opening block database</source>
        <translation>Errore durante l'apertura del database blocchi</translation>
    </message>
    <message>
        <source>Error: Disk space is low!</source>
        <translation>Errore: la spazio libero sul disco è insufficiente!</translation>
    </message>
    <message>
        <source>Failed to listen on any port. Use -listen=0 if you want this.</source>
        <translation>Nessuna porta disponibile per l'ascolto. Usa -listen=0 se vuoi procedere comunque.</translation>
    </message>
    <message>
        <source>Importing...</source>
        <translation>Importazione...</translation>
    </message>
    <message>
        <source>Incorrect or no genesis block found. Wrong datadir for network?</source>
        <translation>Blocco genesi non corretto o non trovato. È possibile che la cartella dati appartenga ad un'altra rete.</translation>
    </message>
    <message>
        <source>Initialization sanity check failed. %s is shutting down.</source>
        <translation>Test di integrità iniziale fallito. %s si arresterà.</translation>
    </message>
    <message>
        <source>Invalid -onion address: '%s'</source>
        <translation>Indirizzo -onion non valido: '%s'</translation>
    </message>
    <message>
        <source>Invalid amount for -%s=&lt;amount&gt;: '%s'</source>
        <translation>Importo non valido per -%s=&lt;amount&gt;: '%s'</translation>
    </message>
    <message>
        <source>Invalid amount for -fallbackfee=&lt;amount&gt;: '%s'</source>
        <translation>Importo non valido per -fallbackfee=&lt;amount&gt;: '%s'</translation>
    </message>
    <message>
        <source>Keep the transaction memory pool below &lt;n&gt; megabytes (default: %u)</source>
        <translation>Mantieni la memory pool delle transazioni al di sotto di &lt;n&gt; megabytes (default: %u)</translation>
    </message>
    <message>
        <source>Loading banlist...</source>
        <translation>Caricamento bloccati...</translation>
    </message>
    <message>
        <source>Location of the auth cookie (default: data dir)</source>
        <translation>Posizione del cookie di aiutorizzazione (default: data dir)</translation>
    </message>
    <message>
        <source>Not enough file descriptors available.</source>
        <translation>Non ci sono abbastanza descrittori di file disponibili.</translation>
    </message>
    <message>
        <source>Only connect to nodes in network &lt;net&gt; (ipv4, ipv6 or onion)</source>
        <translation>Connessione ai soli nodi appartenenti alla rete &lt;net&gt; (ipv4, ipv6 o Tor)</translation>
    </message>
    <message>
        <source>Print this help message and exit</source>
        <translation>Mostra questo messaggio di aiuto ed esci</translation>
    </message>
    <message>
        <source>Print version and exit</source>
        <translation>Mostra la versione ed esci</translation>
    </message>
    <message>
        <source>Prune cannot be configured with a negative value.</source>
        <translation>La modalità prune non può essere configurata con un valore negativo.</translation>
    </message>
    <message>
        <source>Prune mode is incompatible with -txindex.</source>
        <translation>La modalità prune è incompatibile con l'opzione -txindex.</translation>
    </message>
    <message>
        <source>Rebuild chain state and block index from the blk*.dat files on disk</source>
        <translation>Ricostruisci lo stato della catena e l'indice dei blocchi partendo dai file blk*.dat presenti sul disco</translation>
    </message>
    <message>
        <source>Rebuild chain state from the currently indexed blocks</source>
        <translation>Ricrea l'indice della catena dei blocchi partendo da quelli già indicizzati</translation>
    </message>
    <message>
        <source>Rewinding blocks...</source>
        <translation>Verifica blocchi...</translation>
    </message>
    <message>
        <source>Set database cache size in megabytes (%d to %d, default: %d)</source>
        <translation>Imposta la dimensione della cache del database in megabyte (%d a %d, predefinito: %d)</translation>
    </message>
    <message>
        <source>Set maximum block size in bytes (default: %d)</source>
        <translation>Imposta la dimensione massima del blocco in byte (predefinito: %d)</translation>
    </message>
    <message>
        <source>Specify wallet file (within data directory)</source>
        <translation>Specifica il file del portamonete (all'interno della cartella dati)</translation>
    </message>
    <message>
        <source>The source code is available from %s.</source>
        <translation>Il codice sorgente è disponibile in %s</translation>
    </message>
    <message>
        <source>Unable to bind to %s on this computer. %s is probably already running.</source>
        <translation>Impossibile collegarsi a %s su questo computer. Probabilmente %s è già in esecuzione.</translation>
    </message>
    <message>
        <source>Unsupported argument -benchmark ignored, use -debug=bench.</source>
        <translation>Ignorata opzione -benchmark non supportata, utilizzare -debug=bench.</translation>
    </message>
    <message>
        <source>Unsupported argument -debugnet ignored, use -debug=net.</source>
        <translation>Argomento -debugnet ignorato in quanto non supportato, usare -debug=net.</translation>
    </message>
    <message>
        <source>Unsupported argument -tor found, use -onion.</source>
        <translation>Rilevato argomento -tor non supportato, utilizzare -onion.</translation>
    </message>
    <message>
        <source>Use UPnP to map the listening port (default: %u)</source>
        <translation>Usa UPnP per mappare la porta di ascolto (predefinito: %u)</translation>
    </message>
    <message>
        <source>User Agent comment (%s) contains unsafe characters.</source>
        <translation>Il commento del User Agent (%s) contiene caratteri non sicuri.</translation>
    </message>
    <message>
        <source>Verifying blocks...</source>
        <translation>Verifica blocchi...</translation>
    </message>
    <message>
        <source>Verifying wallet...</source>
        <translation>Verifica portamonete...</translation>
    </message>
    <message>
        <source>Wallet %s resides outside data directory %s</source>
        <translation>Il portamonete %s si trova al di fuori dalla cartella dati %s</translation>
    </message>
    <message>
        <source>Wallet debugging/testing options:</source>
        <translation>Opzioni di Debug/Test del portafoglio:</translation>
    </message>
    <message>
        <source>Wallet needed to be rewritten: restart %s to complete</source>
        <translation>Il portamonete necessita di essere riscritto: riavviare %s per completare</translation>
    </message>
    <message>
        <source>Wallet options:</source>
        <translation>Opzioni portamonete:</translation>
    </message>
    <message>
        <source>Allow JSON-RPC connections from specified source. Valid for &lt;ip&gt; are a single IP (e.g. 1.2.3.4), a network/netmask (e.g. 1.2.3.4/255.255.255.0) or a network/CIDR (e.g. 1.2.3.4/24). This option can be specified multiple times</source>
        <translation>Permette connessioni JSON-RPC dall'origine specificata. I valori validi per &lt;ip&gt; sono un singolo IP (ad es. 1.2.3.4), una network/netmask (ad es. 1.2.3.4/255.255.255.0) oppure una network/CIDR (ad es. 1.2.3.4/24). Questa opzione può essere specificata più volte.</translation>
    </message>
    <message>
        <source>Bind to given address and whitelist peers connecting to it. Use [host]:port notation for IPv6</source>
        <translation>Resta in ascolto sull'indirizzo indicato ed inserisce in whitelist i peer che vi si collegano. Usa la notazione [host]:porta per l'IPv6</translation>
    </message>
    <message>
        <source>Bind to given address to listen for JSON-RPC connections. Use [host]:port notation for IPv6. This option can be specified multiple times (default: bind to all interfaces)</source>
        <translation>Resta in attesa di connessioni JSON-RPC sull'indirizzo indicato. Usa la notazione [host]:porta per IPv6. Questa opzione può essere specificata più volte (predefinito: associa a tutte le interfacce) </translation>
    </message>
    <message>
        <source>Create new files with system default permissions, instead of umask 077 (only effective with disabled wallet functionality)</source>
        <translation>Crea nuovi file con i permessi di default del sistema, invece che con umask 077 (ha effetto solo con funzionalità di portamonete disabilitate)</translation>
    </message>
    <message>
        <source>Discover own IP addresses (default: 1 when listening and no -externalip or -proxy)</source>
        <translation>Scopre i propri indirizzi IP (predefinito: 1 se in ascolto ed -externalip o -proxy non sono specificati)</translation>
    </message>
    <message>
        <source>Error: Listening for incoming connections failed (listen returned error %s)</source>
        <translation>Errore: attesa per connessioni in arrivo fallita (errore riportato %s)</translation>
    </message>
    <message>
        <source>Execute command when a relevant alert is received or we see a really long fork (%s in cmd is replaced by message)</source>
        <translation>Esegue un comando in caso di ricezione di un allarme pertinente o se si rileva un fork molto lungo (%s in cmd è sostituito dal messaggio)</translation>
    </message>
    <message>
        <source>Fees (in %s/kB) smaller than this are considered zero fee for relaying, mining and transaction creation (default: %s)</source>
        <translation>Le commissioni (in %s/kB) inferiori a questo valore sono considerate pari a zero per trasmissione, mining e creazione della transazione (default: %s)</translation>
    </message>
    <message>
        <source>If paytxfee is not set, include enough fee so transactions begin confirmation on average within n blocks (default: %u)</source>
        <translation>Nel caso in cui paytxfee non sia impostato, include una commissione tale da ottenere un avvio delle conferme entro una media di n blocchi (predefinito: %u)</translation>
    </message>
    <message>
        <source>Invalid amount for -maxtxfee=&lt;amount&gt;: '%s' (must be at least the minrelay fee of %s to prevent stuck transactions)</source>
        <translation>Importo non valido per -maxtxfee=&lt;amount&gt;: '%s' (deve essere almeno pari alla commissione 'minrelay fee' di %s per prevenire transazioni bloccate)</translation>
    </message>
    <message>
        <source>Maximum size of data in data carrier transactions we relay and mine (default: %u)</source>
        <translation>Dimensione massima dei dati in transazioni di trasporto dati che saranno trasmesse ed incluse nei blocchi (predefinito: %u)</translation>
    </message>
    <message>
        <source>Randomize credentials for every proxy connection. This enables Tor stream isolation (default: %u)</source>
        <translation>Randomizza le credenziali per ogni connessione proxy. Permette la Tor stream isolation (predefinito: %u)</translation>
    </message>
    <message>
        <source>Set maximum size of high-priority/low-fee transactions in bytes (default: %d)</source>
        <translation>Imposta la dimensione massima in byte delle transazioni ad alta-priorità/basse-commissioni (predefinito: %d)</translation>
    </message>
    <message>
        <source>The transaction amount is too small to send after the fee has been deducted</source>
        <translation>L'importo della transazione risulta troppo basso per l'invio una volta dedotte le commissioni.</translation>
    </message>
    <message>
        <source>Use hierarchical deterministic key generation (HD) after BIP32. Only has effect during wallet creation/first start</source>
        <translation>Usa la generazione gerarchica deterministica (HD) della chiave dopo BIP32. Valido solamente durante la creazione del portafoglio o al primo avvio</translation>
    </message>
    <message>
        <source>Whitelisted peers cannot be DoS banned and their transactions are always relayed, even if they are already in the mempool, useful e.g. for a gateway</source>
        <translation>I peer inclusi in whitelist non possono subire ban per DoS e le loro transazioni saranno sempre trasmesse, anche nel caso in cui si trovino già nel mempool. Ciò è utile ad es. per i gateway</translation>
    </message>
    <message>
        <source>You need to rebuild the database using -reindex to go back to unpruned mode.  This will redownload the entire blockchain</source>
        <translation>Per ritornare alla modalità unpruned sarà necessario ricostruire il database utilizzando l'opzione -reindex. L'intera blockchain sarà riscaricata.</translation>
    </message>
    <message>
        <source>(default: %u)</source>
        <translation>(default: %u)</translation>
    </message>
    <message>
        <source>Accept public REST requests (default: %u)</source>
        <translation>Accetta richieste REST pubbliche (predefinito: %u)</translation>
    </message>
    <message>
        <source>Automatically create Tor hidden service (default: %d)</source>
        <translation>Crea automaticamente il servizio Tor (default: %d)</translation>
    </message>
    <message>
        <source>Connect through SOCKS5 proxy</source>
        <translation>Connessione attraverso un proxy SOCKS5</translation>
    </message>
    <message>
        <source>Error reading from database, shutting down.</source>
        <translation>Errore durante lalettura del database. Arresto in corso.</translation>
    </message>
    <message>
        <source>Imports blocks from external blk000??.dat file on startup</source>
        <translation>Importa blocchi da un file blk000??.dat esterno all'avvio</translation>
    </message>
    <message>
        <source>Information</source>
        <translation>Informazioni</translation>
    </message>
    <message>
        <source>Invalid amount for -paytxfee=&lt;amount&gt;: '%s' (must be at least %s)</source>
        <translation>Importo non valido per -paytxfee=&lt;amount&gt;: '%s' (deve essere almeno %s)</translation>
    </message>
    <message>
        <source>Invalid netmask specified in -whitelist: '%s'</source>
        <translation>Netmask non valida specificata in -whitelist: '%s'</translation>
    </message>
    <message>
        <source>Keep at most &lt;n&gt; unconnectable transactions in memory (default: %u)</source>
        <translation>Mantiene in memoria al massimo &lt;n&gt; transazioni non collegabili (predefinito: %u)</translation>
    </message>
    <message>
        <source>Need to specify a port with -whitebind: '%s'</source>
        <translation>È necessario specificare una porta con -whitebind: '%s'</translation>
    </message>
    <message>
        <source>Node relay options:</source>
        <translation>Opzioni trasmissione nodo:</translation>
    </message>
    <message>
        <source>RPC server options:</source>
        <translation>Opzioni server RPC:</translation>
    </message>
    <message>
        <source>Reducing -maxconnections from %d to %d, because of system limitations.</source>
        <translation>Riduzione -maxconnections da %d a %d a causa di limitazioni di sistema.</translation>
    </message>
    <message>
        <source>Rescan the block chain for missing wallet transactions on startup</source>
        <translation>Ripete la scansione della block chain per individuare le transazioni che mancano dal wallet all'avvio</translation>
    </message>
    <message>
        <source>Send trace/debug info to console instead of debug.log file</source>
        <translation>Invia le informazioni di trace/debug alla console invece che al file debug.log</translation>
    </message>
    <message>
        <source>Send transactions as zero-fee transactions if possible (default: %u)</source>
        <translation>Invia transazioni a zero commissioni se possibile (predefinito: %u)</translation>
    </message>
    <message>
        <source>Show all debugging options (usage: --help -help-debug)</source>
        <translation>Mostra tutte le opzioni di debug (utilizzo: --help -help-debug)</translation>
    </message>
    <message>
        <source>Shrink debug.log file on client startup (default: 1 when no -debug)</source>
        <translation>Riduce il file debug.log all'avvio del client (predefinito: 1 se -debug non è impostato)</translation>
    </message>
    <message>
        <source>Signing transaction failed</source>
        <translation>Firma transazione fallita</translation>
    </message>
    <message>
        <source>The transaction amount is too small to pay the fee</source>
        <translation>L'importo della transazione è troppo basso per pagare la commissione</translation>
    </message>
    <message>
        <source>This is experimental software.</source>
        <translation>Questo è un software sperimentale.</translation>
    </message>
    <message>
        <source>Tor control port password (default: empty)</source>
        <translation>Password porta controllo Tor (default: empty)</translation>
    </message>
    <message>
        <source>Tor control port to use if onion listening enabled (default: %s)</source>
        <translation>Porta di controllo Tor da usare se in ascolto su onion (default: %s)</translation>
    </message>
    <message>
        <source>Transaction amount too small</source>
        <translation>Importo transazione troppo piccolo</translation>
    </message>
    <message>
        <source>Transaction too large for fee policy</source>
        <translation>Transazione troppo grande in base alla policy sulle commissioni</translation>
    </message>
    <message>
        <source>Transaction too large</source>
        <translation>Transazione troppo grande</translation>
    </message>
    <message>
        <source>Unable to bind to %s on this computer (bind returned error %s)</source>
        <translation>Impossibile associarsi a %s su questo computer (l'associazione ha restituito l'errore %s)</translation>
    </message>
    <message>
        <source>Upgrade wallet to latest format on startup</source>
        <translation>Aggiorna il wallet all'ultimo formato all'avvio</translation>
    </message>
    <message>
        <source>Username for JSON-RPC connections</source>
        <translation>Nome utente per connessioni JSON-RPC</translation>
    </message>
    <message>
        <source>Warning</source>
        <translation>Attenzione</translation>
    </message>
    <message>
        <source>Warning: unknown new rules activated (versionbit %i)</source>
        <translation>Attenzione: nuove regole non conosciute attivate (versionbit %i)</translation>
    </message>
    <message>
        <source>Whether to operate in a blocks only mode (default: %u)</source>
        <translation>Imposta se operare in modalità solo blocchi (default: %u)</translation>
    </message>
    <message>
        <source>Zapping all transactions from wallet...</source>
        <translation>Eliminazione dal portamonete di tutte le transazioni...</translation>
    </message>
    <message>
        <source>ZeroMQ notification options:</source>
        <translation>Opzioni di notifica ZeroMQ</translation>
    </message>
    <message>
        <source>Password for JSON-RPC connections</source>
        <translation>Password per connessioni JSON-RPC</translation>
    </message>
    <message>
        <source>Execute command when the best block changes (%s in cmd is replaced by block hash)</source>
        <translation>Esegue un comando quando il miglior blocco cambia (%s nel cmd è sostituito dall'hash del blocco)</translation>
    </message>
    <message>
        <source>Allow DNS lookups for -addnode, -seednode and -connect</source>
        <translation>Consente interrogazioni DNS per -addnode, -seednode e -connect</translation>
    </message>
    <message>
        <source>Loading addresses...</source>
        <translation>Caricamento indirizzi...</translation>
    </message>
    <message>
        <source>(1 = keep tx meta data e.g. account owner and payment request information, 2 = drop tx meta data)</source>
        <translation>(1 = mantiene metadati tx, ad es. proprietario account ed informazioni di richiesta di pagamento, 2 = scarta metadati tx)</translation>
    </message>
    <message>
        <source>-maxtxfee is set very high! Fees this large could be paid on a single transaction.</source>
        <translation>-maxtxfee è impostato molto alto! Commissioni così alte possono venir pagate anche su una singola transazione.</translation>
    </message>
    <message>
        <source>Do not keep transactions in the mempool longer than &lt;n&gt; hours (default: %u)</source>
        <translation>Non mantenere le transazioni nella mempool più a lungo di &lt;n&gt; ore (default: %u)</translation>
    </message>
    <message>
        <source>Equivalent bytes per sigop in transactions for relay and mining (default: %u)</source>
        <translation>Byte equivalenti per ottimizzazione segnale dedicati a ritrasmissione ed estrazione (default: %u)</translation>
    </message>
    <message>
        <source>Fees (in %s/kB) smaller than this are considered zero fee for transaction creation (default: %s)</source>
        <translation>Le commissioni (in %s/kB) inferiori a questo valore sono considerate pari a zero per la creazione della transazione (default: %s)</translation>
    </message>
    <message>
        <source>How thorough the block verification of -checkblocks is (0-4, default: %u)</source>
        <translation>Determina quanto sarà approfondita la verifica da parte di -checkblocks (0-4, predefinito: %u)</translation>
    </message>
    <message>
        <source>Maintain a full transaction index, used by the getrawtransaction rpc call (default: %u)</source>
        <translation>Mantiene l'indice completo delle transazioni usato dalla chiamata rpc getrawtransaction (predefinito: %u)</translation>
    </message>
    <message>
        <source>Number of seconds to keep misbehaving peers from reconnecting (default: %u)</source>
        <translation>Numero di secondi di sospensione prima della riconnessione per i peer che mostrano un comportamento anomalo (predefinito: %u)</translation>
    </message>
    <message>
        <source>Output debugging information (default: %u, supplying &lt;category&gt; is optional)</source>
        <translation>Emette informazioni di debug (predefinito: %u, fornire &lt;category&gt; è opzionale)</translation>
    </message>
    <message>
        <source>Support filtering of blocks and transaction with bloom filters (default: %u)</source>
        <translation>Supporta filtraggio di blocchi e transazioni con filtri bloom (default: %u)</translation>
    </message>
    <message>
        <source>Total length of network version string (%i) exceeds maximum length (%i). Reduce the number or size of uacomments.</source>
        <translation>La lunghezza totale della stringa di network version (%i) eccede la lunghezza massima (%i). Ridurre il numero o la dimensione di uacomments.</translation>
    </message>
    <message>
        <source>Tries to keep outbound traffic under the given target (in MiB per 24h), 0 = no limit (default: %d)</source>
        <translation>Cerca di mantenere il traffico in uscita al di sotto della soglia scelta (in MiB ogni 24h), 0 = nessun limite (default: %d)</translation>
    </message>
    <message>
        <source>Unsupported argument -socks found. Setting SOCKS version isn't possible anymore, only SOCKS5 proxies are supported.</source>
        <translation>Argomento -socks non supportato. Non è più possibile impostare la versione SOCKS, solamente i proxy SOCKS5 sono supportati.</translation>
    </message>
    <message>
        <source>Unsupported argument -whitelistalwaysrelay ignored, use -whitelistrelay and/or -whitelistforcerelay.</source>
        <translation>Argomento non supportato -whitelistalwaysrelay è stato ignorato, utilizzare -whitelistrelay e/o -whitelistforcerelay.</translation>
    </message>
    <message>
        <source>Use separate SOCKS5 proxy to reach peers via Tor hidden services (default: %s)</source>
        <translation>Usa un proxy SOCKS5 a parte per raggiungere i peer attraverso gli hidden services di Tor (predefinito: %s)</translation>
    </message>
    <message>
        <source>Warning: Unknown block versions being mined! It's possible unknown rules are in effect</source>
        <translation>Attenzione: si stanno minando versioni sconocsiute di blocchi! E' possibile che siano attive regole sconosciute</translation>
    </message>
    <message>
        <source>Warning: Wallet file corrupt, data salvaged! Original %s saved as %s in %s; if your balance or transactions are incorrect you should restore from a backup.</source>
        <translation>Attenzione: file del Portafoglio corrotto, dati recuperati! %s originale salvato come %s in %s; se il saldo o le transazioni non sono corrette effettua un ripristino da un backup.</translation>
    </message>
    <message>
        <source>(default: %s)</source>
        <translation>(predefinito: %s)</translation>
    </message>
    <message>
        <source>Always query for peer addresses via DNS lookup (default: %u)</source>
        <translation>Interroga sempre i DNS per ottenere gli indirizzi dei peer (predefinito: %u)</translation>
    </message>
    <message>
        <source>How many blocks to check at startup (default: %u, 0 = all)</source>
        <translation>Numero di blocchi da controllare all'avvio (predefinito: %u, 0 = tutti)</translation>
    </message>
    <message>
        <source>Include IP addresses in debug output (default: %u)</source>
        <translation>Include gli indirizzi IP nell'output del debug (predefinito: %u)</translation>
    </message>
    <message>
        <source>Invalid -proxy address: '%s'</source>
        <translation>Indirizzo -proxy non valido: '%s'</translation>
    </message>
    <message>
        <source>Listen for JSON-RPC connections on &lt;port&gt; (default: %u or testnet: %u)</source>
        <translation>Resta in attesa di connessioni JSON-RPC su &lt;port&gt; (predefinito: %u o testnet: %u)</translation>
    </message>
    <message>
        <source>Listen for connections on &lt;port&gt; (default: %u or testnet: %u)</source>
        <translation>Resta in attesa di connessioni su &lt;port&gt; (predefinito: %u o testnet: %u)</translation>
    </message>
    <message>
        <source>Maintain at most &lt;n&gt; connections to peers (default: %u)</source>
        <translation>Mantiene al massimo &lt;n&gt; connessioni verso i peer (predefinito: %u)</translation>
    </message>
    <message>
        <source>Make the wallet broadcast transactions</source>
        <translation>Configura il portamonete per la trasmissione di transazioni</translation>
    </message>
    <message>
        <source>Maximum per-connection receive buffer, &lt;n&gt;*1000 bytes (default: %u)</source>
        <translation>Buffer di ricezione massimo per connessione, &lt;n&gt;*1000 byte (predefinito: %u)</translation>
    </message>
    <message>
        <source>Maximum per-connection send buffer, &lt;n&gt;*1000 bytes (default: %u)</source>
        <translation>Buffer di invio massimo per connessione, &lt;n&gt;*1000 byte (predefinito: %u)</translation>
    </message>
    <message>
        <source>Prepend debug output with timestamp (default: %u)</source>
        <translation>Antepone un timestamp all'output del debug (predefinito: %u)</translation>
    </message>
    <message>
        <source>Relay and mine data carrier transactions (default: %u)</source>
        <translation>Trasmette ed include nei blocchi transazioni di trasporto dati (predefinito: %u)</translation>
    </message>
    <message>
        <source>Relay non-P2SH multisig (default: %u)</source>
        <translation>Trasmette transazioni non-P2SH multisig (predefinito: %u)</translation>
    </message>
    <message>
        <source>Set key pool size to &lt;n&gt; (default: %u)</source>
        <translation>Imposta la dimensione del pool di chiavi a &lt;n&gt; (predefinito: %u)</translation>
    </message>
    <message>
        <source>Set maximum BIP141 block weight (default: %d)</source>
        <translation>Imposta la dimensione massima del blocco BIP141 (default: %d)</translation>
    </message>
    <message>
        <source>Set the number of threads to service RPC calls (default: %d)</source>
        <translation>Imposta il numero di thread destinati a rispondere alle chiamate RPC (predefinito %d)</translation>
    </message>
    <message>
        <source>Specify configuration file (default: %s)</source>
        <translation>Specifica il file di configurazione (predefinito: %s)</translation>
    </message>
    <message>
        <source>Specify connection timeout in milliseconds (minimum: 1, default: %d)</source>
        <translation>Specifica il timeout di connessione in millisecondi (minimo:1, predefinito: %d)</translation>
    </message>
    <message>
        <source>Specify pid file (default: %s)</source>
        <translation>Specifica il file pid (predefinito: %s)</translation>
    </message>
    <message>
        <source>Spend unconfirmed change when sending transactions (default: %u)</source>
        <translation>Abilita la spesa di resto non confermato quando si inviano transazioni (predefinito: %u)</translation>
    </message>
    <message>
        <source>Threshold for disconnecting misbehaving peers (default: %u)</source>
        <translation>Soglia di disconnessione per i peer che si comportano in maniera anomala (predefinito: %u)</translation>
    </message>
    <message>
        <source>Unknown network specified in -onlynet: '%s'</source>
        <translation>Rete sconosciuta specificata in -onlynet: '%s'</translation>
    </message>
    <message>
        <source>Insufficient funds</source>
        <translation>Fondi insufficienti</translation>
    </message>
    <message>
        <source>Loading block index...</source>
        <translation>Caricamento dell'indice dei blocchi...</translation>
    </message>
    <message>
        <source>Add a node to connect to and attempt to keep the connection open</source>
        <translation>Aggiunge un nodo a cui connettersi e tenta di mantenere aperta la connessione</translation>
    </message>
    <message>
        <source>Loading wallet...</source>
        <translation>Caricamento portamonete...</translation>
    </message>
    <message>
        <source>Cannot downgrade wallet</source>
        <translation>Non è possibile effettuare il downgrade del portamonete</translation>
    </message>
    <message>
        <source>Cannot write default address</source>
        <translation>Non è possibile scrivere l'indirizzo predefinito</translation>
    </message>
    <message>
        <source>Rescanning...</source>
        <translation>Ripetizione scansione...</translation>
    </message>
    <message>
        <source>Done loading</source>
        <translation>Caricamento completato</translation>
    </message>
    <message>
        <source>Error</source>
        <translation>Errore</translation>
    </message>
</context>
</TS><|MERGE_RESOLUTION|>--- conflicted
+++ resolved
@@ -739,11 +739,7 @@
     </message>
     <message>
         <source>The entered address "%1" is not a valid Bitcoin address.</source>
-<<<<<<< HEAD
         <translation>L'indirizzo inserito "%1" non è un indirizzo blackcoin valido.</translation>
-=======
-        <translation>L'indirizzo inserito "%1" non è un indirizzo bitcoin valido.</translation>
->>>>>>> e44150fe
     </message>
     <message>
         <source>The entered address "%1" is already in the address book.</source>
@@ -886,13 +882,10 @@
         <translation>Modulo</translation>
     </message>
     <message>
-<<<<<<< HEAD
-=======
         <source>Recent transactions may not yet be visible, and therefore your wallet's balance might be incorrect. This information will be correct once your wallet has finished synchronizing with the bitcoin network, as detailed below.</source>
-        <translation>Transazioni recenti potrebbero non essere visibili ancora, perciò il saldo del tuo portafoglio potrebbe non essere corretto. Questa informazione risulterà corretta quando il tuo portafoglio avrà terminato la sincronizzazione con la rete bitcoin, come indicato in dettaglio più sotto.</translation>
-    </message>
-    <message>
->>>>>>> e44150fe
+        <translation>Transazioni recenti potrebbero non essere visibili ancora, perciò il saldo del tuo portafoglio potrebbe non essere corretto. Questa informazione risulterà corretta quando il tuo portafoglio avrà terminato la sincronizzazione con la rete blackcoin, come indicato in dettaglio più sotto.</translation>
+    </message>
+    <message>
         <source>Number of blocks left</source>
         <translation>Numero di blocchi mancanti</translation>
     </message>
@@ -909,8 +902,6 @@
         <translation>Progresso</translation>
     </message>
     <message>
-<<<<<<< HEAD
-=======
         <source>Progress increase per hour</source>
         <translation>Aumento dei progressi per ogni ora</translation>
     </message>
@@ -923,7 +914,6 @@
         <translation>Tempo stimato al completamento della sincronizzazione.</translation>
     </message>
     <message>
->>>>>>> e44150fe
         <source>Hide</source>
         <translation>Nascondi</translation>
     </message>
@@ -1274,11 +1264,7 @@
     </message>
     <message>
         <source>Cannot start bitcoin: click-to-pay handler</source>
-<<<<<<< HEAD
         <translation>Impossibile avviare blackcoin: gestore click-to-pay</translation>
-=======
-        <translation>Impossibile avviare bitcoin: gestore click-to-pay</translation>
->>>>>>> e44150fe
     </message>
     <message>
         <source>URI handling</source>
@@ -1294,11 +1280,7 @@
     </message>
     <message>
         <source>URI cannot be parsed! This can be caused by an invalid Bitcoin address or malformed URI parameters.</source>
-<<<<<<< HEAD
         <translation>Impossibile interpretare l'URI! I parametri dell'URI o l'indirizzo Blackcoin potrebbero non essere corretti.</translation>
-=======
-        <translation>Impossibile interpretare l'URI! I parametri dell'URI o l'indirizzo Bitcoin potrebbero non essere corretti.</translation>
->>>>>>> e44150fe
     </message>
     <message>
         <source>Payment request file handling</source>
@@ -1353,8 +1335,6 @@
         <translation>La richiesta di pagamento non può essere processata!</translation>
     </message>
     <message>
-<<<<<<< HEAD
-=======
         <source>Bad response from server %1</source>
         <translation> Risposta errata da parte del server %1 </translation>
     </message>
@@ -1363,7 +1343,6 @@
         <translation> Errore di richiesta di rete</translation>
     </message>
     <message>
->>>>>>> e44150fe
         <source>Payment acknowledged</source>
         <translation>Pagamento riconosciuto</translation>
     </message>
@@ -1449,12 +1428,6 @@
         <source>%n year(s)</source>
         <translation><numerusform>%n anno</numerusform><numerusform>%n anni</numerusform></translation>
     </message>
-<<<<<<< HEAD
-    </context>
-<context>
-    <name>QObject::QObject</name>
-    <message>
-=======
     <message>
         <source>%1 didn't yet exit safely...</source>
         <translation>%1 non è ancora stato chiuso in modo sicuro</translation>
@@ -1471,7 +1444,6 @@
         <translation>Errore: impossibile interpretare il file di configurazione: %1. Usare esclusivamente la sintassi chiave=valore.</translation>
     </message>
     <message>
->>>>>>> e44150fe
         <source>Error: %1</source>
         <translation>Errore: %1</translation>
     </message>
@@ -1722,8 +1694,6 @@
         <translation>&amp;Disconnetti</translation>
     </message>
     <message>
-<<<<<<< HEAD
-=======
         <source>Ban for</source>
         <translation>Bannato per</translation>
     </message>
@@ -1732,7 +1702,6 @@
         <translation>&amp;Sbanna</translation>
     </message>
     <message>
->>>>>>> e44150fe
         <source>Welcome to the %1 RPC console.</source>
         <translation>Benvenuto nella console RPC di %1.</translation>
     </message>
@@ -1930,9 +1899,6 @@
         <source>Message</source>
         <translation>Messaggio</translation>
     </message>
-<<<<<<< HEAD
-    </context>
-=======
     <message>
         <source>Resulting URI too long, try to reduce the text for label / message.</source>
         <translation> L'URI risultante è troppo lungo, prova a ridurre il testo nell'etichetta / messaggio.</translation>
@@ -1942,7 +1908,6 @@
         <translation> Errore nella codifica dell'URI nel codice QR.</translation>
     </message>
 </context>
->>>>>>> e44150fe
 <context>
     <name>RecentRequestsTableModel</name>
     <message>
@@ -2119,7 +2084,6 @@
     <message>
         <source>Copy quantity</source>
         <translation>Copia quantità</translation>
-<<<<<<< HEAD
     </message>
     <message>
         <source>Copy amount</source>
@@ -2150,24 +2114,56 @@
         <translation>%1 a %2</translation>
     </message>
     <message>
+        <source>Are you sure you want to send?</source>
+        <translation> Sei sicuro di voler inviare?</translation>
+    </message>
+    <message>
         <source>added as transaction fee</source>
         <translation> Includi il costo della transazione</translation>
     </message>
     <message>
+        <source>Total Amount %1</source>
+        <translation>Importo Totale %1</translation>
+    </message>
+    <message>
         <source>or</source>
         <translation>o</translation>
     </message>
     <message>
+        <source>Confirm send coins</source>
+        <translation>Conferma invio coins</translation>
+    </message>
+    <message>
+        <source>The recipient address is not valid. Please recheck.</source>
+        <translation> L'indirizzo del destinatario non è valido. Si prega di ricontrollare.</translation>
+    </message>
+    <message>
+        <source>The amount to pay must be larger than 0.</source>
+        <translation> L'importo da pagare deve essere maggiore di 0.</translation>
+    </message>
+    <message>
         <source>The amount exceeds your balance.</source>
         <translation>Non hai abbastanza fondi</translation>
     </message>
     <message>
+        <source>The total exceeds your balance when the %1 transaction fee is included.</source>
+        <translation> Il totale è superiore al tuo saldo attuale includendo la commissione di %1. </translation>
+    </message>
+    <message>
+        <source>Duplicate address found: addresses should only be used once each.</source>
+        <translation> Rilevato un indirizzo duplicato Ciascun indirizzo dovrebbe essere utilizzato una sola volta.</translation>
+    </message>
+    <message>
         <source>Transaction creation failed!</source>
         <translation>Creazione della transazione fallita!</translation>
     </message>
     <message>
         <source>The transaction was rejected with the following reason: %1</source>
         <translation>La transazione è stata respinta per il seguente motivo: %1</translation>
+    </message>
+    <message>
+        <source>A fee higher than %1 is considered an absurdly high fee.</source>
+        <translation> Una commissione maggiore di %1 è considerata irragionevolmente elevata.</translation>
     </message>
     <message>
         <source>Payment request expired.</source>
@@ -2178,108 +2174,6 @@
         <translation><numerusform>%n blocco</numerusform><numerusform>%n blocchi</numerusform></translation>
     </message>
     <message>
-        <source>Warning: Invalid Bitcoin address</source>
-        <translation>Attenzione: Indirizzo Blackcoin non valido</translation>
-    </message>
-    <message>
-        <source>Warning: Unknown change address</source>
-        <translation>Attenzione: Indirizzo per il resto sconosciuto</translation>
-    </message>
-    <message>
-        <source>(no label)</source>
-        <translation>(nessuna etichetta)</translation>
-=======
->>>>>>> e44150fe
-    </message>
-    <message>
-        <source>Copy amount</source>
-        <translation>Copia l'importo</translation>
-    </message>
-    <message>
-        <source>Copy fee</source>
-        <translation>Copia commissione</translation>
-    </message>
-    <message>
-        <source>Copy after fee</source>
-        <translation>Copia dopo commissione</translation>
-    </message>
-    <message>
-        <source>Copy bytes</source>
-        <translation>Copia byte</translation>
-    </message>
-    <message>
-        <source>Copy dust</source>
-        <translation>Copia trascurabile</translation>
-    </message>
-    <message>
-        <source>Copy change</source>
-        <translation>Copia resto</translation>
-    </message>
-    <message>
-        <source>%1 to %2</source>
-        <translation>%1 a %2</translation>
-    </message>
-    <message>
-        <source>Are you sure you want to send?</source>
-        <translation> Sei sicuro di voler inviare?</translation>
-    </message>
-    <message>
-        <source>added as transaction fee</source>
-        <translation> Includi il costo della transazione</translation>
-    </message>
-    <message>
-        <source>Total Amount %1</source>
-        <translation>Importo Totale %1</translation>
-    </message>
-    <message>
-        <source>or</source>
-        <translation>o</translation>
-    </message>
-    <message>
-        <source>Confirm send coins</source>
-        <translation>Conferma invio coins</translation>
-    </message>
-    <message>
-        <source>The recipient address is not valid. Please recheck.</source>
-        <translation> L'indirizzo del destinatario non è valido. Si prega di ricontrollare.</translation>
-    </message>
-    <message>
-        <source>The amount to pay must be larger than 0.</source>
-        <translation> L'importo da pagare deve essere maggiore di 0.</translation>
-    </message>
-    <message>
-        <source>The amount exceeds your balance.</source>
-        <translation>Non hai abbastanza fondi</translation>
-    </message>
-    <message>
-        <source>The total exceeds your balance when the %1 transaction fee is included.</source>
-        <translation> Il totale è superiore al tuo saldo attuale includendo la commissione di %1. </translation>
-    </message>
-    <message>
-        <source>Duplicate address found: addresses should only be used once each.</source>
-        <translation> Rilevato un indirizzo duplicato Ciascun indirizzo dovrebbe essere utilizzato una sola volta.</translation>
-    </message>
-    <message>
-        <source>Transaction creation failed!</source>
-        <translation>Creazione della transazione fallita!</translation>
-    </message>
-    <message>
-        <source>The transaction was rejected with the following reason: %1</source>
-        <translation>La transazione è stata respinta per il seguente motivo: %1</translation>
-    </message>
-    <message>
-        <source>A fee higher than %1 is considered an absurdly high fee.</source>
-        <translation> Una commissione maggiore di %1 è considerata irragionevolmente elevata.</translation>
-    </message>
-    <message>
-        <source>Payment request expired.</source>
-        <translation>Richiesta di pagamento scaduta.</translation>
-    </message>
-    <message numerus="yes">
-        <source>%n block(s)</source>
-        <translation><numerusform>%n blocco</numerusform><numerusform>%n blocchi</numerusform></translation>
-    </message>
-    <message>
         <source>Pay only the required fee of %1</source>
         <translation> Paga solamente la commissione richiesta di %1</translation>
     </message>
@@ -2484,13 +2378,10 @@
         <translation>Reimposta tutti i campi della verifica messaggio</translation>
     </message>
     <message>
-<<<<<<< HEAD
-=======
         <source>Click "Sign Message" to generate signature</source>
         <translation>Clicca "Firma Messaggio" per generare una firma</translation>
     </message>
     <message>
->>>>>>> e44150fe
         <source>The entered address is invalid.</source>
         <translation>L'indirizzo inserito non è valido.</translation>
     </message>
@@ -2500,11 +2391,7 @@
     </message>
     <message>
         <source>The entered address does not refer to a key.</source>
-<<<<<<< HEAD
         <translation>L'indirizzo blackcoin inserito non è associato a nessuna chiave.</translation>
-=======
-        <translation>L'indirizzo bitcoin inserito non è associato a nessuna chiave.</translation>
->>>>>>> e44150fe
     </message>
     <message>
         <source>Wallet unlock was cancelled.</source>
@@ -2722,13 +2609,10 @@
         <translation>Non confermata</translation>
     </message>
     <message>
-<<<<<<< HEAD
-=======
         <source>Abandoned</source>
         <translation>Abbandonato</translation>
     </message>
     <message>
->>>>>>> e44150fe
         <source>Confirmed (%1 confirmations)</source>
         <translation>Confermata (%1 conferme)</translation>
     </message>
@@ -2745,13 +2629,10 @@
         <translation>Ricevuto tramite</translation>
     </message>
     <message>
-<<<<<<< HEAD
-=======
         <source>Received from</source>
         <translation>Ricevuto da</translation>
     </message>
     <message>
->>>>>>> e44150fe
         <source>Sent to</source>
         <translation>Inviato a</translation>
     </message>
@@ -2859,13 +2740,10 @@
         <translation>Importo minimo</translation>
     </message>
     <message>
-<<<<<<< HEAD
-=======
         <source>Abandon transaction</source>
         <translation>Abbandona transazione </translation>
     </message>
     <message>
->>>>>>> e44150fe
         <source>Copy address</source>
         <translation>Copia indirizzo</translation>
     </message>
@@ -2972,11 +2850,7 @@
     <name>WalletModel</name>
     <message>
         <source>Send Coins</source>
-<<<<<<< HEAD
         <translation>Invia Blackcoin</translation>
-=======
-        <translation>Invia Bitcoin</translation>
->>>>>>> e44150fe
     </message>
 </context>
 <context>
