<TS language="it" version="2.1">
<context>
    <name>AddressBookPage</name>
    <message>
        <source>Right-click to edit address or label</source>
        <translation>Fai clic con il tasto destro del mouse per modificare l'indirizzo o l'etichetta</translation>
    </message>
    <message>
        <source>Create a new address</source>
        <translation>Crea un nuovo indirizzo</translation>
    </message>
    <message>
        <source>&amp;New</source>
        <translation>&amp;Nuovo</translation>
    </message>
    <message>
        <source>Copy the currently selected address to the system clipboard</source>
        <translation>Copia negli appunti l'indirizzo attualmente selezionato</translation>
    </message>
    <message>
        <source>&amp;Copy</source>
        <translation>&amp;Copia</translation>
    </message>
    <message>
        <source>C&amp;lose</source>
        <translation>C&amp;hiudi</translation>
    </message>
    <message>
        <source>Delete the currently selected address from the list</source>
        <translation>Rimuovi dalla lista l'indirizzo attualmente selezionato</translation>
    </message>
    <message>
        <source>Enter address or label to search</source>
        <translation>Inserisci un indirizzo o un'etichetta da cercare</translation>
    </message>
    <message>
        <source>Export the data in the current tab to a file</source>
        <translation>Esporta su file i dati contenuti nella tabella corrente</translation>
    </message>
    <message>
        <source>&amp;Export</source>
        <translation>&amp;Esporta</translation>
    </message>
    <message>
        <source>&amp;Delete</source>
        <translation>&amp;Elimina</translation>
    </message>
    <message>
        <source>Choose the address to send coins to</source>
        <translation>Scegli l'indirizzo a cui inviare blackcoin</translation>
    </message>
    <message>
        <source>Choose the address to receive coins with</source>
        <translation>Scegli l'indirizzo con cui ricevere blackcoin</translation>
    </message>
    <message>
        <source>C&amp;hoose</source>
        <translation>Sc&amp;egli</translation>
    </message>
    <message>
        <source>Sending addresses</source>
        <translation>Indirizzi d'invio</translation>
    </message>
    <message>
        <source>Receiving addresses</source>
        <translation>Indirizzi di ricezione</translation>
    </message>
    <message>
        <source>These are your Bitcoin addresses for sending payments. Always check the amount and the receiving address before sending coins.</source>
        <translation>Questi sono i tuoi indirizzi Blackcoin per l'invio di pagamenti. Controlla sempre l'importo e l'indirizzo del beneficiario prima di inviare blackcoin.</translation>
    </message>
    <message>
        <source>These are your Bitcoin addresses for receiving payments. It is recommended to use a new receiving address for each transaction.</source>
        <translation>Questi sono i tuoi indirizzi Blackcoin per la ricezione di pagamenti. Si raccomanda di usare un nuovo indirizzo di ricezione per ogni transazione.</translation>
    </message>
    <message>
        <source>&amp;Copy Address</source>
        <translation>&amp;Copia indirizzo</translation>
    </message>
    <message>
        <source>Copy &amp;Label</source>
        <translation>Copia &amp;etichetta</translation>
    </message>
    <message>
        <source>&amp;Edit</source>
        <translation>&amp;Modifica</translation>
    </message>
    <message>
        <source>Export Address List</source>
        <translation>Esporta elenco indirizzi</translation>
    </message>
    <message>
        <source>Comma separated file (*.csv)</source>
        <translation>Testo CSV (*.csv)</translation>
    </message>
    <message>
        <source>Exporting Failed</source>
        <translation>Esportazione fallita</translation>
    </message>
    <message>
        <source>There was an error trying to save the address list to %1. Please try again.</source>
        <translation>Si è verificato un errore nel salvare l'elenco degli indirizzi su %1. Provare di nuovo.</translation>
    </message>
</context>
<context>
    <name>AddressTableModel</name>
    <message>
        <source>Label</source>
        <translation>Etichetta</translation>
    </message>
    <message>
        <source>Address</source>
        <translation>Indirizzo</translation>
    </message>
    <message>
        <source>(no label)</source>
        <translation>(nessuna etichetta)</translation>
    </message>
</context>
<context>
    <name>AskPassphraseDialog</name>
    <message>
        <source>Passphrase Dialog</source>
        <translation>Finestra passphrase</translation>
    </message>
    <message>
        <source>Enter passphrase</source>
        <translation>Inserisci la passphrase</translation>
    </message>
    <message>
        <source>New passphrase</source>
        <translation>Nuova passphrase</translation>
    </message>
    <message>
        <source>Repeat new passphrase</source>
        <translation>Ripeti la nuova passphrase</translation>
    </message>
    <message>
        <source>Show password</source>
        <translation>Mostra password</translation>
    </message>
    <message>
        <source>Enter the new passphrase to the wallet.&lt;br/&gt;Please use a passphrase of &lt;b&gt;ten or more random characters&lt;/b&gt;, or &lt;b&gt;eight or more words&lt;/b&gt;.</source>
        <translation>Inserire la nuova passphrase per il portafoglio.&lt;br/&gt;Si consiglia di utilizzare una passphrase di &lt;b&gt;almeno dieci caratteri casuali&lt;/b&gt; oppure &lt;b&gt;otto o più parole&lt;/b&gt;.</translation>
    </message>
    <message>
        <source>Encrypt wallet</source>
        <translation>Cifra il portafoglio</translation>
    </message>
    <message>
        <source>This operation needs your wallet passphrase to unlock the wallet.</source>
        <translation>Questa operazione necessita della passphrase per sbloccare il portafoglio.</translation>
    </message>
    <message>
        <source>Unlock wallet</source>
        <translation>Sblocca il portafoglio</translation>
    </message>
    <message>
        <source>This operation needs your wallet passphrase to decrypt the wallet.</source>
        <translation>Questa operazione necessita della passphrase per decifrare il portafoglio.</translation>
    </message>
    <message>
        <source>Decrypt wallet</source>
        <translation>Decifra il portafoglio</translation>
    </message>
    <message>
        <source>Change passphrase</source>
        <translation>Cambia la passphrase</translation>
    </message>
    <message>
        <source>Enter the old passphrase and new passphrase to the wallet.</source>
        <translation>Inserisci la vecchia e la nuova passphrase per il portafoglio.</translation>
    </message>
    <message>
        <source>Confirm wallet encryption</source>
        <translation>Conferma la cifratura del portafoglio</translation>
    </message>
    <message>
        <source>Warning: If you encrypt your wallet and lose your passphrase, you will &lt;b&gt;LOSE ALL OF YOUR BITCOINS&lt;/b&gt;!</source>
<<<<<<< HEAD
        <translation>Attenzione: perdendo la passphrase di un portamonete cifrato &lt;b&gt;TUTTI I PROPRI BLACKCOIN ANDRANNO PERSI&lt;/b&gt;!</translation>
=======
        <translation>Attenzione: Se si cifra il portamonete e si perde la passphrase &lt;b&gt;TUTTI I PROPRI BITCOIN ANDRANNO PERSI&lt;/b&gt;!</translation>
>>>>>>> 8b676984
    </message>
    <message>
        <source>Are you sure you wish to encrypt your wallet?</source>
        <translation>Cifrare veramente il portafoglio?</translation>
    </message>
    <message>
        <source>Wallet encrypted</source>
        <translation>Portafoglio cifrato</translation>
    </message>
    <message>
        <source>Your wallet is now encrypted. Remember that encrypting your wallet cannot fully protect your bitcoins from being stolen by malware infecting your computer.</source>
        <translation>Adesso il tuo portafoglio è criptato. Ricorda che un portafoglio criptato non protegge pienamente contro il furto di bitcoin se il tuo computer viene infetto da malware.</translation>
    </message>
    <message>
        <source>IMPORTANT: Any previous backups you have made of your wallet file should be replaced with the newly generated, encrypted wallet file. For security reasons, previous backups of the unencrypted wallet file will become useless as soon as you start using the new, encrypted wallet.</source>
        <translation>IMPORTANTE: qualsiasi backup del portafoglio effettuato in precedenza dovrà essere sostituito con il file del portafoglio cifrato appena generato. Per ragioni di sicurezza, i precedenti backup del file del portafoglio non cifrato diventeranno inservibili non appena si inizierà ad utilizzare il nuovo portafoglio cifrato.</translation>
    </message>
    <message>
        <source>Wallet encryption failed</source>
        <translation>Cifratura portafoglio fallita</translation>
    </message>
    <message>
        <source>Wallet encryption failed due to an internal error. Your wallet was not encrypted.</source>
        <translation>La cifratura del portafoglio non è riuscita a causa di un errore interno. Il portafoglio personale non è stato cifrato.</translation>
    </message>
    <message>
        <source>The supplied passphrases do not match.</source>
        <translation>Le passphrase fornite non corrispondono.</translation>
    </message>
    <message>
        <source>Wallet unlock failed</source>
        <translation>Sbloccaggio del portafoglio fallito</translation>
    </message>
    <message>
        <source>The passphrase entered for the wallet decryption was incorrect.</source>
        <translation>La passphrase inserita per decifrare il tuo portafoglio non è corretta.</translation>
    </message>
    <message>
        <source>Wallet decryption failed</source>
        <translation>Decrittazione del portafoglio fallita.</translation>
    </message>
    <message>
        <source>Wallet passphrase was successfully changed.</source>
        <translation>La modifica della passphrase del portafoglio è riuscita.</translation>
    </message>
    <message>
        <source>Warning: The Caps Lock key is on!</source>
        <translation>Attenzione: è attivo il tasto blocco maiuscole !</translation>
    </message>
</context>
<context>
    <name>BanTableModel</name>
    <message>
        <source>IP/Netmask</source>
        <translation>IP/Netmask</translation>
    </message>
    <message>
        <source>Banned Until</source>
        <translation>Bannato fino a</translation>
    </message>
</context>
<context>
    <name>BitcoinGUI</name>
    <message>
        <source>Sign &amp;message...</source>
        <translation>Firma &amp;messaggio...</translation>
    </message>
    <message>
        <source>Synchronizing with network...</source>
        <translation>Sincronizzazione con la rete in corso...</translation>
    </message>
    <message>
        <source>&amp;Overview</source>
        <translation>&amp;Sintesi</translation>
    </message>
    <message>
        <source>Show general overview of wallet</source>
        <translation>Mostra lo stato generale del portamonete</translation>
    </message>
    <message>
        <source>&amp;Transactions</source>
        <translation>&amp;Transazioni</translation>
    </message>
    <message>
        <source>Browse transaction history</source>
        <translation>Mostra la cronologia delle transazioni</translation>
    </message>
    <message>
        <source>E&amp;xit</source>
        <translation>&amp;Esci</translation>
    </message>
    <message>
        <source>Quit application</source>
        <translation>Chiudi applicazione</translation>
    </message>
    <message>
        <source>&amp;About %1</source>
        <translation>&amp;Informazioni su %1</translation>
    </message>
    <message>
        <source>Show information about %1</source>
        <translation>Mostra informazioni su %1</translation>
    </message>
    <message>
        <source>About &amp;Qt</source>
        <translation>Informazioni su &amp;Qt</translation>
    </message>
    <message>
        <source>Show information about Qt</source>
        <translation>Mostra le informazioni su Qt</translation>
    </message>
    <message>
        <source>&amp;Options...</source>
        <translation>&amp;Opzioni...</translation>
    </message>
    <message>
        <source>Modify configuration options for %1</source>
        <translation>Modifica le opzioni di configurazione per %1</translation>
    </message>
    <message>
        <source>&amp;Encrypt Wallet...</source>
        <translation>&amp;Cifra portafoglio...</translation>
    </message>
    <message>
        <source>&amp;Backup Wallet...</source>
        <translation>&amp;Backup portafoglio...</translation>
    </message>
    <message>
        <source>&amp;Change Passphrase...</source>
        <translation>&amp;Cambia passphrase...</translation>
    </message>
    <message>
        <source>Open &amp;URI...</source>
        <translation>Apri &amp;URI...</translation>
    </message>
    <message>
        <source>Wallet:</source>
        <translation>Portafoglio:</translation>
    </message>
    <message>
        <source>Click to disable network activity.</source>
        <translation>Clicca per disattivare la rete.</translation>
    </message>
    <message>
        <source>Network activity disabled.</source>
        <translation>Attività di rete disabilitata</translation>
    </message>
    <message>
        <source>Click to enable network activity again.</source>
        <translation>Clicca per abilitare nuovamente l'attività di rete</translation>
    </message>
    <message>
        <source>Syncing Headers (%1%)...</source>
        <translation>Sincronizzazione Headers (%1%)...</translation>
    </message>
    <message>
        <source>Reindexing blocks on disk...</source>
        <translation>Re-indicizzazione blocchi su disco...</translation>
    </message>
    <message>
        <source>Proxy is &lt;b&gt;enabled&lt;/b&gt;: %1</source>
        <translation>Il Proxy è &lt;b&gt;abilitato&lt;/b&gt;:%1</translation>
    </message>
    <message>
        <source>Send coins to a Bitcoin address</source>
        <translation>Invia fondi ad un indirizzo Blackcoin</translation>
    </message>
    <message>
        <source>Backup wallet to another location</source>
        <translation>Effettua il backup del portafoglio</translation>
    </message>
    <message>
        <source>Change the passphrase used for wallet encryption</source>
        <translation>Cambia la passphrase utilizzata per la cifratura del portafoglio</translation>
    </message>
    <message>
        <source>&amp;Debug window</source>
        <translation>Finestra di &amp;debug</translation>
    </message>
    <message>
        <source>Open debugging and diagnostic console</source>
        <translation>Apri la console di debugging e diagnostica</translation>
    </message>
    <message>
        <source>&amp;Verify message...</source>
        <translation>&amp;Verifica messaggio...</translation>
    </message>
    <message>
        <source>Bitcoin</source>
        <translation>Blackcoin</translation>
    </message>
    <message>
        <source>&amp;Send</source>
        <translation>&amp;Invia</translation>
    </message>
    <message>
        <source>&amp;Receive</source>
        <translation>&amp;Ricevi</translation>
    </message>
    <message>
        <source>&amp;Show / Hide</source>
        <translation>&amp;Mostra / Nascondi</translation>
    </message>
    <message>
        <source>Show or hide the main Window</source>
        <translation>Mostra o nascondi la Finestra principale</translation>
    </message>
    <message>
        <source>Encrypt the private keys that belong to your wallet</source>
        <translation>Cifra le chiavi private che appartengono al tuo portamonete</translation>
    </message>
    <message>
        <source>Sign messages with your Bitcoin addresses to prove you own them</source>
        <translation>Firma messaggi con i tuoi indirizzi Blackcoin per dimostrarne il possesso</translation>
    </message>
    <message>
        <source>Verify messages to ensure they were signed with specified Bitcoin addresses</source>
        <translation>Verifica che i messaggi siano stati firmati con gli indirizzi Blackcoin specificati</translation>
    </message>
    <message>
        <source>&amp;File</source>
        <translation>&amp;File</translation>
    </message>
    <message>
        <source>&amp;Settings</source>
        <translation>&amp;Impostazioni</translation>
    </message>
    <message>
        <source>&amp;Help</source>
        <translation>&amp;Aiuto</translation>
    </message>
    <message>
        <source>Tabs toolbar</source>
        <translation>Barra degli strumenti</translation>
    </message>
    <message>
        <source>Request payments (generates QR codes and bitcoin: URIs)</source>
        <translation>Richiedi pagamenti (genera codici QR e blackcoin: URI)</translation>
    </message>
    <message>
        <source>Show the list of used sending addresses and labels</source>
        <translation>Mostra la lista degli indirizzi di invio utilizzati</translation>
    </message>
    <message>
        <source>Show the list of used receiving addresses and labels</source>
        <translation>Mostra la lista degli indirizzi di ricezione utilizzati</translation>
    </message>
    <message>
        <source>Open a bitcoin: URI or payment request</source>
        <translation>Apri un blackcoin: URI o una richiesta di pagamento</translation>
    </message>
    <message>
        <source>&amp;Command-line options</source>
        <translation>Opzioni della riga di &amp;comando</translation>
    </message>
    <message numerus="yes">
        <source>%n active connection(s) to Bitcoin network</source>
        <translation><numerusform>%n connessione attiva alla rete Blackcoin</numerusform><numerusform>%n connessioni alla rete Blackcoin attive</numerusform></translation>
    </message>
    <message>
        <source>Indexing blocks on disk...</source>
        <translation>Indicizzando i blocchi su disco...</translation>
    </message>
    <message>
        <source>Processing blocks on disk...</source>
        <translation>Elaborazione dei blocchi su disco...</translation>
    </message>
    <message numerus="yes">
        <source>Processed %n block(s) of transaction history.</source>
        <translation><numerusform>Elaborato %n blocco dello storico transazioni.</numerusform><numerusform>Elaborati %n blocchi dello storico transazioni.</numerusform></translation>
    </message>
    <message>
        <source>%1 behind</source>
        <translation>Indietro di %1</translation>
    </message>
    <message>
        <source>Last received block was generated %1 ago.</source>
        <translation>L'ultimo blocco ricevuto è stato generato %1 fa.</translation>
    </message>
    <message>
        <source>Transactions after this will not yet be visible.</source>
        <translation>Le transazioni effettuate successivamente non sono ancora visibili.</translation>
    </message>
    <message>
        <source>Error</source>
        <translation>Errore</translation>
    </message>
    <message>
        <source>Warning</source>
        <translation>Attenzione</translation>
    </message>
    <message>
        <source>Information</source>
        <translation>Informazioni</translation>
    </message>
    <message>
        <source>Up to date</source>
        <translation>Aggiornato</translation>
    </message>
    <message>
        <source>&amp;Sending addresses</source>
        <translation>Indirizzi di &amp;spedizione</translation>
    </message>
    <message>
        <source>&amp;Receiving addresses</source>
        <translation>Indirizzi di &amp;ricezione</translation>
    </message>
    <message>
        <source>Open Wallet</source>
        <translation>Apri il Portafoglio</translation>
    </message>
    <message>
        <source>Open a wallet</source>
        <translation>Apri un portafoglio</translation>
    </message>
    <message>
        <source>Close Wallet...</source>
        <translation>Chiudi il Portafoglio...</translation>
    </message>
    <message>
        <source>Close wallet</source>
        <translation>Chiudi il portafoglio</translation>
    </message>
    <message>
        <source>Show the %1 help message to get a list with possible Bitcoin command-line options</source>
        <translation>Mostra il messaggio di aiuto di %1 per ottenere una lista di opzioni di comando per Blackcoin </translation>
    </message>
    <message>
        <source>default wallet</source>
        <translation>Portafoglio predefinito:</translation>
    </message>
    <message>
        <source>Opening Wallet &lt;b&gt;%1&lt;/b&gt;...</source>
        <translation>Aprendo il Portafoglio&lt;b&gt;%1&lt;/b&gt;...</translation>
    </message>
    <message>
        <source>Open Wallet Failed</source>
        <translation>Apertura Portafoglio Fallita</translation>
    </message>
    <message>
        <source>&amp;Window</source>
        <translation>&amp;Finestra</translation>
    </message>
    <message>
        <source>Minimize</source>
        <translation>Minimizza</translation>
    </message>
    <message>
        <source>Zoom</source>
        <translation>Zoom</translation>
    </message>
    <message>
        <source>Restore</source>
        <translation>Ripristina</translation>
    </message>
    <message>
        <source>Main Window</source>
        <translation>Finestra principale</translation>
    </message>
    <message>
        <source>%1 client</source>
        <translation>%1 client</translation>
    </message>
    <message>
        <source>Connecting to peers...</source>
        <translation>Connessione ai peers</translation>
    </message>
    <message>
        <source>Catching up...</source>
        <translation>In aggiornamento...</translation>
    </message>
    <message>
        <source>Date: %1
</source>
        <translation>Data: %1
</translation>
    </message>
    <message>
        <source>Amount: %1
</source>
        <translation>Quantità: %1
</translation>
    </message>
    <message>
        <source>Wallet: %1
</source>
        <translation>Portafoglio: %1
</translation>
    </message>
    <message>
        <source>Type: %1
</source>
        <translation>Tipo: %1
</translation>
    </message>
    <message>
        <source>Label: %1
</source>
        <translation>Etichetta: %1
</translation>
    </message>
    <message>
        <source>Address: %1
</source>
        <translation>Indirizzo: %1
</translation>
    </message>
    <message>
        <source>Sent transaction</source>
        <translation>Transazione inviata</translation>
    </message>
    <message>
        <source>Incoming transaction</source>
        <translation>Transazione ricevuta</translation>
    </message>
    <message>
        <source>HD key generation is &lt;b&gt;enabled&lt;/b&gt;</source>
        <translation>La creazione della chiave HD è &lt;b&gt;abilitata&lt;/b&gt;</translation>
    </message>
    <message>
        <source>HD key generation is &lt;b&gt;disabled&lt;/b&gt;</source>
        <translation>La creazione della chiave HD è &lt;b&gt;disabilitata&lt;/b&gt;</translation>
    </message>
    <message>
        <source>Private key &lt;b&gt;disabled&lt;/b&gt;</source>
        <translation>Chiava privata &lt;b&gt; disabilitata &lt;/b&gt;</translation>
    </message>
    <message>
        <source>Wallet is &lt;b&gt;encrypted&lt;/b&gt; and currently &lt;b&gt;unlocked&lt;/b&gt;</source>
        <translation>Il portamonete è &lt;b&gt;cifrato&lt;/b&gt; ed attualmente &lt;b&gt;sbloccato&lt;/b&gt;</translation>
    </message>
    <message>
        <source>Wallet is &lt;b&gt;encrypted&lt;/b&gt; and currently &lt;b&gt;locked&lt;/b&gt;</source>
        <translation>Il portamonete è &lt;b&gt;cifrato&lt;/b&gt; ed attualmente &lt;b&gt;bloccato&lt;/b&gt;</translation>
    </message>
    <message>
        <source>A fatal error occurred. Bitcoin can no longer continue safely and will quit.</source>
        <translation>Si è verificato un errore critico. Blackcoin non può più funzionare in maniera sicura e verrà chiuso.</translation>
    </message>
</context>
<context>
    <name>CoinControlDialog</name>
    <message>
        <source>Coin Selection</source>
        <translation>Selezione coin</translation>
    </message>
    <message>
        <source>Quantity:</source>
        <translation>Quantità:</translation>
    </message>
    <message>
        <source>Bytes:</source>
        <translation>Byte:</translation>
    </message>
    <message>
        <source>Amount:</source>
        <translation>Importo:</translation>
    </message>
    <message>
        <source>Fee:</source>
        <translation>Commissione:</translation>
    </message>
    <message>
        <source>Dust:</source>
        <translation>Trascurabile:</translation>
    </message>
    <message>
        <source>After Fee:</source>
        <translation>Dopo Commissione:</translation>
    </message>
    <message>
        <source>Change:</source>
        <translation>Resto:</translation>
    </message>
    <message>
        <source>(un)select all</source>
        <translation>(de)seleziona tutto</translation>
    </message>
    <message>
        <source>Tree mode</source>
        <translation>Modalità Albero</translation>
    </message>
    <message>
        <source>List mode</source>
        <translation>Modalità Lista</translation>
    </message>
    <message>
        <source>Amount</source>
        <translation>Importo</translation>
    </message>
    <message>
        <source>Received with label</source>
        <translation>Ricevuto con l'etichetta</translation>
    </message>
    <message>
        <source>Received with address</source>
        <translation>Ricevuto con l'indirizzo</translation>
    </message>
    <message>
        <source>Date</source>
        <translation>Data</translation>
    </message>
    <message>
        <source>Confirmations</source>
        <translation>Conferme</translation>
    </message>
    <message>
        <source>Confirmed</source>
        <translation>Confermato</translation>
    </message>
    <message>
        <source>Copy address</source>
        <translation>Copia indirizzo</translation>
    </message>
    <message>
        <source>Copy label</source>
        <translation>Copia etichetta</translation>
    </message>
    <message>
        <source>Copy amount</source>
        <translation>Copia l'importo</translation>
    </message>
    <message>
        <source>Copy transaction ID</source>
        <translation>Copia l'ID transazione</translation>
    </message>
    <message>
        <source>Lock unspent</source>
        <translation>Bloccare non spesi</translation>
    </message>
    <message>
        <source>Unlock unspent</source>
        <translation>Sbloccare non spesi</translation>
    </message>
    <message>
        <source>Copy quantity</source>
        <translation>Copia quantità</translation>
    </message>
    <message>
        <source>Copy fee</source>
        <translation>Copia commissione</translation>
    </message>
    <message>
        <source>Copy after fee</source>
        <translation>Copia dopo commissione</translation>
    </message>
    <message>
        <source>Copy bytes</source>
        <translation>Copia byte</translation>
    </message>
    <message>
        <source>Copy dust</source>
        <translation>Copia trascurabile</translation>
    </message>
    <message>
        <source>Copy change</source>
        <translation>Copia resto</translation>
    </message>
    <message>
        <source>(%1 locked)</source>
        <translation>(%1 bloccato)</translation>
    </message>
    <message>
        <source>yes</source>
        <translation>sì</translation>
    </message>
    <message>
        <source>no</source>
        <translation>no</translation>
    </message>
    <message>
        <source>This label turns red if any recipient receives an amount smaller than the current dust threshold.</source>
        <translation>Questa etichetta diventerà rossa se uno qualsiasi dei destinatari riceverà un importo inferiore alla corrente soglia minima per la movimentazione della valuta.</translation>
    </message>
    <message>
        <source>Can vary +/- %1 satoshi(s) per input.</source>
        <translation>Può variare di +/- %1 satoshi per input.</translation>
    </message>
    <message>
        <source>(no label)</source>
        <translation>(nessuna etichetta)</translation>
    </message>
    <message>
        <source>change from %1 (%2)</source>
        <translation>cambio da %1 (%2)</translation>
    </message>
    <message>
        <source>(change)</source>
        <translation>(resto)</translation>
    </message>
</context>
<context>
    <name>EditAddressDialog</name>
    <message>
        <source>Edit Address</source>
        <translation>Modifica l'indirizzo</translation>
    </message>
    <message>
        <source>&amp;Label</source>
        <translation>&amp;Etichetta</translation>
    </message>
    <message>
        <source>The label associated with this address list entry</source>
        <translation>L'etichetta associata con questa voce della lista degli indirizzi</translation>
    </message>
    <message>
        <source>The address associated with this address list entry. This can only be modified for sending addresses.</source>
        <translation>L'indirizzo associato con questa voce della lista degli indirizzi. Può essere modificato solo per gli indirizzi d'invio.</translation>
    </message>
    <message>
        <source>&amp;Address</source>
        <translation>&amp;Indirizzo</translation>
    </message>
    <message>
        <source>New sending address</source>
        <translation>Nuovo indirizzo d'invio</translation>
    </message>
    <message>
        <source>Edit receiving address</source>
        <translation>Modifica indirizzo di ricezione</translation>
    </message>
    <message>
        <source>Edit sending address</source>
        <translation>Modifica indirizzo d'invio</translation>
    </message>
    <message>
        <source>The entered address "%1" is not a valid Bitcoin address.</source>
        <translation>L'indirizzo inserito "%1" non è un indirizzo blackcoin valido.</translation>
    </message>
    <message>
        <source>Address "%1" already exists as a receiving address with label "%2" and so cannot be added as a sending address.</source>
        <translation>L'indirizzo "%1" esiste già come indirizzo di ricezione con l'etichetta "%2" e quindi non può essere aggiunto come indirizzo di invio.</translation>
    </message>
    <message>
        <source>The entered address "%1" is already in the address book with label "%2".</source>
        <translation>L'indirizzo inserito "%1" è già nella rubrica con l'etichetta "%2".</translation>
    </message>
    <message>
        <source>Address "%1" already exists as a receiving address with label "%2" and so cannot be added as a sending address.</source>
        <translation>L'indirizzo "%1" esiste già come indirizzo di ricezione con l'etichetta "%2" e quindi non può essere aggiunto come indirizzo di invio.</translation>
    </message>
    <message>
        <source>The entered address "%1" is already in the address book with label "%2".</source>
        <translation>L'indirizzo inserito "%1" è già nella rubrica con l'etichetta "%2".</translation>
    </message>
    <message>
        <source>Could not unlock wallet.</source>
        <translation>Impossibile sbloccare il portafoglio.</translation>
    </message>
    <message>
        <source>New key generation failed.</source>
        <translation>Generazione della nuova chiave non riuscita.</translation>
    </message>
</context>
<context>
    <name>FreespaceChecker</name>
    <message>
        <source>A new data directory will be created.</source>
        <translation>Sarà creata una nuova cartella dati.</translation>
    </message>
    <message>
        <source>name</source>
        <translation>nome</translation>
    </message>
    <message>
        <source>Directory already exists. Add %1 if you intend to create a new directory here.</source>
        <translation>Cartella già esistente. Aggiungi %1 se intendi creare qui una nuova cartella.</translation>
    </message>
    <message>
        <source>Path already exists, and is not a directory.</source>
        <translation>Il percorso è già esistente e non è una cartella.</translation>
    </message>
    <message>
        <source>Cannot create data directory here.</source>
        <translation>Impossibile creare una cartella dati qui.</translation>
    </message>
</context>
<context>
    <name>HelpMessageDialog</name>
    <message>
        <source>version</source>
        <translation>versione</translation>
    </message>
    <message>
        <source>(%1-bit)</source>
        <translation>(%1-bit)</translation>
    </message>
    <message>
        <source>About %1</source>
        <translation>Informazioni %1</translation>
    </message>
    <message>
        <source>Command-line options</source>
        <translation>Opzioni della riga di comando</translation>
    </message>
</context>
<context>
    <name>Intro</name>
    <message>
        <source>Welcome</source>
        <translation>Benvenuto</translation>
    </message>
    <message>
        <source>Welcome to %1.</source>
        <translation>Benvenuto su %1.</translation>
    </message>
    <message>
        <source>As this is the first time the program is launched, you can choose where %1 will store its data.</source>
        <translation>Dato che questa è la prima volta che il programma viene lanciato, puoi scegliere dove %1 salverà i suoi dati.</translation>
    </message>
    <message>
        <source>When you click OK, %1 will begin to download and process the full %4 block chain (%2GB) starting with the earliest transactions in %3 when %4 initially launched.</source>
        <translation>Quando fai click su OK, %1 comincerà a scaricare e processare l'intera %4 block chain (%2GB) a partire dalla prime transazioni del %3 quando %4 venne inaugurato.</translation>
    </message>
    <message>
        <source>This initial synchronisation is very demanding, and may expose hardware problems with your computer that had previously gone unnoticed. Each time you run %1, it will continue downloading where it left off.</source>
        <translation>La sincronizzazione iniziale è molto dispendiosa e potrebbe mettere in luce problemi di harware del tuo computer che erano prima passati inosservati. Ogni volta che lanci %1 continuerà a scaricare da dove l'avevi lasciato.</translation>
    </message>
    <message>
        <source>If you have chosen to limit block chain storage (pruning), the historical data must still be downloaded and processed, but will be deleted afterward to keep your disk usage low.</source>
        <translation>Se hai scelto di limitare l'immagazzinamento della block chain (operazione nota come "pruning" o "potatura"), i dati storici devono comunque essere scaricati e processati, ma verranno cancellati in seguito per mantenere basso l'utilizzo del tuo disco.</translation>
    </message>
    <message>
        <source>Use the default data directory</source>
        <translation>Usa la cartella dati predefinita</translation>
    </message>
    <message>
        <source>Use a custom data directory:</source>
        <translation>Usa una cartella dati personalizzata:</translation>
    </message>
    <message>
        <source>Bitcoin</source>
        <translation>Blackcoin</translation>
    </message>
    <message>
        <source>At least %1 GB of data will be stored in this directory, and it will grow over time.</source>
        <translation>Almeno %1 GB di dati verrà salvato in questa cartella e continuerà ad aumentare col tempo.</translation>
    </message>
    <message>
        <source>Approximately %1 GB of data will be stored in this directory.</source>
        <translation>Verranno salvati circa %1 GB di dati in questa cartella.</translation>
    </message>
    <message>
        <source>%1 will download and store a copy of the Bitcoin block chain.</source>
        <translation>%1 scaricherà e salverà una copia della block chain di Blackcoin.</translation>
    </message>
    <message>
        <source>The wallet will also be stored in this directory.</source>
        <translation>Anche il portafoglio verrà salvato in questa cartella.</translation>
    </message>
    <message>
        <source>Error: Specified data directory "%1" cannot be created.</source>
        <translation>Errore: La cartella dati "%1" specificata non può essere creata.</translation>
    </message>
    <message>
        <source>Error</source>
        <translation>Errore</translation>
    </message>
    <message numerus="yes">
        <source>%n GB of free space available</source>
        <translation><numerusform>GB di spazio libero disponibile</numerusform><numerusform>%n GB di spazio disponibile</numerusform></translation>
    </message>
    <message numerus="yes">
        <source>(of %n GB needed)</source>
        <translation><numerusform>(di %nGB richiesti)</numerusform><numerusform>(%n GB richiesti)</numerusform></translation>
    </message>
</context>
<context>
    <name>ModalOverlay</name>
    <message>
        <source>Form</source>
        <translation>Modulo</translation>
    </message>
    <message>
        <source>Recent transactions may not yet be visible, and therefore your wallet's balance might be incorrect. This information will be correct once your wallet has finished synchronizing with the bitcoin network, as detailed below.</source>
        <translation>Transazioni recenti potrebbero non essere visibili ancora, perciò il saldo del tuo portafoglio potrebbe non essere corretto. Questa informazione risulterà corretta quando il tuo portafoglio avrà terminato la sincronizzazione con la rete blackcoin, come indicato in dettaglio più sotto.</translation>
    </message>
    <message>
        <source>Attempting to spend bitcoins that are affected by not-yet-displayed transactions will not be accepted by the network.</source>
        <translation>Il tentativo di spendere blackcoin legati a transazioni non ancora visualizzate non verrà accettato dalla rete.</translation>
    </message>
    <message>
        <source>Number of blocks left</source>
        <translation>Numero di blocchi mancanti</translation>
    </message>
    <message>
        <source>Unknown...</source>
        <translation>Sconosciuto...</translation>
    </message>
    <message>
        <source>Last block time</source>
        <translation>Ora del blocco più recente</translation>
    </message>
    <message>
        <source>Progress</source>
        <translation>Progresso</translation>
    </message>
    <message>
        <source>Progress increase per hour</source>
        <translation>Aumento dei progressi per ogni ora</translation>
    </message>
    <message>
        <source>calculating...</source>
        <translation>calcolando...</translation>
    </message>
    <message>
        <source>Estimated time left until synced</source>
        <translation>Tempo stimato al completamento della sincronizzazione</translation>
    </message>
    <message>
        <source>Hide</source>
        <translation>Nascondi</translation>
    </message>
    <message>
        <source>Unknown. Syncing Headers (%1, %2%)...</source>
        <translation>Sconosciuto. Sincronizzando Headers (%1, %2%)...</translation>
    </message>
</context>
<context>
    <name>OpenURIDialog</name>
    <message>
        <source>Open URI</source>
        <translation>Apri URI</translation>
    </message>
    <message>
        <source>Open payment request from URI or file</source>
        <translation>Apri richiesta di pagamento da URI o file</translation>
    </message>
    <message>
        <source>URI:</source>
        <translation>URI:</translation>
    </message>
    <message>
        <source>Select payment request file</source>
        <translation>Seleziona il file di richiesta di pagamento</translation>
    </message>
    <message>
        <source>Select payment request file to open</source>
        <translation>Seleziona il file di richiesta di pagamento da aprire</translation>
    </message>
</context>
<context>
    <name>OptionsDialog</name>
    <message>
        <source>Options</source>
        <translation>Opzioni</translation>
    </message>
    <message>
        <source>&amp;Main</source>
        <translation>&amp;Principale</translation>
    </message>
    <message>
        <source>Automatically start %1 after logging in to the system.</source>
        <translation>Avvia automaticamente %1 una volta effettuato l'accesso al sistema.</translation>
    </message>
    <message>
        <source>&amp;Start %1 on system login</source>
        <translation>&amp;Start %1 all'accesso al sistema</translation>
    </message>
    <message>
        <source>Size of &amp;database cache</source>
        <translation>Dimensione della cache del &amp;database.</translation>
    </message>
    <message>
        <source>Number of script &amp;verification threads</source>
        <translation>Numero di thread di &amp;verifica degli script </translation>
    </message>
    <message>
        <source>IP address of the proxy (e.g. IPv4: 127.0.0.1 / IPv6: ::1)</source>
        <translation>Indirizzo IP del proxy (ad es. IPv4: 127.0.0.1 / IPv6: ::1)</translation>
    </message>
    <message>
        <source>Shows if the supplied default SOCKS5 proxy is used to reach peers via this network type.</source>
        <translation>Mostra se il proxy SOCK5 di default che p stato fornito è usato per raggiungere i contatti attraverso questo tipo di rete.</translation>
    </message>
    <message>
        <source>Use separate SOCKS&amp;5 proxy to reach peers via Tor hidden services:</source>
        <translation>Usa una SOCKS&amp;5 proxy differente per raggiungere peers usando servizi Tor hidden</translation>
    </message>
    <message>
        <source>Hide the icon from the system tray.</source>
        <translation>Nascondi l'icona nella barra delle applicazioni.</translation>
    </message>
    <message>
        <source>&amp;Hide tray icon</source>
        <translation>&amp;Nascondi l'icona della barra delle applicazioni</translation>
    </message>
    <message>
        <source>Minimize instead of exit the application when the window is closed. When this option is enabled, the application will be closed only after selecting Exit in the menu.</source>
        <translation>Riduci ad icona invece di uscire dall'applicazione quando la finestra viene chiusa. Attivando questa opzione l'applicazione terminerà solo dopo aver selezionato Esci dal menu File.</translation>
    </message>
    <message>
        <source>Third party URLs (e.g. a block explorer) that appear in the transactions tab as context menu items. %s in the URL is replaced by transaction hash. Multiple URLs are separated by vertical bar |.</source>
        <translation>URL di terze parti (ad es. un block explorer) che appaiono nella tabella delle transazioni come voci nel menu contestuale. "%s" nell'URL è sostituito dall'hash della transazione.
Per specificare più URL separarli con una barra verticale "|".</translation>
    </message>
    <message>
        <source>Open the %1 configuration file from the working directory.</source>
        <translation>Apri il %1 file di configurazione dalla cartella attiva.</translation>
    </message>
    <message>
        <source>Open Configuration File</source>
        <translation>Apri il file di configurazione</translation>
    </message>
    <message>
        <source>Reset all client options to default.</source>
        <translation>Reimposta tutte le opzioni del client allo stato predefinito.</translation>
    </message>
    <message>
        <source>&amp;Reset Options</source>
        <translation>&amp;Ripristina Opzioni</translation>
    </message>
    <message>
        <source>&amp;Network</source>
        <translation>Rete</translation>
    </message>
    <message>
        <source>Disables some advanced features but all blocks will still be fully validated. Reverting this setting requires re-downloading the entire blockchain. Actual disk usage may be somewhat higher.</source>
        <translation>Disattiva alcune funzionalità avanzate, ma tutti i blocchi saranno ancora completamente validati. Per ripristinare questa impostazione è necessario rieseguire il download dell'intera blockchain. L'utilizzo effettivo del disco potrebbe essere leggermente superiore.</translation>
    </message>
    <message>
        <source>Prune &amp;block storage to</source>
        <translation>Eliminare e bloccare l'archiviazione su</translation>
    </message>
    <message>
        <source>GB</source>
        <translation>GB</translation>
    </message>
    <message>
        <source>Reverting this setting requires re-downloading the entire blockchain.</source>
        <translation>Per ripristinare questa impostazione è necessario rieseguire il download dell'intera blockchain.</translation>
    </message>
    <message>
        <source>MiB</source>
        <translation>MiB</translation>
    </message>
    <message>
        <source>(0 = auto, &lt;0 = leave that many cores free)</source>
        <translation>(0 = automatico, &lt;0 = lascia questo numero di core liberi)</translation>
    </message>
    <message>
        <source>W&amp;allet</source>
        <translation>Port&amp;amonete</translation>
    </message>
    <message>
        <source>Expert</source>
        <translation>Esperti</translation>
    </message>
    <message>
        <source>Enable coin &amp;control features</source>
        <translation>Abilita le funzionalità di coin &amp;control</translation>
    </message>
    <message>
        <source>If you disable the spending of unconfirmed change, the change from a transaction cannot be used until that transaction has at least one confirmation. This also affects how your balance is computed.</source>
        <translation>Disabilitando l'uso di resti non confermati, il resto di una transazione non potrà essere speso fino a quando non avrà ottenuto almeno una conferma. Questa impostazione influisce inoltre sul calcolo del saldo.</translation>
    </message>
    <message>
        <source>&amp;Spend unconfirmed change</source>
        <translation>&amp;Spendi resti non confermati</translation>
    </message>
    <message>
        <source>Automatically open the Bitcoin client port on the router. This only works when your router supports UPnP and it is enabled.</source>
        <translation>Apri automaticamente la porta del client Blackcoin sul router. Il protocollo UPnP deve essere supportato da parte del router ed attivo.</translation>
    </message>
    <message>
        <source>Map port using &amp;UPnP</source>
        <translation>Mappa le porte tramite &amp;UPnP</translation>
    </message>
    <message>
        <source>Accept connections from outside.</source>
        <translation>Accetta connessione esterne.</translation>
    </message>
    <message>
        <source>Allow incomin&amp;g connections</source>
        <translation>Accetta connessioni in entrata</translation>
    </message>
    <message>
        <source>Connect to the Bitcoin network through a SOCKS5 proxy.</source>
        <translation>Connessione alla rete Blackcoin attraverso un proxy SOCKS5.</translation>
    </message>
    <message>
        <source>&amp;Connect through SOCKS5 proxy (default proxy):</source>
        <translation>&amp;Connessione attraverso proxy SOCKS5 (proxy predefinito):</translation>
    </message>
    <message>
        <source>Proxy &amp;IP:</source>
        <translation>&amp;IP del proxy:</translation>
    </message>
    <message>
        <source>&amp;Port:</source>
        <translation>&amp;Porta:</translation>
    </message>
    <message>
        <source>Port of the proxy (e.g. 9050)</source>
        <translation>Porta del proxy (ad es. 9050)</translation>
    </message>
    <message>
        <source>Used for reaching peers via:</source>
        <translation>Utilizzata per connettersi attraverso:</translation>
    </message>
    <message>
        <source>IPv4</source>
        <translation>IPv4</translation>
    </message>
    <message>
        <source>IPv6</source>
        <translation>IPv6</translation>
    </message>
    <message>
        <source>Tor</source>
        <translation>Tor</translation>
    </message>
    <message>
        <source>Connect to the Bitcoin network through a separate SOCKS5 proxy for Tor hidden services.</source>
        <translation>Connette alla rete Blackcoin attraverso un proxy SOCKS5 separato per Tor.</translation>
    </message>
    <message>
        <source>&amp;Window</source>
        <translation>&amp;Finestra</translation>
    </message>
    <message>
        <source>Show only a tray icon after minimizing the window.</source>
        <translation>Mostra solo nella tray bar quando si riduce ad icona.</translation>
    </message>
    <message>
        <source>&amp;Minimize to the tray instead of the taskbar</source>
        <translation>&amp;Minimizza nella tray bar invece che sulla barra delle applicazioni</translation>
    </message>
    <message>
        <source>M&amp;inimize on close</source>
        <translation>M&amp;inimizza alla chiusura</translation>
    </message>
    <message>
        <source>&amp;Display</source>
        <translation>&amp;Mostra</translation>
    </message>
    <message>
        <source>User Interface &amp;language:</source>
        <translation>&amp;Lingua Interfaccia Utente:</translation>
    </message>
    <message>
        <source>The user interface language can be set here. This setting will take effect after restarting %1.</source>
        <translation>La lingua dell'interfaccia utente può essere impostata qui. L'impostazione avrà effetto dopo il riavvio %1.</translation>
    </message>
    <message>
        <source>&amp;Unit to show amounts in:</source>
        <translation>&amp;Unità di misura con cui visualizzare gli importi:</translation>
    </message>
    <message>
        <source>Choose the default subdivision unit to show in the interface and when sending coins.</source>
        <translation>Scegli l'unità di suddivisione predefinita da utilizzare per l'interfaccia e per l'invio di blackcoin.</translation>
    </message>
    <message>
        <source>Whether to show coin control features or not.</source>
        <translation>Specifica se le funzionalita di coin control saranno visualizzate.</translation>
    </message>
    <message>
        <source>&amp;Third party transaction URLs</source>
        <translation>&amp;URLs per transazioni terzi </translation>
    </message>
    <message>
        <source>Options set in this dialog are overridden by the command line or in the configuration file:</source>
        <translation>Le impostazioni sulla riga di comando o nell'archivio di configurazione hanno precedenza su quelle impostate in questo pannello:</translation>
    </message>
    <message>
        <source>&amp;OK</source>
        <translation>&amp;OK</translation>
    </message>
    <message>
        <source>&amp;Cancel</source>
        <translation>&amp;Cancella</translation>
    </message>
    <message>
        <source>default</source>
        <translation>predefinito</translation>
    </message>
    <message>
        <source>none</source>
        <translation>nessuno</translation>
    </message>
    <message>
        <source>Confirm options reset</source>
        <translation>Conferma ripristino opzioni</translation>
    </message>
    <message>
        <source>Client restart required to activate changes.</source>
        <translation>È necessario un riavvio del client per applicare le modifiche.</translation>
    </message>
    <message>
        <source>Client will be shut down. Do you want to proceed?</source>
        <translation>Il client sarà arrestato. Si desidera procedere?</translation>
    </message>
    <message>
        <source>Configuration options</source>
        <translation>Opzioni di configurazione</translation>
    </message>
    <message>
        <source>The configuration file is used to specify advanced user options which override GUI settings. Additionally, any command-line options will override this configuration file.</source>
        <translation>Il file di configurazione è utilizzato per specificare opzioni utente avanzate che aggirano le impostazioni della GUI. Inoltre qualunque opzione da linea di comando aggirerà il file di configurazione.</translation>
    </message>
    <message>
        <source>Error</source>
        <translation>Errore</translation>
    </message>
    <message>
        <source>The configuration file could not be opened.</source>
        <translation>Il file di configurazione non può essere aperto.</translation>
    </message>
    <message>
        <source>This change would require a client restart.</source>
        <translation>Questa modifica richiede un riavvio del client.</translation>
    </message>
    <message>
        <source>The supplied proxy address is invalid.</source>
        <translation>L'indirizzo proxy che hai fornito non è valido.</translation>
    </message>
</context>
<context>
    <name>OverviewPage</name>
    <message>
        <source>Form</source>
        <translation>Modulo</translation>
    </message>
    <message>
        <source>The displayed information may be out of date. Your wallet automatically synchronizes with the Bitcoin network after a connection is established, but this process has not completed yet.</source>
<<<<<<< HEAD
        <translation>Le informazioni visualizzate potrebbero non essere aggiornate. Il portamonete si sincronizza automaticamente con la rete Blackcoin una volta stabilita una connessione, ma questo processo non è ancora stato completato.</translation>
=======
        <translation>Le informazioni visualizzate potrebbero non essere aggiornate. Il portafoglio si sincronizza automaticamente con la rete Bitcoin una volta stabilita una connessione, ma questo processo non è ancora stato completato.</translation>
>>>>>>> 8b676984
    </message>
    <message>
        <source>Watch-only:</source>
        <translation>Sola lettura:</translation>
    </message>
    <message>
        <source>Available:</source>
        <translation>Disponibile:</translation>
    </message>
    <message>
        <source>Your current spendable balance</source>
        <translation>Il tuo saldo spendibile attuale</translation>
    </message>
    <message>
        <source>Pending:</source>
        <translation>In attesa:</translation>
    </message>
    <message>
        <source>Total of transactions that have yet to be confirmed, and do not yet count toward the spendable balance</source>
        <translation>Totale delle transazioni in corso di conferma e che non sono ancora conteggiate nel saldo spendibile</translation>
    </message>
    <message>
        <source>Immature:</source>
        <translation>Immaturo:</translation>
    </message>
    <message>
        <source>Mined balance that has not yet matured</source>
        <translation>Importo generato dal mining e non ancora maturato</translation>
    </message>
    <message>
        <source>Balances</source>
        <translation>Saldo</translation>
    </message>
    <message>
        <source>Total:</source>
        <translation>Totale:</translation>
    </message>
    <message>
        <source>Your current total balance</source>
        <translation>Il tuo saldo totale attuale</translation>
    </message>
    <message>
        <source>Your current balance in watch-only addresses</source>
        <translation>Il tuo saldo attuale negli indirizzi di sola lettura</translation>
    </message>
    <message>
        <source>Spendable:</source>
        <translation>Spendibile:</translation>
    </message>
    <message>
        <source>Recent transactions</source>
        <translation>Transazioni recenti</translation>
    </message>
    <message>
        <source>Unconfirmed transactions to watch-only addresses</source>
        <translation>Transazioni non confermate su indirizzi di sola lettura</translation>
    </message>
    <message>
        <source>Mined balance in watch-only addresses that has not yet matured</source>
        <translation>Importo generato dal mining su indirizzi di sola lettura e non ancora maturato</translation>
    </message>
    <message>
        <source>Current total balance in watch-only addresses</source>
        <translation>Saldo corrente totale negli indirizzi di sola lettura</translation>
    </message>
</context>
<context>
    <name>PaymentServer</name>
    <message>
        <source>Payment request error</source>
        <translation>Errore di richiesta di pagamento</translation>
    </message>
    <message>
        <source>Cannot start bitcoin: click-to-pay handler</source>
        <translation>Impossibile avviare blackcoin: gestore click-to-pay</translation>
    </message>
    <message>
        <source>URI handling</source>
        <translation>Gestione URI</translation>
    </message>
    <message>
        <source>'bitcoin://' is not a valid URI. Use 'bitcoin:' instead.</source>
<<<<<<< HEAD
        <translation>'blackcoin: //' non è un URI valido. Usa invece "blackcoin:".</translation>
=======
        <translation>'bitcoin://' non è un URI valido. Usa invece 'bitcoin:'.</translation>
    </message>
    <message>
        <source>You are using a BIP70 URL which will be unsupported in the future.</source>
        <translation>Stai usando un URL BIP70 che, in futuro, non sarà piú supportato.</translation>
>>>>>>> 8b676984
    </message>
    <message>
        <source>Payment request fetch URL is invalid: %1</source>
        <translation>URL di recupero della Richiesta di pagamento non valido: %1</translation>
    </message>
    <message>
        <source>Cannot process payment request because BIP70 support was not compiled in.</source>
        <translation>Non posso completare la richiesta di pagamento perché il supporto per BIP70 non è stato incluso in fase di compilazione.</translation>
    </message>
    <message>
        <source>Invalid payment address %1</source>
        <translation>Indirizzo di pagamento non valido %1</translation>
    </message>
    <message>
        <source>URI cannot be parsed! This can be caused by an invalid Bitcoin address or malformed URI parameters.</source>
        <translation>Impossibile interpretare l'URI! I parametri dell'URI o l'indirizzo Blackcoin potrebbero non essere corretti.</translation>
    </message>
    <message>
        <source>Payment request file handling</source>
        <translation>Gestione del file di richiesta del pagamento</translation>
    </message>
    <message>
        <source>Payment request file cannot be read! This can be caused by an invalid payment request file.</source>
        <translation>Impossibile leggere il file della richiesta di pagamento! Il file della richiesta di pagamento potrebbe non essere valido</translation>
    </message>
    <message>
        <source>Payment request rejected</source>
        <translation>Richiesta di pagamento respinta</translation>
    </message>
    <message>
        <source>Payment request network doesn't match client network.</source>
        <translation>La rete della richiesta di pagamento non corrisponde alla rete del client.</translation>
    </message>
    <message>
        <source>Payment request expired.</source>
        <translation>Richiesta di pagamento scaduta.</translation>
    </message>
    <message>
        <source>Payment request is not initialized.</source>
        <translation>La richiesta di pagamento non è stata inizializzata.</translation>
    </message>
    <message>
        <source>Unverified payment requests to custom payment scripts are unsupported.</source>
        <translation>Le richieste di pagamento non verificate verso script di pagamento personalizzati non sono supportate.</translation>
    </message>
    <message>
        <source>Invalid payment request.</source>
        <translation>Richiesta di pagamento invalida</translation>
    </message>
    <message>
        <source>Requested payment amount of %1 is too small (considered dust).</source>
        <translation>L'importo di pagamento di %1 richiesto è troppo basso (considerato come trascurabile).</translation>
    </message>
    <message>
        <source>Refund from %1</source>
        <translation>Rimborso da %1</translation>
    </message>
    <message>
        <source>Payment request %1 is too large (%2 bytes, allowed %3 bytes).</source>
        <translation>La richiesta di pagamento %1 è troppo grande (%2 bytes, consentiti %3 bytes)</translation>
    </message>
    <message>
        <source>Error communicating with %1: %2</source>
        <translation>Errore di comunicazione con %1: %2</translation>
    </message>
    <message>
        <source>Payment request cannot be parsed!</source>
        <translation>La richiesta di pagamento non può essere processata!</translation>
    </message>
    <message>
        <source>Bad response from server %1</source>
        <translation> Risposta errata da parte del server %1 </translation>
    </message>
    <message>
        <source>Network request error</source>
        <translation> Errore di richiesta di rete</translation>
    </message>
    <message>
        <source>Payment acknowledged</source>
        <translation>Pagamento riconosciuto</translation>
    </message>
</context>
<context>
    <name>PeerTableModel</name>
    <message>
        <source>User Agent</source>
        <translation>User Agent</translation>
    </message>
    <message>
        <source>Node/Service</source>
        <translation>Nodo/Servizio</translation>
    </message>
    <message>
        <source>NodeId</source>
        <translation>Nodeld</translation>
    </message>
    <message>
        <source>Ping</source>
        <translation>Ping</translation>
    </message>
    <message>
        <source>Sent</source>
        <translation>Inviato</translation>
    </message>
    <message>
        <source>Received</source>
        <translation>Ricevuto</translation>
    </message>
</context>
<context>
    <name>QObject</name>
    <message>
        <source>Amount</source>
        <translation>Importo</translation>
    </message>
    <message>
        <source>Enter a Bitcoin address (e.g. %1)</source>
        <translation>Inserisci un indirizzo Blackcoin (ad es. %1)</translation>
    </message>
    <message>
        <source>%1 d</source>
        <translation>%1 d</translation>
    </message>
    <message>
        <source>%1 h</source>
        <translation>%1 h</translation>
    </message>
    <message>
        <source>%1 m</source>
        <translation>%1 m</translation>
    </message>
    <message>
        <source>%1 s</source>
        <translation>%1 s</translation>
    </message>
    <message>
        <source>None</source>
        <translation>Nessuno</translation>
    </message>
    <message>
        <source>N/A</source>
        <translation>N/D</translation>
    </message>
    <message>
        <source>%1 ms</source>
        <translation>%1 ms</translation>
    </message>
    <message numerus="yes">
        <source>%n second(s)</source>
        <translation><numerusform>%n secondo</numerusform><numerusform>%n secondi</numerusform></translation>
    </message>
    <message numerus="yes">
        <source>%n minute(s)</source>
        <translation><numerusform>%n minuto</numerusform><numerusform>%n minuti</numerusform></translation>
    </message>
    <message numerus="yes">
        <source>%n hour(s)</source>
        <translation><numerusform>%n ora</numerusform><numerusform>%n ore</numerusform></translation>
    </message>
    <message numerus="yes">
        <source>%n day(s)</source>
        <translation><numerusform>%n giorno</numerusform><numerusform>%n giorni</numerusform></translation>
    </message>
    <message numerus="yes">
        <source>%n week(s)</source>
        <translation><numerusform>%n settimana</numerusform><numerusform>%n settimane</numerusform></translation>
    </message>
    <message>
        <source>%1 and %2</source>
        <translation>%1 e %2</translation>
    </message>
    <message numerus="yes">
        <source>%n year(s)</source>
        <translation><numerusform>%n anno</numerusform><numerusform>%n anni</numerusform></translation>
    </message>
    <message>
        <source>%1 B</source>
        <translation>%1 B</translation>
    </message>
    <message>
        <source>%1 KB</source>
        <translation>%1 KB</translation>
    </message>
    <message>
        <source>%1 MB</source>
        <translation>%1 MB</translation>
    </message>
    <message>
        <source>%1 GB</source>
        <translation>%1 GB</translation>
    </message>
    <message>
        <source>%1 didn't yet exit safely...</source>
        <translation>%1 non è ancora stato chiuso in modo sicuro</translation>
    </message>
    <message>
        <source>unknown</source>
        <translation>sconosciuto</translation>
    </message>
</context>
<context>
    <name>QObject::QObject</name>
    <message>
        <source>Error parsing command line arguments: %1.</source>
        <translation>Errore durante l'analisi degli argomenti della riga di comando: %1.</translation>
    </message>
    <message>
        <source>Error: Specified data directory "%1" does not exist.</source>
        <translation>Errore: La cartella dati "%1" specificata non esiste.</translation>
    </message>
    <message>
        <source>Error: Cannot parse configuration file: %1.</source>
        <translation>Errore: impossibile analizzare il file di configurazione: %1.</translation>
    </message>
    <message>
        <source>Error: %1</source>
        <translation>Errore: %1</translation>
    </message>
</context>
<context>
    <name>QRImageWidget</name>
    <message>
        <source>&amp;Save Image...</source>
        <translation>&amp;Salva immagine</translation>
    </message>
    <message>
        <source>&amp;Copy Image</source>
        <translation>&amp;Copia immagine</translation>
    </message>
    <message>
        <source>Save QR Code</source>
        <translation>Salva codice QR</translation>
    </message>
    <message>
        <source>PNG Image (*.png)</source>
        <translation>Immagine PNG (*.png)</translation>
    </message>
</context>
<context>
    <name>RPCConsole</name>
    <message>
        <source>N/A</source>
        <translation>N/D</translation>
    </message>
    <message>
        <source>Client version</source>
        <translation>Versione client</translation>
    </message>
    <message>
        <source>&amp;Information</source>
        <translation>&amp;Informazioni</translation>
    </message>
    <message>
        <source>Debug window</source>
        <translation>Finestra di debug</translation>
    </message>
    <message>
        <source>General</source>
        <translation>Generale</translation>
    </message>
    <message>
        <source>Using BerkeleyDB version</source>
        <translation>Versione BerkeleyDB in uso</translation>
    </message>
    <message>
        <source>Datadir</source>
        <translation>Datadir</translation>
    </message>
    <message>
        <source>To specify a non-default location of the data directory use the '%1' option.</source>
        <translation>Per specificare una posizione non di default della directory dei dati, usa l'opzione '%1'</translation>
    </message>
    <message>
        <source>Blocksdir</source>
        <translation>Blocksdir</translation>
    </message>
    <message>
        <source>To specify a non-default location of the blocks directory use the '%1' option.</source>
        <translation>Per specificare una posizione non di default della directory dei blocchi, usa l'opzione '%1'</translation>
    </message>
    <message>
        <source>Startup time</source>
        <translation>Ora di avvio</translation>
    </message>
    <message>
        <source>Network</source>
        <translation>Rete</translation>
    </message>
    <message>
        <source>Name</source>
        <translation>Nome</translation>
    </message>
    <message>
        <source>Number of connections</source>
        <translation>Numero di connessioni</translation>
    </message>
    <message>
        <source>Block chain</source>
        <translation>Block chain</translation>
    </message>
    <message>
        <source>Current number of blocks</source>
        <translation>Numero attuale di blocchi</translation>
    </message>
    <message>
        <source>Memory Pool</source>
        <translation>Memory Pool</translation>
    </message>
    <message>
        <source>Current number of transactions</source>
        <translation>Numero attuale di transazioni</translation>
    </message>
    <message>
        <source>Memory usage</source>
        <translation>Utilizzo memoria</translation>
    </message>
    <message>
        <source>Wallet: </source>
        <translation>Portafoglio:</translation>
    </message>
    <message>
        <source>(none)</source>
        <translation>(nessuno)</translation>
    </message>
    <message>
        <source>&amp;Reset</source>
        <translation>&amp;Ripristina</translation>
    </message>
    <message>
        <source>Received</source>
        <translation>Ricevuto</translation>
    </message>
    <message>
        <source>Sent</source>
        <translation>Inviato</translation>
    </message>
    <message>
        <source>&amp;Peers</source>
        <translation>&amp;Peer</translation>
    </message>
    <message>
        <source>Banned peers</source>
        <translation>Peers bannati</translation>
    </message>
    <message>
        <source>Select a peer to view detailed information.</source>
        <translation>Seleziona un peer per visualizzare informazioni più dettagliate.</translation>
    </message>
    <message>
        <source>Whitelisted</source>
        <translation>Whitelisted/sicuri</translation>
    </message>
    <message>
        <source>Direction</source>
        <translation>Direzione</translation>
    </message>
    <message>
        <source>Version</source>
        <translation>Versione</translation>
    </message>
    <message>
        <source>Starting Block</source>
        <translation>Blocco di partenza</translation>
    </message>
    <message>
        <source>Synced Headers</source>
        <translation>Headers sincronizzati</translation>
    </message>
    <message>
        <source>Synced Blocks</source>
        <translation>Blocchi sincronizzati</translation>
    </message>
    <message>
        <source>User Agent</source>
        <translation>User Agent</translation>
    </message>
    <message>
        <source>Open the %1 debug log file from the current data directory. This can take a few seconds for large log files.</source>
        <translation>Apri il file log del debug di %1 dalla cartella dati attuale. Può richiedere alcuni secondi per file di log di grandi dimensioni.</translation>
    </message>
    <message>
        <source>Decrease font size</source>
        <translation>Riduci dimensioni font.</translation>
    </message>
    <message>
        <source>Increase font size</source>
        <translation>Aumenta dimensioni font</translation>
    </message>
    <message>
        <source>Services</source>
        <translation>Servizi</translation>
    </message>
    <message>
        <source>Ban Score</source>
        <translation>Punteggio di Ban</translation>
    </message>
    <message>
        <source>Connection Time</source>
        <translation>Tempo di Connessione</translation>
    </message>
    <message>
        <source>Last Send</source>
        <translation>Ultimo Invio</translation>
    </message>
    <message>
        <source>Last Receive</source>
        <translation>Ultima Ricezione</translation>
    </message>
    <message>
        <source>Ping Time</source>
        <translation>Tempo di Ping</translation>
    </message>
    <message>
        <source>The duration of a currently outstanding ping.</source>
        <translation>La durata di un ping attualmente in corso.</translation>
    </message>
    <message>
        <source>Ping Wait</source>
        <translation>Attesa ping</translation>
    </message>
    <message>
        <source>Min Ping</source>
        <translation>Ping Minimo</translation>
    </message>
    <message>
        <source>Time Offset</source>
        <translation>Scarto Temporale</translation>
    </message>
    <message>
        <source>Last block time</source>
        <translation>Ora del blocco più recente</translation>
    </message>
    <message>
        <source>&amp;Open</source>
        <translation>&amp;Apri</translation>
    </message>
    <message>
        <source>&amp;Console</source>
        <translation>&amp;Console</translation>
    </message>
    <message>
        <source>&amp;Network Traffic</source>
        <translation>&amp;Traffico di Rete</translation>
    </message>
    <message>
        <source>Totals</source>
        <translation>Totali</translation>
    </message>
    <message>
        <source>In:</source>
        <translation>Entrata:</translation>
    </message>
    <message>
        <source>Out:</source>
        <translation>Uscita:</translation>
    </message>
    <message>
        <source>Debug log file</source>
        <translation>File log del Debug</translation>
    </message>
    <message>
        <source>Clear console</source>
        <translation>Cancella console</translation>
    </message>
    <message>
        <source>1 &amp;hour</source>
        <translation>1 &amp;ora</translation>
    </message>
    <message>
        <source>1 &amp;day</source>
        <translation>1 &amp;giorno</translation>
    </message>
    <message>
        <source>1 &amp;week</source>
        <translation>1 &amp;settimana</translation>
    </message>
    <message>
        <source>1 &amp;year</source>
        <translation>1 &amp;anno</translation>
    </message>
    <message>
        <source>&amp;Disconnect</source>
        <translation>&amp;Disconnetti</translation>
    </message>
    <message>
        <source>Ban for</source>
        <translation>Bannato per</translation>
    </message>
    <message>
        <source>&amp;Unban</source>
        <translation>&amp;Elimina Ban</translation>
    </message>
    <message>
        <source>Welcome to the %1 RPC console.</source>
        <translation>Benvenuto nella console RPC di %1.</translation>
    </message>
    <message>
        <source>Use up and down arrows to navigate history, and %1 to clear screen.</source>
        <translation>Usa le frecce su e giú per navigare nella storia, e %1 per pulire lo schermo</translation>
    </message>
    <message>
        <source>Type %1 for an overview of available commands.</source>
        <translation>Digita %1 per una descrizione di comandi disponibili</translation>
    </message>
    <message>
        <source>For more information on using this console type %1.</source>
        <translation>Per maggiori informazioni su come usare questa console digita %1.</translation>
    </message>
    <message>
        <source>WARNING: Scammers have been active, telling users to type commands here, stealing their wallet contents. Do not use this console without fully understanding the ramifications of a command.</source>
        <translation>ATTENZIONE: I truffatori sono stati attivi in quest'area, cercando di convincere gli utenti a digitare linee di comando e rubando i contenuti dei loro portafogli. Non usare questa console senza la piena consapevolezza delle conseguenze di un comando.</translation>
    </message>
    <message>
        <source>Network activity disabled</source>
        <translation>Attività di rete disabilitata</translation>
    </message>
    <message>
        <source>Executing command without any wallet</source>
        <translation>Esecuzione del comando senza alcun portafoglio</translation>
    </message>
    <message>
        <source>Executing command using "%1" wallet</source>
        <translation>Esecuzione del comando usando il wallet "%1"</translation>
    </message>
    <message>
        <source>(node id: %1)</source>
        <translation>(id nodo: %1)</translation>
    </message>
    <message>
        <source>via %1</source>
        <translation>via %1</translation>
    </message>
    <message>
        <source>never</source>
        <translation>mai</translation>
    </message>
    <message>
        <source>Inbound</source>
        <translation>In entrata</translation>
    </message>
    <message>
        <source>Outbound</source>
        <translation>In uscita</translation>
    </message>
    <message>
        <source>Yes</source>
        <translation>Si</translation>
    </message>
    <message>
        <source>No</source>
        <translation>No</translation>
    </message>
    <message>
        <source>Unknown</source>
        <translation>Sconosciuto</translation>
    </message>
</context>
<context>
    <name>ReceiveCoinsDialog</name>
    <message>
        <source>&amp;Amount:</source>
        <translation>&amp;Importo:</translation>
    </message>
    <message>
        <source>&amp;Label:</source>
        <translation>&amp;Etichetta:</translation>
    </message>
    <message>
        <source>&amp;Message:</source>
        <translation>&amp;Messaggio:</translation>
    </message>
    <message>
        <source>An optional message to attach to the payment request, which will be displayed when the request is opened. Note: The message will not be sent with the payment over the Bitcoin network.</source>
        <translation>Un messaggio opzionale da allegare e mostrare all'apertura della richiesta di pagamento. Nota: Il messaggio non sarà inviato con il pagamento sulla rete Blackcoin.</translation>
    </message>
    <message>
        <source>An optional label to associate with the new receiving address.</source>
        <translation>Un'etichetta opzionale da associare al nuovo indirizzo di ricezione.</translation>
    </message>
    <message>
        <source>Use this form to request payments. All fields are &lt;b&gt;optional&lt;/b&gt;.</source>
        <translation>Usa questo modulo per richiedere pagamenti. Tutti i campi sono &lt;b&gt;opzionali&lt;/b&gt;.</translation>
    </message>
    <message>
        <source>An optional amount to request. Leave this empty or zero to not request a specific amount.</source>
        <translation>Un importo opzionale da associare alla richiesta. Lasciare vuoto o a zero per non richiedere un importo specifico.</translation>
    </message>
    <message>
        <source>Clear all fields of the form.</source>
        <translation>Cancellare tutti i campi del modulo.</translation>
    </message>
    <message>
        <source>Clear</source>
        <translation>Cancella</translation>
    </message>
    <message>
        <source>Bech32 (or BIP-173) addresses offer better protection against typos, but old wallets don't support them. When unchecked, an address compatible with older wallets will be created instead.</source>
        <translation>Gli indirizzi nativi segwit (noti anche come Bech32 o BIP-173) riducono le spese di transazione e offrono una migliore protezione dagli errori di battitura, ma i vecchi portafogli non li supportano. Se deselezionata, verrà creato un indirizzo compatibile con i portafogli meno recenti.</translation>
    </message>
    <message>
        <source>Generate Bech32 address</source>
        <translation>Genera indirizzo nativo segwit (Bech32)</translation>
    </message>
    <message>
        <source>Requested payments history</source>
        <translation>Cronologia pagamenti richiesti</translation>
    </message>
    <message>
        <source>&amp;Request payment</source>
        <translation>&amp;Richiedi pagamento</translation>
    </message>
    <message>
        <source>Show the selected request (does the same as double clicking an entry)</source>
        <translation>Mostra la richiesta selezionata (produce lo stesso effetto di un doppio click su una voce)</translation>
    </message>
    <message>
        <source>Show</source>
        <translation>Mostra</translation>
    </message>
    <message>
        <source>Remove the selected entries from the list</source>
        <translation>Rimuovi le voci selezionate dalla lista</translation>
    </message>
    <message>
        <source>Remove</source>
        <translation>Rimuovi</translation>
    </message>
    <message>
        <source>Copy URI</source>
        <translation>Copia URI</translation>
    </message>
    <message>
        <source>Copy label</source>
        <translation>Copia etichetta</translation>
    </message>
    <message>
        <source>Copy message</source>
        <translation>Copia il messaggio</translation>
    </message>
    <message>
        <source>Copy amount</source>
        <translation>Copia l'importo</translation>
    </message>
</context>
<context>
    <name>ReceiveRequestDialog</name>
    <message>
        <source>QR Code</source>
        <translation>Codice QR</translation>
    </message>
    <message>
        <source>Copy &amp;URI</source>
        <translation>Copia &amp;URI</translation>
    </message>
    <message>
        <source>Copy &amp;Address</source>
        <translation>Copia &amp;Indirizzo</translation>
    </message>
    <message>
        <source>&amp;Save Image...</source>
        <translation>&amp;Salva Immagine...</translation>
    </message>
    <message>
        <source>Request payment to %1</source>
        <translation>Richiesta di pagamento a %1</translation>
    </message>
    <message>
        <source>Payment information</source>
        <translation>Informazioni di pagamento</translation>
    </message>
    <message>
        <source>URI</source>
        <translation>URI</translation>
    </message>
    <message>
        <source>Address</source>
        <translation>Indirizzo</translation>
    </message>
    <message>
        <source>Amount</source>
        <translation>Importo</translation>
    </message>
    <message>
        <source>Label</source>
        <translation>Etichetta</translation>
    </message>
    <message>
        <source>Message</source>
        <translation>Messaggio</translation>
    </message>
    <message>
        <source>Wallet</source>
        <translation>Portafoglio</translation>
    </message>
    <message>
        <source>Resulting URI too long, try to reduce the text for label / message.</source>
        <translation> L'URI risultante è troppo lungo, prova a ridurre il testo nell'etichetta / messaggio.</translation>
    </message>
    <message>
        <source>Error encoding URI into QR Code.</source>
        <translation> Errore nella codifica dell'URI nel codice QR.</translation>
    </message>
</context>
<context>
    <name>RecentRequestsTableModel</name>
    <message>
        <source>Date</source>
        <translation>Data</translation>
    </message>
    <message>
        <source>Label</source>
        <translation>Etichetta</translation>
    </message>
    <message>
        <source>Message</source>
        <translation>Messaggio</translation>
    </message>
    <message>
        <source>(no label)</source>
        <translation>(nessuna etichetta)</translation>
    </message>
    <message>
        <source>(no message)</source>
        <translation>(nessun messaggio)</translation>
    </message>
    <message>
        <source>(no amount requested)</source>
        <translation>(nessun importo richiesto)</translation>
    </message>
    <message>
        <source>Requested</source>
        <translation>Richiesto</translation>
    </message>
</context>
<context>
    <name>SendCoinsDialog</name>
    <message>
        <source>Send Coins</source>
        <translation>Invia Blackcoin</translation>
    </message>
    <message>
        <source>Coin Control Features</source>
        <translation>Funzionalità di Coin Control</translation>
    </message>
    <message>
        <source>Inputs...</source>
        <translation>Input...</translation>
    </message>
    <message>
        <source>automatically selected</source>
        <translation>selezionato automaticamente</translation>
    </message>
    <message>
        <source>Insufficient funds!</source>
        <translation>Fondi insufficienti!</translation>
    </message>
    <message>
        <source>Quantity:</source>
        <translation>Quantità:</translation>
    </message>
    <message>
        <source>Bytes:</source>
        <translation>Byte:</translation>
    </message>
    <message>
        <source>Amount:</source>
        <translation>Importo:</translation>
    </message>
    <message>
        <source>Fee:</source>
        <translation>Commissione:</translation>
    </message>
    <message>
        <source>After Fee:</source>
        <translation>Dopo Commissione:</translation>
    </message>
    <message>
        <source>Change:</source>
        <translation>Resto:</translation>
    </message>
    <message>
        <source>If this is activated, but the change address is empty or invalid, change will be sent to a newly generated address.</source>
        <translation>In caso di abilitazione con indirizzo vuoto o non valido, il resto sarà inviato ad un nuovo indirizzo generato appositamente.</translation>
    </message>
    <message>
        <source>Custom change address</source>
        <translation>Personalizza indirizzo di resto</translation>
    </message>
    <message>
        <source>Transaction Fee:</source>
        <translation>Commissione di Transazione:</translation>
    </message>
    <message>
        <source>Choose...</source>
        <translation>Scegli...</translation>
    </message>
    <message>
        <source>Using the fallbackfee can result in sending a transaction that will take several hours or days (or never) to confirm. Consider choosing your fee manually or wait until you have validated the complete chain.</source>
        <translation>L'utilizzo della fallback fee può risultare nell'invio di una transazione che impiegherà diverse ore o giorni per essere confermata (e potrebbe non esserlo mai). Prendi in considerazione di scegliere la tua commissione manualmente o aspetta fino ad aver validato l'intera catena.</translation>
    </message>
    <message>
        <source>Warning: Fee estimation is currently not possible.</source>
        <translation>Attenzione: il calcolo delle commissioni non è attualmente disponibile.</translation>
    </message>
    <message>
        <source>collapse fee-settings</source>
        <translation>minimizza le impostazioni di commissione</translation>
    </message>
    <message>
        <source>Specify a custom fee per kB (1,000 bytes) of the transaction's virtual size.

Note:  Since the fee is calculated on a per-byte basis, a fee of "100 satoshis per kB" for a transaction size of 500 bytes (half of 1 kB) would ultimately yield a fee of only 50 satoshis.</source>
        <translation>Specifica una tariffa personalizzata per kB (1.000 byte) della dimensione virtuale della transazione

Nota: poiché la commissione è calcolata su base per byte, una commissione di "100 satoshi per kB" per una dimensione di transazione di 500 byte (metà di 1 kB) alla fine produrrà una commissione di soli 50 satoshi.</translation>
    </message>
    <message>
        <source>per kilobyte</source>
        <translation>per kilobyte</translation>
    </message>
    <message>
        <source>Hide</source>
        <translation>Nascondi</translation>
    </message>
    <message>
        <source>Recommended:</source>
        <translation>Raccomandata:</translation>
    </message>
    <message>
        <source>Custom:</source>
        <translation>Personalizzata:</translation>
    </message>
    <message>
        <source>(Smart fee not initialized yet. This usually takes a few blocks...)</source>
        <translation>(Commissione intelligente non ancora inizializzata. Normalmente richiede un'attesa di alcuni blocchi...)</translation>
    </message>
    <message>
        <source>Send to multiple recipients at once</source>
        <translation>Invia simultaneamente a più beneficiari</translation>
    </message>
    <message>
        <source>Add &amp;Recipient</source>
        <translation>&amp;Aggiungi beneficiario</translation>
    </message>
    <message>
        <source>Clear all fields of the form.</source>
        <translation>Cancellare tutti i campi del modulo.</translation>
    </message>
    <message>
        <source>Dust:</source>
        <translation>Trascurabile:</translation>
    </message>
    <message>
        <source>When there is less transaction volume than space in the blocks, miners as well as relaying nodes may enforce a minimum fee. Paying only this minimum fee is just fine, but be aware that this can result in a never confirming transaction once there is more demand for bitcoin transactions than the network can process.</source>
        <translation>Quando il volume delle transazioni è minore dello spazio nei blocchi, i minatori e in nodi di relay potrebbero imporre una commissione minima. Va benissimo pagare solo questa commissione minima, ma tieni presente che questo potrebbe risultare in una transazione che, se la richiesta di transazioni bitcoin dovesse superare la velocità con cui la rete riesce ad elaborarle, non viene mai confermata.</translation>
    </message>
    <message>
        <source>A too low fee might result in a never confirming transaction (read the tooltip)</source>
        <translation>Una commissione troppo bassa potrebbe risultare in una transazione che non si conferma mai (vedi il tooltip)</translation>
    </message>
    <message>
        <source>Confirmation time target:</source>
        <translation>Obiettivo del tempo di conferma:</translation>
    </message>
    <message>
        <source>Enable Replace-By-Fee</source>
        <translation>Attiva Replace-By-Fee</translation>
    </message>
    <message>
        <source>With Replace-By-Fee (BIP-125) you can increase a transaction's fee after it is sent. Without this, a higher fee may be recommended to compensate for increased transaction delay risk.</source>
        <translation>Con Replace-By-Fee (BIP-125) si puó aumentare la commissione sulla transazione dopo averla inviata. Senza questa, una commissione piú alta è consigliabile per compensare l'aumento del rischio dovuto al ritardo della transazione.</translation>
    </message>
    <message>
        <source>Clear &amp;All</source>
        <translation>Cancella &amp;tutto</translation>
    </message>
    <message>
        <source>Balance:</source>
        <translation>Saldo:</translation>
    </message>
    <message>
        <source>Confirm the send action</source>
        <translation>Conferma l'azione di invio</translation>
    </message>
    <message>
        <source>S&amp;end</source>
        <translation>&amp;Invia</translation>
    </message>
    <message>
        <source>Copy quantity</source>
        <translation>Copia quantità</translation>
    </message>
    <message>
        <source>Copy amount</source>
        <translation>Copia l'importo</translation>
    </message>
    <message>
        <source>Copy fee</source>
        <translation>Copia commissione</translation>
    </message>
    <message>
        <source>Copy after fee</source>
        <translation>Copia dopo commissione</translation>
    </message>
    <message>
        <source>Copy bytes</source>
        <translation>Copia byte</translation>
    </message>
    <message>
        <source>Copy dust</source>
        <translation>Copia trascurabile</translation>
    </message>
    <message>
        <source>Copy change</source>
        <translation>Copia resto</translation>
    </message>
    <message>
        <source>%1 (%2 blocks)</source>
        <translation>%1 (%2 blocchi)</translation>
    </message>
    <message>
        <source>%1 to %2</source>
        <translation>%1 a %2</translation>
    </message>
    <message>
        <source>Are you sure you want to send?</source>
        <translation> Sei sicuro di voler inviare?</translation>
    </message>
    <message>
        <source>or</source>
        <translation>o</translation>
    </message>
    <message>
        <source>You can increase the fee later (signals Replace-By-Fee, BIP-125).</source>
        <translation>Si puó aumentare la commissione successivamente (segnalando Replace-By-Fee, BIP-125).</translation>
    </message>
    <message>
        <source>from wallet %1</source>
        <translation>dal portafoglio %1</translation>
    </message>
    <message>
        <source>from wallet %1</source>
        <translation>dal portafoglio %1</translation>
    </message>
    <message>
        <source>Please, review your transaction.</source>
        <translation>Per favore, rivedi la tua transazione.</translation>
    </message>
    <message>
        <source>Transaction fee</source>
        <translation>Commissione transazione</translation>
    </message>
    <message>
        <source>Not signalling Replace-By-Fee, BIP-125.</source>
        <translation>Senza segnalare Replace-By-Fee, BIP-125.</translation>
    </message>
    <message>
        <source>Total Amount</source>
        <translation>Importo totale</translation>
    </message>
    <message>
        <source>You can increase the fee later (signals Replace-By-Fee, BIP-125).</source>
        <translation>Si puo' aumentare la commissione successivamente (segnalando Replace-By-Fee, BIP-125).</translation>
    </message>
    <message>
        <source>Not signalling Replace-By-Fee, BIP-125.</source>
        <translation>Senza segnalare Replace-By-Fee, BIP-125.</translation>
    </message>
    <message>
        <source>Confirm send coins</source>
        <translation>Conferma invio coins</translation>
    </message>
    <message>
        <source>The recipient address is not valid. Please recheck.</source>
        <translation> L'indirizzo del destinatario non è valido. Si prega di ricontrollare.</translation>
    </message>
    <message>
        <source>The amount to pay must be larger than 0.</source>
        <translation> L'importo da pagare deve essere maggiore di 0.</translation>
    </message>
    <message>
        <source>The amount exceeds your balance.</source>
        <translation>Non hai abbastanza fondi</translation>
    </message>
    <message>
        <source>The total exceeds your balance when the %1 transaction fee is included.</source>
        <translation> Il totale è superiore al tuo saldo attuale includendo la commissione di %1. </translation>
    </message>
    <message>
        <source>Duplicate address found: addresses should only be used once each.</source>
        <translation> Rilevato un indirizzo duplicato Ciascun indirizzo dovrebbe essere utilizzato una sola volta.</translation>
    </message>
    <message>
        <source>Transaction creation failed!</source>
        <translation>Creazione della transazione fallita!</translation>
    </message>
    <message>
        <source>The transaction was rejected with the following reason: %1</source>
        <translation>La transazione è stata respinta per il seguente motivo: %1</translation>
    </message>
    <message>
        <source>A fee higher than %1 is considered an absurdly high fee.</source>
        <translation> Una commissione maggiore di %1 è considerata irragionevolmente elevata.</translation>
    </message>
    <message>
        <source>Payment request expired.</source>
        <translation>Richiesta di pagamento scaduta.</translation>
    </message>
    <message numerus="yes">
        <source>Estimated to begin confirmation within %n block(s).</source>
        <translation><numerusform>Inizio delle conferme stimato entro %n blocchi.</numerusform><numerusform>Inizio delle conferme stimato entro %n blocchi.</numerusform></translation>
    </message>
    <message>
        <source>Warning: Invalid Bitcoin address</source>
        <translation>Attenzione: Indirizzo Blackcoin non valido</translation>
    </message>
    <message>
        <source>Warning: Unknown change address</source>
        <translation>Attenzione: Indirizzo per il resto sconosciuto</translation>
    </message>
    <message>
        <source>Confirm custom change address</source>
        <translation>Conferma il cambio di indirizzo</translation>
    </message>
    <message>
        <source>The address you selected for change is not part of this wallet. Any or all funds in your wallet may be sent to this address. Are you sure?</source>
        <translation>L'indirizzo selezionato per il resto non fa parte di questo portafoglio. Alcuni o tutti i fondi nel tuo portafoglio potrebbero essere inviati a questo indirizzo. Sei sicuro?</translation>
    </message>
    <message>
        <source>(no label)</source>
        <translation>(nessuna etichetta)</translation>
    </message>
</context>
<context>
    <name>SendCoinsEntry</name>
    <message>
        <source>A&amp;mount:</source>
        <translation>&amp;Importo:</translation>
    </message>
    <message>
        <source>Pay &amp;To:</source>
        <translation>Paga &amp;a:</translation>
    </message>
    <message>
        <source>&amp;Label:</source>
        <translation>&amp;Etichetta:</translation>
    </message>
    <message>
        <source>Choose previously used address</source>
        <translation>Scegli un indirizzo usato precedentemente</translation>
    </message>
    <message>
        <source>This is a normal payment.</source>
        <translation>Questo è un normale pagamento.</translation>
    </message>
    <message>
        <source>The Bitcoin address to send the payment to</source>
        <translation>L'indirizzo Blackcoin a cui vuoi inviare il pagamento</translation>
    </message>
    <message>
        <source>Alt+A</source>
        <translation>Alt+A</translation>
    </message>
    <message>
        <source>Paste address from clipboard</source>
        <translation>Incollare l'indirizzo dagli appunti</translation>
    </message>
    <message>
        <source>Alt+P</source>
        <translation>Alt+P</translation>
    </message>
    <message>
        <source>Remove this entry</source>
        <translation>Rimuovi questa voce</translation>
    </message>
    <message>
        <source>The fee will be deducted from the amount being sent. The recipient will receive less bitcoins than you enter in the amount field. If multiple recipients are selected, the fee is split equally.</source>
        <translation>La commissione sarà sottratta dall'importo che si sta inviando. Il beneficiario riceverà un totale di blackcoin inferiore al valore digitato. Nel caso in cui siano stati selezionati più beneficiari la commissione sarà suddivisa in parti uguali.</translation>
    </message>
    <message>
        <source>S&amp;ubtract fee from amount</source>
        <translation>S&amp;ottrae la commissione dall'importo</translation>
    </message>
    <message>
        <source>Use available balance</source>
        <translation>Usa saldo disponibile</translation>
    </message>
    <message>
        <source>Message:</source>
        <translation>Messaggio:</translation>
    </message>
    <message>
        <source>This is an unauthenticated payment request.</source>
        <translation>Questa è una richiesta di pagamento non autenticata.</translation>
    </message>
    <message>
        <source>This is an authenticated payment request.</source>
        <translation>Questa è una richiesta di pagamento autenticata.</translation>
    </message>
    <message>
        <source>Enter a label for this address to add it to the list of used addresses</source>
        <translation>Inserisci un'etichetta per questo indirizzo per aggiungerlo alla lista degli indirizzi utilizzati</translation>
    </message>
    <message>
        <source>A message that was attached to the bitcoin: URI which will be stored with the transaction for your reference. Note: This message will not be sent over the Bitcoin network.</source>
<<<<<<< HEAD
        <translation>Messaggio incluso nel blackcoin URI e che sarà memorizzato con la transazione per vostro riferimento. Nota: Questo messaggio non sarà inviato attraverso la rete Blackcoin.</translation>
=======
        <translation>Messaggio incluso nel bitcoin URI e che sarà memorizzato con la transazione per tuo riferimento. Nota: Questo messaggio non sarà inviato attraverso la rete Bitcoin.</translation>
>>>>>>> 8b676984
    </message>
    <message>
        <source>Pay To:</source>
        <translation>Pagare a:</translation>
    </message>
    <message>
        <source>Memo:</source>
        <translation>Memo:</translation>
    </message>
    <message>
        <source>Enter a label for this address to add it to your address book</source>
        <translation>Inserisci un'etichetta per questo indirizzo per aggiungerlo alla tua rubrica</translation>
    </message>
</context>
<context>
    <name>SendConfirmationDialog</name>
    <message>
        <source>Yes</source>
        <translation>Si</translation>
    </message>
</context>
<context>
    <name>ShutdownWindow</name>
    <message>
        <source>%1 is shutting down...</source>
        <translation>Arresto di %1 in corso...</translation>
    </message>
    <message>
        <source>Do not shut down the computer until this window disappears.</source>
        <translation>Non spegnere il computer fino a quando questa finestra non si sarà chiusa.</translation>
    </message>
</context>
<context>
    <name>SignVerifyMessageDialog</name>
    <message>
        <source>Signatures - Sign / Verify a Message</source>
        <translation>Firme - Firma / Verifica un messaggio</translation>
    </message>
    <message>
        <source>&amp;Sign Message</source>
        <translation>&amp;Firma Messaggio</translation>
    </message>
    <message>
        <source>You can sign messages/agreements with your addresses to prove you can receive bitcoins sent to them. Be careful not to sign anything vague or random, as phishing attacks may try to trick you into signing your identity over to them. Only sign fully-detailed statements you agree to.</source>
<<<<<<< HEAD
        <translation>È possibile firmare messaggi/accordi con i propri indirizzi in modo da dimostrare di poter ricevere blackcoin attraverso di essi. Si consiglia di prestare attenzione a non firmare dichiarazioni vaghe o casuali, attacchi di phishing potrebbero cercare di indurre ad apporre la firma su di esse. Si raccomanda di firmare esclusivamente dichiarazioni completamente dettagliate e delle quali si condivide in pieno il contenuto.</translation>
    </message>
    <message>
        <source>The Bitcoin address to sign the message with</source>
        <translation>L'indirizzo Blackcoin da utilizzare per firmare il messaggio</translation>
=======
        <translation>È possibile firmare messaggi/accordi con i propri indirizzi in modo da dimostrare di poter ricevere bitcoin attraverso di essi. Presta attenzione a non firmare dichiarazioni vaghe o casuali, perché attacchi di phishing potrebbero cercare di indurti ad apporre la firma su di esse. Firma esclusivamente dichiarazioni completamente dettagliate e delle quali condividi in pieno il contenuto.</translation>
    </message>
    <message>
        <source>The Bitcoin address to sign the message with</source>
        <translation>Indirizzo Bitcoin da utilizzare per firmare il messaggio</translation>
>>>>>>> 8b676984
    </message>
    <message>
        <source>Choose previously used address</source>
        <translation>Scegli un indirizzo usato precedentemente</translation>
    </message>
    <message>
        <source>Alt+A</source>
        <translation>Alt+A</translation>
    </message>
    <message>
        <source>Paste address from clipboard</source>
        <translation>Incolla l'indirizzo dagli appunti</translation>
    </message>
    <message>
        <source>Alt+P</source>
        <translation>Alt+P</translation>
    </message>
    <message>
        <source>Enter the message you want to sign here</source>
        <translation>Inserisci qui il messaggio che vuoi firmare</translation>
    </message>
    <message>
        <source>Signature</source>
        <translation>Firma</translation>
    </message>
    <message>
        <source>Copy the current signature to the system clipboard</source>
        <translation>Copia la firma corrente nella clipboard</translation>
    </message>
    <message>
        <source>Sign the message to prove you own this Bitcoin address</source>
        <translation>Firma un messaggio per dimostrare di possedere questo indirizzo Blackcoin</translation>
    </message>
    <message>
        <source>Sign &amp;Message</source>
        <translation>Firma &amp;Messaggio</translation>
    </message>
    <message>
        <source>Reset all sign message fields</source>
        <translation>Reimposta tutti i campi della firma messaggio</translation>
    </message>
    <message>
        <source>Clear &amp;All</source>
        <translation>Cancella &amp;Tutto</translation>
    </message>
    <message>
        <source>&amp;Verify Message</source>
        <translation>&amp;Verifica Messaggio</translation>
    </message>
    <message>
        <source>Enter the receiver's address, message (ensure you copy line breaks, spaces, tabs, etc. exactly) and signature below to verify the message. Be careful not to read more into the signature than what is in the signed message itself, to avoid being tricked by a man-in-the-middle attack. Note that this only proves the signing party receives with the address, it cannot prove sendership of any transaction!</source>
        <translation>Per verificare il messaggio inserire l'indirizzo del firmatario, il messaggio e la firma nei campi sottostanti, assicurandosi di copiare esattamente anche ritorni a capo, spazi, tabulazioni, etc.. Si raccomanda di non lasciarsi fuorviare dalla firma a leggere più di quanto non sia riportato nel testo del messaggio stesso, in modo da evitare di cadere vittima di attacchi di tipo man-in-the-middle. Si ricorda che la verifica della firma dimostra soltanto che il firmatario può ricevere pagamenti con l'indirizzo corrispondente, non prova l'invio di alcuna transazione.</translation>
    </message>
    <message>
        <source>The Bitcoin address the message was signed with</source>
        <translation>L'indirizzo Blackcoin con cui è stato contrassegnato il messaggio</translation>
    </message>
    <message>
        <source>Verify the message to ensure it was signed with the specified Bitcoin address</source>
        <translation>Verifica il messaggio per accertare che sia stato firmato con l'indirizzo specificato</translation>
    </message>
    <message>
        <source>Verify &amp;Message</source>
        <translation>Verifica &amp;Messaggio</translation>
    </message>
    <message>
        <source>Reset all verify message fields</source>
        <translation>Reimposta tutti i campi della verifica messaggio</translation>
    </message>
    <message>
        <source>Click "Sign Message" to generate signature</source>
        <translation>Clicca "Firma Messaggio" per generare una firma</translation>
    </message>
    <message>
        <source>The entered address is invalid.</source>
        <translation>L'indirizzo inserito non è valido.</translation>
    </message>
    <message>
        <source>Please check the address and try again.</source>
        <translation>Per favore controlla l'indirizzo e prova di nuovo.</translation>
    </message>
    <message>
        <source>The entered address does not refer to a key.</source>
        <translation>L'indirizzo blackcoin inserito non è associato a nessuna chiave.</translation>
    </message>
    <message>
        <source>Wallet unlock was cancelled.</source>
        <translation>Sblocco del portafoglio annullato.</translation>
    </message>
    <message>
        <source>Private key for the entered address is not available.</source>
        <translation>La chiave privata per l'indirizzo inserito non è disponibile.</translation>
    </message>
    <message>
        <source>Message signing failed.</source>
        <translation>Firma messaggio fallita.</translation>
    </message>
    <message>
        <source>Message signed.</source>
        <translation>Messaggio firmato.</translation>
    </message>
    <message>
        <source>The signature could not be decoded.</source>
        <translation>Non è stato possibile decodificare la firma.</translation>
    </message>
    <message>
        <source>Please check the signature and try again.</source>
        <translation>Per favore controlla la firma e prova di nuovo.</translation>
    </message>
    <message>
        <source>The signature did not match the message digest.</source>
        <translation>La firma non corrisponde al digest del messaggio.</translation>
    </message>
    <message>
        <source>Message verification failed.</source>
        <translation>Verifica messaggio fallita.</translation>
    </message>
    <message>
        <source>Message verified.</source>
        <translation>Messaggio verificato.</translation>
    </message>
</context>
<context>
    <name>SplashScreen</name>
    <message>
        <source>[testnet]</source>
        <translation>[testnet]</translation>
    </message>
</context>
<context>
    <name>TrafficGraphWidget</name>
    <message>
        <source>KB/s</source>
        <translation>KB/s</translation>
    </message>
</context>
<context>
    <name>TransactionDesc</name>
    <message numerus="yes">
        <source>Open for %n more block(s)</source>
        <translation><numerusform>Aperto per altri %n blocchi</numerusform><numerusform>Aperto per altri %n blocchi</numerusform></translation>
    </message>
    <message>
        <source>Open until %1</source>
        <translation>Apri fino al %1</translation>
    </message>
    <message>
        <source>conflicted with a transaction with %1 confirmations</source>
        <translation>in conflitto con una transazione con %1 conferme</translation>
    </message>
    <message>
        <source>0/unconfirmed, %1</source>
        <translation>0/non confermati, %1</translation>
    </message>
    <message>
        <source>in memory pool</source>
        <translation>nella riserva di memoria</translation>
    </message>
    <message>
        <source>not in memory pool</source>
        <translation>non nella riserva di memoria</translation>
    </message>
    <message>
        <source>abandoned</source>
        <translation>abbandonato</translation>
    </message>
    <message>
        <source>%1/unconfirmed</source>
        <translation>%1/non confermato</translation>
    </message>
    <message>
        <source>%1 confirmations</source>
        <translation>%1 conferme</translation>
    </message>
    <message>
        <source>Status</source>
        <translation>Stato</translation>
    </message>
    <message>
        <source>Date</source>
        <translation>Data</translation>
    </message>
    <message>
        <source>Source</source>
        <translation>Sorgente</translation>
    </message>
    <message>
        <source>Generated</source>
        <translation>Generato</translation>
    </message>
    <message>
        <source>From</source>
        <translation>Da</translation>
    </message>
    <message>
        <source>unknown</source>
        <translation>sconosciuto</translation>
    </message>
    <message>
        <source>To</source>
        <translation>A</translation>
    </message>
    <message>
        <source>own address</source>
        <translation>proprio indirizzo</translation>
    </message>
    <message>
        <source>watch-only</source>
        <translation>sola lettura</translation>
    </message>
    <message>
        <source>label</source>
        <translation>etichetta</translation>
    </message>
    <message>
        <source>Credit</source>
        <translation>Credito</translation>
    </message>
    <message numerus="yes">
        <source>matures in %n more block(s)</source>
        <translation><numerusform>matura tra %n blocchi</numerusform><numerusform>matura tra %n blocchi</numerusform></translation>
    </message>
    <message>
        <source>not accepted</source>
        <translation>non accettate</translation>
    </message>
    <message>
        <source>Debit</source>
        <translation>Debito</translation>
    </message>
    <message>
        <source>Total debit</source>
        <translation>Debito totale</translation>
    </message>
    <message>
        <source>Total credit</source>
        <translation>Credito totale</translation>
    </message>
    <message>
        <source>Transaction fee</source>
        <translation>Commissione transazione</translation>
    </message>
    <message>
        <source>Net amount</source>
        <translation>Importo netto</translation>
    </message>
    <message>
        <source>Message</source>
        <translation>Messaggio</translation>
    </message>
    <message>
        <source>Comment</source>
        <translation>Commento</translation>
    </message>
    <message>
        <source>Transaction ID</source>
        <translation>ID della transazione</translation>
    </message>
    <message>
        <source>Transaction total size</source>
        <translation>Dimensione totale della transazione</translation>
    </message>
    <message>
        <source>Transaction virtual size</source>
        <translation>Dimensione virtuale della transazione</translation>
    </message>
    <message>
        <source>Output index</source>
        <translation>Indice di output</translation>
    </message>
    <message>
        <source>Merchant</source>
        <translation>Commerciante</translation>
    </message>
    <message>
        <source>Generated coins must mature %1 blocks before they can be spent. When you generated this block, it was broadcast to the network to be added to the block chain. If it fails to get into the chain, its state will change to "not accepted" and it won't be spendable. This may occasionally happen if another node generates a block within a few seconds of yours.</source>
        <translation>I blackcoin generati devono maturare %1 blocchi prima di poter essere spesi. Quando hai generato questo blocco, è stato trasmesso alla rete per essere aggiunto alla block chain. Se l'inserimento nella catena avrà esito negativo, il suo stato cambierà a "non accettato" e non sarà spendibile. Talvolta ciò può accadere anche nel caso in cui un altro nodo generi un blocco entro pochi secondi dal tuo.</translation>
    </message>
    <message>
        <source>Debug information</source>
        <translation>Informazione di debug</translation>
    </message>
    <message>
        <source>Transaction</source>
        <translation>Transazione</translation>
    </message>
    <message>
        <source>Inputs</source>
        <translation>Input</translation>
    </message>
    <message>
        <source>Amount</source>
        <translation>Importo</translation>
    </message>
    <message>
        <source>true</source>
        <translation>vero</translation>
    </message>
    <message>
        <source>false</source>
        <translation>falso</translation>
    </message>
</context>
<context>
    <name>TransactionDescDialog</name>
    <message>
        <source>This pane shows a detailed description of the transaction</source>
        <translation>Questo pannello mostra una descrizione dettagliata della transazione</translation>
    </message>
    <message>
        <source>Details for %1</source>
        <translation>Dettagli per %1</translation>
    </message>
</context>
<context>
    <name>TransactionTableModel</name>
    <message>
        <source>Date</source>
        <translation>Data</translation>
    </message>
    <message>
        <source>Type</source>
        <translation>Tipo</translation>
    </message>
    <message>
        <source>Label</source>
        <translation>Etichetta</translation>
    </message>
    <message numerus="yes">
        <source>Open for %n more block(s)</source>
        <translation><numerusform>Aperto per altri %n blocchi</numerusform><numerusform>Aperto per altri %n blocchi</numerusform></translation>
    </message>
    <message>
        <source>Open until %1</source>
        <translation>Apri fino al %1</translation>
    </message>
    <message>
        <source>Unconfirmed</source>
        <translation>Non confermata</translation>
    </message>
    <message>
        <source>Abandoned</source>
        <translation>Abbandonato</translation>
    </message>
    <message>
        <source>Confirming (%1 of %2 recommended confirmations)</source>
        <translation>In conferma (%1 di %2 conferme raccomandate)</translation>
    </message>
    <message>
        <source>Confirmed (%1 confirmations)</source>
        <translation>Confermata (%1 conferme)</translation>
    </message>
    <message>
        <source>Conflicted</source>
        <translation>In conflitto</translation>
    </message>
    <message>
        <source>Immature (%1 confirmations, will be available after %2)</source>
        <translation>Immaturo (%1 conferme, sarà disponibile fra %2)</translation>
    </message>
    <message>
        <source>Generated but not accepted</source>
        <translation>Generati, ma non accettati</translation>
    </message>
    <message>
        <source>Received with</source>
        <translation>Ricevuto tramite</translation>
    </message>
    <message>
        <source>Received from</source>
        <translation>Ricevuto da</translation>
    </message>
    <message>
        <source>Sent to</source>
        <translation>Inviato a</translation>
    </message>
    <message>
        <source>Payment to yourself</source>
        <translation>Pagamento a te stesso</translation>
    </message>
    <message>
        <source>Mined</source>
        <translation>Ottenuto dal mining</translation>
    </message>
    <message>
        <source>watch-only</source>
        <translation>sola lettura</translation>
    </message>
    <message>
        <source>(n/a)</source>
        <translation>(n/d)</translation>
    </message>
    <message>
        <source>(no label)</source>
        <translation>(nessuna etichetta)</translation>
    </message>
    <message>
        <source>Transaction status. Hover over this field to show number of confirmations.</source>
        <translation>Stato della transazione. Passare con il mouse su questo campo per visualizzare il numero di conferme.</translation>
    </message>
    <message>
        <source>Date and time that the transaction was received.</source>
        <translation>Data e ora in cui la transazione è stata ricevuta.</translation>
    </message>
    <message>
        <source>Type of transaction.</source>
        <translation>Tipo di transazione.</translation>
    </message>
    <message>
        <source>Whether or not a watch-only address is involved in this transaction.</source>
        <translation>Indica se un indirizzo di sola lettura sia o meno coinvolto in questa transazione.</translation>
    </message>
    <message>
        <source>User-defined intent/purpose of the transaction.</source>
        <translation>Intento/scopo della transazione definito dall'utente.</translation>
    </message>
    <message>
        <source>Amount removed from or added to balance.</source>
        <translation>Importo rimosso o aggiunto al saldo.</translation>
    </message>
</context>
<context>
    <name>TransactionView</name>
    <message>
        <source>All</source>
        <translation>Tutti</translation>
    </message>
    <message>
        <source>Today</source>
        <translation>Oggi</translation>
    </message>
    <message>
        <source>This week</source>
        <translation>Questa settimana</translation>
    </message>
    <message>
        <source>This month</source>
        <translation>Questo mese</translation>
    </message>
    <message>
        <source>Last month</source>
        <translation>Il mese scorso</translation>
    </message>
    <message>
        <source>This year</source>
        <translation>Quest'anno</translation>
    </message>
    <message>
        <source>Range...</source>
        <translation>Intervallo...</translation>
    </message>
    <message>
        <source>Received with</source>
        <translation>Ricevuto tramite</translation>
    </message>
    <message>
        <source>Sent to</source>
        <translation>Inviato a</translation>
    </message>
    <message>
        <source>To yourself</source>
        <translation>A te stesso</translation>
    </message>
    <message>
        <source>Mined</source>
        <translation>Ottenuto dal mining</translation>
    </message>
    <message>
        <source>Other</source>
        <translation>Altro</translation>
    </message>
    <message>
        <source>Enter address, transaction id, or label to search</source>
        <translation>Inserisci indirizzo, ID transazione, o etichetta per iniziare la ricerca</translation>
    </message>
    <message>
        <source>Min amount</source>
        <translation>Importo minimo</translation>
    </message>
    <message>
        <source>Abandon transaction</source>
        <translation>Abbandona transazione </translation>
    </message>
    <message>
        <source>Increase transaction fee</source>
        <translation>Aumenta la commissione di transazione</translation>
    </message>
    <message>
        <source>Copy address</source>
        <translation>Copia indirizzo</translation>
    </message>
    <message>
        <source>Copy label</source>
        <translation>Copia etichetta</translation>
    </message>
    <message>
        <source>Copy amount</source>
        <translation>Copia l'importo</translation>
    </message>
    <message>
        <source>Copy transaction ID</source>
        <translation>Copia l'ID transazione</translation>
    </message>
    <message>
        <source>Copy raw transaction</source>
        <translation>Copia la transazione raw</translation>
    </message>
    <message>
        <source>Copy full transaction details</source>
        <translation>Copia i dettagli dell'intera transazione</translation>
    </message>
    <message>
        <source>Edit label</source>
        <translation>Modifica l'etichetta</translation>
    </message>
    <message>
        <source>Show transaction details</source>
        <translation>Mostra i dettagli della transazione</translation>
    </message>
    <message>
        <source>Export Transaction History</source>
        <translation>Esporta lo storico delle transazioni</translation>
    </message>
    <message>
        <source>Comma separated file (*.csv)</source>
        <translation>Testo CSV (*.csv)</translation>
    </message>
    <message>
        <source>Confirmed</source>
        <translation>Confermato</translation>
    </message>
    <message>
        <source>Watch-only</source>
        <translation>Sola lettura</translation>
    </message>
    <message>
        <source>Date</source>
        <translation>Data</translation>
    </message>
    <message>
        <source>Type</source>
        <translation>Tipo</translation>
    </message>
    <message>
        <source>Label</source>
        <translation>Etichetta</translation>
    </message>
    <message>
        <source>Address</source>
        <translation>Indirizzo</translation>
    </message>
    <message>
        <source>ID</source>
        <translation>ID</translation>
    </message>
    <message>
        <source>Exporting Failed</source>
        <translation>Esportazione Fallita</translation>
    </message>
    <message>
        <source>There was an error trying to save the transaction history to %1.</source>
        <translation>Si è verificato un errore durante il salvataggio dello storico delle transazioni in %1.</translation>
    </message>
    <message>
        <source>Exporting Successful</source>
        <translation>Esportazione Riuscita</translation>
    </message>
    <message>
        <source>The transaction history was successfully saved to %1.</source>
        <translation>Lo storico delle transazioni e' stato salvato con successo in %1.</translation>
    </message>
    <message>
        <source>Range:</source>
        <translation>Intervallo:</translation>
    </message>
    <message>
        <source>to</source>
        <translation>a</translation>
    </message>
</context>
<context>
    <name>UnitDisplayStatusBarControl</name>
    <message>
        <source>Unit to show amounts in. Click to select another unit.</source>
        <translation>Unità con cui visualizzare gli importi. Clicca per selezionare un'altra unità.</translation>
    </message>
</context>
<context>
    <name>WalletController</name>
    <message>
        <source>Close wallet</source>
        <translation>Chiudi il portafoglio</translation>
    </message>
    <message>
        <source>Are you sure you wish to close wallet &lt;i&gt;%1&lt;/i&gt;?</source>
        <translation>Sei sicuro di voler chiudere il portafoglio &lt;i&gt;%1&lt;/i&gt;?</translation>
    </message>
    <message>
        <source>Closing the wallet for too long can result in having to resync the entire chain if pruning is enabled.</source>
        <translation>Chiudere il portafoglio per troppo tempo può causare la resincronizzazione dell'intera catena se la modalità "pruning" è attiva.</translation>
    </message>
</context>
<context>
    <name>WalletFrame</name>
    <message>
        <source>No wallet has been loaded.</source>
        <translation>Non è stato caricato alcun portafoglio.</translation>
    </message>
</context>
<context>
    <name>WalletModel</name>
    <message>
        <source>Send Coins</source>
        <translation>Invia Blackcoin</translation>
    </message>
    <message>
        <source>Fee bump error</source>
        <translation>Errore di salto di commissione</translation>
    </message>
    <message>
        <source>Increasing transaction fee failed</source>
        <translation>Aumento della commissione di transazione fallito</translation>
    </message>
    <message>
        <source>Do you want to increase the fee?</source>
        <translation>Vuoi aumentare la commissione?</translation>
    </message>
    <message>
        <source>Current fee:</source>
        <translation>Commissione attuale:</translation>
    </message>
    <message>
        <source>Increase:</source>
        <translation>Aumento:</translation>
    </message>
    <message>
        <source>New fee:</source>
        <translation>Nuova commissione:</translation>
    </message>
    <message>
        <source>Confirm fee bump</source>
        <translation>Conferma il salto di commissione</translation>
    </message>
    <message>
        <source>Can't sign transaction.</source>
        <translation>Non è possibile firmare la transazione.</translation>
    </message>
    <message>
        <source>Could not commit transaction</source>
        <translation>Non è stato possibile completare la transazione</translation>
    </message>
    <message>
        <source>default wallet</source>
        <translation>Portafoglio predefinito:</translation>
    </message>
</context>
<context>
    <name>WalletView</name>
    <message>
        <source>&amp;Export</source>
        <translation>&amp;Esporta</translation>
    </message>
    <message>
        <source>Export the data in the current tab to a file</source>
        <translation>Esporta su file i dati contenuti nella tabella corrente</translation>
    </message>
    <message>
        <source>Backup Wallet</source>
        <translation>Backup Portafoglio</translation>
    </message>
    <message>
        <source>Wallet Data (*.dat)</source>
        <translation>Dati Portafoglio (*.dat)</translation>
    </message>
    <message>
        <source>Backup Failed</source>
        <translation>Backup Fallito</translation>
    </message>
    <message>
        <source>There was an error trying to save the wallet data to %1.</source>
        <translation>Si è verificato un errore durante il salvataggio dei dati del portafoglio in %1.</translation>
    </message>
    <message>
        <source>Backup Successful</source>
        <translation>Backup eseguito con successo</translation>
    </message>
    <message>
        <source>The wallet data was successfully saved to %1.</source>
        <translation>Il portafoglio è stato correttamente salvato in %1.</translation>
    </message>
    <message>
        <source>Cancel</source>
        <translation>Annulla</translation>
    </message>
</context>
<context>
    <name>bitcoin-core</name>
    <message>
        <source>Distributed under the MIT software license, see the accompanying file %s or %s</source>
        <translation>Distribuito sotto la licenza software del MIT, si veda il file %s o %s incluso</translation>
    </message>
    <message>
        <source>Prune configured below the minimum of %d MiB.  Please use a higher number.</source>
        <translation>La modalità "prune" è configurata al di sotto del minimo di %d MB. Si prega di utilizzare un valore più elevato.</translation>
    </message>
    <message>
        <source>Prune: last wallet synchronisation goes beyond pruned data. You need to -reindex (download the whole blockchain again in case of pruned node)</source>
        <translation>Prune: l'ultima sincronizzazione del portafoglio risulta essere precedente alla eliminazione dei dati per via della modalità "pruning". È necessario eseguire un -reindex (scaricare nuovamente la blockchain in caso di nodo pruned).</translation>
    </message>
    <message>
        <source>Rescans are not possible in pruned mode. You will need to use -reindex which will download the whole blockchain again.</source>
        <translation>Non è possibile un rescan in modalità pruned. Sarà necessario utilizzare -reindex che farà scaricare nuovamente tutta la blockchain.</translation>
    </message>
    <message>
        <source>Error: A fatal internal error occurred, see debug.log for details</source>
        <translation>Errore: si è presentato un errore interno fatale, consulta il file debug.log per maggiori dettagli</translation>
    </message>
    <message>
        <source>Pruning blockstore...</source>
        <translation>Pruning del blockstore...</translation>
    </message>
    <message>
        <source>Unable to start HTTP server. See debug log for details.</source>
        <translation>Impossibile avviare il server HTTP. Dettagli nel log di debug.</translation>
    </message>
    <message>
        <source>Bitcoin Core</source>
        <translation>Blackcoin More</translation>
    </message>
    <message>
        <source>The %s developers</source>
        <translation>Sviluppatori di %s</translation>
    </message>
    <message>
        <source>Can't generate a change-address key. No keys in the internal keypool and can't generate any keys.</source>
        <translation>Impossibile generare una chiave per il resto. Non c'è nessuna chiave nel keypool interno ed è impossibile generare altre chiavi.</translation>
    </message>
    <message>
        <source>Cannot obtain a lock on data directory %s. %s is probably already running.</source>
        <translation>Non è possibile ottenere i dati sulla cartella %s. Probabilmente %s è già in esecuzione.</translation>
    </message>
    <message>
        <source>Cannot provide specific connections and have addrman find outgoing connections at the same.</source>
        <translation>Non è possibile fornire connessioni specifiche e contemporaneamente usare addrman per trovare connessioni uscenti.  </translation>
    </message>
    <message>
        <source>Error reading %s! All keys read correctly, but transaction data or address book entries might be missing or incorrect.</source>
        <translation>Errore lettura %s! Tutte le chiavi sono state lette correttamente, ma i dati delle transazioni o della rubrica potrebbero essere mancanti o non corretti.</translation>
    </message>
    <message>
        <source>Group outputs by address, selecting all or none, instead of selecting on a per-output basis. Privacy is improved as an address is only used once (unless someone sends to it after spending from it), but may result in slightly higher fees as suboptimal coin selection may result due to the added limitation (default: %u)</source>
        <translation>Raggruppa gli output per indirizzo, selezionando tutti o nessuno, invece di selezionarli in base all'output. La privacy è migliorata in quanto un indirizzo viene usato una sola volta (a meno che qualcuno vi invii denaro dopo che avevate già speso da quell'indirizzo), ma può comportare commissioni leggermente più alte visto che le limitazioni aggiunte possono condurre a una selezione subottimale degli input da spendere (default: %u)</translation>
    </message>
    <message>
        <source>Please check that your computer's date and time are correct! If your clock is wrong, %s will not work properly.</source>
        <translation>Per favore controllate che la data del computer e l'ora siano corrette! Se il vostro orologio è sbagliato %s non funzionerà correttamente.</translation>
    </message>
    <message>
        <source>Please contribute if you find %s useful. Visit %s for further information about the software.</source>
        <translation>Per favore contribuite se ritenete %s utile. Visitate %s per maggiori informazioni riguardo il software.</translation>
    </message>
    <message>
        <source>The block database contains a block which appears to be from the future. This may be due to your computer's date and time being set incorrectly. Only rebuild the block database if you are sure that your computer's date and time are correct</source>
        <translation>Il database dei blocchi contiene un blocco che sembra provenire dal futuro. Questo può essere dovuto alla data e ora del tuo computer impostate in modo scorretto. Ricostruisci il database dei blocchi se sei certo che la data e l'ora sul tuo computer siano corrette</translation>
    </message>
    <message>
        <source>This is a pre-release test build - use at your own risk - do not use for mining or merchant applications</source>
        <translation>Questa è una compilazione di prova pre-rilascio - usala a tuo rischio - da non utilizzare per il mining o per applicazioni commerciali</translation>
    </message>
    <message>
        <source>This is the transaction fee you may discard if change is smaller than dust at this level</source>
        <translation>Questa è la commissione di transazione che puoi scartare se il cambio è più piccolo della polvere a questo livello</translation>
    </message>
    <message>
        <source>Unable to replay blocks. You will need to rebuild the database using -reindex-chainstate.</source>
        <translation>Impossibile ripetere i blocchi. È necessario ricostruire il database usando -reindex-chainstate.</translation>
    </message>
    <message>
        <source>Unable to rewind the database to a pre-fork state. You will need to redownload the blockchain</source>
        <translation>Impossibile riportare il database ad un livello pre-fork. Dovrai riscaricare tutta la blockchain</translation>
    </message>
    <message>
        <source>Warning: The network does not appear to fully agree! Some miners appear to be experiencing issues.</source>
        <translation>Attenzione: La rete non sembra essere pienamente d'accordo! Alcuni minatori sembrano riscontrare problemi.</translation>
    </message>
    <message>
        <source>Warning: We do not appear to fully agree with our peers! You may need to upgrade, or other nodes may need to upgrade.</source>
        <translation>Attenzione: Sembra che non vi sia pieno consenso con i nostri peer! Un aggiornamento da parte tua o degli altri nodi potrebbe essere necessario.</translation>
    </message>
    <message>
        <source>%d of last 100 blocks have unexpected version</source>
        <translation>%d degli ultimi 100 blocchi hanno una versione inaspettata</translation>
    </message>
    <message>
        <source>%s corrupt, salvage failed</source>
        <translation>%s corrotto, recupero fallito</translation>
    </message>
    <message>
        <source>-maxmempool must be at least %d MB</source>
        <translation>-maxmempool deve essere almeno %d MB</translation>
    </message>
    <message>
        <source>Cannot resolve -%s address: '%s'</source>
        <translation>Impossobile risolvere l'indirizzo -%s: '%s'</translation>
    </message>
    <message>
        <source>Change index out of range</source>
        <translation>Cambio indice fuori paramentro</translation>
    </message>
    <message>
        <source>Config setting for %s only applied on %s network when in [%s] section.</source>
        <translation>La configurazione di %s si applica alla rete %s soltanto nella sezione [%s]</translation>
    </message>
    <message>
        <source>Copyright (C) %i-%i</source>
        <translation>Copyright (C) %i-%i</translation>
    </message>
    <message>
        <source>Corrupted block database detected</source>
        <translation>Rilevato database blocchi corrotto</translation>
    </message>
    <message>
        <source>Do you want to rebuild the block database now?</source>
        <translation>Vuoi ricostruire ora il database dei blocchi?</translation>
    </message>
    <message>
<<<<<<< HEAD
        <source>Error creating %s: You can't create non-HD wallets with this version.</source>
        <translation>Errore durante la creazione %s: non e' possibile creare portafogli non-HD con questa versione.</translation>
    </message>
    <message>
        <source>Error creating %s: You can't create non-HD wallets with this version.</source>
        <translation>Errore durante la creazione %s: non e' possibile creare portafogli non-HD con questa versione.</translation>
    </message>
    <message>
=======
>>>>>>> 8b676984
        <source>Error initializing block database</source>
        <translation>Errore durante l'inizializzazione del database dei blocchi</translation>
    </message>
    <message>
        <source>Error initializing wallet database environment %s!</source>
        <translation>Errore durante l'inizializzazione dell'ambiente del database del portafoglio %s!</translation>
    </message>
    <message>
        <source>Error loading %s</source>
        <translation>Errore caricamento %s</translation>
    </message>
    <message>
        <source>Error loading %s: Private keys can only be disabled during creation</source>
        <translation>Errore durante il caricamento di %s: le chiavi private possono essere disabilitate solo durante la creazione</translation>
    </message>
    <message>
        <source>Error loading %s: Wallet corrupted</source>
        <translation>Errore caricamento %s: portafoglio corrotto</translation>
    </message>
    <message>
        <source>Error loading %s: Wallet requires newer version of %s</source>
        <translation>Errore caricamento %s: il portafoglio richiede una versione aggiornata di %s</translation>
    </message>
    <message>
        <source>Error loading block database</source>
        <translation>Errore durante il caricamento del database blocchi</translation>
    </message>
    <message>
        <source>Error opening block database</source>
        <translation>Errore durante l'apertura del database blocchi</translation>
    </message>
    <message>
        <source>Error: Disk space is low!</source>
        <translation>Errore: la spazio libero sul disco è insufficiente!</translation>
    </message>
    <message>
        <source>Failed to listen on any port. Use -listen=0 if you want this.</source>
        <translation>Nessuna porta disponibile per l'ascolto. Usa -listen=0 se vuoi procedere comunque.</translation>
    </message>
    <message>
        <source>Failed to rescan the wallet during initialization</source>
        <translation>Impossibile ripetere la scansione del portafoglio durante l'inizializzazione</translation>
    </message>
    <message>
        <source>Importing...</source>
        <translation>Importazione...</translation>
    </message>
    <message>
        <source>Incorrect or no genesis block found. Wrong datadir for network?</source>
        <translation>Blocco genesi non corretto o non trovato. È possibile che la cartella dati appartenga ad un'altra rete.</translation>
    </message>
    <message>
        <source>Initialization sanity check failed. %s is shutting down.</source>
        <translation>Test di integrità iniziale fallito. %s si arresterà.</translation>
    </message>
    <message>
        <source>Invalid amount for -%s=&lt;amount&gt;: '%s'</source>
        <translation>Importo non valido per -%s=&lt;amount&gt;: '%s'</translation>
    </message>
    <message>
        <source>Invalid amount for -discardfee=&lt;amount&gt;: '%s'</source>
        <translation>Importo non valido per -discardfee=&lt;amount&gt;:'%s'</translation>
    </message>
    <message>
        <source>Invalid amount for -fallbackfee=&lt;amount&gt;: '%s'</source>
        <translation>Importo non valido per -fallbackfee=&lt;amount&gt;: '%s'</translation>
    </message>
    <message>
        <source>Specified blocks directory "%s" does not exist.</source>
        <translation>La cartella specificata "%s" non esiste.</translation>
    </message>
    <message>
<<<<<<< HEAD
=======
        <source>Unable to create the PID file '%s': %s</source>
        <translation>Impossibile creare il PID file '%s': %s</translation>
    </message>
    <message>
>>>>>>> 8b676984
        <source>Upgrading txindex database</source>
        <translation>Aggiornamento del database txindex</translation>
    </message>
    <message>
        <source>Loading P2P addresses...</source>
        <translation>Caricamento indirizzi P2P...</translation>
    </message>
    <message>
        <source>Loading banlist...</source>
        <translation>Caricamento bloccati...</translation>
    </message>
    <message>
        <source>Not enough file descriptors available.</source>
        <translation>Non ci sono abbastanza descrittori di file disponibili.</translation>
    </message>
    <message>
        <source>Prune cannot be configured with a negative value.</source>
        <translation>La modalità prune non può essere configurata con un valore negativo.</translation>
    </message>
    <message>
        <source>Prune mode is incompatible with -txindex.</source>
        <translation>La modalità prune è incompatibile con l'opzione -txindex.</translation>
    </message>
    <message>
        <source>Replaying blocks...</source>
        <translation>Ripetizione dei blocchi...</translation>
    </message>
    <message>
        <source>Rewinding blocks...</source>
        <translation>Verifica blocchi...</translation>
    </message>
    <message>
        <source>The source code is available from %s.</source>
        <translation>Il codice sorgente è disponibile in %s</translation>
    </message>
    <message>
        <source>Transaction fee and change calculation failed</source>
        <translation>Commissione di transazione e calcolo del cambio falliti</translation>
    </message>
    <message>
        <source>Unable to bind to %s on this computer. %s is probably already running.</source>
        <translation>Impossibile collegarsi a %s su questo computer. Probabilmente %s è già in esecuzione.</translation>
    </message>
    <message>
        <source>Unable to generate keys</source>
        <translation>Impossibile generare le chiavi</translation>
    </message>
    <message>
        <source>Unsupported logging category %s=%s.</source>
        <translation>Categoria di registrazione non supportata %s=%s.</translation>
    </message>
    <message>
        <source>Upgrading UTXO database</source>
        <translation>Aggiornamento del database UTXO</translation>
    </message>
    <message>
        <source>User Agent comment (%s) contains unsafe characters.</source>
        <translation>Il commento del User Agent (%s) contiene caratteri non sicuri.</translation>
    </message>
    <message>
        <source>Verifying blocks...</source>
        <translation>Verifica blocchi...</translation>
    </message>
    <message>
        <source>Wallet needed to be rewritten: restart %s to complete</source>
        <translation>Il portafoglio necessita di essere riscritto: riavviare %s per completare</translation>
    </message>
    <message>
        <source>Error: Listening for incoming connections failed (listen returned error %s)</source>
        <translation>Errore: attesa per connessioni in arrivo fallita (errore riportato %s)</translation>
    </message>
    <message>
        <source>Invalid amount for -maxtxfee=&lt;amount&gt;: '%s' (must be at least the minrelay fee of %s to prevent stuck transactions)</source>
        <translation>Importo non valido per -maxtxfee=&lt;amount&gt;: '%s' (deve essere almeno pari alla commissione 'minrelay fee' di %s per prevenire transazioni bloccate)</translation>
    </message>
    <message>
        <source>The transaction amount is too small to send after the fee has been deducted</source>
        <translation>L'importo della transazione risulta troppo basso per l'invio una volta dedotte le commissioni.</translation>
    </message>
    <message>
        <source>You need to rebuild the database using -reindex to go back to unpruned mode.  This will redownload the entire blockchain</source>
        <translation>Per ritornare alla modalità unpruned sarà necessario ricostruire il database utilizzando l'opzione -reindex. L'intera blockchain sarà riscaricata.</translation>
    </message>
    <message>
        <source>Error reading from database, shutting down.</source>
        <translation>Errore durante la lettura del database. Arresto in corso.</translation>
    </message>
    <message>
        <source>Error upgrading chainstate database</source>
        <translation>Errore durante l'aggiornamento del database chainstate</translation>
    </message>
    <message>
        <source>Error: Disk space is low for %s</source>
        <translation>Errore: lo spazio sul disco è troppo poco per %s</translation>
    </message>
    <message>
        <source>Information</source>
        <translation>Informazioni</translation>
    </message>
    <message>
        <source>Invalid -onion address or hostname: '%s'</source>
        <translation>Indirizzo -onion o hostname non valido: '%s'</translation>
    </message>
    <message>
        <source>Invalid -proxy address or hostname: '%s'</source>
        <translation>Indirizzo -proxy o hostname non valido: '%s'</translation>
    </message>
    <message>
        <source>Invalid amount for -paytxfee=&lt;amount&gt;: '%s' (must be at least %s)</source>
        <translation>Importo non valido per -paytxfee=&lt;amount&gt;: '%s' (deve essere almeno %s)</translation>
    </message>
    <message>
        <source>Invalid netmask specified in -whitelist: '%s'</source>
        <translation>Netmask non valida specificata in -whitelist: '%s'</translation>
    </message>
    <message>
        <source>Need to specify a port with -whitebind: '%s'</source>
        <translation>È necessario specificare una porta con -whitebind: '%s'</translation>
    </message>
    <message>
        <source>Reducing -maxconnections from %d to %d, because of system limitations.</source>
        <translation>Riduzione -maxconnections da %d a %d a causa di limitazioni di sistema.</translation>
    </message>
    <message>
        <source>Section [%s] is not recognized.</source>
        <translation>La sezione [%s] non è riconosciuta</translation>
    </message>
    <message>
        <source>Signing transaction failed</source>
        <translation>Firma transazione fallita</translation>
    </message>
    <message>
        <source>Specified -walletdir "%s" does not exist</source>
        <translation>-walletdir "%s"  specificata non esiste</translation>
    </message>
    <message>
        <source>Specified -walletdir "%s" is a relative path</source>
        <translation>-walletdir "%s" specificata è un path relativo</translation>
    </message>
    <message>
        <source>Specified -walletdir "%s" is not a directory</source>
        <translation>-walletdir "%s" specificata non e' una directory</translation>
    </message>
    <message>
<<<<<<< HEAD
        <source>Specified -walletdir "%s" does not exist</source>
        <translation>-walletdir "%s"  specificata non esiste</translation>
    </message>
    <message>
        <source>Specified -walletdir "%s" is a relative path</source>
        <translation>-walletdir "%s" specificata e' un path relativo</translation>
    </message>
    <message>
        <source>Specified -walletdir "%s" is not a directory</source>
        <translation>-walletdir "%s" specificata non e' una directory</translation>
=======
        <source>The specified config file %s does not exist
</source>
        <translation>Lo specificato archivio di configurazione %s non esiste
</translation>
>>>>>>> 8b676984
    </message>
    <message>
        <source>The transaction amount is too small to pay the fee</source>
        <translation>L'importo della transazione è troppo basso per pagare la commissione</translation>
    </message>
    <message>
        <source>This is experimental software.</source>
        <translation>Questo è un software sperimentale.</translation>
    </message>
    <message>
        <source>Transaction amount too small</source>
        <translation>Importo transazione troppo piccolo</translation>
    </message>
    <message>
        <source>Transaction too large for fee policy</source>
        <translation>Transazione troppo grande in base alla policy sulle commissioni</translation>
    </message>
    <message>
        <source>Transaction too large</source>
        <translation>Transazione troppo grande</translation>
    </message>
    <message>
        <source>Unable to bind to %s on this computer (bind returned error %s)</source>
        <translation>Impossibile associarsi a %s su questo computer (l'associazione ha restituito l'errore %s)</translation>
    </message>
    <message>
        <source>Unable to generate initial keys</source>
        <translation>Impossibile generare chiave iniziale</translation>
    </message>
    <message>
        <source>Verifying wallet(s)...</source>
        <translation>Verifica portafoglio/i...</translation>
    </message>
    <message>
        <source>Wallet %s resides outside wallet directory %s</source>
        <translation>Il portafoglio %s è situato fuori dalla directory del portafoglio %s </translation>
    </message>
    <message>
        <source>Warning</source>
        <translation>Attenzione</translation>
    </message>
    <message>
        <source>Warning: unknown new rules activated (versionbit %i)</source>
        <translation>Attenzione: nuove regole non conosciute attivate (versionbit %i)</translation>
    </message>
    <message>
        <source>Zapping all transactions from wallet...</source>
        <translation>Eliminazione dal portafoglio di tutte le transazioni...</translation>
    </message>
    <message>
        <source>-maxtxfee is set very high! Fees this large could be paid on a single transaction.</source>
        <translation>-maxtxfee è impostato molto alto! Commissioni così alte possono venir pagate anche su una singola transazione.</translation>
    </message>
    <message>
        <source>This is the transaction fee you may pay when fee estimates are not available.</source>
        <translation>Questo è il costo di transazione che potresti pagare quando le stime della tariffa non sono disponibili.</translation>
    </message>
    <message>
        <source>This product includes software developed by the OpenSSL Project for use in the OpenSSL Toolkit %s and cryptographic software written by Eric Young and UPnP software written by Thomas Bernard.</source>
        <translation>Questo prodotto include software sviluppato dal progetto OpenSSL per l'uso del Toolkit OpenSSL %s, software crittografico scritto da Eric Young e software UPnP scritto da Thomas Bernard.</translation>
    </message>
    <message>
        <source>Total length of network version string (%i) exceeds maximum length (%i). Reduce the number or size of uacomments.</source>
        <translation>La lunghezza totale della stringa di network version (%i) eccede la lunghezza massima (%i). Ridurre il numero o la dimensione di uacomments.</translation>
    </message>
    <message>
        <source>Warning: Wallet file corrupt, data salvaged! Original %s saved as %s in %s; if your balance or transactions are incorrect you should restore from a backup.</source>
        <translation>Attenzione: file del Portafoglio corrotto, dati recuperati! %s originale salvato come %s in %s; se il saldo o le transazioni non sono corrette effettua un ripristino da un backup.</translation>
    </message>
    <message>
        <source>%s is set very high!</source>
        <translation>%s ha un'impostazione molto alta!</translation>
    </message>
    <message>
        <source>Error loading wallet %s. Duplicate -wallet filename specified.</source>
        <translation>Errore caricamento portafoglio %s. Il nome file -wallet specificato è duplicato.</translation>
    </message>
    <message>
        <source>Keypool ran out, please call keypoolrefill first</source>
        <translation>Keypool esaurito, prima invocare keypoolrefill</translation>
    </message>
    <message>
        <source>Starting network threads...</source>
        <translation>Inizializzazione dei thread di rete...</translation>
    </message>
    <message>
        <source>The wallet will avoid paying less than the minimum relay fee.</source>
        <translation>Il portafoglio eviterà di pagare meno della tariffa minima di trasmissione.</translation>
    </message>
    <message>
        <source>This is the minimum transaction fee you pay on every transaction.</source>
        <translation>Questo è il costo di transazione minimo che pagherai su ogni transazione.</translation>
    </message>
    <message>
        <source>This is the transaction fee you will pay if you send a transaction.</source>
        <translation>Questo è il costo di transazione che pagherai se invii una transazione.</translation>
    </message>
    <message>
        <source>Transaction amounts must not be negative</source>
        <translation>Gli importi di transazione non devono essere negativi</translation>
    </message>
    <message>
        <source>Transaction has too long of a mempool chain</source>
        <translation>La transazione ha una mempool chain troppo lunga</translation>
    </message>
    <message>
        <source>Transaction must have at least one recipient</source>
        <translation>La transazione deve avere almeno un destinatario</translation>
    </message>
    <message>
        <source>Unknown network specified in -onlynet: '%s'</source>
        <translation>Rete sconosciuta specificata in -onlynet: '%s'</translation>
    </message>
    <message>
        <source>Insufficient funds</source>
        <translation>Fondi insufficienti</translation>
    </message>
    <message>
        <source>Cannot upgrade a non HD split wallet without upgrading to support pre split keypool. Please use -upgradewallet=169900 or -upgradewallet with no version specified.</source>
        <translation>Impossibile aggiornare un portafoglio diviso non HD senza aggiornamento per supportare il keypool pre-split. Si prega di utilizzare -upgradewallet = 169900 o -upgradewallet senza specificare la versione.</translation>
    </message>
    <message>
        <source>Fee estimation failed. Fallbackfee is disabled. Wait a few blocks or enable -fallbackfee.</source>
        <translation>Stima della commissione non riuscita. Fallbackfee è disabilitato. Attendi qualche blocco o abilita -fallbackfee.</translation>
    </message>
    <message>
        <source>Warning: Private keys detected in wallet {%s} with disabled private keys</source>
        <translation>Avviso: chiavi private rilevate nel portafoglio { %s} con chiavi private disabilitate</translation>
    </message>
    <message>
        <source>Cannot write to data directory '%s'; check permissions.</source>
        <translation>Impossibile scrivere nella directory dei dati ' %s'; controlla le autorizzazioni.</translation>
    </message>
    <message>
        <source>Loading block index...</source>
        <translation>Caricamento dell'indice dei blocchi...</translation>
    </message>
    <message>
        <source>Loading wallet...</source>
        <translation>Caricamento portafoglio...</translation>
    </message>
    <message>
        <source>Cannot downgrade wallet</source>
        <translation>Non è possibile effettuare il downgrade del portafoglio</translation>
    </message>
    <message>
        <source>Rescanning...</source>
        <translation>Ripetizione scansione...</translation>
    </message>
    <message>
        <source>Done loading</source>
        <translation>Caricamento completato</translation>
    </message>
    <message>
        <source>Error</source>
        <translation>Errore</translation>
    </message>
</context>
</TS><|MERGE_RESOLUTION|>--- conflicted
+++ resolved
@@ -177,11 +177,7 @@
     </message>
     <message>
         <source>Warning: If you encrypt your wallet and lose your passphrase, you will &lt;b&gt;LOSE ALL OF YOUR BITCOINS&lt;/b&gt;!</source>
-<<<<<<< HEAD
-        <translation>Attenzione: perdendo la passphrase di un portamonete cifrato &lt;b&gt;TUTTI I PROPRI BLACKCOIN ANDRANNO PERSI&lt;/b&gt;!</translation>
-=======
         <translation>Attenzione: Se si cifra il portamonete e si perde la passphrase &lt;b&gt;TUTTI I PROPRI BITCOIN ANDRANNO PERSI&lt;/b&gt;!</translation>
->>>>>>> 8b676984
     </message>
     <message>
         <source>Are you sure you wish to encrypt your wallet?</source>
@@ -1307,11 +1303,7 @@
     </message>
     <message>
         <source>The displayed information may be out of date. Your wallet automatically synchronizes with the Bitcoin network after a connection is established, but this process has not completed yet.</source>
-<<<<<<< HEAD
-        <translation>Le informazioni visualizzate potrebbero non essere aggiornate. Il portamonete si sincronizza automaticamente con la rete Blackcoin una volta stabilita una connessione, ma questo processo non è ancora stato completato.</translation>
-=======
         <translation>Le informazioni visualizzate potrebbero non essere aggiornate. Il portafoglio si sincronizza automaticamente con la rete Bitcoin una volta stabilita una connessione, ma questo processo non è ancora stato completato.</translation>
->>>>>>> 8b676984
     </message>
     <message>
         <source>Watch-only:</source>
@@ -1394,15 +1386,11 @@
     </message>
     <message>
         <source>'bitcoin://' is not a valid URI. Use 'bitcoin:' instead.</source>
-<<<<<<< HEAD
-        <translation>'blackcoin: //' non è un URI valido. Usa invece "blackcoin:".</translation>
-=======
         <translation>'bitcoin://' non è un URI valido. Usa invece 'bitcoin:'.</translation>
     </message>
     <message>
         <source>You are using a BIP70 URL which will be unsupported in the future.</source>
         <translation>Stai usando un URL BIP70 che, in futuro, non sarà piú supportato.</translation>
->>>>>>> 8b676984
     </message>
     <message>
         <source>Payment request fetch URL is invalid: %1</source>
@@ -2508,11 +2496,7 @@
     </message>
     <message>
         <source>A message that was attached to the bitcoin: URI which will be stored with the transaction for your reference. Note: This message will not be sent over the Bitcoin network.</source>
-<<<<<<< HEAD
-        <translation>Messaggio incluso nel blackcoin URI e che sarà memorizzato con la transazione per vostro riferimento. Nota: Questo messaggio non sarà inviato attraverso la rete Blackcoin.</translation>
-=======
         <translation>Messaggio incluso nel bitcoin URI e che sarà memorizzato con la transazione per tuo riferimento. Nota: Questo messaggio non sarà inviato attraverso la rete Bitcoin.</translation>
->>>>>>> 8b676984
     </message>
     <message>
         <source>Pay To:</source>
@@ -2557,19 +2541,11 @@
     </message>
     <message>
         <source>You can sign messages/agreements with your addresses to prove you can receive bitcoins sent to them. Be careful not to sign anything vague or random, as phishing attacks may try to trick you into signing your identity over to them. Only sign fully-detailed statements you agree to.</source>
-<<<<<<< HEAD
-        <translation>È possibile firmare messaggi/accordi con i propri indirizzi in modo da dimostrare di poter ricevere blackcoin attraverso di essi. Si consiglia di prestare attenzione a non firmare dichiarazioni vaghe o casuali, attacchi di phishing potrebbero cercare di indurre ad apporre la firma su di esse. Si raccomanda di firmare esclusivamente dichiarazioni completamente dettagliate e delle quali si condivide in pieno il contenuto.</translation>
-    </message>
-    <message>
-        <source>The Bitcoin address to sign the message with</source>
-        <translation>L'indirizzo Blackcoin da utilizzare per firmare il messaggio</translation>
-=======
         <translation>È possibile firmare messaggi/accordi con i propri indirizzi in modo da dimostrare di poter ricevere bitcoin attraverso di essi. Presta attenzione a non firmare dichiarazioni vaghe o casuali, perché attacchi di phishing potrebbero cercare di indurti ad apporre la firma su di esse. Firma esclusivamente dichiarazioni completamente dettagliate e delle quali condividi in pieno il contenuto.</translation>
     </message>
     <message>
         <source>The Bitcoin address to sign the message with</source>
         <translation>Indirizzo Bitcoin da utilizzare per firmare il messaggio</translation>
->>>>>>> 8b676984
     </message>
     <message>
         <source>Choose previously used address</source>
@@ -3396,17 +3372,6 @@
         <translation>Vuoi ricostruire ora il database dei blocchi?</translation>
     </message>
     <message>
-<<<<<<< HEAD
-        <source>Error creating %s: You can't create non-HD wallets with this version.</source>
-        <translation>Errore durante la creazione %s: non e' possibile creare portafogli non-HD con questa versione.</translation>
-    </message>
-    <message>
-        <source>Error creating %s: You can't create non-HD wallets with this version.</source>
-        <translation>Errore durante la creazione %s: non e' possibile creare portafogli non-HD con questa versione.</translation>
-    </message>
-    <message>
-=======
->>>>>>> 8b676984
         <source>Error initializing block database</source>
         <translation>Errore durante l'inizializzazione del database dei blocchi</translation>
     </message>
@@ -3479,13 +3444,10 @@
         <translation>La cartella specificata "%s" non esiste.</translation>
     </message>
     <message>
-<<<<<<< HEAD
-=======
         <source>Unable to create the PID file '%s': %s</source>
         <translation>Impossibile creare il PID file '%s': %s</translation>
     </message>
     <message>
->>>>>>> 8b676984
         <source>Upgrading txindex database</source>
         <translation>Aggiornamento del database txindex</translation>
     </message>
@@ -3630,23 +3592,10 @@
         <translation>-walletdir "%s" specificata non e' una directory</translation>
     </message>
     <message>
-<<<<<<< HEAD
-        <source>Specified -walletdir "%s" does not exist</source>
-        <translation>-walletdir "%s"  specificata non esiste</translation>
-    </message>
-    <message>
-        <source>Specified -walletdir "%s" is a relative path</source>
-        <translation>-walletdir "%s" specificata e' un path relativo</translation>
-    </message>
-    <message>
-        <source>Specified -walletdir "%s" is not a directory</source>
-        <translation>-walletdir "%s" specificata non e' una directory</translation>
-=======
         <source>The specified config file %s does not exist
 </source>
         <translation>Lo specificato archivio di configurazione %s non esiste
 </translation>
->>>>>>> 8b676984
     </message>
     <message>
         <source>The transaction amount is too small to pay the fee</source>
