<TS language="es_CO" version="2.1">
<context>
    <name>AddressBookPage</name>
    <message>
        <source>Right-click to edit address or label</source>
        <translation>Clic derecho para editar la dirección o etiqueta</translation>
    </message>
    <message>
        <source>Create a new address</source>
        <translation>Crea una nueva dirección</translation>
    </message>
    <message>
        <source>&amp;New</source>
        <translation>&amp;Nuevo</translation>
    </message>
    <message>
        <source>Copy the currently selected address to the system clipboard</source>
        <translation>Copia la dirección seleccionada al portapapeles</translation>
    </message>
    <message>
        <source>&amp;Copy</source>
        <translation>&amp;Copiar</translation>
    </message>
    <message>
        <source>C&amp;lose</source>
        <translation>C&amp;errar</translation>
    </message>
    <message>
        <source>Delete the currently selected address from the list</source>
        <translation>Eliminar la dirección seleccionada de la lista</translation>
    </message>
    <message>
        <source>Enter address or label to search</source>
        <translation>Introduce una dirección o etiqueta para  buscar</translation>
    </message>
    <message>
        <source>Enter address or label to search</source>
        <translation>Introduce una dirección o etiqueta para  buscar</translation>
    </message>
    <message>
        <source>Export the data in the current tab to a file</source>
        <translation>Exportar los datos de la pestaña actual a un archivo</translation>
    </message>
    <message>
        <source>&amp;Export</source>
        <translation>&amp;Exportar</translation>
    </message>
    <message>
        <source>&amp;Delete</source>
        <translation>&amp;Borrar</translation>
    </message>
    <message>
        <source>Choose the address to send coins to</source>
        <translation>Selecciones la dirección para enviar monedas a</translation>
    </message>
    <message>
        <source>Choose the address to receive coins with</source>
        <translation>Selecciona la dirección para recibir monedas con</translation>
    </message>
    <message>
        <source>C&amp;hoose</source>
        <translation>Seleccione</translation>
    </message>
    <message>
        <source>Sending addresses</source>
        <translation>Enviando direcciones</translation>
    </message>
    <message>
        <source>Receiving addresses</source>
        <translation>Recibiendo direcciones</translation>
    </message>
    <message>
        <source>These are your Bitcoin addresses for sending payments. Always check the amount and the receiving address before sending coins.</source>
<<<<<<< HEAD
        <translation>Estas son sus direcciones de Blackcoin para enviar pagos. Siempre verifique el monto y la dirección de recepción antes de enviar monedas.</translation>
    </message>
    <message>
        <source>These are your Bitcoin addresses for receiving payments. It is recommended to use a new receiving address for each transaction.</source>
        <translation>Estas son sus direcciones de Blackcoin para recibir pagos. Se recomienda utilizar una nueva dirección de recepción para cada transacción.</translation>
=======
        <translation>Estas son tus direcciones de Bitcoin para recibir pagos. Siempre revise el monto y la dirección de envío antes de enviar criptomonedas.</translation>
>>>>>>> 2f9f9b37
    </message>
    <message>
        <source>&amp;Copy Address</source>
        <translation>&amp;Copiar dirección</translation>
    </message>
    <message>
        <source>Copy &amp;Label</source>
        <translation>Copiar etiqueta</translation>
    </message>
    <message>
        <source>&amp;Edit</source>
        <translation>&amp;Editar</translation>
    </message>
    <message>
        <source>Export Address List</source>
        <translation>Exportar lista de direcciones</translation>
    </message>
    <message>
        <source>Comma separated file (*.csv)</source>
        <translation>Archivos separados por coma (*.csv)</translation>
    </message>
    <message>
        <source>Exporting Failed</source>
        <translation>Exportación fallida</translation>
    </message>
    <message>
        <source>There was an error trying to save the address list to %1. Please try again.</source>
<<<<<<< HEAD
        <translation>Se produjo un error al intentar guardar la lista de direcciones en %1. Inténtalo de nuevo.</translation>
=======
        <translation>Había un error intentando guardar la lista de direcciones en %1. Por favor inténtelo de nuevo.</translation>
>>>>>>> 2f9f9b37
    </message>
</context>
<context>
    <name>AddressTableModel</name>
    <message>
        <source>Label</source>
        <translation>Etiqueta</translation>
    </message>
    <message>
        <source>Address</source>
        <translation>Dirección</translation>
    </message>
    <message>
        <source>(no label)</source>
        <translation>(sin etiqueta)</translation>
    </message>
</context>
<context>
    <name>AskPassphraseDialog</name>
    <message>
        <source>Passphrase Dialog</source>
        <translation>Dialogo de contraseña</translation>
    </message>
    <message>
        <source>Enter passphrase</source>
        <translation>Introduce contraseña actual</translation>
    </message>
    <message>
        <source>New passphrase</source>
        <translation>Nueva contraseña</translation>
    </message>
    <message>
        <source>Repeat new passphrase</source>
        <translation>Repite nueva contraseña</translation>
    </message>
    <message>
        <source>Encrypt wallet</source>
        <translation>Codificar billetera</translation>
    </message>
    <message>
        <source>This operation needs your wallet passphrase to unlock the wallet.</source>
        <translation>Esta operación necesita la contraseña para desbloquear la billetera.</translation>
    </message>
    <message>
        <source>Unlock wallet</source>
        <translation>Desbloquea billetera</translation>
    </message>
    <message>
        <source>This operation needs your wallet passphrase to decrypt the wallet.</source>
        <translation>Esta operación necesita la contraseña para decodificar la billetara.</translation>
    </message>
    <message>
        <source>Decrypt wallet</source>
        <translation>Decodificar cartera</translation>
    </message>
    <message>
        <source>Change passphrase</source>
        <translation>Cambia contraseña</translation>
    </message>
    <message>
        <source>Confirm wallet encryption</source>
        <translation>Confirmar cifrado del monedero</translation>
    </message>
    <message>
        <source>Warning: If you encrypt your wallet and lose your passphrase, you will &lt;b&gt;LOSE ALL OF YOUR BITCOINS&lt;/b&gt;!</source>
<<<<<<< HEAD
        <translation>Advertencia: si encriptas tu billetera y pierdes tu contraseña &lt;b&gt; PIERDES TODOS TUS BLACKCOINS &lt;/b&gt; !</translation>
=======
        <translation>Advertencia: Si encriptas tu billetera y pierdes tu contraseña, vas a ¡&lt;b&gt;PERDER TODOS TUS BITCOINS&lt;/b&gt;!</translation>
>>>>>>> 2f9f9b37
    </message>
    <message>
        <source>Are you sure you wish to encrypt your wallet?</source>
        <translation>¿Seguro que quieres seguir codificando la billetera?</translation>
    </message>
    <message>
        <source>Wallet encrypted</source>
        <translation>Billetera codificada</translation>
    </message>
    <message>
        <source>IMPORTANT: Any previous backups you have made of your wallet file should be replaced with the newly generated, encrypted wallet file. For security reasons, previous backups of the unencrypted wallet file will become useless as soon as you start using the new, encrypted wallet.</source>
        <translation>IMPORTANTE: Cualquier respaldo anterior que hayas hecho del archivo de tu billetera debe ser reemplazado por el nuevo archivo encriptado que has generado. Por razones de seguridad, todos los respaldos realizados anteriormente serán inutilizables al momento de que utilices tu nueva billetera encriptada.</translation>
    </message>
    <message>
        <source>Wallet encryption failed</source>
        <translation>Falló la codificación de la billetera</translation>
    </message>
    <message>
        <source>Wallet encryption failed due to an internal error. Your wallet was not encrypted.</source>
        <translation>El proceso de encriptación de la billetera fallo por culpa de un problema interno. Tu billetera no fue encriptada.</translation>
    </message>
    <message>
        <source>The supplied passphrases do not match.</source>
        <translation>La contraseña introducida no coincide.</translation>
    </message>
    <message>
        <source>Wallet unlock failed</source>
        <translation>Ha fallado el desbloqueo de la billetera</translation>
    </message>
    <message>
        <source>The passphrase entered for the wallet decryption was incorrect.</source>
        <translation>La contraseña introducida para el cifrado del monedero es incorrecta.</translation>
    </message>
    <message>
        <source>Wallet decryption failed</source>
        <translation>Ha fallado la decodificación de la billetera</translation>
    </message>
    <message>
        <source>Wallet passphrase was successfully changed.</source>
        <translation>La contraseña del monedero ha sido cambiada con éxito.</translation>
    </message>
    <message>
        <source>Warning: The Caps Lock key is on!</source>
        <translation>Precaucion: Mayúsculas Activadas</translation>
    </message>
</context>
<context>
    <name>BanTableModel</name>
    <message>
        <source>IP/Netmask</source>
        <translation>IP/Máscara</translation>
    </message>
    <message>
        <source>Banned Until</source>
        <translation>Suspendido hasta</translation>
    </message>
</context>
<context>
    <name>BitcoinGUI</name>
    <message>
        <source>Sign &amp;message...</source>
        <translation>Firmar &amp;mensaje...</translation>
    </message>
    <message>
        <source>Synchronizing with network...</source>
        <translation>Sincronizando con la red...</translation>
    </message>
    <message>
        <source>&amp;Overview</source>
<<<<<<< HEAD
        <translation>&amp;Visión de conjunto</translation>
=======
        <translation>&amp;Vista general</translation>
>>>>>>> 2f9f9b37
    </message>
    <message>
        <source>Show general overview of wallet</source>
        <translation>Muestra una vista general de la billetera</translation>
    </message>
    <message>
        <source>&amp;Transactions</source>
        <translation>&amp;Transacciones</translation>
    </message>
    <message>
        <source>Browse transaction history</source>
        <translation>Explora el historial de transacciónes</translation>
    </message>
    <message>
        <source>E&amp;xit</source>
        <translation>&amp;Salir</translation>
    </message>
    <message>
        <source>Quit application</source>
        <translation>Salir del programa</translation>
    </message>
    <message>
        <source>&amp;About %1</source>
        <translation>S&amp;obre %1</translation>
    </message>
    <message>
        <source>Show information about %1</source>
        <translation>Mostrar Información sobre %1</translation>
    </message>
    <message>
        <source>&amp;About %1</source>
        <translation>S&amp;obre %1</translation>
    </message>
    <message>
        <source>Show information about %1</source>
        <translation>Mostrar información sobre %1</translation>
    </message>
    <message>
        <source>About &amp;Qt</source>
        <translation>Acerca de</translation>
    </message>
    <message>
        <source>Show information about Qt</source>
        <translation>Mostrar Información sobre Qt</translation>
    </message>
    <message>
        <source>&amp;Options...</source>
        <translation>&amp;Opciones</translation>
    </message>
    <message>
        <source>Modify configuration options for %1</source>
        <translation>Modificar las opciones de configuración para %1</translation>
    </message>
    <message>
        <source>&amp;Encrypt Wallet...</source>
        <translation>&amp;Codificar la billetera...</translation>
    </message>
    <message>
        <source>&amp;Backup Wallet...</source>
        <translation>&amp;Respaldar billetera...</translation>
    </message>
    <message>
        <source>&amp;Change Passphrase...</source>
        <translation>&amp;Cambiar la contraseña...</translation>
    </message>
    <message>
        <source>Open &amp;URI...</source>
<<<<<<< HEAD
        <translation>Abrir &amp;URL...</translation>
=======
        <translation>Abrir y url...</translation>
    </message>
    <message>
        <source>Wallet:</source>
        <translation>Billetera:</translation>
>>>>>>> 2f9f9b37
    </message>
    <message>
        <source>Wallet:</source>
        <translation>Billetera:</translation>
    </message>
    <message>
        <source>Click to disable network activity.</source>
        <translation>Click para deshabilitar la actividad de red.</translation>
    </message>
    <message>
        <source>Network activity disabled.</source>
        <translation>Actividad de red deshabilitada</translation>
    </message>
    <message>
        <source>Click to enable network activity again.</source>
        <translation>Click para volver a habilitar la actividad de red.</translation>
    </message>
    <message>
        <source>Syncing Headers (%1%)...</source>
        <translation>Sincronizando cabeceras (%1%)...</translation>
    </message>
    <message>
        <source>Syncing Headers (%1%)...</source>
        <translation>Sincronizando cabeceras (%1%)...</translation>
    </message>
    <message>
        <source>Reindexing blocks on disk...</source>
        <translation>Cargando el index de bloques...</translation>
    </message>
    <message>
        <source>Proxy is &lt;b&gt;enabled&lt;/b&gt;: %1</source>
        <translation>Proxy &lt;b&gt;habilitado&lt;/b&gt;: %1</translation>
    </message>
    <message>
        <source>Proxy is &lt;b&gt;enabled&lt;/b&gt;: %1</source>
        <translation>Proxy &lt;b&gt;habilitado&lt;/b&gt;: %1</translation>
    </message>
    <message>
        <source>Send coins to a Bitcoin address</source>
<<<<<<< HEAD
        <translation>Enviando monedas a una dirección de Blackcoin</translation>
=======
        <translation>Enviar monedas a una dirección bitcoin</translation>
>>>>>>> 2f9f9b37
    </message>
    <message>
        <source>Backup wallet to another location</source>
        <translation>Respaldar billetera en otra ubicación</translation>
    </message>
    <message>
        <source>Change the passphrase used for wallet encryption</source>
        <translation>Cambiar la contraseña utilizada para la codificación de la billetera</translation>
    </message>
    <message>
        <source>&amp;Debug window</source>
        <translation>Ventana &amp;Debug</translation>
    </message>
    <message>
        <source>Open debugging and diagnostic console</source>
        <translation>Abre consola de depuración y diagnóstico</translation>
    </message>
    <message>
        <source>&amp;Verify message...</source>
<<<<<<< HEAD
        <translation>&amp;Verificar Mensaje...</translation>
    </message>
    <message>
        <source>Bitcoin</source>
        <translation>Blackcoin</translation>
=======
        <translation>Verificar mensaje....</translation>
>>>>>>> 2f9f9b37
    </message>
    <message>
        <source>&amp;Send</source>
        <translation>&amp;Enviar</translation>
    </message>
    <message>
        <source>&amp;Receive</source>
        <translation>&amp;Recibir</translation>
    </message>
    <message>
        <source>&amp;Show / Hide</source>
        <translation>&amp;Mostrar/Ocultar</translation>
    </message>
    <message>
        <source>Show or hide the main Window</source>
        <translation>Mostrar u ocultar la ventana principal</translation>
    </message>
    <message>
        <source>Encrypt the private keys that belong to your wallet</source>
        <translation>Cifrar las claves privadas de su monedero</translation>
    </message>
    <message>
        <source>Sign messages with your Bitcoin addresses to prove you own them</source>
<<<<<<< HEAD
        <translation>Firme mensajes con sus direcciones de Blackcoin para demostrar que los posee</translation>
    </message>
    <message>
        <source>Verify messages to ensure they were signed with specified Bitcoin addresses</source>
        <translation>Verifique los mensajes para asegurarse de que fueron firmados con las direcciones de Blackcoin especificadas</translation>
=======
        <translation>Firmar un mensaje para provar que usted es dueño de esta dirección</translation>
    </message>
    <message>
        <source>Verify messages to ensure they were signed with specified Bitcoin addresses</source>
        <translation>Verificar mensajes comprobando que están firmados con direcciones Bitcoin concretas</translation>
>>>>>>> 2f9f9b37
    </message>
    <message>
        <source>&amp;File</source>
        <translation>&amp;Archivo</translation>
    </message>
    <message>
        <source>&amp;Settings</source>
        <translation>&amp;Configuración</translation>
    </message>
    <message>
        <source>&amp;Help</source>
        <translation>&amp;Ayuda</translation>
    </message>
    <message>
        <source>Tabs toolbar</source>
        <translation>Barra de pestañas</translation>
    </message>
    <message>
        <source>Request payments (generates QR codes and bitcoin: URIs)</source>
<<<<<<< HEAD
        <translation>Solicitar pagos (genera códigos QR y blackcoin: URIs)</translation>
=======
        <translation>Pide pagos (genera codigos QR and bitcoin: URls)</translation>
>>>>>>> 2f9f9b37
    </message>
    <message>
        <source>Show the list of used sending addresses and labels</source>
        <translation>Mostrar la lista de direcciones de envío y etiquetas</translation>
    </message>
    <message>
        <source>Show the list of used receiving addresses and labels</source>
        <translation>Mostrar la lista de direcciones de recepción y etiquetas</translation>
    </message>
    <message>
        <source>Open a bitcoin: URI or payment request</source>
<<<<<<< HEAD
        <translation>Abra un blackcoin: URI o solicitud de pago</translation>
=======
        <translation>Abrir un identificador URI bitcoin o una petición de pago</translation>
>>>>>>> 2f9f9b37
    </message>
    <message>
        <source>&amp;Command-line options</source>
        <translation>&amp;Opciones de linea de comando</translation>
    </message>
    <message numerus="yes">
        <source>%n active connection(s) to Bitcoin network</source>
        <translation><numerusform>%n conexión activa hacia la red Bitcoin</numerusform><numerusform>%n conexiones activas hacia la red Bitcoin</numerusform></translation>
    </message>
    <message>
        <source>Indexing blocks on disk...</source>
        <translation>Indexando bloques en disco...</translation>
    </message>
    <message>
        <source>Processing blocks on disk...</source>
        <translation>Procesando bloques en disco...</translation>
    </message>
    <message numerus="yes">
        <source>Processed %n block(s) of transaction history.</source>
        <translation><numerusform>%n bloque procesado del historial de transacciones.</numerusform><numerusform>%n bloques procesados del historial de transacciones.</numerusform></translation>
    </message>
    <message>
        <source>%1 behind</source>
        <translation>%1 atrás</translation>
    </message>
    <message>
        <source>Last received block was generated %1 ago.</source>
        <translation>El último bloque recibido fue generado hace %1</translation>
    </message>
    <message>
        <source>%1 behind</source>
        <translation>%1 detrás</translation>
    </message>
    <message>
        <source>Last received block was generated %1 ago.</source>
        <translation>El último bloque recibido se generó hace %1.</translation>
    </message>
    <message>
        <source>Transactions after this will not yet be visible.</source>
        <translation>Las transacciones posteriores aún no están visibles.</translation>
    </message>
    <message>
        <source>Error</source>
        <translation>Error</translation>
    </message>
    <message>
        <source>Warning</source>
<<<<<<< HEAD
        <translation>Peligro.</translation>
=======
        <translation>Atención</translation>
>>>>>>> 2f9f9b37
    </message>
    <message>
        <source>Information</source>
        <translation>Información</translation>
    </message>
    <message>
        <source>Up to date</source>
        <translation>Actualizado</translation>
    </message>
    <message>
        <source>Show the %1 help message to get a list with possible Bitcoin command-line options</source>
        <translation>Mostrar el mensaje de ayuda %1 para obtener una lista de los posibles comandos de Bitcoin</translation>
    </message>
    <message>
        <source>&amp;Window</source>
        <translation>Ventana</translation>
    </message>
    <message>
        <source>Minimize</source>
        <translation>Minimizar</translation>
    </message>
    <message>
        <source>Main Window</source>
        <translation>Ventana principal</translation>
    </message>
    <message>
        <source>%1 client</source>
        <translation>%1 cliente</translation>
    </message>
    <message>
        <source>&amp;Window</source>
        <translation>Ventana</translation>
    </message>
    <message>
        <source>Connecting to peers...</source>
        <translation>Conectando a pares...</translation>
    </message>
    <message>
        <source>Catching up...</source>
        <translation>Recuperando...</translation>
    </message>
    <message>
        <source>Error: %1</source>
        <translation>Error: %1</translation>
    </message>
    <message>
        <source>Date: %1
</source>
        <translation>Fecha: %1
</translation>
    </message>
    <message>
        <source>Amount: %1
</source>
        <translation>Cantidad: %1
</translation>
    </message>
    <message>
        <source>Wallet: %1
</source>
        <translation>Billetera: %1
</translation>
    </message>
    <message>
        <source>Type: %1
</source>
        <translation>Tipo: %1
</translation>
    </message>
    <message>
        <source>Label: %1
</source>
        <translation>Etiqueta %1
</translation>
    </message>
    <message>
        <source>Address: %1
</source>
        <translation>Dirección %1
</translation>
    </message>
    <message>
        <source>Date: %1
</source>
        <translation>Fecha: %1
</translation>
    </message>
    <message>
        <source>Amount: %1
</source>
        <translation>Cantidad: %1
</translation>
    </message>
    <message>
        <source>Wallet: %1
</source>
        <translation>Billetera: %1
</translation>
    </message>
    <message>
        <source>Type: %1
</source>
        <translation>Tipo: %1
</translation>
    </message>
    <message>
        <source>Label: %1
</source>
        <translation>Etiqueta: %1
</translation>
    </message>
    <message>
        <source>Address: %1
</source>
        <translation>Dirección: %1
</translation>
    </message>
    <message>
        <source>Sent transaction</source>
        <translation>Transacción enviada</translation>
    </message>
    <message>
        <source>Incoming transaction</source>
        <translation>Transacción entrante</translation>
    </message>
    <message>
        <source>HD key generation is &lt;b&gt;enabled&lt;/b&gt;</source>
        <translation>La generación de clave HD está &lt;b&gt;habilitada&lt;/b&gt;</translation>
    </message>
    <message>
        <source>HD key generation is &lt;b&gt;disabled&lt;/b&gt;</source>
        <translation>La generación de clave HD está &lt;b&gt;deshabilitada&lt;/b&gt;</translation>
    </message>
    <message>
        <source>Private key &lt;b&gt;disabled&lt;/b&gt;</source>
        <translation>Llave privada &lt;b&gt;deshabilitada&lt;/b&gt;</translation>
    </message>
    <message>
        <source>Wallet is &lt;b&gt;encrypted&lt;/b&gt; and currently &lt;b&gt;unlocked&lt;/b&gt;</source>
        <translation>La billetera esta &lt;b&gt;codificada&lt;/b&gt; y actualmente &lt;b&gt;desbloqueda&lt;/b&gt;</translation>
    </message>
    <message>
        <source>Wallet is &lt;b&gt;encrypted&lt;/b&gt; and currently &lt;b&gt;locked&lt;/b&gt;</source>
        <translation>La billetera esta &lt;b&gt;codificada&lt;/b&gt; y actualmente &lt;b&gt;bloqueda&lt;/b&gt;</translation>
    </message>
    <message>
        <source>A fatal error occurred. Bitcoin can no longer continue safely and will quit.</source>
<<<<<<< HEAD
        <translation>Se produjo un error fatal. Blackcoin ya no puede continuar de manera segura y no continuará</translation>
=======
        <translation>Ha ocurrido un error fatal. Bitcoin no puede seguir seguro y se cerrará.</translation>
>>>>>>> 2f9f9b37
    </message>
</context>
<context>
    <name>CoinControlDialog</name>
    <message>
        <source>Coin Selection</source>
        <translation>Selección de moneda</translation>
    </message>
    <message>
        <source>Quantity:</source>
        <translation>Cantidad:</translation>
    </message>
    <message>
        <source>Bytes:</source>
        <translation>Bytes:</translation>
    </message>
    <message>
        <source>Amount:</source>
        <translation>Cantidad:</translation>
    </message>
    <message>
        <source>Fee:</source>
        <translation>comisión:
</translation>
    </message>
    <message>
        <source>Dust:</source>
        <translation>Polvo:</translation>
    </message>
    <message>
        <source>After Fee:</source>
        <translation>Después de aplicar la comisión:</translation>
    </message>
    <message>
        <source>Change:</source>
        <translation>Cambio:</translation>
    </message>
    <message>
        <source>(un)select all</source>
        <translation>(des)marcar todos</translation>
    </message>
    <message>
        <source>Tree mode</source>
        <translation>Modo árbol</translation>
    </message>
    <message>
        <source>List mode</source>
        <translation>Modo lista</translation>
    </message>
    <message>
        <source>Amount</source>
        <translation>Cantidad</translation>
    </message>
    <message>
        <source>Received with label</source>
        <translation>Recibido con etiqueta</translation>
    </message>
    <message>
        <source>Received with address</source>
        <translation>Recibido con dirección</translation>
    </message>
    <message>
        <source>Date</source>
        <translation>Fecha</translation>
    </message>
    <message>
        <source>Confirmations</source>
        <translation>Confirmaciones</translation>
    </message>
    <message>
        <source>Confirmed</source>
        <translation>Confirmado</translation>
    </message>
    <message>
        <source>Copy address</source>
        <translation>Copiar dirección</translation>
    </message>
    <message>
        <source>Copy label</source>
        <translation>Copiar etiqueta</translation>
    </message>
    <message>
        <source>Copy amount</source>
        <translation>Copiar Cantidad</translation>
    </message>
    <message>
        <source>Copy transaction ID</source>
        <translation>Copiar ID de transacción</translation>
    </message>
    <message>
        <source>Lock unspent</source>
        <translation>Bloquear lo no gastado</translation>
    </message>
    <message>
        <source>Unlock unspent</source>
        <translation>Desbloquear lo no gastado</translation>
    </message>
    <message>
        <source>Copy quantity</source>
        <translation>Copiar cantidad</translation>
    </message>
    <message>
        <source>Copy fee</source>
        <translation>Copiar comisión</translation>
    </message>
    <message>
        <source>Copy after fee</source>
        <translation>Copiar después de la comisión</translation>
    </message>
    <message>
        <source>Copy bytes</source>
        <translation>Copiar bytes</translation>
    </message>
    <message>
        <source>Copy dust</source>
        <translation>Copiar polvo</translation>
    </message>
    <message>
        <source>Copy change</source>
        <translation>Copiar cambio</translation>
    </message>
    <message>
        <source>(%1 locked)</source>
        <translation>(%1 bloqueado)</translation>
    </message>
    <message>
        <source>yes</source>
        <translation>si</translation>
    </message>
    <message>
        <source>no</source>
        <translation>no</translation>
    </message>
    <message>
        <source>This label turns red if any recipient receives an amount smaller than the current dust threshold.</source>
        <translation>Está etiqueta se vuelve roja si algún receptor recibe una cantidad inferior al límite actual establecido para el polvo.</translation>
    </message>
    <message>
        <source>Can vary +/- %1 satoshi(s) per input.</source>
<<<<<<< HEAD
        <translation>Puede variar +/- %1 satoshi (s) por entrada.</translation>
=======
        <translation>Puede variar +/- %1 satoshi(s) por entrada.</translation>
>>>>>>> 2f9f9b37
    </message>
    <message>
        <source>(no label)</source>
        <translation>(sin etiqueta)</translation>
    </message>
    <message>
        <source>change from %1 (%2)</source>
        <translation>cambia desde %1 (%2)</translation>
    </message>
    <message>
        <source>change from %1 (%2)</source>
        <translation>cambia desde %1 (%2)</translation>
    </message>
    <message>
        <source>(change)</source>
        <translation>(cambio)</translation>
    </message>
</context>
<context>
    <name>CreateWalletActivity</name>
    </context>
<context>
    <name>CreateWalletDialog</name>
    <message>
        <source>Make a blank wallet. Blank wallets do not initially have private keys or scripts. Private keys and addresses can be imported, or an HD seed can be set, at a later time.</source>
        <translation>Crea una billetera en blanco. Las billeteras en blanco inicialmente no tienen llaves privadas o texto. Las llaves privadas y las direcciones pueden ser importadas, o se puede establecer una semilla HD, más tarde.</translation>
    </message>
    </context>
<context>
    <name>EditAddressDialog</name>
    <message>
        <source>Edit Address</source>
        <translation>Editar dirección</translation>
    </message>
    <message>
        <source>&amp;Label</source>
        <translation>&amp;Etiqueta</translation>
    </message>
    <message>
        <source>The label associated with this address list entry</source>
        <translation>La etiqueta asociada con esta entrada de la lista de direcciones</translation>
    </message>
    <message>
        <source>The address associated with this address list entry. This can only be modified for sending addresses.</source>
        <translation>La dirección asociada con esta entrada en la libreta de direcciones. Solo puede ser modificada para direcciones de envío.</translation>
    </message>
    <message>
        <source>&amp;Address</source>
        <translation>&amp;Dirección</translation>
    </message>
    <message>
        <source>New sending address</source>
        <translation>Nueva dirección para enviar</translation>
    </message>
    <message>
        <source>Edit receiving address</source>
        <translation>Editar dirección de recepción</translation>
    </message>
    <message>
        <source>Edit sending address</source>
        <translation>Editar dirección de envio</translation>
    </message>
    <message>
        <source>The entered address "%1" is not a valid Bitcoin address.</source>
        <translation>La dirección introducida "%1" no es una dirección Bitcoin valida.</translation>
    </message>
    <message>
        <source>The entered address "%1" is not a valid Bitcoin address.</source>
        <translation>La dirección ingresada "%1" no es una dirección válida de Blackcoin.</translation>
    </message>
    <message>
        <source>Could not unlock wallet.</source>
        <translation>No se pudo desbloquear la billetera.</translation>
    </message>
    <message>
        <source>New key generation failed.</source>
        <translation>La generación de nueva clave falló.</translation>
    </message>
</context>
<context>
    <name>FreespaceChecker</name>
    <message>
        <source>A new data directory will be created.</source>
        <translation>Un nuevo directorio de datos será creado.</translation>
    </message>
    <message>
        <source>name</source>
        <translation>Nombre</translation>
    </message>
    <message>
        <source>Directory already exists. Add %1 if you intend to create a new directory here.</source>
        <translation>El directorio ya existe. Agrega %1 si deseas crear un nuevo directorio aquí.</translation>
    </message>
    <message>
        <source>Directory already exists. Add %1 if you intend to create a new directory here.</source>
        <translation>El directorio ya existe. Agregue %1 si tiene la intención de crear un nuevo directorio aquí.</translation>
    </message>
    <message>
        <source>Path already exists, and is not a directory.</source>
        <translation>Ruta de acceso existente, pero no es un directorio.</translation>
    </message>
    <message>
        <source>Cannot create data directory here.</source>
        <translation>Es imposible crear la carpeta de datos aquí.</translation>
    </message>
</context>
<context>
    <name>HelpMessageDialog</name>
    <message>
        <source>version</source>
        <translation>versión</translation>
    </message>
    <message>
        <source>(%1-bit)</source>
        <translation>(%1-bit)</translation>
    </message>
    <message>
        <source>About %1</source>
        <translation>Sobre %1</translation>
    </message>
    <message>
        <source>Command-line options</source>
        <translation>opciones de linea de comando</translation>
    </message>
</context>
<context>
    <name>Intro</name>
    <message>
        <source>Welcome</source>
        <translation>bienvenido</translation>
    </message>
    <message>
        <source>Welcome to %1.</source>
        <translation>Bienvenido a %1.</translation>
    </message>
    <message>
        <source>As this is the first time the program is launched, you can choose where %1 will store its data.</source>
        <translation>Al ser la primera vez que se ejecuta el programa, puede elegir donde %1 almacenará sus datos.</translation>
    </message>
    <message>
        <source>When you click OK, %1 will begin to download and process the full %4 block chain (%2GB) starting with the earliest transactions in %3 when %4 initially launched.</source>
        <translation>Al hacer clic OK, %1 iniciará el proceso de descarga y procesará el blockchain completo de %4 (%2 GB), iniciando desde el la transacción más antigua %3 cuando %4 se ejecutó inicialmente.</translation>
    </message>
    <message>
        <source>Reverting this setting requires re-downloading the entire blockchain. It is faster to download the full chain first and prune it later. Disables some advanced features.</source>
        <translation>Revertir esta configuración requiere descargar la blockchain completa nuevamente. Es más rápido descargar la cadena completa  y podarla después. Desactiva algunas funciones avanzadas.</translation>
    </message>
    <message>
        <source>This initial synchronisation is very demanding, and may expose hardware problems with your computer that had previously gone unnoticed. Each time you run %1, it will continue downloading where it left off.</source>
        <translation>El primer proceso de sincronización consume muchos recursos, y es posible que puedan ocurrir problemas de hardware que anteriormente no hayas notado. Cada vez que ejecutes %1 automáticamente se reiniciará el proceso de sincronización desde el punto que lo dejaste anteriormente.</translation>
    </message>
    <message>
        <source>As this is the first time the program is launched, you can choose where %1 will store its data.</source>
        <translation>Como esta es la primera vez que se lanza el programa, puede elegir dónde %1 almacenará sus datos.</translation>
    </message>
    <message>
        <source>When you click OK, %1 will begin to download and process the full %4 block chain (%2GB) starting with the earliest transactions in %3 when %4 initially launched.</source>
        <translation>Al hacer clic OK, %1 iniciará el proceso de descarga y procesará el blockchain completo de %4 (%2 GB), iniciando desde el la transacción más antigua %3 cuando %4 se ejecutó inicialmente.</translation>
    </message>
    <message>
        <source>This initial synchronisation is very demanding, and may expose hardware problems with your computer that had previously gone unnoticed. Each time you run %1, it will continue downloading where it left off.</source>
        <translation>Esta sincronización inicial es muy exigente y puede exponer problemas de hardware con su computadora que anteriormente habían pasado desapercibidos. Cada vez que ejecuta %1, continuará la descarga donde lo dejó.</translation>
    </message>
    <message>
        <source>If you have chosen to limit block chain storage (pruning), the historical data must still be downloaded and processed, but will be deleted afterward to keep your disk usage low.</source>
        <translation>Si elegiste la opción de limitar el tamaño del blockchain (pruning), de igual manera será descargada y procesada la información histórica, pero será eliminada al finalizar este proceso para disminuir el uso del disco duro.</translation>
    </message>
    <message>
        <source>Use the default data directory</source>
        <translation>Usar el directorio de datos predeterminado</translation>
    </message>
    <message>
        <source>Use a custom data directory:</source>
        <translation>usar un directorio de datos personalizado:</translation>
    </message>
    <message>
        <source>Bitcoin</source>
        <translation>Blackcoin</translation>
    </message>
    <message>
        <source>At least %1 GB of data will be stored in this directory, and it will grow over time.</source>
        <translation>Al menos %1 GB de información será almacenado en este directorio, y seguirá creciendo a través del tiempo.</translation>
    </message>
    <message>
        <source>Approximately %1 GB of data will be stored in this directory.</source>
        <translation>Aproximadamente %1 GB de datos se almacenarán en este directorio.</translation>
    </message>
    <message>
        <source>%1 will download and store a copy of the Bitcoin block chain.</source>
        <translation>%1 descargará y almacenará una copia de la cadena de bloques de Blackcoin.</translation>
    </message>
    <message>
        <source>At least %1 GB of data will be stored in this directory, and it will grow over time.</source>
        <translation>Al menos %1 GB de información será almacenado en este directorio, y seguirá creciendo a través del tiempo.</translation>
    </message>
    <message>
        <source>Approximately %1 GB of data will be stored in this directory.</source>
        <translation>Aproximadamente %1 GB de información será almacenado en este directorio.</translation>
    </message>
    <message>
        <source>%1 will download and store a copy of the Bitcoin block chain.</source>
        <translation>%1 descargará y almacenará una copia del blockchain de Bitcoin.</translation>
    </message>
    <message>
        <source>The wallet will also be stored in this directory.</source>
        <translation>El monedero también será almacenado en este directorio.</translation>
    </message>
    <message>
        <source>Error: Specified data directory "%1" cannot be created.</source>
        <translation>Error: El directorio de datos especificado "%1" no pudo ser creado.</translation>
    </message>
    <message>
        <source>Error: Specified data directory "%1" cannot be created.</source>
        <translation>Error: no se puede crear el directorio de datos especificado "%1".</translation>
    </message>
    <message>
        <source>Error</source>
        <translation>Error</translation>
    </message>
    <message numerus="yes">
        <source>%n GB of free space available</source>
        <translation><numerusform>%n GB de espacio libre disponible</numerusform><numerusform>%n GB de espacio libre disponible</numerusform></translation>
    </message>
    <message numerus="yes">
        <source>(of %n GB needed)</source>
        <translation><numerusform>(de %n GB requerido)</numerusform><numerusform>(de %n GB requeridos)</numerusform></translation>
    </message>
    </context>
<context>
    <name>ModalOverlay</name>
    <message>
        <source>Form</source>
        <translation>Formulario</translation>
    </message>
    <message>
        <source>Recent transactions may not yet be visible, and therefore your wallet's balance might be incorrect. This information will be correct once your wallet has finished synchronizing with the bitcoin network, as detailed below.</source>
<<<<<<< HEAD
        <translation>Es posible que las transacciones recientes aún no estén visibles y, por lo tanto, el saldo de su billetera podría ser incorrecto. Esta información será correcta una vez que su billetera haya terminado de sincronizarse con la red blackcoin, como se detalla a continuación.</translation>
    </message>
    <message>
        <source>Attempting to spend bitcoins that are affected by not-yet-displayed transactions will not be accepted by the network.</source>
        <translation>La red no aceptará intentar gastar blackcoins que se vean afectados por transacciones aún no mostradas</translation>
=======
        <translation>Las transacciones recientes aún no pueden ser visibles, y por lo tanto el saldo de su monedero podría ser incorrecto. Esta información será correcta cuando su monedero haya terminado de sincronizarse con la red de bitcoin, como se detalla abajo.</translation>
    </message>
    <message>
        <source>Attempting to spend bitcoins that are affected by not-yet-displayed transactions will not be accepted by the network.</source>
        <translation>La red no aceptará el intentar gastar bitcoins que están afectados por transacciones aún no mostradas.</translation>
>>>>>>> 2f9f9b37
    </message>
    <message>
        <source>Number of blocks left</source>
        <translation>Número de bloques restantes</translation>
    </message>
    <message>
        <source>Unknown...</source>
        <translation>Desconocido...</translation>
    </message>
    <message>
        <source>Last block time</source>
        <translation>Hora del último bloque</translation>
    </message>
    <message>
        <source>Progress</source>
        <translation>Progreso</translation>
    </message>
    <message>
        <source>Progress increase per hour</source>
        <translation>Avance del progreso por hora</translation>
    </message>
    <message>
        <source>calculating...</source>
        <translation>calculando...</translation>
    </message>
    <message>
        <source>Estimated time left until synced</source>
        <translation>Tiempo estimado restante hasta la sincronización</translation>
    </message>
    <message>
        <source>Hide</source>
        <translation>Ocultar</translation>
    </message>
    <message>
        <source>Unknown. Syncing Headers (%1, %2%)...</source>
        <translation>Desconocido. Sincronizando cabeceras (%1, %2%)...</translation>
    </message>
</context>
<context>
    <name>OpenURIDialog</name>
    <message>
        <source>Open URI</source>
        <translation>Abrir URI</translation>
    </message>
    <message>
        <source>Open payment request from URI or file</source>
        <translation>Abrir solicitud de pago desde URI o un archivo</translation>
    </message>
    <message>
        <source>URI:</source>
        <translation>URI:</translation>
    </message>
    <message>
        <source>Select payment request file</source>
        <translation>Seleccionar archivo de solicitud de pago</translation>
    </message>
    <message>
        <source>Select payment request file to open</source>
        <translation>Seleccionar archivo de solicitud de pago para abrir</translation>
    </message>
</context>
<context>
    <name>OpenWalletActivity</name>
    </context>
<context>
    <name>OptionsDialog</name>
    <message>
        <source>Options</source>
        <translation>Opciones</translation>
    </message>
    <message>
        <source>&amp;Main</source>
        <translation>&amp;Principal</translation>
    </message>
    <message>
        <source>Automatically start %1 after logging in to the system.</source>
<<<<<<< HEAD
        <translation>Inicie automáticamente %1 después de iniciar sesión en el sistema.</translation>
    </message>
    <message>
        <source>&amp;Start %1 on system login</source>
        <translation>&amp; Comience %1 en el inicio de sesión del sistema</translation>
=======
        <translation>Iniciar automáticamente %1 al inicial el sistema.</translation>
    </message>
    <message>
        <source>&amp;Start %1 on system login</source>
        <translation>&amp;Iniciar %1 al iniciar el sistema</translation>
    </message>
    <message>
        <source>Size of &amp;database cache</source>
        <translation>Tamaño del caché de la base de &amp;datos</translation>
>>>>>>> 2f9f9b37
    </message>
    <message>
        <source>Number of script &amp;verification threads</source>
        <translation>Número de hilos de &amp;verificación de scripts</translation>
    </message>
    <message>
        <source>IP address of the proxy (e.g. IPv4: 127.0.0.1 / IPv6: ::1)</source>
        <translation>Dirección IP del proxy (Ejemplo. IPv4: 127.0.0.1 / IPv6: ::1)</translation>
    </message>
    <message>
        <source>Shows if the supplied default SOCKS5 proxy is used to reach peers via this network type.</source>
        <translation>Muestra si el proxy SOCKS5 por defecto se utiliza para conectarse a pares a través de este tipo de red.</translation>
    </message>
    <message>
        <source>Use separate SOCKS&amp;5 proxy to reach peers via Tor hidden services:</source>
        <translation>Use SOCKS&amp;5 y proxy por separado para llegar a sus compañeros a través de los servicios ocultos de Tor:</translation>
    </message>
    <message>
        <source>Hide the icon from the system tray.</source>
        <translation>Ocultar el icono de la bandeja del sistema.</translation>
    </message>
    <message>
        <source>&amp;Hide tray icon</source>
        <translation>Ocultar icono de bandeja</translation>
    </message>
    <message>
        <source>Minimize instead of exit the application when the window is closed. When this option is enabled, the application will be closed only after selecting Exit in the menu.</source>
        <translation>Minimizar en vez de salir de la aplicación cuando la ventana está cerrada. Cuando se activa esta opción, la aplicación sólo se cerrará después de seleccionar Salir en el menú.</translation>
    </message>
    <message>
        <source>Third party URLs (e.g. a block explorer) that appear in the transactions tab as context menu items. %s in the URL is replaced by transaction hash. Multiple URLs are separated by vertical bar |.</source>
        <translation>URLs de terceros (por ejemplo, un explorador de bloques) que aparecen en la pestaña de transacciones como elementos del menú contextual. El %s en la URL es reemplazado por el valor hash de la transacción. Se pueden separar múltiples URLs por una barra vertical |.</translation>
    </message>
    <message>
<<<<<<< HEAD
=======
        <source>Open the %1 configuration file from the working directory.</source>
        <translation>Abrir el archivo de configuración %1 en el directorio de trabajo.</translation>
    </message>
    <message>
>>>>>>> 2f9f9b37
        <source>Open Configuration File</source>
        <translation>Abrir archivo de configuración</translation>
    </message>
    <message>
        <source>Reset all client options to default.</source>
        <translation>Reestablece todas las opciones.</translation>
    </message>
    <message>
        <source>&amp;Reset Options</source>
        <translation>&amp;Restablecer opciones</translation>
    </message>
    <message>
        <source>&amp;Network</source>
        <translation>&amp;Red</translation>
    </message>
    <message>
        <source>(0 = auto, &lt;0 = leave that many cores free)</source>
        <translation>(0 = auto, &lt;0 = deja esta cantidad de núcleos libres)</translation>
    </message>
    <message>
        <source>W&amp;allet</source>
        <translation>Cartera</translation>
    </message>
    <message>
        <source>Expert</source>
        <translation>experto</translation>
    </message>
    <message>
        <source>Enable coin &amp;control features</source>
        <translation>Habilitar opciones de &amp;control de monedero</translation>
    </message>
    <message>
        <source>If you disable the spending of unconfirmed change, the change from a transaction cannot be used until that transaction has at least one confirmation. This also affects how your balance is computed.</source>
        <translation>Si deshabilita el gasto de un cambio no confirmado, el cambio de una transacción no se puede usar hasta que esa transacción tenga al menos una confirmación. Esto también afecta cómo se calcula su saldo.</translation>
    </message>
    <message>
        <source>&amp;Spend unconfirmed change</source>
        <translation>Gastar cambio sin confirmar</translation>
    </message>
    <message>
        <source>Automatically open the Bitcoin client port on the router. This only works when your router supports UPnP and it is enabled.</source>
<<<<<<< HEAD
        <translation>Abra automáticamente el puerto cliente de Blackcoin en el enrutador. Esto solo funciona cuando su enrutador admite UPnP y está habilitado.</translation>
=======
        <translation>Abre automáticamente el puerto del cliente Bitcoin en el router. Esto funciona solo cuando tu router es compatible con UPnP y está habilitado.</translation>
>>>>>>> 2f9f9b37
    </message>
    <message>
        <source>Map port using &amp;UPnP</source>
        <translation>Direcciona el puerto usando &amp;UPnP</translation>
    </message>
    <message>
        <source>Accept connections from outside.</source>
        <translation>Aceptar conexiones externas.</translation>
    </message>
    <message>
        <source>Allow incomin&amp;g connections</source>
        <translation>Permitir conexiones entrantes</translation>
    </message>
    <message>
        <source>Connect to the Bitcoin network through a SOCKS5 proxy.</source>
<<<<<<< HEAD
        <translation>Conéctese a la red de Blackcoin a través de un proxy SOCKS5.</translation>
=======
        <translation>Conectar a la red de Bitcoin a través de un proxy SOCKS5</translation>
>>>>>>> 2f9f9b37
    </message>
    <message>
        <source>&amp;Connect through SOCKS5 proxy (default proxy):</source>
        <translation>Conectar a través del proxy SOCKS5 (proxy predeterminado):</translation>
    </message>
    <message>
        <source>Proxy &amp;IP:</source>
        <translation>&amp;IP Proxy:</translation>
    </message>
    <message>
        <source>&amp;Port:</source>
        <translation>&amp;Puerto:</translation>
    </message>
    <message>
        <source>Port of the proxy (e.g. 9050)</source>
        <translation>Puerto del servidor proxy (ej. 9050)</translation>
    </message>
    <message>
        <source>Used for reaching peers via:</source>
        <translation>Usado para alcanzar compañeros vía:</translation>
    </message>
    <message>
        <source>IPv4</source>
        <translation>IPv4</translation>
    </message>
    <message>
        <source>IPv6</source>
        <translation>IPv6</translation>
    </message>
    <message>
        <source>Tor</source>
        <translation>Tor</translation>
    </message>
    <message>
        <source>Connect to the Bitcoin network through a separate SOCKS5 proxy for Tor hidden services.</source>
<<<<<<< HEAD
        <translation>Conéctese a la red de Blackcoin a través de un proxy SOCKS5 separado para los servicios Tor ocultos.</translation>
=======
        <translation>Conectar a la red de Bitcoin a través de un proxy SOCKS5 diferente para los servicios anónimos de Tor.</translation>
>>>>>>> 2f9f9b37
    </message>
    <message>
        <source>&amp;Window</source>
        <translation>y windows
</translation>
    </message>
    <message>
        <source>Show only a tray icon after minimizing the window.</source>
        <translation>Muestra solo un ícono en la bandeja después de minimizar la ventana</translation>
    </message>
    <message>
        <source>&amp;Minimize to the tray instead of the taskbar</source>
        <translation>&amp;Minimiza a la bandeja en vez de la barra de tareas</translation>
    </message>
    <message>
        <source>M&amp;inimize on close</source>
        <translation>M&amp;inimiza a la bandeja al cerrar</translation>
    </message>
    <message>
        <source>&amp;Display</source>
        <translation>&amp;Mostrado</translation>
    </message>
    <message>
        <source>User Interface &amp;language:</source>
        <translation>&amp;Lenguaje de la interfaz:</translation>
    </message>
    <message>
        <source>The user interface language can be set here. This setting will take effect after restarting %1.</source>
        <translation>El idioma de la interfaz de usuario puede establecerse aquí. Esta configuración tendrá efecto después de reiniciar %1.</translation>
    </message>
    <message>
        <source>The user interface language can be set here. This setting will take effect after restarting %1.</source>
        <translation>El idioma de la interfaz de usuario puede establecerse aquí. Esta configuración tendrá efecto después de reiniciar %1.</translation>
    </message>
    <message>
        <source>&amp;Unit to show amounts in:</source>
        <translation>&amp;Unidad en la que mostrar cantitades:</translation>
    </message>
    <message>
        <source>Choose the default subdivision unit to show in the interface and when sending coins.</source>
        <translation>Elige la subdivisión por defecto para mostrar cantidaded en la interfaz cuando se envien monedas</translation>
    </message>
    <message>
        <source>Whether to show coin control features or not.</source>
        <translation>Mostrar o no funcionalidad de Coin Control</translation>
    </message>
    <message>
        <source>&amp;Third party transaction URLs</source>
        <translation>URLs de transacciones de terceros</translation>
    </message>
    <message>
        <source>&amp;OK</source>
        <translation>&amp;OK</translation>
    </message>
    <message>
        <source>&amp;Cancel</source>
        <translation>&amp;Cancela</translation>
    </message>
    <message>
        <source>default</source>
        <translation>predeterminado</translation>
    </message>
    <message>
        <source>none</source>
        <translation>Nada</translation>
    </message>
    <message>
        <source>Confirm options reset</source>
        <translation>Confirmar reestablecimiento de las opciones</translation>
    </message>
    <message>
        <source>Client restart required to activate changes.</source>
        <translation>Es necesario reiniciar el cliente para activar los cambios.</translation>
    </message>
    <message>
        <source>Client will be shut down. Do you want to proceed?</source>
        <translation>El cliente se cerrará. Desea proceder?</translation>
    </message>
    <message>
        <source>Configuration options</source>
        <translation>Opciones de configuración</translation>
    </message>
    <message>
        <source>The configuration file is used to specify advanced user options which override GUI settings. Additionally, any command-line options will override this configuration file.</source>
        <translation>El archivo de configuración es utilizado para especificar opciones avanzadas del usuario, que invalidan los ajustes predeterminados. Adicionalmente, cualquier opción ingresada por la línea de comandos invalidará este archivo de configuración.</translation>
    </message>
    <message>
        <source>Error</source>
        <translation>Error</translation>
    </message>
    <message>
        <source>The configuration file could not be opened.</source>
        <translation>El archivo de configuración no pudo ser abierto.</translation>
    </message>
    <message>
        <source>This change would require a client restart.</source>
        <translation>Estos cambios requieren el reinicio del cliente.</translation>
    </message>
    <message>
        <source>The supplied proxy address is invalid.</source>
        <translation>El proxy ingresado es inválido.</translation>
    </message>
</context>
<context>
    <name>OverviewPage</name>
    <message>
        <source>Form</source>
<<<<<<< HEAD
        <translation>Formar</translation>
    </message>
    <message>
        <source>The displayed information may be out of date. Your wallet automatically synchronizes with the Bitcoin network after a connection is established, but this process has not completed yet.</source>
        <translation>La información mostrada puede estar desactualizada. Su billetera se sincroniza automáticamente con la red de Blackcoin después de establecer una conexión, pero este proceso aún no se ha completado.</translation>
=======
        <translation>Formulario</translation>
    </message>
    <message>
        <source>The displayed information may be out of date. Your wallet automatically synchronizes with the Bitcoin network after a connection is established, but this process has not completed yet.</source>
        <translation>La información entregada puede estar desactualizada. Tu billetera se sincroniza automáticamente con la red de Bitcoin después de establecer una conexión, pero este proceso aún no se ha completado.</translation>
>>>>>>> 2f9f9b37
    </message>
    <message>
        <source>Watch-only:</source>
        <translation>Solo observación:</translation>
    </message>
    <message>
        <source>Available:</source>
        <translation>Disponible:</translation>
    </message>
    <message>
        <source>Your current spendable balance</source>
        <translation>Tu saldo disponible para gastar</translation>
    </message>
    <message>
        <source>Pending:</source>
        <translation>Pendiente:</translation>
    </message>
    <message>
        <source>Total of transactions that have yet to be confirmed, and do not yet count toward the spendable balance</source>
        <translation>Total de transacciones que aún no se han sido confirmadas, y que no son contabilizadas dentro del saldo disponible para gastar</translation>
    </message>
    <message>
        <source>Immature:</source>
        <translation>Inmaduro:</translation>
    </message>
    <message>
        <source>Mined balance that has not yet matured</source>
        <translation>Saldo minado que no ha madurado</translation>
    </message>
    <message>
        <source>Balances</source>
        <translation>Saldos</translation>
    </message>
    <message>
        <source>Total:</source>
        <translation>Total:</translation>
    </message>
    <message>
        <source>Your current total balance</source>
        <translation>Saldo total actual</translation>
    </message>
    <message>
        <source>Your current balance in watch-only addresses</source>
        <translation>Tu saldo actual en solo ver direcciones</translation>
    </message>
    <message>
        <source>Spendable:</source>
        <translation>Utilizable:</translation>
    </message>
    <message>
        <source>Recent transactions</source>
        <translation>Transacciones recientes</translation>
    </message>
    <message>
        <source>Unconfirmed transactions to watch-only addresses</source>
        <translation>Transacciones no confirmadas para ver solo direcciones</translation>
    </message>
    <message>
        <source>Mined balance in watch-only addresses that has not yet matured</source>
        <translation>Balance minero ver solo direcciones que aún no ha madurado</translation>
    </message>
    <message>
        <source>Current total balance in watch-only addresses</source>
        <translation>Saldo total actual en direcciones de solo reloj</translation>
    </message>
</context>
<context>
    <name>PaymentServer</name>
    <message>
        <source>Payment request error</source>
        <translation>Error en la solicitud de pago</translation>
    </message>
    <message>
        <source>Cannot start bitcoin: click-to-pay handler</source>
        <translation>No se puede iniciar blackcoin: controlador de clic para pagar</translation>
    </message>
    <message>
        <source>URI handling</source>
        <translation>Manejo de URI</translation>
    </message>
    <message>
        <source>Payment request fetch URL is invalid: %1</source>
<<<<<<< HEAD
        <translation>La URL de búsqueda de solicitud de pago no es válida: %1</translation>
=======
        <translation>Lectura de URL para la solicitud de pagos es invalida: %1</translation>
>>>>>>> 2f9f9b37
    </message>
    <message>
        <source>Invalid payment address %1</source>
        <translation>Dirección de pago inválida %1</translation>
    </message>
    <message>
        <source>URI cannot be parsed! This can be caused by an invalid Bitcoin address or malformed URI parameters.</source>
        <translation>¡URI no puede ser analizado! Esto puede deberse a una dirección de Blackcoin no válida o a parámetros de URI mal formados.</translation>
    </message>
    <message>
        <source>Payment request file handling</source>
        <translation>Manejo del archivo de solicitud de pago</translation>
    </message>
    <message>
        <source>Payment request file cannot be read! This can be caused by an invalid payment request file.</source>
        <translation>¡El archivo de solicitud de pago no se puede leer! Esto puede deberse a un archivo de solicitud de pago no válido.</translation>
    </message>
    <message>
        <source>Payment request rejected</source>
        <translation>Solicitud de pago rechazada</translation>
    </message>
    <message>
        <source>Payment request network doesn't match client network.</source>
        <translation>Red de solicitud de pagos no coincide con la red del cliente.</translation>
    </message>
    <message>
        <source>Payment request expired.</source>
        <translation>Solicitud de pago expirada</translation>
    </message>
    <message>
        <source>Payment request is not initialized.</source>
        <translation>La solicitud de pago no se ha iniciado.</translation>
    </message>
    <message>
        <source>Unverified payment requests to custom payment scripts are unsupported.</source>
        <translation>Las solicitudes de pago no verificadas para los scripts de pago personalizados no son compatibles.</translation>
    </message>
    <message>
        <source>Invalid payment request.</source>
        <translation>Solicitud de pago invalida.</translation>
    </message>
    <message>
        <source>Requested payment amount of %1 is too small (considered dust).</source>
        <translation>El monto para la solicitud de pago de %1 es muy pequeño (considera el dust).</translation>
    </message>
    <message>
        <source>Refund from %1</source>
        <translation>Reembolsar desde %1</translation>
    </message>
    <message>
        <source>Payment request %1 is too large (%2 bytes, allowed %3 bytes).</source>
        <translation>Solicitud de pago %1 es muy grande (Actualmente %2 bytes, máximo %3 bytes)</translation>
    </message>
    <message>
        <source>Error communicating with %1: %2</source>
        <translation>Fallo al comunicar con %1: %2</translation>
    </message>
    <message>
        <source>Requested payment amount of %1 is too small (considered dust).</source>
        <translation>El monto para la solicitud de pago de %1 es muy pequeño (considera el dust).</translation>
    </message>
    <message>
        <source>Refund from %1</source>
        <translation>Reembolso de %1</translation>
    </message>
    <message>
        <source>Payment request %1 is too large (%2 bytes, allowed %3 bytes).</source>
        <translation>Solicitud de pago %1 es muy grande (Actualmente %2 bytes, máximo %3 bytes)</translation>
    </message>
    <message>
        <source>Error communicating with %1: %2</source>
        <translation>Fallo al comunicar con %1: %2</translation>
    </message>
    <message>
        <source>Payment request cannot be parsed!</source>
        <translation>La solicitud de pago no puede ser analizada!</translation>
    </message>
    <message>
        <source>Bad response from server %1</source>
        <translation>Mala respuesta desde el servidor %1</translation>
    </message>
    <message>
        <source>Bad response from server %1</source>
        <translation>Mala respuesta del servidor %1</translation>
    </message>
    <message>
        <source>Network request error</source>
        <translation>Error en petición de la red</translation>
    </message>
    <message>
        <source>Payment acknowledged</source>
        <translation>Pago declarado</translation>
    </message>
</context>
<context>
    <name>PeerTableModel</name>
    <message>
        <source>User Agent</source>
        <translation>User Agent</translation>
    </message>
    <message>
        <source>Node/Service</source>
        <translation>Nodo/Servicio</translation>
    </message>
    <message>
        <source>NodeId</source>
        <translation>ID del nodo</translation>
    </message>
    <message>
        <source>Ping</source>
        <translation>Ping</translation>
    </message>
    <message>
        <source>Ping</source>
        <translation>Ping</translation>
    </message>
    <message>
        <source>Sent</source>
        <translation>Enviado</translation>
    </message>
    <message>
        <source>Received</source>
        <translation>Recibido</translation>
    </message>
</context>
<context>
    <name>QObject</name>
    <message>
        <source>Amount</source>
        <translation>Cantidad</translation>
    </message>
    <message>
        <source>Enter a Bitcoin address (e.g. %1)</source>
<<<<<<< HEAD
        <translation>Ingrese una dirección de Blackcoin (por ejemplo, %1)</translation>
=======
        <translation>Ingresa una dirección de Bitcoin (Ejemplo: %1)</translation>
>>>>>>> 2f9f9b37
    </message>
    <message>
        <source>%1 d</source>
        <translation>%1 d</translation>
    </message>
    <message>
        <source>%1 h</source>
        <translation>%1 h</translation>
    </message>
    <message>
        <source>%1 m</source>
        <translation>%1 m</translation>
    </message>
    <message>
        <source>%1 s</source>
        <translation>%1 s</translation>
    </message>
    <message>
        <source>None</source>
        <translation>Nada</translation>
    </message>
    <message>
        <source>N/A</source>
        <translation>N/A</translation>
    </message>
    <message>
        <source>%1 ms</source>
        <translation>%1 ms</translation>
    </message>
<<<<<<< HEAD
=======
    <message numerus="yes">
        <source>%n second(s)</source>
        <translation><numerusform>%n segundo</numerusform><numerusform>%n segundos</numerusform></translation>
    </message>
    <message numerus="yes">
        <source>%n minute(s)</source>
        <translation><numerusform>%n minutos</numerusform><numerusform>%n minutos</numerusform></translation>
    </message>
    <message numerus="yes">
        <source>%n hour(s)</source>
        <translation><numerusform>%n horas</numerusform><numerusform>%n horas</numerusform></translation>
    </message>
    <message numerus="yes">
        <source>%n day(s)</source>
        <translation><numerusform>%n días </numerusform><numerusform>%n días </numerusform></translation>
    </message>
    <message numerus="yes">
        <source>%n week(s)</source>
        <translation><numerusform>%n semanas</numerusform><numerusform>%n semanas</numerusform></translation>
    </message>
>>>>>>> 2f9f9b37
    <message>
        <source>%1 and %2</source>
        <translation>%1 y %2</translation>
    </message>
    <message>
        <source>%1 B</source>
        <translation>%1 B</translation>
    </message>
    <message>
        <source>%1 KB</source>
        <translation>%1 KB</translation>
    </message>
    <message>
        <source>%1 MB</source>
        <translation>%1 MB</translation>
    </message>
    <message>
        <source>%1 GB</source>
        <translation>%1 GB</translation>
    </message>
    <message>
<<<<<<< HEAD
        <source>%1 didn't yet exit safely...</source>
        <translation>%1 aún no salió de forma segura ...</translation>
    </message>
    <message>
        <source>unknown</source>
        <translation>desconocido</translation>
=======
        <source>Error: Specified data directory "%1" does not exist.</source>
        <translation>Error: El directorio de datos "%1" especificado no existe.</translation>
>>>>>>> 2f9f9b37
    </message>
    <message>
        <source>Error: Specified data directory "%1" does not exist.</source>
        <translation>Error: el directorio de datos especificado "%1" no existe.</translation>
    </message>
    <message>
        <source>Error: %1</source>
        <translation>Error: %1</translation>
    </message>
    <message>
        <source>%1 didn't yet exit safely...</source>
        <translation>%1 aun no se ha cerrado de forma segura...</translation>
    </message>
    <message>
        <source>unknown</source>
        <translation>desconocido</translation>
    </message>
</context>
<context>
    <name>QRImageWidget</name>
    <message>
        <source>&amp;Save Image...</source>
        <translation>Guardar imagen...</translation>
    </message>
    <message>
        <source>&amp;Copy Image</source>
        <translation>&amp;Copiar imagen</translation>
    </message>
    <message>
        <source>Error encoding URI into QR Code.</source>
        <translation>Fallo al codificar URI en código QR.</translation>
    </message>
    <message>
        <source>Save QR Code</source>
        <translation>Guardar código QR</translation>
    </message>
    <message>
        <source>PNG Image (*.png)</source>
        <translation>Imagen PNG (*.png)</translation>
    </message>
</context>
<context>
    <name>RPCConsole</name>
    <message>
        <source>N/A</source>
        <translation>N/A</translation>
    </message>
    <message>
        <source>Client version</source>
        <translation>Versión del Cliente</translation>
    </message>
    <message>
        <source>&amp;Information</source>
        <translation>&amp;Información</translation>
    </message>
    <message>
        <source>Debug window</source>
        <translation>Ventana Debug</translation>
    </message>
    <message>
        <source>General</source>
        <translation>General</translation>
    </message>
    <message>
        <source>Using BerkeleyDB version</source>
        <translation>Utilizando la versión de BerkeleyDB</translation>
    </message>
    <message>
        <source>Datadir</source>
        <translation>Datadir</translation>
    </message>
    <message>
        <source>Startup time</source>
        <translation>Tiempo de inicio</translation>
    </message>
    <message>
        <source>Network</source>
        <translation>Red</translation>
    </message>
    <message>
        <source>Name</source>
        <translation>Nombre</translation>
    </message>
    <message>
        <source>Number of connections</source>
        <translation>Número de conexiones</translation>
    </message>
    <message>
        <source>Block chain</source>
        <translation>Bloquea cadena</translation>
    </message>
    <message>
        <source>Current number of blocks</source>
        <translation>Cantidad de bloques actual</translation>
    </message>
    <message>
        <source>Memory Pool</source>
        <translation>Memory Pool</translation>
    </message>
    <message>
        <source>Current number of transactions</source>
        <translation>Numero total de transacciones</translation>
    </message>
    <message>
        <source>Memory usage</source>
        <translation>Memoria utilizada</translation>
    </message>
    <message>
        <source>&amp;Reset</source>
        <translation>&amp;Reestablecer</translation>
    </message>
    <message>
        <source>Received</source>
        <translation>Recibido</translation>
    </message>
    <message>
        <source>Sent</source>
        <translation>Enviado</translation>
    </message>
    <message>
        <source>&amp;Peers</source>
        <translation>&amp;Peers</translation>
    </message>
    <message>
        <source>Banned peers</source>
        <translation>Peers baneados</translation>
    </message>
    <message>
        <source>Select a peer to view detailed information.</source>
        <translation>Selecciona un peer para ver la información detallada.</translation>
    </message>
    <message>
        <source>Whitelisted</source>
        <translation>En la lista blanca</translation>
    </message>
    <message>
        <source>Direction</source>
        <translation>Dirección</translation>
    </message>
    <message>
        <source>Version</source>
        <translation>version
</translation>
    </message>
    <message>
        <source>Starting Block</source>
        <translation>Bloque de inicio</translation>
    </message>
    <message>
        <source>Synced Headers</source>
        <translation>Cabeceras sincronizadas</translation>
    </message>
    <message>
        <source>Synced Blocks</source>
        <translation>Bloques sincronizados</translation>
    </message>
    <message>
        <source>User Agent</source>
        <translation>User Agent</translation>
    </message>
    <message>
        <source>Decrease font size</source>
        <translation>Disminuir tamaño de fuente</translation>
    </message>
    <message>
        <source>Increase font size</source>
        <translation>Aumentar tamaño de fuente</translation>
    </message>
    <message>
        <source>Services</source>
        <translation>Servicios</translation>
    </message>
    <message>
        <source>Ban Score</source>
        <translation>Puntuación de bloqueo</translation>
    </message>
    <message>
        <source>Connection Time</source>
        <translation>Duración de la conexión</translation>
    </message>
    <message>
        <source>Last Send</source>
        <translation>Ultimo envío</translation>
    </message>
    <message>
        <source>Last Receive</source>
        <translation>Ultima recepción</translation>
    </message>
    <message>
        <source>Ping Time</source>
        <translation>Tiempo de Ping</translation>
    </message>
    <message>
        <source>The duration of a currently outstanding ping.</source>
        <translation>La duración de un ping actualmente pendiente.</translation>
    </message>
    <message>
        <source>Ping Wait</source>
        <translation>Espera de Ping</translation>
    </message>
    <message>
        <source>Min Ping</source>
        <translation>Ping minimo</translation>
    </message>
    <message>
        <source>Time Offset</source>
        <translation>Desplazamiento de tiempo</translation>
    </message>
    <message>
        <source>Last block time</source>
        <translation>Hora del último bloque</translation>
    </message>
    <message>
        <source>&amp;Open</source>
        <translation>&amp;Abrir</translation>
    </message>
    <message>
        <source>&amp;Console</source>
        <translation>&amp;Consola</translation>
    </message>
    <message>
        <source>&amp;Network Traffic</source>
        <translation>&amp;Tráfico de Red</translation>
    </message>
    <message>
        <source>Totals</source>
        <translation>Total:</translation>
    </message>
    <message>
        <source>In:</source>
        <translation>Entrada:</translation>
    </message>
    <message>
        <source>Out:</source>
        <translation>Salida:</translation>
    </message>
    <message>
        <source>Debug log file</source>
        <translation>Archivo del registro de depuración</translation>
    </message>
    <message>
        <source>Clear console</source>
        <translation>Limpiar Consola</translation>
    </message>
    <message>
        <source>1 &amp;hour</source>
        <translation>1 &amp;hora</translation>
    </message>
    <message>
        <source>1 &amp;day</source>
        <translation>1 &amp;día</translation>
    </message>
    <message>
        <source>1 &amp;week</source>
        <translation>1 semana</translation>
    </message>
    <message>
        <source>1 &amp;year</source>
        <translation>1 año</translation>
    </message>
    <message>
        <source>&amp;Disconnect</source>
        <translation>&amp;Desconectar</translation>
    </message>
    <message>
        <source>Ban for</source>
        <translation>Prohibir para</translation>
    </message>
    <message>
        <source>&amp;Unban</source>
        <translation>&amp;Desbloquear</translation>
    </message>
    <message>
        <source>Welcome to the %1 RPC console.</source>
        <translation>Bienvenido a la consola RPC %1.</translation>
    </message>
    <message>
        <source>Use up and down arrows to navigate history, and %1 to clear screen.</source>
        <translation>Usa las flechas (arriba y abajo) para navegar por el historial, y %1 para limpiar la consola.</translation>
    </message>
    <message>
        <source>Type %1 for an overview of available commands.</source>
        <translation>Escriba %1 para obtener una descripción general de los comandos disponibles.</translation>
    </message>
    <message>
        <source>For more information on using this console type %1.</source>
        <translation>Para obtener más información sobre el uso de esta consola, escriba %1.</translation>
    </message>
    <message>
        <source>&amp;Unban</source>
        <translation>&amp;Desbloquear</translation>
    </message>
    <message>
        <source>Welcome to the %1 RPC console.</source>
        <translation>Bienvenido a la consola %1 RPC.</translation>
    </message>
    <message>
        <source>Use up and down arrows to navigate history, and %1 to clear screen.</source>
        <translation>Use las flechas hacia arriba y hacia abajo para navegar por el historial, y %1 para borrar la pantalla.</translation>
    </message>
    <message>
        <source>Type %1 for an overview of available commands.</source>
        <translation>Escriba %1 para obtener una descripción general de los comandos disponibles.</translation>
    </message>
    <message>
        <source>For more information on using this console type %1.</source>
        <translation>Para obtener más información sobre el uso de esta consola, escriba %1.</translation>
    </message>
    <message>
        <source>WARNING: Scammers have been active, telling users to type commands here, stealing their wallet contents. Do not use this console without fully understanding the ramifications of a command.</source>
        <translation>ADVERTENCIA: No uses esta consola sin comprender las consecuencias de la ejecución de cada comando.</translation>
    </message>
    <message>
        <source>Network activity disabled</source>
        <translation>Actividad de red desactivada</translation>
    </message>
    <message>
        <source>(node id: %1)</source>
        <translation>(identificador del nodo: %1)</translation>
    </message>
    <message>
        <source>via %1</source>
        <translation>via %1</translation>
    </message>
    <message>
        <source>(node id: %1)</source>
        <translation>(ID de nodo: %1)</translation>
    </message>
    <message>
        <source>via %1</source>
        <translation>a través de %1</translation>
    </message>
    <message>
        <source>never</source>
        <translation>nunca</translation>
    </message>
    <message>
        <source>Inbound</source>
        <translation>Entrante</translation>
    </message>
    <message>
        <source>Outbound</source>
        <translation>Saliente</translation>
    </message>
    <message>
        <source>Yes</source>
        <translation>Si</translation>
    </message>
    <message>
        <source>No</source>
        <translation>No</translation>
    </message>
    <message>
        <source>Unknown</source>
        <translation>Desconocido</translation>
    </message>
</context>
<context>
    <name>ReceiveCoinsDialog</name>
    <message>
        <source>&amp;Amount:</source>
        <translation>Cantidad:</translation>
    </message>
    <message>
        <source>&amp;Label:</source>
        <translation>&amp;Etiqueta:</translation>
    </message>
    <message>
        <source>&amp;Message:</source>
        <translation>&amp;mensaje</translation>
    </message>
    <message>
        <source>An optional message to attach to the payment request, which will be displayed when the request is opened. Note: The message will not be sent with the payment over the Bitcoin network.</source>
<<<<<<< HEAD
        <translation>Un mensaje opcional para adjuntar a la solicitud de pago, que se mostrará cuando se abra la solicitud. Nota: El mensaje no se enviará con el pago a través de la red de Blackcoin.</translation>
=======
        <translation>Mensaje opcional adjunto a la solicitud de pago, que será mostrado cuando la solicitud sea abierta. Nota: Este mensaje no será enviado con el pago a través de la red Bitcoin.</translation>
>>>>>>> 2f9f9b37
    </message>
    <message>
        <source>An optional label to associate with the new receiving address.</source>
        <translation>Una etiqueta opcional para asociar con la nueva dirección de recepción</translation>
    </message>
    <message>
        <source>Use this form to request payments. All fields are &lt;b&gt;optional&lt;/b&gt;.</source>
        <translation>Usa este formulario para solicitar un pago. Todos los campos son &lt;b&gt;opcionales&lt;/b&gt;.</translation>
    </message>
    <message>
        <source>An optional amount to request. Leave this empty or zero to not request a specific amount.</source>
        <translation>Monto opcional a solicitar. Deja este campo vacío o en cero si no quieres definir un monto específico.</translation>
    </message>
    <message>
        <source>Clear all fields of the form.</source>
        <translation>Limpiar todos los campos del formulario.</translation>
    </message>
    <message>
        <source>Clear</source>
        <translation>Limpiar</translation>
    </message>
    <message>
        <source>Requested payments history</source>
        <translation>Historial de pagos solicitados</translation>
    </message>
    <message>
        <source>Show the selected request (does the same as double clicking an entry)</source>
        <translation>Mostrar la solicitud seleccionada (hace lo mismo que hacer doble clic en una entrada)</translation>
    </message>
    <message>
        <source>Show</source>
        <translation>Mostrar</translation>
    </message>
    <message>
        <source>Remove the selected entries from the list</source>
        <translation>Borrar de la lista las direcciones seleccionadas</translation>
    </message>
    <message>
        <source>Remove</source>
        <translation>Eliminar</translation>
    </message>
    <message>
        <source>Copy URI</source>
        <translation>Copiar URI</translation>
    </message>
    <message>
        <source>Copy label</source>
        <translation>Copiar etiqueta</translation>
    </message>
    <message>
        <source>Copy message</source>
        <translation>Copiar mensaje</translation>
    </message>
    <message>
        <source>Copy amount</source>
        <translation>Copiar Cantidad</translation>
    </message>
</context>
<context>
    <name>ReceiveRequestDialog</name>
    <message>
        <source>QR Code</source>
        <translation>Código QR</translation>
    </message>
    <message>
        <source>Copy &amp;URI</source>
        <translation>Copiar &amp;URI</translation>
    </message>
    <message>
        <source>Copy &amp;Address</source>
        <translation>&amp;Copia dirección</translation>
    </message>
    <message>
        <source>&amp;Save Image...</source>
        <translation>Guardar imagen...</translation>
    </message>
    <message>
        <source>Request payment to %1</source>
        <translation>Solicitar pago a %1</translation>
    </message>
    <message>
        <source>Payment information</source>
        <translation>Información del pago</translation>
    </message>
    <message>
        <source>URI</source>
        <translation>URI</translation>
    </message>
    <message>
        <source>Address</source>
        <translation>Dirección</translation>
    </message>
    <message>
        <source>Amount</source>
        <translation>Cantidad</translation>
    </message>
    <message>
        <source>Label</source>
        <translation>Etiqueta</translation>
    </message>
    <message>
        <source>Message</source>
        <translation>Mensaje</translation>
    </message>
    <message>
        <source>Wallet</source>
        <translation>Cartera</translation>
    </message>
<<<<<<< HEAD
    <message>
        <source>Error encoding URI into QR Code.</source>
        <translation>Fallo al codificar URI en código QR.</translation>
    </message>
=======
>>>>>>> 2f9f9b37
</context>
<context>
    <name>RecentRequestsTableModel</name>
    <message>
        <source>Date</source>
        <translation>Fecha</translation>
    </message>
    <message>
        <source>Label</source>
        <translation>Etiqueta</translation>
    </message>
    <message>
        <source>Message</source>
        <translation>Mensaje</translation>
    </message>
    <message>
        <source>(no label)</source>
        <translation>(sin etiqueta)</translation>
    </message>
    <message>
        <source>(no message)</source>
        <translation>(sin mensaje)</translation>
    </message>
    <message>
        <source>(no amount requested)</source>
        <translation>(no existe monto solicitado)</translation>
    </message>
    <message>
        <source>Requested</source>
        <translation>Solicitado</translation>
    </message>
</context>
<context>
    <name>SendCoinsDialog</name>
    <message>
        <source>Send Coins</source>
        <translation>Enviar monedas</translation>
    </message>
    <message>
        <source>Coin Control Features</source>
        <translation>Características de Coin Control</translation>
    </message>
    <message>
        <source>Inputs...</source>
        <translation>Entradas...</translation>
    </message>
    <message>
        <source>automatically selected</source>
        <translation>Seleccionado automaticamente</translation>
    </message>
    <message>
        <source>Insufficient funds!</source>
        <translation>Fondos insuficientes</translation>
    </message>
    <message>
        <source>Quantity:</source>
        <translation>Cantidad:</translation>
    </message>
    <message>
        <source>Bytes:</source>
        <translation>Bytes:</translation>
    </message>
    <message>
        <source>Amount:</source>
        <translation>Cantidad:</translation>
    </message>
    <message>
        <source>Fee:</source>
        <translation>comisión:
</translation>
    </message>
    <message>
        <source>After Fee:</source>
        <translation>Después de aplicar la comisión:</translation>
    </message>
    <message>
        <source>Change:</source>
        <translation>Cambio:</translation>
    </message>
    <message>
        <source>Custom change address</source>
        <translation>Dirección de cambio personalizada</translation>
    </message>
    <message>
        <source>Transaction Fee:</source>
        <translation>Comisión transacción:</translation>
    </message>
    <message>
        <source>Choose...</source>
        <translation>Seleccione</translation>
    </message>
    <message>
        <source>Warning: Fee estimation is currently not possible.</source>
        <translation>Advertencia: En este momento no se puede estimar la cuota.</translation>
    </message>
    <message>
        <source>collapse fee-settings</source>
        <translation>Colapsar ajustes de comisión.</translation>
    </message>
    <message>
        <source>per kilobyte</source>
        <translation>por kilobyte</translation>
    </message>
    <message>
        <source>Hide</source>
        <translation>Ocultar</translation>
    </message>
    <message>
        <source>Recommended:</source>
        <translation>Recomendado:</translation>
    </message>
    <message>
        <source>Custom:</source>
        <translation>Personalizado:</translation>
    </message>
    <message>
        <source>Send to multiple recipients at once</source>
        <translation>Enviar a múltiples destinatarios</translation>
    </message>
    <message>
        <source>Add &amp;Recipient</source>
        <translation>&amp;Agrega destinatario</translation>
    </message>
    <message>
        <source>Recommended:</source>
        <translation>Recomendado:</translation>
    </message>
    <message>
        <source>Custom:</source>
        <translation>Personalizado:</translation>
    </message>
    <message>
        <source>Send to multiple recipients at once</source>
        <translation>Enviar a múltiples destinatarios</translation>
    </message>
    <message>
        <source>Add &amp;Recipient</source>
        <translation>&amp;Agrega destinatario</translation>
    </message>
    <message>
        <source>Clear all fields of the form.</source>
        <translation>Limpiar todos los campos del formulario.</translation>
    </message>
    <message>
        <source>Dust:</source>
        <translation>Polvo:</translation>
    </message>
    <message>
        <source>Confirmation time target:</source>
        <translation>Objetivo de tiempo de confirmación</translation>
    </message>
    <message>
        <source>Clear &amp;All</source>
        <translation>&amp;Borra todos</translation>
    </message>
    <message>
        <source>Balance:</source>
        <translation>Balance:</translation>
    </message>
    <message>
        <source>Confirm the send action</source>
        <translation>Confirma el envio</translation>
    </message>
    <message>
        <source>S&amp;end</source>
        <translation>&amp;Envía</translation>
    </message>
    <message>
        <source>Copy quantity</source>
        <translation>Copiar cantidad</translation>
    </message>
    <message>
        <source>Copy amount</source>
        <translation>Copiar Cantidad</translation>
    </message>
    <message>
        <source>Copy fee</source>
<<<<<<< HEAD
        <translation>Tarifa de copia</translation>
=======
        <translation>Copiar comisión</translation>
>>>>>>> 2f9f9b37
    </message>
    <message>
        <source>Copy after fee</source>
        <translation>Copiar después de la comisión</translation>
    </message>
    <message>
        <source>Copy bytes</source>
        <translation>Copiar bytes</translation>
    </message>
    <message>
        <source>Copy dust</source>
        <translation>Copiar polvo</translation>
    </message>
    <message>
        <source>Copy change</source>
        <translation>Copiar cambio</translation>
    </message>
    <message>
        <source>%1 (%2 blocks)</source>
        <translation>%1 (%2 bloques)</translation>
    </message>
    <message>
        <source>%1 to %2</source>
        <translation>%1 a %2</translation>
    </message>
<<<<<<< HEAD
    <message>
        <source>Are you sure you want to send?</source>
        <translation>¿Seguro que quiere enviar?</translation>
    </message>
    <message>
        <source>or</source>
        <translation>o</translation>
    </message>
    <message>
        <source>Transaction fee</source>
        <translation>Comisión de transacción</translation>
    </message>
    <message>
        <source>Confirm send coins</source>
        <translation>Confirmar el envió de monedas</translation>
    </message>
    <message>
        <source>The recipient address is not valid. Please recheck.</source>
        <translation>La dirección de envío no es válida. Por favor revisala.</translation>
    </message>
    <message>
        <source>The amount to pay must be larger than 0.</source>
        <translation>La cantidad por pagar tiene que ser mayor que 0.</translation>
    </message>
    <message>
        <source>The amount exceeds your balance.</source>
        <translation>El monto sobrepasa tu saldo.</translation>
    </message>
    <message>
        <source>The total exceeds your balance when the %1 transaction fee is included.</source>
        <translation>El total sobrepasa tu saldo cuando se incluyen %1 como comisión de envió.</translation>
=======
    <message>
        <source>Are you sure you want to send?</source>
        <translation>¿Seguro que quiere enviar?</translation>
    </message>
    <message>
        <source>or</source>
        <translation>o</translation>
    </message>
    <message>
        <source>Transaction fee</source>
        <translation>Comisión de transacción</translation>
    </message>
    <message>
        <source>Confirm send coins</source>
        <translation>Confirmar el envió de monedas</translation>
    </message>
    <message>
        <source>The recipient address is not valid. Please recheck.</source>
        <translation>La dirección de envío no es válida. Por favor revisala.</translation>
    </message>
    <message>
        <source>The amount to pay must be larger than 0.</source>
        <translation>La cantidad por pagar tiene que ser mayor que 0.</translation>
    </message>
    <message>
        <source>The amount exceeds your balance.</source>
        <translation>El monto sobrepasa tu saldo.</translation>
    </message>
    <message>
        <source>The total exceeds your balance when the %1 transaction fee is included.</source>
        <translation>El total sobrepasa tu saldo cuando se incluyen %1 como comisión de envió.</translation>
    </message>
    <message>
        <source>Transaction creation failed!</source>
        <translation>¡Fallo al crear la transacción!</translation>
    </message>
    <message>
        <source>The transaction was rejected with the following reason: %1</source>
        <translation>Se ha rechazado la transacción por la siguiente razón: %1</translation>
    </message>
    <message>
        <source>A fee higher than %1 is considered an absurdly high fee.</source>
        <translation>Una comisión mayor que %1 se considera como una comisión absurda-mente alta.</translation>
    </message>
    <message>
        <source>Payment request expired.</source>
        <translation>Solicitud de pago expirada</translation>
    </message>
    <message>
        <source>Warning: Invalid Bitcoin address</source>
        <translation>Peligro: Dirección de Bitcoin inválida</translation>
    </message>
    <message>
        <source>Warning: Unknown change address</source>
        <translation>Peligro: Dirección de cambio desconocida</translation>
    </message>
    <message>
        <source>Confirm custom change address</source>
        <translation>Confirma dirección de cambio personalizada</translation>
    </message>
    <message>
        <source>The address you selected for change is not part of this wallet. Any or all funds in your wallet may be sent to this address. Are you sure?</source>
        <translation>La dirección de cambio que ingresaste no es parte de tu monedero. Parte de tus fondos serán enviados a esta dirección. ¿Estás seguro?</translation>
    </message>
    <message>
        <source>(no label)</source>
        <translation>(sin etiqueta)</translation>
    </message>
</context>
<context>
    <name>SendCoinsEntry</name>
    <message>
        <source>A&amp;mount:</source>
        <translation>Cantidad:</translation>
    </message>
    <message>
        <source>Pay &amp;To:</source>
        <translation>&amp;Pagar a:</translation>
    </message>
    <message>
        <source>&amp;Label:</source>
        <translation>&amp;Etiqueta:</translation>
    </message>
    <message>
        <source>Choose previously used address</source>
        <translation>Seleccionar dirección usada anteriormente</translation>
    </message>
    <message>
        <source>This is a normal payment.</source>
        <translation>Este es un pago normal</translation>
    </message>
    <message>
        <source>The Bitcoin address to send the payment to</source>
        <translation>Dirección Bitcoin a enviar el pago</translation>
    </message>
    <message>
        <source>Alt+A</source>
        <translation>Alt+A</translation>
    </message>
    <message>
        <source>Paste address from clipboard</source>
        <translation>Pega dirección desde portapapeles</translation>
    </message>
    <message>
        <source>Alt+P</source>
        <translation>Alt+P</translation>
    </message>
    <message>
        <source>Remove this entry</source>
        <translation>Quitar esta entrada</translation>
    </message>
    <message>
        <source>S&amp;ubtract fee from amount</source>
        <translation>Restar comisiones del monto.</translation>
    </message>
    <message>
        <source>Message:</source>
        <translation>Mensaje:</translation>
    </message>
    <message>
        <source>This is an unauthenticated payment request.</source>
        <translation>Esta es una petición de pago no autentificada.</translation>
    </message>
    <message>
        <source>This is an authenticated payment request.</source>
        <translation>Esta es una petición de pago autentificada.</translation>
    </message>
    <message>
        <source>Enter a label for this address to add it to the list of used addresses</source>
        <translation>Introduce una etiqueta para esta dirección para añadirla a la lista de direcciones utilizadas</translation>
    </message>
    <message>
        <source>Pay To:</source>
        <translation>Pagar a:</translation>
    </message>
    <message>
        <source>Memo:</source>
        <translation>Memo:</translation>
    </message>
    <message>
        <source>Enter a label for this address to add it to your address book</source>
        <translation>Introduce una etiqueta a esta dirección para añadirla a tu guía</translation>
    </message>
</context>
<context>
    <name>SendConfirmationDialog</name>
    <message>
        <source>Yes</source>
        <translation>Si</translation>
    </message>
</context>
<context>
    <name>ShutdownWindow</name>
    <message>
        <source>%1 is shutting down...</source>
        <translation>%1 se esta cerrando...</translation>
    </message>
    <message>
        <source>Do not shut down the computer until this window disappears.</source>
        <translation>No apague el equipo hasta que desaparezca esta ventana.</translation>
    </message>
</context>
<context>
    <name>SignVerifyMessageDialog</name>
    <message>
        <source>Signatures - Sign / Verify a Message</source>
        <translation>Firmas - Firmar / verificar un mensaje</translation>
    </message>
    <message>
        <source>&amp;Sign Message</source>
        <translation>&amp;Firmar Mensaje</translation>
    </message>
    <message>
        <source>The Bitcoin address to sign the message with</source>
        <translation>Dirección Bitcoin con la que firmar el mensaje</translation>
    </message>
    <message>
        <source>Choose previously used address</source>
        <translation>Seleccionar dirección usada anteriormente</translation>
    </message>
    <message>
        <source>Alt+A</source>
        <translation>Alt+A</translation>
    </message>
    <message>
        <source>Paste address from clipboard</source>
        <translation>Pega dirección desde portapapeles</translation>
    </message>
    <message>
        <source>Alt+P</source>
        <translation>Alt+P</translation>
    </message>
    <message>
        <source>Enter the message you want to sign here</source>
        <translation>Escriba el mensaje que desea firmar</translation>
    </message>
    <message>
        <source>Signature</source>
        <translation>Firma</translation>
    </message>
    <message>
        <source>Copy the current signature to the system clipboard</source>
        <translation>Copiar la firma actual al portapapeles del sistema</translation>
    </message>
    <message>
        <source>Sign the message to prove you own this Bitcoin address</source>
        <translation>Firmar un mensjage para probar que usted es dueño de esta dirección</translation>
    </message>
    <message>
        <source>Sign &amp;Message</source>
        <translation>Firmar Mensaje</translation>
    </message>
    <message>
        <source>Reset all sign message fields</source>
        <translation>Limpiar todos los campos de la firma de mensaje</translation>
    </message>
    <message>
        <source>Clear &amp;All</source>
        <translation>&amp;Borra todos</translation>
    </message>
    <message>
        <source>&amp;Verify Message</source>
        <translation>&amp;Firmar Mensaje</translation>
    </message>
    <message>
        <source>The Bitcoin address the message was signed with</source>
        <translation>La dirección Bitcoin con la que se firmó el mensaje</translation>
    </message>
    <message>
        <source>Verify the message to ensure it was signed with the specified Bitcoin address</source>
        <translation>Verifica el mensaje para asegurar que fue firmado con la dirección de Bitcoin especificada.</translation>
    </message>
    <message>
        <source>Verify &amp;Message</source>
        <translation>&amp;Firmar Mensaje</translation>
    </message>
    <message>
        <source>Reset all verify message fields</source>
        <translation>Limpiar todos los campos de la verificación de mensaje</translation>
    </message>
    <message>
        <source>Click "Sign Message" to generate signature</source>
        <translation>Click en "Firmar mensaje" para generar una firma</translation>
    </message>
    <message>
        <source>The entered address is invalid.</source>
        <translation>La dirección ingresada es inválida</translation>
    </message>
    <message>
        <source>Please check the address and try again.</source>
        <translation>Por favor, revisa la dirección e intenta nuevamente.</translation>
    </message>
    <message>
        <source>The entered address does not refer to a key.</source>
        <translation>La dirección ingresada no corresponde a una llave válida.</translation>
    </message>
    <message>
        <source>Wallet unlock was cancelled.</source>
        <translation>El desbloqueo del monedero fue cancelado.</translation>
    </message>
    <message>
        <source>Private key for the entered address is not available.</source>
        <translation>La llave privada para la dirección introducida no está disponible.</translation>
    </message>
    <message>
        <source>Message signing failed.</source>
        <translation>Falló la firma del mensaje.</translation>
    </message>
    <message>
        <source>Message signed.</source>
        <translation>Mensaje firmado.</translation>
    </message>
    <message>
        <source>The signature could not be decoded.</source>
        <translation>La firma no pudo decodificarse.</translation>
    </message>
    <message>
        <source>Please check the signature and try again.</source>
        <translation>Por favor compruebe la firma e intente de nuevo.</translation>
    </message>
    <message>
        <source>The signature did not match the message digest.</source>
        <translation>La firma no se combinó con el mensaje.</translation>
    </message>
    <message>
        <source>Message verification failed.</source>
        <translation>Falló la verificación del mensaje.</translation>
    </message>
    <message>
        <source>Message verified.</source>
        <translation>Mensaje verificado.</translation>
    </message>
</context>
<context>
    <name>TrafficGraphWidget</name>
    <message>
        <source>KB/s</source>
        <translation>KB/s</translation>
    </message>
</context>
<context>
    <name>TransactionDesc</name>
    <message>
        <source>Open until %1</source>
        <translation>Abierto hasta %1</translation>
    </message>
    <message>
        <source>conflicted with a transaction with %1 confirmations</source>
        <translation>Hay un conflicto con la traducción de las confirmaciones %1</translation>
    </message>
    <message>
        <source>0/unconfirmed, %1</source>
        <translation>0/no confirmado, %1</translation>
    </message>
    <message>
        <source>in memory pool</source>
        <translation>en el equipo de memoria</translation>
    </message>
    <message>
        <source>not in memory pool</source>
        <translation>no en el equipo de memoria</translation>
    </message>
    <message>
        <source>abandoned</source>
        <translation>abandonado</translation>
    </message>
    <message>
        <source>%1/unconfirmed</source>
        <translation>%1/no confirmado</translation>
    </message>
    <message>
        <source>%1 confirmations</source>
        <translation>confirmaciones %1</translation>
    </message>
    <message>
        <source>Status</source>
        <translation>Estado</translation>
    </message>
    <message>
        <source>Date</source>
        <translation>Fecha</translation>
    </message>
    <message>
        <source>Source</source>
        <translation>Fuente</translation>
    </message>
    <message>
        <source>Generated</source>
        <translation>Generado</translation>
    </message>
    <message>
        <source>From</source>
        <translation>Desde</translation>
    </message>
    <message>
        <source>unknown</source>
        <translation>desconocido</translation>
    </message>
    <message>
        <source>To</source>
        <translation>Para</translation>
    </message>
    <message>
        <source>own address</source>
        <translation>dirección personal</translation>
    </message>
    <message>
        <source>watch-only</source>
        <translation>Solo observación</translation>
    </message>
    <message>
        <source>label</source>
        <translation>etiqueta</translation>
    </message>
    <message>
        <source>Credit</source>
        <translation>Credito</translation>
    </message>
    <message>
        <source>not accepted</source>
        <translation>no aceptada</translation>
    </message>
    <message>
        <source>Debit</source>
        <translation>Débito</translation>
    </message>
    <message>
        <source>Total debit</source>
        <translation>Total enviado</translation>
    </message>
    <message>
        <source>Total credit</source>
        <translation>Crédito total</translation>
    </message>
    <message>
        <source>Transaction fee</source>
        <translation>Comisión de transacción</translation>
    </message>
    <message>
        <source>Net amount</source>
        <translation>Cantidad total</translation>
    </message>
    <message>
        <source>Message</source>
        <translation>Mensaje</translation>
    </message>
    <message>
        <source>Comment</source>
        <translation>Comentario</translation>
    </message>
    <message>
        <source>Transaction ID</source>
        <translation>Identificador de transacción (ID)</translation>
    </message>
    <message>
        <source>Transaction total size</source>
        <translation>Tamaño total de transacción</translation>
    </message>
    <message>
        <source>Output index</source>
        <translation>Indice de salida</translation>
    </message>
    <message>
        <source>Merchant</source>
        <translation>Vendedor</translation>
    </message>
    <message>
        <source>Debug information</source>
        <translation>Información de depuración</translation>
    </message>
    <message>
        <source>Transaction</source>
        <translation>Transacción</translation>
    </message>
    <message>
        <source>Inputs</source>
        <translation>Entradas</translation>
    </message>
    <message>
        <source>Amount</source>
        <translation>Cantidad</translation>
    </message>
    <message>
        <source>true</source>
        <translation>verdadero</translation>
    </message>
    <message>
        <source>false</source>
        <translation>falso</translation>
    </message>
</context>
<context>
    <name>TransactionDescDialog</name>
    <message>
        <source>This pane shows a detailed description of the transaction</source>
        <translation>Esta ventana muestra información detallada sobre la transacción</translation>
    </message>
    <message>
        <source>Details for %1</source>
        <translation>Detalles para %1</translation>
    </message>
</context>
<context>
    <name>TransactionTableModel</name>
    <message>
        <source>Date</source>
        <translation>Fecha</translation>
    </message>
    <message>
        <source>Type</source>
        <translation>Tipo</translation>
    </message>
    <message>
        <source>Label</source>
        <translation>Etiqueta</translation>
    </message>
    <message>
        <source>Open until %1</source>
        <translation>Abierto hasta %1</translation>
    </message>
    <message>
        <source>Unconfirmed</source>
        <translation>Sin confirmar</translation>
    </message>
    <message>
        <source>Abandoned</source>
        <translation>Abandonado</translation>
    </message>
    <message>
        <source>Confirming (%1 of %2 recommended confirmations)</source>
        <translation>Confirmando (%1 de %2 confirmaciones recomendadas)</translation>
    </message>
    <message>
        <source>Confirmed (%1 confirmations)</source>
        <translation>Confirmado (%1 confirmaciones)</translation>
    </message>
    <message>
        <source>Conflicted</source>
        <translation>En conflicto</translation>
    </message>
    <message>
        <source>Immature (%1 confirmations, will be available after %2)</source>
        <translation>Inmaduro (%1 confirmación(es), Estarán disponibles después de %2)</translation>
    </message>
    <message>
        <source>Generated but not accepted</source>
        <translation>Generado pero no aceptado</translation>
    </message>
    <message>
        <source>Received with</source>
        <translation>Recibido con</translation>
    </message>
    <message>
        <source>Received from</source>
        <translation>Recibido de</translation>
    </message>
    <message>
        <source>Sent to</source>
        <translation>Enviado a</translation>
    </message>
    <message>
        <source>Payment to yourself</source>
        <translation>Pago a ti mismo</translation>
    </message>
    <message>
        <source>Mined</source>
        <translation>Minado</translation>
    </message>
    <message>
        <source>watch-only</source>
        <translation>Solo observación</translation>
    </message>
    <message>
        <source>(n/a)</source>
        <translation>(n/a)</translation>
    </message>
    <message>
        <source>(no label)</source>
        <translation>(sin etiqueta)</translation>
    </message>
    <message>
        <source>Transaction status. Hover over this field to show number of confirmations.</source>
        <translation>Estado de transacción. Pasa el ratón sobre este campo para ver el numero de confirmaciones.</translation>
    </message>
    <message>
        <source>Date and time that the transaction was received.</source>
        <translation>Fecha y hora cuando se recibió la transacción</translation>
    </message>
    <message>
        <source>Type of transaction.</source>
        <translation>Tipo de transacción.</translation>
    </message>
    <message>
        <source>Amount removed from or added to balance.</source>
        <translation>Cantidad restada o añadida al balance</translation>
    </message>
</context>
<context>
    <name>TransactionView</name>
    <message>
        <source>All</source>
        <translation>Todo</translation>
    </message>
    <message>
        <source>Today</source>
        <translation>Hoy</translation>
    </message>
    <message>
        <source>This week</source>
        <translation>Esta semana</translation>
    </message>
    <message>
        <source>This month</source>
        <translation>Este mes</translation>
    </message>
    <message>
        <source>Last month</source>
        <translation>Mes pasado</translation>
    </message>
    <message>
        <source>This year</source>
        <translation>Este año</translation>
    </message>
    <message>
        <source>Range...</source>
        <translation>Rango...</translation>
    </message>
    <message>
        <source>Received with</source>
        <translation>Recibido con</translation>
    </message>
    <message>
        <source>Sent to</source>
        <translation>Enviado a</translation>
    </message>
    <message>
        <source>To yourself</source>
        <translation>A ti mismo</translation>
    </message>
    <message>
        <source>Mined</source>
        <translation>Minado</translation>
    </message>
    <message>
        <source>Other</source>
        <translation>Otra</translation>
    </message>
    <message>
        <source>Min amount</source>
        <translation>Cantidad mínima</translation>
    </message>
    <message>
        <source>Abandon transaction</source>
        <translation>Transacción abandonada</translation>
    </message>
    <message>
        <source>Increase transaction fee</source>
        <translation>Incrementar cuota de transacción</translation>
>>>>>>> 2f9f9b37
    </message>
    <message>
        <source>Transaction creation failed!</source>
        <translation>¡Fallo al crear la transacción!</translation>
    </message>
    <message>
        <source>The transaction was rejected with the following reason: %1</source>
        <translation>Se ha rechazado la transacción por la siguiente razón: %1</translation>
    </message>
    <message>
<<<<<<< HEAD
        <source>A fee higher than %1 is considered an absurdly high fee.</source>
        <translation>Una comisión mayor que %1 se considera como una comisión absurda-mente alta.</translation>
    </message>
    <message>
        <source>Payment request expired.</source>
        <translation>Solicitud de pago caducada.</translation>
    </message>
    <message>
        <source>Warning: Invalid Bitcoin address</source>
        <translation>Peligro: Dirección de Blackcoin inválida</translation>
    </message>
    <message>
        <source>Warning: Unknown change address</source>
        <translation>Peligro: Dirección de cambio desconocida</translation>
=======
        <source>Copy amount</source>
        <translation>Copiar Cantidad</translation>
    </message>
    <message>
        <source>Copy transaction ID</source>
        <translation>Copiar ID de transacción</translation>
    </message>
    <message>
        <source>Copy raw transaction</source>
        <translation>Copiar transacción bruta</translation>
    </message>
    <message>
        <source>Copy full transaction details</source>
        <translation>Copiar todos los detalles de la transacción</translation>
    </message>
    <message>
        <source>Edit label</source>
        <translation>Editar etiqueta</translation>
    </message>
    <message>
        <source>Show transaction details</source>
        <translation>Mostrar detalles de la transacción</translation>
    </message>
    <message>
        <source>Export Transaction History</source>
        <translation>Exportar historial de transacciones</translation>
    </message>
    <message>
        <source>Comma separated file (*.csv)</source>
        <translation>Archivos separados por coma (*.csv)</translation>
    </message>
    <message>
        <source>Confirmed</source>
        <translation>Archivo separado de coma (*.csv)</translation>
    </message>
    <message>
        <source>Watch-only</source>
        <translation>Solo observación</translation>
>>>>>>> 2f9f9b37
    </message>
    <message>
        <source>Confirm custom change address</source>
        <translation>Confirma dirección de cambio personalizada</translation>
    </message>
    <message>
<<<<<<< HEAD
        <source>The address you selected for change is not part of this wallet. Any or all funds in your wallet may be sent to this address. Are you sure?</source>
        <translation>La dirección de cambio que ingresaste no es parte de tu monedero. Parte de tus fondos serán enviados a esta dirección. ¿Estás seguro?</translation>
=======
        <source>Type</source>
        <translation>Tipo</translation>
    </message>
    <message>
        <source>Label</source>
        <translation>Etiqueta</translation>
>>>>>>> 2f9f9b37
    </message>
    <message>
        <source>(no label)</source>
        <translation>(no etiqueta)</translation>
    </message>
</context>
<context>
    <name>SendCoinsEntry</name>
    <message>
        <source>A&amp;mount:</source>
        <translation>Cantidad:</translation>
    </message>
    <message>
        <source>Pay &amp;To:</source>
        <translation>&amp;Pagar a:</translation>
    </message>
    <message>
        <source>&amp;Label:</source>
        <translation>Etiqueta:</translation>
    </message>
    <message>
        <source>Choose previously used address</source>
        <translation>Seleccionar dirección usada anteriormente</translation>
    </message>
    <message>
        <source>This is a normal payment.</source>
        <translation>Este es un pago normal</translation>
    </message>
    <message>
        <source>The Bitcoin address to send the payment to</source>
        <translation>Dirección Blackcoin a enviar el pago</translation>
    </message>
    <message>
        <source>Alt+A</source>
        <translation>Alt+A</translation>
    </message>
    <message>
        <source>Paste address from clipboard</source>
        <translation>Pega dirección desde portapapeles</translation>
    </message>
    <message>
        <source>Alt+P</source>
        <translation>Alt+P</translation>
    </message>
    <message>
        <source>Remove this entry</source>
        <translation>Quitar esta entrada</translation>
    </message>
    <message>
        <source>S&amp;ubtract fee from amount</source>
        <translation>Restar comisiones del monto.</translation>
    </message>
    <message>
        <source>Message:</source>
        <translation>Mensaje:</translation>
    </message>
    <message>
        <source>This is an unauthenticated payment request.</source>
        <translation>Esta es una petición de pago no autentificada.</translation>
    </message>
    <message>
        <source>This is an authenticated payment request.</source>
        <translation>Esta es una petición de pago autentificada.</translation>
    </message>
    <message>
        <source>Enter a label for this address to add it to the list of used addresses</source>
        <translation>Introduce una etiqueta para esta dirección para añadirla a la lista de direcciones utilizadas</translation>
    </message>
    <message>
        <source>Pay To:</source>
        <translation>Pagar a:</translation>
    </message>
    <message>
        <source>Memo:</source>
        <translation>Memo:</translation>
    </message>
    <message>
        <source>Enter a label for this address to add it to your address book</source>
        <translation>Introduce una etiqueta a esta dirección para añadirla a tu guía</translation>
    </message>
</context>
<context>
    <name>SendConfirmationDialog</name>
    <message>
        <source>Yes</source>
        <translation>Si </translation>
    </message>
</context>
<context>
    <name>ShutdownWindow</name>
    <message>
        <source>%1 is shutting down...</source>
        <translation>%1 se esta cerrando...</translation>
    </message>
    <message>
        <source>Do not shut down the computer until this window disappears.</source>
        <translation>No apague el equipo hasta que desaparezca esta ventana.</translation>
    </message>
</context>
<context>
    <name>SignVerifyMessageDialog</name>
    <message>
        <source>Signatures - Sign / Verify a Message</source>
        <translation>Firmas - Firmar / verificar un mensaje</translation>
    </message>
    <message>
        <source>&amp;Sign Message</source>
        <translation>&amp;Firmar Mensaje</translation>
    </message>
    <message>
        <source>The Bitcoin address to sign the message with</source>
        <translation>Dirección Blackcoin con la que firmar el mensaje</translation>
    </message>
    <message>
        <source>Choose previously used address</source>
        <translation>Seleccionar dirección usada anteriormente</translation>
    </message>
    <message>
        <source>Alt+A</source>
        <translation>Alt+A</translation>
    </message>
    <message>
        <source>Paste address from clipboard</source>
        <translation>Pega dirección desde portapapeles</translation>
    </message>
    <message>
        <source>Alt+P</source>
        <translation>Alt+P</translation>
    </message>
    <message>
        <source>Enter the message you want to sign here</source>
        <translation>Escriba el mensaje que desea firmar</translation>
    </message>
    <message>
        <source>Signature</source>
        <translation>Firma</translation>
    </message>
    <message>
        <source>Copy the current signature to the system clipboard</source>
        <translation>Copiar la firma actual al portapapeles del sistema</translation>
    </message>
    <message>
        <source>Sign the message to prove you own this Bitcoin address</source>
        <translation>Firmar un mensjage para probar que usted es dueño de esta dirección</translation>
    </message>
    <message>
        <source>Sign &amp;Message</source>
        <translation>Firmar Mensaje</translation>
    </message>
    <message>
        <source>Reset all sign message fields</source>
        <translation>Limpiar todos los campos de la firma de mensaje</translation>
    </message>
    <message>
        <source>Clear &amp;All</source>
        <translation>&amp;Borra todos</translation>
    </message>
    <message>
        <source>&amp;Verify Message</source>
        <translation>&amp;Firmar Mensaje</translation>
    </message>
    <message>
        <source>The Bitcoin address the message was signed with</source>
        <translation>La dirección Blackcoin con la que se firmó el mensaje</translation>
    </message>
    <message>
        <source>Verify the message to ensure it was signed with the specified Bitcoin address</source>
        <translation>Verifica el mensaje para asegurar que fue firmado con la dirección de Blackcoin especificada.</translation>
    </message>
    <message>
        <source>Verify &amp;Message</source>
        <translation>&amp;Firmar Mensaje</translation>
    </message>
    <message>
        <source>Reset all verify message fields</source>
        <translation>Limpiar todos los campos de la verificación de mensaje</translation>
    </message>
    <message>
        <source>Click "Sign Message" to generate signature</source>
        <translation>Click en "Firmar mensaje" para generar una firma</translation>
    </message>
    <message>
        <source>The entered address is invalid.</source>
        <translation>La dirección ingresada es inválida</translation>
    </message>
    <message>
        <source>Please check the address and try again.</source>
        <translation>Por favor, revisa la dirección e intenta nuevamente.</translation>
    </message>
    <message>
        <source>The entered address does not refer to a key.</source>
        <translation>La dirección ingresada no corresponde a una llave válida.</translation>
    </message>
    <message>
        <source>Wallet unlock was cancelled.</source>
        <translation>El desbloqueo del monedero fue cancelado.</translation>
    </message>
    <message>
        <source>Private key for the entered address is not available.</source>
        <translation>La llave privada para la dirección introducida no está disponible.</translation>
    </message>
    <message>
        <source>Message signing failed.</source>
        <translation>Falló la firma del mensaje.</translation>
    </message>
    <message>
        <source>Message signed.</source>
        <translation>Mensaje firmado.</translation>
    </message>
    <message>
        <source>The signature could not be decoded.</source>
        <translation>La firma no pudo decodificarse.</translation>
    </message>
    <message>
        <source>Please check the signature and try again.</source>
        <translation>Por favor compruebe la firma e intente de nuevo.</translation>
    </message>
    <message>
        <source>The signature did not match the message digest.</source>
        <translation>La firma no se combinó con el mensaje.</translation>
    </message>
    <message>
        <source>Message verification failed.</source>
        <translation>Falló la verificación del mensaje.</translation>
    </message>
    <message>
        <source>Message verified.</source>
        <translation>Mensaje verificado.</translation>
    </message>
</context>
<context>
    <name>SplashScreen</name>
    <message>
        <source>[testnet]</source>
        <translation>[red-de-pruebas]</translation>
    </message>
</context>
<context>
    <name>TrafficGraphWidget</name>
    <message>
        <source>KB/s</source>
        <translation>KB/s</translation>
    </message>
</context>
<context>
    <name>TransactionDesc</name>
    <message>
        <source>Open until %1</source>
        <translation>Abierto hasta %1</translation>
    </message>
    <message>
        <source>conflicted with a transaction with %1 confirmations</source>
        <translation>Hay un conflicto con la traducción de las confirmaciones %1</translation>
    </message>
    <message>
        <source>0/unconfirmed, %1</source>
        <translation>0/no confirmado, %1</translation>
    </message>
    <message>
        <source>in memory pool</source>
        <translation>en el equipo de memoria</translation>
    </message>
    <message>
        <source>not in memory pool</source>
        <translation>no en el equipo de memoria</translation>
    </message>
    <message>
        <source>abandoned</source>
        <translation>abandonado</translation>
    </message>
    <message>
        <source>%1/unconfirmed</source>
        <translation>%1/no confirmado</translation>
    </message>
    <message>
        <source>%1 confirmations</source>
        <translation>confirmaciones %1</translation>
    </message>
    <message>
        <source>Status</source>
        <translation>Estado</translation>
    </message>
    <message>
        <source>Date</source>
        <translation>Fecha</translation>
    </message>
    <message>
        <source>Source</source>
        <translation>Fuente</translation>
    </message>
    <message>
        <source>Generated</source>
        <translation>Generado</translation>
    </message>
    <message>
        <source>From</source>
        <translation>Desde</translation>
    </message>
    <message>
        <source>unknown</source>
        <translation>desconocido</translation>
    </message>
    <message>
        <source>To</source>
        <translation>Para</translation>
    </message>
    <message>
        <source>own address</source>
        <translation>dirección personal</translation>
    </message>
    <message>
        <source>watch-only</source>
        <translation>Solo observación</translation>
    </message>
    <message>
        <source>label</source>
        <translation>etiqueta</translation>
    </message>
    <message>
        <source>Credit</source>
        <translation>Credito</translation>
    </message>
    <message>
        <source>not accepted</source>
        <translation>no aceptada</translation>
    </message>
    <message>
        <source>Debit</source>
        <translation>Débito</translation>
    </message>
    <message>
        <source>Total debit</source>
        <translation>Total enviado</translation>
    </message>
    <message>
        <source>Total credit</source>
        <translation>Crédito total</translation>
    </message>
    <message>
        <source>Transaction fee</source>
        <translation>Comisión de transacción</translation>
    </message>
    <message>
        <source>Net amount</source>
        <translation>Cantidad total</translation>
    </message>
    <message>
        <source>Message</source>
        <translation>Mensaje</translation>
    </message>
    <message>
        <source>Comment</source>
        <translation>Comentario</translation>
    </message>
    <message>
        <source>Transaction ID</source>
        <translation>Identificador de transacción (ID)</translation>
    </message>
    <message>
        <source>Transaction total size</source>
        <translation>Tamaño total de transacción</translation>
    </message>
    <message>
        <source>Output index</source>
        <translation>Indice de salida</translation>
    </message>
    <message>
        <source>Merchant</source>
        <translation>Vendedor</translation>
    </message>
    <message>
        <source>Debug information</source>
        <translation>Información de depuración</translation>
    </message>
    <message>
        <source>Transaction</source>
        <translation>Transacción</translation>
    </message>
    <message>
        <source>Inputs</source>
        <translation>Entradas</translation>
    </message>
    <message>
        <source>Amount</source>
        <translation>Cantidad</translation>
    </message>
    <message>
        <source>true</source>
        <translation>verdadero</translation>
    </message>
    <message>
        <source>false</source>
        <translation>falso</translation>
    </message>
</context>
<context>
    <name>TransactionDescDialog</name>
    <message>
        <source>This pane shows a detailed description of the transaction</source>
        <translation>Esta ventana muestra información detallada sobre la transacción</translation>
    </message>
    <message>
        <source>Details for %1</source>
        <translation>Detalles para %1</translation>
    </message>
</context>
<context>
    <name>TransactionTableModel</name>
    <message>
        <source>Date</source>
        <translation>Fecha</translation>
    </message>
    <message>
        <source>Type</source>
        <translation>Tipo</translation>
    </message>
    <message>
        <source>Label</source>
        <translation>Etiqueta</translation>
    </message>
    <message>
        <source>Open until %1</source>
        <translation>Abierto hasta %1</translation>
    </message>
    <message>
        <source>Unconfirmed</source>
        <translation>Sin confirmar</translation>
    </message>
    <message>
        <source>Abandoned</source>
        <translation>Abandonado</translation>
    </message>
    <message>
        <source>Confirming (%1 of %2 recommended confirmations)</source>
        <translation>Confirmando (%1 de %2 confirmaciones recomendadas)</translation>
    </message>
    <message>
        <source>Confirmed (%1 confirmations)</source>
        <translation>Confirmado (%1 confirmaciones)</translation>
    </message>
    <message>
        <source>Conflicted</source>
        <translation>En conflicto</translation>
    </message>
    <message>
        <source>Immature (%1 confirmations, will be available after %2)</source>
        <translation>Inmaduro (%1 confirmación(es), Estarán disponibles después de %2)</translation>
    </message>
    <message>
        <source>Generated but not accepted</source>
        <translation>Generado pero no aceptado</translation>
    </message>
    <message>
        <source>Received with</source>
        <translation>Recibido con</translation>
    </message>
    <message>
        <source>Received from</source>
        <translation>Recibido de</translation>
    </message>
    <message>
        <source>Sent to</source>
        <translation>Enviado a</translation>
    </message>
    <message>
        <source>Payment to yourself</source>
        <translation>Pago a ti mismo</translation>
    </message>
    <message>
        <source>Mined</source>
        <translation>Minado</translation>
    </message>
    <message>
        <source>watch-only</source>
        <translation>Solo observación</translation>
    </message>
    <message>
        <source>(n/a)</source>
        <translation>(n/a)</translation>
    </message>
    <message>
        <source>(no label)</source>
        <translation>(no etiqueta)</translation>
    </message>
    <message>
        <source>Transaction status. Hover over this field to show number of confirmations.</source>
        <translation>Estado de transacción. Pasa el ratón sobre este campo para ver el numero de confirmaciones.</translation>
    </message>
    <message>
        <source>Date and time that the transaction was received.</source>
        <translation>Fecha y hora cuando se recibió la transacción</translation>
    </message>
    <message>
        <source>Type of transaction.</source>
        <translation>Tipo de transacción.</translation>
    </message>
    <message>
        <source>Amount removed from or added to balance.</source>
        <translation>Cantidad restada o añadida al balance</translation>
    </message>
</context>
<context>
    <name>TransactionView</name>
    <message>
        <source>All</source>
        <translation>Todo</translation>
    </message>
    <message>
        <source>Today</source>
        <translation>Hoy</translation>
    </message>
    <message>
        <source>This week</source>
        <translation>Esta semana</translation>
    </message>
    <message>
        <source>This month</source>
        <translation>Este mes</translation>
    </message>
    <message>
        <source>Last month</source>
        <translation>Mes pasado</translation>
    </message>
    <message>
        <source>This year</source>
        <translation>Este año</translation>
    </message>
    <message>
        <source>Range...</source>
        <translation>Rango...</translation>
    </message>
    <message>
        <source>Received with</source>
        <translation>Recibido con</translation>
    </message>
    <message>
        <source>Sent to</source>
        <translation>Enviado a</translation>
    </message>
    <message>
        <source>To yourself</source>
        <translation>A ti mismo</translation>
    </message>
    <message>
        <source>Mined</source>
        <translation>Minado</translation>
    </message>
    <message>
        <source>Other</source>
        <translation>Otra</translation>
    </message>
    <message>
        <source>Min amount</source>
        <translation>Cantidad mínima</translation>
    </message>
    <message>
        <source>Abandon transaction</source>
        <translation>Transacción abandonada</translation>
    </message>
    <message>
        <source>Increase transaction fee</source>
        <translation>Incrementar cuota de transacción</translation>
    </message>
    <message>
        <source>Copy address</source>
        <translation>Copiar dirección</translation>
    </message>
    <message>
        <source>Copy label</source>
        <translation>Copiar etiqueta</translation>
    </message>
    <message>
        <source>Copy amount</source>
        <translation>Copiar cantidad</translation>
    </message>
    <message>
        <source>Copy transaction ID</source>
        <translation>Copiar ID de la transacción</translation>
    </message>
    <message>
        <source>Copy raw transaction</source>
        <translation>Copiar transacción bruta</translation>
    </message>
    <message>
        <source>Copy full transaction details</source>
        <translation>Copiar todos los detalles de la transacción</translation>
    </message>
    <message>
        <source>Edit label</source>
        <translation>Editar etiqueta</translation>
    </message>
    <message>
        <source>Show transaction details</source>
        <translation>Mostrar detalles de la transacción</translation>
    </message>
    <message>
        <source>Export Transaction History</source>
        <translation>Exportar historial de transacciones</translation>
    </message>
    <message>
        <source>Comma separated file (*.csv)</source>
        <translation>Archivo separado por comas (* .csv)</translation>
    </message>
    <message>
        <source>Confirmed</source>
        <translation>Confirmado</translation>
    </message>
    <message>
        <source>Watch-only</source>
        <translation>Solo observación</translation>
    </message>
    <message>
        <source>Date</source>
        <translation>Fecha</translation>
    </message>
    <message>
        <source>Type</source>
        <translation>Tipo</translation>
    </message>
    <message>
        <source>Label</source>
        <translation>Etiqueta</translation>
    </message>
    <message>
        <source>Address</source>
        <translation>Dirección</translation>
    </message>
    <message>
        <source>ID</source>
        <translation>ID</translation>
    </message>
    <message>
        <source>ID</source>
        <translation>ID</translation>
    </message>
    <message>
        <source>Exporting Failed</source>
        <translation>Exportación fallida</translation>
    </message>
    <message>
        <source>Exporting Successful</source>
        <translation>Exportación exitosa</translation>
    </message>
    <message>
        <source>The transaction history was successfully saved to %1.</source>
        <translation>La transacción ha sido guardada en %1.</translation>
    </message>
    <message>
        <source>Range:</source>
        <translation>Rango:</translation>
    </message>
    <message>
        <source>to</source>
        <translation>para</translation>
    </message>
</context>
<context>
    <name>UnitDisplayStatusBarControl</name>
    <message>
        <source>Unit to show amounts in. Click to select another unit.</source>
        <translation>Unidad en la que se muestran las cantidades. Haga clic para seleccionar otra unidad.</translation>
    </message>
</context>
<context>
    <name>WalletController</name>
    </context>
<context>
    <name>WalletFrame</name>
    <message>
        <source>No wallet has been loaded.</source>
        <translation>No se ha cargado ningún monedero</translation>
    </message>
</context>
<context>
    <name>WalletModel</name>
    <message>
        <source>Send Coins</source>
        <translation>Enviar monedas</translation>
    </message>
    <message>
        <source>Fee bump error</source>
        <translation>Error de incremento de cuota</translation>
    </message>
    <message>
        <source>Increasing transaction fee failed</source>
        <translation>Ha fallado el incremento de la cuota de transacción.</translation>
    </message>
    <message>
        <source>Do you want to increase the fee?</source>
        <translation>¿Desea incrementar la cuota?</translation>
    </message>
    <message>
        <source>Current fee:</source>
        <translation>Comisión actual:</translation>
    </message>
    <message>
        <source>Increase:</source>
        <translation>Incremento:</translation>
    </message>
    <message>
        <source>New fee:</source>
        <translation>Nueva comisión:</translation>
    </message>
    <message>
        <source>Confirm fee bump</source>
        <translation>Confirmar incremento de comisión</translation>
    </message>
    <message>
        <source>Can't sign transaction.</source>
        <translation>No se ha podido firmar la transacción.</translation>
    </message>
    <message>
        <source>Could not commit transaction</source>
        <translation>No se pudo confirmar la transacción</translation>
    </message>
<<<<<<< HEAD
</context>
=======
    </context>
>>>>>>> 2f9f9b37
<context>
    <name>WalletView</name>
    <message>
        <source>&amp;Export</source>
<<<<<<< HEAD
        <translation>&amp;Exportar</translation>
=======
        <translation>Exportar</translation>
>>>>>>> 2f9f9b37
    </message>
    <message>
        <source>Export the data in the current tab to a file</source>
        <translation>Exportar los datos de la pestaña actual a un archivo</translation>
    </message>
    <message>
        <source>Backup Wallet</source>
        <translation>Respaldar monedero</translation>
    </message>
    <message>
        <source>Wallet Data (*.dat)</source>
        <translation>Archivo de respaldo (*.dat)</translation>
    </message>
    <message>
        <source>Backup Failed</source>
        <translation>Ha fallado el respaldo</translation>
    </message>
    <message>
        <source>There was an error trying to save the wallet data to %1.</source>
        <translation>Ha habido un error al intentar guardar los datos del monedero a %1.</translation>
    </message>
    <message>
        <source>Backup Successful</source>
        <translation>Respaldo exitoso</translation>
    </message>
    <message>
        <source>The wallet data was successfully saved to %1.</source>
        <translation>Los datos del monedero se han guardado con éxito en %1.</translation>
    </message>
    <message>
        <source>Backup Wallet</source>
        <translation>Respaldar monedero</translation>
    </message>
    <message>
        <source>Wallet Data (*.dat)</source>
        <translation>Archivo de respaldo (*.dat)</translation>
    </message>
    <message>
        <source>Backup Failed</source>
        <translation>Ha fallado el respaldo</translation>
    </message>
    <message>
        <source>There was an error trying to save the wallet data to %1.</source>
        <translation>Ha habido un error al intentar guardar los datos del monedero a %1.</translation>
    </message>
    <message>
        <source>Backup Successful</source>
        <translation>Respaldo exitoso</translation>
    </message>
    <message>
        <source>The wallet data was successfully saved to %1.</source>
        <translation>Los datos del monedero se han guardado con éxito en %1.</translation>
    </message>
    </context>
<context>
    <name>bitcoin-core</name>
    <message>
        <source>Distributed under the MIT software license, see the accompanying file %s or %s</source>
        <translation>Distribuido bajo la licencia de software MIT, vea el archivo adjunto %s o %s</translation>
    </message>
    <message>
        <source>Prune configured below the minimum of %d MiB.  Please use a higher number.</source>
        <translation>La Poda se ha configurado por debajo del mínimo de %d MiB. Por favor utiliza un valor mas alto.</translation>
    </message>
    <message>
        <source>Rescans are not possible in pruned mode. You will need to use -reindex which will download the whole blockchain again.</source>
        <translation>No es es posible re-escanear en modo prune. Debes usar -reindex el cual descargara toda la blockchain de nuevo.</translation>
    </message>
    <message>
        <source>Error: A fatal internal error occurred, see debug.log for details</source>
        <translation>Error: Un error interno fatal ha ocurrido, ver debug.log para detalles</translation>
    </message>
    <message>
        <source>Pruning blockstore...</source>
        <translation>Poda blockstore...</translation>
    </message>
    <message>
        <source>Unable to start HTTP server. See debug log for details.</source>
        <translation>No se ha podido iniciar el servidor HTTP. Ver debug log para detalles.</translation>
    </message>
    <message>
<<<<<<< HEAD
        <source>Bitcoin Core</source>
        <translation>Blackcoin More</translation>
    </message>
    <message>
=======
>>>>>>> 2f9f9b37
        <source>The %s developers</source>
        <translation>Los desarrolladores de %s</translation>
    </message>
    <message>
        <source>This is the transaction fee you may discard if change is smaller than dust at this level</source>
        <translation>Esta es la cuota de transacción que puede descartar si el cambio es más pequeño que el polvo a este nivel.</translation>
    </message>
    <message>
        <source>%d of last 100 blocks have unexpected version</source>
        <translation>%d de los últimos 100 bloques tienen una versión no esperada</translation>
<<<<<<< HEAD
    </message>
    <message>
        <source>%s corrupt, salvage failed</source>
        <translation>%s corrupto. Fracasó la recuperación</translation>
    </message>
    <message>
        <source>-maxmempool must be at least %d MB</source>
        <translation>-maxmempool debe ser por lo menos de %d MB</translation>
    </message>
    <message>
        <source>Cannot resolve -%s address: '%s'</source>
        <translation>No se puede resolver -%s direccion: '%s'</translation>
    </message>
    <message>
        <source>Change index out of range</source>
        <translation>Cambio de indice fuera de rango</translation>
    </message>
    <message>
        <source>Copyright (C) %i-%i</source>
        <translation>Copyright (C) %i-%i</translation>
    </message>
    <message>
        <source>Corrupted block database detected</source>
        <translation>Corrupción de base de datos de bloques detectada.</translation>
    </message>
    <message>
        <source>Do you want to rebuild the block database now?</source>
        <translation>¿Quieres reconstruir la base de datos de bloques ahora?</translation>
    </message>
    <message>
        <source>Error initializing block database</source>
        <translation>Error al inicializar la base de datos de bloques</translation>
    </message>
    <message>
        <source>Error initializing wallet database environment %s!</source>
        <translation>Error al iniciar el entorno de la base de datos del monedero %s</translation>
    </message>
    <message>
        <source>Error loading %s</source>
        <translation>Error cargando %s</translation>
    </message>
    <message>
        <source>Error loading %s: Wallet corrupted</source>
        <translation>Error cargando %s: Monedero corrupto</translation>
    </message>
    <message>
        <source>Error loading %s: Wallet requires newer version of %s</source>
        <translation>Error cargando %s: Monedero requiere una versión mas reciente de %s</translation>
    </message>
    <message>
        <source>Error loading block database</source>
        <translation>Error cargando blkindex.dat</translation>
    </message>
    <message>
        <source>Error opening block database</source>
        <translation>Error cargando base de datos de bloques</translation>
    </message>
    <message>
        <source>Error: Disk space is low!</source>
        <translation>Atención: Poco espacio en el disco duro</translation>
    </message>
    <message>
        <source>Failed to listen on any port. Use -listen=0 if you want this.</source>
        <translation>Ha fallado la escucha en todos los puertos. Usa -listen=0 si desea esto.</translation>
    </message>
    <message>
        <source>Importing...</source>
        <translation>Importando...</translation>
    </message>
    <message>
        <source>Incorrect or no genesis block found. Wrong datadir for network?</source>
        <translation>Incorrecto o bloque de génesis no encontrado. ¿datadir equivocada para la red?</translation>
    </message>
    <message>
        <source>Initialization sanity check failed. %s is shutting down.</source>
        <translation>La inicialización de la verificación de validez falló. Se está apagando %s.</translation>
    </message>
    <message>
        <source>Invalid amount for -%s=&lt;amount&gt;: '%s'</source>
        <translation>Monto invalido para -%s=&lt;amount&gt;: '%s'</translation>
    </message>
    <message>
        <source>Invalid amount for -discardfee=&lt;amount&gt;: '%s'</source>
        <translation>Monto invalido para -discardfee=&lt;amount&gt;: '%s'</translation>
    </message>
    <message>
        <source>Invalid amount for -fallbackfee=&lt;amount&gt;: '%s'</source>
        <translation>Monto invalido para -fallbackfee=&lt;amount&gt;: '%s'</translation>
    </message>
    <message>
        <source>Loading P2P addresses...</source>
        <translation>Cargando direcciones P2P...</translation>
    </message>
    <message>
        <source>Loading banlist...</source>
        <translation>Cargando banlist...</translation>
    </message>
    <message>
        <source>Not enough file descriptors available.</source>
        <translation>No hay suficientes descriptores de archivo disponibles.</translation>
    </message>
    <message>
        <source>Replaying blocks...</source>
        <translation>Reproduciendo bloques...</translation>
    </message>
    <message>
        <source>Rewinding blocks...</source>
        <translation>Rebobinando bloques...</translation>
    </message>
    <message>
        <source>The source code is available from %s.</source>
        <translation>El código fuente esta disponible desde %s.</translation>
    </message>
    <message>
        <source>Transaction fee and change calculation failed</source>
        <translation>El cálculo de la comisión de transacción y del cambio han fallado</translation>
    </message>
    <message>
        <source>Upgrading UTXO database</source>
        <translation>Actualizando la base de datos UTXO</translation>
    </message>
    <message>
        <source>Verifying blocks...</source>
        <translation>Verificando bloques...</translation>
    </message>
    <message>
        <source>Error reading from database, shutting down.</source>
        <translation>Error al leer la base de datos, cerrando aplicación.</translation>
    </message>
    <message>
        <source>Error upgrading chainstate database</source>
        <translation>Error actualizando la base de datos chainstate</translation>
    </message>
    <message>
        <source>Information</source>
        <translation>Información</translation>
    </message>
    <message>
=======
    </message>
    <message>
        <source>%s corrupt, salvage failed</source>
        <translation>%s corrupto. Fracasó la recuperación</translation>
    </message>
    <message>
        <source>-maxmempool must be at least %d MB</source>
        <translation>-maxmempool debe ser por lo menos de %d MB</translation>
    </message>
    <message>
        <source>Cannot resolve -%s address: '%s'</source>
        <translation>No se puede resolver -%s direccion: '%s'</translation>
    </message>
    <message>
        <source>Change index out of range</source>
        <translation>Cambio de indice fuera de rango</translation>
    </message>
    <message>
        <source>Copyright (C) %i-%i</source>
        <translation>Copyright (C) %i-%i</translation>
    </message>
    <message>
        <source>Corrupted block database detected</source>
        <translation>Corrupción de base de datos de bloques detectada.</translation>
    </message>
    <message>
        <source>Do you want to rebuild the block database now?</source>
        <translation>¿Quieres reconstruir la base de datos de bloques ahora?</translation>
    </message>
    <message>
        <source>Error initializing block database</source>
        <translation>Error al inicializar la base de datos de bloques</translation>
    </message>
    <message>
        <source>Error initializing wallet database environment %s!</source>
        <translation>Error al iniciar el entorno de la base de datos del monedero %s</translation>
    </message>
    <message>
        <source>Error loading %s</source>
        <translation>Error cargando %s</translation>
    </message>
    <message>
        <source>Error loading %s: Wallet corrupted</source>
        <translation>Error cargando %s: Monedero corrupto</translation>
    </message>
    <message>
        <source>Error loading %s: Wallet requires newer version of %s</source>
        <translation>Error cargando %s: Monedero requiere una versión mas reciente de %s</translation>
    </message>
    <message>
        <source>Error loading block database</source>
        <translation>Error cargando blkindex.dat</translation>
    </message>
    <message>
        <source>Error opening block database</source>
        <translation>Error cargando base de datos de bloques</translation>
    </message>
    <message>
        <source>Failed to listen on any port. Use -listen=0 if you want this.</source>
        <translation>Ha fallado la escucha en todos los puertos. Usa -listen=0 si desea esto.</translation>
    </message>
    <message>
        <source>Importing...</source>
        <translation>Importando...</translation>
    </message>
    <message>
        <source>Incorrect or no genesis block found. Wrong datadir for network?</source>
        <translation>Incorrecto o bloque de génesis no encontrado. ¿datadir equivocada para la red?</translation>
    </message>
    <message>
        <source>Initialization sanity check failed. %s is shutting down.</source>
        <translation>La inicialización de la verificación de validez falló. Se está apagando %s.</translation>
    </message>
    <message>
        <source>Invalid amount for -%s=&lt;amount&gt;: '%s'</source>
        <translation>Monto invalido para -%s=&lt;amount&gt;: '%s'</translation>
    </message>
    <message>
        <source>Invalid amount for -discardfee=&lt;amount&gt;: '%s'</source>
        <translation>Monto invalido para -discardfee=&lt;amount&gt;: '%s'</translation>
    </message>
    <message>
        <source>Invalid amount for -fallbackfee=&lt;amount&gt;: '%s'</source>
        <translation>Monto invalido para -fallbackfee=&lt;amount&gt;: '%s'</translation>
    </message>
    <message>
        <source>Loading P2P addresses...</source>
        <translation>Cargando direcciones P2P...</translation>
    </message>
    <message>
        <source>Loading banlist...</source>
        <translation>Cargando banlist...</translation>
    </message>
    <message>
        <source>Not enough file descriptors available.</source>
        <translation>No hay suficientes descriptores de archivo disponibles.</translation>
    </message>
    <message>
        <source>Replaying blocks...</source>
        <translation>Reproduciendo bloques...</translation>
    </message>
    <message>
        <source>Rewinding blocks...</source>
        <translation>Rebobinando bloques...</translation>
    </message>
    <message>
        <source>The source code is available from %s.</source>
        <translation>El código fuente esta disponible desde %s.</translation>
    </message>
    <message>
        <source>Transaction fee and change calculation failed</source>
        <translation>El cálculo de la comisión de transacción y del cambio han fallado</translation>
    </message>
    <message>
        <source>Upgrading UTXO database</source>
        <translation>Actualizando la base de datos UTXO</translation>
    </message>
    <message>
        <source>Verifying blocks...</source>
        <translation>Verificando bloques...</translation>
    </message>
    <message>
        <source>Error reading from database, shutting down.</source>
        <translation>Error al leer la base de datos, cerrando aplicación.</translation>
    </message>
    <message>
        <source>Error upgrading chainstate database</source>
        <translation>Error actualizando la base de datos chainstate</translation>
    </message>
    <message>
>>>>>>> 2f9f9b37
        <source>Invalid -onion address or hostname: '%s'</source>
        <translation>Dirección de -onion o dominio '%s' inválido</translation>
    </message>
    <message>
        <source>Invalid -proxy address or hostname: '%s'</source>
        <translation>Dirección de -proxy o dominio ' %s' inválido</translation>
    </message>
    <message>
        <source>Invalid amount for -paytxfee=&lt;amount&gt;: '%s' (must be at least %s)</source>
        <translation>Cantidad inválida para -paytxfee=&lt;amount&gt;: '%s' (debe ser por lo menos %s)</translation>
    </message>
    <message>
        <source>Invalid netmask specified in -whitelist: '%s'</source>
        <translation>Máscara de red inválida especificada en -whitelist: '%s'</translation>
    </message>
    <message>
        <source>Need to specify a port with -whitebind: '%s'</source>
        <translation>Necesita especificar un puerto con -whitebind: '%s'</translation>
    </message>
    <message>
        <source>Reducing -maxconnections from %d to %d, because of system limitations.</source>
        <translation>Reduciendo -maxconnections de %d a %d, debido a limitaciones del sistema.</translation>
    </message>
    <message>
        <source>Signing transaction failed</source>
        <translation>Firma de transacción fallida</translation>
    </message>
    <message>
        <source>The transaction amount is too small to pay the fee</source>
        <translation>El monto a transferir es muy pequeño para pagar el impuesto</translation>
    </message>
    <message>
        <source>This is experimental software.</source>
        <translation>Este es un software experimental.</translation>
    </message>
    <message>
        <source>Transaction amount too small</source>
        <translation>Monto a transferir muy pequeño</translation>
    </message>
    <message>
<<<<<<< HEAD
        <source>Transaction too large for fee policy</source>
        <translation>Operación demasiado grande para la política de comision</translation>
    </message>
    <message>
=======
>>>>>>> 2f9f9b37
        <source>Transaction too large</source>
        <translation>Transacción muy grande</translation>
    </message>
    <message>
        <source>Unable to bind to %s on this computer (bind returned error %s)</source>
        <translation>No es posible conectar con %s en este sistema (bind ha devuelto el error %s)</translation>
    </message>
    <message>
        <source>Verifying wallet(s)...</source>
        <translation>Verificando billetera(s)...</translation>
    </message>
    <message>
<<<<<<< HEAD
        <source>Warning</source>
        <translation>Peligro.</translation>
=======
        <source>Warning: unknown new rules activated (versionbit %i)</source>
        <translation>Advertencia: nuevas reglas desconocidas activadas (versionbit %i)</translation>
    </message>
    <message>
        <source>Zapping all transactions from wallet...</source>
        <translation>Eliminando todas las transacciones del monedero...</translation>
    </message>
    <message>
        <source>-maxtxfee is set very high! Fees this large could be paid on a single transaction.</source>
        <translation>-maxtxfee tiene un valor muy elevado! Comisiones muy grandes podrían ser pagadas en una única transacción.</translation>
    </message>
    <message>
        <source>This is the transaction fee you may pay when fee estimates are not available.</source>
        <translation>Impuesto por transacción que pagarás cuando la estimación de impuesto no esté disponible.</translation>
    </message>
    <message>
        <source>Total length of network version string (%i) exceeds maximum length (%i). Reduce the number or size of uacomments.</source>
        <translation>La longitud total de la cadena de versión de red ( %i ) supera la longitud máxima ( %i ) . Reducir el número o tamaño de uacomments .</translation>
    </message>
    <message>
        <source>Warning: Wallet file corrupt, data salvaged! Original %s saved as %s in %s; if your balance or transactions are incorrect you should restore from a backup.</source>
        <translation>Advertencia: Archivo de monedero corrupto, datos recuperados! Original %s guardado como %s en %s; si su balance de transacciones es incorrecto, debe restaurar desde una copia de seguridad.</translation>
    </message>
    <message>
        <source>%s is set very high!</source>
        <translation>¡%s esta configurado muy alto!</translation>
    </message>
    <message>
        <source>Error loading wallet %s. Duplicate -wallet filename specified.</source>
        <translation>Error cargando el monedero %s. Se ha especificado un nombre de fichero -wallet duplicado.</translation>
    </message>
    <message>
        <source>Starting network threads...</source>
        <translation>Iniciando procesos de red...</translation>
    </message>
    <message>
        <source>The wallet will avoid paying less than the minimum relay fee.</source>
        <translation>La billetera no permitirá pagar menos que la fee de transmisión mínima (relay fee).</translation>
    </message>
    <message>
        <source>This is the minimum transaction fee you pay on every transaction.</source>
        <translation>Mínimo de impuesto que pagarás con cada transacción.</translation>
    </message>
    <message>
        <source>This is the transaction fee you will pay if you send a transaction.</source>
        <translation>Impuesto por transacción a pagar si envías una transacción.</translation>
    </message>
    <message>
        <source>Transaction amounts must not be negative</source>
        <translation>El monto de la transacción no puede ser negativo</translation>
    </message>
    <message>
        <source>Transaction has too long of a mempool chain</source>
        <translation>La transacción tiene demasiado tiempo de una cadena de mempool</translation>
    </message>
    <message>
        <source>Transaction must have at least one recipient</source>
        <translation>La transacción debe incluir al menos un destinatario.</translation>
    </message>
    <message>
        <source>Unknown network specified in -onlynet: '%s'</source>
        <translation>La red especificada en -onlynet: '%s' es desconocida</translation>
>>>>>>> 2f9f9b37
    </message>
    <message>
        <source>Warning: unknown new rules activated (versionbit %i)</source>
        <translation>Advertencia: nuevas reglas desconocidas activadas (versionbit %i)</translation>
    </message>
    <message>
        <source>Zapping all transactions from wallet...</source>
        <translation>Eliminando todas las transacciones del monedero...</translation>
    </message>
    <message>
        <source>-maxtxfee is set very high! Fees this large could be paid on a single transaction.</source>
        <translation>-maxtxfee tiene un valor muy elevado! Comisiones muy grandes podrían ser pagadas en una única transacción.</translation>
    </message>
    <message>
        <source>This is the transaction fee you may pay when fee estimates are not available.</source>
        <translation>Impuesto por transacción que pagarás cuando la estimación de impuesto no esté disponible.</translation>
    </message>
    <message>
        <source>Total length of network version string (%i) exceeds maximum length (%i). Reduce the number or size of uacomments.</source>
        <translation>La longitud total de la cadena de versión de red ( %i ) supera la longitud máxima ( %i ) . Reducir el número o tamaño de uacomments .</translation>
    </message>
    <message>
        <source>Warning: Wallet file corrupt, data salvaged! Original %s saved as %s in %s; if your balance or transactions are incorrect you should restore from a backup.</source>
        <translation>Advertencia: Archivo de monedero corrupto, datos recuperados! Original %s guardado como %s en %s; si su balance de transacciones es incorrecto, debe restaurar desde una copia de seguridad.</translation>
    </message>
    <message>
        <source>%s is set very high!</source>
        <translation>¡%s esta configurado muy alto!</translation>
    </message>
    <message>
        <source>Error loading wallet %s. Duplicate -wallet filename specified.</source>
        <translation>Error cargando el monedero %s. Se ha especificado un nombre de fichero -wallet duplicado.</translation>
    </message>
    <message>
        <source>Keypool ran out, please call keypoolrefill first</source>
        <translation>Keypool se ha agotado, llame a keypoolrefill primero</translation>
    </message>
    <message>
        <source>Starting network threads...</source>
        <translation>Iniciando procesos de red...</translation>
    </message>
    <message>
        <source>The wallet will avoid paying less than the minimum relay fee.</source>
        <translation>La billetera no permitirá pagar menos que la fee de transmisión mínima (relay fee).</translation>
    </message>
    <message>
        <source>This is the minimum transaction fee you pay on every transaction.</source>
        <translation>Mínimo de impuesto que pagarás con cada transacción.</translation>
    </message>
    <message>
        <source>This is the transaction fee you will pay if you send a transaction.</source>
        <translation>Impuesto por transacción a pagar si envías una transacción.</translation>
    </message>
    <message>
        <source>Transaction amounts must not be negative</source>
        <translation>El monto de la transacción no puede ser negativo</translation>
    </message>
    <message>
        <source>Transaction has too long of a mempool chain</source>
        <translation>La transacción tiene demasiado tiempo de una cadena de mempool</translation>
    </message>
    <message>
        <source>Transaction must have at least one recipient</source>
        <translation>La transacción debe incluir al menos un destinatario.</translation>
    </message>
    <message>
        <source>Unknown network specified in -onlynet: '%s'</source>
        <translation>La red especificada en -onlynet: '%s' es desconocida</translation>
    </message>
    <message>
        <source>Insufficient funds</source>
        <translation>Fondos insuficientes</translation>
    </message>
    <message>
        <source>Loading block index...</source>
        <translation>Cargando el index de bloques...</translation>
    </message>
    <message>
        <source>Loading block index...</source>
        <translation>Cargando el index de bloques...</translation>
    </message>
    <message>
        <source>Loading wallet...</source>
        <translation>Cargando cartera...</translation>
    </message>
    <message>
        <source>Cannot downgrade wallet</source>
        <translation>No es posible desactualizar la billetera</translation>
<<<<<<< HEAD
    </message>
    <message>
        <source>Rescanning...</source>
        <translation>Reescaneando</translation>
=======
>>>>>>> 2f9f9b37
    </message>
    <message>
        <source>Rescanning...</source>
        <translation>Rescaneando...</translation>
    </message>
    <message>
        <source>Done loading</source>
        <translation>Carga completa</translation>
    </message>
</context>
</TS><|MERGE_RESOLUTION|>--- conflicted
+++ resolved
@@ -71,15 +71,7 @@
     </message>
     <message>
         <source>These are your Bitcoin addresses for sending payments. Always check the amount and the receiving address before sending coins.</source>
-<<<<<<< HEAD
-        <translation>Estas son sus direcciones de Blackcoin para enviar pagos. Siempre verifique el monto y la dirección de recepción antes de enviar monedas.</translation>
-    </message>
-    <message>
-        <source>These are your Bitcoin addresses for receiving payments. It is recommended to use a new receiving address for each transaction.</source>
-        <translation>Estas son sus direcciones de Blackcoin para recibir pagos. Se recomienda utilizar una nueva dirección de recepción para cada transacción.</translation>
-=======
         <translation>Estas son tus direcciones de Bitcoin para recibir pagos. Siempre revise el monto y la dirección de envío antes de enviar criptomonedas.</translation>
->>>>>>> 2f9f9b37
     </message>
     <message>
         <source>&amp;Copy Address</source>
@@ -107,11 +99,7 @@
     </message>
     <message>
         <source>There was an error trying to save the address list to %1. Please try again.</source>
-<<<<<<< HEAD
-        <translation>Se produjo un error al intentar guardar la lista de direcciones en %1. Inténtalo de nuevo.</translation>
-=======
         <translation>Había un error intentando guardar la lista de direcciones en %1. Por favor inténtelo de nuevo.</translation>
->>>>>>> 2f9f9b37
     </message>
 </context>
 <context>
@@ -177,11 +165,7 @@
     </message>
     <message>
         <source>Warning: If you encrypt your wallet and lose your passphrase, you will &lt;b&gt;LOSE ALL OF YOUR BITCOINS&lt;/b&gt;!</source>
-<<<<<<< HEAD
-        <translation>Advertencia: si encriptas tu billetera y pierdes tu contraseña &lt;b&gt; PIERDES TODOS TUS BLACKCOINS &lt;/b&gt; !</translation>
-=======
         <translation>Advertencia: Si encriptas tu billetera y pierdes tu contraseña, vas a ¡&lt;b&gt;PERDER TODOS TUS BITCOINS&lt;/b&gt;!</translation>
->>>>>>> 2f9f9b37
     </message>
     <message>
         <source>Are you sure you wish to encrypt your wallet?</source>
@@ -251,11 +235,7 @@
     </message>
     <message>
         <source>&amp;Overview</source>
-<<<<<<< HEAD
-        <translation>&amp;Visión de conjunto</translation>
-=======
         <translation>&amp;Vista general</translation>
->>>>>>> 2f9f9b37
     </message>
     <message>
         <source>Show general overview of wallet</source>
@@ -323,15 +303,11 @@
     </message>
     <message>
         <source>Open &amp;URI...</source>
-<<<<<<< HEAD
-        <translation>Abrir &amp;URL...</translation>
-=======
         <translation>Abrir y url...</translation>
     </message>
     <message>
         <source>Wallet:</source>
         <translation>Billetera:</translation>
->>>>>>> 2f9f9b37
     </message>
     <message>
         <source>Wallet:</source>
@@ -371,11 +347,7 @@
     </message>
     <message>
         <source>Send coins to a Bitcoin address</source>
-<<<<<<< HEAD
-        <translation>Enviando monedas a una dirección de Blackcoin</translation>
-=======
         <translation>Enviar monedas a una dirección bitcoin</translation>
->>>>>>> 2f9f9b37
     </message>
     <message>
         <source>Backup wallet to another location</source>
@@ -395,15 +367,7 @@
     </message>
     <message>
         <source>&amp;Verify message...</source>
-<<<<<<< HEAD
-        <translation>&amp;Verificar Mensaje...</translation>
-    </message>
-    <message>
-        <source>Bitcoin</source>
-        <translation>Blackcoin</translation>
-=======
         <translation>Verificar mensaje....</translation>
->>>>>>> 2f9f9b37
     </message>
     <message>
         <source>&amp;Send</source>
@@ -427,19 +391,11 @@
     </message>
     <message>
         <source>Sign messages with your Bitcoin addresses to prove you own them</source>
-<<<<<<< HEAD
-        <translation>Firme mensajes con sus direcciones de Blackcoin para demostrar que los posee</translation>
-    </message>
-    <message>
-        <source>Verify messages to ensure they were signed with specified Bitcoin addresses</source>
-        <translation>Verifique los mensajes para asegurarse de que fueron firmados con las direcciones de Blackcoin especificadas</translation>
-=======
         <translation>Firmar un mensaje para provar que usted es dueño de esta dirección</translation>
     </message>
     <message>
         <source>Verify messages to ensure they were signed with specified Bitcoin addresses</source>
         <translation>Verificar mensajes comprobando que están firmados con direcciones Bitcoin concretas</translation>
->>>>>>> 2f9f9b37
     </message>
     <message>
         <source>&amp;File</source>
@@ -459,11 +415,7 @@
     </message>
     <message>
         <source>Request payments (generates QR codes and bitcoin: URIs)</source>
-<<<<<<< HEAD
-        <translation>Solicitar pagos (genera códigos QR y blackcoin: URIs)</translation>
-=======
         <translation>Pide pagos (genera codigos QR and bitcoin: URls)</translation>
->>>>>>> 2f9f9b37
     </message>
     <message>
         <source>Show the list of used sending addresses and labels</source>
@@ -475,11 +427,7 @@
     </message>
     <message>
         <source>Open a bitcoin: URI or payment request</source>
-<<<<<<< HEAD
-        <translation>Abra un blackcoin: URI o solicitud de pago</translation>
-=======
         <translation>Abrir un identificador URI bitcoin o una petición de pago</translation>
->>>>>>> 2f9f9b37
     </message>
     <message>
         <source>&amp;Command-line options</source>
@@ -527,11 +475,7 @@
     </message>
     <message>
         <source>Warning</source>
-<<<<<<< HEAD
-        <translation>Peligro.</translation>
-=======
         <translation>Atención</translation>
->>>>>>> 2f9f9b37
     </message>
     <message>
         <source>Information</source>
@@ -679,11 +623,7 @@
     </message>
     <message>
         <source>A fatal error occurred. Bitcoin can no longer continue safely and will quit.</source>
-<<<<<<< HEAD
-        <translation>Se produjo un error fatal. Blackcoin ya no puede continuar de manera segura y no continuará</translation>
-=======
         <translation>Ha ocurrido un error fatal. Bitcoin no puede seguir seguro y se cerrará.</translation>
->>>>>>> 2f9f9b37
     </message>
 </context>
 <context>
@@ -823,11 +763,7 @@
     </message>
     <message>
         <source>Can vary +/- %1 satoshi(s) per input.</source>
-<<<<<<< HEAD
-        <translation>Puede variar +/- %1 satoshi (s) por entrada.</translation>
-=======
         <translation>Puede variar +/- %1 satoshi(s) por entrada.</translation>
->>>>>>> 2f9f9b37
     </message>
     <message>
         <source>(no label)</source>
@@ -1064,19 +1000,11 @@
     </message>
     <message>
         <source>Recent transactions may not yet be visible, and therefore your wallet's balance might be incorrect. This information will be correct once your wallet has finished synchronizing with the bitcoin network, as detailed below.</source>
-<<<<<<< HEAD
-        <translation>Es posible que las transacciones recientes aún no estén visibles y, por lo tanto, el saldo de su billetera podría ser incorrecto. Esta información será correcta una vez que su billetera haya terminado de sincronizarse con la red blackcoin, como se detalla a continuación.</translation>
-    </message>
-    <message>
-        <source>Attempting to spend bitcoins that are affected by not-yet-displayed transactions will not be accepted by the network.</source>
-        <translation>La red no aceptará intentar gastar blackcoins que se vean afectados por transacciones aún no mostradas</translation>
-=======
         <translation>Las transacciones recientes aún no pueden ser visibles, y por lo tanto el saldo de su monedero podría ser incorrecto. Esta información será correcta cuando su monedero haya terminado de sincronizarse con la red de bitcoin, como se detalla abajo.</translation>
     </message>
     <message>
         <source>Attempting to spend bitcoins that are affected by not-yet-displayed transactions will not be accepted by the network.</source>
         <translation>La red no aceptará el intentar gastar bitcoins que están afectados por transacciones aún no mostradas.</translation>
->>>>>>> 2f9f9b37
     </message>
     <message>
         <source>Number of blocks left</source>
@@ -1153,13 +1081,6 @@
     </message>
     <message>
         <source>Automatically start %1 after logging in to the system.</source>
-<<<<<<< HEAD
-        <translation>Inicie automáticamente %1 después de iniciar sesión en el sistema.</translation>
-    </message>
-    <message>
-        <source>&amp;Start %1 on system login</source>
-        <translation>&amp; Comience %1 en el inicio de sesión del sistema</translation>
-=======
         <translation>Iniciar automáticamente %1 al inicial el sistema.</translation>
     </message>
     <message>
@@ -1169,7 +1090,6 @@
     <message>
         <source>Size of &amp;database cache</source>
         <translation>Tamaño del caché de la base de &amp;datos</translation>
->>>>>>> 2f9f9b37
     </message>
     <message>
         <source>Number of script &amp;verification threads</source>
@@ -1204,13 +1124,10 @@
         <translation>URLs de terceros (por ejemplo, un explorador de bloques) que aparecen en la pestaña de transacciones como elementos del menú contextual. El %s en la URL es reemplazado por el valor hash de la transacción. Se pueden separar múltiples URLs por una barra vertical |.</translation>
     </message>
     <message>
-<<<<<<< HEAD
-=======
         <source>Open the %1 configuration file from the working directory.</source>
         <translation>Abrir el archivo de configuración %1 en el directorio de trabajo.</translation>
     </message>
     <message>
->>>>>>> 2f9f9b37
         <source>Open Configuration File</source>
         <translation>Abrir archivo de configuración</translation>
     </message>
@@ -1252,11 +1169,7 @@
     </message>
     <message>
         <source>Automatically open the Bitcoin client port on the router. This only works when your router supports UPnP and it is enabled.</source>
-<<<<<<< HEAD
-        <translation>Abra automáticamente el puerto cliente de Blackcoin en el enrutador. Esto solo funciona cuando su enrutador admite UPnP y está habilitado.</translation>
-=======
         <translation>Abre automáticamente el puerto del cliente Bitcoin en el router. Esto funciona solo cuando tu router es compatible con UPnP y está habilitado.</translation>
->>>>>>> 2f9f9b37
     </message>
     <message>
         <source>Map port using &amp;UPnP</source>
@@ -1272,11 +1185,7 @@
     </message>
     <message>
         <source>Connect to the Bitcoin network through a SOCKS5 proxy.</source>
-<<<<<<< HEAD
-        <translation>Conéctese a la red de Blackcoin a través de un proxy SOCKS5.</translation>
-=======
         <translation>Conectar a la red de Bitcoin a través de un proxy SOCKS5</translation>
->>>>>>> 2f9f9b37
     </message>
     <message>
         <source>&amp;Connect through SOCKS5 proxy (default proxy):</source>
@@ -1312,11 +1221,7 @@
     </message>
     <message>
         <source>Connect to the Bitcoin network through a separate SOCKS5 proxy for Tor hidden services.</source>
-<<<<<<< HEAD
-        <translation>Conéctese a la red de Blackcoin a través de un proxy SOCKS5 separado para los servicios Tor ocultos.</translation>
-=======
         <translation>Conectar a la red de Bitcoin a través de un proxy SOCKS5 diferente para los servicios anónimos de Tor.</translation>
->>>>>>> 2f9f9b37
     </message>
     <message>
         <source>&amp;Window</source>
@@ -1424,19 +1329,11 @@
     <name>OverviewPage</name>
     <message>
         <source>Form</source>
-<<<<<<< HEAD
-        <translation>Formar</translation>
-    </message>
-    <message>
-        <source>The displayed information may be out of date. Your wallet automatically synchronizes with the Bitcoin network after a connection is established, but this process has not completed yet.</source>
-        <translation>La información mostrada puede estar desactualizada. Su billetera se sincroniza automáticamente con la red de Blackcoin después de establecer una conexión, pero este proceso aún no se ha completado.</translation>
-=======
         <translation>Formulario</translation>
     </message>
     <message>
         <source>The displayed information may be out of date. Your wallet automatically synchronizes with the Bitcoin network after a connection is established, but this process has not completed yet.</source>
         <translation>La información entregada puede estar desactualizada. Tu billetera se sincroniza automáticamente con la red de Bitcoin después de establecer una conexión, pero este proceso aún no se ha completado.</translation>
->>>>>>> 2f9f9b37
     </message>
     <message>
         <source>Watch-only:</source>
@@ -1519,11 +1416,7 @@
     </message>
     <message>
         <source>Payment request fetch URL is invalid: %1</source>
-<<<<<<< HEAD
-        <translation>La URL de búsqueda de solicitud de pago no es válida: %1</translation>
-=======
         <translation>Lectura de URL para la solicitud de pagos es invalida: %1</translation>
->>>>>>> 2f9f9b37
     </message>
     <message>
         <source>Invalid payment address %1</source>
@@ -1657,11 +1550,7 @@
     </message>
     <message>
         <source>Enter a Bitcoin address (e.g. %1)</source>
-<<<<<<< HEAD
-        <translation>Ingrese una dirección de Blackcoin (por ejemplo, %1)</translation>
-=======
         <translation>Ingresa una dirección de Bitcoin (Ejemplo: %1)</translation>
->>>>>>> 2f9f9b37
     </message>
     <message>
         <source>%1 d</source>
@@ -1691,8 +1580,6 @@
         <source>%1 ms</source>
         <translation>%1 ms</translation>
     </message>
-<<<<<<< HEAD
-=======
     <message numerus="yes">
         <source>%n second(s)</source>
         <translation><numerusform>%n segundo</numerusform><numerusform>%n segundos</numerusform></translation>
@@ -1713,7 +1600,6 @@
         <source>%n week(s)</source>
         <translation><numerusform>%n semanas</numerusform><numerusform>%n semanas</numerusform></translation>
     </message>
->>>>>>> 2f9f9b37
     <message>
         <source>%1 and %2</source>
         <translation>%1 y %2</translation>
@@ -1735,17 +1621,8 @@
         <translation>%1 GB</translation>
     </message>
     <message>
-<<<<<<< HEAD
-        <source>%1 didn't yet exit safely...</source>
-        <translation>%1 aún no salió de forma segura ...</translation>
-    </message>
-    <message>
-        <source>unknown</source>
-        <translation>desconocido</translation>
-=======
         <source>Error: Specified data directory "%1" does not exist.</source>
         <translation>Error: El directorio de datos "%1" especificado no existe.</translation>
->>>>>>> 2f9f9b37
     </message>
     <message>
         <source>Error: Specified data directory "%1" does not exist.</source>
@@ -2119,11 +1996,7 @@
     </message>
     <message>
         <source>An optional message to attach to the payment request, which will be displayed when the request is opened. Note: The message will not be sent with the payment over the Bitcoin network.</source>
-<<<<<<< HEAD
-        <translation>Un mensaje opcional para adjuntar a la solicitud de pago, que se mostrará cuando se abra la solicitud. Nota: El mensaje no se enviará con el pago a través de la red de Blackcoin.</translation>
-=======
         <translation>Mensaje opcional adjunto a la solicitud de pago, que será mostrado cuando la solicitud sea abierta. Nota: Este mensaje no será enviado con el pago a través de la red Bitcoin.</translation>
->>>>>>> 2f9f9b37
     </message>
     <message>
         <source>An optional label to associate with the new receiving address.</source>
@@ -2232,13 +2105,6 @@
         <source>Wallet</source>
         <translation>Cartera</translation>
     </message>
-<<<<<<< HEAD
-    <message>
-        <source>Error encoding URI into QR Code.</source>
-        <translation>Fallo al codificar URI en código QR.</translation>
-    </message>
-=======
->>>>>>> 2f9f9b37
 </context>
 <context>
     <name>RecentRequestsTableModel</name>
@@ -2416,11 +2282,7 @@
     </message>
     <message>
         <source>Copy fee</source>
-<<<<<<< HEAD
-        <translation>Tarifa de copia</translation>
-=======
         <translation>Copiar comisión</translation>
->>>>>>> 2f9f9b37
     </message>
     <message>
         <source>Copy after fee</source>
@@ -2446,7 +2308,6 @@
         <source>%1 to %2</source>
         <translation>%1 a %2</translation>
     </message>
-<<<<<<< HEAD
     <message>
         <source>Are you sure you want to send?</source>
         <translation>¿Seguro que quiere enviar?</translation>
@@ -2478,38 +2339,593 @@
     <message>
         <source>The total exceeds your balance when the %1 transaction fee is included.</source>
         <translation>El total sobrepasa tu saldo cuando se incluyen %1 como comisión de envió.</translation>
-=======
-    <message>
-        <source>Are you sure you want to send?</source>
-        <translation>¿Seguro que quiere enviar?</translation>
-    </message>
-    <message>
-        <source>or</source>
-        <translation>o</translation>
+    </message>
+    <message>
+        <source>Transaction creation failed!</source>
+        <translation>¡Fallo al crear la transacción!</translation>
+    </message>
+    <message>
+        <source>The transaction was rejected with the following reason: %1</source>
+        <translation>Se ha rechazado la transacción por la siguiente razón: %1</translation>
+    </message>
+    <message>
+        <source>A fee higher than %1 is considered an absurdly high fee.</source>
+        <translation>Una comisión mayor que %1 se considera como una comisión absurda-mente alta.</translation>
+    </message>
+    <message>
+        <source>Payment request expired.</source>
+        <translation>Solicitud de pago expirada</translation>
+    </message>
+    <message>
+        <source>Warning: Invalid Bitcoin address</source>
+        <translation>Peligro: Dirección de Bitcoin inválida</translation>
+    </message>
+    <message>
+        <source>Warning: Unknown change address</source>
+        <translation>Peligro: Dirección de cambio desconocida</translation>
+    </message>
+    <message>
+        <source>Confirm custom change address</source>
+        <translation>Confirma dirección de cambio personalizada</translation>
+    </message>
+    <message>
+        <source>The address you selected for change is not part of this wallet. Any or all funds in your wallet may be sent to this address. Are you sure?</source>
+        <translation>La dirección de cambio que ingresaste no es parte de tu monedero. Parte de tus fondos serán enviados a esta dirección. ¿Estás seguro?</translation>
+    </message>
+    <message>
+        <source>(no label)</source>
+        <translation>(sin etiqueta)</translation>
+    </message>
+</context>
+<context>
+    <name>SendCoinsEntry</name>
+    <message>
+        <source>A&amp;mount:</source>
+        <translation>Cantidad:</translation>
+    </message>
+    <message>
+        <source>Pay &amp;To:</source>
+        <translation>&amp;Pagar a:</translation>
+    </message>
+    <message>
+        <source>&amp;Label:</source>
+        <translation>&amp;Etiqueta:</translation>
+    </message>
+    <message>
+        <source>Choose previously used address</source>
+        <translation>Seleccionar dirección usada anteriormente</translation>
+    </message>
+    <message>
+        <source>This is a normal payment.</source>
+        <translation>Este es un pago normal</translation>
+    </message>
+    <message>
+        <source>The Bitcoin address to send the payment to</source>
+        <translation>Dirección Bitcoin a enviar el pago</translation>
+    </message>
+    <message>
+        <source>Alt+A</source>
+        <translation>Alt+A</translation>
+    </message>
+    <message>
+        <source>Paste address from clipboard</source>
+        <translation>Pega dirección desde portapapeles</translation>
+    </message>
+    <message>
+        <source>Alt+P</source>
+        <translation>Alt+P</translation>
+    </message>
+    <message>
+        <source>Remove this entry</source>
+        <translation>Quitar esta entrada</translation>
+    </message>
+    <message>
+        <source>S&amp;ubtract fee from amount</source>
+        <translation>Restar comisiones del monto.</translation>
+    </message>
+    <message>
+        <source>Message:</source>
+        <translation>Mensaje:</translation>
+    </message>
+    <message>
+        <source>This is an unauthenticated payment request.</source>
+        <translation>Esta es una petición de pago no autentificada.</translation>
+    </message>
+    <message>
+        <source>This is an authenticated payment request.</source>
+        <translation>Esta es una petición de pago autentificada.</translation>
+    </message>
+    <message>
+        <source>Enter a label for this address to add it to the list of used addresses</source>
+        <translation>Introduce una etiqueta para esta dirección para añadirla a la lista de direcciones utilizadas</translation>
+    </message>
+    <message>
+        <source>Pay To:</source>
+        <translation>Pagar a:</translation>
+    </message>
+    <message>
+        <source>Memo:</source>
+        <translation>Memo:</translation>
+    </message>
+    <message>
+        <source>Enter a label for this address to add it to your address book</source>
+        <translation>Introduce una etiqueta a esta dirección para añadirla a tu guía</translation>
+    </message>
+</context>
+<context>
+    <name>SendConfirmationDialog</name>
+    <message>
+        <source>Yes</source>
+        <translation>Si</translation>
+    </message>
+</context>
+<context>
+    <name>ShutdownWindow</name>
+    <message>
+        <source>%1 is shutting down...</source>
+        <translation>%1 se esta cerrando...</translation>
+    </message>
+    <message>
+        <source>Do not shut down the computer until this window disappears.</source>
+        <translation>No apague el equipo hasta que desaparezca esta ventana.</translation>
+    </message>
+</context>
+<context>
+    <name>SignVerifyMessageDialog</name>
+    <message>
+        <source>Signatures - Sign / Verify a Message</source>
+        <translation>Firmas - Firmar / verificar un mensaje</translation>
+    </message>
+    <message>
+        <source>&amp;Sign Message</source>
+        <translation>&amp;Firmar Mensaje</translation>
+    </message>
+    <message>
+        <source>The Bitcoin address to sign the message with</source>
+        <translation>Dirección Bitcoin con la que firmar el mensaje</translation>
+    </message>
+    <message>
+        <source>Choose previously used address</source>
+        <translation>Seleccionar dirección usada anteriormente</translation>
+    </message>
+    <message>
+        <source>Alt+A</source>
+        <translation>Alt+A</translation>
+    </message>
+    <message>
+        <source>Paste address from clipboard</source>
+        <translation>Pega dirección desde portapapeles</translation>
+    </message>
+    <message>
+        <source>Alt+P</source>
+        <translation>Alt+P</translation>
+    </message>
+    <message>
+        <source>Enter the message you want to sign here</source>
+        <translation>Escriba el mensaje que desea firmar</translation>
+    </message>
+    <message>
+        <source>Signature</source>
+        <translation>Firma</translation>
+    </message>
+    <message>
+        <source>Copy the current signature to the system clipboard</source>
+        <translation>Copiar la firma actual al portapapeles del sistema</translation>
+    </message>
+    <message>
+        <source>Sign the message to prove you own this Bitcoin address</source>
+        <translation>Firmar un mensjage para probar que usted es dueño de esta dirección</translation>
+    </message>
+    <message>
+        <source>Sign &amp;Message</source>
+        <translation>Firmar Mensaje</translation>
+    </message>
+    <message>
+        <source>Reset all sign message fields</source>
+        <translation>Limpiar todos los campos de la firma de mensaje</translation>
+    </message>
+    <message>
+        <source>Clear &amp;All</source>
+        <translation>&amp;Borra todos</translation>
+    </message>
+    <message>
+        <source>&amp;Verify Message</source>
+        <translation>&amp;Firmar Mensaje</translation>
+    </message>
+    <message>
+        <source>The Bitcoin address the message was signed with</source>
+        <translation>La dirección Bitcoin con la que se firmó el mensaje</translation>
+    </message>
+    <message>
+        <source>Verify the message to ensure it was signed with the specified Bitcoin address</source>
+        <translation>Verifica el mensaje para asegurar que fue firmado con la dirección de Bitcoin especificada.</translation>
+    </message>
+    <message>
+        <source>Verify &amp;Message</source>
+        <translation>&amp;Firmar Mensaje</translation>
+    </message>
+    <message>
+        <source>Reset all verify message fields</source>
+        <translation>Limpiar todos los campos de la verificación de mensaje</translation>
+    </message>
+    <message>
+        <source>Click "Sign Message" to generate signature</source>
+        <translation>Click en "Firmar mensaje" para generar una firma</translation>
+    </message>
+    <message>
+        <source>The entered address is invalid.</source>
+        <translation>La dirección ingresada es inválida</translation>
+    </message>
+    <message>
+        <source>Please check the address and try again.</source>
+        <translation>Por favor, revisa la dirección e intenta nuevamente.</translation>
+    </message>
+    <message>
+        <source>The entered address does not refer to a key.</source>
+        <translation>La dirección ingresada no corresponde a una llave válida.</translation>
+    </message>
+    <message>
+        <source>Wallet unlock was cancelled.</source>
+        <translation>El desbloqueo del monedero fue cancelado.</translation>
+    </message>
+    <message>
+        <source>Private key for the entered address is not available.</source>
+        <translation>La llave privada para la dirección introducida no está disponible.</translation>
+    </message>
+    <message>
+        <source>Message signing failed.</source>
+        <translation>Falló la firma del mensaje.</translation>
+    </message>
+    <message>
+        <source>Message signed.</source>
+        <translation>Mensaje firmado.</translation>
+    </message>
+    <message>
+        <source>The signature could not be decoded.</source>
+        <translation>La firma no pudo decodificarse.</translation>
+    </message>
+    <message>
+        <source>Please check the signature and try again.</source>
+        <translation>Por favor compruebe la firma e intente de nuevo.</translation>
+    </message>
+    <message>
+        <source>The signature did not match the message digest.</source>
+        <translation>La firma no se combinó con el mensaje.</translation>
+    </message>
+    <message>
+        <source>Message verification failed.</source>
+        <translation>Falló la verificación del mensaje.</translation>
+    </message>
+    <message>
+        <source>Message verified.</source>
+        <translation>Mensaje verificado.</translation>
+    </message>
+</context>
+<context>
+    <name>TrafficGraphWidget</name>
+    <message>
+        <source>KB/s</source>
+        <translation>KB/s</translation>
+    </message>
+</context>
+<context>
+    <name>TransactionDesc</name>
+    <message>
+        <source>Open until %1</source>
+        <translation>Abierto hasta %1</translation>
+    </message>
+    <message>
+        <source>conflicted with a transaction with %1 confirmations</source>
+        <translation>Hay un conflicto con la traducción de las confirmaciones %1</translation>
+    </message>
+    <message>
+        <source>0/unconfirmed, %1</source>
+        <translation>0/no confirmado, %1</translation>
+    </message>
+    <message>
+        <source>in memory pool</source>
+        <translation>en el equipo de memoria</translation>
+    </message>
+    <message>
+        <source>not in memory pool</source>
+        <translation>no en el equipo de memoria</translation>
+    </message>
+    <message>
+        <source>abandoned</source>
+        <translation>abandonado</translation>
+    </message>
+    <message>
+        <source>%1/unconfirmed</source>
+        <translation>%1/no confirmado</translation>
+    </message>
+    <message>
+        <source>%1 confirmations</source>
+        <translation>confirmaciones %1</translation>
+    </message>
+    <message>
+        <source>Status</source>
+        <translation>Estado</translation>
+    </message>
+    <message>
+        <source>Date</source>
+        <translation>Fecha</translation>
+    </message>
+    <message>
+        <source>Source</source>
+        <translation>Fuente</translation>
+    </message>
+    <message>
+        <source>Generated</source>
+        <translation>Generado</translation>
+    </message>
+    <message>
+        <source>From</source>
+        <translation>Desde</translation>
+    </message>
+    <message>
+        <source>unknown</source>
+        <translation>desconocido</translation>
+    </message>
+    <message>
+        <source>To</source>
+        <translation>Para</translation>
+    </message>
+    <message>
+        <source>own address</source>
+        <translation>dirección personal</translation>
+    </message>
+    <message>
+        <source>watch-only</source>
+        <translation>Solo observación</translation>
+    </message>
+    <message>
+        <source>label</source>
+        <translation>etiqueta</translation>
+    </message>
+    <message>
+        <source>Credit</source>
+        <translation>Credito</translation>
+    </message>
+    <message>
+        <source>not accepted</source>
+        <translation>no aceptada</translation>
+    </message>
+    <message>
+        <source>Debit</source>
+        <translation>Débito</translation>
+    </message>
+    <message>
+        <source>Total debit</source>
+        <translation>Total enviado</translation>
+    </message>
+    <message>
+        <source>Total credit</source>
+        <translation>Crédito total</translation>
     </message>
     <message>
         <source>Transaction fee</source>
         <translation>Comisión de transacción</translation>
     </message>
     <message>
-        <source>Confirm send coins</source>
-        <translation>Confirmar el envió de monedas</translation>
-    </message>
-    <message>
-        <source>The recipient address is not valid. Please recheck.</source>
-        <translation>La dirección de envío no es válida. Por favor revisala.</translation>
-    </message>
-    <message>
-        <source>The amount to pay must be larger than 0.</source>
-        <translation>La cantidad por pagar tiene que ser mayor que 0.</translation>
-    </message>
-    <message>
-        <source>The amount exceeds your balance.</source>
-        <translation>El monto sobrepasa tu saldo.</translation>
-    </message>
-    <message>
-        <source>The total exceeds your balance when the %1 transaction fee is included.</source>
-        <translation>El total sobrepasa tu saldo cuando se incluyen %1 como comisión de envió.</translation>
+        <source>Net amount</source>
+        <translation>Cantidad total</translation>
+    </message>
+    <message>
+        <source>Message</source>
+        <translation>Mensaje</translation>
+    </message>
+    <message>
+        <source>Comment</source>
+        <translation>Comentario</translation>
+    </message>
+    <message>
+        <source>Transaction ID</source>
+        <translation>Identificador de transacción (ID)</translation>
+    </message>
+    <message>
+        <source>Transaction total size</source>
+        <translation>Tamaño total de transacción</translation>
+    </message>
+    <message>
+        <source>Output index</source>
+        <translation>Indice de salida</translation>
+    </message>
+    <message>
+        <source>Merchant</source>
+        <translation>Vendedor</translation>
+    </message>
+    <message>
+        <source>Debug information</source>
+        <translation>Información de depuración</translation>
+    </message>
+    <message>
+        <source>Transaction</source>
+        <translation>Transacción</translation>
+    </message>
+    <message>
+        <source>Inputs</source>
+        <translation>Entradas</translation>
+    </message>
+    <message>
+        <source>Amount</source>
+        <translation>Cantidad</translation>
+    </message>
+    <message>
+        <source>true</source>
+        <translation>verdadero</translation>
+    </message>
+    <message>
+        <source>false</source>
+        <translation>falso</translation>
+    </message>
+</context>
+<context>
+    <name>TransactionDescDialog</name>
+    <message>
+        <source>This pane shows a detailed description of the transaction</source>
+        <translation>Esta ventana muestra información detallada sobre la transacción</translation>
+    </message>
+    <message>
+        <source>Details for %1</source>
+        <translation>Detalles para %1</translation>
+    </message>
+</context>
+<context>
+    <name>TransactionTableModel</name>
+    <message>
+        <source>Date</source>
+        <translation>Fecha</translation>
+    </message>
+    <message>
+        <source>Type</source>
+        <translation>Tipo</translation>
+    </message>
+    <message>
+        <source>Label</source>
+        <translation>Etiqueta</translation>
+    </message>
+    <message>
+        <source>Open until %1</source>
+        <translation>Abierto hasta %1</translation>
+    </message>
+    <message>
+        <source>Unconfirmed</source>
+        <translation>Sin confirmar</translation>
+    </message>
+    <message>
+        <source>Abandoned</source>
+        <translation>Abandonado</translation>
+    </message>
+    <message>
+        <source>Confirming (%1 of %2 recommended confirmations)</source>
+        <translation>Confirmando (%1 de %2 confirmaciones recomendadas)</translation>
+    </message>
+    <message>
+        <source>Confirmed (%1 confirmations)</source>
+        <translation>Confirmado (%1 confirmaciones)</translation>
+    </message>
+    <message>
+        <source>Conflicted</source>
+        <translation>En conflicto</translation>
+    </message>
+    <message>
+        <source>Immature (%1 confirmations, will be available after %2)</source>
+        <translation>Inmaduro (%1 confirmación(es), Estarán disponibles después de %2)</translation>
+    </message>
+    <message>
+        <source>Generated but not accepted</source>
+        <translation>Generado pero no aceptado</translation>
+    </message>
+    <message>
+        <source>Received with</source>
+        <translation>Recibido con</translation>
+    </message>
+    <message>
+        <source>Received from</source>
+        <translation>Recibido de</translation>
+    </message>
+    <message>
+        <source>Sent to</source>
+        <translation>Enviado a</translation>
+    </message>
+    <message>
+        <source>Payment to yourself</source>
+        <translation>Pago a ti mismo</translation>
+    </message>
+    <message>
+        <source>Mined</source>
+        <translation>Minado</translation>
+    </message>
+    <message>
+        <source>watch-only</source>
+        <translation>Solo observación</translation>
+    </message>
+    <message>
+        <source>(n/a)</source>
+        <translation>(n/a)</translation>
+    </message>
+    <message>
+        <source>(no label)</source>
+        <translation>(sin etiqueta)</translation>
+    </message>
+    <message>
+        <source>Transaction status. Hover over this field to show number of confirmations.</source>
+        <translation>Estado de transacción. Pasa el ratón sobre este campo para ver el numero de confirmaciones.</translation>
+    </message>
+    <message>
+        <source>Date and time that the transaction was received.</source>
+        <translation>Fecha y hora cuando se recibió la transacción</translation>
+    </message>
+    <message>
+        <source>Type of transaction.</source>
+        <translation>Tipo de transacción.</translation>
+    </message>
+    <message>
+        <source>Amount removed from or added to balance.</source>
+        <translation>Cantidad restada o añadida al balance</translation>
+    </message>
+</context>
+<context>
+    <name>TransactionView</name>
+    <message>
+        <source>All</source>
+        <translation>Todo</translation>
+    </message>
+    <message>
+        <source>Today</source>
+        <translation>Hoy</translation>
+    </message>
+    <message>
+        <source>This week</source>
+        <translation>Esta semana</translation>
+    </message>
+    <message>
+        <source>This month</source>
+        <translation>Este mes</translation>
+    </message>
+    <message>
+        <source>Last month</source>
+        <translation>Mes pasado</translation>
+    </message>
+    <message>
+        <source>This year</source>
+        <translation>Este año</translation>
+    </message>
+    <message>
+        <source>Range...</source>
+        <translation>Rango...</translation>
+    </message>
+    <message>
+        <source>Received with</source>
+        <translation>Recibido con</translation>
+    </message>
+    <message>
+        <source>Sent to</source>
+        <translation>Enviado a</translation>
+    </message>
+    <message>
+        <source>To yourself</source>
+        <translation>A ti mismo</translation>
+    </message>
+    <message>
+        <source>Mined</source>
+        <translation>Minado</translation>
+    </message>
+    <message>
+        <source>Other</source>
+        <translation>Otra</translation>
+    </message>
+    <message>
+        <source>Min amount</source>
+        <translation>Cantidad mínima</translation>
+    </message>
+    <message>
+        <source>Abandon transaction</source>
+        <translation>Transacción abandonada</translation>
+    </message>
+    <message>
+        <source>Increase transaction fee</source>
+        <translation>Incrementar cuota de transacción</translation>
     </message>
     <message>
         <source>Transaction creation failed!</source>
@@ -2520,32 +2936,60 @@
         <translation>Se ha rechazado la transacción por la siguiente razón: %1</translation>
     </message>
     <message>
-        <source>A fee higher than %1 is considered an absurdly high fee.</source>
-        <translation>Una comisión mayor que %1 se considera como una comisión absurda-mente alta.</translation>
-    </message>
-    <message>
-        <source>Payment request expired.</source>
-        <translation>Solicitud de pago expirada</translation>
-    </message>
-    <message>
-        <source>Warning: Invalid Bitcoin address</source>
-        <translation>Peligro: Dirección de Bitcoin inválida</translation>
-    </message>
-    <message>
-        <source>Warning: Unknown change address</source>
-        <translation>Peligro: Dirección de cambio desconocida</translation>
+        <source>Copy amount</source>
+        <translation>Copiar Cantidad</translation>
+    </message>
+    <message>
+        <source>Copy transaction ID</source>
+        <translation>Copiar ID de transacción</translation>
+    </message>
+    <message>
+        <source>Copy raw transaction</source>
+        <translation>Copiar transacción bruta</translation>
+    </message>
+    <message>
+        <source>Copy full transaction details</source>
+        <translation>Copiar todos los detalles de la transacción</translation>
+    </message>
+    <message>
+        <source>Edit label</source>
+        <translation>Editar etiqueta</translation>
+    </message>
+    <message>
+        <source>Show transaction details</source>
+        <translation>Mostrar detalles de la transacción</translation>
+    </message>
+    <message>
+        <source>Export Transaction History</source>
+        <translation>Exportar historial de transacciones</translation>
+    </message>
+    <message>
+        <source>Comma separated file (*.csv)</source>
+        <translation>Archivos separados por coma (*.csv)</translation>
+    </message>
+    <message>
+        <source>Confirmed</source>
+        <translation>Archivo separado de coma (*.csv)</translation>
+    </message>
+    <message>
+        <source>Watch-only</source>
+        <translation>Solo observación</translation>
     </message>
     <message>
         <source>Confirm custom change address</source>
         <translation>Confirma dirección de cambio personalizada</translation>
     </message>
     <message>
-        <source>The address you selected for change is not part of this wallet. Any or all funds in your wallet may be sent to this address. Are you sure?</source>
-        <translation>La dirección de cambio que ingresaste no es parte de tu monedero. Parte de tus fondos serán enviados a esta dirección. ¿Estás seguro?</translation>
+        <source>Type</source>
+        <translation>Tipo</translation>
+    </message>
+    <message>
+        <source>Label</source>
+        <translation>Etiqueta</translation>
     </message>
     <message>
         <source>(no label)</source>
-        <translation>(sin etiqueta)</translation>
+        <translation>(no etiqueta)</translation>
     </message>
 </context>
 <context>
@@ -2560,7 +3004,7 @@
     </message>
     <message>
         <source>&amp;Label:</source>
-        <translation>&amp;Etiqueta:</translation>
+        <translation>Etiqueta:</translation>
     </message>
     <message>
         <source>Choose previously used address</source>
@@ -2572,7 +3016,7 @@
     </message>
     <message>
         <source>The Bitcoin address to send the payment to</source>
-        <translation>Dirección Bitcoin a enviar el pago</translation>
+        <translation>Dirección Blackcoin a enviar el pago</translation>
     </message>
     <message>
         <source>Alt+A</source>
@@ -2627,7 +3071,7 @@
     <name>SendConfirmationDialog</name>
     <message>
         <source>Yes</source>
-        <translation>Si</translation>
+        <translation>Si </translation>
     </message>
 </context>
 <context>
@@ -2653,7 +3097,7 @@
     </message>
     <message>
         <source>The Bitcoin address to sign the message with</source>
-        <translation>Dirección Bitcoin con la que firmar el mensaje</translation>
+        <translation>Dirección Blackcoin con la que firmar el mensaje</translation>
     </message>
     <message>
         <source>Choose previously used address</source>
@@ -2705,11 +3149,11 @@
     </message>
     <message>
         <source>The Bitcoin address the message was signed with</source>
-        <translation>La dirección Bitcoin con la que se firmó el mensaje</translation>
+        <translation>La dirección Blackcoin con la que se firmó el mensaje</translation>
     </message>
     <message>
         <source>Verify the message to ensure it was signed with the specified Bitcoin address</source>
-        <translation>Verifica el mensaje para asegurar que fue firmado con la dirección de Bitcoin especificada.</translation>
+        <translation>Verifica el mensaje para asegurar que fue firmado con la dirección de Blackcoin especificada.</translation>
     </message>
     <message>
         <source>Verify &amp;Message</source>
@@ -2773,6 +3217,13 @@
     </message>
 </context>
 <context>
+    <name>SplashScreen</name>
+    <message>
+        <source>[testnet]</source>
+        <translation>[red-de-pruebas]</translation>
+    </message>
+</context>
+<context>
     <name>TrafficGraphWidget</name>
     <message>
         <source>KB/s</source>
@@ -3017,7 +3468,7 @@
     </message>
     <message>
         <source>(no label)</source>
-        <translation>(sin etiqueta)</translation>
+        <translation>(no etiqueta)</translation>
     </message>
     <message>
         <source>Transaction status. Hover over this field to show number of confirmations.</source>
@@ -3097,39 +3548,22 @@
     <message>
         <source>Increase transaction fee</source>
         <translation>Incrementar cuota de transacción</translation>
->>>>>>> 2f9f9b37
-    </message>
-    <message>
-        <source>Transaction creation failed!</source>
-        <translation>¡Fallo al crear la transacción!</translation>
-    </message>
-    <message>
-        <source>The transaction was rejected with the following reason: %1</source>
-        <translation>Se ha rechazado la transacción por la siguiente razón: %1</translation>
-    </message>
-    <message>
-<<<<<<< HEAD
-        <source>A fee higher than %1 is considered an absurdly high fee.</source>
-        <translation>Una comisión mayor que %1 se considera como una comisión absurda-mente alta.</translation>
-    </message>
-    <message>
-        <source>Payment request expired.</source>
-        <translation>Solicitud de pago caducada.</translation>
-    </message>
-    <message>
-        <source>Warning: Invalid Bitcoin address</source>
-        <translation>Peligro: Dirección de Blackcoin inválida</translation>
-    </message>
-    <message>
-        <source>Warning: Unknown change address</source>
-        <translation>Peligro: Dirección de cambio desconocida</translation>
-=======
+    </message>
+    <message>
+        <source>Copy address</source>
+        <translation>Copiar dirección</translation>
+    </message>
+    <message>
+        <source>Copy label</source>
+        <translation>Copiar etiqueta</translation>
+    </message>
+    <message>
         <source>Copy amount</source>
-        <translation>Copiar Cantidad</translation>
+        <translation>Copiar cantidad</translation>
     </message>
     <message>
         <source>Copy transaction ID</source>
-        <translation>Copiar ID de transacción</translation>
+        <translation>Copiar ID de la transacción</translation>
     </message>
     <message>
         <source>Copy raw transaction</source>
@@ -3153,655 +3587,27 @@
     </message>
     <message>
         <source>Comma separated file (*.csv)</source>
-        <translation>Archivos separados por coma (*.csv)</translation>
+        <translation>Archivo separado por comas (* .csv)</translation>
     </message>
     <message>
         <source>Confirmed</source>
-        <translation>Archivo separado de coma (*.csv)</translation>
+        <translation>Confirmado</translation>
     </message>
     <message>
         <source>Watch-only</source>
         <translation>Solo observación</translation>
->>>>>>> 2f9f9b37
-    </message>
-    <message>
-        <source>Confirm custom change address</source>
-        <translation>Confirma dirección de cambio personalizada</translation>
-    </message>
-    <message>
-<<<<<<< HEAD
-        <source>The address you selected for change is not part of this wallet. Any or all funds in your wallet may be sent to this address. Are you sure?</source>
-        <translation>La dirección de cambio que ingresaste no es parte de tu monedero. Parte de tus fondos serán enviados a esta dirección. ¿Estás seguro?</translation>
-=======
+    </message>
+    <message>
+        <source>Date</source>
+        <translation>Fecha</translation>
+    </message>
+    <message>
         <source>Type</source>
         <translation>Tipo</translation>
     </message>
     <message>
         <source>Label</source>
         <translation>Etiqueta</translation>
->>>>>>> 2f9f9b37
-    </message>
-    <message>
-        <source>(no label)</source>
-        <translation>(no etiqueta)</translation>
-    </message>
-</context>
-<context>
-    <name>SendCoinsEntry</name>
-    <message>
-        <source>A&amp;mount:</source>
-        <translation>Cantidad:</translation>
-    </message>
-    <message>
-        <source>Pay &amp;To:</source>
-        <translation>&amp;Pagar a:</translation>
-    </message>
-    <message>
-        <source>&amp;Label:</source>
-        <translation>Etiqueta:</translation>
-    </message>
-    <message>
-        <source>Choose previously used address</source>
-        <translation>Seleccionar dirección usada anteriormente</translation>
-    </message>
-    <message>
-        <source>This is a normal payment.</source>
-        <translation>Este es un pago normal</translation>
-    </message>
-    <message>
-        <source>The Bitcoin address to send the payment to</source>
-        <translation>Dirección Blackcoin a enviar el pago</translation>
-    </message>
-    <message>
-        <source>Alt+A</source>
-        <translation>Alt+A</translation>
-    </message>
-    <message>
-        <source>Paste address from clipboard</source>
-        <translation>Pega dirección desde portapapeles</translation>
-    </message>
-    <message>
-        <source>Alt+P</source>
-        <translation>Alt+P</translation>
-    </message>
-    <message>
-        <source>Remove this entry</source>
-        <translation>Quitar esta entrada</translation>
-    </message>
-    <message>
-        <source>S&amp;ubtract fee from amount</source>
-        <translation>Restar comisiones del monto.</translation>
-    </message>
-    <message>
-        <source>Message:</source>
-        <translation>Mensaje:</translation>
-    </message>
-    <message>
-        <source>This is an unauthenticated payment request.</source>
-        <translation>Esta es una petición de pago no autentificada.</translation>
-    </message>
-    <message>
-        <source>This is an authenticated payment request.</source>
-        <translation>Esta es una petición de pago autentificada.</translation>
-    </message>
-    <message>
-        <source>Enter a label for this address to add it to the list of used addresses</source>
-        <translation>Introduce una etiqueta para esta dirección para añadirla a la lista de direcciones utilizadas</translation>
-    </message>
-    <message>
-        <source>Pay To:</source>
-        <translation>Pagar a:</translation>
-    </message>
-    <message>
-        <source>Memo:</source>
-        <translation>Memo:</translation>
-    </message>
-    <message>
-        <source>Enter a label for this address to add it to your address book</source>
-        <translation>Introduce una etiqueta a esta dirección para añadirla a tu guía</translation>
-    </message>
-</context>
-<context>
-    <name>SendConfirmationDialog</name>
-    <message>
-        <source>Yes</source>
-        <translation>Si </translation>
-    </message>
-</context>
-<context>
-    <name>ShutdownWindow</name>
-    <message>
-        <source>%1 is shutting down...</source>
-        <translation>%1 se esta cerrando...</translation>
-    </message>
-    <message>
-        <source>Do not shut down the computer until this window disappears.</source>
-        <translation>No apague el equipo hasta que desaparezca esta ventana.</translation>
-    </message>
-</context>
-<context>
-    <name>SignVerifyMessageDialog</name>
-    <message>
-        <source>Signatures - Sign / Verify a Message</source>
-        <translation>Firmas - Firmar / verificar un mensaje</translation>
-    </message>
-    <message>
-        <source>&amp;Sign Message</source>
-        <translation>&amp;Firmar Mensaje</translation>
-    </message>
-    <message>
-        <source>The Bitcoin address to sign the message with</source>
-        <translation>Dirección Blackcoin con la que firmar el mensaje</translation>
-    </message>
-    <message>
-        <source>Choose previously used address</source>
-        <translation>Seleccionar dirección usada anteriormente</translation>
-    </message>
-    <message>
-        <source>Alt+A</source>
-        <translation>Alt+A</translation>
-    </message>
-    <message>
-        <source>Paste address from clipboard</source>
-        <translation>Pega dirección desde portapapeles</translation>
-    </message>
-    <message>
-        <source>Alt+P</source>
-        <translation>Alt+P</translation>
-    </message>
-    <message>
-        <source>Enter the message you want to sign here</source>
-        <translation>Escriba el mensaje que desea firmar</translation>
-    </message>
-    <message>
-        <source>Signature</source>
-        <translation>Firma</translation>
-    </message>
-    <message>
-        <source>Copy the current signature to the system clipboard</source>
-        <translation>Copiar la firma actual al portapapeles del sistema</translation>
-    </message>
-    <message>
-        <source>Sign the message to prove you own this Bitcoin address</source>
-        <translation>Firmar un mensjage para probar que usted es dueño de esta dirección</translation>
-    </message>
-    <message>
-        <source>Sign &amp;Message</source>
-        <translation>Firmar Mensaje</translation>
-    </message>
-    <message>
-        <source>Reset all sign message fields</source>
-        <translation>Limpiar todos los campos de la firma de mensaje</translation>
-    </message>
-    <message>
-        <source>Clear &amp;All</source>
-        <translation>&amp;Borra todos</translation>
-    </message>
-    <message>
-        <source>&amp;Verify Message</source>
-        <translation>&amp;Firmar Mensaje</translation>
-    </message>
-    <message>
-        <source>The Bitcoin address the message was signed with</source>
-        <translation>La dirección Blackcoin con la que se firmó el mensaje</translation>
-    </message>
-    <message>
-        <source>Verify the message to ensure it was signed with the specified Bitcoin address</source>
-        <translation>Verifica el mensaje para asegurar que fue firmado con la dirección de Blackcoin especificada.</translation>
-    </message>
-    <message>
-        <source>Verify &amp;Message</source>
-        <translation>&amp;Firmar Mensaje</translation>
-    </message>
-    <message>
-        <source>Reset all verify message fields</source>
-        <translation>Limpiar todos los campos de la verificación de mensaje</translation>
-    </message>
-    <message>
-        <source>Click "Sign Message" to generate signature</source>
-        <translation>Click en "Firmar mensaje" para generar una firma</translation>
-    </message>
-    <message>
-        <source>The entered address is invalid.</source>
-        <translation>La dirección ingresada es inválida</translation>
-    </message>
-    <message>
-        <source>Please check the address and try again.</source>
-        <translation>Por favor, revisa la dirección e intenta nuevamente.</translation>
-    </message>
-    <message>
-        <source>The entered address does not refer to a key.</source>
-        <translation>La dirección ingresada no corresponde a una llave válida.</translation>
-    </message>
-    <message>
-        <source>Wallet unlock was cancelled.</source>
-        <translation>El desbloqueo del monedero fue cancelado.</translation>
-    </message>
-    <message>
-        <source>Private key for the entered address is not available.</source>
-        <translation>La llave privada para la dirección introducida no está disponible.</translation>
-    </message>
-    <message>
-        <source>Message signing failed.</source>
-        <translation>Falló la firma del mensaje.</translation>
-    </message>
-    <message>
-        <source>Message signed.</source>
-        <translation>Mensaje firmado.</translation>
-    </message>
-    <message>
-        <source>The signature could not be decoded.</source>
-        <translation>La firma no pudo decodificarse.</translation>
-    </message>
-    <message>
-        <source>Please check the signature and try again.</source>
-        <translation>Por favor compruebe la firma e intente de nuevo.</translation>
-    </message>
-    <message>
-        <source>The signature did not match the message digest.</source>
-        <translation>La firma no se combinó con el mensaje.</translation>
-    </message>
-    <message>
-        <source>Message verification failed.</source>
-        <translation>Falló la verificación del mensaje.</translation>
-    </message>
-    <message>
-        <source>Message verified.</source>
-        <translation>Mensaje verificado.</translation>
-    </message>
-</context>
-<context>
-    <name>SplashScreen</name>
-    <message>
-        <source>[testnet]</source>
-        <translation>[red-de-pruebas]</translation>
-    </message>
-</context>
-<context>
-    <name>TrafficGraphWidget</name>
-    <message>
-        <source>KB/s</source>
-        <translation>KB/s</translation>
-    </message>
-</context>
-<context>
-    <name>TransactionDesc</name>
-    <message>
-        <source>Open until %1</source>
-        <translation>Abierto hasta %1</translation>
-    </message>
-    <message>
-        <source>conflicted with a transaction with %1 confirmations</source>
-        <translation>Hay un conflicto con la traducción de las confirmaciones %1</translation>
-    </message>
-    <message>
-        <source>0/unconfirmed, %1</source>
-        <translation>0/no confirmado, %1</translation>
-    </message>
-    <message>
-        <source>in memory pool</source>
-        <translation>en el equipo de memoria</translation>
-    </message>
-    <message>
-        <source>not in memory pool</source>
-        <translation>no en el equipo de memoria</translation>
-    </message>
-    <message>
-        <source>abandoned</source>
-        <translation>abandonado</translation>
-    </message>
-    <message>
-        <source>%1/unconfirmed</source>
-        <translation>%1/no confirmado</translation>
-    </message>
-    <message>
-        <source>%1 confirmations</source>
-        <translation>confirmaciones %1</translation>
-    </message>
-    <message>
-        <source>Status</source>
-        <translation>Estado</translation>
-    </message>
-    <message>
-        <source>Date</source>
-        <translation>Fecha</translation>
-    </message>
-    <message>
-        <source>Source</source>
-        <translation>Fuente</translation>
-    </message>
-    <message>
-        <source>Generated</source>
-        <translation>Generado</translation>
-    </message>
-    <message>
-        <source>From</source>
-        <translation>Desde</translation>
-    </message>
-    <message>
-        <source>unknown</source>
-        <translation>desconocido</translation>
-    </message>
-    <message>
-        <source>To</source>
-        <translation>Para</translation>
-    </message>
-    <message>
-        <source>own address</source>
-        <translation>dirección personal</translation>
-    </message>
-    <message>
-        <source>watch-only</source>
-        <translation>Solo observación</translation>
-    </message>
-    <message>
-        <source>label</source>
-        <translation>etiqueta</translation>
-    </message>
-    <message>
-        <source>Credit</source>
-        <translation>Credito</translation>
-    </message>
-    <message>
-        <source>not accepted</source>
-        <translation>no aceptada</translation>
-    </message>
-    <message>
-        <source>Debit</source>
-        <translation>Débito</translation>
-    </message>
-    <message>
-        <source>Total debit</source>
-        <translation>Total enviado</translation>
-    </message>
-    <message>
-        <source>Total credit</source>
-        <translation>Crédito total</translation>
-    </message>
-    <message>
-        <source>Transaction fee</source>
-        <translation>Comisión de transacción</translation>
-    </message>
-    <message>
-        <source>Net amount</source>
-        <translation>Cantidad total</translation>
-    </message>
-    <message>
-        <source>Message</source>
-        <translation>Mensaje</translation>
-    </message>
-    <message>
-        <source>Comment</source>
-        <translation>Comentario</translation>
-    </message>
-    <message>
-        <source>Transaction ID</source>
-        <translation>Identificador de transacción (ID)</translation>
-    </message>
-    <message>
-        <source>Transaction total size</source>
-        <translation>Tamaño total de transacción</translation>
-    </message>
-    <message>
-        <source>Output index</source>
-        <translation>Indice de salida</translation>
-    </message>
-    <message>
-        <source>Merchant</source>
-        <translation>Vendedor</translation>
-    </message>
-    <message>
-        <source>Debug information</source>
-        <translation>Información de depuración</translation>
-    </message>
-    <message>
-        <source>Transaction</source>
-        <translation>Transacción</translation>
-    </message>
-    <message>
-        <source>Inputs</source>
-        <translation>Entradas</translation>
-    </message>
-    <message>
-        <source>Amount</source>
-        <translation>Cantidad</translation>
-    </message>
-    <message>
-        <source>true</source>
-        <translation>verdadero</translation>
-    </message>
-    <message>
-        <source>false</source>
-        <translation>falso</translation>
-    </message>
-</context>
-<context>
-    <name>TransactionDescDialog</name>
-    <message>
-        <source>This pane shows a detailed description of the transaction</source>
-        <translation>Esta ventana muestra información detallada sobre la transacción</translation>
-    </message>
-    <message>
-        <source>Details for %1</source>
-        <translation>Detalles para %1</translation>
-    </message>
-</context>
-<context>
-    <name>TransactionTableModel</name>
-    <message>
-        <source>Date</source>
-        <translation>Fecha</translation>
-    </message>
-    <message>
-        <source>Type</source>
-        <translation>Tipo</translation>
-    </message>
-    <message>
-        <source>Label</source>
-        <translation>Etiqueta</translation>
-    </message>
-    <message>
-        <source>Open until %1</source>
-        <translation>Abierto hasta %1</translation>
-    </message>
-    <message>
-        <source>Unconfirmed</source>
-        <translation>Sin confirmar</translation>
-    </message>
-    <message>
-        <source>Abandoned</source>
-        <translation>Abandonado</translation>
-    </message>
-    <message>
-        <source>Confirming (%1 of %2 recommended confirmations)</source>
-        <translation>Confirmando (%1 de %2 confirmaciones recomendadas)</translation>
-    </message>
-    <message>
-        <source>Confirmed (%1 confirmations)</source>
-        <translation>Confirmado (%1 confirmaciones)</translation>
-    </message>
-    <message>
-        <source>Conflicted</source>
-        <translation>En conflicto</translation>
-    </message>
-    <message>
-        <source>Immature (%1 confirmations, will be available after %2)</source>
-        <translation>Inmaduro (%1 confirmación(es), Estarán disponibles después de %2)</translation>
-    </message>
-    <message>
-        <source>Generated but not accepted</source>
-        <translation>Generado pero no aceptado</translation>
-    </message>
-    <message>
-        <source>Received with</source>
-        <translation>Recibido con</translation>
-    </message>
-    <message>
-        <source>Received from</source>
-        <translation>Recibido de</translation>
-    </message>
-    <message>
-        <source>Sent to</source>
-        <translation>Enviado a</translation>
-    </message>
-    <message>
-        <source>Payment to yourself</source>
-        <translation>Pago a ti mismo</translation>
-    </message>
-    <message>
-        <source>Mined</source>
-        <translation>Minado</translation>
-    </message>
-    <message>
-        <source>watch-only</source>
-        <translation>Solo observación</translation>
-    </message>
-    <message>
-        <source>(n/a)</source>
-        <translation>(n/a)</translation>
-    </message>
-    <message>
-        <source>(no label)</source>
-        <translation>(no etiqueta)</translation>
-    </message>
-    <message>
-        <source>Transaction status. Hover over this field to show number of confirmations.</source>
-        <translation>Estado de transacción. Pasa el ratón sobre este campo para ver el numero de confirmaciones.</translation>
-    </message>
-    <message>
-        <source>Date and time that the transaction was received.</source>
-        <translation>Fecha y hora cuando se recibió la transacción</translation>
-    </message>
-    <message>
-        <source>Type of transaction.</source>
-        <translation>Tipo de transacción.</translation>
-    </message>
-    <message>
-        <source>Amount removed from or added to balance.</source>
-        <translation>Cantidad restada o añadida al balance</translation>
-    </message>
-</context>
-<context>
-    <name>TransactionView</name>
-    <message>
-        <source>All</source>
-        <translation>Todo</translation>
-    </message>
-    <message>
-        <source>Today</source>
-        <translation>Hoy</translation>
-    </message>
-    <message>
-        <source>This week</source>
-        <translation>Esta semana</translation>
-    </message>
-    <message>
-        <source>This month</source>
-        <translation>Este mes</translation>
-    </message>
-    <message>
-        <source>Last month</source>
-        <translation>Mes pasado</translation>
-    </message>
-    <message>
-        <source>This year</source>
-        <translation>Este año</translation>
-    </message>
-    <message>
-        <source>Range...</source>
-        <translation>Rango...</translation>
-    </message>
-    <message>
-        <source>Received with</source>
-        <translation>Recibido con</translation>
-    </message>
-    <message>
-        <source>Sent to</source>
-        <translation>Enviado a</translation>
-    </message>
-    <message>
-        <source>To yourself</source>
-        <translation>A ti mismo</translation>
-    </message>
-    <message>
-        <source>Mined</source>
-        <translation>Minado</translation>
-    </message>
-    <message>
-        <source>Other</source>
-        <translation>Otra</translation>
-    </message>
-    <message>
-        <source>Min amount</source>
-        <translation>Cantidad mínima</translation>
-    </message>
-    <message>
-        <source>Abandon transaction</source>
-        <translation>Transacción abandonada</translation>
-    </message>
-    <message>
-        <source>Increase transaction fee</source>
-        <translation>Incrementar cuota de transacción</translation>
-    </message>
-    <message>
-        <source>Copy address</source>
-        <translation>Copiar dirección</translation>
-    </message>
-    <message>
-        <source>Copy label</source>
-        <translation>Copiar etiqueta</translation>
-    </message>
-    <message>
-        <source>Copy amount</source>
-        <translation>Copiar cantidad</translation>
-    </message>
-    <message>
-        <source>Copy transaction ID</source>
-        <translation>Copiar ID de la transacción</translation>
-    </message>
-    <message>
-        <source>Copy raw transaction</source>
-        <translation>Copiar transacción bruta</translation>
-    </message>
-    <message>
-        <source>Copy full transaction details</source>
-        <translation>Copiar todos los detalles de la transacción</translation>
-    </message>
-    <message>
-        <source>Edit label</source>
-        <translation>Editar etiqueta</translation>
-    </message>
-    <message>
-        <source>Show transaction details</source>
-        <translation>Mostrar detalles de la transacción</translation>
-    </message>
-    <message>
-        <source>Export Transaction History</source>
-        <translation>Exportar historial de transacciones</translation>
-    </message>
-    <message>
-        <source>Comma separated file (*.csv)</source>
-        <translation>Archivo separado por comas (* .csv)</translation>
-    </message>
-    <message>
-        <source>Confirmed</source>
-        <translation>Confirmado</translation>
-    </message>
-    <message>
-        <source>Watch-only</source>
-        <translation>Solo observación</translation>
-    </message>
-    <message>
-        <source>Date</source>
-        <translation>Fecha</translation>
-    </message>
-    <message>
-        <source>Type</source>
-        <translation>Tipo</translation>
-    </message>
-    <message>
-        <source>Label</source>
-        <translation>Etiqueta</translation>
     </message>
     <message>
         <source>Address</source>
@@ -3895,20 +3701,12 @@
         <source>Could not commit transaction</source>
         <translation>No se pudo confirmar la transacción</translation>
     </message>
-<<<<<<< HEAD
-</context>
-=======
     </context>
->>>>>>> 2f9f9b37
 <context>
     <name>WalletView</name>
     <message>
         <source>&amp;Export</source>
-<<<<<<< HEAD
-        <translation>&amp;Exportar</translation>
-=======
         <translation>Exportar</translation>
->>>>>>> 2f9f9b37
     </message>
     <message>
         <source>Export the data in the current tab to a file</source>
@@ -3990,13 +3788,6 @@
         <translation>No se ha podido iniciar el servidor HTTP. Ver debug log para detalles.</translation>
     </message>
     <message>
-<<<<<<< HEAD
-        <source>Bitcoin Core</source>
-        <translation>Blackcoin More</translation>
-    </message>
-    <message>
-=======
->>>>>>> 2f9f9b37
         <source>The %s developers</source>
         <translation>Los desarrolladores de %s</translation>
     </message>
@@ -4007,7 +3798,6 @@
     <message>
         <source>%d of last 100 blocks have unexpected version</source>
         <translation>%d de los últimos 100 bloques tienen una versión no esperada</translation>
-<<<<<<< HEAD
     </message>
     <message>
         <source>%s corrupt, salvage failed</source>
@@ -4066,10 +3856,6 @@
         <translation>Error cargando base de datos de bloques</translation>
     </message>
     <message>
-        <source>Error: Disk space is low!</source>
-        <translation>Atención: Poco espacio en el disco duro</translation>
-    </message>
-    <message>
         <source>Failed to listen on any port. Use -listen=0 if you want this.</source>
         <translation>Ha fallado la escucha en todos los puertos. Usa -listen=0 si desea esto.</translation>
     </message>
@@ -4142,142 +3928,6 @@
         <translation>Error actualizando la base de datos chainstate</translation>
     </message>
     <message>
-        <source>Information</source>
-        <translation>Información</translation>
-    </message>
-    <message>
-=======
-    </message>
-    <message>
-        <source>%s corrupt, salvage failed</source>
-        <translation>%s corrupto. Fracasó la recuperación</translation>
-    </message>
-    <message>
-        <source>-maxmempool must be at least %d MB</source>
-        <translation>-maxmempool debe ser por lo menos de %d MB</translation>
-    </message>
-    <message>
-        <source>Cannot resolve -%s address: '%s'</source>
-        <translation>No se puede resolver -%s direccion: '%s'</translation>
-    </message>
-    <message>
-        <source>Change index out of range</source>
-        <translation>Cambio de indice fuera de rango</translation>
-    </message>
-    <message>
-        <source>Copyright (C) %i-%i</source>
-        <translation>Copyright (C) %i-%i</translation>
-    </message>
-    <message>
-        <source>Corrupted block database detected</source>
-        <translation>Corrupción de base de datos de bloques detectada.</translation>
-    </message>
-    <message>
-        <source>Do you want to rebuild the block database now?</source>
-        <translation>¿Quieres reconstruir la base de datos de bloques ahora?</translation>
-    </message>
-    <message>
-        <source>Error initializing block database</source>
-        <translation>Error al inicializar la base de datos de bloques</translation>
-    </message>
-    <message>
-        <source>Error initializing wallet database environment %s!</source>
-        <translation>Error al iniciar el entorno de la base de datos del monedero %s</translation>
-    </message>
-    <message>
-        <source>Error loading %s</source>
-        <translation>Error cargando %s</translation>
-    </message>
-    <message>
-        <source>Error loading %s: Wallet corrupted</source>
-        <translation>Error cargando %s: Monedero corrupto</translation>
-    </message>
-    <message>
-        <source>Error loading %s: Wallet requires newer version of %s</source>
-        <translation>Error cargando %s: Monedero requiere una versión mas reciente de %s</translation>
-    </message>
-    <message>
-        <source>Error loading block database</source>
-        <translation>Error cargando blkindex.dat</translation>
-    </message>
-    <message>
-        <source>Error opening block database</source>
-        <translation>Error cargando base de datos de bloques</translation>
-    </message>
-    <message>
-        <source>Failed to listen on any port. Use -listen=0 if you want this.</source>
-        <translation>Ha fallado la escucha en todos los puertos. Usa -listen=0 si desea esto.</translation>
-    </message>
-    <message>
-        <source>Importing...</source>
-        <translation>Importando...</translation>
-    </message>
-    <message>
-        <source>Incorrect or no genesis block found. Wrong datadir for network?</source>
-        <translation>Incorrecto o bloque de génesis no encontrado. ¿datadir equivocada para la red?</translation>
-    </message>
-    <message>
-        <source>Initialization sanity check failed. %s is shutting down.</source>
-        <translation>La inicialización de la verificación de validez falló. Se está apagando %s.</translation>
-    </message>
-    <message>
-        <source>Invalid amount for -%s=&lt;amount&gt;: '%s'</source>
-        <translation>Monto invalido para -%s=&lt;amount&gt;: '%s'</translation>
-    </message>
-    <message>
-        <source>Invalid amount for -discardfee=&lt;amount&gt;: '%s'</source>
-        <translation>Monto invalido para -discardfee=&lt;amount&gt;: '%s'</translation>
-    </message>
-    <message>
-        <source>Invalid amount for -fallbackfee=&lt;amount&gt;: '%s'</source>
-        <translation>Monto invalido para -fallbackfee=&lt;amount&gt;: '%s'</translation>
-    </message>
-    <message>
-        <source>Loading P2P addresses...</source>
-        <translation>Cargando direcciones P2P...</translation>
-    </message>
-    <message>
-        <source>Loading banlist...</source>
-        <translation>Cargando banlist...</translation>
-    </message>
-    <message>
-        <source>Not enough file descriptors available.</source>
-        <translation>No hay suficientes descriptores de archivo disponibles.</translation>
-    </message>
-    <message>
-        <source>Replaying blocks...</source>
-        <translation>Reproduciendo bloques...</translation>
-    </message>
-    <message>
-        <source>Rewinding blocks...</source>
-        <translation>Rebobinando bloques...</translation>
-    </message>
-    <message>
-        <source>The source code is available from %s.</source>
-        <translation>El código fuente esta disponible desde %s.</translation>
-    </message>
-    <message>
-        <source>Transaction fee and change calculation failed</source>
-        <translation>El cálculo de la comisión de transacción y del cambio han fallado</translation>
-    </message>
-    <message>
-        <source>Upgrading UTXO database</source>
-        <translation>Actualizando la base de datos UTXO</translation>
-    </message>
-    <message>
-        <source>Verifying blocks...</source>
-        <translation>Verificando bloques...</translation>
-    </message>
-    <message>
-        <source>Error reading from database, shutting down.</source>
-        <translation>Error al leer la base de datos, cerrando aplicación.</translation>
-    </message>
-    <message>
-        <source>Error upgrading chainstate database</source>
-        <translation>Error actualizando la base de datos chainstate</translation>
-    </message>
-    <message>
->>>>>>> 2f9f9b37
         <source>Invalid -onion address or hostname: '%s'</source>
         <translation>Dirección de -onion o dominio '%s' inválido</translation>
     </message>
@@ -4318,13 +3968,6 @@
         <translation>Monto a transferir muy pequeño</translation>
     </message>
     <message>
-<<<<<<< HEAD
-        <source>Transaction too large for fee policy</source>
-        <translation>Operación demasiado grande para la política de comision</translation>
-    </message>
-    <message>
-=======
->>>>>>> 2f9f9b37
         <source>Transaction too large</source>
         <translation>Transacción muy grande</translation>
     </message>
@@ -4337,10 +3980,6 @@
         <translation>Verificando billetera(s)...</translation>
     </message>
     <message>
-<<<<<<< HEAD
-        <source>Warning</source>
-        <translation>Peligro.</translation>
-=======
         <source>Warning: unknown new rules activated (versionbit %i)</source>
         <translation>Advertencia: nuevas reglas desconocidas activadas (versionbit %i)</translation>
     </message>
@@ -4403,7 +4042,6 @@
     <message>
         <source>Unknown network specified in -onlynet: '%s'</source>
         <translation>La red especificada en -onlynet: '%s' es desconocida</translation>
->>>>>>> 2f9f9b37
     </message>
     <message>
         <source>Warning: unknown new rules activated (versionbit %i)</source>
@@ -4492,13 +4130,6 @@
     <message>
         <source>Cannot downgrade wallet</source>
         <translation>No es posible desactualizar la billetera</translation>
-<<<<<<< HEAD
-    </message>
-    <message>
-        <source>Rescanning...</source>
-        <translation>Reescaneando</translation>
-=======
->>>>>>> 2f9f9b37
     </message>
     <message>
         <source>Rescanning...</source>
