--- conflicted
+++ resolved
@@ -180,10 +180,6 @@
         <translation>Novčanik šifriran</translation>
     </message>
     <message>
-<<<<<<< HEAD
-        <source>%1 will close now to finish the encryption process. Remember that encrypting your wallet cannot fully protect your bitcoins from being stolen by malware infecting your computer.</source>
-        <translation>%1 će se sada zatvoriti kako bi dovršio postupak šifriranja. Zapamtite da šifriranje vašeg novčanika ne može u potpunosti zaštititi vaše blackcoine od krađe preko zloćudnog softvera koji bi bio na vašem računalu.</translation>
-=======
         <source>Enter the new passphrase for the wallet.&lt;br/&gt;Please use a passphrase of &lt;b&gt;ten or more random characters&lt;/b&gt;, or &lt;b&gt;eight or more words&lt;/b&gt;.</source>
         <translation>Unesite novu lozinku za novčanik. &lt;br/&gt;Molimo vas da koristite zaporku od &lt;b&gt;deset ili više slučajnih znakova&lt;/b&gt;, ili &lt;b&gt;osam ili više riječi.&lt;/b&gt;</translation>
     </message>
@@ -206,7 +202,6 @@
     <message>
         <source>Your wallet is now encrypted. </source>
         <translation>Vaš novčanik je sad šifriran.</translation>
->>>>>>> 2f9f9b37
     </message>
     <message>
         <source>IMPORTANT: Any previous backups you have made of your wallet file should be replaced with the newly generated, encrypted wallet file. For security reasons, previous backups of the unencrypted wallet file will become useless as soon as you start using the new, encrypted wallet.</source>
@@ -329,8 +324,6 @@
     <message>
         <source>Open &amp;URI...</source>
         <translation>Otvorite &amp;URI...</translation>
-<<<<<<< HEAD
-=======
     </message>
     <message>
         <source>Create Wallet...</source>
@@ -339,7 +332,6 @@
     <message>
         <source>Create a new wallet</source>
         <translation>Stvorite novi novčanik</translation>
->>>>>>> 2f9f9b37
     </message>
     <message>
         <source>Wallet:</source>
@@ -394,13 +386,6 @@
         <translation>&amp;Potvrdite poruku...</translation>
     </message>
     <message>
-<<<<<<< HEAD
-        <source>Bitcoin</source>
-        <translation>Blackcoin</translation>
-    </message>
-    <message>
-=======
->>>>>>> 2f9f9b37
         <source>&amp;Send</source>
         <translation>&amp;Pošaljite</translation>
     </message>
@@ -541,19 +526,14 @@
         <translation>uobičajeni novčanik</translation>
     </message>
     <message>
-<<<<<<< HEAD
-=======
         <source>No wallets available</source>
         <translation>Nema dostupnih novčanika</translation>
     </message>
     <message>
->>>>>>> 2f9f9b37
         <source>&amp;Window</source>
         <translation>&amp;Prozor</translation>
     </message>
     <message>
-<<<<<<< HEAD
-=======
         <source>Minimize</source>
         <translation>Minimizirajte</translation>
     </message>
@@ -566,7 +546,6 @@
         <translation>Glavni prozor</translation>
     </message>
     <message>
->>>>>>> 2f9f9b37
         <source>%1 client</source>
         <translation>%1 klijent</translation>
     </message>
@@ -1105,15 +1084,11 @@
         <source>Hide</source>
         <translation>Sakrijte</translation>
     </message>
-<<<<<<< HEAD
-    </context>
-=======
     <message>
         <source>Unknown. Syncing Headers (%1, %2%)...</source>
         <translation>Nepoznato. Sinkroniziranje zaglavlja (%1, %2%)...</translation>
     </message>
 </context>
->>>>>>> 2f9f9b37
 <context>
     <name>OpenURIDialog</name>
     <message>
@@ -3277,9 +3252,6 @@
 </context>
 <context>
     <name>WalletController</name>
-<<<<<<< HEAD
-    </context>
-=======
     <message>
         <source>Close wallet</source>
         <translation>Zatvorite novčanik</translation>
@@ -3293,7 +3265,6 @@
         <translation>Držanje novčanik zatvorenim predugo može rezultirati ponovnom sinkronizacijom cijelog lanca ako je obrezivanje uključeno.</translation>
     </message>
 </context>
->>>>>>> 2f9f9b37
 <context>
     <name>WalletFrame</name>
     <message>
@@ -3848,29 +3819,24 @@
         <translation>Nepoznata mreža zadana kod -onlynet: '%s'</translation>
     </message>
     <message>
-<<<<<<< HEAD
+        <source>Insufficient funds</source>
+        <translation>Nedovoljna sredstva</translation>
+    </message>
+    <message>
+        <source>Cannot upgrade a non HD split wallet without upgrading to support pre split keypool. Please use -upgradewallet=169900 or -upgradewallet with no version specified.</source>
+        <translation>Ne može se ažurirati novčanik koji nije HD bez ažuriranja radi podrške za bazen ključeva prije raskola. Molim koristite -upgradewallet=169900 ili -upgradewallet bez zadane verzije.</translation>
+    </message>
+    <message>
+        <source>Fee estimation failed. Fallbackfee is disabled. Wait a few blocks or enable -fallbackfee.</source>
+        <translation>Neuspješno procjenjivanje naknada. Fallbackfee je isključena. Pričekajte nekoliko blokova ili uključite -fallbackfee.</translation>
+    </message>
+    <message>
+        <source>Warning: Private keys detected in wallet {%s} with disabled private keys</source>
+        <translation>Upozorenje: Privatni ključevi pronađeni u novčaniku {%s} s isključenim privatnim ključevima</translation>
+    </message>
+    <message>
         <source>Cannot write to data directory '%s'; check permissions.</source>
         <translation>Nije moguće pisati u podatkovnu mapu '%s'; provjerite dozvole.</translation>
-=======
-        <source>Insufficient funds</source>
-        <translation>Nedovoljna sredstva</translation>
->>>>>>> 2f9f9b37
-    </message>
-    <message>
-        <source>Cannot upgrade a non HD split wallet without upgrading to support pre split keypool. Please use -upgradewallet=169900 or -upgradewallet with no version specified.</source>
-        <translation>Ne može se ažurirati novčanik koji nije HD bez ažuriranja radi podrške za bazen ključeva prije raskola. Molim koristite -upgradewallet=169900 ili -upgradewallet bez zadane verzije.</translation>
-    </message>
-    <message>
-        <source>Fee estimation failed. Fallbackfee is disabled. Wait a few blocks or enable -fallbackfee.</source>
-        <translation>Neuspješno procjenjivanje naknada. Fallbackfee je isključena. Pričekajte nekoliko blokova ili uključite -fallbackfee.</translation>
-    </message>
-    <message>
-        <source>Warning: Private keys detected in wallet {%s} with disabled private keys</source>
-        <translation>Upozorenje: Privatni ključevi pronađeni u novčaniku {%s} s isključenim privatnim ključevima</translation>
-    </message>
-    <message>
-        <source>Cannot write to data directory '%s'; check permissions.</source>
-        <translation>Nije moguće pisati u podatkovnu mapu '%s'; provjerite dozvole.</translation>
     </message>
     <message>
         <source>Loading block index...</source>
