<TS language="hr" version="2.1">
<context>
    <name>AddressBookPage</name>
    <message>
        <source>Right-click to edit address or label</source>
        <translation>Desni klik za uređivanje adrese ili oznake</translation>
    </message>
    <message>
        <source>Create a new address</source>
        <translation>Dodajte novu adresu</translation>
    </message>
    <message>
        <source>&amp;New</source>
        <translation>&amp;Nova</translation>
    </message>
    <message>
        <source>Copy the currently selected address to the system clipboard</source>
        <translation>Kopirajte trenutno odabranu adresu u međuspremnik</translation>
    </message>
    <message>
        <source>&amp;Copy</source>
        <translation>&amp;Kopirajte</translation>
    </message>
    <message>
        <source>C&amp;lose</source>
        <translation>&amp;Zatvorite</translation>
    </message>
    <message>
        <source>Delete the currently selected address from the list</source>
        <translation>Obrišite trenutno odabranu adresu s popisa.</translation>
    </message>
    <message>
        <source>Enter address or label to search</source>
        <translation>Unesite adresu ili oznaku za pretraživanje</translation>
    </message>
    <message>
        <source>Export the data in the current tab to a file</source>
        <translation>Izvezite podatke iz trenutne kartice u datoteku</translation>
    </message>
    <message>
        <source>&amp;Export</source>
        <translation>&amp;Izvezite</translation>
    </message>
    <message>
        <source>&amp;Delete</source>
        <translation>Iz&amp;brišite</translation>
    </message>
    <message>
        <source>Choose the address to send coins to</source>
        <translation>Odaberite adresu na koju ćete poslati novac</translation>
    </message>
    <message>
        <source>Choose the address to receive coins with</source>
        <translation>Odaberite adresu na koju ćete primiti novac</translation>
    </message>
    <message>
        <source>C&amp;hoose</source>
        <translation>&amp;Odaberite</translation>
    </message>
    <message>
        <source>Sending addresses</source>
        <translation>Adrese pošiljatelja</translation>
    </message>
    <message>
        <source>Receiving addresses</source>
        <translation>Adrese primatelja</translation>
    </message>
    <message>
        <source>Sending addresses</source>
        <translation>Adresa pošiljatelja</translation>
    </message>
    <message>
        <source>Receiving addresses</source>
        <translation>Adresa primatelja</translation>
    </message>
    <message>
        <source>These are your Bitcoin addresses for sending payments. Always check the amount and the receiving address before sending coins.</source>
        <translation>Ovo su vaše Blackcoin adrese za slanje novca. Uvijek provjerite iznos i adresu primatelja prije slanja novca.</translation>
    </message>
    <message>
        <source>These are your Bitcoin addresses for receiving payments. It is recommended to use a new receiving address for each transaction.</source>
        <translation>Ovo su vaše Bitcoin adrese za primanje novca. Preporučamo da koristite novu adresu za primanje za svaku transakciju.</translation>
    </message>
    <message>
        <source>These are your Bitcoin addresses for receiving payments. It is recommended to use a new receiving address for each transaction.</source>
        <translation>Ovo su vaše Bitcoin adrese za primanje novca. Preporučeno je da koristite novu primateljsku adresu za svaku transakciju.</translation>
    </message>
    <message>
        <source>&amp;Copy Address</source>
        <translation>&amp;Kopirajte adresu</translation>
    </message>
    <message>
        <source>Copy &amp;Label</source>
        <translation>Kopirajte &amp;oznaku</translation>
    </message>
    <message>
        <source>&amp;Edit</source>
        <translation>&amp;Uredite</translation>
    </message>
    <message>
        <source>Export Address List</source>
        <translation>Izvezite listu adresa</translation>
    </message>
    <message>
        <source>Comma separated file (*.csv)</source>
        <translation>Datoteka podataka odvojenih zarezima (*.csv)</translation>
    </message>
    <message>
        <source>Copy &amp;Label</source>
        <translation>Kopiraj i označi</translation>
    </message>
    <message>
        <source>&amp;Edit</source>
        <translation>Uredi</translation>
    </message>
    <message>
        <source>Export Address List</source>
        <translation>Izvezi listu adresa</translation>
    </message>
    <message>
        <source>Comma separated file (*.csv)</source>
        <translation>Datoteka podataka odvojenih zarezima (*.csv)</translation>
    </message>
    <message>
        <source>Exporting Failed</source>
        <translation>Izvoz neuspješan</translation>
    </message>
    <message>
        <source>There was an error trying to save the address list to %1. Please try again.</source>
        <translation>Došlo je do pogreške kod spremanja liste adresa na %1. Molimo pokušajte ponovno.</translation>
    </message>
</context>
<context>
    <name>AddressTableModel</name>
    <message>
        <source>Label</source>
        <translation>Oznaka</translation>
    </message>
    <message>
        <source>Address</source>
        <translation>Adresa</translation>
    </message>
    <message>
        <source>(no label)</source>
        <translation>(nema oznake)</translation>
    </message>
</context>
<context>
    <name>AskPassphraseDialog</name>
    <message>
        <source>Passphrase Dialog</source>
        <translation>Dijalog lozinke</translation>
    </message>
    <message>
        <source>Enter passphrase</source>
        <translation>Unesite lozinku</translation>
    </message>
    <message>
        <source>New passphrase</source>
        <translation>Nova lozinka</translation>
    </message>
    <message>
        <source>Repeat new passphrase</source>
        <translation>Ponovite novu lozinku</translation>
    </message>
    <message>
<<<<<<< HEAD
        <source>Enter the new passphrase to the wallet.&lt;br/&gt;Please use a passphrase of &lt;b&gt;ten or more random characters&lt;/b&gt;, or &lt;b&gt;eight or more words&lt;/b&gt;.</source>
        <translation>Unesite novu lozinku za novčanik. &lt;br/&gt;Molimo Vas da koristite zaporku od &lt;b&gt;deset ili više slučajnih znakova&lt;/b&gt;, ili &lt;b&gt;osam ili više riječi.&lt;/b&gt;</translation>
    </message>
    <message>
        <source>Encrypt wallet</source>
        <translation>Šifriranje novčanika</translation>
=======
        <source>Show password</source>
        <translation>Prikažite lozinku</translation>
    </message>
    <message>
        <source>Enter the new passphrase to the wallet.&lt;br/&gt;Please use a passphrase of &lt;b&gt;ten or more random characters&lt;/b&gt;, or &lt;b&gt;eight or more words&lt;/b&gt;.</source>
        <translation>Unesite novu lozinku za novčanik. &lt;br/&gt;Molimo vas da koristite zaporku od &lt;b&gt;deset ili više slučajnih znakova&lt;/b&gt;, ili &lt;b&gt;osam ili više riječi.&lt;/b&gt;</translation>
    </message>
    <message>
        <source>Encrypt wallet</source>
        <translation>Šifrirajte novčanik</translation>
>>>>>>> 2f4f2d38
    </message>
    <message>
        <source>This operation needs your wallet passphrase to unlock the wallet.</source>
        <translation>Ova operacija treba lozinku vašeg novčanika kako bi se novčanik otključao.</translation>
    </message>
    <message>
        <source>Unlock wallet</source>
<<<<<<< HEAD
        <translation>Otključaj novčanik</translation>
=======
        <translation>Otključajte novčanik</translation>
>>>>>>> 2f4f2d38
    </message>
    <message>
        <source>This operation needs your wallet passphrase to decrypt the wallet.</source>
        <translation>Ova operacija treba lozinku vašeg novčanika kako bi se novčanik dešifrirao.</translation>
    </message>
    <message>
        <source>Decrypt wallet</source>
<<<<<<< HEAD
        <translation>Dešifriranje novčanika.</translation>
    </message>
    <message>
        <source>Change passphrase</source>
        <translation>Promjena lozinke</translation>
=======
        <translation>Dešifrirajte novčanik</translation>
    </message>
    <message>
        <source>Change passphrase</source>
        <translation>Promijenite lozinku</translation>
>>>>>>> 2f4f2d38
    </message>
    <message>
        <source>Enter the old passphrase and new passphrase to the wallet.</source>
        <translation>Unesite staru i novu lozinku za novčanik.</translation>
    </message>
    <message>
        <source>Confirm wallet encryption</source>
<<<<<<< HEAD
        <translation>Potvrdi šifriranje novčanika</translation>
=======
        <translation>Potvrdite šifriranje novčanika</translation>
>>>>>>> 2f4f2d38
    </message>
    <message>
        <source>Warning: If you encrypt your wallet and lose your passphrase, you will &lt;b&gt;LOSE ALL OF YOUR BITCOINS&lt;/b&gt;!</source>
        <translation>Upozorenje: Ako šifrirate vaš novčanik i izgubite lozinku, &lt;b&gt;IZGUBIT ĆETE SVE SVOJE BITCOINE!&lt;/b&gt;</translation>
    </message>
    <message>
        <source>Are you sure you wish to encrypt your wallet?</source>
        <translation>Jeste li sigurni da želite šifrirati svoj novčanik?</translation>
    </message>
    <message>
        <source>Wallet encrypted</source>
        <translation>Novčanik šifriran</translation>
    </message>
    <message>
<<<<<<< HEAD
=======
        <source>%1 will close now to finish the encryption process. Remember that encrypting your wallet cannot fully protect your bitcoins from being stolen by malware infecting your computer.</source>
        <translation>%1 će se sada zatvoriti kako bi dovršio postupak šifriranja. Zapamtite da šifriranje vašeg novčanika ne može u potpunosti zaštititi vaše bitcoine od krađe preko zloćudnog softvera koji bi bio na vašem računalu.</translation>
    </message>
    <message>
>>>>>>> 2f4f2d38
        <source>IMPORTANT: Any previous backups you have made of your wallet file should be replaced with the newly generated, encrypted wallet file. For security reasons, previous backups of the unencrypted wallet file will become useless as soon as you start using the new, encrypted wallet.</source>
        <translation>VAŽNO: Sve prethodne pričuve vašeg novčanika trebale bi biti zamijenjene novo stvorenom, šifriranom datotekom novčanika. Zbog sigurnosnih razloga, prethodne pričuve nešifriranog novčanika će postati beskorisne čim počnete koristiti novi, šifrirani novčanik.</translation>
    </message>
    <message>
        <source>Wallet encryption failed</source>
        <translation>Šifriranje novčanika nije uspjelo</translation>
    </message>
    <message>
        <source>Wallet encryption failed due to an internal error. Your wallet was not encrypted.</source>
        <translation>Šifriranje novčanika nije uspjelo zbog interne pogreške. Vaš novčanik nije šifriran.</translation>
    </message>
    <message>
        <source>The supplied passphrases do not match.</source>
        <translation>Priložene lozinke se ne podudaraju.</translation>
    </message>
    <message>
        <source>Wallet unlock failed</source>
        <translation>Otključavanje novčanika nije uspjelo</translation>
    </message>
    <message>
        <source>The passphrase entered for the wallet decryption was incorrect.</source>
        <translation>Lozinka za dešifriranje novčanika nije točna.</translation>
    </message>
    <message>
        <source>Wallet decryption failed</source>
        <translation>Dešifriranje novčanika nije uspjelo</translation>
    </message>
    <message>
        <source>Wallet passphrase was successfully changed.</source>
        <translation>Lozinka novčanika je uspješno promijenjena.</translation>
    </message>
    <message>
        <source>Warning: The Caps Lock key is on!</source>
        <translation>Upozorenje: Caps Lock je uključen!</translation>
    </message>
</context>
<context>
    <name>BanTableModel</name>
    <message>
        <source>IP/Netmask</source>
        <translation>IP/Mrežna maska</translation>
    </message>
    <message>
        <source>Banned Until</source>
        <translation>Zabranjen do</translation>
    </message>
</context>
<context>
    <name>BitcoinGUI</name>
    <message>
        <source>Sign &amp;message...</source>
        <translation>P&amp;otpišite poruku...</translation>
    </message>
    <message>
        <source>Synchronizing with network...</source>
        <translation>Sinkronizira se s mrežom...</translation>
    </message>
    <message>
        <source>&amp;Overview</source>
        <translation>&amp;Pregled</translation>
    </message>
    <message>
        <source>Node</source>
        <translation>Čvor</translation>
    </message>
    <message>
        <source>Show general overview of wallet</source>
        <translation>Prikaži opći pregled novčanika</translation>
    </message>
    <message>
        <source>&amp;Transactions</source>
        <translation>&amp;Transakcije</translation>
    </message>
    <message>
        <source>Browse transaction history</source>
        <translation>Pretražite povijest transakcija</translation>
    </message>
    <message>
        <source>E&amp;xit</source>
        <translation>&amp;Izlaz</translation>
    </message>
    <message>
        <source>Quit application</source>
        <translation>Zatvorite aplikaciju</translation>
    </message>
    <message>
        <source>&amp;About %1</source>
        <translation>&amp;Više o %1</translation>
    </message>
    <message>
        <source>Show information about %1</source>
        <translation>Prikažite informacije o programu %1</translation>
    </message>
    <message>
        <source>About &amp;Qt</source>
        <translation>Više o &amp;Qt</translation>
    </message>
    <message>
        <source>Show information about Qt</source>
        <translation>Prikažite informacije o Qt</translation>
    </message>
    <message>
        <source>&amp;Options...</source>
        <translation>Pos&amp;tavke...</translation>
    </message>
    <message>
        <source>Modify configuration options for %1</source>
        <translation>Promijenite postavke za %1</translation>
    </message>
    <message>
        <source>&amp;Encrypt Wallet...</source>
        <translation>Ši&amp;frirajte novčanik...</translation>
    </message>
    <message>
        <source>&amp;Backup Wallet...</source>
        <translation>Spremite &amp;kopiju novčanika...</translation>
    </message>
    <message>
        <source>&amp;Change Passphrase...</source>
        <translation>Promijenite &amp;lozinku...</translation>
    </message>
    <message>
        <source>&amp;Sending addresses...</source>
        <translation>Adrese za &amp;slanje</translation>
    </message>
    <message>
        <source>&amp;Receiving addresses...</source>
        <translation>Adrese za &amp;primanje</translation>
    </message>
    <message>
        <source>Open &amp;URI...</source>
        <translation>Otvorite &amp;URI...</translation>
    </message>
    <message>
        <source>Wallet:</source>
        <translation>Novčanik:</translation>
    </message>
    <message>
        <source>default wallet</source>
        <translation>uobičajeni novčanik</translation>
    </message>
    <message>
        <source>Click to disable network activity.</source>
        <translation>Kliknite da isključite mrežnu aktivnost.</translation>
    </message>
    <message>
        <source>Network activity disabled.</source>
        <translation>Mrežna aktivnost isključena.</translation>
    </message>
    <message>
        <source>Click to enable network activity again.</source>
        <translation>Kliknite da ponovo uključite mrežnu aktivnost.</translation>
    </message>
    <message>
        <source>Syncing Headers (%1%)...</source>
        <translation>Sinkroniziraju se zaglavlja (%1%)...</translation>
    </message>
    <message>
        <source>Reindexing blocks on disk...</source>
        <translation>Re-indeksiranje blokova na disku...</translation>
    </message>
    <message>
        <source>Proxy is &lt;b&gt;enabled&lt;/b&gt;: %1</source>
        <translation>Proxy je &lt;b&gt;uključen&lt;/b&gt;: %1</translation>
    </message>
    <message>
        <source>Send coins to a Bitcoin address</source>
<<<<<<< HEAD
        <translation>Slanje novca na blackcoin adresu</translation>
=======
        <translation>Pošaljite novac na Bitcoin adresu</translation>
>>>>>>> 2f4f2d38
    </message>
    <message>
        <source>Backup wallet to another location</source>
        <translation>Napravite sigurnosnu kopiju novčanika na drugoj lokaciji</translation>
    </message>
    <message>
        <source>Change the passphrase used for wallet encryption</source>
        <translation>Promijenite lozinku za šifriranje novčanika</translation>
    </message>
    <message>
        <source>&amp;Debug window</source>
        <translation>Konzola za dijagnostiku</translation>
    </message>
    <message>
        <source>Open debugging and diagnostic console</source>
        <translation>Otvorite konzolu za dijagnostiku</translation>
    </message>
    <message>
        <source>&amp;Verify message...</source>
        <translation>&amp;Potvrdite poruku...</translation>
    </message>
    <message>
        <source>Bitcoin</source>
        <translation>Blackcoin</translation>
    </message>
    <message>
        <source>Wallet</source>
        <translation>Novčanik</translation>
    </message>
    <message>
        <source>&amp;Send</source>
        <translation>&amp;Pošaljite</translation>
    </message>
    <message>
        <source>&amp;Receive</source>
        <translation>Pri&amp;mite</translation>
    </message>
    <message>
        <source>&amp;Show / Hide</source>
        <translation>Po&amp;kažite / Sakrijte</translation>
    </message>
    <message>
        <source>Show or hide the main Window</source>
        <translation>Prikažite ili sakrijte glavni prozor</translation>
    </message>
    <message>
        <source>Encrypt the private keys that belong to your wallet</source>
        <translation>Šifrirajte privatne ključeve u novčaniku</translation>
    </message>
    <message>
        <source>Sign messages with your Bitcoin addresses to prove you own them</source>
<<<<<<< HEAD
        <translation>Poruku potpišemo s blackcoin adresom, kako bi dokazali vlasništvo nad tom adresom</translation>
    </message>
    <message>
        <source>Verify messages to ensure they were signed with specified Bitcoin addresses</source>
        <translation>Provjeravanje poruke, kao dokaz, da je potpisana navedenom blackcoin adresom</translation>
=======
        <translation>Poruku potpišemo s Bitcoin adresom, kako bi dokazali vlasništvo nad tom adresom</translation>
    </message>
    <message>
        <source>Verify messages to ensure they were signed with specified Bitcoin addresses</source>
        <translation>Provjerite poruku da je potpisana s navedenom Bitcoin adresom</translation>
>>>>>>> 2f4f2d38
    </message>
    <message>
        <source>&amp;File</source>
        <translation>&amp;Datoteka</translation>
    </message>
    <message>
        <source>&amp;Settings</source>
        <translation>&amp;Postavke</translation>
    </message>
    <message>
        <source>&amp;Help</source>
        <translation>&amp;Pomoć</translation>
    </message>
    <message>
        <source>Tabs toolbar</source>
        <translation>Traka kartica</translation>
    </message>
    <message>
        <source>Request payments (generates QR codes and bitcoin: URIs)</source>
<<<<<<< HEAD
        <translation>Zatraži uplatu (stvara QR kod i blackcoin: URI adresu)</translation>
=======
        <translation>Zatražite uplatu (stvara QR kod i bitcoin: URI adresu)</translation>
>>>>>>> 2f4f2d38
    </message>
    <message>
        <source>Show the list of used sending addresses and labels</source>
        <translation>Prikažite popis korištenih adresa i oznaka za slanje novca</translation>
    </message>
    <message>
        <source>Show the list of used receiving addresses and labels</source>
        <translation>Prikažite popis korištenih adresa i oznaka za primanje novca</translation>
    </message>
    <message>
        <source>Open a bitcoin: URI or payment request</source>
<<<<<<< HEAD
        <translation>Otvori blackcoin: URI adresu ili zahtjev za uplatu</translation>
=======
        <translation>Otvorite bitcoin: URI adresu ili zahtjev za uplatu</translation>
>>>>>>> 2f4f2d38
    </message>
    <message>
        <source>&amp;Command-line options</source>
        <translation>Opcije &amp;naredbene linije</translation>
    </message>
    <message numerus="yes">
        <source>%n active connection(s) to Bitcoin network</source>
        <translation><numerusform>%n aktivna veza na Blackcoin mrežu</numerusform><numerusform>%n aktivnih veza na Blackcoin mrežu</numerusform><numerusform>%n aktivnih veza na Bitcoin mrežu</numerusform></translation>
    </message>
    <message>
        <source>Indexing blocks on disk...</source>
        <translation>Indeksiram blokove na disku...</translation>
    </message>
    <message>
        <source>Processing blocks on disk...</source>
        <translation>Procesiram blokove na disku...</translation>
    </message>
    <message>
        <source>Indexing blocks on disk...</source>
        <translation>Indeksiraju se blokovi na disku...</translation>
    </message>
    <message>
        <source>Processing blocks on disk...</source>
        <translation>Procesiraju se blokovi na disku...</translation>
    </message>
    <message numerus="yes">
        <source>Processed %n block(s) of transaction history.</source>
        <translation><numerusform>Obrađen %n blok povijesti transakcije.</numerusform><numerusform>Obrađeno %n bloka povijesti transakcije.</numerusform><numerusform>Obrađeno %n blokova povijesti transakcije.</numerusform></translation>
    </message>
    <message>
        <source>%1 behind</source>
        <translation>%1 iza</translation>
    </message>
    <message>
        <source>Last received block was generated %1 ago.</source>
        <translation>Zadnji primljeni blok je bio ustvaren prije %1.</translation>
    </message>
    <message>
        <source>Transactions after this will not yet be visible.</source>
        <translation>Transakcije izvršene za tim blokom nisu još prikazane.</translation>
    </message>
    <message>
        <source>Error</source>
        <translation>Greška</translation>
    </message>
    <message>
        <source>Warning</source>
        <translation>Upozorenje</translation>
    </message>
    <message>
        <source>Information</source>
        <translation>Informacija</translation>
    </message>
    <message>
        <source>Up to date</source>
        <translation>Ažurno</translation>
    </message>
    <message>
<<<<<<< HEAD
=======
        <source>Show the %1 help message to get a list with possible Bitcoin command-line options</source>
        <translation>Prikažite pomoć programa %1 kako biste ispisali moguće opcije preko terminala</translation>
    </message>
    <message>
>>>>>>> 2f4f2d38
        <source>%1 client</source>
        <translation>%1 klijent</translation>
    </message>
    <message>
<<<<<<< HEAD
=======
        <source>Connecting to peers...</source>
        <translation>Spaja se na klijente...</translation>
    </message>
    <message>
>>>>>>> 2f4f2d38
        <source>Catching up...</source>
        <translation>Ažuriranje...</translation>
    </message>
    <message>
        <source>Date: %1
</source>
        <translation>Datum: %1
</translation>
    </message>
    <message>
        <source>Amount: %1
</source>
        <translation>Iznos: %1
</translation>
    </message>
    <message>
        <source>Wallet: %1
</source>
        <translation>Novčanik: %1</translation>
    </message>
    <message>
        <source>Type: %1
</source>
        <translation>Vrsta: %1
</translation>
    </message>
    <message>
        <source>Label: %1
</source>
        <translation>Oznaka: %1
</translation>
    </message>
    <message>
        <source>Address: %1
</source>
        <translation>Adresa: %1
</translation>
    </message>
    <message>
        <source>Sent transaction</source>
        <translation>Poslana transakcija</translation>
    </message>
    <message>
        <source>Incoming transaction</source>
        <translation>Dolazna transakcija</translation>
    </message>
    <message>
        <source>HD key generation is &lt;b&gt;enabled&lt;/b&gt;</source>
        <translation>Generiranje HD ključeva je &lt;b&gt;uključeno&lt;/b&gt;</translation>
    </message>
    <message>
        <source>HD key generation is &lt;b&gt;disabled&lt;/b&gt;</source>
        <translation>Generiranje HD ključeva je &lt;b&gt;isključeno&lt;/b&gt;</translation>
    </message>
    <message>
        <source>Wallet is &lt;b&gt;encrypted&lt;/b&gt; and currently &lt;b&gt;unlocked&lt;/b&gt;</source>
        <translation>Novčanik je &lt;b&gt;šifriran&lt;/b&gt; i trenutno &lt;b&gt;otključan&lt;/b&gt;</translation>
    </message>
    <message>
        <source>Wallet is &lt;b&gt;encrypted&lt;/b&gt; and currently &lt;b&gt;locked&lt;/b&gt;</source>
        <translation>Novčanik je &lt;b&gt;šifriran&lt;/b&gt; i trenutno &lt;b&gt;zaključan&lt;/b&gt;</translation>
    </message>
    <message>
        <source>A fatal error occurred. Bitcoin can no longer continue safely and will quit.</source>
        <translation>Dogodila se kobna greška. Bitcoin ne može više sigurno nastaviti te će se zatvoriti.</translation>
    </message>
</context>
<context>
    <name>CoinControlDialog</name>
    <message>
        <source>Coin Selection</source>
        <translation>Izbor ulaza transakcije</translation>
    </message>
    <message>
        <source>Quantity:</source>
        <translation>Količina:</translation>
    </message>
    <message>
        <source>Bytes:</source>
        <translation>Bajtova:</translation>
    </message>
    <message>
        <source>Amount:</source>
        <translation>Iznos:</translation>
    </message>
    <message>
        <source>Fee:</source>
        <translation>Naknada:</translation>
    </message>
    <message>
        <source>Dust:</source>
        <translation>Prašina:</translation>
    </message>
    <message>
        <source>After Fee:</source>
        <translation>Nakon naknade:</translation>
    </message>
    <message>
        <source>Change:</source>
        <translation>Vraćeno:</translation>
    </message>
    <message>
        <source>(un)select all</source>
        <translation>Izaberi sve/ništa</translation>
    </message>
    <message>
        <source>Tree mode</source>
        <translation>Prikažite kao stablo</translation>
    </message>
    <message>
        <source>List mode</source>
        <translation>Prikažite kao listu</translation>
    </message>
    <message>
        <source>Amount</source>
        <translation>Iznos</translation>
    </message>
    <message>
        <source>Received with label</source>
        <translation>Primljeno pod oznakom</translation>
    </message>
    <message>
        <source>Received with address</source>
        <translation>Primljeno na adresu</translation>
    </message>
    <message>
        <source>Date</source>
        <translation>Datum</translation>
    </message>
    <message>
        <source>Confirmations</source>
        <translation>Broj potvrda</translation>
    </message>
    <message>
        <source>Confirmed</source>
        <translation>Potvrđeno</translation>
    </message>
    <message>
        <source>Copy address</source>
<<<<<<< HEAD
        <translation>Kopiraj adresu</translation>
    </message>
    <message>
        <source>Copy label</source>
        <translation>Kopiraj oznaku</translation>
    </message>
    <message>
        <source>Copy amount</source>
        <translation>Kopiraj iznos</translation>
    </message>
    <message>
        <source>Copy transaction ID</source>
        <translation>Kopiraj ID transakcije</translation>
=======
        <translation>Kopirajte adresu</translation>
    </message>
    <message>
        <source>Copy label</source>
        <translation>Kopirajte oznaku</translation>
    </message>
    <message>
        <source>Copy amount</source>
        <translation>Kopirajte iznos</translation>
    </message>
    <message>
        <source>Copy transaction ID</source>
        <translation>Kopirajte ID transakcije</translation>
    </message>
    <message>
        <source>Lock unspent</source>
        <translation>Zaključajte nepotrošen input</translation>
    </message>
    <message>
        <source>Unlock unspent</source>
        <translation>Otključajte nepotrošen input</translation>
    </message>
    <message>
        <source>Copy quantity</source>
        <translation>Kopirajte iznos</translation>
    </message>
    <message>
        <source>Copy fee</source>
        <translation>Kopirajte naknadu</translation>
    </message>
    <message>
        <source>Copy after fee</source>
        <translation>Kopirajte iznos nakon naknade</translation>
    </message>
    <message>
        <source>Copy bytes</source>
        <translation>Kopirajte količinu bajtova</translation>
    </message>
    <message>
        <source>Copy dust</source>
        <translation>Kopirajte prašinu</translation>
    </message>
    <message>
        <source>Copy change</source>
        <translation>Kopirajte ostatak</translation>
    </message>
    <message>
        <source>(%1 locked)</source>
        <translation>(%1 zaključen)</translation>
>>>>>>> 2f4f2d38
    </message>
    <message>
        <source>yes</source>
        <translation>da</translation>
    </message>
    <message>
        <source>no</source>
        <translation>ne</translation>
    </message>
    <message>
<<<<<<< HEAD
        <source>(no label)</source>
        <translation>(nema oznake)</translation>
    </message>
    </context>
=======
        <source>This label turns red if any recipient receives an amount smaller than the current dust threshold.</source>
        <translation>Oznaka postane crvene boje ako bilo koji primatelj dobije iznos manji od trenutnog praga "prašine" (sićušnog iznosa).</translation>
    </message>
    <message>
        <source>Can vary +/- %1 satoshi(s) per input.</source>
        <translation>Može varirati +/- %1 satoši(ja) po inputu.</translation>
    </message>
    <message>
        <source>(no label)</source>
        <translation>(nema oznake)</translation>
    </message>
    <message>
        <source>change from %1 (%2)</source>
        <translation>ostatak od %1 (%2)</translation>
    </message>
    <message>
        <source>(change)</source>
        <translation>(ostatak)</translation>
    </message>
</context>
>>>>>>> 2f4f2d38
<context>
    <name>EditAddressDialog</name>
    <message>
        <source>Edit Address</source>
        <translation>Uredite adresu</translation>
    </message>
    <message>
        <source>&amp;Label</source>
        <translation>&amp;Oznaka</translation>
    </message>
    <message>
        <source>The label associated with this address list entry</source>
<<<<<<< HEAD
        <translation>Oznaka blackcoin adrese</translation>
    </message>
    <message>
        <source>The address associated with this address list entry. This can only be modified for sending addresses.</source>
        <translation>Blackcoin adresa. Izmjene adrese su moguće samo za adrese za slanje.</translation>
=======
        <translation>Oznaka ovog zapisa u adresaru</translation>
    </message>
    <message>
        <source>The address associated with this address list entry. This can only be modified for sending addresses.</source>
        <translation>Adresa ovog zapisa u adresaru. Može se mijenjati samo kod adresa za slanje.</translation>
>>>>>>> 2f4f2d38
    </message>
    <message>
        <source>&amp;Address</source>
        <translation>&amp;Adresa</translation>
    </message>
    <message>
<<<<<<< HEAD
        <source>New receiving address</source>
        <translation>Nova adresa za primanje</translation>
    </message>
    <message>
=======
>>>>>>> 2f4f2d38
        <source>New sending address</source>
        <translation>Nova adresa za slanje</translation>
    </message>
    <message>
        <source>Edit receiving address</source>
        <translation>Uredi adresu za primanje</translation>
    </message>
    <message>
        <source>Edit sending address</source>
        <translation>Uredi adresu za slanje</translation>
    </message>
    <message>
        <source>The entered address "%1" is not a valid Bitcoin address.</source>
<<<<<<< HEAD
        <translation>Upisana adresa "%1" nije valjana bitcoin adresa.</translation>
    </message>
    <message>
        <source>The entered address "%1" is already in the address book.</source>
        <translation>Upisana adresa "%1" je već u adresaru.</translation>
    </message>
    <message>
        <source>Could not unlock wallet.</source>
        <translation>Ne mogu otključati novčanik.</translation>
=======
        <translation>Upisana adresa "%1" nije valjana Bitcoin adresa.</translation>
    </message>
    <message>
        <source>Address "%1" already exists as a receiving address with label "%2" and so cannot be added as a sending address.</source>
        <translation>Adresa "%1" već postoji kao primateljska adresa s oznakom "%2" te se ne može dodati kao pošiljateljska adresa.</translation>
    </message>
    <message>
        <source>The entered address "%1" is already in the address book with label "%2".</source>
        <translation>Unesena adresa "%1" postoji već u imeniku pod oznakom "%2".</translation>
    </message>
    <message>
        <source>Could not unlock wallet.</source>
        <translation>Ne može se otključati novčanik.</translation>
>>>>>>> 2f4f2d38
    </message>
    <message>
        <source>New key generation failed.</source>
        <translation>Stvaranje novog ključa nije uspjelo.</translation>
    </message>
</context>
<context>
    <name>FreespaceChecker</name>
    <message>
        <source>A new data directory will be created.</source>
        <translation>Bit će stvorena nova podatkovna mapa.</translation>
    </message>
    <message>
        <source>name</source>
        <translation>ime</translation>
    </message>
    <message>
        <source>Directory already exists. Add %1 if you intend to create a new directory here.</source>
        <translation>Mapa već postoji. Dodajte %1 ako namjeravate stvoriti novu mapu ovdje.</translation>
    </message>
    <message>
        <source>Path already exists, and is not a directory.</source>
        <translation>Put već postoji i nije mapa.</translation>
    </message>
    <message>
        <source>Cannot create data directory here.</source>
        <translation>Nije moguće stvoriti direktorij za podatke na tom mjestu.</translation>
    </message>
</context>
<context>
    <name>HelpMessageDialog</name>
    <message>
        <source>version</source>
        <translation>verzija</translation>
    </message>
    <message>
        <source>(%1-bit)</source>
        <translation>(%1-bit)</translation>
    </message>
    <message>
        <source>About %1</source>
        <translation>O programu %1</translation>
    </message>
    <message>
        <source>Command-line options</source>
        <translation>Opcije programa u naredbenoj liniji</translation>
    </message>
<<<<<<< HEAD
    <message>
        <source>Start minimized</source>
        <translation>Pokreni minimiziran</translation>
    </message>
    </context>
=======
</context>
>>>>>>> 2f4f2d38
<context>
    <name>Intro</name>
    <message>
        <source>Welcome</source>
        <translation>Dobrodošli</translation>
    </message>
    <message>
<<<<<<< HEAD
=======
        <source>Welcome to %1.</source>
        <translation>Dobrodošli u %1.</translation>
    </message>
    <message>
        <source>As this is the first time the program is launched, you can choose where %1 will store its data.</source>
        <translation>Kako je ovo prvi put da je ova aplikacija pokrenuta, možete izabrati gdje će %1 spremati svoje podatke.</translation>
    </message>
    <message>
        <source>When you click OK, %1 will begin to download and process the full %4 block chain (%2GB) starting with the earliest transactions in %3 when %4 initially launched.</source>
        <translation>Kada kliknete OK, %1 počet će preuzimati i procesirati cijeli lanac blokova (%2GB) počevši s najranijim transakcijama u %3 kad je %4 prvi put pokrenut.</translation>
    </message>
    <message>
        <source>This initial synchronisation is very demanding, and may expose hardware problems with your computer that had previously gone unnoticed. Each time you run %1, it will continue downloading where it left off.</source>
        <translation>Početna sinkronizacija je vrlo zahtjevna i može otkriti hardverske probleme kod vašeg računala koji su prije prošli nezamijećeno. Svaki put kad pokrenete %1, nastavit će preuzimati odakle je stao.</translation>
    </message>
    <message>
        <source>If you have chosen to limit block chain storage (pruning), the historical data must still be downloaded and processed, but will be deleted afterward to keep your disk usage low.</source>
        <translation>Ako odlučite ograničiti spremanje lanca blokova pomoću pruninga (obrezivanja), treba preuzeti i procesirati povijesne podatke. Bit će obrisani naknadno kako bi se smanjila količina zauzetog prostora na disku.</translation>
    </message>
    <message>
        <source>Use the default data directory</source>
        <translation>Koristite uobičajenu podatkovnu mapu</translation>
    </message>
    <message>
        <source>Use a custom data directory:</source>
        <translation>Odaberite različitu podatkovnu mapu:</translation>
    </message>
    <message>
>>>>>>> 2f4f2d38
        <source>Bitcoin</source>
        <translation>Bitcoin</translation>
    </message>
    <message>
<<<<<<< HEAD
=======
        <source>At least %1 GB of data will be stored in this directory, and it will grow over time.</source>
        <translation>Bit će spremljeno barem %1 GB podataka u ovoj mapi te će se povećati tijekom vremena.</translation>
    </message>
    <message>
        <source>Approximately %1 GB of data will be stored in this directory.</source>
        <translation>Otprilike %1 GB podataka bit će spremljeno u ovoj mapi.</translation>
    </message>
    <message>
        <source>%1 will download and store a copy of the Bitcoin block chain.</source>
        <translation>%1 preuzet će i pohraniti kopiju Bitcoinovog lanca blokova.</translation>
    </message>
    <message>
        <source>The wallet will also be stored in this directory.</source>
        <translation>Novčanik bit će pohranjen u ovoj mapi.</translation>
    </message>
    <message>
        <source>Error: Specified data directory "%1" cannot be created.</source>
        <translation>Greška: Zadana podatkovna mapa "%1" ne može biti stvorena.</translation>
    </message>
    <message>
>>>>>>> 2f4f2d38
        <source>Error</source>
        <translation>Greška</translation>
    </message>
    <message numerus="yes">
        <source>%n GB of free space available</source>
        <translation><numerusform>Dostupno %n GB slobodnog prostora</numerusform><numerusform>Dostupno %n GB slobodnog prostora</numerusform><numerusform>Dostupno %n GB slobodnog prostora</numerusform></translation>
    </message>
    <message numerus="yes">
        <source>(of %n GB needed)</source>
        <translation><numerusform>(od potrebnog prostora od %n GB)</numerusform><numerusform>(od potrebnog prostora od %n GB)</numerusform><numerusform>(od potrebnog %n GB)</numerusform></translation>
    </message>
</context>
<context>
    <name>ModalOverlay</name>
    <message>
        <source>Form</source>
        <translation>Oblik</translation>
    </message>
    <message>
        <source>Recent transactions may not yet be visible, and therefore your wallet's balance might be incorrect. This information will be correct once your wallet has finished synchronizing with the bitcoin network, as detailed below.</source>
        <translation>Nedavne transakcije možda još nisu vidljive pa vam stanje novčanika može biti netočno. Ove informacije bit će točne nakon što vaš novčanik dovrši sinkronizaciju s Bitcoinovom mrežom, kako je opisano dolje.</translation>
    </message>
    <message>
        <source>Attempting to spend bitcoins that are affected by not-yet-displayed transactions will not be accepted by the network.</source>
        <translation>Mreža neće prihvatiti pokušaje trošenja bitcoina koji su utjecani sa strane transakcija koje još nisu vidljive.</translation>
    </message>
    <message>
        <source>Number of blocks left</source>
        <translation>Broj preostalih blokova</translation>
    </message>
    <message>
        <source>Unknown...</source>
        <translation>Nepoznato...</translation>
    </message>
    <message>
        <source>Last block time</source>
        <translation>Posljednje vrijeme bloka</translation>
    </message>
    <message>
        <source>Progress</source>
        <translation>Napredak</translation>
    </message>
    <message>
        <source>Progress increase per hour</source>
        <translation>Postotak povećanja napretka na sat</translation>
    </message>
    <message>
        <source>calculating...</source>
        <translation>računa...</translation>
    </message>
    <message>
        <source>Estimated time left until synced</source>
        <translation>Preostalo vrijeme do završetka sinkronizacije</translation>
    </message>
    <message>
        <source>Hide</source>
        <translation>Sakrijte</translation>
    </message>
    <message>
        <source>Unknown. Syncing Headers (%1)...</source>
        <translation>Nepoznato. Sinkroniziraju se zaglavlja (%1)...</translation>
    </message>
</context>
<context>
    <name>OpenURIDialog</name>
    <message>
        <source>Open URI</source>
        <translation>Otvori URI adresu</translation>
    </message>
    <message>
        <source>Open payment request from URI or file</source>
        <translation>Otvori zahtjev za plaćanje iz URI adrese ili datoteke</translation>
    </message>
    <message>
        <source>URI:</source>
        <translation>URI:</translation>
    </message>
    <message>
        <source>Select payment request file</source>
        <translation>Izaberi datoteku zahtjeva za plaćanje</translation>
    </message>
    <message>
        <source>Select payment request file to open</source>
        <translation>Izaberi datoteku zahtjeva za plaćanje</translation>
    </message>
</context>
<context>
    <name>OptionsDialog</name>
    <message>
        <source>Options</source>
        <translation>Postavke</translation>
    </message>
    <message>
        <source>&amp;Main</source>
        <translation>&amp;Glavno</translation>
    </message>
    <message>
        <source>Automatically start %1 after logging in to the system.</source>
        <translation>Automatski pokrenite %1 nakon prijave u sustav.</translation>
    </message>
    <message>
        <source>&amp;Start %1 on system login</source>
        <translation>&amp;Pokrenite %1 kod prijave u sustav</translation>
    </message>
    <message>
        <source>Size of &amp;database cache</source>
        <translation>Veličina predmemorije baze podataka</translation>
    </message>
    <message>
        <source>MB</source>
        <translation>MB</translation>
    </message>
    <message>
        <source>Number of script &amp;verification threads</source>
        <translation>Broj CPU niti za verifikaciju transakcija</translation>
    </message>
    <message>
        <source>IP address of the proxy (e.g. IPv4: 127.0.0.1 / IPv6: ::1)</source>
        <translation>IP adresa proxy servera (npr. IPv4: 127.0.0.1 / IPv6: ::1)</translation>
    </message>
    <message>
        <source>Shows if the supplied default SOCKS5 proxy is used to reach peers via this network type.</source>
        <translation>Prikazuje se ako je isporučeni uobičajeni SOCKS5 proxy korišten radi dohvaćanja klijenata preko ovog tipa mreže.</translation>
    </message>
    <message>
        <source>Use separate SOCKS&amp;5 proxy to reach peers via Tor hidden services:</source>
        <translation>Koristite zaseban SOCKS&amp;5 proxy kako biste dohvatili klijente preko Tora:</translation>
    </message>
    <message>
        <source>Hide the icon from the system tray.</source>
        <translation>Sakrijte ikonu sa sustavne trake.</translation>
    </message>
    <message>
        <source>&amp;Hide tray icon</source>
        <translation>&amp;Sakrijte ikonu</translation>
    </message>
    <message>
        <source>Minimize instead of exit the application when the window is closed. When this option is enabled, the application will be closed only after selecting Exit in the menu.</source>
        <translation>Minimizirati aplikaciju umjesto zatvoriti, kada se zatvori prozor. Kada je ova opcija omogućena, aplikacija će biti zatvorena tek nakon odabira naredbe Izlaz u izborniku.</translation>
    </message>
    <message>
        <source>Third party URLs (e.g. a block explorer) that appear in the transactions tab as context menu items. %s in the URL is replaced by transaction hash. Multiple URLs are separated by vertical bar |.</source>
        <translation>URL-ovi treće stranke (npr. preglednik blokova) koji se javljaju u kartici transakcija kao elementi kontekstnog izbornika. %s u URL-u zamijenjen je hashom transakcije. Višestruki URL-ovi su odvojeni vertikalnom crtom |.</translation>
    </message>
    <message>
        <source>Active command-line options that override above options:</source>
        <translation>Aktivne terminalne opcije koje poništavaju navedene opcije:</translation>
    </message>
    <message>
        <source>Open the %1 configuration file from the working directory.</source>
        <translation>Otvorite konfiguracijsku datoteku programa %1 s radne mape.</translation>
    </message>
    <message>
        <source>Open Configuration File</source>
        <translation>Otvorite konfiguracijsku datoteku</translation>
    </message>
    <message>
        <source>Reset all client options to default.</source>
        <translation>Nastavi sve postavke programa na početne vrijednosti.</translation>
    </message>
    <message>
        <source>&amp;Reset Options</source>
        <translation>Po&amp;nastavi postavke</translation>
    </message>
    <message>
        <source>&amp;Network</source>
        <translation>&amp;Mreža</translation>
    </message>
    <message>
        <source>Disables some advanced features but all blocks will still be fully validated. Reverting this setting requires re-downloading the entire blockchain. Actual disk usage may be somewhat higher.</source>
        <translation>Isključuje napredne mogućnosti ali će svi blokovi ipak biti potpuno validirani. Vraćanje na prijašnje stanje zahtijeva ponovo preuzimanje cijelog lanca blokova. Realna količina zauzetog prostora na disku može biti ponešto veća.</translation>
    </message>
    <message>
        <source>Prune &amp;block storage to</source>
        <translation>Obrezujte pohranu &amp;blokova na</translation>
    </message>
    <message>
        <source>GB</source>
        <translation>GB</translation>
    </message>
    <message>
        <source>Reverting this setting requires re-downloading the entire blockchain.</source>
        <translation>Vraćanje na prijašnje stanje zahtijeva ponovo preuzimanje cijelog lanca blokova.</translation>
    </message>
    <message>
        <source>(0 = auto, &lt;0 = leave that many cores free)</source>
        <translation>(0 = automatski odredite, &lt;0 = ostavite slobodno upravo toliko jezgri)</translation>
    </message>
    <message>
        <source>W&amp;allet</source>
        <translation>&amp;Novčanik</translation>
    </message>
    <message>
        <source>Expert</source>
        <translation>Stručne postavke</translation>
    </message>
    <message>
        <source>Enable coin &amp;control features</source>
        <translation>Uključite postavke kontroliranja inputa</translation>
    </message>
    <message>
        <source>If you disable the spending of unconfirmed change, the change from a transaction cannot be used until that transaction has at least one confirmation. This also affects how your balance is computed.</source>
        <translation>Ako isključite trošenje nepotvrđenog ostatka, ostatak transakcije ne može biti korišten dok ta transakcija ne dobije barem jednu potvrdu. Također utječe na to kako je vaše stanje računato.</translation>
    </message>
    <message>
        <source>&amp;Spend unconfirmed change</source>
        <translation>&amp;Trošenje nepotvrđenih vraćenih iznosa</translation>
    </message>
    <message>
        <source>Automatically open the Bitcoin client port on the router. This only works when your router supports UPnP and it is enabled.</source>
        <translation>Automatski otvori port Blackcoin klijenta na ruteru. To radi samo ako ruter podržava UPnP i ako je omogućen.</translation>
    </message>
    <message>
        <source>Map port using &amp;UPnP</source>
        <translation>Mapiraj port koristeći &amp;UPnP</translation>
    </message>
    <message>
        <source>Accept connections from outside.</source>
        <translation>Prihvatite veze izvana.</translation>
    </message>
    <message>
        <source>Allow incomin&amp;g connections</source>
        <translation>Dozvolite dolazeće veze</translation>
    </message>
    <message>
        <source>Connect to the Bitcoin network through a SOCKS5 proxy.</source>
        <translation>Spojite se na Bitcoin mrežu kroz SOCKS5 proxy.</translation>
    </message>
    <message>
        <source>&amp;Connect through SOCKS5 proxy (default proxy):</source>
        <translation>&amp;Spojite se kroz SOCKS5 proxy (uobičajeni proxy)</translation>
    </message>
    <message>
        <source>Proxy &amp;IP:</source>
        <translation>Proxy &amp;IP:</translation>
    </message>
    <message>
        <source>&amp;Port:</source>
        <translation>&amp;Vrata:</translation>
    </message>
    <message>
        <source>Port of the proxy (e.g. 9050)</source>
        <translation>Proxy vrata (npr. 9050)</translation>
    </message>
    <message>
        <source>Used for reaching peers via:</source>
        <translation>Korišten za dohvaćanje klijenata preko:</translation>
    </message>
    <message>
        <source>IPv4</source>
        <translation>IPv4-a</translation>
    </message>
    <message>
        <source>IPv6</source>
        <translation>IPv6-a</translation>
    </message>
    <message>
        <source>Tor</source>
        <translation>Tora</translation>
    </message>
    <message>
        <source>Connect to the Bitcoin network through a separate SOCKS5 proxy for Tor hidden services.</source>
        <translation>Spojite se na Bitcoin mrežu kroz zaseban SOCKS5 proxy za povezivanje na Tor.</translation>
    </message>
    <message>
        <source>&amp;Window</source>
        <translation>&amp;Prozor</translation>
    </message>
    <message>
        <source>Show only a tray icon after minimizing the window.</source>
        <translation>Prikaži samo ikonu u sistemskoj traci nakon minimiziranja prozora</translation>
    </message>
    <message>
        <source>&amp;Minimize to the tray instead of the taskbar</source>
        <translation>&amp;Minimiziraj u sistemsku traku umjesto u traku programa</translation>
    </message>
    <message>
        <source>M&amp;inimize on close</source>
        <translation>M&amp;inimiziraj kod zatvaranja</translation>
    </message>
    <message>
        <source>&amp;Display</source>
        <translation>&amp;Prikaz</translation>
    </message>
    <message>
        <source>User Interface &amp;language:</source>
        <translation>Jezi&amp;k sučelja:</translation>
    </message>
    <message>
        <source>The user interface language can be set here. This setting will take effect after restarting %1.</source>
        <translation>Jezik korisničkog sučelja može se postaviti ovdje. Postavka će vrijediti nakon ponovnog pokretanja programa %1.</translation>
    </message>
    <message>
        <source>&amp;Unit to show amounts in:</source>
        <translation>&amp;Jedinica za prikaz iznosa:</translation>
    </message>
    <message>
        <source>Choose the default subdivision unit to show in the interface and when sending coins.</source>
        <translation>Izaberite željeni najmanji dio blackcoina koji će biti prikazan u sučelju i koji će se koristiti za plaćanje.</translation>
    </message>
    <message>
        <source>Whether to show coin control features or not.</source>
        <translation>Ovisi želite li prikazati mogućnosti kontroliranja inputa ili ne.</translation>
    </message>
    <message>
        <source>&amp;Third party transaction URLs</source>
        <translation>&amp;URL-ovi treće stranke o transakciji</translation>
    </message>
    <message>
        <source>&amp;OK</source>
        <translation>&amp;U redu</translation>
    </message>
    <message>
        <source>&amp;Cancel</source>
        <translation>&amp;Odustani</translation>
    </message>
    <message>
        <source>default</source>
        <translation>standardne vrijednosti</translation>
    </message>
    <message>
<<<<<<< HEAD
        <source>Error</source>
        <translation>Greška</translation>
    </message>
    <message>
        <source>The supplied proxy address is invalid.</source>
        <translation>Priložena proxy adresa je nevažeća.</translation>
    </message>
</context>
<context>
    <name>OverviewPage</name>
    <message>
        <source>Form</source>
        <translation>Oblik</translation>
    </message>
    <message>
        <source>The displayed information may be out of date. Your wallet automatically synchronizes with the Bitcoin network after a connection is established, but this process has not completed yet.</source>
        <translation>Prikazani podatci mogu biti zastarjeli. Vaš novčanik se automatski sinkronizira s Blackcoin mrežom kada je veza uspostavljena, ali taj proces još nije završen.</translation>
=======
        <source>none</source>
        <translation>ništa</translation>
    </message>
    <message>
        <source>Confirm options reset</source>
        <translation>Potvrdite resetiranje opcija</translation>
>>>>>>> 2f4f2d38
    </message>
    <message>
        <source>Client restart required to activate changes.</source>
        <translation>Potrebno je ponovno pokretanje klijenta kako bi se promjene aktivirale.</translation>
    </message>
<<<<<<< HEAD
    </context>
<context>
    <name>PaymentServer</name>
    <message>
        <source>URI handling</source>
        <translation>URI upravljanje</translation>
    </message>
    </context>
<context>
    <name>PeerTableModel</name>
    <message>
        <source>Sent</source>
        <translation>Poslano</translation>
    </message>
    <message>
        <source>Received</source>
        <translation>Primljeno</translation>
    </message>
</context>
<context>
    <name>QObject</name>
=======
>>>>>>> 2f4f2d38
    <message>
        <source>Client will be shut down. Do you want to proceed?</source>
        <translation>Zatvorit će se klijent. Želite li nastaviti?</translation>
    </message>
    <message>
        <source>Configuration options</source>
        <translation>Konfiguracijske postavke</translation>
    </message>
    <message>
        <source>The configuration file is used to specify advanced user options which override GUI settings. Additionally, any command-line options will override this configuration file.</source>
        <translation>Ova konfiguracijska datoteka je korištena za specificiranje napredne korisničke opcije koje će poništiti postavke GUI-a. Također će bilo koje opcije navedene preko terminala poništiti ovu konfiguracijsku datoteku.</translation>
    </message>
<<<<<<< HEAD
    <message>
        <source>unknown</source>
        <translation>nepoznato</translation>
    </message>
</context>
<context>
    <name>QObject::QObject</name>
    </context>
<context>
    <name>QRImageWidget</name>
    <message>
        <source>&amp;Save Image...</source>
        <translation>&amp;Spremi sliku...</translation>
    </message>
    <message>
        <source>Save QR Code</source>
        <translation>Spremi QR kod</translation>
    </message>
    </context>
<context>
    <name>RPCConsole</name>
=======
>>>>>>> 2f4f2d38
    <message>
        <source>Error</source>
        <translation>Greška</translation>
    </message>
    <message>
        <source>The configuration file could not be opened.</source>
        <translation>Konfiguracijska datoteka nije se mogla otvoriti.</translation>
    </message>
    <message>
        <source>This change would require a client restart.</source>
        <translation>Ova promjena zahtijeva da se klijent ponovo pokrene.</translation>
    </message>
    <message>
        <source>The supplied proxy address is invalid.</source>
        <translation>Priložena proxy adresa je nevažeća.</translation>
    </message>
</context>
<context>
    <name>OverviewPage</name>
    <message>
        <source>Form</source>
        <translation>Oblik</translation>
    </message>
    <message>
        <source>The displayed information may be out of date. Your wallet automatically synchronizes with the Bitcoin network after a connection is established, but this process has not completed yet.</source>
        <translation>Prikazani podatci mogu biti zastarjeli. Vaš novčanik se automatski sinkronizira s Bitcoin mrežom kada je veza uspostavljena, ali taj proces još nije završen.</translation>
    </message>
    <message>
        <source>Watch-only:</source>
        <translation>Isključivno promatrane adrese:</translation>
    </message>
    <message>
        <source>Available:</source>
        <translation>Dostupno:</translation>
    </message>
    <message>
        <source>Your current spendable balance</source>
        <translation>Trenutno stanje koje možete trošiti</translation>
    </message>
    <message>
        <source>Pending:</source>
        <translation>Neriješeno:</translation>
    </message>
    <message>
        <source>Total of transactions that have yet to be confirmed, and do not yet count toward the spendable balance</source>
        <translation>Ukupan iznos transakcija koje se još moraju potvrditi te se ne računa kao stanje koje se može trošiti</translation>
    </message>
    <message>
        <source>Immature:</source>
        <translation>Nezrelo:</translation>
    </message>
    <message>
        <source>Mined balance that has not yet matured</source>
        <translation>Izrudareno stanje koje još nije dozrijevalo</translation>
    </message>
    <message>
        <source>Balances</source>
        <translation>Stanja</translation>
    </message>
    <message>
        <source>Total:</source>
        <translation>Ukupno:</translation>
    </message>
    <message>
        <source>Your current total balance</source>
        <translation>Vaše trenutno svekupno stanje</translation>
    </message>
    <message>
        <source>Your current balance in watch-only addresses</source>
        <translation>Vaše trenutno stanje kod eksluzivno promatranih (watch-only) adresa</translation>
    </message>
    <message>
        <source>Spendable:</source>
        <translation>Stanje koje se može trošiti:</translation>
    </message>
    <message>
        <source>Recent transactions</source>
        <translation>Nedavne transakcije</translation>
    </message>
    <message>
        <source>Unconfirmed transactions to watch-only addresses</source>
        <translation>Nepotvrđene transakcije isključivo promatranim adresama</translation>
    </message>
    <message>
<<<<<<< HEAD
        <source>Unknown</source>
        <translation>Nepoznato</translation>
=======
        <source>Mined balance in watch-only addresses that has not yet matured</source>
        <translation>Izrudareno stanje na isključivo promatranim adresama koje još nije dozrijevalo</translation>
    </message>
    <message>
        <source>Current total balance in watch-only addresses</source>
        <translation>Trenutno ukupno stanje na isključivo promatranim adresama</translation>
>>>>>>> 2f4f2d38
    </message>
</context>
<context>
    <name>PaymentServer</name>
    <message>
        <source>Payment request error</source>
        <translation>Greška kod zahtjeva za plaćanje</translation>
    </message>
    <message>
        <source>Cannot start bitcoin: click-to-pay handler</source>
        <translation>Ne može se pokrenuti klijent: rukovatelj "kliknite da platite"</translation>
    </message>
    <message>
        <source>URI handling</source>
        <translation>URI upravljanje</translation>
    </message>
    <message>
        <source>'bitcoin://' is not a valid URI. Use 'bitcoin:' instead.</source>
        <translation>'bitcoin://' nije ispravan URI. Koristite 'bitcoin:' umjesto toga.</translation>
    </message>
    <message>
        <source>Payment request fetch URL is invalid: %1</source>
        <translation>URL za dohvatu zahtjeva za plaćanje neispravan: %1</translation>
    </message>
    <message>
        <source>Invalid payment address %1</source>
        <translation>Nevažeća adresa za plaćanje %1</translation>
    </message>
<<<<<<< HEAD
    <message>
        <source>Copy label</source>
        <translation>Kopiraj oznaku</translation>
    </message>
    <message>
        <source>Copy amount</source>
        <translation>Kopiraj iznos</translation>
    </message>
</context>
<context>
    <name>ReceiveRequestDialog</name>
=======
>>>>>>> 2f4f2d38
    <message>
        <source>URI cannot be parsed! This can be caused by an invalid Bitcoin address or malformed URI parameters.</source>
        <translation>Ne može se parsirati URI! Uzrok tomu može biti nevažeća Bitcoin adresa ili neispravni parametri kod URI-a.</translation>
    </message>
    <message>
        <source>Payment request file handling</source>
        <translation>Rukovanje datotekom zahtjeva za plaćanje</translation>
    </message>
    <message>
        <source>Payment request file cannot be read! This can be caused by an invalid payment request file.</source>
        <translation>Nije moguće iščitati datoteku zahtjeva za plaćanje! Uzrok tomu može biti nevažeća datoteka zahtjeva za plaćanje.</translation>
    </message>
    <message>
        <source>Payment request rejected</source>
        <translation>Zahtjev za plaćanje odbijen</translation>
    </message>
<<<<<<< HEAD
    <message>
        <source>URI</source>
        <translation>URI</translation>
    </message>
    <message>
        <source>Address</source>
        <translation>Adresa</translation>
    </message>
    <message>
        <source>Amount</source>
        <translation>Iznos</translation>
    </message>
    <message>
        <source>Label</source>
        <translation>Oznaka</translation>
    </message>
    <message>
        <source>Message</source>
        <translation>Poruka</translation>
    </message>
    <message>
        <source>Resulting URI too long, try to reduce the text for label / message.</source>
        <translation>URI je predug, probajte skratiti tekst za naslov / poruku.</translation>
    </message>
    <message>
        <source>Error encoding URI into QR Code.</source>
        <translation>Greška kod kodiranja URI adrese u QR kod.</translation>
    </message>
</context>
<context>
    <name>RecentRequestsTableModel</name>
    <message>
        <source>Date</source>
        <translation>Datum</translation>
    </message>
    <message>
        <source>Label</source>
        <translation>Oznaka</translation>
    </message>
    <message>
        <source>Message</source>
        <translation>Poruka</translation>
    </message>
    <message>
        <source>(no label)</source>
        <translation>(nema oznake)</translation>
    </message>
    <message>
        <source>(no message)</source>
        <translation>(bez poruke)</translation>
    </message>
    </context>
<context>
    <name>SendCoinsDialog</name>
=======
>>>>>>> 2f4f2d38
    <message>
        <source>Payment request network doesn't match client network.</source>
        <translation>Mreža zahtjeva za plaćanje ne poklapa se s mrežom klijenta.</translation>
    </message>
    <message>
        <source>Payment request expired.</source>
        <translation>Zahtjev za plaćanje istekao.</translation>
    </message>
    <message>
        <source>Payment request is not initialized.</source>
        <translation>Zahtjev za plaćanje nije inicijaliziran.</translation>
    </message>
    <message>
        <source>Unverified payment requests to custom payment scripts are unsupported.</source>
        <translation>Neprovjereni zahtjevi za plaćanje prilagođenim skriptima za plaćanje su nepodržani.</translation>
    </message>
    <message>
        <source>Invalid payment request.</source>
        <translation>Nevažeći zahtjev za plaćanje.</translation>
    </message>
    <message>
        <source>Requested payment amount of %1 is too small (considered dust).</source>
        <translation>Traženi iznos plaćanja %1 je premalen (smatra se "prašinom", sićušnim iznosom).</translation>
    </message>
    <message>
        <source>Refund from %1</source>
        <translation>Povrat iz %1</translation>
    </message>
    <message>
        <source>Payment request %1 is too large (%2 bytes, allowed %3 bytes).</source>
        <translation>Zahtjev za plaćanje %1 je prevelik (%2 bajt(ov)a, dozvoljeno %3 bajt(ov)a).</translation>
    </message>
    <message>
        <source>Error communicating with %1: %2</source>
        <translation>Greška kod komuniciranja s %1: %2</translation>
    </message>
    <message>
        <source>Payment request cannot be parsed!</source>
        <translation>Zahtjev za plaćanje ne može se parsirati!</translation>
    </message>
    <message>
        <source>Bad response from server %1</source>
        <translation>Neispravan odgovor sa strane servera %1</translation>
    </message>
    <message>
        <source>Network request error</source>
        <translation>Greška kod mrežnog zahtjeva</translation>
    </message>
    <message>
        <source>Payment acknowledged</source>
        <translation>Plaćanje priznato</translation>
    </message>
</context>
<context>
    <name>PeerTableModel</name>
    <message>
        <source>User Agent</source>
        <translation>Korisnički agent</translation>
    </message>
    <message>
        <source>Node/Service</source>
        <translation>Čvor/Servis</translation>
    </message>
    <message>
        <source>NodeId</source>
        <translation>NodeId (ID čvora)</translation>
    </message>
<<<<<<< HEAD
    <message>
        <source>Copy amount</source>
        <translation>Kopiraj iznos</translation>
    </message>
    <message>
        <source>or</source>
        <translation>ili</translation>
    </message>
    <message>
        <source>Confirm send coins</source>
        <translation>Potvrdi slanje novca</translation>
    </message>
    <message>
        <source>The amount to pay must be larger than 0.</source>
        <translation>Iznos mora biti veći od 0.</translation>
    </message>
    <message>
        <source>The amount exceeds your balance.</source>
        <translation>Iznos je veći od raspoložljivog stanja novčanika.</translation>
    </message>
    <message>
        <source>The total exceeds your balance when the %1 transaction fee is included.</source>
        <translation>Iznos je veći od stanja novčanika kad se doda naknada za transakcije od %1.</translation>
    </message>
    <message>
        <source>(no label)</source>
        <translation>(nema oznake)</translation>
    </message>
</context>
<context>
    <name>SendCoinsEntry</name>
=======
>>>>>>> 2f4f2d38
    <message>
        <source>Ping</source>
        <translation>Ping</translation>
    </message>
    <message>
        <source>Sent</source>
        <translation>Poslano</translation>
    </message>
    <message>
        <source>Received</source>
        <translation>Primljeno</translation>
    </message>
</context>
<context>
    <name>QObject</name>
    <message>
        <source>Amount</source>
        <translation>Iznos</translation>
    </message>
    <message>
        <source>Enter a Bitcoin address (e.g. %1)</source>
        <translation>Unesite Bitcoin adresu (npr. %1)</translation>
    </message>
    <message>
        <source>%1 d</source>
        <translation>%1 d</translation>
    </message>
    <message>
        <source>%1 h</source>
        <translation>%1 h</translation>
    </message>
    <message>
        <source>%1 m</source>
        <translation>%1 m</translation>
    </message>
<<<<<<< HEAD
    <message>
        <source>Enter a label for this address to add it to your address book</source>
        <translation>Unesite oznaku za ovu adresu kako bi ju dodali u vaš adresar</translation>
    </message>
</context>
<context>
    <name>SendConfirmationDialog</name>
    </context>
<context>
    <name>ShutdownWindow</name>
    </context>
<context>
    <name>SignVerifyMessageDialog</name>
=======
>>>>>>> 2f4f2d38
    <message>
        <source>%1 s</source>
        <translation>%1 s</translation>
    </message>
    <message>
        <source>None</source>
        <translation>Ništa</translation>
    </message>
    <message>
        <source>N/A</source>
        <translation>N/A</translation>
    </message>
    <message>
        <source>%1 ms</source>
        <translation>%1 ms</translation>
    </message>
    <message numerus="yes">
        <source>%n second(s)</source>
        <translation><numerusform>%n sekund</numerusform><numerusform>%n sekundi</numerusform><numerusform>%n sekundi</numerusform></translation>
    </message>
    <message numerus="yes">
        <source>%n minute(s)</source>
        <translation><numerusform>%n minut</numerusform><numerusform>%n minuta</numerusform><numerusform>%n minuta</numerusform></translation>
    </message>
    <message numerus="yes">
        <source>%n hour(s)</source>
        <translation><numerusform>%n sat</numerusform><numerusform>%n sata</numerusform><numerusform>%n sati</numerusform></translation>
    </message>
    <message numerus="yes">
        <source>%n day(s)</source>
        <translation><numerusform>%n dan</numerusform><numerusform>%n dana</numerusform><numerusform>%n dana</numerusform></translation>
    </message>
    <message numerus="yes">
        <source>%n week(s)</source>
        <translation><numerusform>%n tjedan</numerusform><numerusform>%n tjedna</numerusform><numerusform>%n tjedana</numerusform></translation>
    </message>
    <message>
        <source>%1 and %2</source>
        <translation>%1 i %2</translation>
    </message>
    <message numerus="yes">
        <source>%n year(s)</source>
        <translation><numerusform>%n godina</numerusform><numerusform>%n godine</numerusform><numerusform>%n godina</numerusform></translation>
    </message>
    <message>
        <source>%1 B</source>
        <translation>%1 B</translation>
    </message>
    <message>
        <source>%1 KB</source>
        <translation>%1 KB</translation>
    </message>
    <message>
        <source>%1 MB</source>
        <translation>%1 MB</translation>
    </message>
    <message>
        <source>%1 GB</source>
        <translation>%1 GB</translation>
    </message>
    <message>
        <source>%1 didn't yet exit safely...</source>
        <translation>%1 se još nije sigurno zatvorio.</translation>
    </message>
    <message>
        <source>unknown</source>
        <translation>nepoznato</translation>
    </message>
</context>
<context>
    <name>QObject::QObject</name>
    <message>
        <source>Error parsing command line arguments: %1.</source>
        <translation>Greška kod parsiranja argumenata unesnih preko terminala: %1.</translation>
    </message>
    <message>
        <source>Error: Specified data directory "%1" does not exist.</source>
        <translation>Greška: Zadana podatkovna mapa "%1" ne postoji.</translation>
    </message>
    <message>
        <source>Error: Cannot parse configuration file: %1.</source>
        <translation>Greška: Ne može se parsirati konfiguracijska datoteka: %1.</translation>
    </message>
    <message>
        <source>Error: %1</source>
        <translation>Greška: %1</translation>
    </message>
</context>
<context>
    <name>QRImageWidget</name>
    <message>
        <source>&amp;Save Image...</source>
        <translation>&amp;Spremi sliku...</translation>
    </message>
    <message>
        <source>&amp;Copy Image</source>
        <translation>&amp;Kopirajte sliku</translation>
    </message>
    <message>
        <source>Save QR Code</source>
        <translation>Spremi QR kod</translation>
    </message>
    <message>
        <source>PNG Image (*.png)</source>
        <translation>PNG slika (*.png)</translation>
    </message>
</context>
<context>
    <name>RPCConsole</name>
    <message>
        <source>N/A</source>
        <translation>N/A</translation>
    </message>
    <message>
        <source>Client version</source>
        <translation>Verzija klijenta</translation>
    </message>
    <message>
        <source>&amp;Information</source>
        <translation>&amp;Informacije</translation>
    </message>
    <message>
        <source>Debug window</source>
        <translation>Konzola za dijagnostiku</translation>
    </message>
    <message>
        <source>General</source>
        <translation>Općenito</translation>
    </message>
    <message>
        <source>Using BerkeleyDB version</source>
        <translation>Verzija BerkeleyDB-a</translation>
    </message>
    <message>
        <source>Datadir</source>
        <translation>Datadir (podatkovna mapa)</translation>
    </message>
    <message>
        <source>Startup time</source>
        <translation>Vrijeme pokretanja</translation>
    </message>
    <message>
        <source>Network</source>
        <translation>Mreža</translation>
    </message>
    <message>
        <source>Name</source>
        <translation>Ime</translation>
    </message>
    <message>
        <source>Number of connections</source>
        <translation>Broj veza</translation>
    </message>
    <message>
        <source>Block chain</source>
        <translation>Lanac blokova</translation>
    </message>
    <message>
        <source>Current number of blocks</source>
        <translation>Trenutni broj blokova</translation>
    </message>
    <message>
        <source>Memory Pool</source>
        <translation>Memorijski bazen</translation>
    </message>
    <message>
        <source>Current number of transactions</source>
        <translation>Trenutan broj transakcija</translation>
    </message>
    <message>
        <source>Memory usage</source>
        <translation>Korištena memorija</translation>
    </message>
    <message>
        <source>Wallet: </source>
        <translation>Novčanik:</translation>
    </message>
    <message>
        <source>(none)</source>
        <translation>(ništa)</translation>
    </message>
    <message>
        <source>&amp;Reset</source>
        <translation>&amp;Resetirajte</translation>
    </message>
    <message>
        <source>Received</source>
        <translation>Primljeno</translation>
    </message>
    <message>
        <source>Sent</source>
        <translation>Poslano</translation>
    </message>
    <message>
        <source>&amp;Peers</source>
        <translation>&amp;Klijenti</translation>
    </message>
    <message>
        <source>Banned peers</source>
        <translation>Zabranjeni klijenti</translation>
    </message>
    <message>
        <source>Select a peer to view detailed information.</source>
        <translation>Odaberite klijent kako biste vidjeli detaljne informacije.</translation>
    </message>
    <message>
        <source>Whitelisted</source>
        <translation>Na bijeloj listi</translation>
    </message>
    <message>
        <source>Direction</source>
        <translation>Smjer</translation>
    </message>
    <message>
        <source>Version</source>
        <translation>Verzija</translation>
    </message>
    <message>
        <source>Starting Block</source>
        <translation>Početni blok</translation>
    </message>
    <message>
        <source>Synced Headers</source>
        <translation>Broj sinkroniziranih zaglavlja</translation>
    </message>
    <message>
        <source>Synced Blocks</source>
        <translation>Broj sinkronizranih blokova</translation>
    </message>
    <message>
        <source>User Agent</source>
        <translation>Korisnički agent</translation>
    </message>
    <message>
        <source>Open the %1 debug log file from the current data directory. This can take a few seconds for large log files.</source>
        <translation>Otvorite datoteku zapisa programa %1 iz trenutne podatkovne mape. Može potrajati nekoliko sekundi za velike datoteke zapisa.</translation>
    </message>
    <message>
        <source>Decrease font size</source>
        <translation>Smanjite veličinu fonta</translation>
    </message>
    <message>
        <source>Increase font size</source>
        <translation>Povećajte veličinu fonta</translation>
    </message>
    <message>
        <source>Services</source>
        <translation>Usluge</translation>
    </message>
    <message>
        <source>Ban Score</source>
        <translation>Broj zabrana</translation>
    </message>
    <message>
        <source>Connection Time</source>
        <translation>Trajanje veze</translation>
    </message>
    <message>
        <source>Last Send</source>
        <translation>Zadnja pošiljka</translation>
    </message>
    <message>
        <source>Last Receive</source>
        <translation>Zadnji primitak</translation>
    </message>
    <message>
        <source>Ping Time</source>
        <translation>Vrijeme pinga</translation>
    </message>
    <message>
        <source>The duration of a currently outstanding ping.</source>
        <translation>Trajanje trenutno izvanrednog pinga</translation>
    </message>
    <message>
        <source>Ping Wait</source>
        <translation>Zakašnjenje pinga</translation>
    </message>
    <message>
        <source>Min Ping</source>
        <translation>Min ping</translation>
    </message>
    <message>
        <source>Time Offset</source>
        <translation>Vremenski ofset</translation>
    </message>
    <message>
        <source>Last block time</source>
        <translation>Posljednje vrijeme bloka</translation>
    </message>
    <message>
        <source>&amp;Open</source>
        <translation>&amp;Otvori</translation>
    </message>
    <message>
        <source>&amp;Console</source>
        <translation>&amp;Konzola</translation>
    </message>
    <message>
        <source>&amp;Network Traffic</source>
        <translation>&amp;Mrežni promet</translation>
    </message>
    <message>
        <source>Totals</source>
        <translation>Ukupno:</translation>
    </message>
    <message>
        <source>In:</source>
        <translation>Dolazne:</translation>
    </message>
    <message>
        <source>Out:</source>
        <translation>Izlazne:</translation>
    </message>
    <message>
        <source>Debug log file</source>
        <translation>Datoteka ispisa za debagiranje</translation>
    </message>
    <message>
        <source>Clear console</source>
        <translation>Očisti konzolu</translation>
    </message>
    <message>
        <source>1 &amp;hour</source>
        <translation>1 &amp;sat</translation>
    </message>
    <message>
        <source>1 &amp;day</source>
        <translation>1 &amp;dan</translation>
    </message>
    <message>
        <source>1 &amp;week</source>
        <translation>1 &amp;tjedan</translation>
    </message>
    <message>
        <source>1 &amp;year</source>
        <translation>1 &amp;godinu</translation>
    </message>
    <message>
        <source>&amp;Disconnect</source>
        <translation>&amp;Odspojite</translation>
    </message>
    <message>
        <source>Ban for</source>
        <translation>Zabranite za</translation>
    </message>
    <message>
        <source>&amp;Unban</source>
        <translation>&amp;Ukinite zabranu</translation>
    </message>
    <message>
        <source>default wallet</source>
        <translation>uobičajeni novčanik</translation>
    </message>
    <message>
        <source>Welcome to the %1 RPC console.</source>
        <translation>Dobrodošli u %1 RPC konzolu.</translation>
    </message>
    <message>
        <source>Use up and down arrows to navigate history, and %1 to clear screen.</source>
        <translation>Koristite tipke gore i dolje za izbor već korištenih naredbi. %1 kako biste očistili ekran i povijest naredbi.</translation>
    </message>
    <message>
        <source>Type %1 for an overview of available commands.</source>
        <translation>Utipkajte %1 za pregled dostupnih naredbi.</translation>
    </message>
    <message>
        <source>For more information on using this console type %1.</source>
        <translation>Za više informacija o korištenju ove konzole utipkajte %1.</translation>
    </message>
    <message>
        <source>WARNING: Scammers have been active, telling users to type commands here, stealing their wallet contents. Do not use this console without fully understanding the ramifications of a command.</source>
        <translation>UPOZORENJE: Prevaranti su aktivni i govore korisnicima da utipkaju naredbe ovdje kako bi ispraznili sadržaje njihovih novčanika. Ne koristite ovu konzolu bez da u potpunosti razumijete posljedice naredbe.</translation>
    </message>
    <message>
        <source>Network activity disabled</source>
        <translation>Mrežna aktivnost isključena</translation>
    </message>
    <message>
        <source>Executing command without any wallet</source>
        <translation>Izvršava se naredba bez bilo kakvog novčanika</translation>
    </message>
    <message>
        <source>Executing command using "%1" wallet</source>
        <translation>Izvršava se naredba koristeći novčanik "%1"</translation>
    </message>
    <message>
        <source>(node id: %1)</source>
        <translation>(ID čvora: %1)</translation>
    </message>
    <message>
        <source>via %1</source>
        <translation>preko %1</translation>
    </message>
    <message>
        <source>never</source>
        <translation>nikad</translation>
    </message>
    <message>
        <source>Inbound</source>
        <translation>Dolazni</translation>
    </message>
    <message>
        <source>Outbound</source>
        <translation>Izlazni</translation>
    </message>
    <message>
        <source>Yes</source>
        <translation>Da</translation>
    </message>
    <message>
        <source>No</source>
        <translation>Ne</translation>
    </message>
    <message>
        <source>Unknown</source>
        <translation>Nepoznato</translation>
    </message>
</context>
<context>
    <name>ReceiveCoinsDialog</name>
    <message>
        <source>&amp;Amount:</source>
        <translation>&amp;Iznos:</translation>
    </message>
    <message>
        <source>&amp;Label:</source>
        <translation>&amp;Oznaka:</translation>
    </message>
    <message>
        <source>&amp;Message:</source>
        <translation>&amp;Poruka:</translation>
    </message>
    <message>
        <source>An optional message to attach to the payment request, which will be displayed when the request is opened. Note: The message will not be sent with the payment over the Bitcoin network.</source>
        <translation>Opcionalna poruka koja se može dodati kao privitak zahtjevu za plaćanje. Bit će prikazana kad je zahtjev otvoren. Napomena: Ova poruka neće biti poslana zajedno s uplatom preko Bitcoin mreže.</translation>
    </message>
    <message>
        <source>An optional label to associate with the new receiving address.</source>
        <translation>Opcionalna oznaka koja će se povezati s novom primateljskom adresom.</translation>
    </message>
    <message>
        <source>Use this form to request payments. All fields are &lt;b&gt;optional&lt;/b&gt;.</source>
        <translation>Koristite ovaj formular kako biste zahtijevali uplate. Sva su polja &lt;b&gt;opcionalna&lt;/b&gt;.</translation>
    </message>
    <message>
        <source>An optional amount to request. Leave this empty or zero to not request a specific amount.</source>
        <translation>Opcionalan iznos koji možete zahtijevati. Ostavite ovo prazno ili unesite nulu ako ne želite zahtijevati specifičan iznos.</translation>
    </message>
    <message>
        <source>Clear all fields of the form.</source>
        <translation>Obriši sva polja</translation>
    </message>
    <message>
        <source>Clear</source>
        <translation>Obrišite</translation>
    </message>
    <message>
        <source>Native segwit addresses (aka Bech32 or BIP-173) reduce your transaction fees later on and offer better protection against typos, but old wallets don't support them. When unchecked, an address compatible with older wallets will be created instead.</source>
        <translation>Izvorne SegWit adrese (tzv. Bech32 ili BIP-173) smanjuju vaše transakcijske naknade ubuduće i nude bolju zaštitu protiv tipfelera, ali stari novčanici ih ne podržavaju. Kada je ova opcija isključena, bit će umjesto toga stvorena adresa koja je kompatibilna sa starijim novčanicima.</translation>
    </message>
    <message>
        <source>Generate native segwit (Bech32) address</source>
        <translation>Generirajte izvornu SegWit (Bech32) adresu</translation>
    </message>
    <message>
        <source>Requested payments history</source>
        <translation>Povijest zahtjeva za plaćanje</translation>
    </message>
    <message>
        <source>&amp;Request payment</source>
        <translation>&amp;Zatraži plaćanje</translation>
    </message>
    <message>
        <source>Show the selected request (does the same as double clicking an entry)</source>
        <translation>Prikazuje izabran zahtjev (isto učini dvostruki klik na zapis)</translation>
    </message>
    <message>
        <source>Show</source>
        <translation>Pokaži</translation>
    </message>
    <message>
        <source>Remove the selected entries from the list</source>
        <translation>Uklonite odabrane zapise s popisa</translation>
    </message>
    <message>
        <source>Remove</source>
        <translation>Uklonite</translation>
    </message>
    <message>
        <source>Copy URI</source>
        <translation>Kopirajte URI</translation>
    </message>
    <message>
        <source>Copy label</source>
        <translation>Kopiraj oznaku</translation>
    </message>
    <message>
        <source>Copy message</source>
        <translation>Kopirajte poruku</translation>
    </message>
    <message>
        <source>Copy amount</source>
        <translation>Kopiraj iznos</translation>
    </message>
</context>
<context>
    <name>ReceiveRequestDialog</name>
    <message>
        <source>QR Code</source>
        <translation>QR kôd</translation>
    </message>
    <message>
        <source>Copy &amp;URI</source>
        <translation>Kopiraj &amp;URI</translation>
    </message>
    <message>
        <source>Copy &amp;Address</source>
        <translation>Kopiraj &amp;adresu</translation>
    </message>
    <message>
        <source>&amp;Save Image...</source>
        <translation>&amp;Spremi sliku...</translation>
    </message>
    <message>
        <source>Request payment to %1</source>
        <translation>&amp;Zatražite plaćanje na adresu %1</translation>
    </message>
    <message>
        <source>Payment information</source>
        <translation>Informacije o uplati</translation>
    </message>
    <message>
        <source>URI</source>
        <translation>URI</translation>
    </message>
    <message>
        <source>Address</source>
        <translation>Adresa</translation>
    </message>
    <message>
        <source>Amount</source>
        <translation>Iznos</translation>
    </message>
    <message>
        <source>Label</source>
        <translation>Oznaka</translation>
    </message>
    <message>
        <source>Message</source>
        <translation>Poruka</translation>
    </message>
    <message>
        <source>Wallet</source>
        <translation>Novčanik</translation>
    </message>
    <message>
        <source>Resulting URI too long, try to reduce the text for label / message.</source>
        <translation>URI je predug, probajte skratiti tekst za naslov / poruku.</translation>
    </message>
    <message>
        <source>Error encoding URI into QR Code.</source>
        <translation>Greška kod kodiranja URI adrese u QR kod.</translation>
    </message>
</context>
<context>
    <name>RecentRequestsTableModel</name>
    <message>
        <source>Date</source>
        <translation>Datum</translation>
    </message>
    <message>
        <source>Label</source>
        <translation>Oznaka</translation>
    </message>
    <message>
        <source>Message</source>
        <translation>Poruka</translation>
    </message>
    <message>
        <source>(no label)</source>
        <translation>(nema oznake)</translation>
    </message>
    <message>
        <source>(no message)</source>
        <translation>(bez poruke)</translation>
    </message>
    <message>
        <source>(no amount requested)</source>
        <translation>(nikakav iznos zahtijevan)</translation>
    </message>
    <message>
        <source>Requested</source>
        <translation>Zatraženo</translation>
    </message>
</context>
<context>
    <name>SendCoinsDialog</name>
    <message>
        <source>Send Coins</source>
        <translation>Slanje novca</translation>
    </message>
    <message>
        <source>Coin Control Features</source>
        <translation>Mogućnosti kontroliranja inputa</translation>
    </message>
    <message>
        <source>Inputs...</source>
        <translation>Inputi...</translation>
    </message>
    <message>
        <source>automatically selected</source>
        <translation>automatski izabrano</translation>
    </message>
    <message>
        <source>Insufficient funds!</source>
        <translation>Nedovoljna sredstva</translation>
    </message>
    <message>
        <source>Quantity:</source>
        <translation>Količina:</translation>
    </message>
    <message>
        <source>Bytes:</source>
        <translation>Bajtova:</translation>
    </message>
    <message>
        <source>Amount:</source>
        <translation>Iznos:</translation>
    </message>
    <message>
        <source>Fee:</source>
        <translation>Naknada:</translation>
    </message>
    <message>
        <source>After Fee:</source>
        <translation>Nakon naknade:</translation>
    </message>
    <message>
        <source>Change:</source>
        <translation>Vraćeno:</translation>
    </message>
    <message>
        <source>If this is activated, but the change address is empty or invalid, change will be sent to a newly generated address.</source>
        <translation>Ako je ovo aktivirano, ali adresa u koju treba poslati ostatak je prazna ili nevažeća, onda će ostatak biti poslan u novo generiranu adresu.</translation>
    </message>
    <message>
        <source>Custom change address</source>
        <translation>Zadana adresa u koju će ostatak biti poslan</translation>
    </message>
    <message>
        <source>Transaction Fee:</source>
        <translation>Naknada za transakciju:</translation>
    </message>
    <message>
        <source>Choose...</source>
        <translation>Birajte...</translation>
    </message>
    <message>
        <source>Using the fallbackfee can result in sending a transaction that will take several hours or days (or never) to confirm. Consider choosing your fee manually or wait until you have validated the complete chain.</source>
        <translation>Korištenje rezervnu naknadu može rezultirati slanjem transakcije kojoj može trebati nekoliko sati ili dana (ili pak nikad) da se potvrdi. Uzmite u obzir ručno biranje naknade ili pričekajte da se cijeli lanac validira.</translation>
    </message>
    <message>
        <source>Warning: Fee estimation is currently not possible.</source>
        <translation>Upozorenje: Procjena naknada trenutno nije moguća.</translation>
    </message>
    <message>
        <source>collapse fee-settings</source>
        <translation>Sažimajte opcije naknade</translation>
    </message>
    <message>
        <source>Specify a custom fee per kB (1,000 bytes) of the transaction's virtual size.

Note:  Since the fee is calculated on a per-byte basis, a fee of "100 satoshis per kB" for a transaction size of 500 bytes (half of 1 kB) would ultimately yield a fee of only 50 satoshis.</source>
        <translation>Zadajte prilagođeu naknadu po kB (1000 bajtova) virtualne veličine transakcije.

Napomena: Budući da se naknada računa po bajtu, naknada od "100 satošija po kB" za transakciju veličine 500 bajtova (polovica od 1 kB) rezultirala bi ultimativno naknadom od samo 50 satošija.</translation>
    </message>
    <message>
        <source>per kilobyte</source>
        <translation>po kilobajtu</translation>
    </message>
    <message>
        <source>Hide</source>
        <translation>Sakrijte</translation>
    </message>
    <message>
        <source>Paying only the minimum fee is just fine as long as there is less transaction volume than space in the blocks. But be aware that this can end up in a never confirming transaction once there is more demand for bitcoin transactions than the network can process.</source>
        <translation>Plaćanje minimalnu naknadu je dovoljno ukoliko je volumen transakcija manja od prostora u blokovima. Budite svjesni da ovo može završiti tako da se transakcija nikad ne potvrdi ako je potražnja za Bitcoin transakcijama veća nego što mreža može procesirati.</translation>
    </message>
    <message>
        <source>(read the tooltip)</source>
        <translation>(pročitajte opis alata)</translation>
    </message>
    <message>
        <source>Recommended:</source>
        <translation>Preporučeno:</translation>
    </message>
    <message>
        <source>Custom:</source>
        <translation>Zadano:</translation>
    </message>
    <message>
        <source>(Smart fee not initialized yet. This usually takes a few blocks...)</source>
        <translation>(Pametna procjena naknada još nije inicijalizirana. Uobičajeno traje nekoliko blokova...)</translation>
    </message>
    <message>
        <source>Send to multiple recipients at once</source>
        <translation>Pošalji novce većem broju primatelja u jednoj transakciji</translation>
    </message>
    <message>
        <source>Add &amp;Recipient</source>
        <translation>&amp;Dodaj primatelja</translation>
    </message>
    <message>
        <source>Clear all fields of the form.</source>
        <translation>Obriši sva polja</translation>
    </message>
    <message>
        <source>Dust:</source>
        <translation>Prah:</translation>
    </message>
    <message>
        <source>Confirmation time target:</source>
        <translation>Ciljno vrijeme potvrde:</translation>
    </message>
    <message>
        <source>Enable Replace-By-Fee</source>
        <translation>Uključite Replace-By-Fee</translation>
    </message>
    <message>
        <source>With Replace-By-Fee (BIP-125) you can increase a transaction's fee after it is sent. Without this, a higher fee may be recommended to compensate for increased transaction delay risk.</source>
        <translation>Pomoću mogućnosti Replace-By-Fee (BIP-125) možete povećati naknadu transakcije nakon što je poslana. Bez ovoga može biti preporučena veća naknada kako bi nadoknadila povećani rizik zakašnjenja transakcije.</translation>
    </message>
    <message>
        <source>Clear &amp;All</source>
        <translation>Obriši &amp;sve</translation>
    </message>
    <message>
        <source>Balance:</source>
        <translation>Stanje:</translation>
    </message>
    <message>
        <source>Confirm the send action</source>
        <translation>Potvrdi akciju slanja</translation>
    </message>
    <message>
        <source>S&amp;end</source>
        <translation>&amp;Pošalji</translation>
    </message>
    <message>
        <source>Copy quantity</source>
        <translation>Kopiraj iznos</translation>
    </message>
    <message>
        <source>Copy amount</source>
        <translation>Kopiraj iznos</translation>
    </message>
    <message>
        <source>Copy fee</source>
        <translation>Kopirajte naknadu</translation>
    </message>
    <message>
        <source>Copy after fee</source>
        <translation>Kopirajte iznos nakon naknade</translation>
    </message>
    <message>
        <source>Copy bytes</source>
        <translation>Kopirajte količinu bajtova</translation>
    </message>
    <message>
        <source>Copy dust</source>
        <translation>Kopirajte sićušne iznose ("prašinu")</translation>
    </message>
    <message>
        <source>Copy change</source>
        <translation>Kopirajte ostatak</translation>
    </message>
    <message>
        <source>%1 (%2 blocks)</source>
        <translation>%1 (%2 blokova)</translation>
    </message>
    <message>
        <source>%1 to %2</source>
        <translation>%1 na %2</translation>
    </message>
    <message>
        <source>Are you sure you want to send?</source>
        <translation>Jeste li sigurni da želite poslati transakciju?</translation>
    </message>
    <message>
        <source>or</source>
        <translation>ili</translation>
    </message>
    <message>
        <source>You can increase the fee later (signals Replace-By-Fee, BIP-125).</source>
        <translation>Možete kasnije povećati naknadu (javlja Replace-By-Fee, BIP-125).</translation>
    </message>
    <message>
        <source>from wallet %1</source>
        <translation>iz novčanika %1</translation>
    </message>
    <message>
        <source>Please, review your transaction.</source>
        <translation>Molim vas, pregledajte svoju transakciju.</translation>
    </message>
    <message>
        <source>Transaction fee</source>
        <translation>Naknada za transakciju</translation>
    </message>
    <message>
        <source>Not signalling Replace-By-Fee, BIP-125.</source>
        <translation>Ne javlja Replace-By-Fee, BIP-125.</translation>
    </message>
    <message>
        <source>Total Amount</source>
        <translation>Ukupni iznos</translation>
    </message>
    <message>
        <source>Confirm send coins</source>
        <translation>Potvrdi slanje novca</translation>
    </message>
    <message>
        <source>The recipient address is not valid. Please recheck.</source>
        <translation>Adresa primatelja je nevažeća. Provjerite ponovno, molim vas.</translation>
    </message>
    <message>
        <source>The amount to pay must be larger than 0.</source>
        <translation>Iznos mora biti veći od 0.</translation>
    </message>
    <message>
        <source>The amount exceeds your balance.</source>
        <translation>Iznos je veći od raspoložljivog stanja novčanika.</translation>
    </message>
    <message>
        <source>The total exceeds your balance when the %1 transaction fee is included.</source>
        <translation>Iznos je veći od stanja novčanika kad se doda naknada za transakcije od %1.</translation>
    </message>
    <message>
        <source>Duplicate address found: addresses should only be used once each.</source>
        <translation>Duplikatna adresa pronađena: adrese trebaju biti korištene samo jedanput.</translation>
    </message>
    <message>
        <source>Transaction creation failed!</source>
        <translation>Neuspješno stvorenje transakcije!</translation>
    </message>
    <message>
        <source>The transaction was rejected with the following reason: %1</source>
        <translation>Transakcija je bila odbijena zbog sljedećeg razloga: %1</translation>
    </message>
    <message>
        <source>A fee higher than %1 is considered an absurdly high fee.</source>
        <translation>Naknada veća od %1 smatra se apsurdno visokim naknadom.</translation>
    </message>
    <message>
        <source>Payment request expired.</source>
        <translation>Zahtjev za plaćanje istekao.</translation>
    </message>
    <message>
        <source>Pay only the required fee of %1</source>
        <translation>Platite samo potrebnu naknadu u iznosu od %1</translation>
    </message>
    <message numerus="yes">
        <source>Estimated to begin confirmation within %n block(s).</source>
        <translation><numerusform>Procijenjeno je da će početi potvrđivanje unutar %n bloka.</numerusform><numerusform>Procijenjeno je da će početi potvrđivanje unutar %n bloka.</numerusform><numerusform>Procijenjeno je da će početi potvrđivanje unutar %n blokova.</numerusform></translation>
    </message>
    <message>
        <source>Warning: Invalid Bitcoin address</source>
        <translation>Upozorenje: Nevažeća Bitcoin adresa</translation>
    </message>
    <message>
        <source>Warning: Unknown change address</source>
        <translation>Upozorenje: Nepoznata adresa u koju će ostatak biti poslan</translation>
    </message>
    <message>
        <source>Confirm custom change address</source>
        <translation>Potvrdite zadanu adresu u koju će ostatak biti poslan</translation>
    </message>
    <message>
        <source>The address you selected for change is not part of this wallet. Any or all funds in your wallet may be sent to this address. Are you sure?</source>
        <translation>Adresa koju ste izabrali kamo ćete poslati ostatak nije dio ovog novčanika. Bilo koji iznosi u vašem novčaniku mogu biti poslani na ovu adresu. Jeste li sigurni?</translation>
    </message>
    <message>
        <source>(no label)</source>
        <translation>(nema oznake)</translation>
    </message>
</context>
<context>
    <name>SendCoinsEntry</name>
    <message>
        <source>A&amp;mount:</source>
        <translation>&amp;Iznos:</translation>
    </message>
    <message>
        <source>Pay &amp;To:</source>
        <translation>&amp;Primatelj plaćanja:</translation>
    </message>
    <message>
        <source>&amp;Label:</source>
        <translation>&amp;Oznaka:</translation>
    </message>
    <message>
        <source>Choose previously used address</source>
        <translation>Odaberite prethodno korištenu adresu</translation>
    </message>
    <message>
        <source>This is a normal payment.</source>
        <translation>Ovo je normalna uplata.</translation>
    </message>
    <message>
        <source>The Bitcoin address to send the payment to</source>
        <translation>Bitcoin adresa na koju ćete poslati uplatu</translation>
    </message>
    <message>
        <source>Alt+A</source>
        <translation>Alt+A</translation>
    </message>
    <message>
        <source>Paste address from clipboard</source>
        <translation>Zalijepi adresu iz međuspremnika</translation>
    </message>
    <message>
        <source>Alt+P</source>
        <translation>Alt+P</translation>
    </message>
    <message>
        <source>Remove this entry</source>
        <translation>Obrišite ovaj zapis</translation>
    </message>
    <message>
        <source>The fee will be deducted from the amount being sent. The recipient will receive less bitcoins than you enter in the amount field. If multiple recipients are selected, the fee is split equally.</source>
        <translation>Naknada će biti oduzeta od poslanog iznosa. Primatelj će primiti manji iznos od onoga koji unesete u polje iznosa. Ako je odabrano više primatelja, onda će naknada biti podjednako raspodijeljena.</translation>
    </message>
    <message>
        <source>S&amp;ubtract fee from amount</source>
        <translation>Oduzmite naknadu od iznosa</translation>
    </message>
    <message>
        <source>Use available balance</source>
        <translation>Koristite dostupno stanje</translation>
    </message>
    <message>
        <source>Message:</source>
        <translation>Poruka:</translation>
    </message>
    <message>
        <source>This is an unauthenticated payment request.</source>
        <translation>Ovo je neautenticiran zahtjev za plaćanje.</translation>
    </message>
    <message>
        <source>This is an authenticated payment request.</source>
        <translation>Ovo je autenticiran zahtjev za plaćanje.</translation>
    </message>
    <message>
        <source>Enter a label for this address to add it to the list of used addresses</source>
        <translation>Unesite oznaku za ovu adresu kako bi ju dodali u vaš adresar</translation>
    </message>
    <message>
        <source>A message that was attached to the bitcoin: URI which will be stored with the transaction for your reference. Note: This message will not be sent over the Bitcoin network.</source>
        <translation>Poruka koja je dodana uplati: URI koji će biti spremljen s transakcijom za referencu. Napomena: Ova poruka neće biti poslana preko Bitcoin mreže.</translation>
    </message>
    <message>
        <source>Pay To:</source>
        <translation>Primatelj plaćanja:</translation>
    </message>
    <message>
        <source>Memo:</source>
        <translation>Zapis:</translation>
    </message>
    <message>
        <source>Enter a label for this address to add it to your address book</source>
        <translation>Unesite oznaku za ovu adresu kako bi ju dodali u vaš adresar</translation>
    </message>
</context>
<context>
    <name>SendConfirmationDialog</name>
    <message>
        <source>Yes</source>
        <translation>Da</translation>
    </message>
</context>
<context>
    <name>ShutdownWindow</name>
    <message>
        <source>%1 is shutting down...</source>
        <translation>Zatvara se %1...</translation>
    </message>
    <message>
        <source>Do not shut down the computer until this window disappears.</source>
        <translation>Ne ugasite računalo dok ovaj prozor ne nestane.</translation>
    </message>
</context>
<context>
    <name>SignVerifyMessageDialog</name>
    <message>
        <source>Signatures - Sign / Verify a Message</source>
        <translation>Potpisi - Potpisujte / Provjerite poruku</translation>
    </message>
    <message>
        <source>&amp;Sign Message</source>
        <translation>&amp;Potpišite poruku</translation>
    </message>
    <message>
        <source>You can sign messages/agreements with your addresses to prove you can receive bitcoins sent to them. Be careful not to sign anything vague or random, as phishing attacks may try to trick you into signing your identity over to them. Only sign fully-detailed statements you agree to.</source>
        <translation>Možete potpisati poruke/dogovore svojim adresama kako biste dokazali da možete pristupiti bitcoinima poslanim na te adrese. Budite oprezni da ne potpisujte ništa nejasno ili nasumično, jer napadi phishingom vas mogu prevariti da prepišite svoj identitet njima. Potpisujte samo detaljno objašnjene izjave s kojima se slažete.</translation>
    </message>
    <message>
        <source>The Bitcoin address to sign the message with</source>
        <translation>Bitcoin adresa pomoću koje ćete potpisati poruku</translation>
    </message>
    <message>
        <source>Choose previously used address</source>
        <translation>Odaberite prethodno korištenu adresu</translation>
    </message>
    <message>
        <source>Alt+A</source>
        <translation>Alt+A</translation>
    </message>
    <message>
        <source>Paste address from clipboard</source>
        <translation>Zalijepi adresu iz međuspremnika</translation>
    </message>
    <message>
        <source>Alt+P</source>
        <translation>Alt+P</translation>
    </message>
    <message>
        <source>Enter the message you want to sign here</source>
        <translation>Upišite poruku koju želite potpisati ovdje</translation>
    </message>
    <message>
        <source>Signature</source>
        <translation>Potpis</translation>
    </message>
    <message>
        <source>Copy the current signature to the system clipboard</source>
        <translation>Kopirajte trenutni potpis u međuspremnik</translation>
    </message>
    <message>
        <source>Sign the message to prove you own this Bitcoin address</source>
        <translation>Potpišite poruku kako biste dokazali da posjedujete ovu Bitcoin adresu</translation>
    </message>
    <message>
        <source>Sign &amp;Message</source>
        <translation>&amp;Potpišite poruku</translation>
    </message>
    <message>
        <source>Reset all sign message fields</source>
        <translation>Resetirajte sva polja formulara</translation>
    </message>
    <message>
        <source>Clear &amp;All</source>
        <translation>Obriši &amp;sve</translation>
    </message>
    <message>
        <source>&amp;Verify Message</source>
        <translation>&amp;Potvrdite poruku</translation>
    </message>
    <message>
        <source>Enter the receiver's address, message (ensure you copy line breaks, spaces, tabs, etc. exactly) and signature below to verify the message. Be careful not to read more into the signature than what is in the signed message itself, to avoid being tricked by a man-in-the-middle attack. Note that this only proves the signing party receives with the address, it cannot prove sendership of any transaction!</source>
        <translation>Unesite primateljevu adresu, poruku (provjerite da kopirate prekide crta, razmake, tabove, itd. točno) i potpis ispod da provjerite poruku. Pazite da ne pridodate veće značenje potpisu nego što je sadržano u samoj poruci kako biste izbjegli napad posrednika (MITM attack). Primijetite da ovo samo dokazuje da stranka koja potpisuje prima na adresu. Ne može dokažati da je neka stranka poslala transakciju!</translation>
    </message>
    <message>
        <source>The Bitcoin address the message was signed with</source>
        <translation>Bitcoin adresa kojom je poruka potpisana</translation>
    </message>
    <message>
        <source>Verify the message to ensure it was signed with the specified Bitcoin address</source>
        <translation>Provjerite poruku da budete sigurni da je potpisana zadanom Bitcoin adresom</translation>
    </message>
    <message>
        <source>Verify &amp;Message</source>
        <translation>&amp;Potvrdite poruku</translation>
    </message>
    <message>
        <source>Reset all verify message fields</source>
        <translation>Resetirajte sva polja provjeravanja poruke</translation>
    </message>
    <message>
        <source>Click "Sign Message" to generate signature</source>
        <translation>Kliknite "Potpišite poruku" da generirate potpis</translation>
    </message>
    <message>
        <source>The entered address is invalid.</source>
        <translation>Unesena adresa je neispravna.</translation>
    </message>
    <message>
        <source>Please check the address and try again.</source>
        <translation>Molim provjerite adresu i pokušajte ponovo.</translation>
    </message>
    <message>
        <source>The entered address does not refer to a key.</source>
        <translation>Unesena adresa ne odnosi se na ključ.</translation>
    </message>
    <message>
        <source>Wallet unlock was cancelled.</source>
        <translation>Otključavanje novčanika je otkazano.</translation>
    </message>
    <message>
        <source>Private key for the entered address is not available.</source>
        <translation>Privatni ključ za unesenu adresu nije dostupan.</translation>
    </message>
    <message>
        <source>Message signing failed.</source>
        <translation>Potpisivanje poruke neuspješno.</translation>
    </message>
    <message>
        <source>Message signed.</source>
        <translation>Poruka je potpisana.</translation>
    </message>
    <message>
        <source>The signature could not be decoded.</source>
        <translation>Potpis nije mogao biti dešifriran.</translation>
    </message>
    <message>
        <source>Please check the signature and try again.</source>
        <translation>Molim provjerite potpis i pokušajte ponovo.</translation>
    </message>
    <message>
        <source>The signature did not match the message digest.</source>
        <translation>Potpis se ne poklapa sa sažetkom poruke (message digest).</translation>
    </message>
    <message>
        <source>Message verification failed.</source>
        <translation>Provjera poruke neuspješna.</translation>
    </message>
    <message>
        <source>Message verified.</source>
        <translation>Poruka provjerena.</translation>
    </message>
</context>
<context>
    <name>SplashScreen</name>
    <message>
        <source>[testnet]</source>
        <translation>[testnet]</translation>
    </message>
</context>
<context>
    <name>TrafficGraphWidget</name>
    <message>
        <source>KB/s</source>
        <translation>KB/s</translation>
    </message>
</context>
<context>
    <name>TransactionDesc</name>
    <message numerus="yes">
        <source>Open for %n more block(s)</source>
        <translation><numerusform>Otvoren za još %n blok</numerusform><numerusform>Otvoren za još %n bloka</numerusform><numerusform>Otvoren za još %n blokova</numerusform></translation>
    </message>
    <message>
        <source>Open until %1</source>
        <translation>Otvoren do %1</translation>
    </message>
    <message>
        <source>conflicted with a transaction with %1 confirmations</source>
        <translation>subokljen s transakcijom broja potvrde %1</translation>
    </message>
    <message>
        <source>0/unconfirmed, %1</source>
        <translation>0/nepotvrđeno, %1</translation>
    </message>
    <message>
        <source>in memory pool</source>
        <translation>u memorijskom bazenu</translation>
    </message>
    <message>
        <source>not in memory pool</source>
        <translation>nije u memorijskom bazenu</translation>
    </message>
    <message>
        <source>abandoned</source>
        <translation>napušteno</translation>
    </message>
    <message>
        <source>%1/unconfirmed</source>
        <translation>%1/nepotvrđeno</translation>
    </message>
    <message>
        <source>%1 confirmations</source>
        <translation>%1 potvrda</translation>
    </message>
    <message>
        <source>Status</source>
        <translation>Status</translation>
    </message>
    <message>
        <source>Date</source>
        <translation>Datum</translation>
    </message>
    <message>
        <source>Source</source>
        <translation>Izvor</translation>
    </message>
    <message>
        <source>Generated</source>
        <translation>Generiran</translation>
    </message>
    <message>
        <source>From</source>
        <translation>Od</translation>
    </message>
    <message>
        <source>unknown</source>
        <translation>nepoznato</translation>
    </message>
    <message>
        <source>To</source>
        <translation>Za</translation>
    </message>
    <message>
        <source>own address</source>
        <translation>vlastita adresa</translation>
    </message>
    <message>
        <source>watch-only</source>
        <translation>isključivo promatrano</translation>
    </message>
    <message>
        <source>label</source>
        <translation>oznaka</translation>
    </message>
    <message>
        <source>Credit</source>
        <translation>Uplaćeno</translation>
    </message>
    <message numerus="yes">
        <source>matures in %n more block(s)</source>
        <translation><numerusform>dozrije za još %n blok</numerusform><numerusform>dozrije za još %n bloka</numerusform><numerusform>dozrije za još %n blokova</numerusform></translation>
    </message>
    <message>
        <source>not accepted</source>
        <translation>Nije prihvaćeno</translation>
    </message>
    <message>
        <source>Debit</source>
        <translation>Zaduženje</translation>
    </message>
    <message>
        <source>Total debit</source>
        <translation>Ukupni debit</translation>
    </message>
    <message>
        <source>Total credit</source>
        <translation>Ukupni kredit</translation>
    </message>
    <message>
        <source>Transaction fee</source>
        <translation>Naknada za transakciju</translation>
    </message>
    <message>
        <source>Net amount</source>
        <translation>Neto iznos</translation>
    </message>
    <message>
        <source>Message</source>
        <translation>Poruka</translation>
    </message>
    <message>
        <source>Comment</source>
        <translation>Komentar</translation>
    </message>
    <message>
        <source>Transaction ID</source>
        <translation>ID transakcije</translation>
    </message>
    <message>
        <source>Transaction total size</source>
        <translation>Ukupna veličina transakcije</translation>
    </message>
    <message>
        <source>Transaction virtual size</source>
        <translation>Virtualna veličina transakcije</translation>
    </message>
    <message>
        <source>Output index</source>
        <translation>Indeks outputa</translation>
    </message>
    <message>
        <source>Merchant</source>
        <translation>Trgovac</translation>
    </message>
    <message>
        <source>Generated coins must mature %1 blocks before they can be spent. When you generated this block, it was broadcast to the network to be added to the block chain. If it fails to get into the chain, its state will change to "not accepted" and it won't be spendable. This may occasionally happen if another node generates a block within a few seconds of yours.</source>
        <translation>Generirani novčići moraju dozrijeti %1 blokova prije nego što mogu biti potrošeni. Kada ste generirali ovaj blok, bio je emitiran na mreži kako bi bio dodan lancu blokova. Ako ne uspije ući u lanac, stanje će mu promijeniti na "neprihvaćeno" i neće se moći trošiti. Ovo se može dogoditi povremeno ako drugi čvor generira blok u roku od nekoliko sekundi od vas.</translation>
    </message>
    <message>
        <source>Debug information</source>
        <translation>Informacije za debugiranje</translation>
    </message>
    <message>
        <source>Transaction</source>
        <translation>Transakcija</translation>
    </message>
    <message>
        <source>Inputs</source>
        <translation>Unosi</translation>
    </message>
    <message>
        <source>Amount</source>
        <translation>Iznos</translation>
    </message>
    <message>
        <source>true</source>
        <translation>istina</translation>
    </message>
    <message>
        <source>false</source>
        <translation>laž</translation>
    </message>
</context>
<context>
    <name>TransactionDescDialog</name>
    <message>
        <source>This pane shows a detailed description of the transaction</source>
        <translation>Ovaj prozor prikazuje detaljni opis transakcije</translation>
    </message>
    <message>
        <source>Details for %1</source>
        <translation>Detalji za %1</translation>
    </message>
</context>
<context>
    <name>TransactionTableModel</name>
    <message>
        <source>Date</source>
        <translation>Datum</translation>
    </message>
    <message>
        <source>Type</source>
        <translation>Tip</translation>
    </message>
    <message>
        <source>Label</source>
        <translation>Oznaka</translation>
    </message>
    <message numerus="yes">
        <source>Open for %n more block(s)</source>
        <translation><numerusform>Otvoren za još %n blok</numerusform><numerusform>Otvoren za još %n bloka</numerusform><numerusform>Otvoren za još %n blokova</numerusform></translation>
    </message>
    <message>
        <source>Open until %1</source>
        <translation>Otvoren do %1</translation>
    </message>
    <message>
        <source>Unconfirmed</source>
        <translation>Nepotvrđeno</translation>
    </message>
    <message>
        <source>Abandoned</source>
        <translation>Napušteno</translation>
    </message>
    <message>
        <source>Confirming (%1 of %2 recommended confirmations)</source>
        <translation>Potvrđuje se (%1 od %2 preporučenih potvrda)</translation>
    </message>
    <message>
        <source>Confirmed (%1 confirmations)</source>
        <translation>Potvrđen (%1 potvrda)</translation>
    </message>
    <message>
        <source>Conflicted</source>
        <translation>Sukobljeno</translation>
    </message>
    <message>
        <source>Immature (%1 confirmations, will be available after %2)</source>
        <translation>Nezrelo (%1 potvrda/e, bit će dostupno nakon %2)</translation>
    </message>
    <message>
        <source>Generated but not accepted</source>
        <translation>Generirano, ali nije prihvaćeno</translation>
    </message>
    <message>
        <source>Received with</source>
        <translation>Primljeno s</translation>
    </message>
    <message>
        <source>Received from</source>
        <translation>Primljeno od</translation>
    </message>
    <message>
        <source>Sent to</source>
        <translation>Poslano za</translation>
    </message>
    <message>
        <source>Payment to yourself</source>
        <translation>Plaćanje samom sebi</translation>
    </message>
    <message>
        <source>Mined</source>
        <translation>Rudareno</translation>
    </message>
    <message>
        <source>watch-only</source>
        <translation>isključivo promatrano</translation>
    </message>
    <message>
        <source>(n/a)</source>
        <translation>(n/d)</translation>
    </message>
    <message>
        <source>(no label)</source>
        <translation>(nema oznake)</translation>
    </message>
    <message>
        <source>Transaction status. Hover over this field to show number of confirmations.</source>
        <translation>Status transakcije</translation>
    </message>
    <message>
        <source>Date and time that the transaction was received.</source>
        <translation>Datum i vrijeme kad je transakcija primljena</translation>
    </message>
    <message>
        <source>Type of transaction.</source>
        <translation>Vrsta transakcije.</translation>
    </message>
    <message>
        <source>Whether or not a watch-only address is involved in this transaction.</source>
        <translation>Ovisi je li isključivo promatrana adresa povezana s ovom transakcijom ili ne.</translation>
    </message>
    <message>
        <source>User-defined intent/purpose of the transaction.</source>
        <translation>Korisničko definirana namjera transakcije.</translation>
    </message>
    <message>
        <source>Amount removed from or added to balance.</source>
        <translation>Iznos odbijen od ili dodan k saldu.</translation>
    </message>
</context>
<context>
    <name>TransactionView</name>
    <message>
        <source>All</source>
        <translation>Sve</translation>
    </message>
    <message>
        <source>Today</source>
        <translation>Danas</translation>
    </message>
    <message>
        <source>This week</source>
        <translation>Ovaj tjedan</translation>
    </message>
    <message>
        <source>This month</source>
        <translation>Ovaj mjesec</translation>
    </message>
    <message>
        <source>Last month</source>
        <translation>Prošli mjesec</translation>
    </message>
    <message>
        <source>This year</source>
        <translation>Ove godine</translation>
    </message>
    <message>
        <source>Range...</source>
        <translation>Raspon...</translation>
    </message>
    <message>
        <source>Received with</source>
        <translation>Primljeno s</translation>
    </message>
    <message>
        <source>Sent to</source>
        <translation>Poslano za</translation>
    </message>
    <message>
        <source>To yourself</source>
        <translation>Samom sebi</translation>
    </message>
    <message>
        <source>Mined</source>
        <translation>Rudareno</translation>
    </message>
    <message>
        <source>Other</source>
        <translation>Ostalo</translation>
    </message>
    <message>
        <source>Enter address, transaction id, or label to search</source>
        <translation>Unesite adresu, ID transakcije ili oznaku za pretragu</translation>
    </message>
    <message>
        <source>Min amount</source>
        <translation>Min iznos</translation>
    </message>
    <message>
        <source>Abandon transaction</source>
        <translation>Napustite transakciju</translation>
    </message>
    <message>
        <source>Increase transaction fee</source>
        <translation>Povećajte transakcijsku naknadu</translation>
    </message>
    <message>
        <source>Copy address</source>
        <translation>Kopiraj adresu</translation>
    </message>
    <message>
        <source>Copy label</source>
        <translation>Kopiraj oznaku</translation>
    </message>
    <message>
        <source>Copy amount</source>
        <translation>Kopiraj iznos</translation>
    </message>
    <message>
        <source>Copy transaction ID</source>
        <translation>Kopiraj ID transakcije</translation>
    </message>
    <message>
        <source>Copy raw transaction</source>
        <translation>Kopirajte sirovu transakciju</translation>
    </message>
    <message>
        <source>Copy full transaction details</source>
        <translation>Kopirajte potpune transakcijske detalje</translation>
    </message>
    <message>
        <source>Edit label</source>
        <translation>Izmjeni oznaku</translation>
    </message>
    <message>
        <source>Show transaction details</source>
        <translation>Prikaži detalje transakcije</translation>
    </message>
    <message>
        <source>Export Transaction History</source>
        <translation>Izvozite povijest transakcija</translation>
    </message>
    <message>
        <source>Comma separated file (*.csv)</source>
        <translation>Datoteka podataka odvojenih zarezima (*.csv)</translation>
    </message>
    <message>
        <source>Confirmed</source>
        <translation>Potvrđeno</translation>
    </message>
    <message>
        <source>Watch-only</source>
        <translation>Isključivo promatrano</translation>
    </message>
    <message>
        <source>Date</source>
        <translation>Datum</translation>
    </message>
    <message>
        <source>Type</source>
        <translation>Tip</translation>
    </message>
    <message>
        <source>Label</source>
        <translation>Oznaka</translation>
    </message>
    <message>
        <source>Address</source>
        <translation>Adresa</translation>
    </message>
    <message>
        <source>ID</source>
        <translation>ID</translation>
    </message>
    <message>
        <source>Exporting Failed</source>
        <translation>Izvoz neuspješan</translation>
    </message>
    <message>
        <source>There was an error trying to save the transaction history to %1.</source>
        <translation>Nastala je greška pokušavajući snimiti povijest transakcija na %1.</translation>
    </message>
    <message>
        <source>Exporting Successful</source>
        <translation>Izvoz uspješan</translation>
    </message>
    <message>
        <source>The transaction history was successfully saved to %1.</source>
        <translation>Povijest transakcija je bila uspješno snimljena na %1.</translation>
    </message>
    <message>
        <source>Range:</source>
        <translation>Raspon:</translation>
    </message>
    <message>
        <source>to</source>
        <translation>za</translation>
    </message>
</context>
<context>
    <name>UnitDisplayStatusBarControl</name>
    <message>
        <source>Unit to show amounts in. Click to select another unit.</source>
        <translation>Jedinica u kojoj ćete prikazati iznose. Kliknite da izabrate drugu jedinicu.</translation>
    </message>
</context>
<context>
    <name>WalletFrame</name>
    <message>
        <source>No wallet has been loaded.</source>
        <translation>Nije pokrenut nikakav novčanik.</translation>
    </message>
</context>
<context>
    <name>WalletModel</name>
    <message>
        <source>Send Coins</source>
        <translation>Slanje novca</translation>
    </message>
    <message>
        <source>Fee bump error</source>
        <translation>Greška kod povećanja naknade</translation>
    </message>
    <message>
        <source>Increasing transaction fee failed</source>
        <translation>Povećavanje transakcijske naknade neuspješno</translation>
    </message>
    <message>
        <source>Do you want to increase the fee?</source>
        <translation>Želite li povećati naknadu?</translation>
    </message>
    <message>
        <source>Current fee:</source>
        <translation>Trenutna naknada:</translation>
    </message>
    <message>
        <source>Increase:</source>
        <translation>Povećanje:</translation>
    </message>
    <message>
        <source>New fee:</source>
        <translation>Nova naknada:</translation>
    </message>
    <message>
        <source>Confirm fee bump</source>
        <translation>Potvrdite povećanje naknade</translation>
    </message>
    <message>
        <source>Can't sign transaction.</source>
        <translation>Transakcija ne može biti potpisana.</translation>
    </message>
    <message>
        <source>Could not commit transaction</source>
        <translation>Transakcija ne može biti izvršena.</translation>
    </message>
</context>
<context>
    <name>WalletView</name>
    <message>
        <source>&amp;Export</source>
        <translation>&amp;Izvozi</translation>
    </message>
    <message>
        <source>Export the data in the current tab to a file</source>
        <translation>Izvoz podataka iz trenutnog lista u datoteku</translation>
    </message>
    <message>
        <source>Backup Wallet</source>
        <translation>Arhiviranje novčanika</translation>
    </message>
    <message>
        <source>Wallet Data (*.dat)</source>
        <translation>Podaci novčanika (*.dat)</translation>
    </message>
    <message>
        <source>Backup Failed</source>
        <translation>Arhiviranje nije uspjelo</translation>
    </message>
    <message>
        <source>There was an error trying to save the wallet data to %1.</source>
        <translation>Nastala je greška pokušavajući snimiti podatke novčanika na %1.</translation>
    </message>
    <message>
        <source>Backup Successful</source>
        <translation>Sigurnosna kopija uspješna</translation>
    </message>
<<<<<<< HEAD
    <message>
        <source>Wallet unlock was cancelled.</source>
        <translation>Otključavanje novčanika je otkazano.</translation>
    </message>
    <message>
        <source>Message signed.</source>
        <translation>Poruka je potpisana.</translation>
    </message>
    </context>
<context>
    <name>SplashScreen</name>
=======
>>>>>>> 2f4f2d38
    <message>
        <source>The wallet data was successfully saved to %1.</source>
        <translation>Podaci novčanika su bili uspješno snimljeni na %1.</translation>
    </message>
    <message>
        <source>Cancel</source>
        <translation>Odustanite</translation>
    </message>
</context>
<context>
<<<<<<< HEAD
    <name>TrafficGraphWidget</name>
    </context>
<context>
    <name>TransactionDesc</name>
    <message>
        <source>Open until %1</source>
        <translation>Otvoren do %1</translation>
    </message>
    <message>
        <source>%1/offline</source>
        <translation>%1 nije dostupan</translation>
    </message>
    <message>
        <source>%1/unconfirmed</source>
        <translation>%1/nepotvrđeno</translation>
    </message>
    <message>
        <source>%1 confirmations</source>
        <translation>%1 potvrda</translation>
    </message>
    <message>
        <source>Status</source>
        <translation>Status</translation>
    </message>
    <message>
        <source>, has not been successfully broadcast yet</source>
        <translation>, još nije bio uspješno emitiran</translation>
    </message>
    <message>
        <source>Date</source>
        <translation>Datum</translation>
    </message>
    <message>
        <source>Source</source>
        <translation>Izvor</translation>
    </message>
    <message>
        <source>Generated</source>
        <translation>Generiran</translation>
    </message>
    <message>
        <source>From</source>
        <translation>Od</translation>
    </message>
    <message>
        <source>unknown</source>
        <translation>nepoznato</translation>
    </message>
    <message>
        <source>To</source>
        <translation>Za</translation>
    </message>
    <message>
        <source>own address</source>
        <translation>vlastita adresa</translation>
    </message>
    <message>
        <source>label</source>
        <translation>oznaka</translation>
    </message>
    <message>
        <source>Credit</source>
        <translation>Uplaćeno</translation>
    </message>
    <message>
        <source>not accepted</source>
        <translation>Nije prihvaćeno</translation>
    </message>
    <message>
        <source>Debit</source>
        <translation>Zaduženje</translation>
    </message>
    <message>
        <source>Transaction fee</source>
        <translation>Naknada za transakciju</translation>
    </message>
    <message>
        <source>Net amount</source>
        <translation>Neto iznos</translation>
    </message>
    <message>
        <source>Message</source>
        <translation>Poruka</translation>
    </message>
    <message>
        <source>Comment</source>
        <translation>Komentar</translation>
    </message>
    <message>
        <source>Transaction ID</source>
        <translation>ID transakcije</translation>
    </message>
    <message>
        <source>Transaction</source>
        <translation>Transakcija</translation>
    </message>
    <message>
        <source>Inputs</source>
        <translation>Unosi</translation>
    </message>
    <message>
        <source>Amount</source>
        <translation>Iznos</translation>
    </message>
    </context>
<context>
    <name>TransactionDescDialog</name>
=======
    <name>bitcoin-core</name>
>>>>>>> 2f4f2d38
    <message>
        <source>Distributed under the MIT software license, see the accompanying file %s or %s</source>
        <translation>Distribuirano pod MIT licencom softvera. Vidite pripadajuću datoteku %s ili %s.</translation>
    </message>
<<<<<<< HEAD
    </context>
<context>
    <name>TransactionTableModel</name>
    <message>
        <source>Date</source>
        <translation>Datum</translation>
    </message>
    <message>
        <source>Type</source>
        <translation>Tip</translation>
    </message>
    <message>
        <source>Label</source>
        <translation>Oznaka</translation>
    </message>
    <message>
        <source>Open until %1</source>
        <translation>Otvoren do %1</translation>
    </message>
    <message>
        <source>Confirmed (%1 confirmations)</source>
        <translation>Potvrđen (%1 potvrda)</translation>
    </message>
    <message>
        <source>This block was not received by any other nodes and will probably not be accepted!</source>
        <translation>Ovaj blok nije bio primljen od strane bilo kojeg drugog čvora i vjerojatno neće biti prihvaćen!</translation>
    </message>
    <message>
        <source>Generated but not accepted</source>
        <translation>Generirano, ali nije prihvaćeno</translation>
    </message>
    <message>
        <source>Received with</source>
        <translation>Primljeno s</translation>
    </message>
    <message>
        <source>Received from</source>
        <translation>Primljeno od</translation>
    </message>
    <message>
        <source>Sent to</source>
        <translation>Poslano za</translation>
    </message>
    <message>
        <source>Payment to yourself</source>
        <translation>Plaćanje samom sebi</translation>
    </message>
    <message>
        <source>Mined</source>
        <translation>Rudareno</translation>
    </message>
    <message>
        <source>(n/a)</source>
        <translation>(n/d)</translation>
    </message>
    <message>
        <source>(no label)</source>
        <translation>(nema oznake)</translation>
    </message>
    <message>
        <source>Transaction status. Hover over this field to show number of confirmations.</source>
        <translation>Status transakcije</translation>
    </message>
    <message>
        <source>Date and time that the transaction was received.</source>
        <translation>Datum i vrijeme kad je transakcija primljena</translation>
    </message>
    <message>
        <source>Type of transaction.</source>
        <translation>Vrsta transakcije.</translation>
    </message>
    <message>
        <source>Amount removed from or added to balance.</source>
        <translation>Iznos odbijen od ili dodan k saldu.</translation>
    </message>
</context>
<context>
    <name>TransactionView</name>
    <message>
        <source>All</source>
        <translation>Sve</translation>
    </message>
    <message>
        <source>Today</source>
        <translation>Danas</translation>
    </message>
    <message>
        <source>This week</source>
        <translation>Ovaj tjedan</translation>
    </message>
    <message>
        <source>This month</source>
        <translation>Ovaj mjesec</translation>
    </message>
    <message>
        <source>Last month</source>
        <translation>Prošli mjesec</translation>
    </message>
    <message>
        <source>This year</source>
        <translation>Ove godine</translation>
    </message>
    <message>
        <source>Range...</source>
        <translation>Raspon...</translation>
    </message>
    <message>
        <source>Received with</source>
        <translation>Primljeno s</translation>
    </message>
    <message>
        <source>Sent to</source>
        <translation>Poslano za</translation>
    </message>
    <message>
        <source>To yourself</source>
        <translation>Samom sebi</translation>
    </message>
    <message>
        <source>Mined</source>
        <translation>Rudareno</translation>
    </message>
    <message>
        <source>Other</source>
        <translation>Ostalo</translation>
    </message>
    <message>
        <source>Min amount</source>
        <translation>Min iznos</translation>
    </message>
    <message>
        <source>Copy address</source>
        <translation>Kopiraj adresu</translation>
    </message>
    <message>
        <source>Copy label</source>
        <translation>Kopiraj oznaku</translation>
    </message>
    <message>
        <source>Copy amount</source>
        <translation>Kopiraj iznos</translation>
    </message>
    <message>
        <source>Copy transaction ID</source>
        <translation>Kopiraj ID transakcije</translation>
    </message>
    <message>
        <source>Edit label</source>
        <translation>Izmjeni oznaku</translation>
    </message>
    <message>
        <source>Show transaction details</source>
        <translation>Prikaži detalje transakcije</translation>
    </message>
    <message>
        <source>Comma separated file (*.csv)</source>
        <translation>Datoteka podataka odvojenih zarezima (*.csv)</translation>
    </message>
    <message>
        <source>Confirmed</source>
        <translation>Potvrđeno</translation>
    </message>
    <message>
        <source>Date</source>
        <translation>Datum</translation>
    </message>
    <message>
        <source>Type</source>
        <translation>Tip</translation>
    </message>
    <message>
        <source>Label</source>
        <translation>Oznaka</translation>
    </message>
    <message>
        <source>Address</source>
        <translation>Adresa</translation>
    </message>
    <message>
        <source>ID</source>
        <translation>ID</translation>
    </message>
    <message>
        <source>Exporting Failed</source>
        <translation>Izvoz neuspješan</translation>
    </message>
    <message>
        <source>Range:</source>
        <translation>Raspon:</translation>
    </message>
    <message>
        <source>to</source>
        <translation>za</translation>
    </message>
</context>
<context>
    <name>UnitDisplayStatusBarControl</name>
    </context>
<context>
    <name>WalletFrame</name>
    </context>
<context>
    <name>WalletModel</name>
    <message>
        <source>Send Coins</source>
        <translation>Slanje novca</translation>
    </message>
    </context>
<context>
    <name>WalletView</name>
    <message>
        <source>&amp;Export</source>
        <translation>&amp;Izvozi</translation>
    </message>
    <message>
        <source>Export the data in the current tab to a file</source>
        <translation>Izvoz podataka iz trenutnog lista u datoteku</translation>
    </message>
    <message>
        <source>Backup Wallet</source>
        <translation>Arhiviranje novčanika</translation>
    </message>
    <message>
        <source>Wallet Data (*.dat)</source>
        <translation>Podaci novčanika (*.dat)</translation>
    </message>
    <message>
        <source>Backup Failed</source>
        <translation>Arhiviranje nije uspjelo</translation>
    </message>
    </context>
<context>
    <name>bitcoin-core</name>
=======
    <message>
        <source>Prune configured below the minimum of %d MiB.  Please use a higher number.</source>
        <translation>Obrezivanje postavljeno ispod minimuma od %d MiB. Molim koristite veći broj.</translation>
    </message>
>>>>>>> 2f4f2d38
    <message>
        <source>Prune: last wallet synchronisation goes beyond pruned data. You need to -reindex (download the whole blockchain again in case of pruned node)</source>
        <translation>Obrezivanje: zadnja sinkronizacija novčanika ide dalje od obrezivanih podataka. Morate koristiti -reindex (ponovo preuzeti cijeli lanac blokova u slučaju obrezivanog čvora)</translation>
    </message>
    <message>
        <source>Rescans are not possible in pruned mode. You will need to use -reindex which will download the whole blockchain again.</source>
        <translation>Ponovno skeniranje nije moguće u obrezanim načinu (pruned mode). Morat ćete koristiti -reindex, što će ponovno preuzeti cijeli lanac blokova.</translation>
    </message>
    <message>
        <source>Error: A fatal internal error occurred, see debug.log for details</source>
        <translation>Greška: Dogodila se kobna interna greška. Vidite debug.log za detalje</translation>
    </message>
    <message>
        <source>Pruning blockstore...</source>
        <translation>Obrezuje se blockstore...</translation>
    </message>
    <message>
        <source>Unable to start HTTP server. See debug log for details.</source>
        <translation>Ne može se pokrenuti HTTP server. Vidite debug.log za više detalja.</translation>
    </message>
    <message>
        <source>Bitcoin Core</source>
        <translation>Blackcoin More</translation>
    </message>
    <message>
        <source>The %s developers</source>
        <translation>Ekipa %s</translation>
    </message>
    <message>
        <source>Cannot obtain a lock on data directory %s. %s is probably already running.</source>
        <translation>Program ne može pristupiti podatkovnoj mapi %s. %s je vjerojatno već pokrenut.</translation>
    </message>
    <message>
        <source>Cannot provide specific connections and have addrman find outgoing connections at the same.</source>
        <translation>Ne može ponuditi specifične veze i dati addrman da traži izlazne veze istovremeno.</translation>
    </message>
    <message>
        <source>Error reading %s! All keys read correctly, but transaction data or address book entries might be missing or incorrect.</source>
        <translation>Greška kod iščitanja %s! Svi ključevi su ispravno učitani, ali transakcijski podaci ili zapisi u adresaru mogu biti nepotpuni ili netočni.</translation>
    </message>
    <message>
        <source>Group outputs by address, selecting all or none, instead of selecting on a per-output basis. Privacy is improved as an address is only used once (unless someone sends to it after spending from it), but may result in slightly higher fees as suboptimal coin selection may result due to the added limitation (default: %u)</source>
        <translation>Grupirajte outpute po adresi, birajući sve ili ništa umjesto biranja po outputu. Privatnost je povećana jer je adresa korištena samo jedanput (osim ako netko šalje na tu adresu nakon trošenja iz nje), ali može rezultirati neznatno većim naknadama jer suboptimalno biranje novčića može nastati zbog dodanog ograničenja (uobičajeno: %u)</translation>
    </message>
    <message>
        <source>Please check that your computer's date and time are correct! If your clock is wrong, %s will not work properly.</source>
        <translation>Molimo provjerite jesu li datum i vrijeme na vašem računalu točni. Ako je vaš sat krivo namješten, %s neće raditi ispravno.</translation>
    </message>
    <message>
        <source>Please contribute if you find %s useful. Visit %s for further information about the software.</source>
        <translation>Molimo vas da doprinijete programu %s ako ga smatrate korisnim. Posjetite %s za više informacija.</translation>
    </message>
    <message>
        <source>The block database contains a block which appears to be from the future. This may be due to your computer's date and time being set incorrectly. Only rebuild the block database if you are sure that your computer's date and time are correct</source>
        <translation>Baza blokova sadrži blok koji je naizgled iz budućnosti. Može to biti posljedica krivo namještenog datuma i vremena na vašem računalu. Obnovite bazu blokova samo ako ste sigurni da su točni datum i vrijeme na vašem računalu.</translation>
    </message>
    <message>
        <source>This is a pre-release test build - use at your own risk - do not use for mining or merchant applications</source>
        <translation>Ovo je eksperimentalna verzija za testiranje - koristite je na vlastitu odgovornost - ne koristite je za rudarenje ili trgovačke primjene</translation>
    </message>
    <message>
        <source>This is the transaction fee you may discard if change is smaller than dust at this level</source>
        <translation>Ovo je transakcijska naknada koju možete odbaciti ako je ostatak manji od "prašine" (sićušnih iznosa) po ovoj stopi</translation>
    </message>
    <message>
        <source>Unable to replay blocks. You will need to rebuild the database using -reindex-chainstate.</source>
        <translation>Ne mogu se ponovo odigrati blokovi. Morat ćete ponovo složiti bazu koristeći -reindex-chainstate.</translation>
    </message>
    <message>
        <source>Unable to rewind the database to a pre-fork state. You will need to redownload the blockchain</source>
        <translation>Baza se ne može povratiti na stanje prije raskola. Morat ćete ponovno preuzeti lanac blokova</translation>
    </message>
    <message>
        <source>Warning: The network does not appear to fully agree! Some miners appear to be experiencing issues.</source>
        <translation>Upozorenje: Čini se da se mreža ne slaže u potpunosti! Izgleda da su neki rudari suočeni s poteškoćama.</translation>
    </message>
    <message>
        <source>Warning: We do not appear to fully agree with our peers! You may need to upgrade, or other nodes may need to upgrade.</source>
        <translation>Upozorenje: Izgleda da se ne slažemo u potpunosti s našim klijentima! Možda ćete se vi ili ostali čvorovi morati ažurirati.</translation>
    </message>
    <message>
        <source>%d of last 100 blocks have unexpected version</source>
        <translation>%d od zadnjih 100 blokova ima neočekivanu verziju</translation>
    </message>
    <message>
        <source>%s corrupt, salvage failed</source>
        <translation>%s pokvaren, spašavanje neuspješno</translation>
    </message>
    <message>
        <source>-maxmempool must be at least %d MB</source>
        <translation>-maxmempool mora biti barem %d MB</translation>
    </message>
    <message>
        <source>Cannot resolve -%s address: '%s'</source>
        <translation>Ne može se razriješiti adresa -%s: '%s'</translation>
    </message>
    <message>
        <source>Change index out of range</source>
        <translation>Indeks ostatka izvan dosega</translation>
    </message>
    <message>
        <source>Copyright (C) %i-%i</source>
        <translation>Copyright (C) %i-%i</translation>
    </message>
    <message>
        <source>Corrupted block database detected</source>
        <translation>Pokvarena baza blokova otkrivena</translation>
    </message>
    <message>
        <source>Do you want to rebuild the block database now?</source>
        <translation>Želite li sada obnoviti bazu blokova?</translation>
    </message>
    <message>
        <source>Error creating %s: You can't create non-HD wallets with this version.</source>
        <translation>Greška kod stvaranja %s. S ovom verzijom ne možete stvoriti novčanike koji nisu HD.</translation>
    </message>
    <message>
        <source>Error initializing block database</source>
        <translation>Greška kod inicijaliziranja baze blokova</translation>
    </message>
    <message>
        <source>Error initializing wallet database environment %s!</source>
        <translation>Greška kod inicijaliziranja okoline baze novčanika %s!</translation>
    </message>
    <message>
        <source>Error loading %s</source>
        <translation>Greška kod pokretanja programa %s!</translation>
    </message>
    <message>
        <source>Error loading %s: Private keys can only be disabled during creation</source>
        <translation>Greška kod učitavanja %s: Privatni ključevi mogu biti isključeni samo tijekom stvaranja</translation>
    </message>
    <message>
        <source>Error loading %s: Wallet corrupted</source>
        <translation>Greška kod učitavanja %s: Novčanik pokvaren</translation>
    </message>
    <message>
        <source>Error loading %s: Wallet requires newer version of %s</source>
        <translation>Greška kod učitavanja %s: Novčanik zahtijeva noviju verziju softvera %s.</translation>
    </message>
    <message>
        <source>Error loading block database</source>
        <translation>Greška kod pokretanja baze blokova</translation>
    </message>
    <message>
        <source>Error opening block database</source>
        <translation>Greška kod otvaranja baze blokova</translation>
    </message>
    <message>
        <source>Error: Disk space is low!</source>
        <translation>Pogreška: Nema dovoljno prostora na disku!</translation>
    </message>
    <message>
        <source>Failed to listen on any port. Use -listen=0 if you want this.</source>
        <translation>Neuspješno slušanje na svim portovima. Koristite -listen=0 ako to želite.</translation>
    </message>
    <message>
        <source>Failed to rescan the wallet during initialization</source>
        <translation>Neuspješno ponovo skeniranje novčanika tijekom inicijalizacije</translation>
    </message>
    <message>
        <source>Importing...</source>
        <translation>Uvozi se...</translation>
    </message>
    <message>
        <source>Incorrect or no genesis block found. Wrong datadir for network?</source>
        <translation>Neispravan ili nepostojeći blok geneze. Možda je kriva podatkovna mapa za mrežu?</translation>
    </message>
    <message>
        <source>Initialization sanity check failed. %s is shutting down.</source>
        <translation>Brzinska provjera inicijalizacije neuspješna. %s se zatvara.</translation>
    </message>
    <message>
        <source>Invalid amount for -%s=&lt;amount&gt;: '%s'</source>
        <translation>Neispravan iznos za  -%s=&lt;amount&gt;: '%s'</translation>
    </message>
    <message>
        <source>Invalid amount for -discardfee=&lt;amount&gt;: '%s'</source>
        <translation>Neispravan iznos za -discardfee=&lt;amount&gt;: '%s'</translation>
    </message>
    <message>
        <source>Invalid amount for -fallbackfee=&lt;amount&gt;: '%s'</source>
        <translation>Neispravan iznos za -fallbackfee=&lt;amount&gt;: '%s'</translation>
    </message>
    <message>
        <source>Specified blocks directory "%s" does not exist.</source>
        <translation>Zadana mapa blokova "%s" ne postoji.</translation>
    </message>
    <message>
        <source>Upgrading txindex database</source>
        <translation>Ažurira se txindex baza</translation>
    </message>
    <message>
        <source>Loading P2P addresses...</source>
        <translation>Pokreće se popis P2P adresa...</translation>
    </message>
    <message>
        <source>Loading banlist...</source>
        <translation>Pokreće se popis zabrana...</translation>
    </message>
    <message>
        <source>Not enough file descriptors available.</source>
        <translation>Nema dovoljno dostupnih datotečnih opisivača.</translation>
    </message>
    <message>
        <source>Prune cannot be configured with a negative value.</source>
        <translation>Obrezivanje (prune) ne može biti postavljeno na negativnu vrijednost.</translation>
    </message>
    <message>
        <source>Prune mode is incompatible with -txindex.</source>
        <translation>Način obreživanja (pruning) nekompatibilan je s parametrom -txindex.</translation>
    </message>
    <message>
        <source>Replaying blocks...</source>
        <translation>Odigraju se ponovno blokovi...</translation>
    </message>
    <message>
        <source>Rewinding blocks...</source>
        <translation>Premotavaju se blokovi...</translation>
    </message>
    <message>
        <source>The source code is available from %s.</source>
        <translation>Izvorni kod je dostupan na %s.</translation>
    </message>
    <message>
        <source>Transaction fee and change calculation failed</source>
        <translation>Neuspješno računanje ostatka i transakcijske naknade</translation>
    </message>
    <message>
        <source>Unable to bind to %s on this computer. %s is probably already running.</source>
        <translation>Ne može se povezati na %s na ovom računalu.  %s je vjerojatno već pokrenut.</translation>
    </message>
    <message>
        <source>Unable to generate keys</source>
        <translation>Ne mogu se generirati ključevi</translation>
    </message>
    <message>
        <source>Unsupported argument -benchmark ignored, use -debug=bench.</source>
        <translation>Nepodržan argument -benchmark ignoriran. Koristite -debug=bench.</translation>
    </message>
    <message>
        <source>Unsupported argument -debugnet ignored, use -debug=net.</source>
        <translation>Nepodržan argument -debugnet ignoriran. Koristite -debug=net.</translation>
    </message>
    <message>
        <source>Unsupported argument -tor found, use -onion.</source>
        <translation>Nepodržan argument -tor pronađen. Koristite -onion.</translation>
    </message>
    <message>
        <source>Unsupported logging category %s=%s.</source>
        <translation>Nepodržana kategorija zapisa %s=%s.</translation>
    </message>
    <message>
        <source>Upgrading UTXO database</source>
        <translation>Ažurira se UTXO baza</translation>
    </message>
    <message>
        <source>User Agent comment (%s) contains unsafe characters.</source>
        <translation>Komentar pod "Korisnički agent" (%s) sadrži nesigurne znakove.</translation>
    </message>
    <message>
        <source>Verifying blocks...</source>
        <translation>Provjeravaju se blokovi...</translation>
    </message>
    <message>
        <source>Wallet needed to be rewritten: restart %s to complete</source>
        <translation>Novčanik je trebao prepravak: ponovo pokrenite %s</translation>
    </message>
    <message>
        <source>Error: Listening for incoming connections failed (listen returned error %s)</source>
        <translation>Greška: Neuspješno slušanje dolažećih veza (listen je izbacio grešku %s)</translation>
    </message>
    <message>
        <source>Invalid amount for -maxtxfee=&lt;amount&gt;: '%s' (must be at least the minrelay fee of %s to prevent stuck transactions)</source>
        <translation>Neispravan iznos za -maxtxfee=&lt;amount&gt;: '%s' (mora biti barem minimalnu naknadu za proslijeđivanje od %s kako se ne bi zapela transakcija)</translation>
    </message>
    <message>
        <source>The transaction amount is too small to send after the fee has been deducted</source>
        <translation>Iznos transakcije je premalen za poslati nakon naknade</translation>
    </message>
    <message>
        <source>You need to rebuild the database using -reindex to go back to unpruned mode.  This will redownload the entire blockchain</source>
        <translation>Morat ćete ponovno složiti bazu koristeći -reindex kako biste se vratili na neobrezivan način (unpruned mode). Ovo će ponovno preuzeti cijeli lanac blokova.</translation>
    </message>
    <message>
        <source>Error loading %s: You can't disable HD on an already existing HD wallet</source>
        <translation>Greška kod učitavanja %s: Ne možete isključiti HD na već postojećem HD novčaniku</translation>
    </message>
    <message>
        <source>Error reading from database, shutting down.</source>
        <translation>Greška kod iščitanja baze. Zatvara se klijent.</translation>
    </message>
    <message>
        <source>Error upgrading chainstate database</source>
        <translation>Greška kod ažuriranja baze stanja lanca</translation>
    </message>
    <message>
        <source>Information</source>
        <translation>Informacija</translation>
    </message>
    <message>
        <source>Invalid -onion address or hostname: '%s'</source>
        <translation>Neispravna -onion adresa ili ime računala: '%s'</translation>
    </message>
    <message>
        <source>Invalid -proxy address or hostname: '%s'</source>
        <translation>Neispravna -proxy adresa ili ime računala: '%s'</translation>
    </message>
    <message>
        <source>Invalid amount for -paytxfee=&lt;amount&gt;: '%s' (must be at least %s)</source>
        <translation>Neispravan iznos za -paytxfee=&lt;amount&gt;: '%s' (mora biti barem %s)</translation>
    </message>
    <message>
        <source>Invalid netmask specified in -whitelist: '%s'</source>
        <translation>Neispravna mrežna maska zadana u -whitelist: '%s'</translation>
    </message>
    <message>
        <source>Need to specify a port with -whitebind: '%s'</source>
        <translation>Treba zadati port pomoću -whitebind: '%s'</translation>
    </message>
    <message>
        <source>Reducing -maxconnections from %d to %d, because of system limitations.</source>
        <translation>Smanjuje se -maxconnections sa %d na %d zbog sustavnih ograničenja.</translation>
    </message>
    <message>
        <source>Signing transaction failed</source>
        <translation>Potpisivanje transakcije neuspješno</translation>
    </message>
    <message>
        <source>Specified -walletdir "%s" does not exist</source>
        <translation>Zadan -walletdir "%s" ne postoji</translation>
    </message>
    <message>
        <source>Specified -walletdir "%s" is a relative path</source>
        <translation>Zadan -walletdir "%s" je relativan put</translation>
    </message>
    <message>
        <source>Specified -walletdir "%s" is not a directory</source>
        <translation>Zadan -walletdir "%s" nije mapa</translation>
    </message>
    <message>
        <source>The transaction amount is too small to pay the fee</source>
        <translation>Transakcijiski iznos je premalen da plati naknadu</translation>
    </message>
    <message>
        <source>This is experimental software.</source>
        <translation>Ovo je eksperimentalni softver.</translation>
    </message>
    <message>
        <source>Transaction amount too small</source>
        <translation>Transakcijski iznos premalen</translation>
    </message>
    <message>
        <source>Transaction too large for fee policy</source>
        <translation>Transakcija prevelika za politiku naknada</translation>
    </message>
    <message>
        <source>Transaction too large</source>
        <translation>Transakcija prevelika</translation>
    </message>
    <message>
        <source>Unable to bind to %s on this computer (bind returned error %s)</source>
        <translation>Ne može se povezati na %s na ovom računalu. (povezivanje je vratilo grešku %s)</translation>
    </message>
    <message>
        <source>Unable to generate initial keys</source>
        <translation>Ne mogu se generirati početni ključevi</translation>
    </message>
    <message>
        <source>Verifying wallet(s)...</source>
        <translation>Provjerava(ju) se novčanik/(ci)...</translation>
    </message>
    <message>
        <source>Wallet %s resides outside wallet directory %s</source>
        <translation>Novčanik %s nalazi se izvan mape novčanika %s</translation>
    </message>
    <message>
        <source>Warning</source>
        <translation>Upozorenje</translation>
    </message>
    <message>
        <source>Warning: unknown new rules activated (versionbit %i)</source>
        <translation>Upozorenje: nepoznata nova pravila aktivirana (versionbit %i)</translation>
    </message>
    <message>
        <source>Zapping all transactions from wallet...</source>
        <translation>Brišu se sve transakcije iz novčanika...</translation>
    </message>
    <message>
        <source>-maxtxfee is set very high! Fees this large could be paid on a single transaction.</source>
        <translation>-maxtxfee je postavljen preveliko. Naknade ove veličine će biti plaćene na individualnoj transakciji.</translation>
    </message>
    <message>
        <source>Error loading %s: You can't enable HD on an already existing non-HD wallet</source>
        <translation>Greška kod učitavanja %s: Ne možete uključiti HD na već postojećem novčaniku koji nije HD</translation>
    </message>
    <message>
        <source>This is the transaction fee you may pay when fee estimates are not available.</source>
        <translation>Ovo je transakcijska naknada koju ćete možda platiti kada su nedostupne procjene naknada.</translation>
    </message>
    <message>
        <source>This product includes software developed by the OpenSSL Project for use in the OpenSSL Toolkit %s and cryptographic software written by Eric Young and UPnP software written by Thomas Bernard.</source>
        <translation>Ovaj proizvod sadrži softver razvijen sa strane OpenSSL Projecta za upotrebu u OpenSSL Toolkitu %s, kriptografski softver koji je napisao Eric Young te UPnP softver koji je napisao Thomas Bernard.</translation>
    </message>
    <message>
        <source>Total length of network version string (%i) exceeds maximum length (%i). Reduce the number or size of uacomments.</source>
        <translation>Ukupna duljina stringa verzije mreže (%i) prelazi maksimalnu duljinu (%i). Smanjite broj ili veličinu komentara o korisničkom agentu (uacomments).</translation>
    </message>
    <message>
        <source>Unsupported argument -socks found. Setting SOCKS version isn't possible anymore, only SOCKS5 proxies are supported.</source>
        <translation>Nepodržan argument -socks pronađen. Postavljanje verziju SOCKS-a nije više moguće. Samo su SOCKS5 proxyji podržani.</translation>
    </message>
    <message>
        <source>Unsupported argument -whitelistalwaysrelay ignored, use -whitelistrelay and/or -whitelistforcerelay.</source>
        <translation>Nepodržan argument -whitelistalwaysrelay ignoriran. Koristite -whitelistelay i/ili -whitelistforcerelay.</translation>
    </message>
    <message>
        <source>Warning: Unknown block versions being mined! It's possible unknown rules are in effect</source>
        <translation>Upozorenje: Zbiva se rudarenje blokova nepoznatih verzija! Moguće je da su nepoznata pravila na snazi</translation>
    </message>
    <message>
        <source>Warning: Wallet file corrupt, data salvaged! Original %s saved as %s in %s; if your balance or transactions are incorrect you should restore from a backup.</source>
        <translation>Upozorenje: Datoteka novčanika je pokvarena, ali su podaci spašeni! Original %s snimljen je kao %s u %s; ako su transakcije ili stanje neispravni, onda biste trebali restorirati sa sigurnosne kopije (backupa).</translation>
    </message>
    <message>
<<<<<<< HEAD
=======
        <source>%s is set very high!</source>
        <translation>%s je postavljen preveliko!</translation>
    </message>
    <message>
        <source>Error loading wallet %s. Duplicate -wallet filename specified.</source>
        <translation>Greška kod učitavanja novčanika %s. Duplikat imena novčanika zadan.</translation>
    </message>
    <message>
        <source>Keypool ran out, please call keypoolrefill first</source>
        <translation>Ispraznio se bazen ključeva. Molim pozovite keypoolrefill najprije</translation>
    </message>
    <message>
        <source>Starting network threads...</source>
        <translation>Pokreću se mrežne niti...</translation>
    </message>
    <message>
        <source>The wallet will avoid paying less than the minimum relay fee.</source>
        <translation>Ovaj novčanik će izbjegavati plaćanje manje od minimalne naknade prijenosa.</translation>
    </message>
    <message>
        <source>This is the minimum transaction fee you pay on every transaction.</source>
        <translation>Ovo je minimalna transakcijska naknada koju plaćate za svaku transakciju.</translation>
    </message>
    <message>
        <source>This is the transaction fee you will pay if you send a transaction.</source>
        <translation>Ovo je transakcijska naknada koju ćete platiti ako pošaljete transakciju.</translation>
    </message>
    <message>
        <source>Transaction amounts must not be negative</source>
        <translation>Iznosi transakcije ne smiju biti negativni</translation>
    </message>
    <message>
        <source>Transaction has too long of a mempool chain</source>
        <translation>Transakcija ima prevelik lanac memorijskog bazena</translation>
    </message>
    <message>
        <source>Transaction must have at least one recipient</source>
        <translation>Transakcija mora imati barem jednog primatelja</translation>
    </message>
    <message>
        <source>Unknown network specified in -onlynet: '%s'</source>
        <translation>Nepoznata mreža zadana kod -onlynet: '%s'</translation>
    </message>
    <message>
>>>>>>> 2f4f2d38
        <source>Insufficient funds</source>
        <translation>Nedovoljna sredstva</translation>
    </message>
    <message>
        <source>Can't generate a change-address key. Private keys are disabled for this wallet.</source>
        <translation>Ne može se generirati ključ adrese na koju će se poslati ostatak. Privatni ključevi su isključeni kod ovog novčanika.</translation>
    </message>
    <message>
        <source>Cannot upgrade a non HD split wallet without upgrading to support pre split keypool. Please use -upgradewallet=169900 or -upgradewallet with no version specified.</source>
        <translation>Ne može se ažurirati novčanik koji nije HD bez ažuriranja radi podrške za bazen ključeva prije raskola. Molim koristite -upgradewallet=169900 ili -upgradewallet bez zadane verzije.</translation>
    </message>
    <message>
        <source>Fee estimation failed. Fallbackfee is disabled. Wait a few blocks or enable -fallbackfee.</source>
        <translation>Neuspješno procjenjivanje naknada. Fallbackfee je isključena. Pričekajte nekoliko blokova ili uključite -fallbackfee.</translation>
    </message>
    <message>
<<<<<<< HEAD
=======
        <source>Warning: Private keys detected in wallet {%s} with disabled private keys</source>
        <translation>Upozorenje: Privatni ključevi pronađeni u novčaniku {%s} s isključenim privatnim ključevima</translation>
    </message>
    <message>
        <source>Cannot write to data directory '%s'; check permissions.</source>
        <translation>Nije moguće pisati u podatkovnu mapu '%s'; provjerite dozvole.</translation>
    </message>
    <message>
        <source>Loading block index...</source>
        <translation>Učitavanje indeksa blokova...</translation>
    </message>
    <message>
>>>>>>> 2f4f2d38
        <source>Loading wallet...</source>
        <translation>Učitavanje novčanika...</translation>
    </message>
    <message>
        <source>Cannot downgrade wallet</source>
        <translation>Nije moguće novčanik vratiti na prijašnju verziju.</translation>
    </message>
    <message>
        <source>Rescanning...</source>
        <translation>Ponovno pretraživanje...</translation>
    </message>
    <message>
        <source>Done loading</source>
        <translation>Učitavanje gotovo</translation>
    </message>
    <message>
        <source>Error</source>
        <translation>Greška</translation>
    </message>
</context>
</TS><|MERGE_RESOLUTION|>--- conflicted
+++ resolved
@@ -66,24 +66,12 @@
         <translation>Adrese primatelja</translation>
     </message>
     <message>
-        <source>Sending addresses</source>
-        <translation>Adresa pošiljatelja</translation>
-    </message>
-    <message>
-        <source>Receiving addresses</source>
-        <translation>Adresa primatelja</translation>
-    </message>
-    <message>
         <source>These are your Bitcoin addresses for sending payments. Always check the amount and the receiving address before sending coins.</source>
         <translation>Ovo su vaše Blackcoin adrese za slanje novca. Uvijek provjerite iznos i adresu primatelja prije slanja novca.</translation>
     </message>
     <message>
         <source>These are your Bitcoin addresses for receiving payments. It is recommended to use a new receiving address for each transaction.</source>
-        <translation>Ovo su vaše Bitcoin adrese za primanje novca. Preporučamo da koristite novu adresu za primanje za svaku transakciju.</translation>
-    </message>
-    <message>
-        <source>These are your Bitcoin addresses for receiving payments. It is recommended to use a new receiving address for each transaction.</source>
-        <translation>Ovo su vaše Bitcoin adrese za primanje novca. Preporučeno je da koristite novu primateljsku adresu za svaku transakciju.</translation>
+        <translation>Ovo su vaše Blackcoin adrese za primanje novca. Preporučeno je da koristite novu primateljsku adresu za svaku transakciju.</translation>
     </message>
     <message>
         <source>&amp;Copy Address</source>
@@ -106,22 +94,6 @@
         <translation>Datoteka podataka odvojenih zarezima (*.csv)</translation>
     </message>
     <message>
-        <source>Copy &amp;Label</source>
-        <translation>Kopiraj i označi</translation>
-    </message>
-    <message>
-        <source>&amp;Edit</source>
-        <translation>Uredi</translation>
-    </message>
-    <message>
-        <source>Export Address List</source>
-        <translation>Izvezi listu adresa</translation>
-    </message>
-    <message>
-        <source>Comma separated file (*.csv)</source>
-        <translation>Datoteka podataka odvojenih zarezima (*.csv)</translation>
-    </message>
-    <message>
         <source>Exporting Failed</source>
         <translation>Izvoz neuspješan</translation>
     </message>
@@ -164,14 +136,6 @@
         <translation>Ponovite novu lozinku</translation>
     </message>
     <message>
-<<<<<<< HEAD
-        <source>Enter the new passphrase to the wallet.&lt;br/&gt;Please use a passphrase of &lt;b&gt;ten or more random characters&lt;/b&gt;, or &lt;b&gt;eight or more words&lt;/b&gt;.</source>
-        <translation>Unesite novu lozinku za novčanik. &lt;br/&gt;Molimo Vas da koristite zaporku od &lt;b&gt;deset ili više slučajnih znakova&lt;/b&gt;, ili &lt;b&gt;osam ili više riječi.&lt;/b&gt;</translation>
-    </message>
-    <message>
-        <source>Encrypt wallet</source>
-        <translation>Šifriranje novčanika</translation>
-=======
         <source>Show password</source>
         <translation>Prikažite lozinku</translation>
     </message>
@@ -182,7 +146,6 @@
     <message>
         <source>Encrypt wallet</source>
         <translation>Šifrirajte novčanik</translation>
->>>>>>> 2f4f2d38
     </message>
     <message>
         <source>This operation needs your wallet passphrase to unlock the wallet.</source>
@@ -190,11 +153,7 @@
     </message>
     <message>
         <source>Unlock wallet</source>
-<<<<<<< HEAD
-        <translation>Otključaj novčanik</translation>
-=======
         <translation>Otključajte novčanik</translation>
->>>>>>> 2f4f2d38
     </message>
     <message>
         <source>This operation needs your wallet passphrase to decrypt the wallet.</source>
@@ -202,19 +161,11 @@
     </message>
     <message>
         <source>Decrypt wallet</source>
-<<<<<<< HEAD
-        <translation>Dešifriranje novčanika.</translation>
-    </message>
-    <message>
-        <source>Change passphrase</source>
-        <translation>Promjena lozinke</translation>
-=======
         <translation>Dešifrirajte novčanik</translation>
     </message>
     <message>
         <source>Change passphrase</source>
         <translation>Promijenite lozinku</translation>
->>>>>>> 2f4f2d38
     </message>
     <message>
         <source>Enter the old passphrase and new passphrase to the wallet.</source>
@@ -222,15 +173,11 @@
     </message>
     <message>
         <source>Confirm wallet encryption</source>
-<<<<<<< HEAD
-        <translation>Potvrdi šifriranje novčanika</translation>
-=======
         <translation>Potvrdite šifriranje novčanika</translation>
->>>>>>> 2f4f2d38
     </message>
     <message>
         <source>Warning: If you encrypt your wallet and lose your passphrase, you will &lt;b&gt;LOSE ALL OF YOUR BITCOINS&lt;/b&gt;!</source>
-        <translation>Upozorenje: Ako šifrirate vaš novčanik i izgubite lozinku, &lt;b&gt;IZGUBIT ĆETE SVE SVOJE BITCOINE!&lt;/b&gt;</translation>
+        <translation>Upozorenje: Ako šifrirate vaš novčanik i izgubite lozinku, &lt;b&gt;IZGUBIT ĆETE SVE SVOJE BLACKCOINE!&lt;/b&gt;</translation>
     </message>
     <message>
         <source>Are you sure you wish to encrypt your wallet?</source>
@@ -241,13 +188,10 @@
         <translation>Novčanik šifriran</translation>
     </message>
     <message>
-<<<<<<< HEAD
-=======
         <source>%1 will close now to finish the encryption process. Remember that encrypting your wallet cannot fully protect your bitcoins from being stolen by malware infecting your computer.</source>
-        <translation>%1 će se sada zatvoriti kako bi dovršio postupak šifriranja. Zapamtite da šifriranje vašeg novčanika ne može u potpunosti zaštititi vaše bitcoine od krađe preko zloćudnog softvera koji bi bio na vašem računalu.</translation>
-    </message>
-    <message>
->>>>>>> 2f4f2d38
+        <translation>%1 će se sada zatvoriti kako bi dovršio postupak šifriranja. Zapamtite da šifriranje vašeg novčanika ne može u potpunosti zaštititi vaše blackcoine od krađe preko zloćudnog softvera koji bi bio na vašem računalu.</translation>
+    </message>
+    <message>
         <source>IMPORTANT: Any previous backups you have made of your wallet file should be replaced with the newly generated, encrypted wallet file. For security reasons, previous backups of the unencrypted wallet file will become useless as soon as you start using the new, encrypted wallet.</source>
         <translation>VAŽNO: Sve prethodne pričuve vašeg novčanika trebale bi biti zamijenjene novo stvorenom, šifriranom datotekom novčanika. Zbog sigurnosnih razloga, prethodne pričuve nešifriranog novčanika će postati beskorisne čim počnete koristiti novi, šifrirani novčanik.</translation>
     </message>
@@ -415,11 +359,7 @@
     </message>
     <message>
         <source>Send coins to a Bitcoin address</source>
-<<<<<<< HEAD
-        <translation>Slanje novca na blackcoin adresu</translation>
-=======
-        <translation>Pošaljite novac na Bitcoin adresu</translation>
->>>>>>> 2f4f2d38
+        <translation>Pošaljite novac na Blackcoin adresu</translation>
     </message>
     <message>
         <source>Backup wallet to another location</source>
@@ -471,19 +411,11 @@
     </message>
     <message>
         <source>Sign messages with your Bitcoin addresses to prove you own them</source>
-<<<<<<< HEAD
-        <translation>Poruku potpišemo s blackcoin adresom, kako bi dokazali vlasništvo nad tom adresom</translation>
+        <translation>Poruku potpišemo s Blackcoin adresom, kako bi dokazali vlasništvo nad tom adresom</translation>
     </message>
     <message>
         <source>Verify messages to ensure they were signed with specified Bitcoin addresses</source>
-        <translation>Provjeravanje poruke, kao dokaz, da je potpisana navedenom blackcoin adresom</translation>
-=======
-        <translation>Poruku potpišemo s Bitcoin adresom, kako bi dokazali vlasništvo nad tom adresom</translation>
-    </message>
-    <message>
-        <source>Verify messages to ensure they were signed with specified Bitcoin addresses</source>
-        <translation>Provjerite poruku da je potpisana s navedenom Bitcoin adresom</translation>
->>>>>>> 2f4f2d38
+        <translation>Provjerite poruku da je potpisana s navedenom Blackcoin adresom</translation>
     </message>
     <message>
         <source>&amp;File</source>
@@ -503,11 +435,7 @@
     </message>
     <message>
         <source>Request payments (generates QR codes and bitcoin: URIs)</source>
-<<<<<<< HEAD
-        <translation>Zatraži uplatu (stvara QR kod i blackcoin: URI adresu)</translation>
-=======
-        <translation>Zatražite uplatu (stvara QR kod i bitcoin: URI adresu)</translation>
->>>>>>> 2f4f2d38
+        <translation>Zatražite uplatu (stvara QR kod i blackcoin: URI adresu)</translation>
     </message>
     <message>
         <source>Show the list of used sending addresses and labels</source>
@@ -519,11 +447,7 @@
     </message>
     <message>
         <source>Open a bitcoin: URI or payment request</source>
-<<<<<<< HEAD
-        <translation>Otvori blackcoin: URI adresu ili zahtjev za uplatu</translation>
-=======
-        <translation>Otvorite bitcoin: URI adresu ili zahtjev za uplatu</translation>
->>>>>>> 2f4f2d38
+        <translation>Otvorite blackcoin: URI adresu ili zahtjev za uplatu</translation>
     </message>
     <message>
         <source>&amp;Command-line options</source>
@@ -531,15 +455,7 @@
     </message>
     <message numerus="yes">
         <source>%n active connection(s) to Bitcoin network</source>
-        <translation><numerusform>%n aktivna veza na Blackcoin mrežu</numerusform><numerusform>%n aktivnih veza na Blackcoin mrežu</numerusform><numerusform>%n aktivnih veza na Bitcoin mrežu</numerusform></translation>
-    </message>
-    <message>
-        <source>Indexing blocks on disk...</source>
-        <translation>Indeksiram blokove na disku...</translation>
-    </message>
-    <message>
-        <source>Processing blocks on disk...</source>
-        <translation>Procesiram blokove na disku...</translation>
+        <translation><numerusform>%n aktivna veza na Blackcoin mrežu</numerusform><numerusform>%n aktivnih veza na Blackcoin mrežu</numerusform><numerusform>%n aktivnih veza na Blackcoin mrežu</numerusform></translation>
     </message>
     <message>
         <source>Indexing blocks on disk...</source>
@@ -582,24 +498,18 @@
         <translation>Ažurno</translation>
     </message>
     <message>
-<<<<<<< HEAD
-=======
         <source>Show the %1 help message to get a list with possible Bitcoin command-line options</source>
         <translation>Prikažite pomoć programa %1 kako biste ispisali moguće opcije preko terminala</translation>
     </message>
     <message>
->>>>>>> 2f4f2d38
         <source>%1 client</source>
         <translation>%1 klijent</translation>
     </message>
     <message>
-<<<<<<< HEAD
-=======
         <source>Connecting to peers...</source>
         <translation>Spaja se na klijente...</translation>
     </message>
     <message>
->>>>>>> 2f4f2d38
         <source>Catching up...</source>
         <translation>Ažuriranje...</translation>
     </message>
@@ -664,7 +574,7 @@
     </message>
     <message>
         <source>A fatal error occurred. Bitcoin can no longer continue safely and will quit.</source>
-        <translation>Dogodila se kobna greška. Bitcoin ne može više sigurno nastaviti te će se zatvoriti.</translation>
+        <translation>Dogodila se kobna greška. Blackcoin ne može više sigurno nastaviti te će se zatvoriti.</translation>
     </message>
 </context>
 <context>
@@ -739,21 +649,6 @@
     </message>
     <message>
         <source>Copy address</source>
-<<<<<<< HEAD
-        <translation>Kopiraj adresu</translation>
-    </message>
-    <message>
-        <source>Copy label</source>
-        <translation>Kopiraj oznaku</translation>
-    </message>
-    <message>
-        <source>Copy amount</source>
-        <translation>Kopiraj iznos</translation>
-    </message>
-    <message>
-        <source>Copy transaction ID</source>
-        <translation>Kopiraj ID transakcije</translation>
-=======
         <translation>Kopirajte adresu</translation>
     </message>
     <message>
@@ -803,7 +698,6 @@
     <message>
         <source>(%1 locked)</source>
         <translation>(%1 zaključen)</translation>
->>>>>>> 2f4f2d38
     </message>
     <message>
         <source>yes</source>
@@ -814,23 +708,17 @@
         <translation>ne</translation>
     </message>
     <message>
-<<<<<<< HEAD
+        <source>This label turns red if any recipient receives an amount smaller than the current dust threshold.</source>
+        <translation>Oznaka postane crvene boje ako bilo koji primatelj dobije iznos manji od trenutnog praga "prašine" (sićušnog iznosa).</translation>
+    </message>
+    <message>
+        <source>Can vary +/- %1 satoshi(s) per input.</source>
+        <translation>Može varirati +/- %1 satoši(ja) po inputu.</translation>
+    </message>
+    <message>
         <source>(no label)</source>
         <translation>(nema oznake)</translation>
     </message>
-    </context>
-=======
-        <source>This label turns red if any recipient receives an amount smaller than the current dust threshold.</source>
-        <translation>Oznaka postane crvene boje ako bilo koji primatelj dobije iznos manji od trenutnog praga "prašine" (sićušnog iznosa).</translation>
-    </message>
-    <message>
-        <source>Can vary +/- %1 satoshi(s) per input.</source>
-        <translation>Može varirati +/- %1 satoši(ja) po inputu.</translation>
-    </message>
-    <message>
-        <source>(no label)</source>
-        <translation>(nema oznake)</translation>
-    </message>
     <message>
         <source>change from %1 (%2)</source>
         <translation>ostatak od %1 (%2)</translation>
@@ -840,7 +728,6 @@
         <translation>(ostatak)</translation>
     </message>
 </context>
->>>>>>> 2f4f2d38
 <context>
     <name>EditAddressDialog</name>
     <message>
@@ -853,32 +740,17 @@
     </message>
     <message>
         <source>The label associated with this address list entry</source>
-<<<<<<< HEAD
-        <translation>Oznaka blackcoin adrese</translation>
-    </message>
-    <message>
-        <source>The address associated with this address list entry. This can only be modified for sending addresses.</source>
-        <translation>Blackcoin adresa. Izmjene adrese su moguće samo za adrese za slanje.</translation>
-=======
         <translation>Oznaka ovog zapisa u adresaru</translation>
     </message>
     <message>
         <source>The address associated with this address list entry. This can only be modified for sending addresses.</source>
         <translation>Adresa ovog zapisa u adresaru. Može se mijenjati samo kod adresa za slanje.</translation>
->>>>>>> 2f4f2d38
     </message>
     <message>
         <source>&amp;Address</source>
         <translation>&amp;Adresa</translation>
     </message>
     <message>
-<<<<<<< HEAD
-        <source>New receiving address</source>
-        <translation>Nova adresa za primanje</translation>
-    </message>
-    <message>
-=======
->>>>>>> 2f4f2d38
         <source>New sending address</source>
         <translation>Nova adresa za slanje</translation>
     </message>
@@ -892,18 +764,7 @@
     </message>
     <message>
         <source>The entered address "%1" is not a valid Bitcoin address.</source>
-<<<<<<< HEAD
-        <translation>Upisana adresa "%1" nije valjana bitcoin adresa.</translation>
-    </message>
-    <message>
-        <source>The entered address "%1" is already in the address book.</source>
-        <translation>Upisana adresa "%1" je već u adresaru.</translation>
-    </message>
-    <message>
-        <source>Could not unlock wallet.</source>
-        <translation>Ne mogu otključati novčanik.</translation>
-=======
-        <translation>Upisana adresa "%1" nije valjana Bitcoin adresa.</translation>
+        <translation>Upisana adresa "%1" nije valjana Blackcoin adresa.</translation>
     </message>
     <message>
         <source>Address "%1" already exists as a receiving address with label "%2" and so cannot be added as a sending address.</source>
@@ -916,7 +777,6 @@
     <message>
         <source>Could not unlock wallet.</source>
         <translation>Ne može se otključati novčanik.</translation>
->>>>>>> 2f4f2d38
     </message>
     <message>
         <source>New key generation failed.</source>
@@ -964,15 +824,7 @@
         <source>Command-line options</source>
         <translation>Opcije programa u naredbenoj liniji</translation>
     </message>
-<<<<<<< HEAD
-    <message>
-        <source>Start minimized</source>
-        <translation>Pokreni minimiziran</translation>
-    </message>
-    </context>
-=======
-</context>
->>>>>>> 2f4f2d38
+</context>
 <context>
     <name>Intro</name>
     <message>
@@ -980,8 +832,6 @@
         <translation>Dobrodošli</translation>
     </message>
     <message>
-<<<<<<< HEAD
-=======
         <source>Welcome to %1.</source>
         <translation>Dobrodošli u %1.</translation>
     </message>
@@ -1010,13 +860,10 @@
         <translation>Odaberite različitu podatkovnu mapu:</translation>
     </message>
     <message>
->>>>>>> 2f4f2d38
         <source>Bitcoin</source>
-        <translation>Bitcoin</translation>
-    </message>
-    <message>
-<<<<<<< HEAD
-=======
+        <translation>Blackcoin</translation>
+    </message>
+    <message>
         <source>At least %1 GB of data will be stored in this directory, and it will grow over time.</source>
         <translation>Bit će spremljeno barem %1 GB podataka u ovoj mapi te će se povećati tijekom vremena.</translation>
     </message>
@@ -1026,7 +873,7 @@
     </message>
     <message>
         <source>%1 will download and store a copy of the Bitcoin block chain.</source>
-        <translation>%1 preuzet će i pohraniti kopiju Bitcoinovog lanca blokova.</translation>
+        <translation>%1 preuzet će i pohraniti kopiju Blackcoinovog lanca blokova.</translation>
     </message>
     <message>
         <source>The wallet will also be stored in this directory.</source>
@@ -1037,7 +884,6 @@
         <translation>Greška: Zadana podatkovna mapa "%1" ne može biti stvorena.</translation>
     </message>
     <message>
->>>>>>> 2f4f2d38
         <source>Error</source>
         <translation>Greška</translation>
     </message>
@@ -1058,11 +904,11 @@
     </message>
     <message>
         <source>Recent transactions may not yet be visible, and therefore your wallet's balance might be incorrect. This information will be correct once your wallet has finished synchronizing with the bitcoin network, as detailed below.</source>
-        <translation>Nedavne transakcije možda još nisu vidljive pa vam stanje novčanika može biti netočno. Ove informacije bit će točne nakon što vaš novčanik dovrši sinkronizaciju s Bitcoinovom mrežom, kako je opisano dolje.</translation>
+        <translation>Nedavne transakcije možda još nisu vidljive pa vam stanje novčanika može biti netočno. Ove informacije bit će točne nakon što vaš novčanik dovrši sinkronizaciju s Blackcoinovom mrežom, kako je opisano dolje.</translation>
     </message>
     <message>
         <source>Attempting to spend bitcoins that are affected by not-yet-displayed transactions will not be accepted by the network.</source>
-        <translation>Mreža neće prihvatiti pokušaje trošenja bitcoina koji su utjecani sa strane transakcija koje još nisu vidljive.</translation>
+        <translation>Mreža neće prihvatiti pokušaje trošenja blackcoina koji su utjecani sa strane transakcija koje još nisu vidljive.</translation>
     </message>
     <message>
         <source>Number of blocks left</source>
@@ -1264,7 +1110,7 @@
     </message>
     <message>
         <source>Connect to the Bitcoin network through a SOCKS5 proxy.</source>
-        <translation>Spojite se na Bitcoin mrežu kroz SOCKS5 proxy.</translation>
+        <translation>Spojite se na Blackcoin mrežu kroz SOCKS5 proxy.</translation>
     </message>
     <message>
         <source>&amp;Connect through SOCKS5 proxy (default proxy):</source>
@@ -1300,7 +1146,7 @@
     </message>
     <message>
         <source>Connect to the Bitcoin network through a separate SOCKS5 proxy for Tor hidden services.</source>
-        <translation>Spojite se na Bitcoin mrežu kroz zaseban SOCKS5 proxy za povezivanje na Tor.</translation>
+        <translation>Spojite se na Blackcoin mrežu kroz zaseban SOCKS5 proxy za povezivanje na Tor.</translation>
     </message>
     <message>
         <source>&amp;Window</source>
@@ -1359,11 +1205,42 @@
         <translation>standardne vrijednosti</translation>
     </message>
     <message>
-<<<<<<< HEAD
+        <source>none</source>
+        <translation>ništa</translation>
+    </message>
+    <message>
+        <source>Confirm options reset</source>
+        <translation>Potvrdite resetiranje opcija</translation>
+    </message>
+    <message>
+        <source>Client restart required to activate changes.</source>
+        <translation>Potrebno je ponovno pokretanje klijenta kako bi se promjene aktivirale.</translation>
+    </message>
+    <message>
+        <source>Client will be shut down. Do you want to proceed?</source>
+        <translation>Zatvorit će se klijent. Želite li nastaviti?</translation>
+    </message>
+    <message>
+        <source>Configuration options</source>
+        <translation>Konfiguracijske postavke</translation>
+    </message>
+    <message>
+        <source>The configuration file is used to specify advanced user options which override GUI settings. Additionally, any command-line options will override this configuration file.</source>
+        <translation>Ova konfiguracijska datoteka je korištena za specificiranje napredne korisničke opcije koje će poništiti postavke GUI-a. Također će bilo koje opcije navedene preko terminala poništiti ovu konfiguracijsku datoteku.</translation>
+    </message>
+    <message>
         <source>Error</source>
         <translation>Greška</translation>
     </message>
     <message>
+        <source>The configuration file could not be opened.</source>
+        <translation>Konfiguracijska datoteka nije se mogla otvoriti.</translation>
+    </message>
+    <message>
+        <source>This change would require a client restart.</source>
+        <translation>Ova promjena zahtijeva da se klijent ponovo pokrene.</translation>
+    </message>
+    <message>
         <source>The supplied proxy address is invalid.</source>
         <translation>Priložena proxy adresa je nevažeća.</translation>
     </message>
@@ -1377,30 +1254,185 @@
     <message>
         <source>The displayed information may be out of date. Your wallet automatically synchronizes with the Bitcoin network after a connection is established, but this process has not completed yet.</source>
         <translation>Prikazani podatci mogu biti zastarjeli. Vaš novčanik se automatski sinkronizira s Blackcoin mrežom kada je veza uspostavljena, ali taj proces još nije završen.</translation>
-=======
-        <source>none</source>
-        <translation>ništa</translation>
-    </message>
-    <message>
-        <source>Confirm options reset</source>
-        <translation>Potvrdite resetiranje opcija</translation>
->>>>>>> 2f4f2d38
-    </message>
-    <message>
-        <source>Client restart required to activate changes.</source>
-        <translation>Potrebno je ponovno pokretanje klijenta kako bi se promjene aktivirale.</translation>
-    </message>
-<<<<<<< HEAD
-    </context>
+    </message>
+    <message>
+        <source>Watch-only:</source>
+        <translation>Isključivno promatrane adrese:</translation>
+    </message>
+    <message>
+        <source>Available:</source>
+        <translation>Dostupno:</translation>
+    </message>
+    <message>
+        <source>Your current spendable balance</source>
+        <translation>Trenutno stanje koje možete trošiti</translation>
+    </message>
+    <message>
+        <source>Pending:</source>
+        <translation>Neriješeno:</translation>
+    </message>
+    <message>
+        <source>Total of transactions that have yet to be confirmed, and do not yet count toward the spendable balance</source>
+        <translation>Ukupan iznos transakcija koje se još moraju potvrditi te se ne računa kao stanje koje se može trošiti</translation>
+    </message>
+    <message>
+        <source>Immature:</source>
+        <translation>Nezrelo:</translation>
+    </message>
+    <message>
+        <source>Mined balance that has not yet matured</source>
+        <translation>Izrudareno stanje koje još nije dozrijevalo</translation>
+    </message>
+    <message>
+        <source>Balances</source>
+        <translation>Stanja</translation>
+    </message>
+    <message>
+        <source>Total:</source>
+        <translation>Ukupno:</translation>
+    </message>
+    <message>
+        <source>Your current total balance</source>
+        <translation>Vaše trenutno svekupno stanje</translation>
+    </message>
+    <message>
+        <source>Your current balance in watch-only addresses</source>
+        <translation>Vaše trenutno stanje kod eksluzivno promatranih (watch-only) adresa</translation>
+    </message>
+    <message>
+        <source>Spendable:</source>
+        <translation>Stanje koje se može trošiti:</translation>
+    </message>
+    <message>
+        <source>Recent transactions</source>
+        <translation>Nedavne transakcije</translation>
+    </message>
+    <message>
+        <source>Unconfirmed transactions to watch-only addresses</source>
+        <translation>Nepotvrđene transakcije isključivo promatranim adresama</translation>
+    </message>
+    <message>
+        <source>Mined balance in watch-only addresses that has not yet matured</source>
+        <translation>Izrudareno stanje na isključivo promatranim adresama koje još nije dozrijevalo</translation>
+    </message>
+    <message>
+        <source>Current total balance in watch-only addresses</source>
+        <translation>Trenutno ukupno stanje na isključivo promatranim adresama</translation>
+    </message>
+</context>
 <context>
     <name>PaymentServer</name>
+    <message>
+        <source>Payment request error</source>
+        <translation>Greška kod zahtjeva za plaćanje</translation>
+    </message>
+    <message>
+        <source>Cannot start bitcoin: click-to-pay handler</source>
+        <translation>Ne može se pokrenuti klijent: rukovatelj "kliknite da platite"</translation>
+    </message>
     <message>
         <source>URI handling</source>
         <translation>URI upravljanje</translation>
     </message>
-    </context>
+    <message>
+        <source>'bitcoin://' is not a valid URI. Use 'bitcoin:' instead.</source>
+        <translation>'blackcoin://' nije ispravan URI. Koristite 'blackcoin:' umjesto toga.</translation>
+    </message>
+    <message>
+        <source>Payment request fetch URL is invalid: %1</source>
+        <translation>URL za dohvatu zahtjeva za plaćanje neispravan: %1</translation>
+    </message>
+    <message>
+        <source>Invalid payment address %1</source>
+        <translation>Nevažeća adresa za plaćanje %1</translation>
+    </message>
+    <message>
+        <source>URI cannot be parsed! This can be caused by an invalid Blackcoin address or malformed URI parameters.</source>
+        <translation>Ne može se parsirati URI! Uzrok tomu može biti nevažeća Blackcoin adresa ili neispravni parametri kod URI-a.</translation>
+    </message>
+    <message>
+        <source>Payment request file handling</source>
+        <translation>Rukovanje datotekom zahtjeva za plaćanje</translation>
+    </message>
+    <message>
+        <source>Payment request file cannot be read! This can be caused by an invalid payment request file.</source>
+        <translation>Nije moguće iščitati datoteku zahtjeva za plaćanje! Uzrok tomu može biti nevažeća datoteka zahtjeva za plaćanje.</translation>
+    </message>
+    <message>
+        <source>Payment request rejected</source>
+        <translation>Zahtjev za plaćanje odbijen</translation>
+    </message>
+    <message>
+        <source>Payment request network doesn't match client network.</source>
+        <translation>Mreža zahtjeva za plaćanje ne poklapa se s mrežom klijenta.</translation>
+    </message>
+    <message>
+        <source>Payment request expired.</source>
+        <translation>Zahtjev za plaćanje istekao.</translation>
+    </message>
+    <message>
+        <source>Payment request is not initialized.</source>
+        <translation>Zahtjev za plaćanje nije inicijaliziran.</translation>
+    </message>
+    <message>
+        <source>Unverified payment requests to custom payment scripts are unsupported.</source>
+        <translation>Neprovjereni zahtjevi za plaćanje prilagođenim skriptima za plaćanje su nepodržani.</translation>
+    </message>
+    <message>
+        <source>Invalid payment request.</source>
+        <translation>Nevažeći zahtjev za plaćanje.</translation>
+    </message>
+    <message>
+        <source>Requested payment amount of %1 is too small (considered dust).</source>
+        <translation>Traženi iznos plaćanja %1 je premalen (smatra se "prašinom", sićušnim iznosom).</translation>
+    </message>
+    <message>
+        <source>Refund from %1</source>
+        <translation>Povrat iz %1</translation>
+    </message>
+    <message>
+        <source>Payment request %1 is too large (%2 bytes, allowed %3 bytes).</source>
+        <translation>Zahtjev za plaćanje %1 je prevelik (%2 bajt(ov)a, dozvoljeno %3 bajt(ov)a).</translation>
+    </message>
+    <message>
+        <source>Error communicating with %1: %2</source>
+        <translation>Greška kod komuniciranja s %1: %2</translation>
+    </message>
+    <message>
+        <source>Payment request cannot be parsed!</source>
+        <translation>Zahtjev za plaćanje ne može se parsirati!</translation>
+    </message>
+    <message>
+        <source>Bad response from server %1</source>
+        <translation>Neispravan odgovor sa strane servera %1</translation>
+    </message>
+    <message>
+        <source>Network request error</source>
+        <translation>Greška kod mrežnog zahtjeva</translation>
+    </message>
+    <message>
+        <source>Payment acknowledged</source>
+        <translation>Plaćanje priznato</translation>
+    </message>
+</context>
 <context>
     <name>PeerTableModel</name>
+    <message>
+        <source>User Agent</source>
+        <translation>Korisnički agent</translation>
+    </message>
+    <message>
+        <source>Node/Service</source>
+        <translation>Čvor/Servis</translation>
+    </message>
+    <message>
+        <source>NodeId</source>
+        <translation>NodeId (ID čvora)</translation>
+    </message>
+    <message>
+        <source>Ping</source>
+        <translation>Ping</translation>
+    </message>
     <message>
         <source>Sent</source>
         <translation>Poslano</translation>
@@ -1412,377 +1444,13 @@
 </context>
 <context>
     <name>QObject</name>
-=======
->>>>>>> 2f4f2d38
-    <message>
-        <source>Client will be shut down. Do you want to proceed?</source>
-        <translation>Zatvorit će se klijent. Želite li nastaviti?</translation>
-    </message>
-    <message>
-        <source>Configuration options</source>
-        <translation>Konfiguracijske postavke</translation>
-    </message>
-    <message>
-        <source>The configuration file is used to specify advanced user options which override GUI settings. Additionally, any command-line options will override this configuration file.</source>
-        <translation>Ova konfiguracijska datoteka je korištena za specificiranje napredne korisničke opcije koje će poništiti postavke GUI-a. Također će bilo koje opcije navedene preko terminala poništiti ovu konfiguracijsku datoteku.</translation>
-    </message>
-<<<<<<< HEAD
-    <message>
-        <source>unknown</source>
-        <translation>nepoznato</translation>
-    </message>
-</context>
-<context>
-    <name>QObject::QObject</name>
-    </context>
-<context>
-    <name>QRImageWidget</name>
-    <message>
-        <source>&amp;Save Image...</source>
-        <translation>&amp;Spremi sliku...</translation>
-    </message>
-    <message>
-        <source>Save QR Code</source>
-        <translation>Spremi QR kod</translation>
-    </message>
-    </context>
-<context>
-    <name>RPCConsole</name>
-=======
->>>>>>> 2f4f2d38
-    <message>
-        <source>Error</source>
-        <translation>Greška</translation>
-    </message>
-    <message>
-        <source>The configuration file could not be opened.</source>
-        <translation>Konfiguracijska datoteka nije se mogla otvoriti.</translation>
-    </message>
-    <message>
-        <source>This change would require a client restart.</source>
-        <translation>Ova promjena zahtijeva da se klijent ponovo pokrene.</translation>
-    </message>
-    <message>
-        <source>The supplied proxy address is invalid.</source>
-        <translation>Priložena proxy adresa je nevažeća.</translation>
-    </message>
-</context>
-<context>
-    <name>OverviewPage</name>
-    <message>
-        <source>Form</source>
-        <translation>Oblik</translation>
-    </message>
-    <message>
-        <source>The displayed information may be out of date. Your wallet automatically synchronizes with the Bitcoin network after a connection is established, but this process has not completed yet.</source>
-        <translation>Prikazani podatci mogu biti zastarjeli. Vaš novčanik se automatski sinkronizira s Bitcoin mrežom kada je veza uspostavljena, ali taj proces još nije završen.</translation>
-    </message>
-    <message>
-        <source>Watch-only:</source>
-        <translation>Isključivno promatrane adrese:</translation>
-    </message>
-    <message>
-        <source>Available:</source>
-        <translation>Dostupno:</translation>
-    </message>
-    <message>
-        <source>Your current spendable balance</source>
-        <translation>Trenutno stanje koje možete trošiti</translation>
-    </message>
-    <message>
-        <source>Pending:</source>
-        <translation>Neriješeno:</translation>
-    </message>
-    <message>
-        <source>Total of transactions that have yet to be confirmed, and do not yet count toward the spendable balance</source>
-        <translation>Ukupan iznos transakcija koje se još moraju potvrditi te se ne računa kao stanje koje se može trošiti</translation>
-    </message>
-    <message>
-        <source>Immature:</source>
-        <translation>Nezrelo:</translation>
-    </message>
-    <message>
-        <source>Mined balance that has not yet matured</source>
-        <translation>Izrudareno stanje koje još nije dozrijevalo</translation>
-    </message>
-    <message>
-        <source>Balances</source>
-        <translation>Stanja</translation>
-    </message>
-    <message>
-        <source>Total:</source>
-        <translation>Ukupno:</translation>
-    </message>
-    <message>
-        <source>Your current total balance</source>
-        <translation>Vaše trenutno svekupno stanje</translation>
-    </message>
-    <message>
-        <source>Your current balance in watch-only addresses</source>
-        <translation>Vaše trenutno stanje kod eksluzivno promatranih (watch-only) adresa</translation>
-    </message>
-    <message>
-        <source>Spendable:</source>
-        <translation>Stanje koje se može trošiti:</translation>
-    </message>
-    <message>
-        <source>Recent transactions</source>
-        <translation>Nedavne transakcije</translation>
-    </message>
-    <message>
-        <source>Unconfirmed transactions to watch-only addresses</source>
-        <translation>Nepotvrđene transakcije isključivo promatranim adresama</translation>
-    </message>
-    <message>
-<<<<<<< HEAD
-        <source>Unknown</source>
-        <translation>Nepoznato</translation>
-=======
-        <source>Mined balance in watch-only addresses that has not yet matured</source>
-        <translation>Izrudareno stanje na isključivo promatranim adresama koje još nije dozrijevalo</translation>
-    </message>
-    <message>
-        <source>Current total balance in watch-only addresses</source>
-        <translation>Trenutno ukupno stanje na isključivo promatranim adresama</translation>
->>>>>>> 2f4f2d38
-    </message>
-</context>
-<context>
-    <name>PaymentServer</name>
-    <message>
-        <source>Payment request error</source>
-        <translation>Greška kod zahtjeva za plaćanje</translation>
-    </message>
-    <message>
-        <source>Cannot start bitcoin: click-to-pay handler</source>
-        <translation>Ne može se pokrenuti klijent: rukovatelj "kliknite da platite"</translation>
-    </message>
-    <message>
-        <source>URI handling</source>
-        <translation>URI upravljanje</translation>
-    </message>
-    <message>
-        <source>'bitcoin://' is not a valid URI. Use 'bitcoin:' instead.</source>
-        <translation>'bitcoin://' nije ispravan URI. Koristite 'bitcoin:' umjesto toga.</translation>
-    </message>
-    <message>
-        <source>Payment request fetch URL is invalid: %1</source>
-        <translation>URL za dohvatu zahtjeva za plaćanje neispravan: %1</translation>
-    </message>
-    <message>
-        <source>Invalid payment address %1</source>
-        <translation>Nevažeća adresa za plaćanje %1</translation>
-    </message>
-<<<<<<< HEAD
-    <message>
-        <source>Copy label</source>
-        <translation>Kopiraj oznaku</translation>
-    </message>
-    <message>
-        <source>Copy amount</source>
-        <translation>Kopiraj iznos</translation>
-    </message>
-</context>
-<context>
-    <name>ReceiveRequestDialog</name>
-=======
->>>>>>> 2f4f2d38
-    <message>
-        <source>URI cannot be parsed! This can be caused by an invalid Bitcoin address or malformed URI parameters.</source>
-        <translation>Ne može se parsirati URI! Uzrok tomu može biti nevažeća Bitcoin adresa ili neispravni parametri kod URI-a.</translation>
-    </message>
-    <message>
-        <source>Payment request file handling</source>
-        <translation>Rukovanje datotekom zahtjeva za plaćanje</translation>
-    </message>
-    <message>
-        <source>Payment request file cannot be read! This can be caused by an invalid payment request file.</source>
-        <translation>Nije moguće iščitati datoteku zahtjeva za plaćanje! Uzrok tomu može biti nevažeća datoteka zahtjeva za plaćanje.</translation>
-    </message>
-    <message>
-        <source>Payment request rejected</source>
-        <translation>Zahtjev za plaćanje odbijen</translation>
-    </message>
-<<<<<<< HEAD
-    <message>
-        <source>URI</source>
-        <translation>URI</translation>
-    </message>
-    <message>
-        <source>Address</source>
-        <translation>Adresa</translation>
-    </message>
     <message>
         <source>Amount</source>
         <translation>Iznos</translation>
     </message>
     <message>
-        <source>Label</source>
-        <translation>Oznaka</translation>
-    </message>
-    <message>
-        <source>Message</source>
-        <translation>Poruka</translation>
-    </message>
-    <message>
-        <source>Resulting URI too long, try to reduce the text for label / message.</source>
-        <translation>URI je predug, probajte skratiti tekst za naslov / poruku.</translation>
-    </message>
-    <message>
-        <source>Error encoding URI into QR Code.</source>
-        <translation>Greška kod kodiranja URI adrese u QR kod.</translation>
-    </message>
-</context>
-<context>
-    <name>RecentRequestsTableModel</name>
-    <message>
-        <source>Date</source>
-        <translation>Datum</translation>
-    </message>
-    <message>
-        <source>Label</source>
-        <translation>Oznaka</translation>
-    </message>
-    <message>
-        <source>Message</source>
-        <translation>Poruka</translation>
-    </message>
-    <message>
-        <source>(no label)</source>
-        <translation>(nema oznake)</translation>
-    </message>
-    <message>
-        <source>(no message)</source>
-        <translation>(bez poruke)</translation>
-    </message>
-    </context>
-<context>
-    <name>SendCoinsDialog</name>
-=======
->>>>>>> 2f4f2d38
-    <message>
-        <source>Payment request network doesn't match client network.</source>
-        <translation>Mreža zahtjeva za plaćanje ne poklapa se s mrežom klijenta.</translation>
-    </message>
-    <message>
-        <source>Payment request expired.</source>
-        <translation>Zahtjev za plaćanje istekao.</translation>
-    </message>
-    <message>
-        <source>Payment request is not initialized.</source>
-        <translation>Zahtjev za plaćanje nije inicijaliziran.</translation>
-    </message>
-    <message>
-        <source>Unverified payment requests to custom payment scripts are unsupported.</source>
-        <translation>Neprovjereni zahtjevi za plaćanje prilagođenim skriptima za plaćanje su nepodržani.</translation>
-    </message>
-    <message>
-        <source>Invalid payment request.</source>
-        <translation>Nevažeći zahtjev za plaćanje.</translation>
-    </message>
-    <message>
-        <source>Requested payment amount of %1 is too small (considered dust).</source>
-        <translation>Traženi iznos plaćanja %1 je premalen (smatra se "prašinom", sićušnim iznosom).</translation>
-    </message>
-    <message>
-        <source>Refund from %1</source>
-        <translation>Povrat iz %1</translation>
-    </message>
-    <message>
-        <source>Payment request %1 is too large (%2 bytes, allowed %3 bytes).</source>
-        <translation>Zahtjev za plaćanje %1 je prevelik (%2 bajt(ov)a, dozvoljeno %3 bajt(ov)a).</translation>
-    </message>
-    <message>
-        <source>Error communicating with %1: %2</source>
-        <translation>Greška kod komuniciranja s %1: %2</translation>
-    </message>
-    <message>
-        <source>Payment request cannot be parsed!</source>
-        <translation>Zahtjev za plaćanje ne može se parsirati!</translation>
-    </message>
-    <message>
-        <source>Bad response from server %1</source>
-        <translation>Neispravan odgovor sa strane servera %1</translation>
-    </message>
-    <message>
-        <source>Network request error</source>
-        <translation>Greška kod mrežnog zahtjeva</translation>
-    </message>
-    <message>
-        <source>Payment acknowledged</source>
-        <translation>Plaćanje priznato</translation>
-    </message>
-</context>
-<context>
-    <name>PeerTableModel</name>
-    <message>
-        <source>User Agent</source>
-        <translation>Korisnički agent</translation>
-    </message>
-    <message>
-        <source>Node/Service</source>
-        <translation>Čvor/Servis</translation>
-    </message>
-    <message>
-        <source>NodeId</source>
-        <translation>NodeId (ID čvora)</translation>
-    </message>
-<<<<<<< HEAD
-    <message>
-        <source>Copy amount</source>
-        <translation>Kopiraj iznos</translation>
-    </message>
-    <message>
-        <source>or</source>
-        <translation>ili</translation>
-    </message>
-    <message>
-        <source>Confirm send coins</source>
-        <translation>Potvrdi slanje novca</translation>
-    </message>
-    <message>
-        <source>The amount to pay must be larger than 0.</source>
-        <translation>Iznos mora biti veći od 0.</translation>
-    </message>
-    <message>
-        <source>The amount exceeds your balance.</source>
-        <translation>Iznos je veći od raspoložljivog stanja novčanika.</translation>
-    </message>
-    <message>
-        <source>The total exceeds your balance when the %1 transaction fee is included.</source>
-        <translation>Iznos je veći od stanja novčanika kad se doda naknada za transakcije od %1.</translation>
-    </message>
-    <message>
-        <source>(no label)</source>
-        <translation>(nema oznake)</translation>
-    </message>
-</context>
-<context>
-    <name>SendCoinsEntry</name>
-=======
->>>>>>> 2f4f2d38
-    <message>
-        <source>Ping</source>
-        <translation>Ping</translation>
-    </message>
-    <message>
-        <source>Sent</source>
-        <translation>Poslano</translation>
-    </message>
-    <message>
-        <source>Received</source>
-        <translation>Primljeno</translation>
-    </message>
-</context>
-<context>
-    <name>QObject</name>
-    <message>
-        <source>Amount</source>
-        <translation>Iznos</translation>
-    </message>
-    <message>
         <source>Enter a Bitcoin address (e.g. %1)</source>
-        <translation>Unesite Bitcoin adresu (npr. %1)</translation>
+        <translation>Unesite Blackcoin adresu (npr. %1)</translation>
     </message>
     <message>
         <source>%1 d</source>
@@ -1796,22 +1464,6 @@
         <source>%1 m</source>
         <translation>%1 m</translation>
     </message>
-<<<<<<< HEAD
-    <message>
-        <source>Enter a label for this address to add it to your address book</source>
-        <translation>Unesite oznaku za ovu adresu kako bi ju dodali u vaš adresar</translation>
-    </message>
-</context>
-<context>
-    <name>SendConfirmationDialog</name>
-    </context>
-<context>
-    <name>ShutdownWindow</name>
-    </context>
-<context>
-    <name>SignVerifyMessageDialog</name>
-=======
->>>>>>> 2f4f2d38
     <message>
         <source>%1 s</source>
         <translation>%1 s</translation>
@@ -2246,7 +1898,7 @@
     </message>
     <message>
         <source>An optional message to attach to the payment request, which will be displayed when the request is opened. Note: The message will not be sent with the payment over the Bitcoin network.</source>
-        <translation>Opcionalna poruka koja se može dodati kao privitak zahtjevu za plaćanje. Bit će prikazana kad je zahtjev otvoren. Napomena: Ova poruka neće biti poslana zajedno s uplatom preko Bitcoin mreže.</translation>
+        <translation>Opcionalna poruka koja se može dodati kao privitak zahtjevu za plaćanje. Bit će prikazana kad je zahtjev otvoren. Napomena: Ova poruka neće biti poslana zajedno s uplatom preko Blackcoin mreže.</translation>
     </message>
     <message>
         <source>An optional label to associate with the new receiving address.</source>
@@ -2499,7 +2151,7 @@
     </message>
     <message>
         <source>Paying only the minimum fee is just fine as long as there is less transaction volume than space in the blocks. But be aware that this can end up in a never confirming transaction once there is more demand for bitcoin transactions than the network can process.</source>
-        <translation>Plaćanje minimalnu naknadu je dovoljno ukoliko je volumen transakcija manja od prostora u blokovima. Budite svjesni da ovo može završiti tako da se transakcija nikad ne potvrdi ako je potražnja za Bitcoin transakcijama veća nego što mreža može procesirati.</translation>
+        <translation>Plaćanje minimalnu naknadu je dovoljno ukoliko je volumen transakcija manja od prostora u blokovima. Budite svjesni da ovo može završiti tako da se transakcija nikad ne potvrdi ako je potražnja za Blackcoin transakcijama veća nego što mreža može procesirati.</translation>
     </message>
     <message>
         <source>(read the tooltip)</source>
@@ -2679,7 +2331,7 @@
     </message>
     <message>
         <source>Warning: Invalid Bitcoin address</source>
-        <translation>Upozorenje: Nevažeća Bitcoin adresa</translation>
+        <translation>Upozorenje: Nevažeća Blackcoin adresa</translation>
     </message>
     <message>
         <source>Warning: Unknown change address</source>
@@ -2722,7 +2374,7 @@
     </message>
     <message>
         <source>The Bitcoin address to send the payment to</source>
-        <translation>Bitcoin adresa na koju ćete poslati uplatu</translation>
+        <translation>Blackcoin adresa na koju ćete poslati uplatu</translation>
     </message>
     <message>
         <source>Alt+A</source>
@@ -2770,7 +2422,7 @@
     </message>
     <message>
         <source>A message that was attached to the bitcoin: URI which will be stored with the transaction for your reference. Note: This message will not be sent over the Bitcoin network.</source>
-        <translation>Poruka koja je dodana uplati: URI koji će biti spremljen s transakcijom za referencu. Napomena: Ova poruka neće biti poslana preko Bitcoin mreže.</translation>
+        <translation>Poruka koja je dodana uplati: URI koji će biti spremljen s transakcijom za referencu. Napomena: Ova poruka neće biti poslana preko Blackcoin mreže.</translation>
     </message>
     <message>
         <source>Pay To:</source>
@@ -2815,11 +2467,11 @@
     </message>
     <message>
         <source>You can sign messages/agreements with your addresses to prove you can receive bitcoins sent to them. Be careful not to sign anything vague or random, as phishing attacks may try to trick you into signing your identity over to them. Only sign fully-detailed statements you agree to.</source>
-        <translation>Možete potpisati poruke/dogovore svojim adresama kako biste dokazali da možete pristupiti bitcoinima poslanim na te adrese. Budite oprezni da ne potpisujte ništa nejasno ili nasumično, jer napadi phishingom vas mogu prevariti da prepišite svoj identitet njima. Potpisujte samo detaljno objašnjene izjave s kojima se slažete.</translation>
+        <translation>Možete potpisati poruke/dogovore svojim adresama kako biste dokazali da možete pristupiti blackcoinima poslanim na te adrese. Budite oprezni da ne potpisujte ništa nejasno ili nasumično, jer napadi phishingom vas mogu prevariti da prepišite svoj identitet njima. Potpisujte samo detaljno objašnjene izjave s kojima se slažete.</translation>
     </message>
     <message>
         <source>The Bitcoin address to sign the message with</source>
-        <translation>Bitcoin adresa pomoću koje ćete potpisati poruku</translation>
+        <translation>Blackcoin adresa pomoću koje ćete potpisati poruku</translation>
     </message>
     <message>
         <source>Choose previously used address</source>
@@ -2851,7 +2503,7 @@
     </message>
     <message>
         <source>Sign the message to prove you own this Bitcoin address</source>
-        <translation>Potpišite poruku kako biste dokazali da posjedujete ovu Bitcoin adresu</translation>
+        <translation>Potpišite poruku kako biste dokazali da posjedujete ovu Blackcoin adresu</translation>
     </message>
     <message>
         <source>Sign &amp;Message</source>
@@ -2875,11 +2527,11 @@
     </message>
     <message>
         <source>The Bitcoin address the message was signed with</source>
-        <translation>Bitcoin adresa kojom je poruka potpisana</translation>
+        <translation>Blackcoin adresa kojom je poruka potpisana</translation>
     </message>
     <message>
         <source>Verify the message to ensure it was signed with the specified Bitcoin address</source>
-        <translation>Provjerite poruku da budete sigurni da je potpisana zadanom Bitcoin adresom</translation>
+        <translation>Provjerite poruku da budete sigurni da je potpisana zadanom Blackcoin adresom</translation>
     </message>
     <message>
         <source>Verify &amp;Message</source>
@@ -3487,20 +3139,6 @@
         <source>Backup Successful</source>
         <translation>Sigurnosna kopija uspješna</translation>
     </message>
-<<<<<<< HEAD
-    <message>
-        <source>Wallet unlock was cancelled.</source>
-        <translation>Otključavanje novčanika je otkazano.</translation>
-    </message>
-    <message>
-        <source>Message signed.</source>
-        <translation>Poruka je potpisana.</translation>
-    </message>
-    </context>
-<context>
-    <name>SplashScreen</name>
-=======
->>>>>>> 2f4f2d38
     <message>
         <source>The wallet data was successfully saved to %1.</source>
         <translation>Podaci novčanika su bili uspješno snimljeni na %1.</translation>
@@ -3511,361 +3149,15 @@
     </message>
 </context>
 <context>
-<<<<<<< HEAD
-    <name>TrafficGraphWidget</name>
-    </context>
-<context>
-    <name>TransactionDesc</name>
-    <message>
-        <source>Open until %1</source>
-        <translation>Otvoren do %1</translation>
-    </message>
-    <message>
-        <source>%1/offline</source>
-        <translation>%1 nije dostupan</translation>
-    </message>
-    <message>
-        <source>%1/unconfirmed</source>
-        <translation>%1/nepotvrđeno</translation>
-    </message>
-    <message>
-        <source>%1 confirmations</source>
-        <translation>%1 potvrda</translation>
-    </message>
-    <message>
-        <source>Status</source>
-        <translation>Status</translation>
-    </message>
-    <message>
-        <source>, has not been successfully broadcast yet</source>
-        <translation>, još nije bio uspješno emitiran</translation>
-    </message>
-    <message>
-        <source>Date</source>
-        <translation>Datum</translation>
-    </message>
-    <message>
-        <source>Source</source>
-        <translation>Izvor</translation>
-    </message>
-    <message>
-        <source>Generated</source>
-        <translation>Generiran</translation>
-    </message>
-    <message>
-        <source>From</source>
-        <translation>Od</translation>
-    </message>
-    <message>
-        <source>unknown</source>
-        <translation>nepoznato</translation>
-    </message>
-    <message>
-        <source>To</source>
-        <translation>Za</translation>
-    </message>
-    <message>
-        <source>own address</source>
-        <translation>vlastita adresa</translation>
-    </message>
-    <message>
-        <source>label</source>
-        <translation>oznaka</translation>
-    </message>
-    <message>
-        <source>Credit</source>
-        <translation>Uplaćeno</translation>
-    </message>
-    <message>
-        <source>not accepted</source>
-        <translation>Nije prihvaćeno</translation>
-    </message>
-    <message>
-        <source>Debit</source>
-        <translation>Zaduženje</translation>
-    </message>
-    <message>
-        <source>Transaction fee</source>
-        <translation>Naknada za transakciju</translation>
-    </message>
-    <message>
-        <source>Net amount</source>
-        <translation>Neto iznos</translation>
-    </message>
-    <message>
-        <source>Message</source>
-        <translation>Poruka</translation>
-    </message>
-    <message>
-        <source>Comment</source>
-        <translation>Komentar</translation>
-    </message>
-    <message>
-        <source>Transaction ID</source>
-        <translation>ID transakcije</translation>
-    </message>
-    <message>
-        <source>Transaction</source>
-        <translation>Transakcija</translation>
-    </message>
-    <message>
-        <source>Inputs</source>
-        <translation>Unosi</translation>
-    </message>
-    <message>
-        <source>Amount</source>
-        <translation>Iznos</translation>
-    </message>
-    </context>
-<context>
-    <name>TransactionDescDialog</name>
-=======
     <name>bitcoin-core</name>
->>>>>>> 2f4f2d38
     <message>
         <source>Distributed under the MIT software license, see the accompanying file %s or %s</source>
         <translation>Distribuirano pod MIT licencom softvera. Vidite pripadajuću datoteku %s ili %s.</translation>
     </message>
-<<<<<<< HEAD
-    </context>
-<context>
-    <name>TransactionTableModel</name>
-    <message>
-        <source>Date</source>
-        <translation>Datum</translation>
-    </message>
-    <message>
-        <source>Type</source>
-        <translation>Tip</translation>
-    </message>
-    <message>
-        <source>Label</source>
-        <translation>Oznaka</translation>
-    </message>
-    <message>
-        <source>Open until %1</source>
-        <translation>Otvoren do %1</translation>
-    </message>
-    <message>
-        <source>Confirmed (%1 confirmations)</source>
-        <translation>Potvrđen (%1 potvrda)</translation>
-    </message>
-    <message>
-        <source>This block was not received by any other nodes and will probably not be accepted!</source>
-        <translation>Ovaj blok nije bio primljen od strane bilo kojeg drugog čvora i vjerojatno neće biti prihvaćen!</translation>
-    </message>
-    <message>
-        <source>Generated but not accepted</source>
-        <translation>Generirano, ali nije prihvaćeno</translation>
-    </message>
-    <message>
-        <source>Received with</source>
-        <translation>Primljeno s</translation>
-    </message>
-    <message>
-        <source>Received from</source>
-        <translation>Primljeno od</translation>
-    </message>
-    <message>
-        <source>Sent to</source>
-        <translation>Poslano za</translation>
-    </message>
-    <message>
-        <source>Payment to yourself</source>
-        <translation>Plaćanje samom sebi</translation>
-    </message>
-    <message>
-        <source>Mined</source>
-        <translation>Rudareno</translation>
-    </message>
-    <message>
-        <source>(n/a)</source>
-        <translation>(n/d)</translation>
-    </message>
-    <message>
-        <source>(no label)</source>
-        <translation>(nema oznake)</translation>
-    </message>
-    <message>
-        <source>Transaction status. Hover over this field to show number of confirmations.</source>
-        <translation>Status transakcije</translation>
-    </message>
-    <message>
-        <source>Date and time that the transaction was received.</source>
-        <translation>Datum i vrijeme kad je transakcija primljena</translation>
-    </message>
-    <message>
-        <source>Type of transaction.</source>
-        <translation>Vrsta transakcije.</translation>
-    </message>
-    <message>
-        <source>Amount removed from or added to balance.</source>
-        <translation>Iznos odbijen od ili dodan k saldu.</translation>
-    </message>
-</context>
-<context>
-    <name>TransactionView</name>
-    <message>
-        <source>All</source>
-        <translation>Sve</translation>
-    </message>
-    <message>
-        <source>Today</source>
-        <translation>Danas</translation>
-    </message>
-    <message>
-        <source>This week</source>
-        <translation>Ovaj tjedan</translation>
-    </message>
-    <message>
-        <source>This month</source>
-        <translation>Ovaj mjesec</translation>
-    </message>
-    <message>
-        <source>Last month</source>
-        <translation>Prošli mjesec</translation>
-    </message>
-    <message>
-        <source>This year</source>
-        <translation>Ove godine</translation>
-    </message>
-    <message>
-        <source>Range...</source>
-        <translation>Raspon...</translation>
-    </message>
-    <message>
-        <source>Received with</source>
-        <translation>Primljeno s</translation>
-    </message>
-    <message>
-        <source>Sent to</source>
-        <translation>Poslano za</translation>
-    </message>
-    <message>
-        <source>To yourself</source>
-        <translation>Samom sebi</translation>
-    </message>
-    <message>
-        <source>Mined</source>
-        <translation>Rudareno</translation>
-    </message>
-    <message>
-        <source>Other</source>
-        <translation>Ostalo</translation>
-    </message>
-    <message>
-        <source>Min amount</source>
-        <translation>Min iznos</translation>
-    </message>
-    <message>
-        <source>Copy address</source>
-        <translation>Kopiraj adresu</translation>
-    </message>
-    <message>
-        <source>Copy label</source>
-        <translation>Kopiraj oznaku</translation>
-    </message>
-    <message>
-        <source>Copy amount</source>
-        <translation>Kopiraj iznos</translation>
-    </message>
-    <message>
-        <source>Copy transaction ID</source>
-        <translation>Kopiraj ID transakcije</translation>
-    </message>
-    <message>
-        <source>Edit label</source>
-        <translation>Izmjeni oznaku</translation>
-    </message>
-    <message>
-        <source>Show transaction details</source>
-        <translation>Prikaži detalje transakcije</translation>
-    </message>
-    <message>
-        <source>Comma separated file (*.csv)</source>
-        <translation>Datoteka podataka odvojenih zarezima (*.csv)</translation>
-    </message>
-    <message>
-        <source>Confirmed</source>
-        <translation>Potvrđeno</translation>
-    </message>
-    <message>
-        <source>Date</source>
-        <translation>Datum</translation>
-    </message>
-    <message>
-        <source>Type</source>
-        <translation>Tip</translation>
-    </message>
-    <message>
-        <source>Label</source>
-        <translation>Oznaka</translation>
-    </message>
-    <message>
-        <source>Address</source>
-        <translation>Adresa</translation>
-    </message>
-    <message>
-        <source>ID</source>
-        <translation>ID</translation>
-    </message>
-    <message>
-        <source>Exporting Failed</source>
-        <translation>Izvoz neuspješan</translation>
-    </message>
-    <message>
-        <source>Range:</source>
-        <translation>Raspon:</translation>
-    </message>
-    <message>
-        <source>to</source>
-        <translation>za</translation>
-    </message>
-</context>
-<context>
-    <name>UnitDisplayStatusBarControl</name>
-    </context>
-<context>
-    <name>WalletFrame</name>
-    </context>
-<context>
-    <name>WalletModel</name>
-    <message>
-        <source>Send Coins</source>
-        <translation>Slanje novca</translation>
-    </message>
-    </context>
-<context>
-    <name>WalletView</name>
-    <message>
-        <source>&amp;Export</source>
-        <translation>&amp;Izvozi</translation>
-    </message>
-    <message>
-        <source>Export the data in the current tab to a file</source>
-        <translation>Izvoz podataka iz trenutnog lista u datoteku</translation>
-    </message>
-    <message>
-        <source>Backup Wallet</source>
-        <translation>Arhiviranje novčanika</translation>
-    </message>
-    <message>
-        <source>Wallet Data (*.dat)</source>
-        <translation>Podaci novčanika (*.dat)</translation>
-    </message>
-    <message>
-        <source>Backup Failed</source>
-        <translation>Arhiviranje nije uspjelo</translation>
-    </message>
-    </context>
-<context>
-    <name>bitcoin-core</name>
-=======
     <message>
         <source>Prune configured below the minimum of %d MiB.  Please use a higher number.</source>
         <translation>Obrezivanje postavljeno ispod minimuma od %d MiB. Molim koristite veći broj.</translation>
     </message>
->>>>>>> 2f4f2d38
     <message>
         <source>Prune: last wallet synchronisation goes beyond pruned data. You need to -reindex (download the whole blockchain again in case of pruned node)</source>
         <translation>Obrezivanje: zadnja sinkronizacija novčanika ide dalje od obrezivanih podataka. Morate koristiti -reindex (ponovo preuzeti cijeli lanac blokova u slučaju obrezivanog čvora)</translation>
@@ -4291,8 +3583,6 @@
         <translation>Upozorenje: Datoteka novčanika je pokvarena, ali su podaci spašeni! Original %s snimljen je kao %s u %s; ako su transakcije ili stanje neispravni, onda biste trebali restorirati sa sigurnosne kopije (backupa).</translation>
     </message>
     <message>
-<<<<<<< HEAD
-=======
         <source>%s is set very high!</source>
         <translation>%s je postavljen preveliko!</translation>
     </message>
@@ -4337,7 +3627,6 @@
         <translation>Nepoznata mreža zadana kod -onlynet: '%s'</translation>
     </message>
     <message>
->>>>>>> 2f4f2d38
         <source>Insufficient funds</source>
         <translation>Nedovoljna sredstva</translation>
     </message>
@@ -4354,8 +3643,6 @@
         <translation>Neuspješno procjenjivanje naknada. Fallbackfee je isključena. Pričekajte nekoliko blokova ili uključite -fallbackfee.</translation>
     </message>
     <message>
-<<<<<<< HEAD
-=======
         <source>Warning: Private keys detected in wallet {%s} with disabled private keys</source>
         <translation>Upozorenje: Privatni ključevi pronađeni u novčaniku {%s} s isključenim privatnim ključevima</translation>
     </message>
@@ -4368,7 +3655,6 @@
         <translation>Učitavanje indeksa blokova...</translation>
     </message>
     <message>
->>>>>>> 2f4f2d38
         <source>Loading wallet...</source>
         <translation>Učitavanje novčanika...</translation>
     </message>
