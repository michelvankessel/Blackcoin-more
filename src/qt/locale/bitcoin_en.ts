<?xml version="1.0" encoding="utf-8"?>
<!DOCTYPE TS>
<TS version="2.1" language="en">
<context>
    <name>AddressBookPage</name>
    <message>
        <location filename="../forms/addressbookpage.ui" line="+37"/>
        <source>Right-click to edit address or label</source>
        <translation type="unfinished"></translation>
    </message>
    <message>
        <location line="+27"/>
        <source>Create a new address</source>
        <translation>Create a new address</translation>
    </message>
    <message>
        <location line="+3"/>
        <source>&amp;New</source>
        <translation type="unfinished"></translation>
    </message>
    <message>
        <location line="+14"/>
        <source>Copy the currently selected address to the system clipboard</source>
        <translation>Copy the currently selected address to the system clipboard</translation>
    </message>
    <message>
        <location line="+3"/>
        <source>&amp;Copy</source>
        <translation type="unfinished"></translation>
    </message>
    <message>
        <location line="+67"/>
        <source>C&amp;lose</source>
        <translation type="unfinished"></translation>
    </message>
    <message>
        <location line="-53"/>
        <source>Delete the currently selected address from the list</source>
        <translation>Delete the currently selected address from the list</translation>
    </message>
    <message>
        <location line="-71"/>
        <source>Enter address or label to search</source>
        <translation type="unfinished"></translation>
    </message>
    <message>
        <location line="+101"/>
        <source>Export the data in the current tab to a file</source>
        <translation>Export the data in the current tab to a file</translation>
    </message>
    <message>
        <location line="+3"/>
        <source>&amp;Export</source>
        <translation>&amp;Export</translation>
    </message>
    <message>
        <location line="-30"/>
        <source>&amp;Delete</source>
        <translation>&amp;Delete</translation>
    </message>
    <message>
        <location filename="../addressbookpage.cpp" line="+85"/>
        <source>Choose the address to send coins to</source>
        <translation type="unfinished"></translation>
    </message>
    <message>
        <location line="+1"/>
        <source>Choose the address to receive coins with</source>
        <translation type="unfinished"></translation>
    </message>
    <message>
        <location line="+5"/>
        <source>C&amp;hoose</source>
        <translation type="unfinished"></translation>
    </message>
    <message>
        <location line="+6"/>
        <source>Sending addresses</source>
        <translation type="unfinished"></translation>
    </message>
    <message>
        <location line="+1"/>
        <source>Receiving addresses</source>
        <translation type="unfinished"></translation>
    </message>
    <message>
        <location line="+7"/>
        <source>These are your Bitcoin addresses for sending payments. Always check the amount and the receiving address before sending coins.</source>
        <translation>These are your Blackcoin addresses for sending payments. Always check the amount and the receiving address before sending coins.</translation>
    </message>
    <message>
        <location line="+5"/>
        <source>These are your Bitcoin addresses for receiving payments. It is recommended to use a new receiving address for each transaction.</source>
        <translation>These are your Blackcoin addresses for receiving payments. It is recommended to use a new receiving address for each transaction.</translation>
    </message>
    <message>
        <location line="+7"/>
        <source>&amp;Copy Address</source>
        <translation type="unfinished"></translation>
    </message>
    <message>
        <location line="+1"/>
        <source>Copy &amp;Label</source>
        <translation type="unfinished"></translation>
    </message>
    <message>
        <location line="+1"/>
        <source>&amp;Edit</source>
        <translation type="unfinished"></translation>
    </message>
    <message>
        <location line="+177"/>
        <source>Export Address List</source>
        <translation type="unfinished"></translation>
    </message>
    <message>
        <location line="+1"/>
        <source>Comma separated file (*.csv)</source>
        <translation type="unfinished"></translation>
    </message>
    <message>
        <location line="+13"/>
        <source>Exporting Failed</source>
        <translation type="unfinished"></translation>
    </message>
    <message>
        <location line="+1"/>
        <source>There was an error trying to save the address list to %1. Please try again.</source>
        <translation type="unfinished"></translation>
    </message>
</context>
<context>
    <name>AddressTableModel</name>
    <message>
        <location filename="../addresstablemodel.cpp" line="+164"/>
        <source>Label</source>
        <translation type="unfinished"></translation>
    </message>
    <message>
        <location line="+0"/>
        <source>Address</source>
        <translation type="unfinished"></translation>
    </message>
    <message>
        <location line="+36"/>
        <source>(no label)</source>
        <translation type="unfinished"></translation>
    </message>
</context>
<context>
    <name>AskPassphraseDialog</name>
    <message>
        <location filename="../forms/askpassphrasedialog.ui" line="+26"/>
        <source>Passphrase Dialog</source>
        <translation>Passphrase Dialog</translation>
    </message>
    <message>
        <location line="+30"/>
        <source>Enter passphrase</source>
        <translation>Enter passphrase</translation>
    </message>
    <message>
        <location line="+14"/>
        <source>New passphrase</source>
        <translation>New passphrase</translation>
    </message>
    <message>
        <location line="+14"/>
        <source>Repeat new passphrase</source>
        <translation>Repeat new passphrase</translation>
    </message>
    <message>
        <location line="+14"/>
        <source>Show password</source>
        <translation type="unfinished"></translation>
    </message>
    <message>
        <location filename="../askpassphrasedialog.cpp" line="+46"/>
        <source>Enter the new passphrase to the wallet.&lt;br/&gt;Please use a passphrase of &lt;b&gt;ten or more random characters&lt;/b&gt;, or &lt;b&gt;eight or more words&lt;/b&gt;.</source>
        <translation type="unfinished"></translation>
    </message>
    <message>
        <location line="+3"/>
        <source>Encrypt wallet</source>
        <translation type="unfinished"></translation>
    </message>
    <message>
        <location line="+3"/>
        <source>This operation needs your wallet passphrase to unlock the wallet.</source>
        <translation type="unfinished"></translation>
    </message>
    <message>
        <location line="+5"/>
        <source>Unlock wallet</source>
        <translation type="unfinished"></translation>
    </message>
    <message>
        <location line="+3"/>
        <source>This operation needs your wallet passphrase to decrypt the wallet.</source>
        <translation type="unfinished"></translation>
    </message>
    <message>
        <location line="+5"/>
        <source>Decrypt wallet</source>
        <translation type="unfinished"></translation>
    </message>
    <message>
        <location line="+3"/>
        <source>Change passphrase</source>
        <translation type="unfinished"></translation>
    </message>
    <message>
        <location line="+1"/>
        <source>Enter the old passphrase and new passphrase to the wallet.</source>
        <translation type="unfinished"></translation>
    </message>
    <message>
        <location line="+45"/>
        <source>Confirm wallet encryption</source>
        <translation type="unfinished"></translation>
    </message>
    <message>
        <location line="+1"/>
        <source>Warning: If you encrypt your wallet and lose your passphrase, you will &lt;b&gt;LOSE ALL OF YOUR BITCOINS&lt;/b&gt;!</source>
        <translation>Warning: If you encrypt your wallet and lose your passphrase, you will &lt;b&gt;LOSE ALL OF YOUR BLACKCOINS&lt;/b&gt;!</translation>
    </message>
    <message>
        <location line="+0"/>
        <source>Are you sure you wish to encrypt your wallet?</source>
        <translation type="unfinished"></translation>
    </message>
    <message>
        <location line="+9"/>
        <location line="+58"/>
        <source>Wallet encrypted</source>
        <translation type="unfinished"></translation>
    </message>
    <message>
        <location line="-56"/>
<<<<<<< HEAD
        <source>%1 will close now to finish the encryption process. Remember that encrypting your wallet cannot fully protect your bitcoins from being stolen by malware infecting your computer.</source>
        <translation>%1 will close now to finish the encryption process. Remember that encrypting your wallet cannot fully protect your blackcoins from being stolen by malware infecting your computer.</translation>
=======
        <source>Your wallet is now encrypted. Remember that encrypting your wallet cannot fully protect your bitcoins from being stolen by malware infecting your computer.</source>
        <translation type="unfinished"></translation>
>>>>>>> 8b676984
    </message>
    <message>
        <location line="+4"/>
        <source>IMPORTANT: Any previous backups you have made of your wallet file should be replaced with the newly generated, encrypted wallet file. For security reasons, previous backups of the unencrypted wallet file will become useless as soon as you start using the new, encrypted wallet.</source>
        <translation type="unfinished"></translation>
    </message>
    <message>
        <location line="+8"/>
        <location line="+7"/>
        <location line="+43"/>
        <location line="+6"/>
        <source>Wallet encryption failed</source>
        <translation type="unfinished"></translation>
    </message>
    <message>
        <location line="-55"/>
        <source>Wallet encryption failed due to an internal error. Your wallet was not encrypted.</source>
        <translation type="unfinished"></translation>
    </message>
    <message>
        <location line="+7"/>
        <location line="+49"/>
        <source>The supplied passphrases do not match.</source>
        <translation type="unfinished"></translation>
    </message>
    <message>
        <location line="-38"/>
        <location line="+6"/>
        <source>Wallet unlock failed</source>
        <translation type="unfinished"></translation>
    </message>
    <message>
        <location line="-5"/>
        <location line="+12"/>
        <location line="+19"/>
        <source>The passphrase entered for the wallet decryption was incorrect.</source>
        <translation type="unfinished"></translation>
    </message>
    <message>
        <location line="-20"/>
        <source>Wallet decryption failed</source>
        <translation type="unfinished"></translation>
    </message>
    <message>
        <location line="+14"/>
        <source>Wallet passphrase was successfully changed.</source>
        <translation type="unfinished"></translation>
    </message>
    <message>
        <location line="+47"/>
        <location line="+33"/>
        <source>Warning: The Caps Lock key is on!</source>
        <translation type="unfinished"></translation>
    </message>
</context>
<context>
    <name>BanTableModel</name>
    <message>
        <location filename="../bantablemodel.cpp" line="+88"/>
        <source>IP/Netmask</source>
        <translation type="unfinished"></translation>
    </message>
    <message>
        <location line="+0"/>
        <source>Banned Until</source>
        <translation type="unfinished"></translation>
    </message>
</context>
<context>
    <name>BitcoinGUI</name>
    <message>
        <location filename="../bitcoingui.cpp" line="+318"/>
        <source>Sign &amp;message...</source>
        <translation>Sign &amp;message...</translation>
    </message>
    <message>
        <location line="+638"/>
        <source>Synchronizing with network...</source>
        <translation>Synchronizing with network...</translation>
    </message>
    <message>
        <location line="-716"/>
        <source>&amp;Overview</source>
        <translation>&amp;Overview</translation>
    </message>
    <message>
        <location line="+1"/>
        <source>Show general overview of wallet</source>
        <translation>Show general overview of wallet</translation>
    </message>
    <message>
        <location line="+28"/>
        <source>&amp;Transactions</source>
        <translation>&amp;Transactions</translation>
    </message>
    <message>
        <location line="+1"/>
        <source>Browse transaction history</source>
        <translation>Browse transaction history</translation>
    </message>
    <message>
        <location line="+23"/>
        <source>E&amp;xit</source>
        <translation>E&amp;xit</translation>
    </message>
    <message>
        <location line="+1"/>
        <source>Quit application</source>
        <translation>Quit application</translation>
    </message>
    <message>
        <location line="+3"/>
        <source>&amp;About %1</source>
        <translation type="unfinished"></translation>
    </message>
    <message>
        <location line="+1"/>
        <source>Show information about %1</source>
        <translation type="unfinished"></translation>
    </message>
    <message>
        <location line="+3"/>
        <source>About &amp;Qt</source>
        <translation>About &amp;Qt</translation>
    </message>
    <message>
        <location line="+1"/>
        <source>Show information about Qt</source>
        <translation>Show information about Qt</translation>
    </message>
    <message>
        <location line="+2"/>
        <source>&amp;Options...</source>
        <translation>&amp;Options...</translation>
    </message>
    <message>
        <location line="+1"/>
        <source>Modify configuration options for %1</source>
        <translation type="unfinished"></translation>
    </message>
    <message>
        <location line="+6"/>
        <source>&amp;Encrypt Wallet...</source>
        <translation>&amp;Encrypt Wallet...</translation>
    </message>
    <message>
        <location line="+3"/>
        <source>&amp;Backup Wallet...</source>
        <translation>&amp;Backup Wallet...</translation>
    </message>
    <message>
        <location line="+2"/>
        <source>&amp;Change Passphrase...</source>
        <translation>&amp;Change Passphrase...</translation>
    </message>
    <message>
        <location line="+18"/>
        <source>Open &amp;URI...</source>
        <translation type="unfinished"></translation>
    </message>
    <message>
        <location line="+217"/>
        <source>Wallet:</source>
        <translation type="unfinished"></translation>
    </message>
    <message>
        <location line="+334"/>
        <source>Click to disable network activity.</source>
        <translation type="unfinished"></translation>
    </message>
    <message>
        <location line="+2"/>
        <source>Network activity disabled.</source>
        <translation type="unfinished"></translation>
    </message>
    <message>
        <location line="+0"/>
        <source>Click to enable network activity again.</source>
        <translation type="unfinished"></translation>
    </message>
    <message>
        <location line="+27"/>
        <source>Syncing Headers (%1%)...</source>
        <translation type="unfinished"></translation>
    </message>
    <message>
        <location line="+53"/>
        <source>Reindexing blocks on disk...</source>
        <translation>Reindexing blocks on disk...</translation>
    </message>
    <message>
        <location line="+315"/>
        <source>Proxy is &lt;b&gt;enabled&lt;/b&gt;: %1</source>
        <translation type="unfinished"></translation>
    </message>
    <message>
        <location line="-1034"/>
        <source>Send coins to a Bitcoin address</source>
        <translation>Send coins to a Blackcoin address</translation>
    </message>
    <message>
        <location line="+67"/>
        <source>Backup wallet to another location</source>
        <translation>Backup wallet to another location</translation>
    </message>
    <message>
        <location line="+2"/>
        <source>Change the passphrase used for wallet encryption</source>
        <translation>Change the passphrase used for wallet encryption</translation>
    </message>
    <message>
        <location line="+6"/>
        <source>&amp;Debug window</source>
        <translation>&amp;Debug window</translation>
    </message>
    <message>
        <location line="+1"/>
        <source>Open debugging and diagnostic console</source>
        <translation>Open debugging and diagnostic console</translation>
    </message>
    <message>
        <location line="-4"/>
        <source>&amp;Verify message...</source>
        <translation>&amp;Verify message...</translation>
    </message>
    <message>
        <location line="+724"/>
        <source>Bitcoin</source>
        <translation>Blackcoin</translation>
    </message>
    <message>
        <location line="-797"/>
        <source>&amp;Send</source>
        <translation>&amp;Send</translation>
    </message>
    <message>
        <location line="+11"/>
        <source>&amp;Receive</source>
        <translation>&amp;Receive</translation>
    </message>
    <message>
        <location line="+50"/>
        <source>&amp;Show / Hide</source>
        <translation>&amp;Show / Hide</translation>
    </message>
    <message>
        <location line="+1"/>
        <source>Show or hide the main Window</source>
        <translation>Show or hide the main Window</translation>
    </message>
    <message>
        <location line="+3"/>
        <source>Encrypt the private keys that belong to your wallet</source>
        <translation>Encrypt the private keys that belong to your wallet</translation>
    </message>
    <message>
        <location line="+7"/>
        <source>Sign messages with your Bitcoin addresses to prove you own them</source>
        <translation>Sign messages with your Blackcoin addresses to prove you own them</translation>
    </message>
    <message>
        <location line="+2"/>
        <source>Verify messages to ensure they were signed with specified Bitcoin addresses</source>
        <translation>Verify messages to ensure they were signed with specified Blackcoin addresses</translation>
    </message>
    <message>
        <location line="+118"/>
        <source>&amp;File</source>
        <translation>&amp;File</translation>
    </message>
    <message>
        <location line="+14"/>
        <source>&amp;Settings</source>
        <translation>&amp;Settings</translation>
    </message>
    <message>
        <location line="+66"/>
        <source>&amp;Help</source>
        <translation>&amp;Help</translation>
    </message>
    <message>
        <location line="+11"/>
        <source>Tabs toolbar</source>
        <translation>Tabs toolbar</translation>
    </message>
    <message>
        <location line="-271"/>
        <source>Request payments (generates QR codes and bitcoin: URIs)</source>
        <translation>Request payments (generates QR codes and blackcoin: URIs)</translation>
    </message>
    <message>
        <location line="+71"/>
        <source>Show the list of used sending addresses and labels</source>
        <translation type="unfinished"></translation>
    </message>
    <message>
        <location line="+2"/>
        <source>Show the list of used receiving addresses and labels</source>
        <translation type="unfinished"></translation>
    </message>
    <message>
        <location line="+3"/>
        <source>Open a bitcoin: URI or payment request</source>
        <translation>Open a blackcoin: URI or payment request</translation>
    </message>
    <message>
        <location line="+10"/>
        <source>&amp;Command-line options</source>
        <translation type="unfinished"></translation>
    </message>
    <message numerus="yes">
        <location line="+540"/>
        <source>%n active connection(s) to Bitcoin network</source>
        <translation>
            <numerusform>%n active connection to Blackcoin network</numerusform>
            <numerusform>%n active connections to Blackcoin network</numerusform>
        </translation>
    </message>
    <message>
        <location line="+76"/>
        <source>Indexing blocks on disk...</source>
        <translation type="unfinished"></translation>
    </message>
    <message>
        <location line="+2"/>
        <source>Processing blocks on disk...</source>
        <translation type="unfinished"></translation>
    </message>
    <message numerus="yes">
        <location line="+19"/>
        <source>Processed %n block(s) of transaction history.</source>
        <translation>
            <numerusform>Processed %n block of transaction history.</numerusform>
            <numerusform>Processed %n blocks of transaction history.</numerusform>
        </translation>
    </message>
    <message>
        <location line="+23"/>
        <source>%1 behind</source>
        <translation>%1 behind</translation>
    </message>
    <message>
        <location line="+24"/>
        <source>Last received block was generated %1 ago.</source>
        <translation>Last received block was generated %1 ago.</translation>
    </message>
    <message>
        <location line="+2"/>
        <source>Transactions after this will not yet be visible.</source>
        <translation>Transactions after this will not yet be visible.</translation>
    </message>
    <message>
        <location line="+27"/>
        <source>Error</source>
        <translation>Error</translation>
    </message>
    <message>
        <location line="+3"/>
        <source>Warning</source>
        <translation>Warning</translation>
    </message>
    <message>
        <location line="+3"/>
        <source>Information</source>
        <translation>Information</translation>
    </message>
    <message>
        <location line="-78"/>
        <source>Up to date</source>
        <translation>Up to date</translation>
    </message>
    <message>
        <location line="-657"/>
        <source>&amp;Sending addresses</source>
        <translation type="unfinished"></translation>
    </message>
    <message>
        <location line="+2"/>
        <source>&amp;Receiving addresses</source>
        <translation type="unfinished"></translation>
    </message>
    <message>
        <location line="+6"/>
        <source>Open Wallet</source>
        <translation type="unfinished"></translation>
    </message>
    <message>
        <location line="+2"/>
        <source>Open a wallet</source>
        <translation type="unfinished"></translation>
    </message>
    <message>
        <location line="+3"/>
        <source>Close Wallet...</source>
        <translation type="unfinished"></translation>
    </message>
    <message>
        <location line="+1"/>
        <source>Close wallet</source>
        <translation type="unfinished"></translation>
    </message>
    <message>
        <location line="+4"/>
        <source>Show the %1 help message to get a list with possible Bitcoin command-line options</source>
        <translation>Show the %1 help message to get a list with possible Blackcoin command-line options</translation>
    </message>
    <message>
        <location line="+30"/>
        <source>default wallet</source>
        <translation type="unfinished"></translation>
    </message>
    <message>
        <location line="+13"/>
        <source>Opening Wallet &lt;b&gt;%1&lt;/b&gt;...</source>
        <translation type="unfinished"></translation>
    </message>
    <message>
        <location line="+9"/>
        <source>Open Wallet Failed</source>
        <translation type="unfinished"></translation>
    </message>
    <message>
        <location line="+15"/>
        <source>No wallets available</source>
        <translation type="unfinished"></translation>
    </message>
    <message>
        <location line="+48"/>
        <source>&amp;Window</source>
        <translation type="unfinished">&amp;Window</translation>
    </message>
    <message>
        <location line="+2"/>
        <source>Minimize</source>
        <translation type="unfinished"></translation>
    </message>
    <message>
        <location line="+10"/>
        <source>Zoom</source>
        <translation type="unfinished"></translation>
    </message>
    <message>
        <location line="+14"/>
        <source>Restore</source>
        <translation type="unfinished"></translation>
    </message>
    <message>
        <location line="+12"/>
        <source>Main Window</source>
        <translation type="unfinished"></translation>
    </message>
    <message>
        <location line="+232"/>
        <source>%1 client</source>
        <translation type="unfinished"></translation>
    </message>
    <message>
        <location line="+241"/>
        <source>Connecting to peers...</source>
        <translation type="unfinished"></translation>
    </message>
    <message>
        <location line="+37"/>
        <source>Catching up...</source>
        <translation>Catching up...</translation>
    </message>
    <message>
        <location line="+151"/>
        <source>Date: %1
</source>
        <translation type="unfinished"></translation>
    </message>
    <message>
        <location line="+1"/>
        <source>Amount: %1
</source>
        <translation type="unfinished"></translation>
    </message>
    <message>
        <location line="+2"/>
        <source>Wallet: %1
</source>
        <translation type="unfinished"></translation>
    </message>
    <message>
        <location line="+2"/>
        <source>Type: %1
</source>
        <translation type="unfinished"></translation>
    </message>
    <message>
        <location line="+2"/>
        <source>Label: %1
</source>
        <translation type="unfinished"></translation>
    </message>
    <message>
        <location line="+2"/>
        <source>Address: %1
</source>
        <translation type="unfinished"></translation>
    </message>
    <message>
        <location line="+1"/>
        <source>Sent transaction</source>
        <translation>Sent transaction</translation>
    </message>
    <message>
        <location line="+0"/>
        <source>Incoming transaction</source>
        <translation>Incoming transaction</translation>
    </message>
    <message>
        <location line="+52"/>
        <source>HD key generation is &lt;b&gt;enabled&lt;/b&gt;</source>
        <translation type="unfinished"></translation>
    </message>
    <message>
        <location line="+0"/>
        <source>HD key generation is &lt;b&gt;disabled&lt;/b&gt;</source>
        <translation type="unfinished"></translation>
    </message>
    <message>
        <location line="+0"/>
        <source>Private key &lt;b&gt;disabled&lt;/b&gt;</source>
        <translation type="unfinished"></translation>
    </message>
    <message>
        <location line="+19"/>
        <source>Wallet is &lt;b&gt;encrypted&lt;/b&gt; and currently &lt;b&gt;unlocked&lt;/b&gt;</source>
        <translation>Wallet is &lt;b&gt;encrypted&lt;/b&gt; and currently &lt;b&gt;unlocked&lt;/b&gt;</translation>
    </message>
    <message>
        <location line="+8"/>
        <source>Wallet is &lt;b&gt;encrypted&lt;/b&gt; and currently &lt;b&gt;locked&lt;/b&gt;</source>
        <translation>Wallet is &lt;b&gt;encrypted&lt;/b&gt; and currently &lt;b&gt;locked&lt;/b&gt;</translation>
    </message>
    <message>
        <location filename="../bitcoin.cpp" line="+392"/>
        <source>A fatal error occurred. Bitcoin can no longer continue safely and will quit.</source>
        <translation>A fatal error occurred. Blackcoin can no longer continue safely and will quit.</translation>
    </message>
</context>
<context>
    <name>CoinControlDialog</name>
    <message>
        <location filename="../forms/coincontroldialog.ui" line="+14"/>
        <source>Coin Selection</source>
        <translation type="unfinished"></translation>
    </message>
    <message>
        <location line="+34"/>
        <source>Quantity:</source>
        <translation type="unfinished"></translation>
    </message>
    <message>
        <location line="+29"/>
        <source>Bytes:</source>
        <translation type="unfinished"></translation>
    </message>
    <message>
        <location line="+45"/>
        <source>Amount:</source>
        <translation type="unfinished"></translation>
    </message>
    <message>
        <location line="+80"/>
        <source>Fee:</source>
        <translation type="unfinished"></translation>
    </message>
    <message>
        <location line="-48"/>
        <source>Dust:</source>
        <translation type="unfinished"></translation>
    </message>
    <message>
        <location line="+93"/>
        <source>After Fee:</source>
        <translation type="unfinished"></translation>
    </message>
    <message>
        <location line="+32"/>
        <source>Change:</source>
        <translation type="unfinished"></translation>
    </message>
    <message>
        <location line="+56"/>
        <source>(un)select all</source>
        <translation type="unfinished"></translation>
    </message>
    <message>
        <location line="+16"/>
        <source>Tree mode</source>
        <translation type="unfinished"></translation>
    </message>
    <message>
        <location line="+13"/>
        <source>List mode</source>
        <translation type="unfinished"></translation>
    </message>
    <message>
        <location line="+56"/>
        <source>Amount</source>
        <translation type="unfinished">Amount</translation>
    </message>
    <message>
        <location line="+5"/>
        <source>Received with label</source>
        <translation type="unfinished"></translation>
    </message>
    <message>
        <location line="+5"/>
        <source>Received with address</source>
        <translation type="unfinished"></translation>
    </message>
    <message>
        <location line="+5"/>
        <source>Date</source>
        <translation type="unfinished">Date</translation>
    </message>
    <message>
        <location line="+5"/>
        <source>Confirmations</source>
        <translation type="unfinished"></translation>
    </message>
    <message>
        <location line="+3"/>
        <source>Confirmed</source>
        <translation type="unfinished">Confirmed</translation>
    </message>
    <message>
<<<<<<< HEAD
        <location filename="../coincontroldialog.cpp" line="+52"/>
=======
        <location filename="../coincontroldialog.cpp" line="+58"/>
>>>>>>> 8b676984
        <source>Copy address</source>
        <translation type="unfinished"></translation>
    </message>
    <message>
        <location line="+1"/>
        <source>Copy label</source>
        <translation type="unfinished"></translation>
    </message>
    <message>
        <location line="+1"/>
        <location line="+26"/>
        <source>Copy amount</source>
        <translation type="unfinished"></translation>
    </message>
    <message>
        <location line="-25"/>
        <source>Copy transaction ID</source>
        <translation type="unfinished"></translation>
    </message>
    <message>
        <location line="+1"/>
        <source>Lock unspent</source>
        <translation type="unfinished"></translation>
    </message>
    <message>
        <location line="+1"/>
        <source>Unlock unspent</source>
        <translation type="unfinished"></translation>
    </message>
    <message>
        <location line="+22"/>
        <source>Copy quantity</source>
        <translation type="unfinished"></translation>
    </message>
    <message>
        <location line="+2"/>
        <source>Copy fee</source>
        <translation type="unfinished"></translation>
    </message>
    <message>
        <location line="+1"/>
        <source>Copy after fee</source>
        <translation type="unfinished"></translation>
    </message>
    <message>
        <location line="+1"/>
        <source>Copy bytes</source>
        <translation type="unfinished"></translation>
    </message>
    <message>
        <location line="+1"/>
        <source>Copy dust</source>
        <translation type="unfinished"></translation>
    </message>
    <message>
        <location line="+1"/>
        <source>Copy change</source>
        <translation type="unfinished"></translation>
    </message>
    <message>
        <location line="+313"/>
        <source>(%1 locked)</source>
        <translation type="unfinished"></translation>
    </message>
    <message>
        <location line="+155"/>
        <source>yes</source>
        <translation type="unfinished"></translation>
    </message>
    <message>
        <location line="+0"/>
        <source>no</source>
        <translation type="unfinished"></translation>
    </message>
    <message>
        <location line="+14"/>
        <source>This label turns red if any recipient receives an amount smaller than the current dust threshold.</source>
        <translation type="unfinished"></translation>
    </message>
    <message>
        <location line="+5"/>
        <source>Can vary +/- %1 satoshi(s) per input.</source>
        <translation type="unfinished"></translation>
    </message>
    <message>
        <location line="+45"/>
        <location line="+54"/>
        <source>(no label)</source>
        <translation type="unfinished"></translation>
    </message>
    <message>
        <location line="-7"/>
        <source>change from %1 (%2)</source>
        <translation type="unfinished"></translation>
    </message>
    <message>
        <location line="+1"/>
        <source>(change)</source>
        <translation type="unfinished"></translation>
    </message>
</context>
<context>
    <name>EditAddressDialog</name>
    <message>
        <location filename="../forms/editaddressdialog.ui" line="+14"/>
        <source>Edit Address</source>
        <translation>Edit Address</translation>
    </message>
    <message>
        <location line="+11"/>
        <source>&amp;Label</source>
        <translation>&amp;Label</translation>
    </message>
    <message>
        <location line="+10"/>
        <source>The label associated with this address list entry</source>
        <translation type="unfinished"></translation>
    </message>
    <message>
        <location line="+17"/>
        <source>The address associated with this address list entry. This can only be modified for sending addresses.</source>
        <translation type="unfinished"></translation>
    </message>
    <message>
        <location line="-10"/>
        <source>&amp;Address</source>
        <translation>&amp;Address</translation>
    </message>
    <message>
        <location filename="../editaddressdialog.cpp" line="+29"/>
        <source>New sending address</source>
        <translation type="unfinished"></translation>
    </message>
    <message>
        <location line="+3"/>
        <source>Edit receiving address</source>
        <translation type="unfinished"></translation>
    </message>
    <message>
        <location line="+4"/>
        <source>Edit sending address</source>
        <translation type="unfinished"></translation>
    </message>
    <message>
        <location line="+75"/>
        <source>The entered address &quot;%1&quot; is not a valid Bitcoin address.</source>
        <translation>The entered address &quot;%1&quot; is not a valid Blackcoin address.</translation>
    </message>
    <message>
        <location line="+33"/>
        <source>Address &quot;%1&quot; already exists as a receiving address with label &quot;%2&quot; and so cannot be added as a sending address.</source>
        <translation type="unfinished"></translation>
    </message>
    <message>
        <location line="+5"/>
        <source>The entered address &quot;%1&quot; is already in the address book with label &quot;%2&quot;.</source>
        <translation type="unfinished"></translation>
    </message>
    <message>
        <location line="-28"/>
        <source>Could not unlock wallet.</source>
        <translation type="unfinished"></translation>
    </message>
    <message>
        <location line="+5"/>
        <source>New key generation failed.</source>
        <translation type="unfinished"></translation>
    </message>
</context>
<context>
    <name>FreespaceChecker</name>
    <message>
        <location filename="../intro.cpp" line="+73"/>
        <source>A new data directory will be created.</source>
        <translation>A new data directory will be created.</translation>
    </message>
    <message>
        <location line="+22"/>
        <source>name</source>
        <translation>name</translation>
    </message>
    <message>
        <location line="+2"/>
        <source>Directory already exists. Add %1 if you intend to create a new directory here.</source>
        <translation>Directory already exists. Add %1 if you intend to create a new directory here.</translation>
    </message>
    <message>
        <location line="+3"/>
        <source>Path already exists, and is not a directory.</source>
        <translation>Path already exists, and is not a directory.</translation>
    </message>
    <message>
        <location line="+7"/>
        <source>Cannot create data directory here.</source>
        <translation>Cannot create data directory here.</translation>
    </message>
</context>
<context>
    <name>HelpMessageDialog</name>
    <message>
        <location filename="../utilitydialog.cpp" line="+44"/>
        <source>version</source>
        <translation type="unfinished">version</translation>
    </message>
    <message>
        <location line="+5"/>
        <location line="+2"/>
        <source>(%1-bit)</source>
        <translation type="unfinished"></translation>
    </message>
    <message>
        <location line="+5"/>
        <source>About %1</source>
        <translation type="unfinished"></translation>
    </message>
    <message>
        <location line="+19"/>
        <source>Command-line options</source>
        <translation type="unfinished"></translation>
    </message>
</context>
<context>
    <name>Intro</name>
    <message>
        <location filename="../forms/intro.ui" line="+14"/>
        <source>Welcome</source>
        <translation>Welcome</translation>
    </message>
    <message>
        <location line="+9"/>
        <source>Welcome to %1.</source>
        <translation type="unfinished"></translation>
    </message>
    <message>
        <location line="+26"/>
        <source>As this is the first time the program is launched, you can choose where %1 will store its data.</source>
        <translation type="unfinished"></translation>
    </message>
    <message>
        <location line="+157"/>
        <source>When you click OK, %1 will begin to download and process the full %4 block chain (%2GB) starting with the earliest transactions in %3 when %4 initially launched.</source>
        <translation type="unfinished"></translation>
    </message>
    <message>
        <location line="+10"/>
        <source>This initial synchronisation is very demanding, and may expose hardware problems with your computer that had previously gone unnoticed. Each time you run %1, it will continue downloading where it left off.</source>
        <translation type="unfinished"></translation>
    </message>
    <message>
        <location line="+10"/>
        <source>If you have chosen to limit block chain storage (pruning), the historical data must still be downloaded and processed, but will be deleted afterward to keep your disk usage low.</source>
        <translation type="unfinished"></translation>
    </message>
    <message>
        <location line="-160"/>
        <source>Use the default data directory</source>
        <translation>Use the default data directory</translation>
    </message>
    <message>
        <location line="+7"/>
        <source>Use a custom data directory:</source>
        <translation>Use a custom data directory:</translation>
    </message>
    <message>
        <location filename="../intro.cpp" line="+22"/>
        <source>Bitcoin</source>
        <translation type="unfinished">Blackcoin</translation>
    </message>
    <message>
        <location line="+6"/>
        <source>At least %1 GB of data will be stored in this directory, and it will grow over time.</source>
        <translation type="unfinished"></translation>
    </message>
    <message>
        <location line="+5"/>
        <source>Approximately %1 GB of data will be stored in this directory.</source>
        <translation type="unfinished"></translation>
    </message>
    <message>
        <location line="+8"/>
        <source>%1 will download and store a copy of the Bitcoin block chain.</source>
        <translation type="unfinished"></translation>
    </message>
    <message>
        <location line="+2"/>
        <source>The wallet will also be stored in this directory.</source>
        <translation type="unfinished"></translation>
    </message>
    <message>
        <location line="+80"/>
        <source>Error: Specified data directory &quot;%1&quot; cannot be created.</source>
        <translation type="unfinished"></translation>
    </message>
    <message>
        <location line="+27"/>
        <source>Error</source>
        <translation>Error</translation>
    </message>
    <message numerus="yes">
        <location line="+9"/>
        <source>%n GB of free space available</source>
        <translation>
            <numerusform>%n GB of free space available</numerusform>
            <numerusform>%n GB of free space available</numerusform>
        </translation>
    </message>
    <message numerus="yes">
        <location line="+3"/>
        <source>(of %n GB needed)</source>
        <translation>
            <numerusform>(of %n GB needed)</numerusform>
            <numerusform>(of %n GB needed)</numerusform>
        </translation>
    </message>
</context>
<context>
    <name>ModalOverlay</name>
    <message>
        <location filename="../forms/modaloverlay.ui" line="+14"/>
        <source>Form</source>
        <translation type="unfinished">Form</translation>
    </message>
    <message>
        <location line="+119"/>
        <source>Recent transactions may not yet be visible, and therefore your wallet&apos;s balance might be incorrect. This information will be correct once your wallet has finished synchronizing with the bitcoin network, as detailed below.</source>
        <translation>Recent transactions may not yet be visible, and therefore your wallet&apos;s balance might be incorrect. This information will be correct once your wallet has finished synchronizing with the blackcoin network, as detailed below.</translation>
    </message>
    <message>
        <location line="+19"/>
        <source>Attempting to spend bitcoins that are affected by not-yet-displayed transactions will not be accepted by the network.</source>
        <translation>Attempting to spend blackcoins that are affected by not-yet-displayed transactions will not be accepted by the network.</translation>
    </message>
    <message>
        <location line="+63"/>
        <source>Number of blocks left</source>
        <translation type="unfinished"></translation>
    </message>
    <message>
        <location line="+7"/>
        <location line="+26"/>
        <location filename="../modaloverlay.cpp" line="+141"/>
        <source>Unknown...</source>
        <translation type="unfinished"></translation>
    </message>
    <message>
        <location line="-13"/>
        <source>Last block time</source>
        <translation type="unfinished">Last block time</translation>
    </message>
    <message>
        <location line="+26"/>
        <source>Progress</source>
        <translation type="unfinished"></translation>
    </message>
    <message>
        <location line="+34"/>
        <source>Progress increase per hour</source>
        <translation type="unfinished"></translation>
    </message>
    <message>
        <location line="+7"/>
        <location line="+20"/>
        <source>calculating...</source>
        <translation type="unfinished"></translation>
    </message>
    <message>
        <location line="-7"/>
        <source>Estimated time left until synced</source>
        <translation type="unfinished"></translation>
    </message>
    <message>
        <location line="+37"/>
        <source>Hide</source>
        <translation type="unfinished"></translation>
    </message>
    <message>
        <location filename="../modaloverlay.cpp" line="+6"/>
        <source>Unknown. Syncing Headers (%1, %2%)...</source>
        <translation type="unfinished"></translation>
    </message>
</context>
<context>
    <name>OpenURIDialog</name>
    <message>
        <location filename="../forms/openuridialog.ui" line="+14"/>
        <source>Open URI</source>
        <translation type="unfinished"></translation>
    </message>
    <message>
        <location line="+6"/>
        <source>Open payment request from URI or file</source>
        <translation type="unfinished"></translation>
    </message>
    <message>
        <location line="+9"/>
        <source>URI:</source>
        <translation type="unfinished"></translation>
    </message>
    <message>
        <location line="+10"/>
        <source>Select payment request file</source>
        <translation type="unfinished"></translation>
    </message>
    <message>
        <location filename="../openuridialog.cpp" line="+45"/>
        <source>Select payment request file to open</source>
        <translation type="unfinished"></translation>
    </message>
</context>
<context>
    <name>OptionsDialog</name>
    <message>
        <location filename="../forms/optionsdialog.ui" line="+14"/>
        <source>Options</source>
        <translation>Options</translation>
    </message>
    <message>
        <location line="+13"/>
        <source>&amp;Main</source>
        <translation>&amp;Main</translation>
    </message>
    <message>
        <location line="+6"/>
        <source>Automatically start %1 after logging in to the system.</source>
        <translation type="unfinished"></translation>
    </message>
    <message>
        <location line="+3"/>
        <source>&amp;Start %1 on system login</source>
        <translation type="unfinished"></translation>
    </message>
    <message>
        <location line="+72"/>
        <source>Size of &amp;database cache</source>
        <translation type="unfinished"></translation>
    </message>
    <message>
        <location line="+43"/>
        <source>Number of script &amp;verification threads</source>
        <translation type="unfinished"></translation>
    </message>
    <message>
        <location line="+161"/>
        <location line="+187"/>
        <source>IP address of the proxy (e.g. IPv4: 127.0.0.1 / IPv6: ::1)</source>
        <translation type="unfinished"></translation>
    </message>
    <message>
        <location line="-118"/>
        <location line="+23"/>
        <location line="+23"/>
        <source>Shows if the supplied default SOCKS5 proxy is used to reach peers via this network type.</source>
        <translation type="unfinished"></translation>
    </message>
    <message>
        <location line="+38"/>
        <source>Use separate SOCKS&amp;5 proxy to reach peers via Tor hidden services:</source>
        <translation type="unfinished"></translation>
    </message>
    <message>
        <location line="+108"/>
        <source>Hide the icon from the system tray.</source>
        <translation type="unfinished"></translation>
    </message>
    <message>
        <location line="+3"/>
        <source>&amp;Hide tray icon</source>
        <translation type="unfinished"></translation>
    </message>
    <message>
        <location line="+17"/>
        <source>Minimize instead of exit the application when the window is closed. When this option is enabled, the application will be closed only after selecting Exit in the menu.</source>
        <translation type="unfinished"></translation>
    </message>
    <message>
        <location line="+80"/>
        <location line="+13"/>
        <source>Third party URLs (e.g. a block explorer) that appear in the transactions tab as context menu items. %s in the URL is replaced by transaction hash. Multiple URLs are separated by vertical bar |.</source>
        <translation type="unfinished"></translation>
    </message>
    <message>
        <location line="+76"/>
        <source>Open the %1 configuration file from the working directory.</source>
        <translation type="unfinished"></translation>
    </message>
    <message>
        <location line="+3"/>
        <source>Open Configuration File</source>
        <translation type="unfinished"></translation>
    </message>
    <message>
        <location line="+10"/>
        <source>Reset all client options to default.</source>
        <translation>Reset all client options to default.</translation>
    </message>
    <message>
        <location line="+3"/>
        <source>&amp;Reset Options</source>
        <translation>&amp;Reset Options</translation>
    </message>
    <message>
        <location line="-529"/>
        <source>&amp;Network</source>
        <translation>&amp;Network</translation>
    </message>
    <message>
        <location line="-191"/>
        <source>Disables some advanced features but all blocks will still be fully validated. Reverting this setting requires re-downloading the entire blockchain. Actual disk usage may be somewhat higher.</source>
        <translation type="unfinished"></translation>
    </message>
    <message>
        <location line="+3"/>
        <source>Prune &amp;block storage to</source>
        <translation type="unfinished"></translation>
    </message>
    <message>
        <location line="+10"/>
        <source>GB</source>
        <translation type="unfinished"></translation>
    </message>
    <message>
        <location line="+25"/>
        <source>Reverting this setting requires re-downloading the entire blockchain.</source>
        <translation type="unfinished"></translation>
    </message>
    <message>
        <location line="+28"/>
        <source>MiB</source>
        <translation type="unfinished"></translation>
    </message>
    <message>
        <location line="+40"/>
        <source>(0 = auto, &lt;0 = leave that many cores free)</source>
        <translation type="unfinished"></translation>
    </message>
    <message>
        <location line="+36"/>
        <source>W&amp;allet</source>
        <translation type="unfinished"></translation>
    </message>
    <message>
        <location line="+6"/>
        <source>Expert</source>
        <translation type="unfinished"></translation>
    </message>
    <message>
        <location line="+9"/>
        <source>Enable coin &amp;control features</source>
        <translation type="unfinished"></translation>
    </message>
    <message>
        <location line="+7"/>
        <source>If you disable the spending of unconfirmed change, the change from a transaction cannot be used until that transaction has at least one confirmation. This also affects how your balance is computed.</source>
        <translation type="unfinished"></translation>
    </message>
    <message>
        <location line="+3"/>
        <source>&amp;Spend unconfirmed change</source>
        <translation type="unfinished"></translation>
    </message>
    <message>
        <location line="+30"/>
        <source>Automatically open the Bitcoin client port on the router. This only works when your router supports UPnP and it is enabled.</source>
        <translation>Automatically open the Blackcoin client port on the router. This only works when your router supports UPnP and it is enabled.</translation>
    </message>
    <message>
        <location line="+3"/>
        <source>Map port using &amp;UPnP</source>
        <translation>Map port using &amp;UPnP</translation>
    </message>
    <message>
        <location line="+7"/>
        <source>Accept connections from outside.</source>
        <translation type="unfinished"></translation>
    </message>
    <message>
        <location line="+3"/>
        <source>Allow incomin&amp;g connections</source>
        <translation type="unfinished"></translation>
    </message>
    <message>
        <location line="+7"/>
        <source>Connect to the Bitcoin network through a SOCKS5 proxy.</source>
        <translation>Connect to the Blackcoin network through a SOCKS5 proxy.</translation>
    </message>
    <message>
        <location line="+3"/>
        <source>&amp;Connect through SOCKS5 proxy (default proxy):</source>
        <translation type="unfinished"></translation>
    </message>
    <message>
        <location line="+9"/>
        <location line="+187"/>
        <source>Proxy &amp;IP:</source>
        <translation>Proxy &amp;IP:</translation>
    </message>
    <message>
        <location line="-155"/>
        <location line="+187"/>
        <source>&amp;Port:</source>
        <translation>&amp;Port:</translation>
    </message>
    <message>
        <location line="-162"/>
        <location line="+187"/>
        <source>Port of the proxy (e.g. 9050)</source>
        <translation>Port of the proxy (e.g. 9050)</translation>
    </message>
    <message>
        <location line="-163"/>
        <source>Used for reaching peers via:</source>
        <translation type="unfinished"></translation>
    </message>
    <message>
        <location line="+23"/>
        <source>IPv4</source>
        <translation type="unfinished"></translation>
    </message>
    <message>
        <location line="+23"/>
        <source>IPv6</source>
        <translation type="unfinished"></translation>
    </message>
    <message>
        <location line="+23"/>
        <source>Tor</source>
        <translation type="unfinished"></translation>
    </message>
    <message>
        <location line="+25"/>
        <source>Connect to the Bitcoin network through a separate SOCKS5 proxy for Tor hidden services.</source>
        <translation>Connect to the Blackcoin network through a separate SOCKS5 proxy for Tor hidden services.</translation>
    </message>
    <message>
        <location line="+105"/>
        <source>&amp;Window</source>
        <translation>&amp;Window</translation>
    </message>
    <message>
        <location line="+16"/>
        <source>Show only a tray icon after minimizing the window.</source>
        <translation>Show only a tray icon after minimizing the window.</translation>
    </message>
    <message>
        <location line="+3"/>
        <source>&amp;Minimize to the tray instead of the taskbar</source>
        <translation>&amp;Minimize to the tray instead of the taskbar</translation>
    </message>
    <message>
        <location line="+10"/>
        <source>M&amp;inimize on close</source>
        <translation>M&amp;inimize on close</translation>
    </message>
    <message>
        <location line="+21"/>
        <source>&amp;Display</source>
        <translation>&amp;Display</translation>
    </message>
    <message>
        <location line="+8"/>
        <source>User Interface &amp;language:</source>
        <translation>User Interface &amp;language:</translation>
    </message>
    <message>
        <location line="+13"/>
        <source>The user interface language can be set here. This setting will take effect after restarting %1.</source>
        <translation type="unfinished"></translation>
    </message>
    <message>
        <location line="+11"/>
        <source>&amp;Unit to show amounts in:</source>
        <translation>&amp;Unit to show amounts in:</translation>
    </message>
    <message>
        <location line="+13"/>
        <source>Choose the default subdivision unit to show in the interface and when sending coins.</source>
        <translation>Choose the default subdivision unit to show in the interface and when sending coins.</translation>
    </message>
    <message>
        <location line="-450"/>
        <source>Whether to show coin control features or not.</source>
        <translation type="unfinished"></translation>
    </message>
    <message>
        <location line="+464"/>
        <source>&amp;Third party transaction URLs</source>
        <translation type="unfinished"></translation>
    </message>
    <message>
        <location line="+41"/>
        <source>Options set in this dialog are overridden by the command line or in the configuration file:</source>
        <translation type="unfinished"></translation>
    </message>
    <message>
        <location line="+141"/>
        <source>&amp;OK</source>
        <translation>&amp;OK</translation>
    </message>
    <message>
        <location line="+13"/>
        <source>&amp;Cancel</source>
        <translation>&amp;Cancel</translation>
    </message>
    <message>
        <location filename="../optionsdialog.cpp" line="+96"/>
        <source>default</source>
        <translation>default</translation>
    </message>
    <message>
        <location line="+67"/>
        <source>none</source>
        <translation type="unfinished"></translation>
    </message>
    <message>
        <location line="+89"/>
        <source>Confirm options reset</source>
        <translation>Confirm options reset</translation>
    </message>
    <message>
        <location line="+1"/>
        <location line="+60"/>
        <source>Client restart required to activate changes.</source>
        <translation type="unfinished"></translation>
    </message>
    <message>
        <location line="-60"/>
        <source>Client will be shut down. Do you want to proceed?</source>
        <translation type="unfinished"></translation>
    </message>
    <message>
        <location line="+15"/>
        <source>Configuration options</source>
        <translation type="unfinished"></translation>
    </message>
    <message>
        <location line="+1"/>
        <source>The configuration file is used to specify advanced user options which override GUI settings. Additionally, any command-line options will override this configuration file.</source>
        <translation type="unfinished"></translation>
    </message>
    <message>
        <location line="+5"/>
        <source>Error</source>
        <translation type="unfinished">Error</translation>
    </message>
    <message>
        <location line="+0"/>
        <source>The configuration file could not be opened.</source>
        <translation type="unfinished"></translation>
    </message>
    <message>
        <location line="+43"/>
        <source>This change would require a client restart.</source>
        <translation type="unfinished"></translation>
    </message>
    <message>
        <location line="+28"/>
        <source>The supplied proxy address is invalid.</source>
        <translation>The supplied proxy address is invalid.</translation>
    </message>
</context>
<context>
    <name>OverviewPage</name>
    <message>
        <location filename="../forms/overviewpage.ui" line="+14"/>
        <source>Form</source>
        <translation>Form</translation>
    </message>
    <message>
        <location line="+62"/>
        <location line="+386"/>
        <source>The displayed information may be out of date. Your wallet automatically synchronizes with the Bitcoin network after a connection is established, but this process has not completed yet.</source>
        <translation>The displayed information may be out of date. Your wallet automatically synchronizes with the Blackcoin network after a connection is established, but this process has not completed yet.</translation>
    </message>
    <message>
        <location line="-139"/>
        <source>Watch-only:</source>
        <translation type="unfinished"></translation>
    </message>
    <message>
        <location line="+10"/>
        <source>Available:</source>
        <translation type="unfinished"></translation>
    </message>
    <message>
        <location line="+16"/>
        <source>Your current spendable balance</source>
        <translation>Your current spendable balance</translation>
    </message>
    <message>
        <location line="+41"/>
        <source>Pending:</source>
        <translation type="unfinished"></translation>
    </message>
    <message>
        <location line="-236"/>
        <source>Total of transactions that have yet to be confirmed, and do not yet count toward the spendable balance</source>
        <translation>Total of transactions that have yet to be confirmed, and do not yet count toward the spendable balance</translation>
    </message>
    <message>
        <location line="+112"/>
        <source>Immature:</source>
        <translation>Immature:</translation>
    </message>
    <message>
        <location line="-29"/>
        <source>Mined balance that has not yet matured</source>
        <translation>Mined balance that has not yet matured</translation>
    </message>
    <message>
        <location line="-177"/>
        <source>Balances</source>
        <translation type="unfinished"></translation>
    </message>
    <message>
        <location line="+161"/>
        <source>Total:</source>
        <translation>Total:</translation>
    </message>
    <message>
        <location line="+61"/>
        <source>Your current total balance</source>
        <translation>Your current total balance</translation>
    </message>
    <message>
        <location line="+92"/>
        <source>Your current balance in watch-only addresses</source>
        <translation type="unfinished"></translation>
    </message>
    <message>
        <location line="+23"/>
        <source>Spendable:</source>
        <translation type="unfinished"></translation>
    </message>
    <message>
        <location line="+49"/>
        <source>Recent transactions</source>
        <translation type="unfinished"></translation>
    </message>
    <message>
        <location line="-317"/>
        <source>Unconfirmed transactions to watch-only addresses</source>
        <translation type="unfinished"></translation>
    </message>
    <message>
        <location line="+50"/>
        <source>Mined balance in watch-only addresses that has not yet matured</source>
        <translation type="unfinished"></translation>
    </message>
    <message>
        <location line="+128"/>
        <source>Current total balance in watch-only addresses</source>
        <translation type="unfinished"></translation>
    </message>
</context>
<context>
    <name>PaymentServer</name>
    <message>
        <location filename="../paymentserver.cpp" line="+226"/>
        <location line="+346"/>
        <location line="+42"/>
        <location line="+110"/>
        <location line="+14"/>
        <location line="+18"/>
        <source>Payment request error</source>
        <translation type="unfinished"></translation>
    </message>
    <message>
        <location line="-529"/>
        <source>Cannot start bitcoin: click-to-pay handler</source>
        <translation>Cannot start blackcoin: click-to-pay handler</translation>
    </message>
    <message>
        <location line="+62"/>
        <location line="+9"/>
        <location line="+16"/>
        <location line="+16"/>
        <location line="+5"/>
        <location line="+7"/>
        <source>URI handling</source>
        <translation type="unfinished"></translation>
    </message>
    <message>
        <location line="-53"/>
        <source>&apos;bitcoin://&apos; is not a valid URI. Use &apos;bitcoin:&apos; instead.</source>
        <translation type="unfinished"></translation>
    </message>
    <message>
        <location line="+10"/>
        <source>You are using a BIP70 URL which will be unsupported in the future.</source>
        <translation type="unfinished"></translation>
    </message>
    <message>
        <location line="+16"/>
        <source>Payment request fetch URL is invalid: %1</source>
        <translation type="unfinished"></translation>
    </message>
    <message>
        <location line="+16"/>
        <location line="+36"/>
        <source>Cannot process payment request because BIP70 support was not compiled in.</source>
        <translation type="unfinished"></translation>
    </message>
    <message>
        <location line="-32"/>
        <source>Invalid payment address %1</source>
        <translation type="unfinished"></translation>
    </message>
    <message>
        <location line="+8"/>
        <source>URI cannot be parsed! This can be caused by an invalid Bitcoin address or malformed URI parameters.</source>
        <translation>URI cannot be parsed! This can be caused by an invalid Blackcoin address or malformed URI parameters.</translation>
    </message>
    <message>
        <location line="+14"/>
        <location line="+9"/>
        <source>Payment request file handling</source>
        <translation type="unfinished"></translation>
    </message>
    <message>
        <location line="-8"/>
        <source>Payment request file cannot be read! This can be caused by an invalid payment request file.</source>
        <translation type="unfinished"></translation>
    </message>
    <message>
        <location line="+199"/>
        <location line="+9"/>
        <location line="+31"/>
        <location line="+10"/>
        <location line="+17"/>
        <location line="+85"/>
        <source>Payment request rejected</source>
        <translation type="unfinished"></translation>
    </message>
    <message>
        <location line="-152"/>
        <source>Payment request network doesn&apos;t match client network.</source>
        <translation type="unfinished"></translation>
    </message>
    <message>
        <location line="+9"/>
        <source>Payment request expired.</source>
        <translation type="unfinished"></translation>
    </message>
    <message>
        <location line="+6"/>
        <source>Payment request is not initialized.</source>
        <translation type="unfinished"></translation>
    </message>
    <message>
        <location line="+26"/>
        <source>Unverified payment requests to custom payment scripts are unsupported.</source>
        <translation type="unfinished"></translation>
    </message>
    <message>
        <location line="+9"/>
        <location line="+17"/>
        <source>Invalid payment request.</source>
        <translation type="unfinished"></translation>
    </message>
    <message>
        <location line="-10"/>
        <source>Requested payment amount of %1 is too small (considered dust).</source>
        <translation type="unfinished"></translation>
    </message>
    <message>
        <location line="+65"/>
        <source>Refund from %1</source>
        <translation type="unfinished"></translation>
    </message>
    <message>
        <location line="+31"/>
        <source>Payment request %1 is too large (%2 bytes, allowed %3 bytes).</source>
        <translation type="unfinished"></translation>
    </message>
    <message>
        <location line="+9"/>
        <source>Error communicating with %1: %2</source>
        <translation type="unfinished"></translation>
    </message>
    <message>
        <location line="+20"/>
        <source>Payment request cannot be parsed!</source>
        <translation type="unfinished"></translation>
    </message>
    <message>
        <location line="+13"/>
        <source>Bad response from server %1</source>
        <translation type="unfinished"></translation>
    </message>
    <message>
        <location line="+22"/>
        <source>Network request error</source>
        <translation type="unfinished"></translation>
    </message>
    <message>
        <location line="+6"/>
        <source>Payment acknowledged</source>
        <translation type="unfinished"></translation>
    </message>
</context>
<context>
    <name>PeerTableModel</name>
    <message>
        <location filename="../peertablemodel.cpp" line="+109"/>
        <source>User Agent</source>
        <translation type="unfinished"></translation>
    </message>
    <message>
        <location line="+0"/>
        <source>Node/Service</source>
        <translation type="unfinished"></translation>
    </message>
    <message>
        <location line="+0"/>
        <source>NodeId</source>
        <translation type="unfinished"></translation>
    </message>
    <message>
        <location line="+0"/>
        <source>Ping</source>
        <translation type="unfinished"></translation>
    </message>
    <message>
        <location line="+0"/>
        <source>Sent</source>
        <translation type="unfinished"></translation>
    </message>
    <message>
        <location line="+0"/>
        <source>Received</source>
        <translation type="unfinished"></translation>
    </message>
</context>
<context>
    <name>QObject</name>
    <message>
        <location filename="../bitcoinunits.cpp" line="+197"/>
        <source>Amount</source>
        <translation type="unfinished">Amount</translation>
    </message>
    <message>
        <location filename="../guiutil.cpp" line="+108"/>
        <source>Enter a Bitcoin address (e.g. %1)</source>
        <translation>Enter a Blackcoin address (e.g. %1)</translation>
    </message>
    <message>
        <location line="+695"/>
        <source>%1 d</source>
        <translation type="unfinished"></translation>
    </message>
    <message>
        <location line="+2"/>
        <source>%1 h</source>
        <translation type="unfinished"></translation>
    </message>
    <message>
        <location line="+2"/>
        <source>%1 m</source>
        <translation type="unfinished"></translation>
    </message>
    <message>
        <location line="+2"/>
        <location line="+50"/>
        <source>%1 s</source>
        <translation type="unfinished"></translation>
    </message>
    <message>
        <location line="-10"/>
        <source>None</source>
        <translation type="unfinished"></translation>
    </message>
    <message>
        <location line="+5"/>
        <source>N/A</source>
        <translation type="unfinished">N/A</translation>
    </message>
    <message>
        <location line="+0"/>
        <source>%1 ms</source>
        <translation type="unfinished"></translation>
    </message>
    <message numerus="yes">
        <location line="+18"/>
        <source>%n second(s)</source>
        <translation>
            <numerusform>%n second</numerusform>
            <numerusform>%n seconds</numerusform>
        </translation>
    </message>
    <message numerus="yes">
        <location line="+4"/>
        <source>%n minute(s)</source>
        <translation>
            <numerusform>%n minute</numerusform>
            <numerusform>%n minutes</numerusform>
        </translation>
    </message>
    <message numerus="yes">
        <location line="+4"/>
        <source>%n hour(s)</source>
        <translation type="unfinished">
            <numerusform>%n hour</numerusform>
            <numerusform>%n hours</numerusform>
        </translation>
    </message>
    <message numerus="yes">
        <location line="+4"/>
        <source>%n day(s)</source>
        <translation type="unfinished">
            <numerusform>%n day</numerusform>
            <numerusform>%n days</numerusform>
        </translation>
    </message>
    <message numerus="yes">
        <location line="+4"/>
        <location line="+6"/>
        <source>%n week(s)</source>
        <translation type="unfinished">
            <numerusform>%n week</numerusform>
            <numerusform>%n weeks</numerusform>
        </translation>
    </message>
    <message>
        <location line="+0"/>
        <source>%1 and %2</source>
        <translation type="unfinished"></translation>
    </message>
    <message numerus="yes">
        <location line="+0"/>
        <source>%n year(s)</source>
        <translation type="unfinished">
            <numerusform>%n year</numerusform>
            <numerusform>%n years</numerusform>
        </translation>
    </message>
    <message>
        <location line="+8"/>
        <source>%1 B</source>
        <translation type="unfinished"></translation>
    </message>
    <message>
        <location line="+2"/>
        <source>%1 KB</source>
        <translation type="unfinished"></translation>
    </message>
    <message>
        <location line="+2"/>
        <source>%1 MB</source>
        <translation type="unfinished"></translation>
    </message>
    <message>
        <location line="+2"/>
        <source>%1 GB</source>
        <translation type="unfinished"></translation>
    </message>
    <message>
        <location filename="../bitcoin.cpp" line="+189"/>
        <source>%1 didn&apos;t yet exit safely...</source>
        <translation type="unfinished"></translation>
    </message>
    <message>
        <location filename="../modaloverlay.cpp" line="-36"/>
        <source>unknown</source>
        <translation type="unfinished"></translation>
    </message>
</context>
<context>
    <name>QObject::QObject</name>
    <message>
        <location filename="../bitcoin.cpp" line="-113"/>
        <source>Error parsing command line arguments: %1.</source>
        <translation type="unfinished"></translation>
    </message>
    <message>
        <location line="+37"/>
        <source>Error: Specified data directory &quot;%1&quot; does not exist.</source>
        <translation type="unfinished"></translation>
    </message>
    <message>
        <location line="+5"/>
        <source>Error: Cannot parse configuration file: %1.</source>
        <translation type="unfinished"></translation>
    </message>
    <message>
        <location line="+14"/>
        <source>Error: %1</source>
        <translation type="unfinished"></translation>
    </message>
</context>
<context>
    <name>QRImageWidget</name>
    <message>
        <location filename="../receiverequestdialog.cpp" line="+32"/>
        <source>&amp;Save Image...</source>
        <translation type="unfinished"></translation>
    </message>
    <message>
        <location line="+3"/>
        <source>&amp;Copy Image</source>
        <translation type="unfinished"></translation>
    </message>
    <message>
        <location line="+32"/>
        <source>Save QR Code</source>
        <translation type="unfinished"></translation>
    </message>
    <message>
        <location line="+0"/>
        <source>PNG Image (*.png)</source>
        <translation type="unfinished"></translation>
    </message>
</context>
<context>
    <name>RPCConsole</name>
    <message>
        <location filename="../forms/debugwindow.ui" line="+56"/>
        <location line="+26"/>
        <location line="+26"/>
        <location line="+26"/>
        <location line="+29"/>
        <location line="+26"/>
        <location line="+36"/>
        <location line="+23"/>
        <location line="+36"/>
        <location line="+23"/>
        <location line="+36"/>
        <location line="+23"/>
        <location line="+716"/>
        <location line="+23"/>
        <location line="+23"/>
        <location line="+23"/>
        <location line="+23"/>
        <location line="+23"/>
        <location line="+23"/>
        <location line="+23"/>
        <location line="+23"/>
        <location line="+23"/>
        <location line="+23"/>
        <location line="+23"/>
        <location line="+23"/>
        <location line="+23"/>
        <location line="+23"/>
        <location line="+26"/>
        <location line="+23"/>
        <location line="+23"/>
        <source>N/A</source>
        <translation>N/A</translation>
    </message>
    <message>
        <location line="-1430"/>
        <source>Client version</source>
        <translation>Client version</translation>
    </message>
    <message>
        <location line="-22"/>
        <source>&amp;Information</source>
        <translation>&amp;Information</translation>
    </message>
    <message>
        <location line="-10"/>
        <source>Debug window</source>
        <translation type="unfinished"></translation>
    </message>
    <message>
        <location line="+25"/>
        <source>General</source>
        <translation type="unfinished"></translation>
    </message>
    <message>
        <location line="+56"/>
        <source>Using BerkeleyDB version</source>
        <translation type="unfinished"></translation>
    </message>
    <message>
        <location line="+26"/>
        <source>Datadir</source>
        <translation type="unfinished"></translation>
    </message>
    <message>
        <location line="+10"/>
        <source>To specify a non-default location of the data directory use the &apos;%1&apos; option.</source>
        <translation type="unfinished"></translation>
    </message>
    <message>
        <location line="+19"/>
        <source>Blocksdir</source>
        <translation type="unfinished"></translation>
    </message>
    <message>
        <location line="+10"/>
        <source>To specify a non-default location of the blocks directory use the &apos;%1&apos; option.</source>
        <translation type="unfinished"></translation>
    </message>
    <message>
        <location line="+19"/>
        <source>Startup time</source>
        <translation>Startup time</translation>
    </message>
    <message>
        <location line="+29"/>
        <source>Network</source>
        <translation>Network</translation>
    </message>
    <message>
        <location line="+7"/>
        <source>Name</source>
        <translation type="unfinished"></translation>
    </message>
    <message>
        <location line="+23"/>
        <source>Number of connections</source>
        <translation>Number of connections</translation>
    </message>
    <message>
        <location line="+29"/>
        <source>Block chain</source>
        <translation>Block chain</translation>
    </message>
    <message>
        <location line="+7"/>
        <source>Current number of blocks</source>
        <translation>Current number of blocks</translation>
    </message>
    <message>
        <location line="+52"/>
        <source>Memory Pool</source>
        <translation type="unfinished"></translation>
    </message>
    <message>
        <location line="+7"/>
        <source>Current number of transactions</source>
        <translation type="unfinished"></translation>
    </message>
    <message>
        <location line="+23"/>
        <source>Memory usage</source>
        <translation type="unfinished"></translation>
    </message>
    <message>
        <location line="+94"/>
        <source>Wallet: </source>
        <translation type="unfinished"></translation>
    </message>
    <message>
        <location line="+11"/>
        <source>(none)</source>
        <translation type="unfinished"></translation>
    </message>
    <message>
        <location line="+241"/>
        <source>&amp;Reset</source>
        <translation type="unfinished"></translation>
    </message>
    <message>
        <location line="+80"/>
        <location line="+589"/>
        <source>Received</source>
        <translation type="unfinished"></translation>
    </message>
    <message>
        <location line="-509"/>
        <location line="+486"/>
        <source>Sent</source>
        <translation type="unfinished"></translation>
    </message>
    <message>
        <location line="-445"/>
        <source>&amp;Peers</source>
        <translation type="unfinished"></translation>
    </message>
    <message>
        <location line="+67"/>
        <source>Banned peers</source>
        <translation type="unfinished"></translation>
    </message>
    <message>
        <location line="+65"/>
        <location filename="../rpcconsole.cpp" line="+501"/>
        <location line="+757"/>
        <source>Select a peer to view detailed information.</source>
        <translation type="unfinished"></translation>
    </message>
    <message>
        <location line="+37"/>
        <source>Whitelisted</source>
        <translation type="unfinished"></translation>
    </message>
    <message>
        <location line="+23"/>
        <source>Direction</source>
        <translation type="unfinished"></translation>
    </message>
    <message>
        <location line="+23"/>
        <source>Version</source>
        <translation type="unfinished"></translation>
    </message>
    <message>
        <location line="+69"/>
        <source>Starting Block</source>
        <translation type="unfinished"></translation>
    </message>
    <message>
        <location line="+23"/>
        <source>Synced Headers</source>
        <translation type="unfinished"></translation>
    </message>
    <message>
        <location line="+23"/>
        <source>Synced Blocks</source>
        <translation type="unfinished"></translation>
    </message>
    <message>
        <location line="-1164"/>
        <location line="+1072"/>
        <source>User Agent</source>
        <translation type="unfinished"></translation>
    </message>
    <message>
        <location line="-737"/>
        <source>Open the %1 debug log file from the current data directory. This can take a few seconds for large log files.</source>
        <translation type="unfinished"></translation>
    </message>
    <message>
        <location line="+87"/>
        <source>Decrease font size</source>
        <translation type="unfinished"></translation>
    </message>
    <message>
        <location line="+29"/>
        <source>Increase font size</source>
        <translation type="unfinished"></translation>
    </message>
    <message>
        <location line="+644"/>
        <source>Services</source>
        <translation type="unfinished"></translation>
    </message>
    <message>
        <location line="+92"/>
        <source>Ban Score</source>
        <translation type="unfinished"></translation>
    </message>
    <message>
        <location line="+23"/>
        <source>Connection Time</source>
        <translation type="unfinished"></translation>
    </message>
    <message>
        <location line="+23"/>
        <source>Last Send</source>
        <translation type="unfinished"></translation>
    </message>
    <message>
        <location line="+23"/>
        <source>Last Receive</source>
        <translation type="unfinished"></translation>
    </message>
    <message>
        <location line="+69"/>
        <source>Ping Time</source>
        <translation type="unfinished"></translation>
    </message>
    <message>
        <location line="+23"/>
        <source>The duration of a currently outstanding ping.</source>
        <translation type="unfinished"></translation>
    </message>
    <message>
        <location line="+3"/>
        <source>Ping Wait</source>
        <translation type="unfinished"></translation>
    </message>
    <message>
        <location line="+23"/>
        <source>Min Ping</source>
        <translation type="unfinished"></translation>
    </message>
    <message>
        <location line="+23"/>
        <source>Time Offset</source>
        <translation type="unfinished"></translation>
    </message>
    <message>
        <location line="-1169"/>
        <source>Last block time</source>
        <translation>Last block time</translation>
    </message>
    <message>
        <location line="+110"/>
        <source>&amp;Open</source>
        <translation>&amp;Open</translation>
    </message>
    <message>
        <location line="+26"/>
        <source>&amp;Console</source>
        <translation>&amp;Console</translation>
    </message>
    <message>
        <location line="+217"/>
        <source>&amp;Network Traffic</source>
        <translation type="unfinished"></translation>
    </message>
    <message>
        <location line="+68"/>
        <source>Totals</source>
        <translation type="unfinished"></translation>
    </message>
    <message>
        <location filename="../rpcconsole.cpp" line="-411"/>
        <source>In:</source>
        <translation type="unfinished"></translation>
    </message>
    <message>
        <location line="+1"/>
        <source>Out:</source>
        <translation type="unfinished"></translation>
    </message>
    <message>
        <location filename="../forms/debugwindow.ui" line="-321"/>
        <source>Debug log file</source>
        <translation>Debug log file</translation>
    </message>
    <message>
        <location line="+155"/>
        <source>Clear console</source>
        <translation>Clear console</translation>
    </message>
    <message>
        <location filename="../rpcconsole.cpp" line="-252"/>
        <source>1 &amp;hour</source>
        <translation type="unfinished"></translation>
    </message>
    <message>
        <location line="+1"/>
        <source>1 &amp;day</source>
        <translation type="unfinished"></translation>
    </message>
    <message>
        <location line="+1"/>
        <source>1 &amp;week</source>
        <translation type="unfinished"></translation>
    </message>
    <message>
        <location line="+1"/>
        <source>1 &amp;year</source>
        <translation type="unfinished"></translation>
    </message>
    <message>
        <location line="-4"/>
        <source>&amp;Disconnect</source>
        <translation type="unfinished"></translation>
    </message>
    <message>
        <location line="+1"/>
        <location line="+1"/>
        <location line="+1"/>
        <location line="+1"/>
        <source>Ban for</source>
        <translation type="unfinished"></translation>
    </message>
    <message>
        <location line="+47"/>
        <source>&amp;Unban</source>
        <translation type="unfinished"></translation>
    </message>
    <message>
        <location line="+164"/>
        <source>Welcome to the %1 RPC console.</source>
        <translation type="unfinished"></translation>
    </message>
    <message>
        <location line="+1"/>
        <source>Use up and down arrows to navigate history, and %1 to clear screen.</source>
        <translation type="unfinished"></translation>
    </message>
    <message>
        <location line="+1"/>
        <source>Type %1 for an overview of available commands.</source>
        <translation type="unfinished"></translation>
    </message>
    <message>
        <location line="+1"/>
        <source>For more information on using this console type %1.</source>
        <translation type="unfinished"></translation>
    </message>
    <message>
        <location line="+2"/>
        <source>WARNING: Scammers have been active, telling users to type commands here, stealing their wallet contents. Do not use this console without fully understanding the ramifications of a command.</source>
        <translation type="unfinished"></translation>
    </message>
    <message>
        <location line="+36"/>
        <source>Network activity disabled</source>
        <translation type="unfinished"></translation>
    </message>
    <message>
        <location line="+70"/>
        <source>Executing command without any wallet</source>
        <translation type="unfinished"></translation>
    </message>
    <message>
        <location line="-2"/>
        <source>Executing command using &quot;%1&quot; wallet</source>
        <translation type="unfinished"></translation>
    </message>
    <message>
        <location line="+189"/>
        <source>(node id: %1)</source>
        <translation type="unfinished"></translation>
    </message>
    <message>
        <location line="+2"/>
        <source>via %1</source>
        <translation type="unfinished"></translation>
    </message>
    <message>
        <location line="+3"/>
        <location line="+1"/>
        <source>never</source>
        <translation type="unfinished"></translation>
    </message>
    <message>
        <location line="+10"/>
        <source>Inbound</source>
        <translation type="unfinished"></translation>
    </message>
    <message>
        <location line="+0"/>
        <source>Outbound</source>
        <translation type="unfinished"></translation>
    </message>
    <message>
        <location line="+2"/>
        <source>Yes</source>
        <translation type="unfinished"></translation>
    </message>
    <message>
        <location line="+0"/>
        <source>No</source>
        <translation type="unfinished"></translation>
    </message>
    <message>
        <location line="+12"/>
        <location line="+6"/>
        <source>Unknown</source>
        <translation type="unfinished"></translation>
    </message>
</context>
<context>
    <name>ReceiveCoinsDialog</name>
    <message>
        <location filename="../forms/receivecoinsdialog.ui" line="+37"/>
        <source>&amp;Amount:</source>
        <translation type="unfinished"></translation>
    </message>
    <message>
        <location line="+46"/>
        <source>&amp;Label:</source>
        <translation type="unfinished">&amp;Label:</translation>
    </message>
    <message>
        <location line="-30"/>
        <source>&amp;Message:</source>
        <translation type="unfinished"></translation>
    </message>
    <message>
        <location line="-3"/>
        <location line="+46"/>
        <source>An optional message to attach to the payment request, which will be displayed when the request is opened. Note: The message will not be sent with the payment over the Bitcoin network.</source>
        <translation>An optional message to attach to the payment request, which will be displayed when the request is opened. Note: The message will not be sent with the payment over the Blackcoin network.</translation>
    </message>
    <message>
        <location line="-30"/>
        <location line="+14"/>
        <source>An optional label to associate with the new receiving address.</source>
        <translation type="unfinished"></translation>
    </message>
    <message>
        <location line="-7"/>
        <source>Use this form to request payments. All fields are &lt;b&gt;optional&lt;/b&gt;.</source>
        <translation type="unfinished"></translation>
    </message>
    <message>
        <location line="-39"/>
        <location line="+153"/>
        <source>An optional amount to request. Leave this empty or zero to not request a specific amount.</source>
        <translation type="unfinished"></translation>
    </message>
    <message>
        <location line="-59"/>
        <source>Clear all fields of the form.</source>
        <translation type="unfinished"></translation>
    </message>
    <message>
        <location line="+3"/>
        <source>Clear</source>
        <translation type="unfinished"></translation>
    </message>
    <message>
        <location line="+78"/>
        <source>Native segwit addresses (aka Bech32 or BIP-173) reduce your transaction fees later on and offer better protection against typos, but old wallets don&apos;t support them. When unchecked, an address compatible with older wallets will be created instead.</source>
        <translation type="unfinished"></translation>
    </message>
    <message>
        <location line="+3"/>
        <source>Generate Bech32 address</source>
        <translation type="unfinished"></translation>
    </message>
    <message>
        <location line="+61"/>
        <source>Requested payments history</source>
        <translation type="unfinished"></translation>
    </message>
    <message>
        <location line="-162"/>
        <source>&amp;Request payment</source>
        <translation type="unfinished"></translation>
    </message>
    <message>
        <location line="+187"/>
        <source>Show the selected request (does the same as double clicking an entry)</source>
        <translation type="unfinished"></translation>
    </message>
    <message>
        <location line="+3"/>
        <source>Show</source>
        <translation type="unfinished"></translation>
    </message>
    <message>
        <location line="+17"/>
        <source>Remove the selected entries from the list</source>
        <translation type="unfinished"></translation>
    </message>
    <message>
        <location line="+3"/>
        <source>Remove</source>
        <translation type="unfinished"></translation>
    </message>
    <message>
        <location filename="../receivecoinsdialog.cpp" line="+47"/>
        <source>Copy URI</source>
        <translation type="unfinished"></translation>
    </message>
    <message>
        <location line="+1"/>
        <source>Copy label</source>
        <translation type="unfinished"></translation>
    </message>
    <message>
        <location line="+1"/>
        <source>Copy message</source>
        <translation type="unfinished"></translation>
    </message>
    <message>
        <location line="+1"/>
        <source>Copy amount</source>
        <translation type="unfinished"></translation>
    </message>
</context>
<context>
    <name>ReceiveRequestDialog</name>
    <message>
        <location filename="../forms/receiverequestdialog.ui" line="+29"/>
        <source>QR Code</source>
        <translation type="unfinished"></translation>
    </message>
    <message>
        <location line="+46"/>
        <source>Copy &amp;URI</source>
        <translation type="unfinished"></translation>
    </message>
    <message>
        <location line="+10"/>
        <source>Copy &amp;Address</source>
        <translation type="unfinished"></translation>
    </message>
    <message>
        <location line="+10"/>
        <source>&amp;Save Image...</source>
        <translation type="unfinished"></translation>
    </message>
    <message>
        <location filename="../receiverequestdialog.cpp" line="+65"/>
        <source>Request payment to %1</source>
        <translation type="unfinished"></translation>
    </message>
    <message>
        <location line="+6"/>
        <source>Payment information</source>
        <translation type="unfinished"></translation>
    </message>
    <message>
        <location line="+1"/>
        <source>URI</source>
        <translation type="unfinished"></translation>
    </message>
    <message>
        <location line="+2"/>
        <source>Address</source>
        <translation type="unfinished"></translation>
    </message>
    <message>
        <location line="+2"/>
        <source>Amount</source>
        <translation type="unfinished">Amount</translation>
    </message>
    <message>
        <location line="+2"/>
        <source>Label</source>
        <translation type="unfinished"></translation>
    </message>
    <message>
        <location line="+2"/>
        <source>Message</source>
        <translation type="unfinished"></translation>
    </message>
    <message>
        <location line="+2"/>
        <source>Wallet</source>
        <translation type="unfinished">Wallet</translation>
    </message>
    <message>
        <location line="+11"/>
        <source>Resulting URI too long, try to reduce the text for label / message.</source>
        <translation type="unfinished"></translation>
    </message>
    <message>
        <location line="+5"/>
        <source>Error encoding URI into QR Code.</source>
        <translation type="unfinished"></translation>
    </message>
</context>
<context>
    <name>RecentRequestsTableModel</name>
    <message>
        <location filename="../recentrequeststablemodel.cpp" line="+25"/>
        <source>Date</source>
        <translation type="unfinished">Date</translation>
    </message>
    <message>
        <location line="+0"/>
        <source>Label</source>
        <translation type="unfinished"></translation>
    </message>
    <message>
        <location line="+0"/>
        <source>Message</source>
        <translation type="unfinished"></translation>
    </message>
    <message>
        <location line="+39"/>
        <source>(no label)</source>
        <translation type="unfinished"></translation>
    </message>
    <message>
        <location line="+9"/>
        <source>(no message)</source>
        <translation type="unfinished"></translation>
    </message>
    <message>
        <location line="+8"/>
        <source>(no amount requested)</source>
        <translation type="unfinished"></translation>
    </message>
    <message>
        <location line="+42"/>
        <source>Requested</source>
        <translation type="unfinished"></translation>
    </message>
</context>
<context>
    <name>SendCoinsDialog</name>
    <message>
        <location filename="../forms/sendcoinsdialog.ui" line="+14"/>
        <location filename="../sendcoinsdialog.cpp" line="+593"/>
        <source>Send Coins</source>
        <translation>Send Coins</translation>
    </message>
    <message>
        <location line="+76"/>
        <source>Coin Control Features</source>
        <translation type="unfinished"></translation>
    </message>
    <message>
        <location line="+20"/>
        <source>Inputs...</source>
        <translation type="unfinished"></translation>
    </message>
    <message>
        <location line="+10"/>
        <source>automatically selected</source>
        <translation type="unfinished"></translation>
    </message>
    <message>
        <location line="+19"/>
        <source>Insufficient funds!</source>
        <translation type="unfinished"></translation>
    </message>
    <message>
        <location line="+89"/>
        <source>Quantity:</source>
        <translation type="unfinished"></translation>
    </message>
    <message>
        <location line="+35"/>
        <source>Bytes:</source>
        <translation type="unfinished"></translation>
    </message>
    <message>
        <location line="+48"/>
        <source>Amount:</source>
        <translation type="unfinished"></translation>
    </message>
    <message>
        <location line="+80"/>
        <source>Fee:</source>
        <translation type="unfinished"></translation>
    </message>
    <message>
        <location line="+51"/>
        <source>After Fee:</source>
        <translation type="unfinished"></translation>
    </message>
    <message>
        <location line="+32"/>
        <source>Change:</source>
        <translation type="unfinished"></translation>
    </message>
    <message>
        <location line="+44"/>
        <source>If this is activated, but the change address is empty or invalid, change will be sent to a newly generated address.</source>
        <translation type="unfinished"></translation>
    </message>
    <message>
        <location line="+3"/>
        <source>Custom change address</source>
        <translation type="unfinished"></translation>
    </message>
    <message>
        <location line="+206"/>
        <source>Transaction Fee:</source>
        <translation type="unfinished"></translation>
    </message>
    <message>
        <location line="+14"/>
        <source>Choose...</source>
        <translation type="unfinished"></translation>
    </message>
    <message>
        <location line="+24"/>
        <source>Using the fallbackfee can result in sending a transaction that will take several hours or days (or never) to confirm. Consider choosing your fee manually or wait until you have validated the complete chain.</source>
        <translation type="unfinished"></translation>
    </message>
    <message>
        <location line="+9"/>
        <source>Warning: Fee estimation is currently not possible.</source>
        <translation type="unfinished"></translation>
    </message>
    <message>
        <location line="+26"/>
        <source>collapse fee-settings</source>
        <translation type="unfinished"></translation>
    </message>
    <message>
        <location line="+51"/>
        <source>Specify a custom fee per kB (1,000 bytes) of the transaction&apos;s virtual size.

Note:  Since the fee is calculated on a per-byte basis, a fee of &quot;100 satoshis per kB&quot; for a transaction size of 500 bytes (half of 1 kB) would ultimately yield a fee of only 50 satoshis.</source>
        <translation type="unfinished"></translation>
    </message>
    <message>
        <location line="+5"/>
        <source>per kilobyte</source>
        <translation type="unfinished"></translation>
    </message>
    <message>
        <location line="-53"/>
        <source>Hide</source>
        <translation type="unfinished"></translation>
    </message>
    <message>
<<<<<<< HEAD
        <location line="+80"/>
        <location line="+13"/>
        <source>Paying only the minimum fee is just fine as long as there is less transaction volume than space in the blocks. But be aware that this can end up in a never confirming transaction once there is more demand for bitcoin transactions than the network can process.</source>
        <translation>Paying only the minimum fee is just fine as long as there is less transaction volume than space in the blocks. But be aware that this can end up in a never confirming transaction once there is more demand for blackcoin transactions than the network can process.</translation>
    </message>
    <message>
        <location line="+3"/>
        <source>(read the tooltip)</source>
        <translation type="unfinished"></translation>
    </message>
    <message>
        <location line="+29"/>
=======
        <location line="+112"/>
>>>>>>> 8b676984
        <source>Recommended:</source>
        <translation type="unfinished"></translation>
    </message>
    <message>
        <location line="+30"/>
        <source>Custom:</source>
        <translation type="unfinished"></translation>
    </message>
    <message>
        <location line="+49"/>
        <source>(Smart fee not initialized yet. This usually takes a few blocks...)</source>
        <translation type="unfinished"></translation>
    </message>
    <message>
        <location line="+166"/>
        <source>Send to multiple recipients at once</source>
        <translation>Send to multiple recipients at once</translation>
    </message>
    <message>
        <location line="+3"/>
        <source>Add &amp;Recipient</source>
        <translation>Add &amp;Recipient</translation>
    </message>
    <message>
        <location line="-20"/>
        <source>Clear all fields of the form.</source>
        <translation type="unfinished"></translation>
    </message>
    <message>
        <location line="-800"/>
        <source>Dust:</source>
        <translation type="unfinished"></translation>
    </message>
    <message>
        <location line="+543"/>
        <source>When there is less transaction volume than space in the blocks, miners as well as relaying nodes may enforce a minimum fee. Paying only this minimum fee is just fine, but be aware that this can result in a never confirming transaction once there is more demand for bitcoin transactions than the network can process.</source>
        <translation type="unfinished"></translation>
    </message>
    <message>
        <location line="+3"/>
        <source>A too low fee might result in a never confirming transaction (read the tooltip)</source>
        <translation type="unfinished"></translation>
    </message>
    <message>
        <location line="+131"/>
        <source>Confirmation time target:</source>
        <translation type="unfinished"></translation>
    </message>
    <message>
        <location line="+58"/>
        <source>Enable Replace-By-Fee</source>
        <translation type="unfinished"></translation>
    </message>
    <message>
        <location line="+3"/>
        <source>With Replace-By-Fee (BIP-125) you can increase a transaction&apos;s fee after it is sent. Without this, a higher fee may be recommended to compensate for increased transaction delay risk.</source>
        <translation type="unfinished"></translation>
    </message>
    <message>
        <location line="+65"/>
        <source>Clear &amp;All</source>
        <translation>Clear &amp;All</translation>
    </message>
    <message>
        <location line="+55"/>
        <source>Balance:</source>
        <translation>Balance:</translation>
    </message>
    <message>
        <location line="-84"/>
        <source>Confirm the send action</source>
        <translation>Confirm the send action</translation>
    </message>
    <message>
        <location line="+3"/>
        <source>S&amp;end</source>
        <translation>S&amp;end</translation>
    </message>
    <message>
        <location filename="../sendcoinsdialog.cpp" line="-505"/>
        <source>Copy quantity</source>
        <translation type="unfinished"></translation>
    </message>
    <message>
        <location line="+1"/>
        <source>Copy amount</source>
        <translation type="unfinished"></translation>
    </message>
    <message>
        <location line="+1"/>
        <source>Copy fee</source>
        <translation type="unfinished"></translation>
    </message>
    <message>
        <location line="+1"/>
        <source>Copy after fee</source>
        <translation type="unfinished"></translation>
    </message>
    <message>
        <location line="+1"/>
        <source>Copy bytes</source>
        <translation type="unfinished"></translation>
    </message>
    <message>
        <location line="+1"/>
        <source>Copy dust</source>
        <translation type="unfinished"></translation>
    </message>
    <message>
        <location line="+1"/>
        <source>Copy change</source>
        <translation type="unfinished"></translation>
    </message>
    <message>
        <location line="+74"/>
        <source>%1 (%2 blocks)</source>
        <translation type="unfinished"></translation>
    </message>
    <message>
        <location line="+133"/>
        <location line="+5"/>
        <location line="+6"/>
        <location line="+4"/>
        <source>%1 to %2</source>
        <translation type="unfinished"></translation>
    </message>
    <message>
        <location line="+7"/>
        <source>Are you sure you want to send?</source>
        <translation type="unfinished"></translation>
    </message>
    <message>
        <location line="+42"/>
        <source>or</source>
        <translation type="unfinished"></translation>
    </message>
    <message>
        <location line="-19"/>
        <source>You can increase the fee later (signals Replace-By-Fee, BIP-125).</source>
        <translation type="unfinished"></translation>
    </message>
    <message>
        <location line="-61"/>
        <source>from wallet %1</source>
        <translation type="unfinished"></translation>
    </message>
    <message>
        <location line="+40"/>
        <source>Please, review your transaction.</source>
        <translation type="unfinished"></translation>
    </message>
    <message>
        <location line="+7"/>
        <source>Transaction fee</source>
        <translation type="unfinished"></translation>
    </message>
    <message>
        <location line="+16"/>
        <source>Not signalling Replace-By-Fee, BIP-125.</source>
        <translation type="unfinished"></translation>
    </message>
    <message>
        <location line="+14"/>
        <source>Total Amount</source>
        <translation type="unfinished"></translation>
    </message>
    <message>
        <location line="+5"/>
        <source>Confirm send coins</source>
        <translation type="unfinished"></translation>
    </message>
    <message>
        <location line="+191"/>
        <source>The recipient address is not valid. Please recheck.</source>
        <translation type="unfinished"></translation>
    </message>
    <message>
        <location line="+3"/>
        <source>The amount to pay must be larger than 0.</source>
        <translation type="unfinished"></translation>
    </message>
    <message>
        <location line="+3"/>
        <source>The amount exceeds your balance.</source>
        <translation type="unfinished"></translation>
    </message>
    <message>
        <location line="+3"/>
        <source>The total exceeds your balance when the %1 transaction fee is included.</source>
        <translation type="unfinished"></translation>
    </message>
    <message>
        <location line="+3"/>
        <source>Duplicate address found: addresses should only be used once each.</source>
        <translation type="unfinished"></translation>
    </message>
    <message>
        <location line="+3"/>
        <source>Transaction creation failed!</source>
        <translation type="unfinished"></translation>
    </message>
    <message>
        <location line="+4"/>
        <source>The transaction was rejected with the following reason: %1</source>
        <translation type="unfinished"></translation>
    </message>
    <message>
        <location line="+4"/>
        <source>A fee higher than %1 is considered an absurdly high fee.</source>
        <translation type="unfinished"></translation>
    </message>
    <message>
        <location line="+3"/>
        <source>Payment request expired.</source>
        <translation type="unfinished"></translation>
    </message>
    <message numerus="yes">
        <location line="+120"/>
        <source>Estimated to begin confirmation within %n block(s).</source>
        <translation>
            <numerusform>Estimated to begin confirmation within %n block.</numerusform>
            <numerusform>Estimated to begin confirmation within %n blocks.</numerusform>
        </translation>
    </message>
    <message>
        <location line="+101"/>
        <source>Warning: Invalid Bitcoin address</source>
        <translation>Warning: Invalid Blackcoin address</translation>
    </message>
    <message>
        <location line="+5"/>
        <source>Warning: Unknown change address</source>
        <translation type="unfinished"></translation>
    </message>
    <message>
        <location line="+3"/>
        <source>Confirm custom change address</source>
        <translation type="unfinished"></translation>
    </message>
    <message>
        <location line="+0"/>
        <source>The address you selected for change is not part of this wallet. Any or all funds in your wallet may be sent to this address. Are you sure?</source>
        <translation type="unfinished"></translation>
    </message>
    <message>
        <location line="+21"/>
        <source>(no label)</source>
        <translation type="unfinished"></translation>
    </message>
</context>
<context>
    <name>SendCoinsEntry</name>
    <message>
        <location filename="../forms/sendcoinsentry.ui" line="+155"/>
        <location line="+546"/>
        <location line="+533"/>
        <source>A&amp;mount:</source>
        <translation>A&amp;mount:</translation>
    </message>
    <message>
        <location line="-1192"/>
        <source>Pay &amp;To:</source>
        <translation>Pay &amp;To:</translation>
    </message>
    <message>
        <location line="+93"/>
        <source>&amp;Label:</source>
        <translation>&amp;Label:</translation>
    </message>
    <message>
        <location line="-68"/>
        <source>Choose previously used address</source>
        <translation type="unfinished"></translation>
    </message>
    <message>
        <location line="-46"/>
        <source>This is a normal payment.</source>
        <translation type="unfinished"></translation>
    </message>
    <message>
        <location line="+39"/>
        <source>The Bitcoin address to send the payment to</source>
        <translation>The Blackcoin address to send the payment to</translation>
    </message>
    <message>
        <location line="+23"/>
        <source>Alt+A</source>
        <translation>Alt+A</translation>
    </message>
    <message>
        <location line="+7"/>
        <source>Paste address from clipboard</source>
        <translation>Paste address from clipboard</translation>
    </message>
    <message>
        <location line="+16"/>
        <source>Alt+P</source>
        <translation>Alt+P</translation>
    </message>
    <message>
        <location line="+7"/>
        <location line="+555"/>
        <location line="+533"/>
        <source>Remove this entry</source>
        <translation type="unfinished"></translation>
    </message>
    <message>
        <location line="-1028"/>
        <source>The fee will be deducted from the amount being sent. The recipient will receive less bitcoins than you enter in the amount field. If multiple recipients are selected, the fee is split equally.</source>
        <translation>he fee will be deducted from the amount being sent. The recipient will receive less blackcoins than you enter in the amount field. If multiple recipients are selected, the fee is split equally.</translation>
    </message>
    <message>
        <location line="+3"/>
        <source>S&amp;ubtract fee from amount</source>
        <translation type="unfinished"></translation>
    </message>
    <message>
        <location line="+7"/>
        <source>Use available balance</source>
        <translation type="unfinished"></translation>
    </message>
    <message>
        <location line="+9"/>
        <source>Message:</source>
        <translation type="unfinished"></translation>
    </message>
    <message>
        <location line="+443"/>
        <source>This is an unauthenticated payment request.</source>
        <translation type="unfinished"></translation>
    </message>
    <message>
        <location line="+529"/>
        <source>This is an authenticated payment request.</source>
        <translation type="unfinished"></translation>
    </message>
    <message>
        <location line="-1016"/>
        <source>Enter a label for this address to add it to the list of used addresses</source>
        <translation type="unfinished"></translation>
    </message>
    <message>
        <location line="+54"/>
        <source>A message that was attached to the bitcoin: URI which will be stored with the transaction for your reference. Note: This message will not be sent over the Bitcoin network.</source>
        <translation>A message that was attached to the blackcoin: URI which will be stored with the transaction for your reference. Note: This message will not be sent over the Blackcoin network.</translation>
    </message>
    <message>
        <location line="+448"/>
        <location line="+529"/>
        <source>Pay To:</source>
        <translation type="unfinished"></translation>
    </message>
    <message>
        <location line="-495"/>
        <location line="+533"/>
        <source>Memo:</source>
        <translation type="unfinished"></translation>
    </message>
    <message>
        <location filename="../sendcoinsentry.cpp" line="+39"/>
        <source>Enter a label for this address to add it to your address book</source>
        <translation type="unfinished"></translation>
    </message>
</context>
<context>
    <name>SendConfirmationDialog</name>
    <message>
        <location filename="../sendcoinsdialog.cpp" line="+83"/>
        <location line="+5"/>
        <source>Yes</source>
        <translation type="unfinished"></translation>
    </message>
</context>
<context>
    <name>ShutdownWindow</name>
    <message>
        <location filename="../utilitydialog.cpp" line="+83"/>
        <source>%1 is shutting down...</source>
        <translation type="unfinished"></translation>
    </message>
    <message>
        <location line="+1"/>
        <source>Do not shut down the computer until this window disappears.</source>
        <translation type="unfinished"></translation>
    </message>
</context>
<context>
    <name>SignVerifyMessageDialog</name>
    <message>
        <location filename="../forms/signverifymessagedialog.ui" line="+14"/>
        <source>Signatures - Sign / Verify a Message</source>
        <translation>Signatures - Sign / Verify a Message</translation>
    </message>
    <message>
        <location line="+13"/>
        <source>&amp;Sign Message</source>
        <translation>&amp;Sign Message</translation>
    </message>
    <message>
        <location line="+6"/>
        <source>You can sign messages/agreements with your addresses to prove you can receive bitcoins sent to them. Be careful not to sign anything vague or random, as phishing attacks may try to trick you into signing your identity over to them. Only sign fully-detailed statements you agree to.</source>
        <translation>You can sign messages/agreements with your addresses to prove you can receive blackcoins sent to them. Be careful not to sign anything vague or random, as phishing attacks may try to trick you into signing your identity over to them. Only sign fully-detailed statements you agree to.</translation>
    </message>
    <message>
        <location line="+18"/>
        <source>The Bitcoin address to sign the message with</source>
        <translation>The Blackcoin address to sign the message with</translation>
    </message>
    <message>
        <location line="+7"/>
        <location line="+210"/>
        <source>Choose previously used address</source>
        <translation type="unfinished"></translation>
    </message>
    <message>
        <location line="-200"/>
        <location line="+210"/>
        <source>Alt+A</source>
        <translation>Alt+A</translation>
    </message>
    <message>
        <location line="-200"/>
        <source>Paste address from clipboard</source>
        <translation>Paste address from clipboard</translation>
    </message>
    <message>
        <location line="+10"/>
        <source>Alt+P</source>
        <translation>Alt+P</translation>
    </message>
    <message>
        <location line="+12"/>
        <source>Enter the message you want to sign here</source>
        <translation>Enter the message you want to sign here</translation>
    </message>
    <message>
        <location line="+7"/>
        <source>Signature</source>
        <translation>Signature</translation>
    </message>
    <message>
        <location line="+27"/>
        <source>Copy the current signature to the system clipboard</source>
        <translation>Copy the current signature to the system clipboard</translation>
    </message>
    <message>
        <location line="+21"/>
        <source>Sign the message to prove you own this Bitcoin address</source>
        <translation>Sign the message to prove you own this Blackcoin address</translation>
    </message>
    <message>
        <location line="+3"/>
        <source>Sign &amp;Message</source>
        <translation>Sign &amp;Message</translation>
    </message>
    <message>
        <location line="+14"/>
        <source>Reset all sign message fields</source>
        <translation>Reset all sign message fields</translation>
    </message>
    <message>
        <location line="+3"/>
        <location line="+143"/>
        <source>Clear &amp;All</source>
        <translation>Clear &amp;All</translation>
    </message>
    <message>
        <location line="-84"/>
        <source>&amp;Verify Message</source>
        <translation>&amp;Verify Message</translation>
    </message>
    <message>
        <location line="+6"/>
        <source>Enter the receiver&apos;s address, message (ensure you copy line breaks, spaces, tabs, etc. exactly) and signature below to verify the message. Be careful not to read more into the signature than what is in the signed message itself, to avoid being tricked by a man-in-the-middle attack. Note that this only proves the signing party receives with the address, it cannot prove sendership of any transaction!</source>
        <translation type="unfinished"></translation>
    </message>
    <message>
        <location line="+21"/>
        <source>The Bitcoin address the message was signed with</source>
        <translation>The Blackcoin address the message was signed with</translation>
    </message>
    <message>
        <location line="+37"/>
        <source>Verify the message to ensure it was signed with the specified Bitcoin address</source>
        <translation>Verify the message to ensure it was signed with the specified Blackcoin address</translation>
    </message>
    <message>
        <location line="+3"/>
        <source>Verify &amp;Message</source>
        <translation>Verify &amp;Message</translation>
    </message>
    <message>
        <location line="+14"/>
        <source>Reset all verify message fields</source>
        <translation>Reset all verify message fields</translation>
    </message>
    <message>
        <location filename="../signverifymessagedialog.cpp" line="+39"/>
        <source>Click &quot;Sign Message&quot; to generate signature</source>
        <translation type="unfinished"></translation>
    </message>
    <message>
        <location line="+81"/>
        <location line="+78"/>
        <source>The entered address is invalid.</source>
        <translation type="unfinished"></translation>
    </message>
    <message>
        <location line="-78"/>
        <location line="+7"/>
        <location line="+71"/>
        <location line="+6"/>
        <source>Please check the address and try again.</source>
        <translation type="unfinished"></translation>
    </message>
    <message>
        <location line="-77"/>
        <location line="+77"/>
        <source>The entered address does not refer to a key.</source>
        <translation type="unfinished"></translation>
    </message>
    <message>
        <location line="-69"/>
        <source>Wallet unlock was cancelled.</source>
        <translation type="unfinished"></translation>
    </message>
    <message>
        <location line="+8"/>
        <source>Private key for the entered address is not available.</source>
        <translation type="unfinished"></translation>
    </message>
    <message>
        <location line="+12"/>
        <source>Message signing failed.</source>
        <translation type="unfinished"></translation>
    </message>
    <message>
        <location line="+5"/>
        <source>Message signed.</source>
        <translation type="unfinished"></translation>
    </message>
    <message>
        <location line="+55"/>
        <source>The signature could not be decoded.</source>
        <translation type="unfinished"></translation>
    </message>
    <message>
        <location line="+0"/>
        <location line="+13"/>
        <source>Please check the signature and try again.</source>
        <translation type="unfinished"></translation>
    </message>
    <message>
        <location line="+0"/>
        <source>The signature did not match the message digest.</source>
        <translation type="unfinished"></translation>
    </message>
    <message>
        <location line="+6"/>
        <source>Message verification failed.</source>
        <translation type="unfinished"></translation>
    </message>
    <message>
        <location line="+5"/>
        <source>Message verified.</source>
        <translation type="unfinished"></translation>
    </message>
</context>
<context>
    <name>SplashScreen</name>
    <message>
        <location filename="../networkstyle.cpp" line="+19"/>
        <source>[testnet]</source>
        <translation>[testnet]</translation>
    </message>
</context>
<context>
    <name>TrafficGraphWidget</name>
    <message>
        <location filename="../trafficgraphwidget.cpp" line="+81"/>
        <source>KB/s</source>
        <translation type="unfinished"></translation>
    </message>
</context>
<context>
    <name>TransactionDesc</name>
    <message numerus="yes">
        <location filename="../transactiondesc.cpp" line="+35"/>
        <source>Open for %n more block(s)</source>
        <translation>
            <numerusform>Open for %n more block</numerusform>
            <numerusform>Open for %n more blocks</numerusform>
        </translation>
    </message>
    <message>
        <location line="+2"/>
        <source>Open until %1</source>
        <translation type="unfinished"></translation>
    </message>
    <message>
        <location line="+6"/>
        <source>conflicted with a transaction with %1 confirmations</source>
        <translation type="unfinished"></translation>
    </message>
    <message>
        <location line="+2"/>
        <source>0/unconfirmed, %1</source>
        <translation type="unfinished"></translation>
    </message>
    <message>
        <location line="+0"/>
        <source>in memory pool</source>
        <translation type="unfinished"></translation>
    </message>
    <message>
        <location line="+0"/>
        <source>not in memory pool</source>
        <translation type="unfinished"></translation>
    </message>
    <message>
        <location line="+0"/>
        <source>abandoned</source>
        <translation type="unfinished"></translation>
    </message>
    <message>
        <location line="+2"/>
        <source>%1/unconfirmed</source>
        <translation type="unfinished"></translation>
    </message>
    <message>
        <location line="+2"/>
        <source>%1 confirmations</source>
        <translation type="unfinished"></translation>
    </message>
    <message>
        <location line="+22"/>
        <source>Status</source>
        <translation type="unfinished"></translation>
    </message>
    <message>
        <location line="+3"/>
        <source>Date</source>
        <translation type="unfinished">Date</translation>
    </message>
    <message>
        <location line="+7"/>
        <source>Source</source>
        <translation type="unfinished"></translation>
    </message>
    <message>
        <location line="+0"/>
        <source>Generated</source>
        <translation type="unfinished"></translation>
    </message>
    <message>
        <location line="+5"/>
        <location line="+14"/>
        <location line="+72"/>
        <source>From</source>
        <translation type="unfinished"></translation>
    </message>
    <message>
        <location line="-72"/>
        <source>unknown</source>
        <translation type="unfinished"></translation>
    </message>
    <message>
        <location line="+1"/>
        <location line="+20"/>
        <location line="+70"/>
        <source>To</source>
        <translation type="unfinished"></translation>
    </message>
    <message>
        <location line="-88"/>
        <source>own address</source>
        <translation type="unfinished"></translation>
    </message>
    <message>
        <location line="+0"/>
        <location line="+69"/>
        <source>watch-only</source>
        <translation type="unfinished"></translation>
    </message>
    <message>
        <location line="-67"/>
        <source>label</source>
        <translation type="unfinished"></translation>
    </message>
    <message>
        <location line="+36"/>
        <location line="+12"/>
        <location line="+54"/>
        <location line="+30"/>
        <location line="+60"/>
        <source>Credit</source>
        <translation type="unfinished"></translation>
    </message>
    <message numerus="yes">
        <location line="-154"/>
        <source>matures in %n more block(s)</source>
        <translation>
            <numerusform>matures in %n more block</numerusform>
            <numerusform>matures in %n more blocks</numerusform>
        </translation>
    </message>
    <message>
        <location line="+2"/>
        <source>not accepted</source>
        <translation type="unfinished"></translation>
    </message>
    <message>
        <location line="+60"/>
        <location line="+26"/>
        <location line="+63"/>
        <source>Debit</source>
        <translation type="unfinished"></translation>
    </message>
    <message>
        <location line="-79"/>
        <source>Total debit</source>
        <translation type="unfinished"></translation>
    </message>
    <message>
        <location line="+1"/>
        <source>Total credit</source>
        <translation type="unfinished"></translation>
    </message>
    <message>
        <location line="+5"/>
        <source>Transaction fee</source>
        <translation type="unfinished"></translation>
    </message>
    <message>
        <location line="+22"/>
        <source>Net amount</source>
        <translation type="unfinished"></translation>
    </message>
    <message>
        <location line="+6"/>
        <location line="+12"/>
        <source>Message</source>
        <translation type="unfinished"></translation>
    </message>
    <message>
        <location line="-10"/>
        <source>Comment</source>
        <translation type="unfinished"></translation>
    </message>
    <message>
        <location line="+2"/>
        <source>Transaction ID</source>
        <translation type="unfinished"></translation>
    </message>
    <message>
        <location line="+1"/>
        <source>Transaction total size</source>
        <translation type="unfinished"></translation>
    </message>
    <message>
        <location line="+1"/>
        <source>Transaction virtual size</source>
        <translation type="unfinished"></translation>
    </message>
    <message>
        <location line="+1"/>
        <source>Output index</source>
        <translation type="unfinished"></translation>
    </message>
    <message>
        <location line="+19"/>
        <source>Merchant</source>
        <translation type="unfinished"></translation>
    </message>
    <message>
        <location line="+8"/>
        <source>Generated coins must mature %1 blocks before they can be spent. When you generated this block, it was broadcast to the network to be added to the block chain. If it fails to get into the chain, its state will change to &quot;not accepted&quot; and it won&apos;t be spendable. This may occasionally happen if another node generates a block within a few seconds of yours.</source>
        <translation type="unfinished"></translation>
    </message>
    <message>
        <location line="+8"/>
        <source>Debug information</source>
        <translation type="unfinished"></translation>
    </message>
    <message>
        <location line="+8"/>
        <source>Transaction</source>
        <translation type="unfinished"></translation>
    </message>
    <message>
        <location line="+3"/>
        <source>Inputs</source>
        <translation type="unfinished"></translation>
    </message>
    <message>
        <location line="+21"/>
        <source>Amount</source>
        <translation type="unfinished">Amount</translation>
    </message>
    <message>
        <location line="+1"/>
        <location line="+1"/>
        <source>true</source>
        <translation type="unfinished"></translation>
    </message>
    <message>
        <location line="-1"/>
        <location line="+1"/>
        <source>false</source>
        <translation type="unfinished"></translation>
    </message>
</context>
<context>
    <name>TransactionDescDialog</name>
    <message>
        <location filename="../forms/transactiondescdialog.ui" line="+20"/>
        <source>This pane shows a detailed description of the transaction</source>
        <translation>This pane shows a detailed description of the transaction</translation>
    </message>
    <message>
        <location filename="../transactiondescdialog.cpp" line="+17"/>
        <source>Details for %1</source>
        <translation type="unfinished"></translation>
    </message>
</context>
<context>
    <name>TransactionTableModel</name>
    <message>
        <location filename="../transactiontablemodel.cpp" line="+227"/>
        <source>Date</source>
        <translation type="unfinished">Date</translation>
    </message>
    <message>
        <location line="+0"/>
        <source>Type</source>
        <translation type="unfinished"></translation>
    </message>
    <message>
        <location line="+0"/>
        <source>Label</source>
        <translation type="unfinished"></translation>
    </message>
    <message numerus="yes">
        <location line="+58"/>
        <source>Open for %n more block(s)</source>
        <translation>
            <numerusform>Open for %n more block</numerusform>
            <numerusform>Open for %n more blocks</numerusform>
        </translation>
    </message>
    <message>
        <location line="+3"/>
        <source>Open until %1</source>
        <translation type="unfinished"></translation>
    </message>
    <message>
        <location line="+3"/>
        <source>Unconfirmed</source>
        <translation type="unfinished"></translation>
    </message>
    <message>
        <location line="+3"/>
        <source>Abandoned</source>
        <translation type="unfinished"></translation>
    </message>
    <message>
        <location line="+3"/>
        <source>Confirming (%1 of %2 recommended confirmations)</source>
        <translation type="unfinished"></translation>
    </message>
    <message>
        <location line="+3"/>
        <source>Confirmed (%1 confirmations)</source>
        <translation type="unfinished"></translation>
    </message>
    <message>
        <location line="+3"/>
        <source>Conflicted</source>
        <translation type="unfinished"></translation>
    </message>
    <message>
        <location line="+3"/>
        <source>Immature (%1 confirmations, will be available after %2)</source>
        <translation type="unfinished"></translation>
    </message>
    <message>
        <location line="+3"/>
        <source>Generated but not accepted</source>
        <translation type="unfinished"></translation>
    </message>
    <message>
        <location line="+39"/>
        <source>Received with</source>
        <translation type="unfinished"></translation>
    </message>
    <message>
        <location line="+2"/>
        <source>Received from</source>
        <translation type="unfinished"></translation>
    </message>
    <message>
        <location line="+3"/>
        <source>Sent to</source>
        <translation type="unfinished"></translation>
    </message>
    <message>
        <location line="+2"/>
        <source>Payment to yourself</source>
        <translation type="unfinished"></translation>
    </message>
    <message>
        <location line="+2"/>
        <source>Mined</source>
        <translation type="unfinished"></translation>
    </message>
    <message>
        <location line="+28"/>
        <source>watch-only</source>
        <translation type="unfinished"></translation>
    </message>
    <message>
        <location line="+15"/>
        <source>(n/a)</source>
        <translation type="unfinished"></translation>
    </message>
    <message>
        <location line="+208"/>
        <source>(no label)</source>
        <translation type="unfinished"></translation>
    </message>
    <message>
        <location line="+39"/>
        <source>Transaction status. Hover over this field to show number of confirmations.</source>
        <translation type="unfinished"></translation>
    </message>
    <message>
        <location line="+2"/>
        <source>Date and time that the transaction was received.</source>
        <translation type="unfinished"></translation>
    </message>
    <message>
        <location line="+2"/>
        <source>Type of transaction.</source>
        <translation type="unfinished"></translation>
    </message>
    <message>
        <location line="+2"/>
        <source>Whether or not a watch-only address is involved in this transaction.</source>
        <translation type="unfinished"></translation>
    </message>
    <message>
        <location line="+2"/>
        <source>User-defined intent/purpose of the transaction.</source>
        <translation type="unfinished"></translation>
    </message>
    <message>
        <location line="+2"/>
        <source>Amount removed from or added to balance.</source>
        <translation type="unfinished"></translation>
    </message>
</context>
<context>
    <name>TransactionView</name>
    <message>
        <location filename="../transactionview.cpp" line="+71"/>
        <location line="+16"/>
        <source>All</source>
        <translation type="unfinished"></translation>
    </message>
    <message>
        <location line="-15"/>
        <source>Today</source>
        <translation type="unfinished"></translation>
    </message>
    <message>
        <location line="+1"/>
        <source>This week</source>
        <translation type="unfinished"></translation>
    </message>
    <message>
        <location line="+1"/>
        <source>This month</source>
        <translation type="unfinished"></translation>
    </message>
    <message>
        <location line="+1"/>
        <source>Last month</source>
        <translation type="unfinished"></translation>
    </message>
    <message>
        <location line="+1"/>
        <source>This year</source>
        <translation type="unfinished"></translation>
    </message>
    <message>
        <location line="+1"/>
        <source>Range...</source>
        <translation type="unfinished"></translation>
    </message>
    <message>
        <location line="+11"/>
        <source>Received with</source>
        <translation type="unfinished"></translation>
    </message>
    <message>
        <location line="+2"/>
        <source>Sent to</source>
        <translation type="unfinished"></translation>
    </message>
    <message>
        <location line="+2"/>
        <source>To yourself</source>
        <translation type="unfinished"></translation>
    </message>
    <message>
        <location line="+1"/>
        <source>Mined</source>
        <translation type="unfinished"></translation>
    </message>
    <message>
        <location line="+1"/>
        <source>Other</source>
        <translation type="unfinished"></translation>
    </message>
    <message>
        <location line="+5"/>
        <source>Enter address, transaction id, or label to search</source>
        <translation type="unfinished"></translation>
    </message>
    <message>
        <location line="+4"/>
        <source>Min amount</source>
        <translation type="unfinished"></translation>
    </message>
    <message>
        <location line="+51"/>
        <source>Abandon transaction</source>
        <translation type="unfinished"></translation>
    </message>
    <message>
        <location line="+1"/>
        <source>Increase transaction fee</source>
        <translation type="unfinished"></translation>
    </message>
    <message>
        <location line="+2"/>
        <source>Copy address</source>
        <translation type="unfinished"></translation>
    </message>
    <message>
        <location line="+1"/>
        <source>Copy label</source>
        <translation type="unfinished"></translation>
    </message>
    <message>
        <location line="+1"/>
        <source>Copy amount</source>
        <translation type="unfinished"></translation>
    </message>
    <message>
        <location line="+1"/>
        <source>Copy transaction ID</source>
        <translation type="unfinished"></translation>
    </message>
    <message>
        <location line="+1"/>
        <source>Copy raw transaction</source>
        <translation type="unfinished"></translation>
    </message>
    <message>
        <location line="+1"/>
        <source>Copy full transaction details</source>
        <translation type="unfinished"></translation>
    </message>
    <message>
        <location line="+1"/>
        <source>Edit label</source>
        <translation type="unfinished"></translation>
    </message>
    <message>
        <location line="+1"/>
        <source>Show transaction details</source>
        <translation type="unfinished"></translation>
    </message>
    <message>
        <location line="+199"/>
        <source>Export Transaction History</source>
        <translation type="unfinished"></translation>
    </message>
    <message>
        <location line="+1"/>
        <source>Comma separated file (*.csv)</source>
        <translation type="unfinished"></translation>
    </message>
    <message>
        <location line="+9"/>
        <source>Confirmed</source>
        <translation type="unfinished">Confirmed</translation>
    </message>
    <message>
        <location line="+2"/>
        <source>Watch-only</source>
        <translation type="unfinished"></translation>
    </message>
    <message>
        <location line="+1"/>
        <source>Date</source>
        <translation type="unfinished">Date</translation>
    </message>
    <message>
        <location line="+1"/>
        <source>Type</source>
        <translation type="unfinished"></translation>
    </message>
    <message>
        <location line="+1"/>
        <source>Label</source>
        <translation type="unfinished"></translation>
    </message>
    <message>
        <location line="+1"/>
        <source>Address</source>
        <translation type="unfinished"></translation>
    </message>
    <message>
        <location line="+2"/>
        <source>ID</source>
        <translation type="unfinished"></translation>
    </message>
    <message>
        <location line="+3"/>
        <source>Exporting Failed</source>
        <translation type="unfinished"></translation>
    </message>
    <message>
        <location line="+0"/>
        <source>There was an error trying to save the transaction history to %1.</source>
        <translation type="unfinished"></translation>
    </message>
    <message>
        <location line="+4"/>
        <source>Exporting Successful</source>
        <translation type="unfinished"></translation>
    </message>
    <message>
        <location line="+0"/>
        <source>The transaction history was successfully saved to %1.</source>
        <translation type="unfinished"></translation>
    </message>
    <message>
        <location line="+171"/>
        <source>Range:</source>
        <translation type="unfinished"></translation>
    </message>
    <message>
        <location line="+8"/>
        <source>to</source>
        <translation type="unfinished"></translation>
    </message>
</context>
<context>
    <name>UnitDisplayStatusBarControl</name>
    <message>
        <location filename="../bitcoingui.cpp" line="+156"/>
        <source>Unit to show amounts in. Click to select another unit.</source>
        <translation type="unfinished"></translation>
    </message>
</context>
<context>
    <name>WalletController</name>
    <message>
        <location filename="../walletcontroller.cpp" line="+70"/>
        <source>Close wallet</source>
        <translation type="unfinished"></translation>
    </message>
    <message>
        <location line="+1"/>
        <source>Are you sure you wish to close wallet &lt;i&gt;%1&lt;/i&gt;?</source>
        <translation type="unfinished"></translation>
    </message>
    <message>
        <location line="+1"/>
        <source>Closing the wallet for too long can result in having to resync the entire chain if pruning is enabled.</source>
        <translation type="unfinished"></translation>
    </message>
</context>
<context>
    <name>WalletFrame</name>
    <message>
        <location filename="../walletframe.cpp" line="+29"/>
        <source>No wallet has been loaded.</source>
        <translation type="unfinished"></translation>
    </message>
</context>
<context>
    <name>WalletModel</name>
    <message>
        <location filename="../walletmodel.cpp" line="+219"/>
        <source>Send Coins</source>
        <translation type="unfinished">Send Coins</translation>
    </message>
    <message>
        <location line="+308"/>
        <location line="+39"/>
        <location line="+5"/>
        <source>Fee bump error</source>
        <translation type="unfinished"></translation>
    </message>
    <message>
        <location line="-44"/>
        <source>Increasing transaction fee failed</source>
        <translation type="unfinished"></translation>
    </message>
    <message>
        <location line="+6"/>
        <source>Do you want to increase the fee?</source>
        <translation type="unfinished"></translation>
    </message>
    <message>
        <location line="+4"/>
        <source>Current fee:</source>
        <translation type="unfinished"></translation>
    </message>
    <message>
        <location line="+4"/>
        <source>Increase:</source>
        <translation type="unfinished"></translation>
    </message>
    <message>
        <location line="+4"/>
        <source>New fee:</source>
        <translation type="unfinished"></translation>
    </message>
    <message>
        <location line="+4"/>
        <source>Confirm fee bump</source>
        <translation type="unfinished"></translation>
    </message>
    <message>
        <location line="+17"/>
        <source>Can&apos;t sign transaction.</source>
        <translation type="unfinished"></translation>
    </message>
    <message>
        <location line="+5"/>
        <source>Could not commit transaction</source>
        <translation type="unfinished"></translation>
    </message>
    <message>
        <location line="+30"/>
        <source>default wallet</source>
        <translation type="unfinished"></translation>
    </message>
</context>
<context>
    <name>WalletView</name>
    <message>
        <location filename="../walletview.cpp" line="+47"/>
        <source>&amp;Export</source>
        <translation type="unfinished">&amp;Export</translation>
    </message>
    <message>
        <location line="+1"/>
        <source>Export the data in the current tab to a file</source>
        <translation type="unfinished">Export the data in the current tab to a file</translation>
    </message>
    <message>
        <location line="+206"/>
        <source>Backup Wallet</source>
        <translation type="unfinished"></translation>
    </message>
    <message>
        <location line="+1"/>
        <source>Wallet Data (*.dat)</source>
        <translation type="unfinished"></translation>
    </message>
    <message>
        <location line="+6"/>
        <source>Backup Failed</source>
        <translation type="unfinished"></translation>
    </message>
    <message>
        <location line="+0"/>
        <source>There was an error trying to save the wallet data to %1.</source>
        <translation type="unfinished"></translation>
    </message>
    <message>
        <location line="+4"/>
        <source>Backup Successful</source>
        <translation type="unfinished"></translation>
    </message>
    <message>
        <location line="+0"/>
        <source>The wallet data was successfully saved to %1.</source>
        <translation type="unfinished"></translation>
    </message>
    <message>
        <location line="+44"/>
        <source>Cancel</source>
        <translation type="unfinished"></translation>
    </message>
</context>
<context>
    <name>bitcoin-core</name>
    <message>
        <location filename="../bitcoinstrings.cpp" line="+29"/>
        <source>Distributed under the MIT software license, see the accompanying file %s or %s</source>
        <translation type="unfinished"></translation>
    </message>
    <message>
        <location line="+20"/>
        <source>Prune configured below the minimum of %d MiB.  Please use a higher number.</source>
        <translation type="unfinished"></translation>
    </message>
    <message>
        <location line="+2"/>
        <source>Prune: last wallet synchronisation goes beyond pruned data. You need to -reindex (download the whole blockchain again in case of pruned node)</source>
        <translation type="unfinished"></translation>
    </message>
    <message>
        <location line="+3"/>
        <source>Rescans are not possible in pruned mode. You will need to use -reindex which will download the whole blockchain again.</source>
        <translation type="unfinished"></translation>
    </message>
    <message>
        <location line="+71"/>
        <source>Error: A fatal internal error occurred, see debug.log for details</source>
        <translation type="unfinished"></translation>
    </message>
    <message>
        <location line="+26"/>
        <source>Pruning blockstore...</source>
        <translation type="unfinished"></translation>
    </message>
    <message>
        <location line="+31"/>
        <source>Unable to start HTTP server. See debug log for details.</source>
        <translation type="unfinished"></translation>
    </message>
    <message>
        <location line="-170"/>
        <source>Bitcoin Core</source>
        <translation type="unfinished">Blackcoin More</translation>
    </message>
    <message>
        <location line="+1"/>
        <source>The %s developers</source>
        <translation type="unfinished"></translation>
    </message>
    <message>
        <location line="+4"/>
        <source>Can&apos;t generate a change-address key. No keys in the internal keypool and can&apos;t generate any keys.</source>
        <translation type="unfinished"></translation>
    </message>
    <message>
        <location line="+3"/>
        <source>Cannot obtain a lock on data directory %s. %s is probably already running.</source>
        <translation type="unfinished"></translation>
    </message>
    <message>
        <location line="+2"/>
        <source>Cannot provide specific connections and have addrman find outgoing connections at the same.</source>
        <translation type="unfinished"></translation>
    </message>
    <message>
        <location line="+10"/>
        <source>Error reading %s! All keys read correctly, but transaction data or address book entries might be missing or incorrect.</source>
        <translation type="unfinished"></translation>
    </message>
    <message>
        <location line="+11"/>
        <source>Please check that your computer&apos;s date and time are correct! If your clock is wrong, %s will not work properly.</source>
        <translation type="unfinished"></translation>
    </message>
    <message>
        <location line="+3"/>
        <source>Please contribute if you find %s useful. Visit %s for further information about the software.</source>
        <translation type="unfinished"></translation>
    </message>
    <message>
        <location line="+11"/>
        <source>The block database contains a block which appears to be from the future. This may be due to your computer&apos;s date and time being set incorrectly. Only rebuild the block database if you are sure that your computer&apos;s date and time are correct</source>
        <translation type="unfinished"></translation>
    </message>
    <message>
        <location line="+7"/>
        <source>This is a pre-release test build - use at your own risk - do not use for mining or merchant applications</source>
        <translation type="unfinished"></translation>
    </message>
    <message>
        <location line="+3"/>
        <source>This is the transaction fee you may discard if change is smaller than dust at this level</source>
        <translation type="unfinished"></translation>
    </message>
    <message>
        <location line="+12"/>
        <source>Unable to replay blocks. You will need to rebuild the database using -reindex-chainstate.</source>
        <translation type="unfinished"></translation>
    </message>
    <message>
        <location line="+3"/>
        <source>Unable to rewind the database to a pre-fork state. You will need to redownload the blockchain</source>
        <translation type="unfinished"></translation>
    </message>
    <message>
        <location line="+5"/>
        <source>Warning: The network does not appear to fully agree! Some miners appear to be experiencing issues.</source>
        <translation type="unfinished"></translation>
    </message>
    <message>
        <location line="+7"/>
        <source>Warning: We do not appear to fully agree with our peers! You may need to upgrade, or other nodes may need to upgrade.</source>
        <translation type="unfinished"></translation>
    </message>
    <message>
        <location line="+6"/>
        <source>%d of last 100 blocks have unexpected version</source>
        <translation type="unfinished"></translation>
    </message>
    <message>
        <location line="+1"/>
        <source>%s corrupt, salvage failed</source>
        <translation type="unfinished"></translation>
    </message>
    <message>
        <location line="+2"/>
        <source>-maxmempool must be at least %d MB</source>
        <translation type="unfinished"></translation>
    </message>
    <message>
        <location line="+2"/>
        <source>Cannot resolve -%s address: &apos;%s&apos;</source>
        <translation type="unfinished"></translation>
    </message>
    <message>
        <location line="+2"/>
        <source>Change index out of range</source>
        <translation type="unfinished"></translation>
    </message>
    <message>
        <location line="+1"/>
        <source>Config setting for %s only applied on %s network when in [%s] section.</source>
        <translation type="unfinished"></translation>
    </message>
    <message>
        <location line="+1"/>
        <source>Copyright (C) %i-%i</source>
        <translation type="unfinished"></translation>
    </message>
    <message>
        <location line="+1"/>
        <source>Corrupted block database detected</source>
        <translation>Corrupted block database detected</translation>
    </message>
    <message>
        <location line="+1"/>
        <source>Do you want to rebuild the block database now?</source>
        <translation>Do you want to rebuild the block database now?</translation>
    </message>
    <message>
        <location line="+2"/>
        <source>Error initializing block database</source>
        <translation>Error initializing block database</translation>
    </message>
    <message>
        <location line="+1"/>
        <source>Error initializing wallet database environment %s!</source>
        <translation>Error initializing wallet database environment %s!</translation>
    </message>
    <message>
        <location line="+1"/>
        <source>Error loading %s</source>
        <translation type="unfinished"></translation>
    </message>
    <message>
        <location line="+1"/>
        <source>Error loading %s: Private keys can only be disabled during creation</source>
        <translation type="unfinished"></translation>
    </message>
    <message>
        <location line="+1"/>
        <source>Error loading %s: Wallet corrupted</source>
        <translation type="unfinished"></translation>
    </message>
    <message>
        <location line="+1"/>
        <source>Error loading %s: Wallet requires newer version of %s</source>
        <translation type="unfinished"></translation>
    </message>
    <message>
        <location line="+1"/>
        <source>Error loading block database</source>
        <translation>Error loading block database</translation>
    </message>
    <message>
        <location line="+2"/>
        <source>Error opening block database</source>
        <translation>Error opening block database</translation>
    </message>
    <message>
        <location line="+6"/>
        <source>Error: Disk space is low!</source>
        <translation>Error: Disk space is low!</translation>
    </message>
    <message>
        <location line="+1"/>
        <source>Failed to listen on any port. Use -listen=0 if you want this.</source>
        <translation>Failed to listen on any port. Use -listen=0 if you want this.</translation>
    </message>
    <message>
        <location line="+1"/>
        <source>Failed to rescan the wallet during initialization</source>
        <translation type="unfinished"></translation>
    </message>
    <message>
        <location line="+1"/>
        <source>Importing...</source>
        <translation type="unfinished"></translation>
    </message>
    <message>
        <location line="+1"/>
        <source>Incorrect or no genesis block found. Wrong datadir for network?</source>
        <translation>Incorrect or no genesis block found. Wrong datadir for network?</translation>
    </message>
    <message>
        <location line="+2"/>
        <source>Initialization sanity check failed. %s is shutting down.</source>
        <translation type="unfinished"></translation>
    </message>
    <message>
        <location line="+4"/>
        <source>Invalid amount for -%s=&lt;amount&gt;: &apos;%s&apos;</source>
        <translation type="unfinished"></translation>
    </message>
    <message>
        <location line="+1"/>
        <source>Invalid amount for -discardfee=&lt;amount&gt;: &apos;%s&apos;</source>
        <translation type="unfinished"></translation>
    </message>
    <message>
        <location line="+1"/>
        <source>Invalid amount for -fallbackfee=&lt;amount&gt;: &apos;%s&apos;</source>
        <translation type="unfinished"></translation>
    </message>
    <message>
        <location line="+22"/>
        <source>Specified blocks directory &quot;%s&quot; does not exist.</source>
        <translation type="unfinished"></translation>
    </message>
    <message>
        <location line="+18"/>
        <source>Unable to create the PID file &apos;%s&apos;: %s</source>
        <translation type="unfinished"></translation>
    </message>
    <message>
        <location line="+7"/>
        <source>Upgrading txindex database</source>
        <translation type="unfinished"></translation>
    </message>
    <message>
        <location line="-43"/>
        <source>Loading P2P addresses...</source>
        <translation type="unfinished"></translation>
    </message>
    <message>
        <location line="+1"/>
        <source>Loading banlist...</source>
        <translation type="unfinished"></translation>
    </message>
    <message>
        <location line="+4"/>
        <source>Not enough file descriptors available.</source>
        <translation>Not enough file descriptors available.</translation>
    </message>
    <message>
        <location line="+1"/>
        <source>Prune cannot be configured with a negative value.</source>
        <translation type="unfinished"></translation>
    </message>
    <message>
        <location line="+1"/>
        <source>Prune mode is incompatible with -txindex.</source>
        <translation type="unfinished"></translation>
    </message>
    <message>
        <location line="+3"/>
        <source>Replaying blocks...</source>
        <translation type="unfinished"></translation>
    </message>
    <message>
        <location line="+2"/>
        <source>Rewinding blocks...</source>
        <translation type="unfinished"></translation>
    </message>
    <message>
        <location line="+8"/>
        <source>The source code is available from %s.</source>
        <translation type="unfinished"></translation>
    </message>
    <message>
        <location line="+9"/>
        <source>Transaction fee and change calculation failed</source>
        <translation type="unfinished"></translation>
    </message>
    <message>
        <location line="+6"/>
        <source>Unable to bind to %s on this computer. %s is probably already running.</source>
        <translation type="unfinished"></translation>
    </message>
    <message>
        <location line="+3"/>
        <source>Unable to generate keys</source>
        <translation type="unfinished"></translation>
    </message>
    <message>
        <location line="+3"/>
        <source>Unsupported logging category %s=%s.</source>
        <translation type="unfinished"></translation>
    </message>
    <message>
        <location line="+1"/>
        <source>Upgrading UTXO database</source>
        <translation type="unfinished"></translation>
    </message>
    <message>
        <location line="+2"/>
        <source>User Agent comment (%s) contains unsafe characters.</source>
        <translation type="unfinished"></translation>
    </message>
    <message>
        <location line="+1"/>
        <source>Verifying blocks...</source>
        <translation>Verifying blocks...</translation>
    </message>
    <message>
        <location line="+3"/>
        <source>Wallet needed to be rewritten: restart %s to complete</source>
        <translation type="unfinished"></translation>
    </message>
    <message>
        <location line="-156"/>
        <source>Error: Listening for incoming connections failed (listen returned error %s)</source>
        <translation type="unfinished"></translation>
    </message>
    <message>
        <location line="+5"/>
        <source>Invalid amount for -maxtxfee=&lt;amount&gt;: &apos;%s&apos; (must be at least the minrelay fee of %s to prevent stuck transactions)</source>
        <translation type="unfinished"></translation>
    </message>
    <message>
        <location line="+22"/>
        <source>The transaction amount is too small to send after the fee has been deducted</source>
        <translation type="unfinished"></translation>
    </message>
    <message>
        <location line="+35"/>
        <source>You need to rebuild the database using -reindex to go back to unpruned mode.  This will redownload the entire blockchain</source>
        <translation type="unfinished"></translation>
    </message>
    <message>
        <location line="+25"/>
        <source>Error reading from database, shutting down.</source>
        <translation type="unfinished"></translation>
    </message>
    <message>
        <location line="+1"/>
        <source>Error upgrading chainstate database</source>
        <translation type="unfinished"></translation>
    </message>
    <message>
        <location line="+3"/>
        <source>Error: Disk space is low for %s</source>
        <translation type="unfinished"></translation>
    </message>
    <message>
        <location line="+6"/>
        <source>Information</source>
        <translation>Information</translation>
    </message>
    <message>
        <location line="+3"/>
        <source>Invalid -onion address or hostname: &apos;%s&apos;</source>
        <translation type="unfinished"></translation>
    </message>
    <message>
        <location line="+1"/>
        <source>Invalid -proxy address or hostname: &apos;%s&apos;</source>
        <translation type="unfinished"></translation>
    </message>
    <message>
        <location line="+4"/>
        <source>Invalid amount for -paytxfee=&lt;amount&gt;: &apos;%s&apos; (must be at least %s)</source>
        <translation type="unfinished"></translation>
    </message>
    <message>
        <location line="+1"/>
        <source>Invalid netmask specified in -whitelist: &apos;%s&apos;</source>
        <translation type="unfinished"></translation>
    </message>
    <message>
        <location line="+6"/>
        <source>Need to specify a port with -whitebind: &apos;%s&apos;</source>
        <translation type="unfinished"></translation>
    </message>
    <message>
        <location line="+5"/>
        <source>Reducing -maxconnections from %d to %d, because of system limitations.</source>
        <translation type="unfinished"></translation>
    </message>
    <message>
        <location line="+4"/>
        <source>Section [%s] is not recognized.</source>
        <translation type="unfinished"></translation>
    </message>
    <message>
        <location line="+1"/>
        <source>Signing transaction failed</source>
        <translation>Signing transaction failed</translation>
    </message>
    <message>
        <location line="+1"/>
        <source>Specified -walletdir &quot;%s&quot; does not exist</source>
        <translation type="unfinished"></translation>
    </message>
    <message>
        <location line="+1"/>
        <source>Specified -walletdir &quot;%s&quot; is a relative path</source>
        <translation type="unfinished"></translation>
    </message>
    <message>
        <location line="+1"/>
        <source>Specified -walletdir &quot;%s&quot; is not a directory</source>
        <translation type="unfinished"></translation>
    </message>
    <message>
        <location line="+4"/>
        <source>The specified config file %s does not exist
</source>
        <translation type="unfinished"></translation>
    </message>
    <message>
        <location line="+1"/>
        <source>The transaction amount is too small to pay the fee</source>
        <translation type="unfinished"></translation>
    </message>
    <message>
        <location line="+2"/>
        <source>This is experimental software.</source>
        <translation type="unfinished"></translation>
    </message>
    <message>
        <location line="+3"/>
        <source>Transaction amount too small</source>
        <translation>Transaction amount too small</translation>
    </message>
    <message>
        <location line="+5"/>
        <source>Transaction too large for fee policy</source>
        <translation type="unfinished"></translation>
    </message>
    <message>
        <location line="+1"/>
        <source>Transaction too large</source>
        <translation>Transaction too large</translation>
    </message>
    <message>
        <location line="+1"/>
        <source>Unable to bind to %s on this computer (bind returned error %s)</source>
        <translation type="unfinished"></translation>
    </message>
    <message>
        <location line="+3"/>
        <source>Unable to generate initial keys</source>
        <translation type="unfinished"></translation>
    </message>
    <message>
        <location line="+9"/>
        <source>Verifying wallet(s)...</source>
        <translation type="unfinished"></translation>
    </message>
    <message>
        <location line="+1"/>
        <source>Wallet %s resides outside wallet directory %s</source>
        <translation type="unfinished"></translation>
    </message>
    <message>
        <location line="+2"/>
        <source>Warning</source>
        <translation>Warning</translation>
    </message>
    <message>
        <location line="+1"/>
        <source>Warning: unknown new rules activated (versionbit %i)</source>
        <translation type="unfinished"></translation>
    </message>
    <message>
        <location line="+1"/>
        <source>Zapping all transactions from wallet...</source>
        <translation type="unfinished"></translation>
    </message>
    <message>
        <location line="-180"/>
        <source>-maxtxfee is set very high! Fees this large could be paid on a single transaction.</source>
        <translation type="unfinished"></translation>
    </message>
    <message>
        <location line="+56"/>
        <source>This is the transaction fee you may pay when fee estimates are not available.</source>
        <translation type="unfinished"></translation>
    </message>
    <message>
        <location line="+2"/>
        <source>This product includes software developed by the OpenSSL Project for use in the OpenSSL Toolkit %s and cryptographic software written by Eric Young and UPnP software written by Thomas Bernard.</source>
        <translation type="unfinished"></translation>
    </message>
    <message>
        <location line="+4"/>
        <source>Total length of network version string (%i) exceeds maximum length (%i). Reduce the number or size of uacomments.</source>
        <translation type="unfinished"></translation>
    </message>
    <message>
        <location line="+14"/>
        <source>Warning: Wallet file corrupt, data salvaged! Original %s saved as %s in %s; if your balance or transactions are incorrect you should restore from a backup.</source>
        <translation type="unfinished"></translation>
    </message>
    <message>
        <location line="+12"/>
        <source>%s is set very high!</source>
        <translation type="unfinished"></translation>
    </message>
    <message>
        <location line="+18"/>
        <source>Error loading wallet %s. Duplicate -wallet filename specified.</source>
        <translation type="unfinished"></translation>
    </message>
    <message>
        <location line="+22"/>
        <source>Keypool ran out, please call keypoolrefill first</source>
        <translation type="unfinished"></translation>
    </message>
    <message>
        <location line="+20"/>
        <source>Starting network threads...</source>
        <translation type="unfinished"></translation>
    </message>
    <message>
        <location line="+4"/>
        <source>The wallet will avoid paying less than the minimum relay fee.</source>
        <translation type="unfinished"></translation>
    </message>
    <message>
        <location line="+2"/>
        <source>This is the minimum transaction fee you pay on every transaction.</source>
        <translation type="unfinished"></translation>
    </message>
    <message>
        <location line="+1"/>
        <source>This is the transaction fee you will pay if you send a transaction.</source>
        <translation type="unfinished"></translation>
    </message>
    <message>
        <location line="+2"/>
        <source>Transaction amounts must not be negative</source>
        <translation type="unfinished"></translation>
    </message>
    <message>
        <location line="+2"/>
        <source>Transaction has too long of a mempool chain</source>
        <translation type="unfinished"></translation>
    </message>
    <message>
        <location line="+1"/>
        <source>Transaction must have at least one recipient</source>
        <translation type="unfinished"></translation>
    </message>
    <message>
        <location line="+9"/>
        <source>Unknown network specified in -onlynet: &apos;%s&apos;</source>
        <translation>Unknown network specified in -onlynet: &apos;%s&apos;</translation>
    </message>
    <message>
        <location line="-49"/>
        <source>Insufficient funds</source>
        <translation>Insufficient funds</translation>
    </message>
    <message>
        <location line="-109"/>
        <source>Cannot upgrade a non HD split wallet without upgrading to support pre split keypool. Please use -upgradewallet=169900 or -upgradewallet with no version specified.</source>
        <translation type="unfinished"></translation>
    </message>
    <message>
        <location line="+12"/>
        <source>Fee estimation failed. Fallbackfee is disabled. Wait a few blocks or enable -fallbackfee.</source>
        <translation type="unfinished"></translation>
    </message>
    <message>
        <location line="+48"/>
        <source>Warning: Private keys detected in wallet {%s} with disabled private keys</source>
        <translation type="unfinished"></translation>
    </message>
    <message>
        <location line="+21"/>
        <source>Cannot write to data directory &apos;%s&apos;; check permissions.</source>
        <translation type="unfinished"></translation>
    </message>
    <message>
        <location line="+39"/>
        <source>Loading block index...</source>
        <translation>Loading block index...</translation>
    </message>
    <message>
        <location line="+1"/>
        <source>Loading wallet...</source>
        <translation>Loading wallet...</translation>
    </message>
    <message>
        <location line="-42"/>
        <source>Cannot downgrade wallet</source>
        <translation>Cannot downgrade wallet</translation>
    </message>
    <message>
        <location line="+50"/>
        <source>Rescanning...</source>
        <translation>Rescanning...</translation>
    </message>
    <message>
        <location line="-42"/>
        <source>Done loading</source>
        <translation>Done loading</translation>
    </message>
    <message>
        <location line="+12"/>
        <source>Error</source>
        <translation>Error</translation>
    </message>
</context>
</TS><|MERGE_RESOLUTION|>--- conflicted
+++ resolved
@@ -237,13 +237,8 @@
     </message>
     <message>
         <location line="-56"/>
-<<<<<<< HEAD
-        <source>%1 will close now to finish the encryption process. Remember that encrypting your wallet cannot fully protect your bitcoins from being stolen by malware infecting your computer.</source>
-        <translation>%1 will close now to finish the encryption process. Remember that encrypting your wallet cannot fully protect your blackcoins from being stolen by malware infecting your computer.</translation>
-=======
         <source>Your wallet is now encrypted. Remember that encrypting your wallet cannot fully protect your bitcoins from being stolen by malware infecting your computer.</source>
         <translation type="unfinished"></translation>
->>>>>>> 8b676984
     </message>
     <message>
         <location line="+4"/>
@@ -875,11 +870,7 @@
         <translation type="unfinished">Confirmed</translation>
     </message>
     <message>
-<<<<<<< HEAD
-        <location filename="../coincontroldialog.cpp" line="+52"/>
-=======
         <location filename="../coincontroldialog.cpp" line="+58"/>
->>>>>>> 8b676984
         <source>Copy address</source>
         <translation type="unfinished"></translation>
     </message>
@@ -2862,22 +2853,7 @@
         <translation type="unfinished"></translation>
     </message>
     <message>
-<<<<<<< HEAD
-        <location line="+80"/>
-        <location line="+13"/>
-        <source>Paying only the minimum fee is just fine as long as there is less transaction volume than space in the blocks. But be aware that this can end up in a never confirming transaction once there is more demand for bitcoin transactions than the network can process.</source>
-        <translation>Paying only the minimum fee is just fine as long as there is less transaction volume than space in the blocks. But be aware that this can end up in a never confirming transaction once there is more demand for blackcoin transactions than the network can process.</translation>
-    </message>
-    <message>
-        <location line="+3"/>
-        <source>(read the tooltip)</source>
-        <translation type="unfinished"></translation>
-    </message>
-    <message>
-        <location line="+29"/>
-=======
         <location line="+112"/>
->>>>>>> 8b676984
         <source>Recommended:</source>
         <translation type="unfinished"></translation>
     </message>
