<?xml version="1.0" encoding="utf-8"?>
<!DOCTYPE TS>
<TS version="2.1" language="en">
<context>
    <name>AddressBookPage</name>
    <message>
        <location filename="../forms/addressbookpage.ui" line="+37"/>
        <source>Right-click to edit address or label</source>
        <translation type="unfinished"></translation>
    </message>
    <message>
        <location line="+27"/>
        <source>Create a new address</source>
        <translation>Create a new address</translation>
    </message>
    <message>
        <location line="+3"/>
        <source>&amp;New</source>
        <translation type="unfinished"></translation>
    </message>
    <message>
        <location line="+14"/>
        <source>Copy the currently selected address to the system clipboard</source>
        <translation>Copy the currently selected address to the system clipboard</translation>
    </message>
    <message>
        <location line="+3"/>
        <source>&amp;Copy</source>
        <translation type="unfinished"></translation>
    </message>
    <message>
        <location line="+67"/>
        <source>C&amp;lose</source>
        <translation type="unfinished"></translation>
    </message>
    <message>
        <location line="-53"/>
        <source>Delete the currently selected address from the list</source>
        <translation>Delete the currently selected address from the list</translation>
    </message>
    <message>
        <location line="-71"/>
        <source>Enter address or label to search</source>
        <translation type="unfinished"></translation>
    </message>
    <message>
        <location line="+101"/>
        <source>Export the data in the current tab to a file</source>
        <translation>Export the data in the current tab to a file</translation>
    </message>
    <message>
        <location line="+3"/>
        <source>&amp;Export</source>
        <translation>&amp;Export</translation>
    </message>
    <message>
        <location line="-30"/>
        <source>&amp;Delete</source>
        <translation>&amp;Delete</translation>
    </message>
    <message>
        <location filename="../addressbookpage.cpp" line="+84"/>
        <source>Choose the address to send coins to</source>
        <translation type="unfinished"></translation>
    </message>
    <message>
        <location line="+1"/>
        <source>Choose the address to receive coins with</source>
        <translation type="unfinished"></translation>
    </message>
    <message>
        <location line="+5"/>
        <source>C&amp;hoose</source>
        <translation type="unfinished"></translation>
    </message>
    <message>
        <location line="+6"/>
        <source>Sending addresses</source>
        <translation type="unfinished"></translation>
    </message>
    <message>
        <location line="+1"/>
        <source>Receiving addresses</source>
        <translation type="unfinished"></translation>
    </message>
    <message>
        <location line="+7"/>
        <source>These are your Bitcoin addresses for sending payments. Always check the amount and the receiving address before sending coins.</source>
        <translation>These are your Blackcoin addresses for sending payments. Always check the amount and the receiving address before sending coins.</translation>
    </message>
    <message>
        <location line="+5"/>
<<<<<<< HEAD
        <source>These are your Bitcoin addresses for receiving payments. It is recommended to use a new receiving address for each transaction.</source>
        <translation>These are your Blackcoin addresses for receiving payments. It is recommended to use a new receiving address for each transaction.</translation>
=======
        <source>These are your Bitcoin addresses for receiving payments. Use the &apos;Create new receiving address&apos; button in the receive tab to create new addresses.</source>
        <translation type="unfinished"></translation>
>>>>>>> 2f9f9b37
    </message>
    <message>
        <location line="+7"/>
        <source>&amp;Copy Address</source>
        <translation type="unfinished"></translation>
    </message>
    <message>
        <location line="+1"/>
        <source>Copy &amp;Label</source>
        <translation type="unfinished"></translation>
    </message>
    <message>
        <location line="+1"/>
        <source>&amp;Edit</source>
        <translation type="unfinished"></translation>
    </message>
    <message>
        <location line="+177"/>
        <source>Export Address List</source>
        <translation type="unfinished"></translation>
    </message>
    <message>
        <location line="+1"/>
        <source>Comma separated file (*.csv)</source>
        <translation type="unfinished"></translation>
    </message>
    <message>
        <location line="+13"/>
        <source>Exporting Failed</source>
        <translation type="unfinished"></translation>
    </message>
    <message>
        <location line="+1"/>
        <source>There was an error trying to save the address list to %1. Please try again.</source>
        <translation type="unfinished"></translation>
    </message>
</context>
<context>
    <name>AddressTableModel</name>
    <message>
        <location filename="../addresstablemodel.cpp" line="+165"/>
        <source>Label</source>
        <translation type="unfinished"></translation>
    </message>
    <message>
        <location line="+0"/>
        <source>Address</source>
        <translation type="unfinished"></translation>
    </message>
    <message>
        <location line="+36"/>
        <source>(no label)</source>
        <translation type="unfinished"></translation>
    </message>
</context>
<context>
    <name>AskPassphraseDialog</name>
    <message>
        <location filename="../forms/askpassphrasedialog.ui" line="+26"/>
        <source>Passphrase Dialog</source>
        <translation>Passphrase Dialog</translation>
    </message>
    <message>
        <location line="+30"/>
        <source>Enter passphrase</source>
        <translation>Enter passphrase</translation>
    </message>
    <message>
        <location line="+14"/>
        <source>New passphrase</source>
        <translation>New passphrase</translation>
    </message>
    <message>
        <location line="+14"/>
        <source>Repeat new passphrase</source>
        <translation>Repeat new passphrase</translation>
    </message>
    <message>
        <location line="+14"/>
        <source>Show passphrase</source>
        <translation type="unfinished"></translation>
    </message>
    <message>
        <location filename="../askpassphrasedialog.cpp" line="+50"/>
        <source>Encrypt wallet</source>
        <translation type="unfinished"></translation>
    </message>
    <message>
        <location line="+3"/>
        <source>This operation needs your wallet passphrase to unlock the wallet.</source>
        <translation type="unfinished"></translation>
    </message>
    <message>
        <location line="+5"/>
        <source>Unlock wallet</source>
        <translation type="unfinished"></translation>
    </message>
    <message>
        <location line="+3"/>
        <source>This operation needs your wallet passphrase to decrypt the wallet.</source>
        <translation type="unfinished"></translation>
    </message>
    <message>
        <location line="+5"/>
        <source>Decrypt wallet</source>
        <translation type="unfinished"></translation>
    </message>
    <message>
        <location line="+3"/>
        <source>Change passphrase</source>
        <translation type="unfinished"></translation>
    </message>
    <message>
        <location line="+46"/>
        <source>Confirm wallet encryption</source>
        <translation type="unfinished"></translation>
    </message>
    <message>
        <location line="+1"/>
        <source>Warning: If you encrypt your wallet and lose your passphrase, you will &lt;b&gt;LOSE ALL OF YOUR BITCOINS&lt;/b&gt;!</source>
        <translation>Warning: If you encrypt your wallet and lose your passphrase, you will &lt;b&gt;LOSE ALL OF YOUR BLACKCOINS&lt;/b&gt;!</translation>
    </message>
    <message>
        <location line="+0"/>
        <source>Are you sure you wish to encrypt your wallet?</source>
        <translation type="unfinished"></translation>
    </message>
    <message>
        <location line="+19"/>
        <location line="+57"/>
        <source>Wallet encrypted</source>
        <translation type="unfinished"></translation>
    </message>
    <message>
        <location line="-145"/>
        <source>Enter the new passphrase for the wallet.&lt;br/&gt;Please use a passphrase of &lt;b&gt;ten or more random characters&lt;/b&gt;, or &lt;b&gt;eight or more words&lt;/b&gt;.</source>
        <translation type="unfinished"></translation>
    </message>
    <message>
        <location line="+23"/>
        <source>Enter the old passphrase and new passphrase for the wallet.</source>
        <translation type="unfinished"></translation>
    </message>
    <message>
        <location line="+53"/>
        <source>Remember that encrypting your wallet cannot fully protect your bitcoins from being stolen by malware infecting your computer.</source>
        <translation type="unfinished"></translation>
    </message>
    <message>
        <location line="+4"/>
        <source>Wallet to be encrypted</source>
        <translation type="unfinished"></translation>
    </message>
    <message>
        <location line="+2"/>
        <source>Your wallet is about to be encrypted. </source>
        <translation type="unfinished"></translation>
    </message>
    <message>
        <location line="+8"/>
        <source>Your wallet is now encrypted. </source>
        <translation type="unfinished"></translation>
    </message>
    <message>
        <location line="+2"/>
        <source>IMPORTANT: Any previous backups you have made of your wallet file should be replaced with the newly generated, encrypted wallet file. For security reasons, previous backups of the unencrypted wallet file will become useless as soon as you start using the new, encrypted wallet.</source>
        <translation type="unfinished"></translation>
    </message>
    <message>
        <location line="+8"/>
        <location line="+8"/>
        <location line="+43"/>
        <location line="+6"/>
        <source>Wallet encryption failed</source>
        <translation type="unfinished"></translation>
    </message>
    <message>
        <location line="-56"/>
        <source>Wallet encryption failed due to an internal error. Your wallet was not encrypted.</source>
        <translation type="unfinished"></translation>
    </message>
    <message>
        <location line="+8"/>
        <location line="+49"/>
        <source>The supplied passphrases do not match.</source>
        <translation type="unfinished"></translation>
    </message>
    <message>
        <location line="-38"/>
        <location line="+6"/>
        <source>Wallet unlock failed</source>
        <translation type="unfinished"></translation>
    </message>
    <message>
        <location line="-5"/>
        <location line="+12"/>
        <location line="+19"/>
        <source>The passphrase entered for the wallet decryption was incorrect.</source>
        <translation type="unfinished"></translation>
    </message>
    <message>
        <location line="-20"/>
        <source>Wallet decryption failed</source>
        <translation type="unfinished"></translation>
    </message>
    <message>
        <location line="+14"/>
        <source>Wallet passphrase was successfully changed.</source>
        <translation type="unfinished"></translation>
    </message>
    <message>
        <location line="+47"/>
        <location line="+33"/>
        <source>Warning: The Caps Lock key is on!</source>
        <translation type="unfinished"></translation>
    </message>
</context>
<context>
    <name>BanTableModel</name>
    <message>
        <location filename="../bantablemodel.cpp" line="+88"/>
        <source>IP/Netmask</source>
        <translation type="unfinished"></translation>
    </message>
    <message>
        <location line="+0"/>
        <source>Banned Until</source>
        <translation type="unfinished"></translation>
    </message>
</context>
<context>
    <name>BitcoinGUI</name>
    <message>
        <location filename="../bitcoingui.cpp" line="+316"/>
        <source>Sign &amp;message...</source>
        <translation>Sign &amp;message...</translation>
    </message>
    <message>
<<<<<<< HEAD
        <location line="+638"/>
=======
        <location line="+625"/>
>>>>>>> 2f9f9b37
        <source>Synchronizing with network...</source>
        <translation>Synchronizing with network...</translation>
    </message>
    <message>
<<<<<<< HEAD
        <location line="-716"/>
=======
        <location line="-703"/>
>>>>>>> 2f9f9b37
        <source>&amp;Overview</source>
        <translation>&amp;Overview</translation>
    </message>
    <message>
        <location line="+1"/>
        <source>Show general overview of wallet</source>
        <translation>Show general overview of wallet</translation>
    </message>
    <message>
        <location line="+28"/>
        <source>&amp;Transactions</source>
        <translation>&amp;Transactions</translation>
    </message>
    <message>
        <location line="+1"/>
        <source>Browse transaction history</source>
        <translation>Browse transaction history</translation>
    </message>
    <message>
        <location line="+23"/>
        <source>E&amp;xit</source>
        <translation>E&amp;xit</translation>
    </message>
    <message>
        <location line="+1"/>
        <source>Quit application</source>
        <translation>Quit application</translation>
    </message>
    <message>
        <location line="+3"/>
        <source>&amp;About %1</source>
        <translation type="unfinished"></translation>
    </message>
    <message>
        <location line="+1"/>
        <source>Show information about %1</source>
        <translation type="unfinished"></translation>
    </message>
    <message>
        <location line="+3"/>
        <source>About &amp;Qt</source>
        <translation>About &amp;Qt</translation>
    </message>
    <message>
        <location line="+1"/>
        <source>Show information about Qt</source>
        <translation>Show information about Qt</translation>
    </message>
    <message>
        <location line="+2"/>
        <source>&amp;Options...</source>
        <translation>&amp;Options...</translation>
    </message>
    <message>
        <location line="+1"/>
        <source>Modify configuration options for %1</source>
        <translation type="unfinished"></translation>
    </message>
    <message>
        <location line="+6"/>
        <source>&amp;Encrypt Wallet...</source>
        <translation>&amp;Encrypt Wallet...</translation>
    </message>
    <message>
        <location line="+3"/>
        <source>&amp;Backup Wallet...</source>
        <translation>&amp;Backup Wallet...</translation>
    </message>
    <message>
        <location line="+2"/>
        <source>&amp;Change Passphrase...</source>
        <translation>&amp;Change Passphrase...</translation>
    </message>
    <message>
        <location line="+18"/>
        <source>Open &amp;URI...</source>
        <translation type="unfinished"></translation>
    </message>
    <message>
<<<<<<< HEAD
        <location line="+217"/>
=======
        <location line="+11"/>
        <source>Create Wallet...</source>
        <translation type="unfinished"></translation>
    </message>
    <message>
        <location line="+2"/>
        <source>Create a new wallet</source>
        <translation type="unfinished"></translation>
    </message>
    <message>
        <location line="+190"/>
>>>>>>> 2f9f9b37
        <source>Wallet:</source>
        <translation type="unfinished"></translation>
    </message>
    <message>
<<<<<<< HEAD
        <location line="+334"/>
=======
        <location line="+335"/>
>>>>>>> 2f9f9b37
        <source>Click to disable network activity.</source>
        <translation type="unfinished"></translation>
    </message>
    <message>
        <location line="+2"/>
        <source>Network activity disabled.</source>
        <translation type="unfinished"></translation>
    </message>
    <message>
        <location line="+0"/>
        <source>Click to enable network activity again.</source>
        <translation type="unfinished"></translation>
    </message>
    <message>
        <location line="+27"/>
        <source>Syncing Headers (%1%)...</source>
        <translation type="unfinished"></translation>
    </message>
    <message>
        <location line="+53"/>
        <source>Reindexing blocks on disk...</source>
        <translation>Reindexing blocks on disk...</translation>
    </message>
    <message>
        <location line="+317"/>
        <source>Proxy is &lt;b&gt;enabled&lt;/b&gt;: %1</source>
        <translation type="unfinished"></translation>
    </message>
    <message>
<<<<<<< HEAD
        <location line="-1034"/>
=======
        <location line="-1023"/>
>>>>>>> 2f9f9b37
        <source>Send coins to a Bitcoin address</source>
        <translation>Send coins to a Blackcoin address</translation>
    </message>
    <message>
        <location line="+67"/>
        <source>Backup wallet to another location</source>
        <translation>Backup wallet to another location</translation>
    </message>
    <message>
        <location line="+2"/>
        <source>Change the passphrase used for wallet encryption</source>
        <translation>Change the passphrase used for wallet encryption</translation>
    </message>
    <message>
        <location line="+6"/>
        <source>&amp;Debug window</source>
        <translation>&amp;Debug window</translation>
    </message>
    <message>
        <location line="+1"/>
        <source>Open debugging and diagnostic console</source>
        <translation>Open debugging and diagnostic console</translation>
    </message>
    <message>
        <location line="-4"/>
        <source>&amp;Verify message...</source>
        <translation>&amp;Verify message...</translation>
    </message>
    <message>
<<<<<<< HEAD
        <location line="+724"/>
        <source>Bitcoin</source>
        <translation>Blackcoin</translation>
    </message>
    <message>
        <location line="-797"/>
=======
        <location line="-73"/>
>>>>>>> 2f9f9b37
        <source>&amp;Send</source>
        <translation>&amp;Send</translation>
    </message>
    <message>
        <location line="+11"/>
        <source>&amp;Receive</source>
        <translation>&amp;Receive</translation>
    </message>
    <message>
        <location line="+50"/>
        <source>&amp;Show / Hide</source>
        <translation>&amp;Show / Hide</translation>
    </message>
    <message>
        <location line="+1"/>
        <source>Show or hide the main Window</source>
        <translation>Show or hide the main Window</translation>
    </message>
    <message>
        <location line="+3"/>
        <source>Encrypt the private keys that belong to your wallet</source>
        <translation>Encrypt the private keys that belong to your wallet</translation>
    </message>
    <message>
        <location line="+7"/>
        <source>Sign messages with your Bitcoin addresses to prove you own them</source>
        <translation>Sign messages with your Blackcoin addresses to prove you own them</translation>
    </message>
    <message>
        <location line="+2"/>
        <source>Verify messages to ensure they were signed with specified Bitcoin addresses</source>
        <translation>Verify messages to ensure they were signed with specified Blackcoin addresses</translation>
    </message>
    <message>
<<<<<<< HEAD
        <location line="+118"/>
=======
        <location line="+111"/>
>>>>>>> 2f9f9b37
        <source>&amp;File</source>
        <translation>&amp;File</translation>
    </message>
    <message>
<<<<<<< HEAD
        <location line="+14"/>
=======
        <location line="+15"/>
>>>>>>> 2f9f9b37
        <source>&amp;Settings</source>
        <translation>&amp;Settings</translation>
    </message>
    <message>
        <location line="+58"/>
        <source>&amp;Help</source>
        <translation>&amp;Help</translation>
    </message>
    <message>
        <location line="+11"/>
        <source>Tabs toolbar</source>
        <translation>Tabs toolbar</translation>
    </message>
    <message>
<<<<<<< HEAD
        <location line="-271"/>
=======
        <location line="-257"/>
>>>>>>> 2f9f9b37
        <source>Request payments (generates QR codes and bitcoin: URIs)</source>
        <translation>Request payments (generates QR codes and blackcoin: URIs)</translation>
    </message>
    <message>
        <location line="+71"/>
        <source>Show the list of used sending addresses and labels</source>
        <translation type="unfinished"></translation>
    </message>
    <message>
        <location line="+2"/>
        <source>Show the list of used receiving addresses and labels</source>
        <translation type="unfinished"></translation>
    </message>
    <message>
        <location line="+3"/>
        <source>Open a bitcoin: URI or payment request</source>
        <translation>Open a blackcoin: URI or payment request</translation>
    </message>
    <message>
<<<<<<< HEAD
        <location line="+10"/>
=======
        <location line="+14"/>
>>>>>>> 2f9f9b37
        <source>&amp;Command-line options</source>
        <translation type="unfinished"></translation>
    </message>
    <message numerus="yes">
<<<<<<< HEAD
        <location line="+540"/>
=======
        <location line="+523"/>
>>>>>>> 2f9f9b37
        <source>%n active connection(s) to Bitcoin network</source>
        <translation>
            <numerusform>%n active connection to Blackcoin network</numerusform>
            <numerusform>%n active connections to Blackcoin network</numerusform>
        </translation>
    </message>
    <message>
        <location line="+76"/>
        <source>Indexing blocks on disk...</source>
        <translation type="unfinished"></translation>
    </message>
    <message>
        <location line="+2"/>
        <source>Processing blocks on disk...</source>
        <translation type="unfinished"></translation>
    </message>
    <message numerus="yes">
        <location line="+19"/>
        <source>Processed %n block(s) of transaction history.</source>
        <translation>
            <numerusform>Processed %n block of transaction history.</numerusform>
            <numerusform>Processed %n blocks of transaction history.</numerusform>
        </translation>
    </message>
    <message>
        <location line="+23"/>
        <source>%1 behind</source>
        <translation>%1 behind</translation>
    </message>
    <message>
        <location line="+24"/>
        <source>Last received block was generated %1 ago.</source>
        <translation>Last received block was generated %1 ago.</translation>
    </message>
    <message>
        <location line="+2"/>
        <source>Transactions after this will not yet be visible.</source>
        <translation>Transactions after this will not yet be visible.</translation>
    </message>
    <message>
        <location line="+28"/>
        <source>Error</source>
        <translation>Error</translation>
    </message>
    <message>
        <location line="+4"/>
        <source>Warning</source>
        <translation>Warning</translation>
    </message>
    <message>
        <location line="+4"/>
        <source>Information</source>
        <translation>Information</translation>
    </message>
    <message>
        <location line="-81"/>
        <source>Up to date</source>
        <translation>Up to date</translation>
    </message>
    <message>
<<<<<<< HEAD
        <location line="-657"/>
=======
        <location line="-644"/>
>>>>>>> 2f9f9b37
        <source>&amp;Sending addresses</source>
        <translation type="unfinished"></translation>
    </message>
    <message>
        <location line="+2"/>
        <source>&amp;Receiving addresses</source>
        <translation type="unfinished"></translation>
    </message>
    <message>
        <location line="+6"/>
        <source>Open Wallet</source>
        <translation type="unfinished"></translation>
    </message>
    <message>
        <location line="+2"/>
        <source>Open a wallet</source>
        <translation type="unfinished"></translation>
    </message>
    <message>
        <location line="+3"/>
        <source>Close Wallet...</source>
        <translation type="unfinished"></translation>
    </message>
    <message>
        <location line="+1"/>
        <source>Close wallet</source>
        <translation type="unfinished"></translation>
    </message>
    <message>
<<<<<<< HEAD
        <location line="+4"/>
=======
        <location line="+8"/>
>>>>>>> 2f9f9b37
        <source>Show the %1 help message to get a list with possible Bitcoin command-line options</source>
        <translation>Show the %1 help message to get a list with possible Blackcoin command-line options</translation>
    </message>
    <message>
        <location line="+30"/>
        <source>default wallet</source>
        <translation type="unfinished"></translation>
    </message>
    <message>
<<<<<<< HEAD
        <location line="+13"/>
        <source>Opening Wallet &lt;b&gt;%1&lt;/b&gt;...</source>
        <translation type="unfinished"></translation>
    </message>
    <message>
        <location line="+9"/>
        <source>Open Wallet Failed</source>
        <translation type="unfinished"></translation>
    </message>
    <message>
        <location line="+15"/>
=======
        <location line="+29"/>
        <source>default wallet</source>
        <translation type="unfinished"></translation>
    </message>
    <message>
        <location line="+21"/>
>>>>>>> 2f9f9b37
        <source>No wallets available</source>
        <translation type="unfinished"></translation>
    </message>
    <message>
<<<<<<< HEAD
        <location line="+48"/>
=======
        <location line="+55"/>
>>>>>>> 2f9f9b37
        <source>&amp;Window</source>
        <translation type="unfinished">&amp;Window</translation>
    </message>
    <message>
        <location line="+2"/>
        <source>Minimize</source>
        <translation type="unfinished"></translation>
    </message>
    <message>
        <location line="+10"/>
        <source>Zoom</source>
        <translation type="unfinished"></translation>
    </message>
    <message>
        <location line="+18"/>
        <source>Main Window</source>
        <translation type="unfinished"></translation>
    </message>
    <message>
<<<<<<< HEAD
        <location line="+232"/>
=======
        <location line="+233"/>
>>>>>>> 2f9f9b37
        <source>%1 client</source>
        <translation type="unfinished"></translation>
    </message>
    <message>
        <location line="+241"/>
        <source>Connecting to peers...</source>
        <translation type="unfinished"></translation>
    </message>
    <message>
        <location line="+37"/>
        <source>Catching up...</source>
        <translation>Catching up...</translation>
    </message>
    <message>
        <location line="+50"/>
        <source>Error: %1</source>
        <translation type="unfinished"></translation>
    </message>
    <message>
        <location line="+4"/>
        <source>Warning: %1</source>
        <translation type="unfinished"></translation>
    </message>
    <message>
        <location line="+99"/>
        <source>Date: %1
</source>
        <translation type="unfinished"></translation>
    </message>
    <message>
        <location line="+1"/>
        <source>Amount: %1
</source>
        <translation type="unfinished"></translation>
    </message>
    <message>
        <location line="+2"/>
        <source>Wallet: %1
</source>
        <translation type="unfinished"></translation>
    </message>
    <message>
        <location line="+2"/>
        <source>Type: %1
</source>
        <translation type="unfinished"></translation>
    </message>
    <message>
        <location line="+2"/>
        <source>Label: %1
</source>
        <translation type="unfinished"></translation>
    </message>
    <message>
        <location line="+2"/>
        <source>Address: %1
</source>
        <translation type="unfinished"></translation>
    </message>
    <message>
        <location line="+1"/>
        <source>Sent transaction</source>
        <translation>Sent transaction</translation>
    </message>
    <message>
        <location line="+0"/>
        <source>Incoming transaction</source>
        <translation>Incoming transaction</translation>
    </message>
    <message>
        <location line="+52"/>
        <source>HD key generation is &lt;b&gt;enabled&lt;/b&gt;</source>
        <translation type="unfinished"></translation>
    </message>
    <message>
        <location line="+0"/>
        <source>HD key generation is &lt;b&gt;disabled&lt;/b&gt;</source>
        <translation type="unfinished"></translation>
    </message>
    <message>
        <location line="+0"/>
        <source>Private key &lt;b&gt;disabled&lt;/b&gt;</source>
        <translation type="unfinished"></translation>
    </message>
    <message>
        <location line="+19"/>
        <source>Wallet is &lt;b&gt;encrypted&lt;/b&gt; and currently &lt;b&gt;unlocked&lt;/b&gt;</source>
        <translation>Wallet is &lt;b&gt;encrypted&lt;/b&gt; and currently &lt;b&gt;unlocked&lt;/b&gt;</translation>
    </message>
    <message>
        <location line="+8"/>
        <source>Wallet is &lt;b&gt;encrypted&lt;/b&gt; and currently &lt;b&gt;locked&lt;/b&gt;</source>
        <translation>Wallet is &lt;b&gt;encrypted&lt;/b&gt; and currently &lt;b&gt;locked&lt;/b&gt;</translation>
    </message>
    <message>
<<<<<<< HEAD
        <location filename="../bitcoin.cpp" line="+392"/>
=======
        <location filename="../bitcoin.cpp" line="+386"/>
>>>>>>> 2f9f9b37
        <source>A fatal error occurred. Bitcoin can no longer continue safely and will quit.</source>
        <translation>A fatal error occurred. Blackcoin can no longer continue safely and will quit.</translation>
    </message>
</context>
<context>
    <name>CoinControlDialog</name>
    <message>
        <location filename="../forms/coincontroldialog.ui" line="+14"/>
        <source>Coin Selection</source>
        <translation type="unfinished"></translation>
    </message>
    <message>
        <location line="+34"/>
        <source>Quantity:</source>
        <translation type="unfinished"></translation>
    </message>
    <message>
        <location line="+29"/>
        <source>Bytes:</source>
        <translation type="unfinished"></translation>
    </message>
    <message>
        <location line="+45"/>
        <source>Amount:</source>
        <translation type="unfinished"></translation>
    </message>
    <message>
        <location line="+80"/>
        <source>Fee:</source>
        <translation type="unfinished"></translation>
    </message>
    <message>
        <location line="-48"/>
        <source>Dust:</source>
        <translation type="unfinished"></translation>
    </message>
    <message>
        <location line="+93"/>
        <source>After Fee:</source>
        <translation type="unfinished"></translation>
    </message>
    <message>
        <location line="+32"/>
        <source>Change:</source>
        <translation type="unfinished"></translation>
    </message>
    <message>
        <location line="+56"/>
        <source>(un)select all</source>
        <translation type="unfinished"></translation>
    </message>
    <message>
        <location line="+16"/>
        <source>Tree mode</source>
        <translation type="unfinished"></translation>
    </message>
    <message>
        <location line="+13"/>
        <source>List mode</source>
        <translation type="unfinished"></translation>
    </message>
    <message>
        <location line="+56"/>
        <source>Amount</source>
        <translation type="unfinished">Amount</translation>
    </message>
    <message>
        <location line="+5"/>
        <source>Received with label</source>
        <translation type="unfinished"></translation>
    </message>
    <message>
        <location line="+5"/>
        <source>Received with address</source>
        <translation type="unfinished"></translation>
    </message>
    <message>
        <location line="+5"/>
        <source>Date</source>
        <translation type="unfinished">Date</translation>
    </message>
    <message>
        <location line="+5"/>
        <source>Confirmations</source>
        <translation type="unfinished"></translation>
    </message>
    <message>
        <location line="+3"/>
        <source>Confirmed</source>
        <translation type="unfinished">Confirmed</translation>
    </message>
    <message>
        <location filename="../coincontroldialog.cpp" line="+54"/>
        <source>Copy address</source>
        <translation type="unfinished"></translation>
    </message>
    <message>
        <location line="+1"/>
        <source>Copy label</source>
        <translation type="unfinished"></translation>
    </message>
    <message>
        <location line="+1"/>
        <location line="+26"/>
        <source>Copy amount</source>
        <translation type="unfinished"></translation>
    </message>
    <message>
        <location line="-25"/>
        <source>Copy transaction ID</source>
        <translation type="unfinished"></translation>
    </message>
    <message>
        <location line="+1"/>
        <source>Lock unspent</source>
        <translation type="unfinished"></translation>
    </message>
    <message>
        <location line="+1"/>
        <source>Unlock unspent</source>
        <translation type="unfinished"></translation>
    </message>
    <message>
        <location line="+22"/>
        <source>Copy quantity</source>
        <translation type="unfinished"></translation>
    </message>
    <message>
        <location line="+2"/>
        <source>Copy fee</source>
        <translation type="unfinished"></translation>
    </message>
    <message>
        <location line="+1"/>
        <source>Copy after fee</source>
        <translation type="unfinished"></translation>
    </message>
    <message>
        <location line="+1"/>
        <source>Copy bytes</source>
        <translation type="unfinished"></translation>
    </message>
    <message>
        <location line="+1"/>
        <source>Copy dust</source>
        <translation type="unfinished"></translation>
    </message>
    <message>
        <location line="+1"/>
        <source>Copy change</source>
        <translation type="unfinished"></translation>
    </message>
    <message>
        <location line="+313"/>
        <source>(%1 locked)</source>
        <translation type="unfinished"></translation>
    </message>
    <message>
        <location line="+157"/>
        <source>yes</source>
        <translation type="unfinished"></translation>
    </message>
    <message>
        <location line="+0"/>
        <source>no</source>
        <translation type="unfinished"></translation>
    </message>
    <message>
        <location line="+14"/>
        <source>This label turns red if any recipient receives an amount smaller than the current dust threshold.</source>
        <translation type="unfinished"></translation>
    </message>
    <message>
        <location line="+5"/>
        <source>Can vary +/- %1 satoshi(s) per input.</source>
        <translation type="unfinished"></translation>
    </message>
    <message>
        <location line="+45"/>
        <location line="+54"/>
        <source>(no label)</source>
        <translation type="unfinished"></translation>
    </message>
    <message>
        <location line="-7"/>
        <source>change from %1 (%2)</source>
        <translation type="unfinished"></translation>
    </message>
    <message>
        <location line="+1"/>
        <source>(change)</source>
        <translation type="unfinished"></translation>
    </message>
</context>
<context>
    <name>CreateWalletActivity</name>
    <message>
        <location filename="../walletcontroller.cpp" line="+207"/>
        <source>Creating Wallet &lt;b&gt;%1&lt;/b&gt;...</source>
        <translation type="unfinished"></translation>
    </message>
    <message>
        <location line="+26"/>
        <source>Create wallet failed</source>
        <translation type="unfinished"></translation>
    </message>
    <message>
        <location line="+2"/>
        <source>Create wallet warning</source>
        <translation type="unfinished"></translation>
    </message>
</context>
<context>
    <name>CreateWalletDialog</name>
    <message>
        <location filename="../forms/createwalletdialog.ui" line="+14"/>
        <source>Create Wallet</source>
        <translation type="unfinished"></translation>
    </message>
    <message>
        <location line="+38"/>
        <source>Wallet Name</source>
        <translation type="unfinished"></translation>
    </message>
    <message>
        <location line="+13"/>
        <source>Encrypt the wallet. The wallet will be encrypted with a passphrase of your choice.</source>
        <translation type="unfinished"></translation>
    </message>
    <message>
        <location line="+3"/>
        <source>Encrypt Wallet</source>
        <translation type="unfinished"></translation>
    </message>
    <message>
        <location line="+19"/>
        <source>Disable private keys for this wallet. Wallets with private keys disabled will have no private keys and cannot have an HD seed or imported private keys. This is ideal for watch-only wallets.</source>
        <translation type="unfinished"></translation>
    </message>
    <message>
        <location line="+3"/>
        <source>Disable Private Keys</source>
        <translation type="unfinished"></translation>
    </message>
    <message>
        <location line="+13"/>
        <source>Make a blank wallet. Blank wallets do not initially have private keys or scripts. Private keys and addresses can be imported, or an HD seed can be set, at a later time.</source>
        <translation type="unfinished"></translation>
    </message>
    <message>
        <location line="+3"/>
        <source>Make Blank Wallet</source>
        <translation type="unfinished"></translation>
    </message>
    <message>
        <location filename="../createwalletdialog.cpp" line="+19"/>
        <source>Create</source>
        <translation type="unfinished"></translation>
    </message>
</context>
<context>
    <name>EditAddressDialog</name>
    <message>
        <location filename="../forms/editaddressdialog.ui" line="+14"/>
        <source>Edit Address</source>
        <translation>Edit Address</translation>
    </message>
    <message>
        <location line="+11"/>
        <source>&amp;Label</source>
        <translation>&amp;Label</translation>
    </message>
    <message>
        <location line="+10"/>
        <source>The label associated with this address list entry</source>
        <translation type="unfinished"></translation>
    </message>
    <message>
        <location line="+17"/>
        <source>The address associated with this address list entry. This can only be modified for sending addresses.</source>
        <translation type="unfinished"></translation>
    </message>
    <message>
        <location line="-10"/>
        <source>&amp;Address</source>
        <translation>&amp;Address</translation>
    </message>
    <message>
        <location filename="../editaddressdialog.cpp" line="+29"/>
        <source>New sending address</source>
        <translation type="unfinished"></translation>
    </message>
    <message>
        <location line="+3"/>
        <source>Edit receiving address</source>
        <translation type="unfinished"></translation>
    </message>
    <message>
        <location line="+4"/>
        <source>Edit sending address</source>
        <translation type="unfinished"></translation>
    </message>
    <message>
        <location line="+75"/>
        <source>The entered address &quot;%1&quot; is not a valid Bitcoin address.</source>
        <translation>The entered address &quot;%1&quot; is not a valid Blackcoin address.</translation>
    </message>
    <message>
        <location line="+33"/>
        <source>Address &quot;%1&quot; already exists as a receiving address with label &quot;%2&quot; and so cannot be added as a sending address.</source>
        <translation type="unfinished"></translation>
    </message>
    <message>
        <location line="+5"/>
        <source>The entered address &quot;%1&quot; is already in the address book with label &quot;%2&quot;.</source>
        <translation type="unfinished"></translation>
    </message>
    <message>
        <location line="-28"/>
        <source>Could not unlock wallet.</source>
        <translation type="unfinished"></translation>
    </message>
    <message>
        <location line="+5"/>
        <source>New key generation failed.</source>
        <translation type="unfinished"></translation>
    </message>
</context>
<context>
    <name>FreespaceChecker</name>
    <message>
        <location filename="../intro.cpp" line="+73"/>
        <source>A new data directory will be created.</source>
        <translation>A new data directory will be created.</translation>
    </message>
    <message>
        <location line="+22"/>
        <source>name</source>
        <translation>name</translation>
    </message>
    <message>
        <location line="+2"/>
        <source>Directory already exists. Add %1 if you intend to create a new directory here.</source>
        <translation>Directory already exists. Add %1 if you intend to create a new directory here.</translation>
    </message>
    <message>
        <location line="+3"/>
        <source>Path already exists, and is not a directory.</source>
        <translation>Path already exists, and is not a directory.</translation>
    </message>
    <message>
        <location line="+7"/>
        <source>Cannot create data directory here.</source>
        <translation>Cannot create data directory here.</translation>
    </message>
</context>
<context>
    <name>HelpMessageDialog</name>
    <message>
        <location filename="../utilitydialog.cpp" line="+39"/>
        <source>version</source>
        <translation type="unfinished">version</translation>
    </message>
    <message>
        <location line="+5"/>
        <location line="+2"/>
        <source>(%1-bit)</source>
        <translation type="unfinished"></translation>
    </message>
    <message>
        <location line="+5"/>
        <source>About %1</source>
        <translation type="unfinished"></translation>
    </message>
    <message>
        <location line="+19"/>
        <source>Command-line options</source>
        <translation type="unfinished"></translation>
    </message>
</context>
<context>
    <name>Intro</name>
    <message>
        <location filename="../forms/intro.ui" line="+14"/>
        <source>Welcome</source>
        <translation>Welcome</translation>
    </message>
    <message>
        <location line="+9"/>
        <source>Welcome to %1.</source>
        <translation type="unfinished"></translation>
    </message>
    <message>
        <location line="+26"/>
        <source>As this is the first time the program is launched, you can choose where %1 will store its data.</source>
        <translation type="unfinished"></translation>
    </message>
    <message>
        <location line="+157"/>
        <source>When you click OK, %1 will begin to download and process the full %4 block chain (%2GB) starting with the earliest transactions in %3 when %4 initially launched.</source>
        <translation type="unfinished"></translation>
    </message>
    <message>
        <location line="+10"/>
        <source>Reverting this setting requires re-downloading the entire blockchain. It is faster to download the full chain first and prune it later. Disables some advanced features.</source>
        <translation type="unfinished"></translation>
    </message>
    <message>
        <location line="+10"/>
        <source>This initial synchronisation is very demanding, and may expose hardware problems with your computer that had previously gone unnoticed. Each time you run %1, it will continue downloading where it left off.</source>
        <translation type="unfinished"></translation>
    </message>
    <message>
        <location line="+10"/>
        <source>If you have chosen to limit block chain storage (pruning), the historical data must still be downloaded and processed, but will be deleted afterward to keep your disk usage low.</source>
        <translation type="unfinished"></translation>
    </message>
    <message>
        <location line="-170"/>
        <source>Use the default data directory</source>
        <translation>Use the default data directory</translation>
    </message>
    <message>
        <location line="+7"/>
        <source>Use a custom data directory:</source>
        <translation>Use a custom data directory:</translation>
    </message>
    <message>
        <location filename="../intro.cpp" line="+22"/>
        <source>Bitcoin</source>
        <translation type="unfinished">Blackcoin</translation>
    </message>
    <message>
        <location line="+9"/>
        <source>Discard blocks after verification, except most recent %1 GB (prune)</source>
        <translation type="unfinished"></translation>
    </message>
    <message>
        <location line="+2"/>
        <source>At least %1 GB of data will be stored in this directory, and it will grow over time.</source>
        <translation type="unfinished"></translation>
    </message>
    <message>
        <location line="+5"/>
        <source>Approximately %1 GB of data will be stored in this directory.</source>
        <translation type="unfinished"></translation>
    </message>
    <message>
        <location line="+8"/>
        <source>%1 will download and store a copy of the Bitcoin block chain.</source>
        <translation type="unfinished"></translation>
    </message>
    <message>
        <location line="+2"/>
        <source>The wallet will also be stored in this directory.</source>
        <translation type="unfinished"></translation>
    </message>
    <message>
        <location line="+79"/>
        <source>Error: Specified data directory &quot;%1&quot; cannot be created.</source>
        <translation type="unfinished"></translation>
    </message>
    <message>
        <location line="+30"/>
        <source>Error</source>
        <translation>Error</translation>
    </message>
    <message numerus="yes">
        <location line="+9"/>
        <source>%n GB of free space available</source>
        <translation>
            <numerusform>%n GB of free space available</numerusform>
            <numerusform>%n GB of free space available</numerusform>
        </translation>
    </message>
    <message numerus="yes">
        <location line="+3"/>
        <source>(of %n GB needed)</source>
        <translation>
            <numerusform>(of %n GB needed)</numerusform>
            <numerusform>(of %n GB needed)</numerusform>
        </translation>
    </message>
    <message numerus="yes">
        <location line="+4"/>
        <source>(%n GB needed for full chain)</source>
        <translation type="unfinished">
            <numerusform></numerusform>
            <numerusform></numerusform>
        </translation>
    </message>
</context>
<context>
    <name>ModalOverlay</name>
    <message>
        <location filename="../forms/modaloverlay.ui" line="+14"/>
        <source>Form</source>
        <translation type="unfinished">Form</translation>
    </message>
    <message>
        <location line="+119"/>
        <source>Recent transactions may not yet be visible, and therefore your wallet&apos;s balance might be incorrect. This information will be correct once your wallet has finished synchronizing with the bitcoin network, as detailed below.</source>
        <translation>Recent transactions may not yet be visible, and therefore your wallet&apos;s balance might be incorrect. This information will be correct once your wallet has finished synchronizing with the blackcoin network, as detailed below.</translation>
    </message>
    <message>
        <location line="+19"/>
        <source>Attempting to spend bitcoins that are affected by not-yet-displayed transactions will not be accepted by the network.</source>
        <translation>Attempting to spend blackcoins that are affected by not-yet-displayed transactions will not be accepted by the network.</translation>
    </message>
    <message>
        <location line="+63"/>
        <source>Number of blocks left</source>
        <translation type="unfinished"></translation>
    </message>
    <message>
        <location line="+7"/>
        <location line="+26"/>
        <location filename="../modaloverlay.cpp" line="+141"/>
        <source>Unknown...</source>
        <translation type="unfinished"></translation>
    </message>
    <message>
        <location line="-13"/>
        <source>Last block time</source>
        <translation type="unfinished">Last block time</translation>
    </message>
    <message>
        <location line="+26"/>
        <source>Progress</source>
        <translation type="unfinished"></translation>
    </message>
    <message>
        <location line="+34"/>
        <source>Progress increase per hour</source>
        <translation type="unfinished"></translation>
    </message>
    <message>
        <location line="+7"/>
        <location line="+20"/>
        <source>calculating...</source>
        <translation type="unfinished"></translation>
    </message>
    <message>
        <location line="-7"/>
        <source>Estimated time left until synced</source>
        <translation type="unfinished"></translation>
    </message>
    <message>
        <location line="+37"/>
        <source>Hide</source>
        <translation type="unfinished"></translation>
    </message>
    <message>
        <location filename="../modaloverlay.cpp" line="+6"/>
        <source>Unknown. Syncing Headers (%1, %2%)...</source>
        <translation type="unfinished"></translation>
    </message>
</context>
<context>
    <name>OpenURIDialog</name>
    <message>
        <location filename="../forms/openuridialog.ui" line="+14"/>
        <source>Open URI</source>
        <translation type="unfinished"></translation>
    </message>
    <message>
        <location line="+6"/>
        <source>Open payment request from URI or file</source>
        <translation type="unfinished"></translation>
    </message>
    <message>
        <location line="+9"/>
        <source>URI:</source>
        <translation type="unfinished"></translation>
    </message>
    <message>
        <location line="+10"/>
        <source>Select payment request file</source>
        <translation type="unfinished"></translation>
    </message>
    <message>
        <location filename="../openuridialog.cpp" line="+45"/>
        <source>Select payment request file to open</source>
        <translation type="unfinished"></translation>
    </message>
</context>
<context>
    <name>OpenWalletActivity</name>
    <message>
        <location filename="../walletcontroller.cpp" line="+39"/>
        <source>Open wallet failed</source>
        <translation type="unfinished"></translation>
    </message>
    <message>
        <location line="+2"/>
        <source>Open wallet warning</source>
        <translation type="unfinished"></translation>
    </message>
    <message>
        <location line="+10"/>
        <source>default wallet</source>
        <translation type="unfinished"></translation>
    </message>
    <message>
        <location line="+2"/>
        <source>Opening Wallet &lt;b&gt;%1&lt;/b&gt;...</source>
        <translation type="unfinished"></translation>
    </message>
</context>
<context>
    <name>OptionsDialog</name>
    <message>
        <location filename="../forms/optionsdialog.ui" line="+14"/>
        <source>Options</source>
        <translation>Options</translation>
    </message>
    <message>
        <location line="+13"/>
        <source>&amp;Main</source>
        <translation>&amp;Main</translation>
    </message>
    <message>
        <location line="+6"/>
        <source>Automatically start %1 after logging in to the system.</source>
        <translation type="unfinished"></translation>
    </message>
    <message>
        <location line="+3"/>
        <source>&amp;Start %1 on system login</source>
        <translation type="unfinished"></translation>
    </message>
    <message>
        <location line="+72"/>
        <source>Size of &amp;database cache</source>
        <translation type="unfinished"></translation>
    </message>
    <message>
        <location line="+43"/>
        <source>Number of script &amp;verification threads</source>
        <translation type="unfinished"></translation>
    </message>
    <message>
        <location line="+161"/>
        <location line="+187"/>
        <source>IP address of the proxy (e.g. IPv4: 127.0.0.1 / IPv6: ::1)</source>
        <translation type="unfinished"></translation>
    </message>
    <message>
        <location line="-118"/>
        <location line="+23"/>
        <location line="+23"/>
        <source>Shows if the supplied default SOCKS5 proxy is used to reach peers via this network type.</source>
        <translation type="unfinished"></translation>
    </message>
    <message>
        <location line="+38"/>
        <source>Use separate SOCKS&amp;5 proxy to reach peers via Tor hidden services:</source>
        <translation type="unfinished"></translation>
    </message>
    <message>
        <location line="+108"/>
        <source>Hide the icon from the system tray.</source>
        <translation type="unfinished"></translation>
    </message>
    <message>
        <location line="+3"/>
        <source>&amp;Hide tray icon</source>
        <translation type="unfinished"></translation>
    </message>
    <message>
        <location line="+17"/>
        <source>Minimize instead of exit the application when the window is closed. When this option is enabled, the application will be closed only after selecting Exit in the menu.</source>
        <translation type="unfinished"></translation>
    </message>
    <message>
        <location line="+80"/>
        <location line="+13"/>
        <source>Third party URLs (e.g. a block explorer) that appear in the transactions tab as context menu items. %s in the URL is replaced by transaction hash. Multiple URLs are separated by vertical bar |.</source>
        <translation type="unfinished"></translation>
    </message>
    <message>
        <location line="+76"/>
        <source>Open the %1 configuration file from the working directory.</source>
        <translation type="unfinished"></translation>
    </message>
    <message>
        <location line="+3"/>
        <source>Open Configuration File</source>
        <translation type="unfinished"></translation>
    </message>
    <message>
        <location line="+10"/>
        <source>Reset all client options to default.</source>
        <translation>Reset all client options to default.</translation>
    </message>
    <message>
        <location line="+3"/>
        <source>&amp;Reset Options</source>
        <translation>&amp;Reset Options</translation>
    </message>
    <message>
        <location line="-529"/>
        <source>&amp;Network</source>
        <translation>&amp;Network</translation>
    </message>
    <message>
        <location line="-191"/>
        <source>Disables some advanced features but all blocks will still be fully validated. Reverting this setting requires re-downloading the entire blockchain. Actual disk usage may be somewhat higher.</source>
        <translation type="unfinished"></translation>
    </message>
    <message>
        <location line="+3"/>
        <source>Prune &amp;block storage to</source>
        <translation type="unfinished"></translation>
    </message>
    <message>
        <location line="+10"/>
        <source>GB</source>
        <translation type="unfinished"></translation>
    </message>
    <message>
        <location line="+25"/>
        <source>Reverting this setting requires re-downloading the entire blockchain.</source>
        <translation type="unfinished"></translation>
    </message>
    <message>
        <location line="+28"/>
        <source>MiB</source>
        <translation type="unfinished"></translation>
    </message>
    <message>
        <location line="+40"/>
        <source>(0 = auto, &lt;0 = leave that many cores free)</source>
        <translation type="unfinished"></translation>
    </message>
    <message>
        <location line="+36"/>
        <source>W&amp;allet</source>
        <translation type="unfinished"></translation>
    </message>
    <message>
        <location line="+6"/>
        <source>Expert</source>
        <translation type="unfinished"></translation>
    </message>
    <message>
        <location line="+9"/>
        <source>Enable coin &amp;control features</source>
        <translation type="unfinished"></translation>
    </message>
    <message>
        <location line="+7"/>
        <source>If you disable the spending of unconfirmed change, the change from a transaction cannot be used until that transaction has at least one confirmation. This also affects how your balance is computed.</source>
        <translation type="unfinished"></translation>
    </message>
    <message>
        <location line="+3"/>
        <source>&amp;Spend unconfirmed change</source>
        <translation type="unfinished"></translation>
    </message>
    <message>
        <location line="+30"/>
        <source>Automatically open the Bitcoin client port on the router. This only works when your router supports UPnP and it is enabled.</source>
        <translation>Automatically open the Blackcoin client port on the router. This only works when your router supports UPnP and it is enabled.</translation>
    </message>
    <message>
        <location line="+3"/>
        <source>Map port using &amp;UPnP</source>
        <translation>Map port using &amp;UPnP</translation>
    </message>
    <message>
        <location line="+7"/>
        <source>Accept connections from outside.</source>
        <translation type="unfinished"></translation>
    </message>
    <message>
        <location line="+3"/>
        <source>Allow incomin&amp;g connections</source>
        <translation type="unfinished"></translation>
    </message>
    <message>
        <location line="+7"/>
        <source>Connect to the Bitcoin network through a SOCKS5 proxy.</source>
        <translation>Connect to the Blackcoin network through a SOCKS5 proxy.</translation>
    </message>
    <message>
        <location line="+3"/>
        <source>&amp;Connect through SOCKS5 proxy (default proxy):</source>
        <translation type="unfinished"></translation>
    </message>
    <message>
        <location line="+9"/>
        <location line="+187"/>
        <source>Proxy &amp;IP:</source>
        <translation>Proxy &amp;IP:</translation>
    </message>
    <message>
        <location line="-155"/>
        <location line="+187"/>
        <source>&amp;Port:</source>
        <translation>&amp;Port:</translation>
    </message>
    <message>
        <location line="-162"/>
        <location line="+187"/>
        <source>Port of the proxy (e.g. 9050)</source>
        <translation>Port of the proxy (e.g. 9050)</translation>
    </message>
    <message>
        <location line="-163"/>
        <source>Used for reaching peers via:</source>
        <translation type="unfinished"></translation>
    </message>
    <message>
        <location line="+23"/>
        <source>IPv4</source>
        <translation type="unfinished"></translation>
    </message>
    <message>
        <location line="+23"/>
        <source>IPv6</source>
        <translation type="unfinished"></translation>
    </message>
    <message>
        <location line="+23"/>
        <source>Tor</source>
        <translation type="unfinished"></translation>
    </message>
    <message>
        <location line="+25"/>
        <source>Connect to the Bitcoin network through a separate SOCKS5 proxy for Tor hidden services.</source>
        <translation>Connect to the Blackcoin network through a separate SOCKS5 proxy for Tor hidden services.</translation>
    </message>
    <message>
        <location line="+105"/>
        <source>&amp;Window</source>
        <translation>&amp;Window</translation>
    </message>
    <message>
        <location line="+16"/>
        <source>Show only a tray icon after minimizing the window.</source>
        <translation>Show only a tray icon after minimizing the window.</translation>
    </message>
    <message>
        <location line="+3"/>
        <source>&amp;Minimize to the tray instead of the taskbar</source>
        <translation>&amp;Minimize to the tray instead of the taskbar</translation>
    </message>
    <message>
        <location line="+10"/>
        <source>M&amp;inimize on close</source>
        <translation>M&amp;inimize on close</translation>
    </message>
    <message>
        <location line="+21"/>
        <source>&amp;Display</source>
        <translation>&amp;Display</translation>
    </message>
    <message>
        <location line="+8"/>
        <source>User Interface &amp;language:</source>
        <translation>User Interface &amp;language:</translation>
    </message>
    <message>
        <location line="+13"/>
        <source>The user interface language can be set here. This setting will take effect after restarting %1.</source>
        <translation type="unfinished"></translation>
    </message>
    <message>
        <location line="+11"/>
        <source>&amp;Unit to show amounts in:</source>
        <translation>&amp;Unit to show amounts in:</translation>
    </message>
    <message>
        <location line="+13"/>
        <source>Choose the default subdivision unit to show in the interface and when sending coins.</source>
        <translation>Choose the default subdivision unit to show in the interface and when sending coins.</translation>
    </message>
    <message>
        <location line="-450"/>
        <source>Whether to show coin control features or not.</source>
        <translation type="unfinished"></translation>
    </message>
    <message>
        <location line="+464"/>
        <source>&amp;Third party transaction URLs</source>
        <translation type="unfinished"></translation>
    </message>
    <message>
        <location line="+41"/>
        <source>Options set in this dialog are overridden by the command line or in the configuration file:</source>
        <translation type="unfinished"></translation>
    </message>
    <message>
        <location line="+141"/>
        <source>&amp;OK</source>
        <translation>&amp;OK</translation>
    </message>
    <message>
        <location line="+13"/>
        <source>&amp;Cancel</source>
        <translation>&amp;Cancel</translation>
    </message>
    <message>
        <location filename="../optionsdialog.cpp" line="+96"/>
        <source>default</source>
        <translation>default</translation>
    </message>
    <message>
        <location line="+67"/>
        <source>none</source>
        <translation type="unfinished"></translation>
    </message>
    <message>
        <location line="+89"/>
        <source>Confirm options reset</source>
        <translation>Confirm options reset</translation>
    </message>
    <message>
        <location line="+1"/>
        <location line="+60"/>
        <source>Client restart required to activate changes.</source>
        <translation type="unfinished"></translation>
    </message>
    <message>
        <location line="-60"/>
        <source>Client will be shut down. Do you want to proceed?</source>
        <translation type="unfinished"></translation>
    </message>
    <message>
        <location line="+15"/>
        <source>Configuration options</source>
        <translation type="unfinished"></translation>
    </message>
    <message>
        <location line="+1"/>
        <source>The configuration file is used to specify advanced user options which override GUI settings. Additionally, any command-line options will override this configuration file.</source>
        <translation type="unfinished"></translation>
    </message>
    <message>
        <location line="+5"/>
        <source>Error</source>
        <translation type="unfinished">Error</translation>
    </message>
    <message>
        <location line="+0"/>
        <source>The configuration file could not be opened.</source>
        <translation type="unfinished"></translation>
    </message>
    <message>
        <location line="+43"/>
        <source>This change would require a client restart.</source>
        <translation type="unfinished"></translation>
    </message>
    <message>
        <location line="+28"/>
        <source>The supplied proxy address is invalid.</source>
        <translation>The supplied proxy address is invalid.</translation>
    </message>
</context>
<context>
    <name>OverviewPage</name>
    <message>
        <location filename="../forms/overviewpage.ui" line="+14"/>
        <source>Form</source>
        <translation>Form</translation>
    </message>
    <message>
        <location line="+62"/>
        <location line="+386"/>
        <source>The displayed information may be out of date. Your wallet automatically synchronizes with the Bitcoin network after a connection is established, but this process has not completed yet.</source>
        <translation>The displayed information may be out of date. Your wallet automatically synchronizes with the Blackcoin network after a connection is established, but this process has not completed yet.</translation>
    </message>
    <message>
        <location line="-139"/>
        <source>Watch-only:</source>
        <translation type="unfinished"></translation>
    </message>
    <message>
        <location line="+10"/>
        <source>Available:</source>
        <translation type="unfinished"></translation>
    </message>
    <message>
        <location line="+16"/>
        <source>Your current spendable balance</source>
        <translation>Your current spendable balance</translation>
    </message>
    <message>
        <location line="+41"/>
        <source>Pending:</source>
        <translation type="unfinished"></translation>
    </message>
    <message>
        <location line="-236"/>
        <source>Total of transactions that have yet to be confirmed, and do not yet count toward the spendable balance</source>
        <translation>Total of transactions that have yet to be confirmed, and do not yet count toward the spendable balance</translation>
    </message>
    <message>
        <location line="+112"/>
        <source>Immature:</source>
        <translation>Immature:</translation>
    </message>
    <message>
        <location line="-29"/>
        <source>Mined balance that has not yet matured</source>
        <translation>Mined balance that has not yet matured</translation>
    </message>
    <message>
        <location line="-177"/>
        <source>Balances</source>
        <translation type="unfinished"></translation>
    </message>
    <message>
        <location line="+161"/>
        <source>Total:</source>
        <translation>Total:</translation>
    </message>
    <message>
        <location line="+61"/>
        <source>Your current total balance</source>
        <translation>Your current total balance</translation>
    </message>
    <message>
        <location line="+92"/>
        <source>Your current balance in watch-only addresses</source>
        <translation type="unfinished"></translation>
    </message>
    <message>
        <location line="+23"/>
        <source>Spendable:</source>
        <translation type="unfinished"></translation>
    </message>
    <message>
        <location line="+49"/>
        <source>Recent transactions</source>
        <translation type="unfinished"></translation>
    </message>
    <message>
        <location line="-317"/>
        <source>Unconfirmed transactions to watch-only addresses</source>
        <translation type="unfinished"></translation>
    </message>
    <message>
        <location line="+50"/>
        <source>Mined balance in watch-only addresses that has not yet matured</source>
        <translation type="unfinished"></translation>
    </message>
    <message>
        <location line="+128"/>
        <source>Current total balance in watch-only addresses</source>
        <translation type="unfinished"></translation>
    </message>
</context>
<context>
    <name>PaymentServer</name>
    <message>
<<<<<<< HEAD
        <location filename="../paymentserver.cpp" line="+226"/>
        <location line="+346"/>
=======
        <location filename="../paymentserver.cpp" line="+228"/>
        <location line="+350"/>
>>>>>>> 2f9f9b37
        <location line="+42"/>
        <location line="+108"/>
        <location line="+14"/>
        <location line="+18"/>
        <source>Payment request error</source>
        <translation type="unfinished"></translation>
    </message>
    <message>
<<<<<<< HEAD
        <location line="-529"/>
=======
        <location line="-531"/>
>>>>>>> 2f9f9b37
        <source>Cannot start bitcoin: click-to-pay handler</source>
        <translation>Cannot start blackcoin: click-to-pay handler</translation>
    </message>
    <message>
        <location line="+62"/>
        <location line="+9"/>
        <location line="+16"/>
        <location line="+16"/>
<<<<<<< HEAD
        <location line="+5"/>
=======
        <location line="+7"/>
>>>>>>> 2f9f9b37
        <location line="+7"/>
        <source>URI handling</source>
        <translation type="unfinished"></translation>
    </message>
    <message>
<<<<<<< HEAD
        <location line="-53"/>
=======
        <location line="-55"/>
>>>>>>> 2f9f9b37
        <source>&apos;bitcoin://&apos; is not a valid URI. Use &apos;bitcoin:&apos; instead.</source>
        <translation type="unfinished"></translation>
    </message>
    <message>
        <location line="+10"/>
        <source>You are using a BIP70 URL which will be unsupported in the future.</source>
        <translation type="unfinished"></translation>
    </message>
    <message>
        <location line="+16"/>
        <source>Payment request fetch URL is invalid: %1</source>
        <translation type="unfinished"></translation>
    </message>
    <message>
        <location line="+16"/>
<<<<<<< HEAD
        <location line="+36"/>
=======
        <location line="+38"/>
>>>>>>> 2f9f9b37
        <source>Cannot process payment request because BIP70 support was not compiled in.</source>
        <translation type="unfinished"></translation>
    </message>
    <message>
<<<<<<< HEAD
        <location line="-32"/>
=======
        <location line="-37"/>
        <location line="+38"/>
        <source>Due to widespread security flaws in BIP70 it&apos;s strongly recommended that any merchant instructions to switch wallets be ignored.</source>
        <translation type="unfinished"></translation>
    </message>
    <message>
        <location line="-37"/>
        <location line="+38"/>
        <source>If you are receiving this error you should request the merchant provide a BIP21 compatible URI.</source>
        <translation type="unfinished"></translation>
    </message>
    <message>
        <location line="-34"/>
>>>>>>> 2f9f9b37
        <source>Invalid payment address %1</source>
        <translation type="unfinished"></translation>
    </message>
    <message>
        <location line="+8"/>
        <source>URI cannot be parsed! This can be caused by an invalid Bitcoin address or malformed URI parameters.</source>
        <translation>URI cannot be parsed! This can be caused by an invalid Blackcoin address or malformed URI parameters.</translation>
    </message>
    <message>
        <location line="+14"/>
        <location line="+9"/>
        <source>Payment request file handling</source>
        <translation type="unfinished"></translation>
    </message>
    <message>
        <location line="-8"/>
        <source>Payment request file cannot be read! This can be caused by an invalid payment request file.</source>
        <translation type="unfinished"></translation>
    </message>
    <message>
<<<<<<< HEAD
        <location line="+199"/>
=======
        <location line="+201"/>
>>>>>>> 2f9f9b37
        <location line="+9"/>
        <location line="+31"/>
        <location line="+10"/>
        <location line="+17"/>
        <location line="+83"/>
        <source>Payment request rejected</source>
        <translation type="unfinished"></translation>
    </message>
    <message>
        <location line="-150"/>
        <source>Payment request network doesn&apos;t match client network.</source>
        <translation type="unfinished"></translation>
    </message>
    <message>
        <location line="+9"/>
        <source>Payment request expired.</source>
        <translation type="unfinished"></translation>
    </message>
    <message>
        <location line="+6"/>
        <source>Payment request is not initialized.</source>
        <translation type="unfinished"></translation>
    </message>
    <message>
        <location line="+26"/>
        <source>Unverified payment requests to custom payment scripts are unsupported.</source>
        <translation type="unfinished"></translation>
    </message>
    <message>
        <location line="+9"/>
        <location line="+17"/>
        <source>Invalid payment request.</source>
        <translation type="unfinished"></translation>
    </message>
    <message>
        <location line="-10"/>
        <source>Requested payment amount of %1 is too small (considered dust).</source>
        <translation type="unfinished"></translation>
    </message>
    <message>
        <location line="+63"/>
        <source>Refund from %1</source>
        <translation type="unfinished"></translation>
    </message>
    <message>
        <location line="+31"/>
        <source>Payment request %1 is too large (%2 bytes, allowed %3 bytes).</source>
        <translation type="unfinished"></translation>
    </message>
    <message>
        <location line="+9"/>
        <source>Error communicating with %1: %2</source>
        <translation type="unfinished"></translation>
    </message>
    <message>
        <location line="+20"/>
        <source>Payment request cannot be parsed!</source>
        <translation type="unfinished"></translation>
    </message>
    <message>
        <location line="+13"/>
        <source>Bad response from server %1</source>
        <translation type="unfinished"></translation>
    </message>
    <message>
        <location line="+22"/>
        <source>Network request error</source>
        <translation type="unfinished"></translation>
    </message>
    <message>
        <location line="+6"/>
        <source>Payment acknowledged</source>
        <translation type="unfinished"></translation>
    </message>
</context>
<context>
    <name>PeerTableModel</name>
    <message>
        <location filename="../peertablemodel.cpp" line="+110"/>
        <source>User Agent</source>
        <translation type="unfinished"></translation>
    </message>
    <message>
        <location line="+0"/>
        <source>Node/Service</source>
        <translation type="unfinished"></translation>
    </message>
    <message>
        <location line="+0"/>
        <source>NodeId</source>
        <translation type="unfinished"></translation>
    </message>
    <message>
        <location line="+0"/>
        <source>Ping</source>
        <translation type="unfinished"></translation>
    </message>
    <message>
        <location line="+0"/>
        <source>Sent</source>
        <translation type="unfinished"></translation>
    </message>
    <message>
        <location line="+0"/>
        <source>Received</source>
        <translation type="unfinished"></translation>
    </message>
</context>
<context>
    <name>QObject</name>
    <message>
        <location filename="../bitcoinunits.cpp" line="+195"/>
        <source>Amount</source>
        <translation type="unfinished">Amount</translation>
    </message>
    <message>
        <location filename="../guiutil.cpp" line="+108"/>
        <source>Enter a Bitcoin address (e.g. %1)</source>
        <translation>Enter a Blackcoin address (e.g. %1)</translation>
    </message>
    <message>
<<<<<<< HEAD
        <location line="+695"/>
=======
        <location line="+699"/>
>>>>>>> 2f9f9b37
        <source>%1 d</source>
        <translation type="unfinished"></translation>
    </message>
    <message>
        <location line="+2"/>
        <source>%1 h</source>
        <translation type="unfinished"></translation>
    </message>
    <message>
        <location line="+2"/>
        <source>%1 m</source>
        <translation type="unfinished"></translation>
    </message>
    <message>
        <location line="+2"/>
        <location line="+47"/>
        <source>%1 s</source>
        <translation type="unfinished"></translation>
    </message>
    <message>
        <location line="-10"/>
        <source>None</source>
        <translation type="unfinished"></translation>
    </message>
    <message>
        <location line="+5"/>
        <source>N/A</source>
        <translation type="unfinished">N/A</translation>
    </message>
    <message>
        <location line="+0"/>
        <source>%1 ms</source>
        <translation type="unfinished"></translation>
    </message>
    <message numerus="yes">
        <location line="+18"/>
        <source>%n second(s)</source>
        <translation>
            <numerusform>%n second</numerusform>
            <numerusform>%n seconds</numerusform>
        </translation>
    </message>
    <message numerus="yes">
        <location line="+4"/>
        <source>%n minute(s)</source>
        <translation>
            <numerusform>%n minute</numerusform>
            <numerusform>%n minutes</numerusform>
        </translation>
    </message>
    <message numerus="yes">
        <location line="+4"/>
        <source>%n hour(s)</source>
        <translation type="unfinished">
            <numerusform>%n hour</numerusform>
            <numerusform>%n hours</numerusform>
        </translation>
    </message>
    <message numerus="yes">
        <location line="+4"/>
        <source>%n day(s)</source>
        <translation type="unfinished">
            <numerusform>%n day</numerusform>
            <numerusform>%n days</numerusform>
        </translation>
    </message>
    <message numerus="yes">
        <location line="+4"/>
        <location line="+6"/>
        <source>%n week(s)</source>
        <translation type="unfinished">
            <numerusform>%n week</numerusform>
            <numerusform>%n weeks</numerusform>
        </translation>
    </message>
    <message>
        <location line="+0"/>
        <source>%1 and %2</source>
        <translation type="unfinished"></translation>
    </message>
    <message numerus="yes">
        <location line="+0"/>
        <source>%n year(s)</source>
        <translation type="unfinished">
            <numerusform>%n year</numerusform>
            <numerusform>%n years</numerusform>
        </translation>
    </message>
    <message>
        <location line="+8"/>
        <source>%1 B</source>
        <translation type="unfinished"></translation>
    </message>
    <message>
        <location line="+2"/>
        <source>%1 KB</source>
        <translation type="unfinished"></translation>
    </message>
    <message>
        <location line="+2"/>
        <source>%1 MB</source>
        <translation type="unfinished"></translation>
    </message>
    <message>
        <location line="+2"/>
        <source>%1 GB</source>
        <translation type="unfinished"></translation>
    </message>
    <message>
<<<<<<< HEAD
        <location filename="../bitcoin.cpp" line="+189"/>
        <source>%1 didn&apos;t yet exit safely...</source>
        <translation type="unfinished"></translation>
    </message>
    <message>
        <location filename="../modaloverlay.cpp" line="-36"/>
        <source>unknown</source>
=======
        <location filename="../bitcoin.cpp" line="+118"/>
        <source>Error: Specified data directory &quot;%1&quot; does not exist.</source>
>>>>>>> 2f9f9b37
        <translation type="unfinished"></translation>
    </message>
    <message>
        <location line="+6"/>
        <source>Error: Cannot parse configuration file: %1.</source>
        <translation type="unfinished"></translation>
    </message>
    <message>
        <location line="+15"/>
        <source>Error: %1</source>
        <translation type="unfinished"></translation>
    </message>
    <message>
        <location line="+64"/>
        <source>%1 didn&apos;t yet exit safely...</source>
        <translation type="unfinished"></translation>
    </message>
    <message>
        <location filename="../modaloverlay.cpp" line="-36"/>
        <source>unknown</source>
        <translation type="unfinished"></translation>
    </message>
</context>
<context>
    <name>QRImageWidget</name>
    <message>
        <location filename="../qrimagewidget.cpp" line="+29"/>
        <source>&amp;Save Image...</source>
        <translation type="unfinished"></translation>
    </message>
    <message>
        <location line="+3"/>
        <source>&amp;Copy Image</source>
        <translation type="unfinished"></translation>
    </message>
    <message>
        <location line="+13"/>
        <source>Resulting URI too long, try to reduce the text for label / message.</source>
        <translation type="unfinished"></translation>
    </message>
    <message>
        <location line="+7"/>
        <source>Error encoding URI into QR Code.</source>
        <translation type="unfinished"></translation>
    </message>
    <message>
        <location line="+39"/>
        <source>QR code support not available.</source>
        <translation type="unfinished"></translation>
    </message>
    <message>
        <location line="+32"/>
        <source>Save QR Code</source>
        <translation type="unfinished"></translation>
    </message>
    <message>
        <location line="+0"/>
        <source>PNG Image (*.png)</source>
        <translation type="unfinished"></translation>
    </message>
</context>
<context>
    <name>RPCConsole</name>
    <message>
        <location filename="../forms/debugwindow.ui" line="+75"/>
        <location line="+26"/>
        <location line="+26"/>
        <location line="+26"/>
        <location line="+29"/>
        <location line="+26"/>
        <location line="+36"/>
        <location line="+23"/>
        <location line="+36"/>
        <location line="+23"/>
        <location line="+36"/>
        <location line="+23"/>
        <location line="+716"/>
        <location line="+23"/>
        <location line="+23"/>
        <location line="+23"/>
        <location line="+23"/>
        <location line="+23"/>
        <location line="+23"/>
        <location line="+23"/>
        <location line="+23"/>
        <location line="+23"/>
        <location line="+23"/>
        <location line="+23"/>
        <location line="+23"/>
        <location line="+23"/>
        <location line="+23"/>
        <location line="+26"/>
        <location line="+23"/>
        <location line="+23"/>
        <source>N/A</source>
        <translation>N/A</translation>
    </message>
    <message>
        <location line="-1430"/>
        <source>Client version</source>
        <translation>Client version</translation>
    </message>
    <message>
        <location line="-22"/>
        <source>&amp;Information</source>
        <translation>&amp;Information</translation>
    </message>
    <message>
        <location line="-29"/>
        <source>Debug window</source>
        <translation type="unfinished"></translation>
    </message>
    <message>
        <location line="+44"/>
        <source>General</source>
        <translation type="unfinished"></translation>
    </message>
    <message>
        <location line="+56"/>
        <source>Using BerkeleyDB version</source>
        <translation type="unfinished"></translation>
    </message>
    <message>
        <location line="+26"/>
        <source>Datadir</source>
        <translation type="unfinished"></translation>
    </message>
    <message>
        <location line="+10"/>
        <source>To specify a non-default location of the data directory use the &apos;%1&apos; option.</source>
        <translation type="unfinished"></translation>
    </message>
    <message>
        <location line="+19"/>
        <source>Blocksdir</source>
        <translation type="unfinished"></translation>
    </message>
    <message>
        <location line="+10"/>
        <source>To specify a non-default location of the blocks directory use the &apos;%1&apos; option.</source>
        <translation type="unfinished"></translation>
    </message>
    <message>
        <location line="+19"/>
        <source>Startup time</source>
        <translation>Startup time</translation>
    </message>
    <message>
        <location line="+29"/>
        <source>Network</source>
        <translation>Network</translation>
    </message>
    <message>
        <location line="+7"/>
        <source>Name</source>
        <translation type="unfinished"></translation>
    </message>
    <message>
        <location line="+23"/>
        <source>Number of connections</source>
        <translation>Number of connections</translation>
    </message>
    <message>
        <location line="+29"/>
        <source>Block chain</source>
        <translation>Block chain</translation>
    </message>
    <message>
        <location line="+7"/>
        <source>Current number of blocks</source>
        <translation>Current number of blocks</translation>
    </message>
    <message>
        <location line="+52"/>
        <source>Memory Pool</source>
        <translation type="unfinished"></translation>
    </message>
    <message>
        <location line="+7"/>
        <source>Current number of transactions</source>
        <translation type="unfinished"></translation>
    </message>
    <message>
        <location line="+23"/>
        <source>Memory usage</source>
        <translation type="unfinished"></translation>
    </message>
    <message>
        <location line="+94"/>
        <source>Wallet: </source>
        <translation type="unfinished"></translation>
    </message>
    <message>
        <location line="+11"/>
        <source>(none)</source>
        <translation type="unfinished"></translation>
    </message>
    <message>
        <location line="+241"/>
        <source>&amp;Reset</source>
        <translation type="unfinished"></translation>
    </message>
    <message>
        <location line="+80"/>
        <location line="+589"/>
        <source>Received</source>
        <translation type="unfinished"></translation>
    </message>
    <message>
        <location line="-509"/>
        <location line="+486"/>
        <source>Sent</source>
        <translation type="unfinished"></translation>
    </message>
    <message>
        <location line="-445"/>
        <source>&amp;Peers</source>
        <translation type="unfinished"></translation>
    </message>
    <message>
        <location line="+67"/>
        <source>Banned peers</source>
        <translation type="unfinished"></translation>
    </message>
    <message>
        <location line="+65"/>
<<<<<<< HEAD
        <location filename="../rpcconsole.cpp" line="+501"/>
        <location line="+757"/>
=======
        <location filename="../rpcconsole.cpp" line="+497"/>
        <location line="+759"/>
>>>>>>> 2f9f9b37
        <source>Select a peer to view detailed information.</source>
        <translation type="unfinished"></translation>
    </message>
    <message>
        <location line="+37"/>
        <source>Whitelisted</source>
        <translation type="unfinished"></translation>
    </message>
    <message>
        <location line="+23"/>
        <source>Direction</source>
        <translation type="unfinished"></translation>
    </message>
    <message>
        <location line="+23"/>
        <source>Version</source>
        <translation type="unfinished"></translation>
    </message>
    <message>
        <location line="+69"/>
        <source>Starting Block</source>
        <translation type="unfinished"></translation>
    </message>
    <message>
        <location line="+23"/>
        <source>Synced Headers</source>
        <translation type="unfinished"></translation>
    </message>
    <message>
        <location line="+23"/>
        <source>Synced Blocks</source>
        <translation type="unfinished"></translation>
    </message>
    <message>
        <location line="-1164"/>
        <location line="+1072"/>
        <source>User Agent</source>
        <translation type="unfinished"></translation>
    </message>
    <message>
        <location line="-737"/>
        <source>Open the %1 debug log file from the current data directory. This can take a few seconds for large log files.</source>
        <translation type="unfinished"></translation>
    </message>
    <message>
        <location line="+87"/>
        <source>Decrease font size</source>
        <translation type="unfinished"></translation>
    </message>
    <message>
        <location line="+29"/>
        <source>Increase font size</source>
        <translation type="unfinished"></translation>
    </message>
    <message>
        <location line="+644"/>
        <source>Services</source>
        <translation type="unfinished"></translation>
    </message>
    <message>
        <location line="+92"/>
        <source>Ban Score</source>
        <translation type="unfinished"></translation>
    </message>
    <message>
        <location line="+23"/>
        <source>Connection Time</source>
        <translation type="unfinished"></translation>
    </message>
    <message>
        <location line="+23"/>
        <source>Last Send</source>
        <translation type="unfinished"></translation>
    </message>
    <message>
        <location line="+23"/>
        <source>Last Receive</source>
        <translation type="unfinished"></translation>
    </message>
    <message>
        <location line="+69"/>
        <source>Ping Time</source>
        <translation type="unfinished"></translation>
    </message>
    <message>
        <location line="+23"/>
        <source>The duration of a currently outstanding ping.</source>
        <translation type="unfinished"></translation>
    </message>
    <message>
        <location line="+3"/>
        <source>Ping Wait</source>
        <translation type="unfinished"></translation>
    </message>
    <message>
        <location line="+23"/>
        <source>Min Ping</source>
        <translation type="unfinished"></translation>
    </message>
    <message>
        <location line="+23"/>
        <source>Time Offset</source>
        <translation type="unfinished"></translation>
    </message>
    <message>
        <location line="-1169"/>
        <source>Last block time</source>
        <translation>Last block time</translation>
    </message>
    <message>
        <location line="+110"/>
        <source>&amp;Open</source>
        <translation>&amp;Open</translation>
    </message>
    <message>
        <location line="+26"/>
        <source>&amp;Console</source>
        <translation>&amp;Console</translation>
    </message>
    <message>
        <location line="+217"/>
        <source>&amp;Network Traffic</source>
        <translation type="unfinished"></translation>
    </message>
    <message>
        <location line="+68"/>
        <source>Totals</source>
        <translation type="unfinished"></translation>
    </message>
    <message>
        <location filename="../rpcconsole.cpp" line="-411"/>
        <source>In:</source>
        <translation type="unfinished"></translation>
    </message>
    <message>
        <location line="+1"/>
        <source>Out:</source>
        <translation type="unfinished"></translation>
    </message>
    <message>
        <location filename="../forms/debugwindow.ui" line="-321"/>
        <source>Debug log file</source>
        <translation>Debug log file</translation>
    </message>
    <message>
        <location line="+155"/>
        <source>Clear console</source>
        <translation>Clear console</translation>
    </message>
    <message>
<<<<<<< HEAD
        <location filename="../rpcconsole.cpp" line="-252"/>
=======
        <location filename="../rpcconsole.cpp" line="-243"/>
>>>>>>> 2f9f9b37
        <source>1 &amp;hour</source>
        <translation type="unfinished"></translation>
    </message>
    <message>
        <location line="+1"/>
        <source>1 &amp;day</source>
        <translation type="unfinished"></translation>
    </message>
    <message>
        <location line="+1"/>
        <source>1 &amp;week</source>
        <translation type="unfinished"></translation>
    </message>
    <message>
        <location line="+1"/>
        <source>1 &amp;year</source>
        <translation type="unfinished"></translation>
    </message>
    <message>
        <location line="-4"/>
        <source>&amp;Disconnect</source>
        <translation type="unfinished"></translation>
    </message>
    <message>
        <location line="+1"/>
        <location line="+1"/>
        <location line="+1"/>
        <location line="+1"/>
        <source>Ban for</source>
        <translation type="unfinished"></translation>
    </message>
    <message>
        <location line="+38"/>
        <source>&amp;Unban</source>
        <translation type="unfinished"></translation>
    </message>
    <message>
        <location line="+164"/>
        <source>Welcome to the %1 RPC console.</source>
        <translation type="unfinished"></translation>
    </message>
    <message>
        <location line="+1"/>
        <source>Use up and down arrows to navigate history, and %1 to clear screen.</source>
        <translation type="unfinished"></translation>
    </message>
    <message>
        <location line="+1"/>
        <source>Type %1 for an overview of available commands.</source>
        <translation type="unfinished"></translation>
    </message>
    <message>
        <location line="+1"/>
        <source>For more information on using this console type %1.</source>
        <translation type="unfinished"></translation>
    </message>
    <message>
        <location line="+2"/>
        <source>WARNING: Scammers have been active, telling users to type commands here, stealing their wallet contents. Do not use this console without fully understanding the ramifications of a command.</source>
        <translation type="unfinished"></translation>
    </message>
    <message>
        <location line="+36"/>
        <source>Network activity disabled</source>
        <translation type="unfinished"></translation>
    </message>
    <message>
        <location line="+70"/>
        <source>Executing command without any wallet</source>
        <translation type="unfinished"></translation>
    </message>
    <message>
        <location line="-2"/>
        <source>Executing command using &quot;%1&quot; wallet</source>
        <translation type="unfinished"></translation>
    </message>
    <message>
        <location line="+189"/>
        <source>(node id: %1)</source>
        <translation type="unfinished"></translation>
    </message>
    <message>
        <location line="+2"/>
        <source>via %1</source>
        <translation type="unfinished"></translation>
    </message>
    <message>
        <location line="+3"/>
        <location line="+1"/>
        <source>never</source>
        <translation type="unfinished"></translation>
    </message>
    <message>
        <location line="+10"/>
        <source>Inbound</source>
        <translation type="unfinished"></translation>
    </message>
    <message>
        <location line="+0"/>
        <source>Outbound</source>
        <translation type="unfinished"></translation>
    </message>
    <message>
        <location line="+2"/>
        <source>Yes</source>
        <translation type="unfinished"></translation>
    </message>
    <message>
        <location line="+0"/>
        <source>No</source>
        <translation type="unfinished"></translation>
    </message>
    <message>
        <location line="+12"/>
        <location line="+6"/>
        <source>Unknown</source>
        <translation type="unfinished"></translation>
    </message>
</context>
<context>
    <name>ReceiveCoinsDialog</name>
    <message>
        <location filename="../forms/receivecoinsdialog.ui" line="+37"/>
        <source>&amp;Amount:</source>
        <translation type="unfinished"></translation>
    </message>
    <message>
        <location line="+46"/>
        <source>&amp;Label:</source>
        <translation type="unfinished">&amp;Label:</translation>
    </message>
    <message>
        <location line="-30"/>
        <source>&amp;Message:</source>
        <translation type="unfinished"></translation>
    </message>
    <message>
        <location line="-3"/>
        <location line="+46"/>
        <source>An optional message to attach to the payment request, which will be displayed when the request is opened. Note: The message will not be sent with the payment over the Bitcoin network.</source>
        <translation>An optional message to attach to the payment request, which will be displayed when the request is opened. Note: The message will not be sent with the payment over the Blackcoin network.</translation>
    </message>
    <message>
        <location line="-30"/>
        <location line="+14"/>
        <source>An optional label to associate with the new receiving address.</source>
        <translation type="unfinished"></translation>
    </message>
    <message>
        <location line="-7"/>
        <source>Use this form to request payments. All fields are &lt;b&gt;optional&lt;/b&gt;.</source>
        <translation type="unfinished"></translation>
    </message>
    <message>
        <location line="-39"/>
        <location line="+153"/>
        <source>An optional amount to request. Leave this empty or zero to not request a specific amount.</source>
        <translation type="unfinished"></translation>
    </message>
    <message>
        <location line="-76"/>
        <source>&amp;Create new receiving address</source>
        <translation type="unfinished"></translation>
    </message>
    <message>
        <location line="+17"/>
        <source>Clear all fields of the form.</source>
        <translation type="unfinished"></translation>
    </message>
    <message>
        <location line="+3"/>
        <source>Clear</source>
        <translation type="unfinished"></translation>
    </message>
    <message>
        <location line="+78"/>
        <source>Native segwit addresses (aka Bech32 or BIP-173) reduce your transaction fees later on and offer better protection against typos, but old wallets don&apos;t support them. When unchecked, an address compatible with older wallets will be created instead.</source>
        <translation type="unfinished"></translation>
    </message>
    <message>
        <location line="+3"/>
        <source>Generate Bech32 address</source>
        <translation type="unfinished"></translation>
    </message>
    <message>
        <location line="+61"/>
        <source>Requested payments history</source>
        <translation type="unfinished"></translation>
    </message>
    <message>
        <location line="+25"/>
        <source>Show the selected request (does the same as double clicking an entry)</source>
        <translation type="unfinished"></translation>
    </message>
    <message>
        <location line="+3"/>
        <source>Show</source>
        <translation type="unfinished"></translation>
    </message>
    <message>
        <location line="+17"/>
        <source>Remove the selected entries from the list</source>
        <translation type="unfinished"></translation>
    </message>
    <message>
        <location line="+3"/>
        <source>Remove</source>
        <translation type="unfinished"></translation>
    </message>
    <message>
        <location filename="../receivecoinsdialog.cpp" line="+46"/>
        <source>Copy URI</source>
        <translation type="unfinished"></translation>
    </message>
    <message>
        <location line="+1"/>
        <source>Copy label</source>
        <translation type="unfinished"></translation>
    </message>
    <message>
        <location line="+1"/>
        <source>Copy message</source>
        <translation type="unfinished"></translation>
    </message>
    <message>
        <location line="+1"/>
        <source>Copy amount</source>
        <translation type="unfinished"></translation>
    </message>
</context>
<context>
    <name>ReceiveRequestDialog</name>
    <message>
        <location filename="../forms/receiverequestdialog.ui" line="+29"/>
        <source>QR Code</source>
        <translation type="unfinished"></translation>
    </message>
    <message>
        <location line="+46"/>
        <source>Copy &amp;URI</source>
        <translation type="unfinished"></translation>
    </message>
    <message>
        <location line="+10"/>
        <source>Copy &amp;Address</source>
        <translation type="unfinished"></translation>
    </message>
    <message>
        <location line="+10"/>
        <source>&amp;Save Image...</source>
        <translation type="unfinished"></translation>
    </message>
    <message>
        <location filename="../receiverequestdialog.cpp" line="+63"/>
        <source>Request payment to %1</source>
        <translation type="unfinished"></translation>
    </message>
    <message>
        <location line="+6"/>
        <source>Payment information</source>
        <translation type="unfinished"></translation>
    </message>
    <message>
        <location line="+1"/>
        <source>URI</source>
        <translation type="unfinished"></translation>
    </message>
    <message>
        <location line="+2"/>
        <source>Address</source>
        <translation type="unfinished"></translation>
    </message>
    <message>
        <location line="+2"/>
        <source>Amount</source>
        <translation type="unfinished">Amount</translation>
    </message>
    <message>
        <location line="+2"/>
        <source>Label</source>
        <translation type="unfinished"></translation>
    </message>
    <message>
        <location line="+2"/>
        <source>Message</source>
        <translation type="unfinished"></translation>
    </message>
    <message>
        <location line="+2"/>
        <source>Wallet</source>
        <translation type="unfinished">Wallet</translation>
    </message>
</context>
<context>
    <name>RecentRequestsTableModel</name>
    <message>
        <location filename="../recentrequeststablemodel.cpp" line="+26"/>
        <source>Date</source>
        <translation type="unfinished">Date</translation>
    </message>
    <message>
        <location line="+0"/>
        <source>Label</source>
        <translation type="unfinished"></translation>
    </message>
    <message>
        <location line="+0"/>
        <source>Message</source>
        <translation type="unfinished"></translation>
    </message>
    <message>
        <location line="+39"/>
        <source>(no label)</source>
        <translation type="unfinished"></translation>
    </message>
    <message>
        <location line="+9"/>
        <source>(no message)</source>
        <translation type="unfinished"></translation>
    </message>
    <message>
        <location line="+8"/>
        <source>(no amount requested)</source>
        <translation type="unfinished"></translation>
    </message>
    <message>
        <location line="+42"/>
        <source>Requested</source>
        <translation type="unfinished"></translation>
    </message>
</context>
<context>
    <name>SendCoinsDialog</name>
    <message>
        <location filename="../forms/sendcoinsdialog.ui" line="+14"/>
        <location filename="../sendcoinsdialog.cpp" line="+601"/>
        <source>Send Coins</source>
        <translation>Send Coins</translation>
    </message>
    <message>
        <location line="+76"/>
        <source>Coin Control Features</source>
        <translation type="unfinished"></translation>
    </message>
    <message>
        <location line="+20"/>
        <source>Inputs...</source>
        <translation type="unfinished"></translation>
    </message>
    <message>
        <location line="+10"/>
        <source>automatically selected</source>
        <translation type="unfinished"></translation>
    </message>
    <message>
        <location line="+19"/>
        <source>Insufficient funds!</source>
        <translation type="unfinished"></translation>
    </message>
    <message>
        <location line="+89"/>
        <source>Quantity:</source>
        <translation type="unfinished"></translation>
    </message>
    <message>
        <location line="+35"/>
        <source>Bytes:</source>
        <translation type="unfinished"></translation>
    </message>
    <message>
        <location line="+48"/>
        <source>Amount:</source>
        <translation type="unfinished"></translation>
    </message>
    <message>
        <location line="+80"/>
        <source>Fee:</source>
        <translation type="unfinished"></translation>
    </message>
    <message>
        <location line="+51"/>
        <source>After Fee:</source>
        <translation type="unfinished"></translation>
    </message>
    <message>
        <location line="+32"/>
        <source>Change:</source>
        <translation type="unfinished"></translation>
    </message>
    <message>
        <location line="+44"/>
        <source>If this is activated, but the change address is empty or invalid, change will be sent to a newly generated address.</source>
        <translation type="unfinished"></translation>
    </message>
    <message>
        <location line="+3"/>
        <source>Custom change address</source>
        <translation type="unfinished"></translation>
    </message>
    <message>
        <location line="+206"/>
        <source>Transaction Fee:</source>
        <translation type="unfinished"></translation>
    </message>
    <message>
        <location line="+14"/>
        <source>Choose...</source>
        <translation type="unfinished"></translation>
    </message>
    <message>
        <location line="+24"/>
        <source>Using the fallbackfee can result in sending a transaction that will take several hours or days (or never) to confirm. Consider choosing your fee manually or wait until you have validated the complete chain.</source>
        <translation type="unfinished"></translation>
    </message>
    <message>
        <location line="+9"/>
        <source>Warning: Fee estimation is currently not possible.</source>
        <translation type="unfinished"></translation>
    </message>
    <message>
        <location line="+26"/>
        <source>collapse fee-settings</source>
        <translation type="unfinished"></translation>
    </message>
    <message>
        <location line="+51"/>
        <source>Specify a custom fee per kB (1,000 bytes) of the transaction&apos;s virtual size.

Note:  Since the fee is calculated on a per-byte basis, a fee of &quot;100 satoshis per kB&quot; for a transaction size of 500 bytes (half of 1 kB) would ultimately yield a fee of only 50 satoshis.</source>
        <translation type="unfinished"></translation>
    </message>
    <message>
        <location line="+5"/>
        <source>per kilobyte</source>
        <translation type="unfinished"></translation>
    </message>
    <message>
        <location line="-53"/>
        <source>Hide</source>
        <translation type="unfinished"></translation>
    </message>
    <message>
        <location line="+112"/>
        <source>Recommended:</source>
        <translation type="unfinished"></translation>
    </message>
    <message>
        <location line="+30"/>
        <source>Custom:</source>
        <translation type="unfinished"></translation>
    </message>
    <message>
        <location line="+49"/>
        <source>(Smart fee not initialized yet. This usually takes a few blocks...)</source>
        <translation type="unfinished"></translation>
    </message>
    <message>
        <location line="+166"/>
        <source>Send to multiple recipients at once</source>
        <translation>Send to multiple recipients at once</translation>
    </message>
    <message>
        <location line="+3"/>
        <source>Add &amp;Recipient</source>
        <translation>Add &amp;Recipient</translation>
    </message>
    <message>
        <location line="-20"/>
        <source>Clear all fields of the form.</source>
        <translation type="unfinished"></translation>
    </message>
    <message>
        <location line="-800"/>
        <source>Dust:</source>
        <translation type="unfinished"></translation>
    </message>
    <message>
        <location line="+543"/>
        <source>When there is less transaction volume than space in the blocks, miners as well as relaying nodes may enforce a minimum fee. Paying only this minimum fee is just fine, but be aware that this can result in a never confirming transaction once there is more demand for bitcoin transactions than the network can process.</source>
        <translation type="unfinished"></translation>
    </message>
    <message>
        <location line="+3"/>
        <source>A too low fee might result in a never confirming transaction (read the tooltip)</source>
        <translation type="unfinished"></translation>
    </message>
    <message>
        <location line="+131"/>
        <source>Confirmation time target:</source>
        <translation type="unfinished"></translation>
    </message>
    <message>
        <location line="+58"/>
        <source>Enable Replace-By-Fee</source>
        <translation type="unfinished"></translation>
    </message>
    <message>
        <location line="+3"/>
        <source>With Replace-By-Fee (BIP-125) you can increase a transaction&apos;s fee after it is sent. Without this, a higher fee may be recommended to compensate for increased transaction delay risk.</source>
        <translation type="unfinished"></translation>
    </message>
    <message>
        <location line="+65"/>
        <source>Clear &amp;All</source>
        <translation>Clear &amp;All</translation>
    </message>
    <message>
        <location line="+55"/>
        <source>Balance:</source>
        <translation>Balance:</translation>
    </message>
    <message>
        <location line="-84"/>
        <source>Confirm the send action</source>
        <translation>Confirm the send action</translation>
    </message>
    <message>
        <location line="+3"/>
        <source>S&amp;end</source>
        <translation>S&amp;end</translation>
    </message>
    <message>
        <location filename="../sendcoinsdialog.cpp" line="-513"/>
        <source>Copy quantity</source>
        <translation type="unfinished"></translation>
    </message>
    <message>
        <location line="+1"/>
        <source>Copy amount</source>
        <translation type="unfinished"></translation>
    </message>
    <message>
        <location line="+1"/>
        <source>Copy fee</source>
        <translation type="unfinished"></translation>
    </message>
    <message>
        <location line="+1"/>
        <source>Copy after fee</source>
        <translation type="unfinished"></translation>
    </message>
    <message>
        <location line="+1"/>
        <source>Copy bytes</source>
        <translation type="unfinished"></translation>
    </message>
    <message>
        <location line="+1"/>
        <source>Copy dust</source>
        <translation type="unfinished"></translation>
    </message>
    <message>
        <location line="+1"/>
        <source>Copy change</source>
        <translation type="unfinished"></translation>
    </message>
    <message>
        <location line="+74"/>
        <source>%1 (%2 blocks)</source>
        <translation type="unfinished"></translation>
    </message>
    <message>
        <location line="+118"/>
        <source> from wallet &apos;%1&apos;</source>
        <translation type="unfinished"></translation>
    </message>
    <message>
        <location line="+14"/>
        <location line="+11"/>
        <source>%1 to &apos;%2&apos;</source>
        <translation type="unfinished"></translation>
    </message>
    <message>
        <location line="-6"/>
        <location line="+10"/>
        <source>%1 to %2</source>
        <translation type="unfinished"></translation>
    </message>
    <message>
        <location line="+7"/>
        <source>Are you sure you want to send?</source>
        <translation type="unfinished"></translation>
    </message>
    <message>
        <location line="+42"/>
        <source>or</source>
        <translation type="unfinished"></translation>
    </message>
    <message>
        <location line="-19"/>
        <source>You can increase the fee later (signals Replace-By-Fee, BIP-125).</source>
        <translation type="unfinished"></translation>
    </message>
    <message>
        <location line="-21"/>
        <source>Please, review your transaction.</source>
        <translation type="unfinished"></translation>
    </message>
    <message>
        <location line="+7"/>
        <source>Transaction fee</source>
        <translation type="unfinished"></translation>
    </message>
    <message>
        <location line="+16"/>
        <source>Not signalling Replace-By-Fee, BIP-125.</source>
        <translation type="unfinished"></translation>
    </message>
    <message>
        <location line="+14"/>
        <source>Total Amount</source>
        <translation type="unfinished"></translation>
    </message>
    <message>
        <location line="+9"/>
        <source>To review recipient list click &quot;Show Details...&quot;</source>
        <translation type="unfinished"></translation>
    </message>
    <message>
        <location line="+6"/>
        <source>Confirm send coins</source>
        <translation type="unfinished"></translation>
    </message>
    <message>
        <location line="+190"/>
        <source>The recipient address is not valid. Please recheck.</source>
        <translation type="unfinished"></translation>
    </message>
    <message>
        <location line="+3"/>
        <source>The amount to pay must be larger than 0.</source>
        <translation type="unfinished"></translation>
    </message>
    <message>
        <location line="+3"/>
        <source>The amount exceeds your balance.</source>
        <translation type="unfinished"></translation>
    </message>
    <message>
        <location line="+3"/>
        <source>The total exceeds your balance when the %1 transaction fee is included.</source>
        <translation type="unfinished"></translation>
    </message>
    <message>
        <location line="+3"/>
        <source>Duplicate address found: addresses should only be used once each.</source>
        <translation type="unfinished"></translation>
    </message>
    <message>
        <location line="+3"/>
        <source>Transaction creation failed!</source>
        <translation type="unfinished"></translation>
    </message>
    <message>
        <location line="+4"/>
        <source>The transaction was rejected with the following reason: %1</source>
        <translation type="unfinished"></translation>
    </message>
    <message>
        <location line="+4"/>
        <source>A fee higher than %1 is considered an absurdly high fee.</source>
        <translation type="unfinished"></translation>
    </message>
    <message>
        <location line="+3"/>
        <source>Payment request expired.</source>
        <translation type="unfinished"></translation>
    </message>
    <message numerus="yes">
        <location line="+120"/>
        <source>Estimated to begin confirmation within %n block(s).</source>
        <translation>
            <numerusform>Estimated to begin confirmation within %n block.</numerusform>
            <numerusform>Estimated to begin confirmation within %n blocks.</numerusform>
        </translation>
    </message>
    <message>
        <location line="+101"/>
        <source>Warning: Invalid Bitcoin address</source>
        <translation>Warning: Invalid Blackcoin address</translation>
    </message>
    <message>
        <location line="+5"/>
        <source>Warning: Unknown change address</source>
        <translation type="unfinished"></translation>
    </message>
    <message>
        <location line="+3"/>
        <source>Confirm custom change address</source>
        <translation type="unfinished"></translation>
    </message>
    <message>
        <location line="+0"/>
        <source>The address you selected for change is not part of this wallet. Any or all funds in your wallet may be sent to this address. Are you sure?</source>
        <translation type="unfinished"></translation>
    </message>
    <message>
        <location line="+21"/>
        <source>(no label)</source>
        <translation type="unfinished"></translation>
    </message>
</context>
<context>
    <name>SendCoinsEntry</name>
    <message>
        <location filename="../forms/sendcoinsentry.ui" line="+155"/>
        <location line="+546"/>
        <location line="+533"/>
        <source>A&amp;mount:</source>
        <translation>A&amp;mount:</translation>
    </message>
    <message>
        <location line="-1192"/>
        <source>Pay &amp;To:</source>
        <translation>Pay &amp;To:</translation>
    </message>
    <message>
        <location line="+93"/>
        <source>&amp;Label:</source>
        <translation>&amp;Label:</translation>
    </message>
    <message>
        <location line="-68"/>
        <source>Choose previously used address</source>
        <translation type="unfinished"></translation>
    </message>
    <message>
        <location line="-46"/>
        <source>This is a normal payment.</source>
        <translation type="unfinished"></translation>
    </message>
    <message>
        <location line="+39"/>
        <source>The Bitcoin address to send the payment to</source>
        <translation>The Blackcoin address to send the payment to</translation>
    </message>
    <message>
        <location line="+23"/>
        <source>Alt+A</source>
        <translation>Alt+A</translation>
    </message>
    <message>
        <location line="+7"/>
        <source>Paste address from clipboard</source>
        <translation>Paste address from clipboard</translation>
    </message>
    <message>
        <location line="+16"/>
        <source>Alt+P</source>
        <translation>Alt+P</translation>
    </message>
    <message>
        <location line="+7"/>
        <location line="+555"/>
        <location line="+533"/>
        <source>Remove this entry</source>
        <translation type="unfinished"></translation>
    </message>
    <message>
        <location line="-1028"/>
        <source>The fee will be deducted from the amount being sent. The recipient will receive less bitcoins than you enter in the amount field. If multiple recipients are selected, the fee is split equally.</source>
        <translation>he fee will be deducted from the amount being sent. The recipient will receive less blackcoins than you enter in the amount field. If multiple recipients are selected, the fee is split equally.</translation>
    </message>
    <message>
        <location line="+3"/>
        <source>S&amp;ubtract fee from amount</source>
        <translation type="unfinished"></translation>
    </message>
    <message>
        <location line="+7"/>
        <source>Use available balance</source>
        <translation type="unfinished"></translation>
    </message>
    <message>
        <location line="+9"/>
        <source>Message:</source>
        <translation type="unfinished"></translation>
    </message>
    <message>
        <location line="+443"/>
        <source>This is an unauthenticated payment request.</source>
        <translation type="unfinished"></translation>
    </message>
    <message>
        <location line="+529"/>
        <source>This is an authenticated payment request.</source>
        <translation type="unfinished"></translation>
    </message>
    <message>
        <location line="-1016"/>
        <source>Enter a label for this address to add it to the list of used addresses</source>
        <translation type="unfinished"></translation>
    </message>
    <message>
        <location line="+54"/>
        <source>A message that was attached to the bitcoin: URI which will be stored with the transaction for your reference. Note: This message will not be sent over the Bitcoin network.</source>
        <translation>A message that was attached to the blackcoin: URI which will be stored with the transaction for your reference. Note: This message will not be sent over the Blackcoin network.</translation>
    </message>
    <message>
        <location line="+448"/>
        <location line="+529"/>
        <source>Pay To:</source>
        <translation type="unfinished"></translation>
    </message>
    <message>
        <location line="-495"/>
        <location line="+533"/>
        <source>Memo:</source>
        <translation type="unfinished"></translation>
    </message>
    <message>
        <location filename="../sendcoinsentry.cpp" line="+39"/>
        <source>Enter a label for this address to add it to your address book</source>
        <translation type="unfinished"></translation>
    </message>
</context>
<context>
    <name>SendConfirmationDialog</name>
    <message>
        <location filename="../sendcoinsdialog.cpp" line="+88"/>
        <location line="+5"/>
        <source>Yes</source>
        <translation type="unfinished"></translation>
    </message>
</context>
<context>
    <name>ShutdownWindow</name>
    <message>
        <location filename="../utilitydialog.cpp" line="+83"/>
        <source>%1 is shutting down...</source>
        <translation type="unfinished"></translation>
    </message>
    <message>
        <location line="+1"/>
        <source>Do not shut down the computer until this window disappears.</source>
        <translation type="unfinished"></translation>
    </message>
</context>
<context>
    <name>SignVerifyMessageDialog</name>
    <message>
        <location filename="../forms/signverifymessagedialog.ui" line="+14"/>
        <source>Signatures - Sign / Verify a Message</source>
        <translation>Signatures - Sign / Verify a Message</translation>
    </message>
    <message>
        <location line="+13"/>
        <source>&amp;Sign Message</source>
        <translation>&amp;Sign Message</translation>
    </message>
    <message>
        <location line="+6"/>
        <source>You can sign messages/agreements with your addresses to prove you can receive bitcoins sent to them. Be careful not to sign anything vague or random, as phishing attacks may try to trick you into signing your identity over to them. Only sign fully-detailed statements you agree to.</source>
        <translation>You can sign messages/agreements with your addresses to prove you can receive blackcoins sent to them. Be careful not to sign anything vague or random, as phishing attacks may try to trick you into signing your identity over to them. Only sign fully-detailed statements you agree to.</translation>
    </message>
    <message>
        <location line="+18"/>
        <source>The Bitcoin address to sign the message with</source>
        <translation>The Blackcoin address to sign the message with</translation>
    </message>
    <message>
        <location line="+7"/>
        <location line="+210"/>
        <source>Choose previously used address</source>
        <translation type="unfinished"></translation>
    </message>
    <message>
        <location line="-200"/>
        <location line="+210"/>
        <source>Alt+A</source>
        <translation>Alt+A</translation>
    </message>
    <message>
        <location line="-200"/>
        <source>Paste address from clipboard</source>
        <translation>Paste address from clipboard</translation>
    </message>
    <message>
        <location line="+10"/>
        <source>Alt+P</source>
        <translation>Alt+P</translation>
    </message>
    <message>
        <location line="+12"/>
        <source>Enter the message you want to sign here</source>
        <translation>Enter the message you want to sign here</translation>
    </message>
    <message>
        <location line="+7"/>
        <source>Signature</source>
        <translation>Signature</translation>
    </message>
    <message>
        <location line="+27"/>
        <source>Copy the current signature to the system clipboard</source>
        <translation>Copy the current signature to the system clipboard</translation>
    </message>
    <message>
        <location line="+21"/>
        <source>Sign the message to prove you own this Bitcoin address</source>
        <translation>Sign the message to prove you own this Blackcoin address</translation>
    </message>
    <message>
        <location line="+3"/>
        <source>Sign &amp;Message</source>
        <translation>Sign &amp;Message</translation>
    </message>
    <message>
        <location line="+14"/>
        <source>Reset all sign message fields</source>
        <translation>Reset all sign message fields</translation>
    </message>
    <message>
        <location line="+3"/>
        <location line="+143"/>
        <source>Clear &amp;All</source>
        <translation>Clear &amp;All</translation>
    </message>
    <message>
        <location line="-84"/>
        <source>&amp;Verify Message</source>
        <translation>&amp;Verify Message</translation>
    </message>
    <message>
        <location line="+6"/>
        <source>Enter the receiver&apos;s address, message (ensure you copy line breaks, spaces, tabs, etc. exactly) and signature below to verify the message. Be careful not to read more into the signature than what is in the signed message itself, to avoid being tricked by a man-in-the-middle attack. Note that this only proves the signing party receives with the address, it cannot prove sendership of any transaction!</source>
        <translation type="unfinished"></translation>
    </message>
    <message>
        <location line="+21"/>
        <source>The Bitcoin address the message was signed with</source>
        <translation>The Blackcoin address the message was signed with</translation>
    </message>
    <message>
        <location line="+37"/>
        <source>Verify the message to ensure it was signed with the specified Bitcoin address</source>
        <translation>Verify the message to ensure it was signed with the specified Blackcoin address</translation>
    </message>
    <message>
        <location line="+3"/>
        <source>Verify &amp;Message</source>
        <translation>Verify &amp;Message</translation>
    </message>
    <message>
        <location line="+14"/>
        <source>Reset all verify message fields</source>
        <translation>Reset all verify message fields</translation>
    </message>
    <message>
        <location filename="../signverifymessagedialog.cpp" line="+39"/>
        <source>Click &quot;Sign Message&quot; to generate signature</source>
        <translation type="unfinished"></translation>
    </message>
    <message>
        <location line="+81"/>
        <location line="+78"/>
        <source>The entered address is invalid.</source>
        <translation type="unfinished"></translation>
    </message>
    <message>
        <location line="-78"/>
        <location line="+7"/>
        <location line="+71"/>
        <location line="+6"/>
        <source>Please check the address and try again.</source>
        <translation type="unfinished"></translation>
    </message>
    <message>
        <location line="-77"/>
        <location line="+77"/>
        <source>The entered address does not refer to a key.</source>
        <translation type="unfinished"></translation>
    </message>
    <message>
        <location line="-69"/>
        <source>Wallet unlock was cancelled.</source>
        <translation type="unfinished"></translation>
    </message>
    <message>
        <location line="+8"/>
        <source>Private key for the entered address is not available.</source>
        <translation type="unfinished"></translation>
    </message>
    <message>
        <location line="+12"/>
        <source>Message signing failed.</source>
        <translation type="unfinished"></translation>
    </message>
    <message>
        <location line="+5"/>
        <source>Message signed.</source>
        <translation type="unfinished"></translation>
    </message>
    <message>
        <location line="+55"/>
        <source>The signature could not be decoded.</source>
        <translation type="unfinished"></translation>
    </message>
    <message>
        <location line="+0"/>
        <location line="+13"/>
        <source>Please check the signature and try again.</source>
        <translation type="unfinished"></translation>
    </message>
    <message>
        <location line="+0"/>
        <source>The signature did not match the message digest.</source>
        <translation type="unfinished"></translation>
    </message>
    <message>
        <location line="+6"/>
        <source>Message verification failed.</source>
        <translation type="unfinished"></translation>
    </message>
    <message>
        <location line="+5"/>
        <source>Message verified.</source>
        <translation type="unfinished"></translation>
    </message>
</context>
<context>
    <name>TrafficGraphWidget</name>
    <message>
        <location filename="../trafficgraphwidget.cpp" line="+82"/>
        <source>KB/s</source>
        <translation type="unfinished"></translation>
    </message>
</context>
<context>
    <name>TransactionDesc</name>
    <message numerus="yes">
        <location filename="../transactiondesc.cpp" line="+34"/>
        <source>Open for %n more block(s)</source>
        <translation>
            <numerusform>Open for %n more block</numerusform>
            <numerusform>Open for %n more blocks</numerusform>
        </translation>
    </message>
    <message>
        <location line="+2"/>
        <source>Open until %1</source>
        <translation type="unfinished"></translation>
    </message>
    <message>
        <location line="+6"/>
        <source>conflicted with a transaction with %1 confirmations</source>
        <translation type="unfinished"></translation>
    </message>
    <message>
        <location line="+2"/>
        <source>0/unconfirmed, %1</source>
        <translation type="unfinished"></translation>
    </message>
    <message>
        <location line="+0"/>
        <source>in memory pool</source>
        <translation type="unfinished"></translation>
    </message>
    <message>
        <location line="+0"/>
        <source>not in memory pool</source>
        <translation type="unfinished"></translation>
    </message>
    <message>
        <location line="+0"/>
        <source>abandoned</source>
        <translation type="unfinished"></translation>
    </message>
    <message>
        <location line="+2"/>
        <source>%1/unconfirmed</source>
        <translation type="unfinished"></translation>
    </message>
    <message>
        <location line="+2"/>
        <source>%1 confirmations</source>
        <translation type="unfinished"></translation>
    </message>
    <message>
        <location line="+52"/>
        <source>Status</source>
        <translation type="unfinished"></translation>
    </message>
    <message>
        <location line="+3"/>
        <source>Date</source>
        <translation type="unfinished">Date</translation>
    </message>
    <message>
        <location line="+7"/>
        <source>Source</source>
        <translation type="unfinished"></translation>
    </message>
    <message>
        <location line="+0"/>
        <source>Generated</source>
        <translation type="unfinished"></translation>
    </message>
    <message>
        <location line="+5"/>
        <location line="+14"/>
        <location line="+72"/>
        <source>From</source>
        <translation type="unfinished"></translation>
    </message>
    <message>
        <location line="-72"/>
        <source>unknown</source>
        <translation type="unfinished"></translation>
    </message>
    <message>
        <location line="+1"/>
        <location line="+20"/>
        <location line="+70"/>
        <source>To</source>
        <translation type="unfinished"></translation>
    </message>
    <message>
        <location line="-88"/>
        <source>own address</source>
        <translation type="unfinished"></translation>
    </message>
    <message>
        <location line="+0"/>
        <location line="+69"/>
        <source>watch-only</source>
        <translation type="unfinished"></translation>
    </message>
    <message>
        <location line="-67"/>
        <source>label</source>
        <translation type="unfinished"></translation>
    </message>
    <message>
        <location line="+36"/>
        <location line="+12"/>
        <location line="+54"/>
        <location line="+30"/>
        <location line="+68"/>
        <source>Credit</source>
        <translation type="unfinished"></translation>
    </message>
    <message numerus="yes">
        <location line="-162"/>
        <source>matures in %n more block(s)</source>
        <translation>
            <numerusform>matures in %n more block</numerusform>
            <numerusform>matures in %n more blocks</numerusform>
        </translation>
    </message>
    <message>
        <location line="+2"/>
        <source>not accepted</source>
        <translation type="unfinished"></translation>
    </message>
    <message>
        <location line="+60"/>
        <location line="+26"/>
        <location line="+71"/>
        <source>Debit</source>
        <translation type="unfinished"></translation>
    </message>
    <message>
        <location line="-87"/>
        <source>Total debit</source>
        <translation type="unfinished"></translation>
    </message>
    <message>
        <location line="+1"/>
        <source>Total credit</source>
        <translation type="unfinished"></translation>
    </message>
    <message>
        <location line="+5"/>
        <source>Transaction fee</source>
        <translation type="unfinished"></translation>
    </message>
    <message>
        <location line="+22"/>
        <source>Net amount</source>
        <translation type="unfinished"></translation>
    </message>
    <message>
        <location line="+6"/>
        <location line="+12"/>
        <source>Message</source>
        <translation type="unfinished"></translation>
    </message>
    <message>
        <location line="-10"/>
        <source>Comment</source>
        <translation type="unfinished"></translation>
    </message>
    <message>
        <location line="+2"/>
        <source>Transaction ID</source>
        <translation type="unfinished"></translation>
    </message>
    <message>
        <location line="+1"/>
        <source>Transaction total size</source>
        <translation type="unfinished"></translation>
    </message>
    <message>
        <location line="+1"/>
        <source>Transaction virtual size</source>
        <translation type="unfinished"></translation>
    </message>
    <message>
        <location line="+1"/>
        <source>Output index</source>
        <translation type="unfinished"></translation>
    </message>
    <message>
        <location line="+23"/>
        <source> (Certificate was not verified)</source>
        <translation type="unfinished"></translation>
    </message>
    <message>
        <location line="+4"/>
        <source>Merchant</source>
        <translation type="unfinished"></translation>
    </message>
    <message>
        <location line="+8"/>
        <source>Generated coins must mature %1 blocks before they can be spent. When you generated this block, it was broadcast to the network to be added to the block chain. If it fails to get into the chain, its state will change to &quot;not accepted&quot; and it won&apos;t be spendable. This may occasionally happen if another node generates a block within a few seconds of yours.</source>
        <translation type="unfinished"></translation>
    </message>
    <message>
        <location line="+8"/>
        <source>Debug information</source>
        <translation type="unfinished"></translation>
    </message>
    <message>
        <location line="+8"/>
        <source>Transaction</source>
        <translation type="unfinished"></translation>
    </message>
    <message>
        <location line="+3"/>
        <source>Inputs</source>
        <translation type="unfinished"></translation>
    </message>
    <message>
        <location line="+21"/>
        <source>Amount</source>
        <translation type="unfinished">Amount</translation>
    </message>
    <message>
        <location line="+1"/>
        <location line="+1"/>
        <source>true</source>
        <translation type="unfinished"></translation>
    </message>
    <message>
        <location line="-1"/>
        <location line="+1"/>
        <source>false</source>
        <translation type="unfinished"></translation>
    </message>
</context>
<context>
    <name>TransactionDescDialog</name>
    <message>
        <location filename="../forms/transactiondescdialog.ui" line="+20"/>
        <source>This pane shows a detailed description of the transaction</source>
        <translation>This pane shows a detailed description of the transaction</translation>
    </message>
    <message>
        <location filename="../transactiondescdialog.cpp" line="+17"/>
        <source>Details for %1</source>
        <translation type="unfinished"></translation>
    </message>
</context>
<context>
    <name>TransactionTableModel</name>
    <message>
        <location filename="../transactiontablemodel.cpp" line="+225"/>
        <source>Date</source>
        <translation type="unfinished">Date</translation>
    </message>
    <message>
        <location line="+0"/>
        <source>Type</source>
        <translation type="unfinished"></translation>
    </message>
    <message>
        <location line="+0"/>
        <source>Label</source>
        <translation type="unfinished"></translation>
    </message>
    <message numerus="yes">
        <location line="+58"/>
        <source>Open for %n more block(s)</source>
        <translation>
            <numerusform>Open for %n more block</numerusform>
            <numerusform>Open for %n more blocks</numerusform>
        </translation>
    </message>
    <message>
        <location line="+3"/>
        <source>Open until %1</source>
        <translation type="unfinished"></translation>
    </message>
    <message>
        <location line="+3"/>
        <source>Unconfirmed</source>
        <translation type="unfinished"></translation>
    </message>
    <message>
        <location line="+3"/>
        <source>Abandoned</source>
        <translation type="unfinished"></translation>
    </message>
    <message>
        <location line="+3"/>
        <source>Confirming (%1 of %2 recommended confirmations)</source>
        <translation type="unfinished"></translation>
    </message>
    <message>
        <location line="+3"/>
        <source>Confirmed (%1 confirmations)</source>
        <translation type="unfinished"></translation>
    </message>
    <message>
        <location line="+3"/>
        <source>Conflicted</source>
        <translation type="unfinished"></translation>
    </message>
    <message>
        <location line="+3"/>
        <source>Immature (%1 confirmations, will be available after %2)</source>
        <translation type="unfinished"></translation>
    </message>
    <message>
        <location line="+3"/>
        <source>Generated but not accepted</source>
        <translation type="unfinished"></translation>
    </message>
    <message>
        <location line="+39"/>
        <source>Received with</source>
        <translation type="unfinished"></translation>
    </message>
    <message>
        <location line="+2"/>
        <source>Received from</source>
        <translation type="unfinished"></translation>
    </message>
    <message>
        <location line="+3"/>
        <source>Sent to</source>
        <translation type="unfinished"></translation>
    </message>
    <message>
        <location line="+2"/>
        <source>Payment to yourself</source>
        <translation type="unfinished"></translation>
    </message>
    <message>
        <location line="+2"/>
        <source>Mined</source>
        <translation type="unfinished"></translation>
    </message>
    <message>
        <location line="+28"/>
        <source>watch-only</source>
        <translation type="unfinished"></translation>
    </message>
    <message>
        <location line="+15"/>
        <source>(n/a)</source>
        <translation type="unfinished"></translation>
    </message>
    <message>
        <location line="+208"/>
        <source>(no label)</source>
        <translation type="unfinished"></translation>
    </message>
    <message>
        <location line="+39"/>
        <source>Transaction status. Hover over this field to show number of confirmations.</source>
        <translation type="unfinished"></translation>
    </message>
    <message>
        <location line="+2"/>
        <source>Date and time that the transaction was received.</source>
        <translation type="unfinished"></translation>
    </message>
    <message>
        <location line="+2"/>
        <source>Type of transaction.</source>
        <translation type="unfinished"></translation>
    </message>
    <message>
        <location line="+2"/>
        <source>Whether or not a watch-only address is involved in this transaction.</source>
        <translation type="unfinished"></translation>
    </message>
    <message>
        <location line="+2"/>
        <source>User-defined intent/purpose of the transaction.</source>
        <translation type="unfinished"></translation>
    </message>
    <message>
        <location line="+2"/>
        <source>Amount removed from or added to balance.</source>
        <translation type="unfinished"></translation>
    </message>
</context>
<context>
    <name>TransactionView</name>
    <message>
        <location filename="../transactionview.cpp" line="+69"/>
        <location line="+16"/>
        <source>All</source>
        <translation type="unfinished"></translation>
    </message>
    <message>
        <location line="-15"/>
        <source>Today</source>
        <translation type="unfinished"></translation>
    </message>
    <message>
        <location line="+1"/>
        <source>This week</source>
        <translation type="unfinished"></translation>
    </message>
    <message>
        <location line="+1"/>
        <source>This month</source>
        <translation type="unfinished"></translation>
    </message>
    <message>
        <location line="+1"/>
        <source>Last month</source>
        <translation type="unfinished"></translation>
    </message>
    <message>
        <location line="+1"/>
        <source>This year</source>
        <translation type="unfinished"></translation>
    </message>
    <message>
        <location line="+1"/>
        <source>Range...</source>
        <translation type="unfinished"></translation>
    </message>
    <message>
        <location line="+11"/>
        <source>Received with</source>
        <translation type="unfinished"></translation>
    </message>
    <message>
        <location line="+2"/>
        <source>Sent to</source>
        <translation type="unfinished"></translation>
    </message>
    <message>
        <location line="+2"/>
        <source>To yourself</source>
        <translation type="unfinished"></translation>
    </message>
    <message>
        <location line="+1"/>
        <source>Mined</source>
        <translation type="unfinished"></translation>
    </message>
    <message>
        <location line="+1"/>
        <source>Other</source>
        <translation type="unfinished"></translation>
    </message>
    <message>
        <location line="+5"/>
        <source>Enter address, transaction id, or label to search</source>
        <translation type="unfinished"></translation>
    </message>
    <message>
        <location line="+4"/>
        <source>Min amount</source>
        <translation type="unfinished"></translation>
    </message>
    <message>
        <location line="+51"/>
        <source>Abandon transaction</source>
        <translation type="unfinished"></translation>
    </message>
    <message>
        <location line="+1"/>
        <source>Increase transaction fee</source>
        <translation type="unfinished"></translation>
    </message>
    <message>
        <location line="+2"/>
        <source>Copy address</source>
        <translation type="unfinished"></translation>
    </message>
    <message>
        <location line="+1"/>
        <source>Copy label</source>
        <translation type="unfinished"></translation>
    </message>
    <message>
        <location line="+1"/>
        <source>Copy amount</source>
        <translation type="unfinished"></translation>
    </message>
    <message>
        <location line="+1"/>
        <source>Copy transaction ID</source>
        <translation type="unfinished"></translation>
    </message>
    <message>
        <location line="+1"/>
        <source>Copy raw transaction</source>
        <translation type="unfinished"></translation>
    </message>
    <message>
        <location line="+1"/>
        <source>Copy full transaction details</source>
        <translation type="unfinished"></translation>
    </message>
    <message>
        <location line="+1"/>
        <source>Edit label</source>
        <translation type="unfinished"></translation>
    </message>
    <message>
        <location line="+1"/>
        <source>Show transaction details</source>
        <translation type="unfinished"></translation>
    </message>
    <message>
        <location line="+194"/>
        <source>Export Transaction History</source>
        <translation type="unfinished"></translation>
    </message>
    <message>
        <location line="+1"/>
        <source>Comma separated file (*.csv)</source>
        <translation type="unfinished"></translation>
    </message>
    <message>
        <location line="+9"/>
        <source>Confirmed</source>
        <translation type="unfinished">Confirmed</translation>
    </message>
    <message>
        <location line="+2"/>
        <source>Watch-only</source>
        <translation type="unfinished"></translation>
    </message>
    <message>
        <location line="+1"/>
        <source>Date</source>
        <translation type="unfinished">Date</translation>
    </message>
    <message>
        <location line="+1"/>
        <source>Type</source>
        <translation type="unfinished"></translation>
    </message>
    <message>
        <location line="+1"/>
        <source>Label</source>
        <translation type="unfinished"></translation>
    </message>
    <message>
        <location line="+1"/>
        <source>Address</source>
        <translation type="unfinished"></translation>
    </message>
    <message>
        <location line="+2"/>
        <source>ID</source>
        <translation type="unfinished"></translation>
    </message>
    <message>
        <location line="+3"/>
        <source>Exporting Failed</source>
        <translation type="unfinished"></translation>
    </message>
    <message>
        <location line="+0"/>
        <source>There was an error trying to save the transaction history to %1.</source>
        <translation type="unfinished"></translation>
    </message>
    <message>
        <location line="+4"/>
        <source>Exporting Successful</source>
        <translation type="unfinished"></translation>
    </message>
    <message>
        <location line="+0"/>
        <source>The transaction history was successfully saved to %1.</source>
        <translation type="unfinished"></translation>
    </message>
    <message>
        <location line="+171"/>
        <source>Range:</source>
        <translation type="unfinished"></translation>
    </message>
    <message>
        <location line="+8"/>
        <source>to</source>
        <translation type="unfinished"></translation>
    </message>
</context>
<context>
    <name>UnitDisplayStatusBarControl</name>
    <message>
        <location filename="../bitcoingui.cpp" line="+156"/>
        <source>Unit to show amounts in. Click to select another unit.</source>
        <translation type="unfinished"></translation>
    </message>
</context>
<context>
    <name>WalletController</name>
    <message>
<<<<<<< HEAD
        <location filename="../walletcontroller.cpp" line="+70"/>
=======
        <location filename="../walletcontroller.cpp" line="-211"/>
>>>>>>> 2f9f9b37
        <source>Close wallet</source>
        <translation type="unfinished"></translation>
    </message>
    <message>
        <location line="+1"/>
<<<<<<< HEAD
        <source>Are you sure you wish to close wallet &lt;i&gt;%1&lt;/i&gt;?</source>
=======
        <source>Are you sure you wish to close the wallet &lt;i&gt;%1&lt;/i&gt;?</source>
>>>>>>> 2f9f9b37
        <translation type="unfinished"></translation>
    </message>
    <message>
        <location line="+1"/>
        <source>Closing the wallet for too long can result in having to resync the entire chain if pruning is enabled.</source>
        <translation type="unfinished"></translation>
    </message>
</context>
<context>
    <name>WalletFrame</name>
    <message>
        <location filename="../walletframe.cpp" line="+29"/>
        <source>No wallet has been loaded.</source>
        <translation type="unfinished"></translation>
    </message>
</context>
<context>
    <name>WalletModel</name>
    <message>
        <location filename="../walletmodel.cpp" line="+219"/>
        <source>Send Coins</source>
        <translation type="unfinished">Send Coins</translation>
    </message>
    <message>
<<<<<<< HEAD
        <location line="+308"/>
=======
        <location line="+309"/>
>>>>>>> 2f9f9b37
        <location line="+39"/>
        <location line="+5"/>
        <source>Fee bump error</source>
        <translation type="unfinished"></translation>
    </message>
    <message>
        <location line="-44"/>
        <source>Increasing transaction fee failed</source>
        <translation type="unfinished"></translation>
    </message>
    <message>
        <location line="+6"/>
        <source>Do you want to increase the fee?</source>
        <translation type="unfinished"></translation>
    </message>
    <message>
        <location line="+4"/>
        <source>Current fee:</source>
        <translation type="unfinished"></translation>
    </message>
    <message>
        <location line="+4"/>
        <source>Increase:</source>
        <translation type="unfinished"></translation>
    </message>
    <message>
        <location line="+4"/>
        <source>New fee:</source>
        <translation type="unfinished"></translation>
    </message>
    <message>
        <location line="+4"/>
        <source>Confirm fee bump</source>
        <translation type="unfinished"></translation>
    </message>
    <message>
        <location line="+17"/>
        <source>Can&apos;t sign transaction.</source>
        <translation type="unfinished"></translation>
    </message>
    <message>
        <location line="+5"/>
        <source>Could not commit transaction</source>
        <translation type="unfinished"></translation>
    </message>
    <message>
        <location line="+30"/>
        <source>default wallet</source>
        <translation type="unfinished"></translation>
    </message>
</context>
<context>
    <name>WalletView</name>
    <message>
        <location filename="../walletview.cpp" line="+47"/>
        <source>&amp;Export</source>
        <translation type="unfinished">&amp;Export</translation>
    </message>
    <message>
        <location line="+1"/>
        <source>Export the data in the current tab to a file</source>
        <translation type="unfinished">Export the data in the current tab to a file</translation>
    </message>
    <message>
        <location line="+206"/>
        <source>Backup Wallet</source>
        <translation type="unfinished"></translation>
    </message>
    <message>
        <location line="+1"/>
        <source>Wallet Data (*.dat)</source>
        <translation type="unfinished"></translation>
    </message>
    <message>
        <location line="+6"/>
        <source>Backup Failed</source>
        <translation type="unfinished"></translation>
    </message>
    <message>
        <location line="+0"/>
        <source>There was an error trying to save the wallet data to %1.</source>
        <translation type="unfinished"></translation>
    </message>
    <message>
        <location line="+4"/>
        <source>Backup Successful</source>
        <translation type="unfinished"></translation>
    </message>
    <message>
        <location line="+0"/>
        <source>The wallet data was successfully saved to %1.</source>
        <translation type="unfinished"></translation>
    </message>
    <message>
        <location line="+44"/>
        <source>Cancel</source>
        <translation type="unfinished"></translation>
    </message>
</context>
<context>
    <name>bitcoin-core</name>
    <message>
        <location filename="../bitcoinstrings.cpp" line="+28"/>
        <source>Distributed under the MIT software license, see the accompanying file %s or %s</source>
        <translation type="unfinished"></translation>
    </message>
    <message>
        <location line="+20"/>
        <source>Prune configured below the minimum of %d MiB.  Please use a higher number.</source>
        <translation type="unfinished"></translation>
    </message>
    <message>
        <location line="+2"/>
        <source>Prune: last wallet synchronisation goes beyond pruned data. You need to -reindex (download the whole blockchain again in case of pruned node)</source>
        <translation type="unfinished"></translation>
    </message>
    <message>
        <location line="+3"/>
        <source>Rescans are not possible in pruned mode. You will need to use -reindex which will download the whole blockchain again.</source>
        <translation type="unfinished"></translation>
    </message>
    <message>
<<<<<<< HEAD
        <location line="+71"/>
=======
        <location line="+70"/>
>>>>>>> 2f9f9b37
        <source>Error: A fatal internal error occurred, see debug.log for details</source>
        <translation type="unfinished"></translation>
    </message>
    <message>
        <location line="+26"/>
        <source>Pruning blockstore...</source>
        <translation type="unfinished"></translation>
    </message>
    <message>
        <location line="+31"/>
        <source>Unable to start HTTP server. See debug log for details.</source>
        <translation type="unfinished"></translation>
    </message>
    <message>
<<<<<<< HEAD
        <location line="-170"/>
        <source>Bitcoin Core</source>
        <translation type="unfinished">Blackcoin More</translation>
=======
        <location line="-167"/>
        <source>The %s developers</source>
        <translation type="unfinished"></translation>
>>>>>>> 2f9f9b37
    </message>
    <message>
        <location line="+4"/>
        <source>Can&apos;t generate a change-address key. No keys in the internal keypool and can&apos;t generate any keys.</source>
        <translation type="unfinished"></translation>
    </message>
    <message>
<<<<<<< HEAD
        <location line="+4"/>
        <source>Can&apos;t generate a change-address key. No keys in the internal keypool and can&apos;t generate any keys.</source>
        <translation type="unfinished"></translation>
    </message>
    <message>
=======
>>>>>>> 2f9f9b37
        <location line="+3"/>
        <source>Cannot obtain a lock on data directory %s. %s is probably already running.</source>
        <translation type="unfinished"></translation>
    </message>
    <message>
        <location line="+2"/>
        <source>Cannot provide specific connections and have addrman find outgoing connections at the same.</source>
        <translation type="unfinished"></translation>
    </message>
    <message>
        <location line="+10"/>
        <source>Error reading %s! All keys read correctly, but transaction data or address book entries might be missing or incorrect.</source>
        <translation type="unfinished"></translation>
    </message>
    <message>
        <location line="+11"/>
        <source>Please check that your computer&apos;s date and time are correct! If your clock is wrong, %s will not work properly.</source>
        <translation type="unfinished"></translation>
    </message>
    <message>
        <location line="+3"/>
        <source>Please contribute if you find %s useful. Visit %s for further information about the software.</source>
        <translation type="unfinished"></translation>
    </message>
    <message>
        <location line="+11"/>
        <source>The block database contains a block which appears to be from the future. This may be due to your computer&apos;s date and time being set incorrectly. Only rebuild the block database if you are sure that your computer&apos;s date and time are correct</source>
        <translation type="unfinished"></translation>
    </message>
    <message>
        <location line="+7"/>
        <source>This is a pre-release test build - use at your own risk - do not use for mining or merchant applications</source>
        <translation type="unfinished"></translation>
    </message>
    <message>
        <location line="+3"/>
        <source>This is the transaction fee you may discard if change is smaller than dust at this level</source>
        <translation type="unfinished"></translation>
    </message>
    <message>
        <location line="+12"/>
        <source>Unable to replay blocks. You will need to rebuild the database using -reindex-chainstate.</source>
        <translation type="unfinished"></translation>
    </message>
    <message>
        <location line="+3"/>
        <source>Unable to rewind the database to a pre-fork state. You will need to redownload the blockchain</source>
        <translation type="unfinished"></translation>
    </message>
    <message>
        <location line="+5"/>
        <source>Warning: The network does not appear to fully agree! Some miners appear to be experiencing issues.</source>
        <translation type="unfinished"></translation>
    </message>
    <message>
        <location line="+7"/>
        <source>Warning: We do not appear to fully agree with our peers! You may need to upgrade, or other nodes may need to upgrade.</source>
        <translation type="unfinished"></translation>
    </message>
    <message>
        <location line="+6"/>
        <source>%d of last 100 blocks have unexpected version</source>
        <translation type="unfinished"></translation>
    </message>
    <message>
        <location line="+1"/>
        <source>%s corrupt, salvage failed</source>
        <translation type="unfinished"></translation>
    </message>
    <message>
        <location line="+2"/>
        <source>-maxmempool must be at least %d MB</source>
        <translation type="unfinished"></translation>
    </message>
    <message>
        <location line="+2"/>
        <source>Cannot resolve -%s address: &apos;%s&apos;</source>
        <translation type="unfinished"></translation>
    </message>
    <message>
        <location line="+2"/>
        <source>Change index out of range</source>
        <translation type="unfinished"></translation>
    </message>
    <message>
        <location line="+1"/>
        <source>Config setting for %s only applied on %s network when in [%s] section.</source>
        <translation type="unfinished"></translation>
    </message>
    <message>
        <location line="+1"/>
        <source>Copyright (C) %i-%i</source>
        <translation type="unfinished"></translation>
    </message>
    <message>
        <location line="+1"/>
        <source>Corrupted block database detected</source>
        <translation>Corrupted block database detected</translation>
    </message>
    <message>
        <location line="+1"/>
        <source>Do you want to rebuild the block database now?</source>
        <translation>Do you want to rebuild the block database now?</translation>
    </message>
    <message>
        <location line="+2"/>
        <source>Error initializing block database</source>
        <translation>Error initializing block database</translation>
    </message>
    <message>
        <location line="+1"/>
        <source>Error initializing wallet database environment %s!</source>
        <translation>Error initializing wallet database environment %s!</translation>
    </message>
    <message>
        <location line="+1"/>
        <source>Error loading %s</source>
        <translation type="unfinished"></translation>
    </message>
    <message>
        <location line="+1"/>
        <source>Error loading %s: Private keys can only be disabled during creation</source>
        <translation type="unfinished"></translation>
    </message>
    <message>
        <location line="+1"/>
        <source>Error loading %s: Wallet corrupted</source>
        <translation type="unfinished"></translation>
    </message>
    <message>
        <location line="+1"/>
        <source>Error loading %s: Wallet requires newer version of %s</source>
        <translation type="unfinished"></translation>
    </message>
    <message>
        <location line="+1"/>
        <source>Error loading block database</source>
        <translation>Error loading block database</translation>
    </message>
    <message>
        <location line="+2"/>
        <source>Error opening block database</source>
        <translation>Error opening block database</translation>
    </message>
    <message>
        <location line="+6"/>
        <source>Failed to listen on any port. Use -listen=0 if you want this.</source>
        <translation>Failed to listen on any port. Use -listen=0 if you want this.</translation>
    </message>
    <message>
        <location line="+1"/>
        <source>Failed to rescan the wallet during initialization</source>
        <translation type="unfinished"></translation>
    </message>
    <message>
        <location line="+1"/>
        <source>Importing...</source>
        <translation type="unfinished"></translation>
    </message>
    <message>
        <location line="+1"/>
        <source>Incorrect or no genesis block found. Wrong datadir for network?</source>
        <translation>Incorrect or no genesis block found. Wrong datadir for network?</translation>
    </message>
    <message>
        <location line="+1"/>
        <source>Initialization sanity check failed. %s is shutting down.</source>
        <translation type="unfinished"></translation>
    </message>
    <message>
        <location line="+4"/>
        <source>Invalid P2P permission: &apos;%s&apos;</source>
        <translation type="unfinished"></translation>
    </message>
    <message>
        <location line="+1"/>
        <source>Invalid amount for -%s=&lt;amount&gt;: &apos;%s&apos;</source>
        <translation type="unfinished"></translation>
    </message>
    <message>
        <location line="+1"/>
        <source>Invalid amount for -discardfee=&lt;amount&gt;: &apos;%s&apos;</source>
        <translation type="unfinished"></translation>
    </message>
    <message>
        <location line="+1"/>
        <source>Invalid amount for -fallbackfee=&lt;amount&gt;: &apos;%s&apos;</source>
        <translation type="unfinished"></translation>
    </message>
    <message>
        <location line="+22"/>
        <source>Specified blocks directory &quot;%s&quot; does not exist.</source>
        <translation type="unfinished"></translation>
    </message>
    <message>
<<<<<<< HEAD
        <location line="+18"/>
        <source>Unable to create the PID file &apos;%s&apos;: %s</source>
        <translation type="unfinished"></translation>
    </message>
    <message>
        <location line="+7"/>
=======
        <location line="+22"/>
        <source>Unknown address type &apos;%s&apos;</source>
        <translation type="unfinished"></translation>
    </message>
    <message>
        <location line="+1"/>
        <source>Unknown change type &apos;%s&apos;</source>
        <translation type="unfinished"></translation>
    </message>
    <message>
        <location line="+4"/>
>>>>>>> 2f9f9b37
        <source>Upgrading txindex database</source>
        <translation type="unfinished"></translation>
    </message>
    <message>
<<<<<<< HEAD
        <location line="-43"/>
=======
        <location line="-46"/>
>>>>>>> 2f9f9b37
        <source>Loading P2P addresses...</source>
        <translation type="unfinished"></translation>
    </message>
    <message>
        <location line="-15"/>
        <source>Error: Disk space is too low!</source>
        <translation type="unfinished"></translation>
    </message>
    <message>
        <location line="+16"/>
        <source>Loading banlist...</source>
        <translation type="unfinished"></translation>
    </message>
    <message>
        <location line="+4"/>
        <source>Not enough file descriptors available.</source>
        <translation>Not enough file descriptors available.</translation>
    </message>
    <message>
        <location line="+1"/>
        <source>Prune cannot be configured with a negative value.</source>
        <translation type="unfinished"></translation>
    </message>
    <message>
        <location line="+2"/>
        <source>Prune mode is incompatible with -txindex.</source>
        <translation type="unfinished"></translation>
    </message>
    <message>
        <location line="+3"/>
        <source>Replaying blocks...</source>
        <translation type="unfinished"></translation>
    </message>
    <message>
        <location line="+2"/>
        <source>Rewinding blocks...</source>
        <translation type="unfinished"></translation>
    </message>
    <message>
        <location line="+8"/>
        <source>The source code is available from %s.</source>
        <translation type="unfinished"></translation>
    </message>
    <message>
        <location line="+9"/>
        <source>Transaction fee and change calculation failed</source>
        <translation type="unfinished"></translation>
    </message>
    <message>
        <location line="+5"/>
        <source>Unable to bind to %s on this computer. %s is probably already running.</source>
        <translation type="unfinished"></translation>
    </message>
    <message>
        <location line="+3"/>
        <source>Unable to generate keys</source>
        <translation type="unfinished"></translation>
    </message>
    <message>
        <location line="+6"/>
        <source>Unsupported logging category %s=%s.</source>
        <translation type="unfinished"></translation>
    </message>
    <message>
        <location line="+1"/>
        <source>Upgrading UTXO database</source>
        <translation type="unfinished"></translation>
    </message>
    <message>
        <location line="+2"/>
        <source>User Agent comment (%s) contains unsafe characters.</source>
        <translation type="unfinished"></translation>
    </message>
    <message>
        <location line="+1"/>
        <source>Verifying blocks...</source>
        <translation>Verifying blocks...</translation>
    </message>
    <message>
        <location line="+2"/>
        <source>Wallet needed to be rewritten: restart %s to complete</source>
        <translation type="unfinished"></translation>
    </message>
    <message>
        <location line="-156"/>
        <source>Error: Listening for incoming connections failed (listen returned error %s)</source>
        <translation type="unfinished"></translation>
    </message>
    <message>
        <location line="+5"/>
        <source>Invalid amount for -maxtxfee=&lt;amount&gt;: &apos;%s&apos; (must be at least the minrelay fee of %s to prevent stuck transactions)</source>
        <translation type="unfinished"></translation>
    </message>
    <message>
        <location line="+22"/>
        <source>The transaction amount is too small to send after the fee has been deducted</source>
        <translation type="unfinished"></translation>
    </message>
    <message>
        <location line="+35"/>
        <source>You need to rebuild the database using -reindex to go back to unpruned mode.  This will redownload the entire blockchain</source>
        <translation type="unfinished"></translation>
    </message>
    <message>
        <location line="+25"/>
        <source>Error reading from database, shutting down.</source>
        <translation type="unfinished"></translation>
    </message>
    <message>
        <location line="+1"/>
        <source>Error upgrading chainstate database</source>
        <translation type="unfinished"></translation>
    </message>
    <message>
        <location line="+2"/>
        <source>Error: Disk space is low for %s</source>
        <translation type="unfinished"></translation>
    </message>
    <message>
        <location line="+8"/>
        <source>Invalid -onion address or hostname: &apos;%s&apos;</source>
        <translation type="unfinished"></translation>
    </message>
    <message>
        <location line="+1"/>
        <source>Invalid -proxy address or hostname: &apos;%s&apos;</source>
        <translation type="unfinished"></translation>
    </message>
    <message>
        <location line="+5"/>
        <source>Invalid amount for -paytxfee=&lt;amount&gt;: &apos;%s&apos; (must be at least %s)</source>
        <translation type="unfinished"></translation>
    </message>
    <message>
        <location line="+1"/>
        <source>Invalid netmask specified in -whitelist: &apos;%s&apos;</source>
        <translation type="unfinished"></translation>
    </message>
    <message>
        <location line="+5"/>
        <source>Need to specify a port with -whitebind: &apos;%s&apos;</source>
        <translation type="unfinished"></translation>
    </message>
    <message>
        <location line="+3"/>
        <source>Prune mode is incompatible with -blockfilterindex.</source>
        <translation type="unfinished"></translation>
    </message>
    <message>
        <location line="+3"/>
        <source>Reducing -maxconnections from %d to %d, because of system limitations.</source>
        <translation type="unfinished"></translation>
    </message>
    <message>
        <location line="+4"/>
        <source>Section [%s] is not recognized.</source>
        <translation type="unfinished"></translation>
    </message>
    <message>
        <location line="+1"/>
        <source>Signing transaction failed</source>
        <translation>Signing transaction failed</translation>
    </message>
    <message>
        <location line="+1"/>
        <source>Specified -walletdir &quot;%s&quot; does not exist</source>
        <translation type="unfinished"></translation>
    </message>
    <message>
        <location line="+1"/>
        <source>Specified -walletdir &quot;%s&quot; is a relative path</source>
        <translation type="unfinished"></translation>
    </message>
    <message>
        <location line="+1"/>
        <source>Specified -walletdir &quot;%s&quot; is not a directory</source>
        <translation type="unfinished"></translation>
    </message>
    <message>
        <location line="+4"/>
        <source>The specified config file %s does not exist
</source>
        <translation type="unfinished"></translation>
    </message>
    <message>
        <location line="+1"/>
        <source>The transaction amount is too small to pay the fee</source>
        <translation type="unfinished"></translation>
    </message>
    <message>
        <location line="+2"/>
        <source>This is experimental software.</source>
        <translation type="unfinished"></translation>
    </message>
    <message>
        <location line="+3"/>
        <source>Transaction amount too small</source>
        <translation>Transaction amount too small</translation>
    </message>
    <message>
        <location line="+5"/>
        <source>Transaction too large</source>
        <translation>Transaction too large</translation>
    </message>
    <message>
        <location line="+1"/>
        <source>Unable to bind to %s on this computer (bind returned error %s)</source>
        <translation type="unfinished"></translation>
    </message>
    <message>
<<<<<<< HEAD
        <location line="+3"/>
        <source>Unable to generate initial keys</source>
=======
        <location line="+2"/>
        <source>Unable to create the PID file &apos;%s&apos;: %s</source>
>>>>>>> 2f9f9b37
        <translation type="unfinished"></translation>
    </message>
    <message>
        <location line="+1"/>
        <source>Unable to generate initial keys</source>
        <translation type="unfinished"></translation>
    </message>
    <message>
        <location line="+3"/>
        <source>Unknown -blockfilterindex value %s.</source>
        <translation type="unfinished"></translation>
    </message>
    <message>
        <location line="+9"/>
        <source>Verifying wallet(s)...</source>
        <translation type="unfinished"></translation>
    </message>
    <message>
        <location line="+2"/>
        <source>Warning: unknown new rules activated (versionbit %i)</source>
        <translation type="unfinished"></translation>
    </message>
    <message>
        <location line="+1"/>
        <source>Zapping all transactions from wallet...</source>
        <translation type="unfinished"></translation>
    </message>
    <message>
<<<<<<< HEAD
        <location line="-180"/>
=======
        <location line="-179"/>
>>>>>>> 2f9f9b37
        <source>-maxtxfee is set very high! Fees this large could be paid on a single transaction.</source>
        <translation type="unfinished"></translation>
    </message>
    <message>
        <location line="+56"/>
        <source>This is the transaction fee you may pay when fee estimates are not available.</source>
        <translation type="unfinished"></translation>
    </message>
    <message>
        <location line="+2"/>
        <source>This product includes software developed by the OpenSSL Project for use in the OpenSSL Toolkit %s and cryptographic software written by Eric Young and UPnP software written by Thomas Bernard.</source>
        <translation type="unfinished"></translation>
    </message>
    <message>
        <location line="+4"/>
        <source>Total length of network version string (%i) exceeds maximum length (%i). Reduce the number or size of uacomments.</source>
        <translation type="unfinished"></translation>
    </message>
    <message>
        <location line="+14"/>
        <source>Warning: Wallet file corrupt, data salvaged! Original %s saved as %s in %s; if your balance or transactions are incorrect you should restore from a backup.</source>
        <translation type="unfinished"></translation>
    </message>
    <message>
        <location line="+12"/>
        <source>%s is set very high!</source>
        <translation type="unfinished"></translation>
    </message>
    <message>
        <location line="+18"/>
        <source>Error loading wallet %s. Duplicate -wallet filename specified.</source>
        <translation type="unfinished"></translation>
    </message>
    <message>
        <location line="+41"/>
        <source>Starting network threads...</source>
        <translation type="unfinished"></translation>
    </message>
    <message>
        <location line="+4"/>
        <source>The wallet will avoid paying less than the minimum relay fee.</source>
        <translation type="unfinished"></translation>
    </message>
    <message>
        <location line="+2"/>
        <source>This is the minimum transaction fee you pay on every transaction.</source>
        <translation type="unfinished"></translation>
    </message>
    <message>
        <location line="+1"/>
        <source>This is the transaction fee you will pay if you send a transaction.</source>
        <translation type="unfinished"></translation>
    </message>
    <message>
        <location line="+2"/>
        <source>Transaction amounts must not be negative</source>
        <translation type="unfinished"></translation>
    </message>
    <message>
        <location line="+2"/>
        <source>Transaction has too long of a mempool chain</source>
        <translation type="unfinished"></translation>
    </message>
    <message>
        <location line="+1"/>
        <source>Transaction must have at least one recipient</source>
        <translation type="unfinished"></translation>
    </message>
    <message>
<<<<<<< HEAD
        <location line="+9"/>
=======
        <location line="+11"/>
>>>>>>> 2f9f9b37
        <source>Unknown network specified in -onlynet: &apos;%s&apos;</source>
        <translation>Unknown network specified in -onlynet: &apos;%s&apos;</translation>
    </message>
    <message>
<<<<<<< HEAD
        <location line="-49"/>
=======
        <location line="-52"/>
>>>>>>> 2f9f9b37
        <source>Insufficient funds</source>
        <translation>Insufficient funds</translation>
    </message>
    <message>
<<<<<<< HEAD
        <location line="-109"/>
=======
        <location line="-107"/>
>>>>>>> 2f9f9b37
        <source>Cannot upgrade a non HD split wallet without upgrading to support pre split keypool. Please use -upgradewallet=169900 or -upgradewallet with no version specified.</source>
        <translation type="unfinished"></translation>
    </message>
    <message>
        <location line="+12"/>
        <source>Fee estimation failed. Fallbackfee is disabled. Wait a few blocks or enable -fallbackfee.</source>
        <translation type="unfinished"></translation>
    </message>
    <message>
        <location line="+48"/>
        <source>Warning: Private keys detected in wallet {%s} with disabled private keys</source>
        <translation type="unfinished"></translation>
    </message>
    <message>
        <location line="+21"/>
        <source>Cannot write to data directory &apos;%s&apos;; check permissions.</source>
        <translation type="unfinished"></translation>
    </message>
    <message>
        <location line="+37"/>
        <source>Loading block index...</source>
        <translation>Loading block index...</translation>
    </message>
    <message>
        <location line="+1"/>
        <source>Loading wallet...</source>
        <translation>Loading wallet...</translation>
    </message>
    <message>
        <location line="-40"/>
        <source>Cannot downgrade wallet</source>
        <translation>Cannot downgrade wallet</translation>
    </message>
    <message>
        <location line="+49"/>
        <source>Rescanning...</source>
        <translation>Rescanning...</translation>
    </message>
    <message>
        <location line="-41"/>
        <source>Done loading</source>
        <translation>Done loading</translation>
    </message>
</context>
</TS><|MERGE_RESOLUTION|>--- conflicted
+++ resolved
@@ -90,13 +90,8 @@
     </message>
     <message>
         <location line="+5"/>
-<<<<<<< HEAD
-        <source>These are your Bitcoin addresses for receiving payments. It is recommended to use a new receiving address for each transaction.</source>
-        <translation>These are your Blackcoin addresses for receiving payments. It is recommended to use a new receiving address for each transaction.</translation>
-=======
         <source>These are your Bitcoin addresses for receiving payments. Use the &apos;Create new receiving address&apos; button in the receive tab to create new addresses.</source>
         <translation type="unfinished"></translation>
->>>>>>> 2f9f9b37
     </message>
     <message>
         <location line="+7"/>
@@ -335,20 +330,12 @@
         <translation>Sign &amp;message...</translation>
     </message>
     <message>
-<<<<<<< HEAD
-        <location line="+638"/>
-=======
         <location line="+625"/>
->>>>>>> 2f9f9b37
         <source>Synchronizing with network...</source>
         <translation>Synchronizing with network...</translation>
     </message>
     <message>
-<<<<<<< HEAD
-        <location line="-716"/>
-=======
         <location line="-703"/>
->>>>>>> 2f9f9b37
         <source>&amp;Overview</source>
         <translation>&amp;Overview</translation>
     </message>
@@ -428,9 +415,6 @@
         <translation type="unfinished"></translation>
     </message>
     <message>
-<<<<<<< HEAD
-        <location line="+217"/>
-=======
         <location line="+11"/>
         <source>Create Wallet...</source>
         <translation type="unfinished"></translation>
@@ -442,16 +426,11 @@
     </message>
     <message>
         <location line="+190"/>
->>>>>>> 2f9f9b37
         <source>Wallet:</source>
         <translation type="unfinished"></translation>
     </message>
     <message>
-<<<<<<< HEAD
-        <location line="+334"/>
-=======
         <location line="+335"/>
->>>>>>> 2f9f9b37
         <source>Click to disable network activity.</source>
         <translation type="unfinished"></translation>
     </message>
@@ -481,11 +460,7 @@
         <translation type="unfinished"></translation>
     </message>
     <message>
-<<<<<<< HEAD
-        <location line="-1034"/>
-=======
         <location line="-1023"/>
->>>>>>> 2f9f9b37
         <source>Send coins to a Bitcoin address</source>
         <translation>Send coins to a Blackcoin address</translation>
     </message>
@@ -515,16 +490,7 @@
         <translation>&amp;Verify message...</translation>
     </message>
     <message>
-<<<<<<< HEAD
-        <location line="+724"/>
-        <source>Bitcoin</source>
-        <translation>Blackcoin</translation>
-    </message>
-    <message>
-        <location line="-797"/>
-=======
         <location line="-73"/>
->>>>>>> 2f9f9b37
         <source>&amp;Send</source>
         <translation>&amp;Send</translation>
     </message>
@@ -559,20 +525,12 @@
         <translation>Verify messages to ensure they were signed with specified Blackcoin addresses</translation>
     </message>
     <message>
-<<<<<<< HEAD
-        <location line="+118"/>
-=======
         <location line="+111"/>
->>>>>>> 2f9f9b37
         <source>&amp;File</source>
         <translation>&amp;File</translation>
     </message>
     <message>
-<<<<<<< HEAD
-        <location line="+14"/>
-=======
         <location line="+15"/>
->>>>>>> 2f9f9b37
         <source>&amp;Settings</source>
         <translation>&amp;Settings</translation>
     </message>
@@ -587,11 +545,7 @@
         <translation>Tabs toolbar</translation>
     </message>
     <message>
-<<<<<<< HEAD
-        <location line="-271"/>
-=======
         <location line="-257"/>
->>>>>>> 2f9f9b37
         <source>Request payments (generates QR codes and bitcoin: URIs)</source>
         <translation>Request payments (generates QR codes and blackcoin: URIs)</translation>
     </message>
@@ -611,20 +565,12 @@
         <translation>Open a blackcoin: URI or payment request</translation>
     </message>
     <message>
-<<<<<<< HEAD
-        <location line="+10"/>
-=======
         <location line="+14"/>
->>>>>>> 2f9f9b37
         <source>&amp;Command-line options</source>
         <translation type="unfinished"></translation>
     </message>
     <message numerus="yes">
-<<<<<<< HEAD
-        <location line="+540"/>
-=======
         <location line="+523"/>
->>>>>>> 2f9f9b37
         <source>%n active connection(s) to Bitcoin network</source>
         <translation>
             <numerusform>%n active connection to Blackcoin network</numerusform>
@@ -685,11 +631,7 @@
         <translation>Up to date</translation>
     </message>
     <message>
-<<<<<<< HEAD
-        <location line="-657"/>
-=======
         <location line="-644"/>
->>>>>>> 2f9f9b37
         <source>&amp;Sending addresses</source>
         <translation type="unfinished"></translation>
     </message>
@@ -719,11 +661,7 @@
         <translation type="unfinished"></translation>
     </message>
     <message>
-<<<<<<< HEAD
-        <location line="+4"/>
-=======
         <location line="+8"/>
->>>>>>> 2f9f9b37
         <source>Show the %1 help message to get a list with possible Bitcoin command-line options</source>
         <translation>Show the %1 help message to get a list with possible Blackcoin command-line options</translation>
     </message>
@@ -733,35 +671,17 @@
         <translation type="unfinished"></translation>
     </message>
     <message>
-<<<<<<< HEAD
-        <location line="+13"/>
-        <source>Opening Wallet &lt;b&gt;%1&lt;/b&gt;...</source>
-        <translation type="unfinished"></translation>
-    </message>
-    <message>
-        <location line="+9"/>
-        <source>Open Wallet Failed</source>
-        <translation type="unfinished"></translation>
-    </message>
-    <message>
-        <location line="+15"/>
-=======
         <location line="+29"/>
         <source>default wallet</source>
         <translation type="unfinished"></translation>
     </message>
     <message>
         <location line="+21"/>
->>>>>>> 2f9f9b37
         <source>No wallets available</source>
         <translation type="unfinished"></translation>
     </message>
     <message>
-<<<<<<< HEAD
-        <location line="+48"/>
-=======
         <location line="+55"/>
->>>>>>> 2f9f9b37
         <source>&amp;Window</source>
         <translation type="unfinished">&amp;Window</translation>
     </message>
@@ -781,11 +701,7 @@
         <translation type="unfinished"></translation>
     </message>
     <message>
-<<<<<<< HEAD
-        <location line="+232"/>
-=======
         <location line="+233"/>
->>>>>>> 2f9f9b37
         <source>%1 client</source>
         <translation type="unfinished"></translation>
     </message>
@@ -881,11 +797,7 @@
         <translation>Wallet is &lt;b&gt;encrypted&lt;/b&gt; and currently &lt;b&gt;locked&lt;/b&gt;</translation>
     </message>
     <message>
-<<<<<<< HEAD
-        <location filename="../bitcoin.cpp" line="+392"/>
-=======
         <location filename="../bitcoin.cpp" line="+386"/>
->>>>>>> 2f9f9b37
         <source>A fatal error occurred. Bitcoin can no longer continue safely and will quit.</source>
         <translation>A fatal error occurred. Blackcoin can no longer continue safely and will quit.</translation>
     </message>
@@ -1943,13 +1855,8 @@
 <context>
     <name>PaymentServer</name>
     <message>
-<<<<<<< HEAD
-        <location filename="../paymentserver.cpp" line="+226"/>
-        <location line="+346"/>
-=======
         <location filename="../paymentserver.cpp" line="+228"/>
         <location line="+350"/>
->>>>>>> 2f9f9b37
         <location line="+42"/>
         <location line="+108"/>
         <location line="+14"/>
@@ -1958,11 +1865,7 @@
         <translation type="unfinished"></translation>
     </message>
     <message>
-<<<<<<< HEAD
-        <location line="-529"/>
-=======
         <location line="-531"/>
->>>>>>> 2f9f9b37
         <source>Cannot start bitcoin: click-to-pay handler</source>
         <translation>Cannot start blackcoin: click-to-pay handler</translation>
     </message>
@@ -1971,21 +1874,13 @@
         <location line="+9"/>
         <location line="+16"/>
         <location line="+16"/>
-<<<<<<< HEAD
-        <location line="+5"/>
-=======
         <location line="+7"/>
->>>>>>> 2f9f9b37
         <location line="+7"/>
         <source>URI handling</source>
         <translation type="unfinished"></translation>
     </message>
     <message>
-<<<<<<< HEAD
-        <location line="-53"/>
-=======
         <location line="-55"/>
->>>>>>> 2f9f9b37
         <source>&apos;bitcoin://&apos; is not a valid URI. Use &apos;bitcoin:&apos; instead.</source>
         <translation type="unfinished"></translation>
     </message>
@@ -2001,18 +1896,11 @@
     </message>
     <message>
         <location line="+16"/>
-<<<<<<< HEAD
-        <location line="+36"/>
-=======
         <location line="+38"/>
->>>>>>> 2f9f9b37
         <source>Cannot process payment request because BIP70 support was not compiled in.</source>
         <translation type="unfinished"></translation>
     </message>
     <message>
-<<<<<<< HEAD
-        <location line="-32"/>
-=======
         <location line="-37"/>
         <location line="+38"/>
         <source>Due to widespread security flaws in BIP70 it&apos;s strongly recommended that any merchant instructions to switch wallets be ignored.</source>
@@ -2026,7 +1914,6 @@
     </message>
     <message>
         <location line="-34"/>
->>>>>>> 2f9f9b37
         <source>Invalid payment address %1</source>
         <translation type="unfinished"></translation>
     </message>
@@ -2047,11 +1934,7 @@
         <translation type="unfinished"></translation>
     </message>
     <message>
-<<<<<<< HEAD
-        <location line="+199"/>
-=======
         <location line="+201"/>
->>>>>>> 2f9f9b37
         <location line="+9"/>
         <location line="+31"/>
         <location line="+10"/>
@@ -2173,11 +2056,7 @@
         <translation>Enter a Blackcoin address (e.g. %1)</translation>
     </message>
     <message>
-<<<<<<< HEAD
-        <location line="+695"/>
-=======
         <location line="+699"/>
->>>>>>> 2f9f9b37
         <source>%1 d</source>
         <translation type="unfinished"></translation>
     </message>
@@ -2287,18 +2166,8 @@
         <translation type="unfinished"></translation>
     </message>
     <message>
-<<<<<<< HEAD
-        <location filename="../bitcoin.cpp" line="+189"/>
-        <source>%1 didn&apos;t yet exit safely...</source>
-        <translation type="unfinished"></translation>
-    </message>
-    <message>
-        <location filename="../modaloverlay.cpp" line="-36"/>
-        <source>unknown</source>
-=======
         <location filename="../bitcoin.cpp" line="+118"/>
         <source>Error: Specified data directory &quot;%1&quot; does not exist.</source>
->>>>>>> 2f9f9b37
         <translation type="unfinished"></translation>
     </message>
     <message>
@@ -2525,13 +2394,8 @@
     </message>
     <message>
         <location line="+65"/>
-<<<<<<< HEAD
-        <location filename="../rpcconsole.cpp" line="+501"/>
-        <location line="+757"/>
-=======
         <location filename="../rpcconsole.cpp" line="+497"/>
         <location line="+759"/>
->>>>>>> 2f9f9b37
         <source>Select a peer to view detailed information.</source>
         <translation type="unfinished"></translation>
     </message>
@@ -2682,11 +2546,7 @@
         <translation>Clear console</translation>
     </message>
     <message>
-<<<<<<< HEAD
-        <location filename="../rpcconsole.cpp" line="-252"/>
-=======
         <location filename="../rpcconsole.cpp" line="-243"/>
->>>>>>> 2f9f9b37
         <source>1 &amp;hour</source>
         <translation type="unfinished"></translation>
     </message>
@@ -4307,21 +4167,13 @@
 <context>
     <name>WalletController</name>
     <message>
-<<<<<<< HEAD
-        <location filename="../walletcontroller.cpp" line="+70"/>
-=======
         <location filename="../walletcontroller.cpp" line="-211"/>
->>>>>>> 2f9f9b37
         <source>Close wallet</source>
         <translation type="unfinished"></translation>
     </message>
     <message>
         <location line="+1"/>
-<<<<<<< HEAD
-        <source>Are you sure you wish to close wallet &lt;i&gt;%1&lt;/i&gt;?</source>
-=======
         <source>Are you sure you wish to close the wallet &lt;i&gt;%1&lt;/i&gt;?</source>
->>>>>>> 2f9f9b37
         <translation type="unfinished"></translation>
     </message>
     <message>
@@ -4346,11 +4198,7 @@
         <translation type="unfinished">Send Coins</translation>
     </message>
     <message>
-<<<<<<< HEAD
-        <location line="+308"/>
-=======
         <location line="+309"/>
->>>>>>> 2f9f9b37
         <location line="+39"/>
         <location line="+5"/>
         <source>Fee bump error</source>
@@ -4473,11 +4321,7 @@
         <translation type="unfinished"></translation>
     </message>
     <message>
-<<<<<<< HEAD
-        <location line="+71"/>
-=======
         <location line="+70"/>
->>>>>>> 2f9f9b37
         <source>Error: A fatal internal error occurred, see debug.log for details</source>
         <translation type="unfinished"></translation>
     </message>
@@ -4492,15 +4336,9 @@
         <translation type="unfinished"></translation>
     </message>
     <message>
-<<<<<<< HEAD
-        <location line="-170"/>
-        <source>Bitcoin Core</source>
-        <translation type="unfinished">Blackcoin More</translation>
-=======
         <location line="-167"/>
         <source>The %s developers</source>
         <translation type="unfinished"></translation>
->>>>>>> 2f9f9b37
     </message>
     <message>
         <location line="+4"/>
@@ -4508,14 +4346,6 @@
         <translation type="unfinished"></translation>
     </message>
     <message>
-<<<<<<< HEAD
-        <location line="+4"/>
-        <source>Can&apos;t generate a change-address key. No keys in the internal keypool and can&apos;t generate any keys.</source>
-        <translation type="unfinished"></translation>
-    </message>
-    <message>
-=======
->>>>>>> 2f9f9b37
         <location line="+3"/>
         <source>Cannot obtain a lock on data directory %s. %s is probably already running.</source>
         <translation type="unfinished"></translation>
@@ -4711,14 +4541,6 @@
         <translation type="unfinished"></translation>
     </message>
     <message>
-<<<<<<< HEAD
-        <location line="+18"/>
-        <source>Unable to create the PID file &apos;%s&apos;: %s</source>
-        <translation type="unfinished"></translation>
-    </message>
-    <message>
-        <location line="+7"/>
-=======
         <location line="+22"/>
         <source>Unknown address type &apos;%s&apos;</source>
         <translation type="unfinished"></translation>
@@ -4730,16 +4552,11 @@
     </message>
     <message>
         <location line="+4"/>
->>>>>>> 2f9f9b37
         <source>Upgrading txindex database</source>
         <translation type="unfinished"></translation>
     </message>
     <message>
-<<<<<<< HEAD
-        <location line="-43"/>
-=======
         <location line="-46"/>
->>>>>>> 2f9f9b37
         <source>Loading P2P addresses...</source>
         <translation type="unfinished"></translation>
     </message>
@@ -4950,13 +4767,8 @@
         <translation type="unfinished"></translation>
     </message>
     <message>
-<<<<<<< HEAD
-        <location line="+3"/>
-        <source>Unable to generate initial keys</source>
-=======
         <location line="+2"/>
         <source>Unable to create the PID file &apos;%s&apos;: %s</source>
->>>>>>> 2f9f9b37
         <translation type="unfinished"></translation>
     </message>
     <message>
@@ -4985,11 +4797,7 @@
         <translation type="unfinished"></translation>
     </message>
     <message>
-<<<<<<< HEAD
-        <location line="-180"/>
-=======
         <location line="-179"/>
->>>>>>> 2f9f9b37
         <source>-maxtxfee is set very high! Fees this large could be paid on a single transaction.</source>
         <translation type="unfinished"></translation>
     </message>
@@ -5059,29 +4867,17 @@
         <translation type="unfinished"></translation>
     </message>
     <message>
-<<<<<<< HEAD
-        <location line="+9"/>
-=======
         <location line="+11"/>
->>>>>>> 2f9f9b37
         <source>Unknown network specified in -onlynet: &apos;%s&apos;</source>
         <translation>Unknown network specified in -onlynet: &apos;%s&apos;</translation>
     </message>
     <message>
-<<<<<<< HEAD
-        <location line="-49"/>
-=======
         <location line="-52"/>
->>>>>>> 2f9f9b37
         <source>Insufficient funds</source>
         <translation>Insufficient funds</translation>
     </message>
     <message>
-<<<<<<< HEAD
-        <location line="-109"/>
-=======
         <location line="-107"/>
->>>>>>> 2f9f9b37
         <source>Cannot upgrade a non HD split wallet without upgrading to support pre split keypool. Please use -upgradewallet=169900 or -upgradewallet with no version specified.</source>
         <translation type="unfinished"></translation>
     </message>
