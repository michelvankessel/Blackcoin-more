--- conflicted
+++ resolved
@@ -169,11 +169,7 @@
     </message>
     <message>
         <source>Warning: If you encrypt your wallet and lose your passphrase, you will &lt;b&gt;LOSE ALL OF YOUR BITCOINS&lt;/b&gt;!</source>
-<<<<<<< HEAD
         <translation>Warnung: Wenn Sie Ihre Brieftasche verschlüsseln und Ihre Passphrase verlieren, werden Sie &lt;b&gt;alle Ihre Blackcoins verlieren&lt;/b&gt;!</translation>
-=======
-        <translation>Warnung: Wenn Sie Ihre Brieftasche verschlüsseln und Ihre Passphrase verlieren, werden Sie &lt;b&gt;alle Ihre Bitcoins verlieren&lt;/b&gt;!</translation>
->>>>>>> e44150fe
     </message>
     <message>
         <source>Are you sure you wish to encrypt your wallet?</source>
@@ -185,11 +181,7 @@
     </message>
     <message>
         <source>%1 will close now to finish the encryption process. Remember that encrypting your wallet cannot fully protect your bitcoins from being stolen by malware infecting your computer.</source>
-<<<<<<< HEAD
         <translation>%1 wird jetzt beendet, um den Verschlüsselungsprozess abzuschließen. Bitte beachten Sie, dass die Brieftaschen-Verschlüsselung nicht vollständig vor Diebstahl Ihrer Blackcoins durch Schadprogramme schützt, die Ihren Computer befällt.</translation>
-=======
-        <translation>%1 wird jetzt beendet, um den Verschlüsselungsprozess abzuschließen. Bitte beachten Sie, dass die Brieftaschen-Verschlüsselung nicht vollständig vor Diebstahl Ihrer Bitcoins durch Schadprogramme schützt, die Ihren Computer befällt.</translation>
->>>>>>> e44150fe
     </message>
     <message>
         <source>IMPORTANT: Any previous backups you have made of your wallet file should be replaced with the newly generated, encrypted wallet file. For security reasons, previous backups of the unencrypted wallet file will become useless as soon as you start using the new, encrypted wallet.</source>
@@ -895,19 +887,11 @@
     </message>
     <message>
         <source>Recent transactions may not yet be visible, and therefore your wallet's balance might be incorrect. This information will be correct once your wallet has finished synchronizing with the bitcoin network, as detailed below.</source>
-<<<<<<< HEAD
         <translation>Neueste Transaktionen werden eventuell noch nicht angezeigt, daher könnte Ihr Kontostand veraltet sein. Er wird korrigiert, sobald Ihr Wallet die Synchronisation mit dem Blackcoin-Netzwerk erfolgreich abgeschlossen. Details dazu finden sich weiter unten.</translation>
     </message>
     <message>
         <source>Attempting to spend bitcoins that are affected by not-yet-displayed transactions will not be accepted by the network.</source>
         <translation>Versuche, Blackcoins aus noch nicht angezeigten Transaktionen auszugeben, werden vom Netzwerk nicht akzeptiert.</translation>
-=======
-        <translation>Neueste Transaktionen werden eventuell noch nicht angezeigt, daher könnte Ihr Kontostand veraltet sein. Er wird korrigiert, sobald Ihr Wallet die Synchronisation mit dem Bitcoin-Netzwerk erfolgreich abgeschlossen. Details dazu finden sich weiter unten.</translation>
-    </message>
-    <message>
-        <source>Attempting to spend bitcoins that are affected by not-yet-displayed transactions will not be accepted by the network.</source>
-        <translation>Versuche, Bitcoins aus noch nicht angezeigten Transaktionen auszugeben, werden vom Netzwerk nicht akzeptiert.</translation>
->>>>>>> e44150fe
     </message>
     <message>
         <source>Number of blocks left</source>
@@ -3115,11 +3099,7 @@
     </message>
     <message>
         <source>If this block is in the chain assume that it and its ancestors are valid and potentially skip their script verification (0 to verify all, default: %s, testnet: %s)</source>
-<<<<<<< HEAD
-        <translation>Sofern dieser Block Bestandteil der Blockchain ist, nehme an das er und seine Vorgänger gültig sind und überspringe ggf. dessen Skriptverifikation (0 um alle zu verifizieren, default: %s, testnet: %s)</translation>
-=======
         <translation>Sofern dieser Block Bestandteil der Blockchain ist, nehme an, dass er und seine Vorgänger gültig sind und überspringe ggf. dessen Skriptverifikation (0 um alle zu verifizieren, default: %s, testnet: %s)</translation>
->>>>>>> e44150fe
     </message>
     <message>
         <source>Maximum allowed median peer time offset adjustment. Local perspective of time may be influenced by peers forward or backward by this amount. (default: %u seconds)</source>
@@ -3714,10 +3694,6 @@
         <translation>Adressen von Gegenstellen via DNS-Namensauflösung finden, falls zu wenige Adressen verfügbar sind (Standard: 1, außer bei -connect/-noconnect)</translation>
     </message>
     <message>
-        <source>Sets the serialization of raw transaction or block hex returned in non-verbose mode, non-segwit(0) or segwit(1) (default: %d)</source>
-        <translation>Setzt die Serialisierung von Rohtransaktionen oder Block Hex-Daten auf non-verbose mode, nicht-Segwit(0) oder Segwit(1) (default: %d)</translation>
-    </message>
-    <message>
         <source>Support filtering of blocks and transaction with bloom filters (default: %u)</source>
         <translation>Unterstütze Blöcke und Transaktionen mit  Bloomfiltern zu filtern (default: %u)</translation>
     </message>
@@ -3818,10 +3794,6 @@
         <translation>Nicht-"P2SH-Multisig" weiterleiten (Standard: %u)</translation>
     </message>
     <message>
-        <source>Send transactions with full-RBF opt-in enabled (default: %u)</source>
-        <translation>Wähle alle zu sendenden Transaktionen als full-RBF (Standard: %u)</translation>
-    </message>
-    <message>
         <source>Set key pool size to &lt;n&gt; (default: %u)</source>
         <translation>Größe des Schlüsselpools festlegen auf &lt;n&gt; (Standard: %u)</translation>
     </message>
