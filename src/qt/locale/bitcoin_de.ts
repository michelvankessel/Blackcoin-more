<TS language="de" version="2.1">
<context>
    <name>AddressBookPage</name>
    <message>
        <source>Right-click to edit address or label</source>
        <translation>Rechtsklick zum Bearbeiten der Adresse oder der Bezeichnung</translation>
    </message>
    <message>
        <source>Create a new address</source>
        <translation>Neue Adresse erstellen</translation>
    </message>
    <message>
        <source>&amp;New</source>
        <translation>&amp;Neu</translation>
    </message>
    <message>
        <source>Copy the currently selected address to the system clipboard</source>
        <translation>Ausgewählte Adresse in die Zwischenablage kopieren</translation>
    </message>
    <message>
        <source>&amp;Copy</source>
        <translation>&amp;Kopieren</translation>
    </message>
    <message>
        <source>C&amp;lose</source>
        <translation>&amp;Schließen</translation>
    </message>
    <message>
        <source>Delete the currently selected address from the list</source>
        <translation>Ausgewählte Adresse aus der Liste entfernen</translation>
    </message>
    <message>
        <source>Enter address or label to search</source>
        <translation>Zu suchende Adresse oder Bezeichnung eingeben</translation>
    </message>
    <message>
        <source>Export the data in the current tab to a file</source>
        <translation>Daten der aktuellen Ansicht in eine Datei exportieren</translation>
    </message>
    <message>
        <source>&amp;Export</source>
        <translation>&amp;Exportieren</translation>
    </message>
    <message>
        <source>&amp;Delete</source>
        <translation>&amp;Löschen</translation>
    </message>
    <message>
        <source>Choose the address to send coins to</source>
        <translation>Wählen Sie die Adresse aus, an die Sie Blackcoins senden möchten</translation>
    </message>
    <message>
        <source>Choose the address to receive coins with</source>
        <translation>Wählen Sie die Adresse aus, mit der Sie Blackcoins empfangen wollen</translation>
    </message>
    <message>
        <source>C&amp;hoose</source>
        <translation>&amp;Auswählen</translation>
    </message>
    <message>
        <source>Sending addresses</source>
        <translation>Sendeadressen</translation>
    </message>
    <message>
        <source>Receiving addresses</source>
        <translation>Empfangsadressen</translation>
    </message>
    <message>
        <source>These are your Bitcoin addresses for sending payments. Always check the amount and the receiving address before sending coins.</source>
        <translation>Dies sind Ihre Blackcoin-Adressen zum Tätigen von Überweisungen. Bitte prüfen Sie den Betrag und die Adresse des Empfängers, bevor Sie Blackcoins überweisen.</translation>
    </message>
    <message>
        <source>These are your Bitcoin addresses for receiving payments. It is recommended to use a new receiving address for each transaction.</source>
        <translation>Dies sind Ihre Blackcoin-Adressen zum Empfangen von Zahlungen. Es wird empfohlen, für jede Transaktion eine neue Empfangsadresse zu verwenden.</translation>
    </message>
    <message>
        <source>&amp;Copy Address</source>
        <translation>&amp;Adresse kopieren</translation>
    </message>
    <message>
        <source>Copy &amp;Label</source>
        <translation>&amp;Bezeichnung kopieren</translation>
    </message>
    <message>
        <source>&amp;Edit</source>
        <translation>&amp;Bearbeiten</translation>
    </message>
    <message>
        <source>Export Address List</source>
        <translation>Adressliste exportieren</translation>
    </message>
    <message>
        <source>Comma separated file (*.csv)</source>
        <translation>Kommagetrennte-Datei (*.csv)</translation>
    </message>
    <message>
        <source>Exporting Failed</source>
        <translation>Exportieren fehlgeschlagen</translation>
    </message>
    <message>
        <source>There was an error trying to save the address list to %1. Please try again.</source>
        <translation>Beim Speichern der Adressliste nach %1 ist ein Fehler aufgetreten. Bitte versuchen Sie es erneut.</translation>
    </message>
</context>
<context>
    <name>AddressTableModel</name>
    <message>
        <source>Label</source>
        <translation>Bezeichnung</translation>
    </message>
    <message>
        <source>Address</source>
        <translation>Adresse</translation>
    </message>
    <message>
        <source>(no label)</source>
        <translation>(keine Bezeichnung)</translation>
    </message>
</context>
<context>
    <name>AskPassphraseDialog</name>
    <message>
        <source>Passphrase Dialog</source>
        <translation>Passphrasendialog</translation>
    </message>
    <message>
        <source>Enter passphrase</source>
        <translation>Passphrase eingeben</translation>
    </message>
    <message>
        <source>New passphrase</source>
        <translation>Neue Passphrase</translation>
    </message>
    <message>
        <source>Repeat new passphrase</source>
        <translation>Neue Passphrase bestätigen</translation>
    </message>
    <message>
        <source>Show password</source>
        <translation>Zeige das Passwort</translation>
    </message>
    <message>
        <source>Enter the new passphrase to the wallet.&lt;br/&gt;Please use a passphrase of &lt;b&gt;ten or more random characters&lt;/b&gt;, or &lt;b&gt;eight or more words&lt;/b&gt;.</source>
        <translation>Geben Sie die neue Passphrase für die Wallet ein.&lt;br&gt;Bitte benutzen Sie eine Passphrase bestehend aus &lt;b&gt;zehn oder mehr zufälligen Zeichen&lt;/b&gt; oder &lt;b&gt;acht oder mehr Wörtern&lt;/b&gt;.</translation>
    </message>
    <message>
        <source>Encrypt wallet</source>
        <translation>Brieftasche verschlüsseln</translation>
    </message>
    <message>
        <source>This operation needs your wallet passphrase to unlock the wallet.</source>
        <translation>Dieser Vorgang benötigt Ihre Passphrase, um die Wallet zu entsperren.</translation>
    </message>
    <message>
        <source>Unlock wallet</source>
        <translation>Wallet entsperren</translation>
    </message>
    <message>
        <source>This operation needs your wallet passphrase to decrypt the wallet.</source>
        <translation>Dieser Vorgang benötigt Ihre Passphrase, um die Wallet zu entschlüsseln.</translation>
    </message>
    <message>
        <source>Decrypt wallet</source>
        <translation>Wallet entschlüsseln</translation>
    </message>
    <message>
        <source>Change passphrase</source>
        <translation>Passphrase ändern</translation>
    </message>
    <message>
        <source>Enter the old passphrase and new passphrase to the wallet.</source>
        <translation>Geben Sie die alte und die neue Wallet-Passphrase ein.</translation>
    </message>
    <message>
        <source>Confirm wallet encryption</source>
        <translation>Wallet-Verschlüsselung bestätigen</translation>
    </message>
    <message>
        <source>Warning: If you encrypt your wallet and lose your passphrase, you will &lt;b&gt;LOSE ALL OF YOUR BITCOINS&lt;/b&gt;!</source>
<<<<<<< HEAD
        <translation>Warnung: Wenn Sie Ihre Brieftasche verschlüsseln und Ihre Passphrase verlieren, werden Sie &lt;b&gt;alle Ihre Blackcoins verlieren&lt;/b&gt;!</translation>
=======
        <translation>Warnung: Wenn Sie Ihre Wallet verschlüsseln und Ihre Passphrase verlieren, werden Sie &lt;b&gt;ALLE IHRE BITCOINS VERLIEREN&lt;/b&gt;!</translation>
>>>>>>> 8b676984
    </message>
    <message>
        <source>Are you sure you wish to encrypt your wallet?</source>
        <translation>Sind Sie sich sicher, dass Sie Ihre Wallet verschlüsseln möchten?</translation>
    </message>
    <message>
        <source>Wallet encrypted</source>
        <translation>Wallet verschlüsselt</translation>
    </message>
    <message>
<<<<<<< HEAD
        <source>%1 will close now to finish the encryption process. Remember that encrypting your wallet cannot fully protect your bitcoins from being stolen by malware infecting your computer.</source>
        <translation>%1 wird jetzt beendet, um den Verschlüsselungsprozess abzuschließen. Bitte beachten Sie, dass die Brieftaschen-Verschlüsselung nicht vollständig vor Diebstahl Ihrer Blackcoins durch Schadprogramme schützt, die Ihren Computer befällt.</translation>
=======
        <source>Your wallet is now encrypted. Remember that encrypting your wallet cannot fully protect your bitcoins from being stolen by malware infecting your computer.</source>
        <translation>Ihre Wallet ist jetzt verschlüsselt. Denken Sie daran, dass auch eine Verschlüsselung ihre Bitcoins nicht vollkommen vor Diebstahl schützen kann, sollte ihr PC mit Malware infiziert sein. </translation>
>>>>>>> 8b676984
    </message>
    <message>
        <source>IMPORTANT: Any previous backups you have made of your wallet file should be replaced with the newly generated, encrypted wallet file. For security reasons, previous backups of the unencrypted wallet file will become useless as soon as you start using the new, encrypted wallet.</source>
        <translation>WICHTIG: Alle vorherigen Wallet-Backups sollten durch die neu erzeugte, verschlüsselte Wallet ersetzt werden. Aus Sicherheitsgründen werden vorherige Backups der unverschlüsselten Wallet nutzlos, sobald Sie die neue, verschlüsselte Wallet verwenden.</translation>
    </message>
    <message>
        <source>Wallet encryption failed</source>
        <translation>Wallet-Verschlüsselung fehlgeschlagen</translation>
    </message>
    <message>
        <source>Wallet encryption failed due to an internal error. Your wallet was not encrypted.</source>
        <translation>Die Wallet-Verschlüsselung ist aufgrund eines internen Fehlers fehlgeschlagen. Ihre Wallet wurde nicht verschlüsselt.</translation>
    </message>
    <message>
        <source>The supplied passphrases do not match.</source>
        <translation>Die eingegebenen Passphrasen stimmen nicht überein.</translation>
    </message>
    <message>
        <source>Wallet unlock failed</source>
        <translation>Wallet-Entsperrung fehlgeschlagen</translation>
    </message>
    <message>
        <source>The passphrase entered for the wallet decryption was incorrect.</source>
        <translation>Die eingegebene Passphrase zur Wallet-Entschlüsselung war nicht korrekt.</translation>
    </message>
    <message>
        <source>Wallet decryption failed</source>
        <translation>Wallet-Entschlüsselung fehlgeschlagen</translation>
    </message>
    <message>
        <source>Wallet passphrase was successfully changed.</source>
        <translation>Die Wallet-Passphrase wurde erfolgreich geändert.</translation>
    </message>
    <message>
        <source>Warning: The Caps Lock key is on!</source>
        <translation>Warnung: Die Feststelltaste ist aktiviert!</translation>
    </message>
</context>
<context>
    <name>BanTableModel</name>
    <message>
        <source>IP/Netmask</source>
        <translation>IP/Netzmaske</translation>
    </message>
    <message>
        <source>Banned Until</source>
        <translation>Gesperrt bis</translation>
    </message>
</context>
<context>
    <name>BitcoinGUI</name>
    <message>
        <source>Sign &amp;message...</source>
        <translation>Nachricht s&amp;ignieren...</translation>
    </message>
    <message>
        <source>Synchronizing with network...</source>
        <translation>Synchronisiere mit Netzwerk...</translation>
    </message>
    <message>
        <source>&amp;Overview</source>
        <translation>&amp;Übersicht</translation>
    </message>
    <message>
        <source>Show general overview of wallet</source>
        <translation>Allgemeine Wallet-Übersicht anzeigen</translation>
    </message>
    <message>
        <source>&amp;Transactions</source>
        <translation>&amp;Transaktionen</translation>
    </message>
    <message>
        <source>Browse transaction history</source>
        <translation>Transaktionsverlauf durchsehen</translation>
    </message>
    <message>
        <source>E&amp;xit</source>
        <translation>&amp;Beenden</translation>
    </message>
    <message>
        <source>Quit application</source>
        <translation>Anwendung beenden</translation>
    </message>
    <message>
        <source>&amp;About %1</source>
        <translation>Über %1</translation>
    </message>
    <message>
        <source>Show information about %1</source>
        <translation>Informationen über %1 anzeigen</translation>
    </message>
    <message>
        <source>About &amp;Qt</source>
        <translation>Über &amp;Qt</translation>
    </message>
    <message>
        <source>Show information about Qt</source>
        <translation>Informationen über Qt anzeigen</translation>
    </message>
    <message>
        <source>&amp;Options...</source>
        <translation>&amp;Konfiguration...</translation>
    </message>
    <message>
        <source>Modify configuration options for %1</source>
        <translation>Konfiguration von %1 bearbeiten</translation>
    </message>
    <message>
        <source>&amp;Encrypt Wallet...</source>
        <translation>Wallet &amp;verschlüsseln...</translation>
    </message>
    <message>
        <source>&amp;Backup Wallet...</source>
        <translation>Wallet &amp;sichern...</translation>
    </message>
    <message>
        <source>&amp;Change Passphrase...</source>
        <translation>Passphrase &amp;ändern...</translation>
    </message>
    <message>
        <source>Open &amp;URI...</source>
        <translation>&amp;URI öffnen...</translation>
    </message>
    <message>
        <source>Wallet:</source>
        <translation>Wallet:</translation>
    </message>
    <message>
        <source>Click to disable network activity.</source>
        <translation>Klicken zum Deaktivieren der Netzwerkaktivität.</translation>
    </message>
    <message>
        <source>Network activity disabled.</source>
        <translation>Netzwerkaktivität deaktiviert.</translation>
    </message>
    <message>
        <source>Click to enable network activity again.</source>
        <translation>Klicken zum Aktivieren der Netzwerkaktivität.</translation>
    </message>
    <message>
        <source>Syncing Headers (%1%)...</source>
        <translation>Kopfdaten werden synchronisiert (%1%)...</translation>
    </message>
    <message>
        <source>Reindexing blocks on disk...</source>
        <translation>Reindiziere Blöcke auf Datenträger...</translation>
    </message>
    <message>
        <source>Proxy is &lt;b&gt;enabled&lt;/b&gt;: %1</source>
        <translation>Proxy ist &lt;b&gt;aktiviert&lt;/b&gt;: %1</translation>
    </message>
    <message>
        <source>Send coins to a Bitcoin address</source>
        <translation>Blackcoins an eine Blackcoin-Adresse überweisen</translation>
    </message>
    <message>
        <source>Backup wallet to another location</source>
        <translation>Eine Wallet-Sicherungskopie erstellen und abspeichern</translation>
    </message>
    <message>
        <source>Change the passphrase used for wallet encryption</source>
        <translation>Ändert die Passphrase, die für die Wallet-Verschlüsselung benutzt wird</translation>
    </message>
    <message>
        <source>&amp;Debug window</source>
        <translation>&amp;Debug-Fenster</translation>
    </message>
    <message>
        <source>Open debugging and diagnostic console</source>
        <translation>Debugging- und Diagnosekonsole öffnen</translation>
    </message>
    <message>
        <source>&amp;Verify message...</source>
        <translation>Nachricht &amp;verifizieren...</translation>
    </message>
    <message>
        <source>Bitcoin</source>
        <translation>Blackcoin</translation>
    </message>
    <message>
        <source>&amp;Send</source>
        <translation>&amp;Überweisen</translation>
    </message>
    <message>
        <source>&amp;Receive</source>
        <translation>&amp;Empfangen</translation>
    </message>
    <message>
        <source>&amp;Show / Hide</source>
        <translation>&amp;Anzeigen / Verstecken</translation>
    </message>
    <message>
        <source>Show or hide the main Window</source>
        <translation>Das Hauptfenster anzeigen oder verstecken</translation>
    </message>
    <message>
        <source>Encrypt the private keys that belong to your wallet</source>
        <translation>Verschlüsselt die zu Ihrer Wallet gehörenden privaten Schlüssel</translation>
    </message>
    <message>
        <source>Sign messages with your Bitcoin addresses to prove you own them</source>
        <translation>Nachrichten signieren, um den Besitz Ihrer Blackcoin-Adressen zu beweisen</translation>
    </message>
    <message>
        <source>Verify messages to ensure they were signed with specified Bitcoin addresses</source>
        <translation>Nachrichten verifizieren, um sicherzustellen, dass diese mit den angegebenen Blackcoin-Adressen signiert wurden</translation>
    </message>
    <message>
        <source>&amp;File</source>
        <translation>&amp;Datei</translation>
    </message>
    <message>
        <source>&amp;Settings</source>
        <translation>&amp;Einstellungen</translation>
    </message>
    <message>
        <source>&amp;Help</source>
        <translation>&amp;Hilfe</translation>
    </message>
    <message>
        <source>Tabs toolbar</source>
        <translation>Registerkartenleiste</translation>
    </message>
    <message>
        <source>Request payments (generates QR codes and bitcoin: URIs)</source>
        <translation>Zahlungen anfordern (erzeugt QR-Codes und "blackcoin:"-URIs)</translation>
    </message>
    <message>
        <source>Show the list of used sending addresses and labels</source>
        <translation>Liste verwendeter Zahlungsadressen und Bezeichnungen anzeigen</translation>
    </message>
    <message>
        <source>Show the list of used receiving addresses and labels</source>
        <translation>Liste verwendeter Empfangsadressen und Bezeichnungen anzeigen</translation>
    </message>
    <message>
        <source>Open a bitcoin: URI or payment request</source>
        <translation>Eine "blackcoin:"-URI oder Zahlungsanforderung öffnen</translation>
    </message>
    <message>
        <source>&amp;Command-line options</source>
        <translation>&amp;Kommandozeilenoptionen</translation>
    </message>
    <message numerus="yes">
        <source>%n active connection(s) to Bitcoin network</source>
        <translation><numerusform>%n aktive Verbindung zum Blackcoin-Netzwerk</numerusform><numerusform>%n aktive Verbindungen zum Blackcoin-Netzwerk</numerusform></translation>
    </message>
    <message>
        <source>Indexing blocks on disk...</source>
        <translation>Indiziere Blöcke auf Datenträger...</translation>
    </message>
    <message>
        <source>Processing blocks on disk...</source>
        <translation>Verarbeite Blöcke auf Datenträger...</translation>
    </message>
    <message numerus="yes">
        <source>Processed %n block(s) of transaction history.</source>
        <translation><numerusform>%n Block des Transaktionsverlaufs verarbeitet.</numerusform><numerusform>%n Blöcke des Transaktionsverlaufs verarbeitet.</numerusform></translation>
    </message>
    <message>
        <source>%1 behind</source>
        <translation>%1 im Rückstand</translation>
    </message>
    <message>
        <source>Last received block was generated %1 ago.</source>
        <translation>Der letzte empfangene Block ist %1 alt.</translation>
    </message>
    <message>
        <source>Transactions after this will not yet be visible.</source>
        <translation>Transaktionen hiernach werden noch nicht angezeigt.</translation>
    </message>
    <message>
        <source>Error</source>
        <translation>Fehler</translation>
    </message>
    <message>
        <source>Warning</source>
        <translation>Warnung</translation>
    </message>
    <message>
        <source>Information</source>
        <translation>Hinweis</translation>
    </message>
    <message>
        <source>Up to date</source>
        <translation>Auf aktuellem Stand</translation>
    </message>
    <message>
        <source>&amp;Sending addresses</source>
        <translation>&amp;Versandadressen</translation>
    </message>
    <message>
        <source>&amp;Receiving addresses</source>
        <translation>&amp;Empfangsadressen</translation>
    </message>
    <message>
        <source>Open Wallet</source>
        <translation>Wallet öffnen</translation>
    </message>
    <message>
        <source>Open a wallet</source>
        <translation>Eine Wallet öffnen</translation>
    </message>
    <message>
        <source>Close Wallet...</source>
        <translation>Wallet schließen...</translation>
    </message>
    <message>
        <source>Close wallet</source>
        <translation>Wallet schließen</translation>
    </message>
    <message>
        <source>Show the %1 help message to get a list with possible Bitcoin command-line options</source>
        <translation>Zeige den "%1"-Hilfetext, um eine Liste mit möglichen Kommandozeilenoptionen zu erhalten</translation>
    </message>
    <message>
        <source>default wallet</source>
        <translation>Standard Wallet</translation>
    </message>
    <message>
        <source>Opening Wallet &lt;b&gt;%1&lt;/b&gt;...</source>
        <translation>Öffne Wallet&lt;b&gt;%1&lt;/b&gt; ...</translation>
    </message>
    <message>
        <source>Open Wallet Failed</source>
        <translation>Wallet öffnen fehlgeschlagen</translation>
    </message>
    <message>
        <source>&amp;Window</source>
        <translation>&amp;Programmfenster</translation>
    </message>
    <message>
        <source>Minimize</source>
        <translation>Minimieren</translation>
    </message>
    <message>
        <source>Zoom</source>
        <translation>Vergrößern</translation>
    </message>
    <message>
        <source>Restore</source>
        <translation>Wiederherstellen</translation>
    </message>
    <message>
        <source>Main Window</source>
        <translation>Hauptfenster</translation>
    </message>
    <message>
        <source>%1 client</source>
        <translation>%1 Client</translation>
    </message>
    <message>
        <source>Connecting to peers...</source>
        <translation>Verbinde mit Netzwerk...</translation>
    </message>
    <message>
        <source>Catching up...</source>
        <translation>Hole auf...</translation>
    </message>
    <message>
        <source>Date: %1
</source>
        <translation>Datum: %1
</translation>
    </message>
    <message>
        <source>Amount: %1
</source>
        <translation>Betrag: %1
</translation>
    </message>
    <message>
        <source>Wallet: %1
</source>
        <translation>Wallet: %1
</translation>
    </message>
    <message>
        <source>Type: %1
</source>
        <translation>Typ: %1
</translation>
    </message>
    <message>
        <source>Label: %1
</source>
        <translation>Bezeichnung: %1
</translation>
    </message>
    <message>
        <source>Address: %1
</source>
        <translation>Adresse: %1
</translation>
    </message>
    <message>
        <source>Sent transaction</source>
        <translation>Gesendete Transaktion</translation>
    </message>
    <message>
        <source>Incoming transaction</source>
        <translation>Eingehende Transaktion</translation>
    </message>
    <message>
        <source>HD key generation is &lt;b&gt;enabled&lt;/b&gt;</source>
        <translation>HD Schlüssel Generierung ist &lt;b&gt;aktiviert&lt;/b&gt;</translation>
    </message>
    <message>
        <source>HD key generation is &lt;b&gt;disabled&lt;/b&gt;</source>
        <translation>HD Schlüssel Generierung ist &lt;b&gt;deaktiviert&lt;/b&gt;</translation>
    </message>
    <message>
        <source>Private key &lt;b&gt;disabled&lt;/b&gt;</source>
        <translation>Privater Schlüssel &lt;b&gt;deaktiviert&lt;/b&gt;</translation>
    </message>
    <message>
        <source>Wallet is &lt;b&gt;encrypted&lt;/b&gt; and currently &lt;b&gt;unlocked&lt;/b&gt;</source>
        <translation>Wallet ist &lt;b&gt;verschlüsselt&lt;/b&gt; und aktuell &lt;b&gt;entsperrt&lt;/b&gt;</translation>
    </message>
    <message>
        <source>Wallet is &lt;b&gt;encrypted&lt;/b&gt; and currently &lt;b&gt;locked&lt;/b&gt;</source>
        <translation>Wallet ist &lt;b&gt;verschlüsselt&lt;/b&gt; und aktuell &lt;b&gt;gesperrt&lt;/b&gt;</translation>
    </message>
    <message>
        <source>A fatal error occurred. Bitcoin can no longer continue safely and will quit.</source>
        <translation>Ein schwerer Fehler ist aufgetreten. Blackcoin kann nicht stabil weiter ausgeführt werden und wird beendet.</translation>
    </message>
</context>
<context>
    <name>CoinControlDialog</name>
    <message>
        <source>Coin Selection</source>
        <translation>Münzauswahl ("Coin Control")</translation>
    </message>
    <message>
        <source>Quantity:</source>
        <translation>Anzahl:</translation>
    </message>
    <message>
        <source>Bytes:</source>
        <translation>Byte:</translation>
    </message>
    <message>
        <source>Amount:</source>
        <translation>Betrag:</translation>
    </message>
    <message>
        <source>Fee:</source>
        <translation>Gebühr:</translation>
    </message>
    <message>
        <source>Dust:</source>
        <translation>"Dust":</translation>
    </message>
    <message>
        <source>After Fee:</source>
        <translation>Abzüglich Gebühr:</translation>
    </message>
    <message>
        <source>Change:</source>
        <translation>Wechselgeld:</translation>
    </message>
    <message>
        <source>(un)select all</source>
        <translation>Alles (de)selektieren</translation>
    </message>
    <message>
        <source>Tree mode</source>
        <translation>Baumansicht</translation>
    </message>
    <message>
        <source>List mode</source>
        <translation>Listenansicht</translation>
    </message>
    <message>
        <source>Amount</source>
        <translation>Betrag</translation>
    </message>
    <message>
        <source>Received with label</source>
        <translation>Empfangen über Bezeichnung</translation>
    </message>
    <message>
        <source>Received with address</source>
        <translation>Empfangen über Adresse</translation>
    </message>
    <message>
        <source>Date</source>
        <translation>Datum</translation>
    </message>
    <message>
        <source>Confirmations</source>
        <translation>Bestätigungen</translation>
    </message>
    <message>
        <source>Confirmed</source>
        <translation>Bestätigt</translation>
    </message>
    <message>
        <source>Copy address</source>
        <translation>Adresse kopieren</translation>
    </message>
    <message>
        <source>Copy label</source>
        <translation>Bezeichnung kopieren</translation>
    </message>
    <message>
        <source>Copy amount</source>
        <translation>Betrag kopieren</translation>
    </message>
    <message>
        <source>Copy transaction ID</source>
        <translation>Transaktionskennung kopieren</translation>
    </message>
    <message>
        <source>Lock unspent</source>
        <translation>Nicht ausgegebenen Betrag sperren</translation>
    </message>
    <message>
        <source>Unlock unspent</source>
        <translation>Nicht ausgegebenen Betrag entsperren</translation>
    </message>
    <message>
        <source>Copy quantity</source>
        <translation>Anzahl kopieren</translation>
    </message>
    <message>
        <source>Copy fee</source>
        <translation>Gebühr kopieren</translation>
    </message>
    <message>
        <source>Copy after fee</source>
        <translation>Abzüglich Gebühr kopieren</translation>
    </message>
    <message>
        <source>Copy bytes</source>
        <translation>Byte kopieren</translation>
    </message>
    <message>
        <source>Copy dust</source>
        <translation>"Staub" kopieren</translation>
    </message>
    <message>
        <source>Copy change</source>
        <translation>Wechselgeld kopieren</translation>
    </message>
    <message>
        <source>(%1 locked)</source>
        <translation>(%1 gesperrt)</translation>
    </message>
    <message>
        <source>yes</source>
        <translation>ja</translation>
    </message>
    <message>
        <source>no</source>
        <translation>nein</translation>
    </message>
    <message>
        <source>This label turns red if any recipient receives an amount smaller than the current dust threshold.</source>
        <translation>Diese Bezeichnung wird rot, wenn irgendein Empfänger einen Betrag kleiner als die derzeitige "Staubgrenze" erhält.</translation>
    </message>
    <message>
        <source>Can vary +/- %1 satoshi(s) per input.</source>
        <translation>Kann pro Eingabe um +/- %1 Satoshi(s) abweichen.</translation>
    </message>
    <message>
        <source>(no label)</source>
        <translation>(keine Bezeichnung)</translation>
    </message>
    <message>
        <source>change from %1 (%2)</source>
        <translation>Wechselgeld von %1 (%2)</translation>
    </message>
    <message>
        <source>(change)</source>
        <translation>(Wechselgeld)</translation>
    </message>
</context>
<context>
    <name>EditAddressDialog</name>
    <message>
        <source>Edit Address</source>
        <translation>Adresse bearbeiten</translation>
    </message>
    <message>
        <source>&amp;Label</source>
        <translation>&amp;Bezeichnung</translation>
    </message>
    <message>
        <source>The label associated with this address list entry</source>
        <translation>Bezeichnung, die dem Adresslisteneintrag zugeordnet ist.</translation>
    </message>
    <message>
        <source>The address associated with this address list entry. This can only be modified for sending addresses.</source>
        <translation>Adresse, die dem Adresslisteneintrag zugeordnet ist. Diese kann nur bei Zahlungsadressen verändert werden.</translation>
    </message>
    <message>
        <source>&amp;Address</source>
        <translation>&amp;Adresse</translation>
    </message>
    <message>
        <source>New sending address</source>
        <translation>Neue Zahlungsadresse</translation>
    </message>
    <message>
        <source>Edit receiving address</source>
        <translation>Empfangsadresse bearbeiten</translation>
    </message>
    <message>
        <source>Edit sending address</source>
        <translation>Zahlungsadresse bearbeiten</translation>
    </message>
    <message>
        <source>The entered address "%1" is not a valid Bitcoin address.</source>
        <translation>Die eingegebene Adresse "%1" ist keine gültige Blackcoin-Adresse.</translation>
    </message>
    <message>
        <source>Address "%1" already exists as a receiving address with label "%2" and so cannot be added as a sending address.</source>
        <translation>Die Adresse "%1" existiert bereits als Empfangsadresse mit dem Label "%2" und kann daher nicht als Sendeadresse hinzugefügt werden.</translation>
    </message>
    <message>
        <source>The entered address "%1" is already in the address book with label "%2".</source>
        <translation>Die eingegebene Adresse "%1" befindet sich bereits im Adressbuch mit der Bezeichnung "%2".</translation>
    </message>
    <message>
        <source>Could not unlock wallet.</source>
        <translation>Wallet konnte nicht entsperrt werden.</translation>
    </message>
    <message>
        <source>New key generation failed.</source>
        <translation>Erzeugung eines neuen Schlüssels fehlgeschlagen.</translation>
    </message>
</context>
<context>
    <name>FreespaceChecker</name>
    <message>
        <source>A new data directory will be created.</source>
        <translation>Es wird ein neues Datenverzeichnis angelegt.</translation>
    </message>
    <message>
        <source>name</source>
        <translation>Name</translation>
    </message>
    <message>
        <source>Directory already exists. Add %1 if you intend to create a new directory here.</source>
        <translation>Verzeichnis existiert bereits. Fügen Sie %1 an, wenn Sie beabsichtigen hier ein neues Verzeichnis anzulegen.</translation>
    </message>
    <message>
        <source>Path already exists, and is not a directory.</source>
        <translation>Pfad existiert bereits und ist kein Verzeichnis.</translation>
    </message>
    <message>
        <source>Cannot create data directory here.</source>
        <translation>Datenverzeichnis kann hier nicht angelegt werden.</translation>
    </message>
</context>
<context>
    <name>HelpMessageDialog</name>
    <message>
        <source>version</source>
        <translation>Version</translation>
    </message>
    <message>
        <source>(%1-bit)</source>
        <translation>(%1-Bit)</translation>
    </message>
    <message>
        <source>About %1</source>
        <translation>Über %1</translation>
    </message>
    <message>
        <source>Command-line options</source>
        <translation>Kommandozeilenoptionen</translation>
    </message>
</context>
<context>
    <name>Intro</name>
    <message>
        <source>Welcome</source>
        <translation>Willkommen</translation>
    </message>
    <message>
        <source>Welcome to %1.</source>
        <translation>Willkommen zu %1.</translation>
    </message>
    <message>
        <source>As this is the first time the program is launched, you can choose where %1 will store its data.</source>
        <translation>Da Sie das Programm gerade zum ersten Mal starten, können Sie nun auswählen wo %1 seine Daten ablegen wird.</translation>
    </message>
    <message>
        <source>When you click OK, %1 will begin to download and process the full %4 block chain (%2GB) starting with the earliest transactions in %3 when %4 initially launched.</source>
        <translation>Wenn Sie auf OK klicken, beginnt %1 mit dem Herunterladen und Verarbeiten der gesamten %4-Blockchain (%2GB), beginnend mit den frühesten Transaktionen in %3 beim ersten Start von %4.</translation>
    </message>
    <message>
        <source>This initial synchronisation is very demanding, and may expose hardware problems with your computer that had previously gone unnoticed. Each time you run %1, it will continue downloading where it left off.</source>
        <translation>Diese initiale Synchronisation führt zur hohen Last und kann Harewareprobleme, die bisher nicht aufgetreten sind, mit ihrem Computer verursachen. Jedes Mal, wenn Sie %1 ausführen, wird der Download zum letzten Synchronisationspunkt fortgesetzt.</translation>
    </message>
    <message>
        <source>If you have chosen to limit block chain storage (pruning), the historical data must still be downloaded and processed, but will be deleted afterward to keep your disk usage low.</source>
        <translation>Wenn Sie bewusst den Blockchain-Speicher begrenzen (pruning), müssen die historischen Daten dennoch heruntergeladen und verarbeitet werden. Diese Daten werden aber zum späteren Zeitpunkt gelöscht, um die Festplattennutzung niedrig zu halten.</translation>
    </message>
    <message>
        <source>Use the default data directory</source>
        <translation>Standard-Datenverzeichnis verwenden</translation>
    </message>
    <message>
        <source>Use a custom data directory:</source>
        <translation>Ein benutzerdefiniertes Datenverzeichnis verwenden:</translation>
    </message>
    <message>
        <source>Bitcoin</source>
        <translation>Blackcoin</translation>
    </message>
    <message>
        <source>At least %1 GB of data will be stored in this directory, and it will grow over time.</source>
        <translation>Mindestens %1 GB Daten werden in diesem Verzeichnis gespeichert, und sie werden mit der Zeit zunehmen.</translation>
    </message>
    <message>
        <source>Approximately %1 GB of data will be stored in this directory.</source>
        <translation>Etwa %1 GB Daten werden in diesem Verzeichnis gespeichert.</translation>
    </message>
    <message>
        <source>%1 will download and store a copy of the Bitcoin block chain.</source>
<<<<<<< HEAD
        <translation>%1 wird heruntergeladen und als eine Kopie von dem Blackcoin Blockchain gespeichert.</translation>
=======
        <translation>%1 wird eine Kopie der Bitcoin-Blockchain herunterladen und speichern.</translation>
>>>>>>> 8b676984
    </message>
    <message>
        <source>The wallet will also be stored in this directory.</source>
        <translation>Die Wallet wird ebenfalls in diesem Verzeichnis gespeichert.</translation>
    </message>
    <message>
        <source>Error: Specified data directory "%1" cannot be created.</source>
        <translation>Fehler: Angegebenes Datenverzeichnis "%1" kann nicht angelegt werden.</translation>
    </message>
    <message>
        <source>Error</source>
        <translation>Fehler</translation>
    </message>
    <message numerus="yes">
        <source>%n GB of free space available</source>
        <translation><numerusform>%n GB freier Speicher verfügbar</numerusform><numerusform>%n GB freier Speicher verfügbar</numerusform></translation>
    </message>
    <message numerus="yes">
        <source>(of %n GB needed)</source>
        <translation><numerusform>(von %n GB benötigt)</numerusform><numerusform>(von %n GB benötigt)</numerusform></translation>
    </message>
</context>
<context>
    <name>ModalOverlay</name>
    <message>
        <source>Form</source>
        <translation>Formular</translation>
    </message>
    <message>
        <source>Recent transactions may not yet be visible, and therefore your wallet's balance might be incorrect. This information will be correct once your wallet has finished synchronizing with the bitcoin network, as detailed below.</source>
        <translation>Neueste Transaktionen werden eventuell noch nicht angezeigt, daher könnte Ihr Kontostand veraltet sein. Er wird korrigiert, sobald Ihr Wallet die Synchronisation mit dem Blackcoin-Netzwerk erfolgreich abgeschlossen hat. Details dazu finden sich weiter unten.</translation>
    </message>
    <message>
        <source>Attempting to spend bitcoins that are affected by not-yet-displayed transactions will not be accepted by the network.</source>
        <translation>Versuche, Blackcoins aus noch nicht angezeigten Transaktionen auszugeben, werden vom Netzwerk nicht akzeptiert.</translation>
    </message>
    <message>
        <source>Number of blocks left</source>
        <translation>Anzahl verbleibender Blöcke</translation>
    </message>
    <message>
        <source>Unknown...</source>
        <translation>Unbekannt...</translation>
    </message>
    <message>
        <source>Last block time</source>
        <translation>Letzte Blockzeit</translation>
    </message>
    <message>
        <source>Progress</source>
        <translation>Fortschritt</translation>
    </message>
    <message>
        <source>Progress increase per hour</source>
        <translation>Fortschritt pro Stunde</translation>
    </message>
    <message>
        <source>calculating...</source>
        <translation>berechne...</translation>
    </message>
    <message>
        <source>Estimated time left until synced</source>
        <translation>Abschätzung der verbleibenden Zeit bis synchronisiert</translation>
    </message>
    <message>
        <source>Hide</source>
        <translation>Ausblenden</translation>
    </message>
    <message>
        <source>Unknown. Syncing Headers (%1, %2%)...</source>
        <translation>Unbekannt. Synchronisiere Headers (%1, %2%)...</translation>
    </message>
</context>
<context>
    <name>OpenURIDialog</name>
    <message>
        <source>Open URI</source>
        <translation>URI öffnen</translation>
    </message>
    <message>
        <source>Open payment request from URI or file</source>
        <translation>Zahlungsanforderung über URI oder aus Datei öffnen</translation>
    </message>
    <message>
        <source>URI:</source>
        <translation>URI:</translation>
    </message>
    <message>
        <source>Select payment request file</source>
        <translation>Zahlungsanforderungsdatei auswählen</translation>
    </message>
    <message>
        <source>Select payment request file to open</source>
        <translation>Zu öffnende Zahlungsanforderungsdatei auswählen</translation>
    </message>
</context>
<context>
    <name>OptionsDialog</name>
    <message>
        <source>Options</source>
        <translation>Konfiguration</translation>
    </message>
    <message>
        <source>&amp;Main</source>
        <translation>&amp;Allgemein</translation>
    </message>
    <message>
        <source>Automatically start %1 after logging in to the system.</source>
        <translation>%1 nach der Anmeldung im System automatisch ausführen.</translation>
    </message>
    <message>
        <source>&amp;Start %1 on system login</source>
        <translation>&amp;Starte %1 nach Systemanmeldung</translation>
    </message>
    <message>
        <source>Size of &amp;database cache</source>
        <translation>Größe des &amp;Datenbankcaches</translation>
    </message>
    <message>
        <source>Number of script &amp;verification threads</source>
        <translation>Anzahl an Skript-&amp;Verifizierungs-Threads</translation>
    </message>
    <message>
        <source>IP address of the proxy (e.g. IPv4: 127.0.0.1 / IPv6: ::1)</source>
        <translation>IP-Adresse des Proxies (z.B. IPv4: 127.0.0.1 / IPv6: ::1)</translation>
    </message>
    <message>
        <source>Shows if the supplied default SOCKS5 proxy is used to reach peers via this network type.</source>
        <translation>Zeigt an, ob der gelieferte Standard SOCKS5 Proxy verwendet wurde, um die Peers mit diesem Netzwerktyp zu erreichen.</translation>
    </message>
    <message>
        <source>Use separate SOCKS&amp;5 proxy to reach peers via Tor hidden services:</source>
        <translation>Separaten SOCKS5-Proxy verwenden, um Gegenstellen über versteckte Tor-Dienste zu erreichen:</translation>
    </message>
    <message>
        <source>Hide the icon from the system tray.</source>
        <translation>Verstecke das Icon von der Statusleiste.</translation>
    </message>
    <message>
        <source>&amp;Hide tray icon</source>
        <translation>&amp;Verstecke Statusleistensymbol</translation>
    </message>
    <message>
        <source>Minimize instead of exit the application when the window is closed. When this option is enabled, the application will be closed only after selecting Exit in the menu.</source>
        <translation>Minimiert die Anwendung anstatt sie zu beenden wenn das Fenster geschlossen wird. Wenn dies aktiviert ist, müssen Sie die Anwendung über "Beenden" im Menü schließen.</translation>
    </message>
    <message>
        <source>Third party URLs (e.g. a block explorer) that appear in the transactions tab as context menu items. %s in the URL is replaced by transaction hash. Multiple URLs are separated by vertical bar |.</source>
        <translation>Externe URLs (z.B. ein Block-Explorer), die im Kontextmenü des Transaktionsverlaufs eingefügt werden. In der URL wird %s durch den Transaktionshash ersetzt. Bei Angabe mehrerer URLs müssen diese durch "|" voneinander getrennt werden.</translation>
    </message>
    <message>
<<<<<<< HEAD
        <source>Active command-line options that override above options:</source>
        <translation>Aktive Kommandozeilenoptionen, die obige Konfiguration überschreiben:</translation>
    </message>
    <message>
        <source>Open the %1 configuration file from the working directory.</source>
        <translation>Öffnen Sie die %1 Konfigurationsdatei aus dem Arbeitsverzeichnis.</translation>
    </message>
    <message>
=======
>>>>>>> 8b676984
        <source>Open Configuration File</source>
        <translation>Konfigurationsdatei öffnen</translation>
    </message>
    <message>
        <source>Reset all client options to default.</source>
        <translation>Setzt die Clientkonfiguration auf Standardwerte zurück.</translation>
    </message>
    <message>
        <source>&amp;Reset Options</source>
        <translation>Konfiguration &amp;zurücksetzen</translation>
    </message>
    <message>
        <source>&amp;Network</source>
        <translation>&amp;Netzwerk</translation>
    </message>
    <message>
        <source>Disables some advanced features but all blocks will still be fully validated. Reverting this setting requires re-downloading the entire blockchain. Actual disk usage may be somewhat higher.</source>
        <translation>Deaktiviert einige erweiterte Funktionen, aber alle Blöcke werden trotzdem vollständig validiert. Um diese Einstellung rückgängig zu machen, muss die gesamte Blockchain erneut heruntergeladen werden. Die tatsächliche Festplattennutzung kann etwas höher sein.</translation>
    </message>
    <message>
        <source>Prune &amp;block storage to</source>
        <translation>&amp;Blockspeicher kürzen auf</translation>
    </message>
    <message>
        <source>GB</source>
        <translation>GB</translation>
    </message>
    <message>
        <source>Reverting this setting requires re-downloading the entire blockchain.</source>
        <translation>Wenn diese Einstellung rückgängig gemacht wird, muss die komplette Blockchain erneut heruntergeladen werden.</translation>
    </message>
    <message>
        <source>MiB</source>
        <translation>MiB</translation>
    </message>
    <message>
        <source>(0 = auto, &lt;0 = leave that many cores free)</source>
        <translation>(0 = automatisch, &lt;0 = so viele Kerne frei lassen)</translation>
    </message>
    <message>
        <source>W&amp;allet</source>
        <translation>W&amp;allet</translation>
    </message>
    <message>
        <source>Expert</source>
        <translation>Experten-Optionen</translation>
    </message>
    <message>
        <source>Enable coin &amp;control features</source>
        <translation>"&amp;Coin Control"-Funktionen aktivieren</translation>
    </message>
    <message>
        <source>If you disable the spending of unconfirmed change, the change from a transaction cannot be used until that transaction has at least one confirmation. This also affects how your balance is computed.</source>
        <translation>Wenn Sie das Ausgeben von unbestätigtem Wechselgeld deaktivieren, kann das Wechselgeld einer Transaktion nicht verwendet werden, bis es mindestens eine Bestätigung erhalten hat. Dies wirkt sich auf die Berechnung des Kontostands aus.</translation>
    </message>
    <message>
        <source>&amp;Spend unconfirmed change</source>
        <translation>&amp;Unbestätigtes Wechselgeld darf ausgegeben werden</translation>
    </message>
    <message>
        <source>Automatically open the Bitcoin client port on the router. This only works when your router supports UPnP and it is enabled.</source>
        <translation>Automatisch den Blackcoin-Clientport auf dem Router öffnen. Dies funktioniert nur, wenn Ihr Router UPnP unterstützt und dies aktiviert ist.</translation>
    </message>
    <message>
        <source>Map port using &amp;UPnP</source>
        <translation>Portweiterleitung via &amp;UPnP</translation>
    </message>
    <message>
        <source>Accept connections from outside.</source>
        <translation>Akzeptiere Verbindungen von außerhalb.</translation>
    </message>
    <message>
        <source>Allow incomin&amp;g connections</source>
        <translation>Erlaube eingehende Verbindungen</translation>
    </message>
    <message>
        <source>Connect to the Bitcoin network through a SOCKS5 proxy.</source>
        <translation>Über einen SOCKS5-Proxy mit dem Blackcoin-Netzwerk verbinden.</translation>
    </message>
    <message>
        <source>&amp;Connect through SOCKS5 proxy (default proxy):</source>
        <translation>Über einen SOCKS5-Proxy &amp;verbinden (Standardproxy):</translation>
    </message>
    <message>
        <source>Proxy &amp;IP:</source>
        <translation>Proxy-&amp;IP:</translation>
    </message>
    <message>
        <source>&amp;Port:</source>
        <translation>&amp;Port:</translation>
    </message>
    <message>
        <source>Port of the proxy (e.g. 9050)</source>
        <translation>Port des Proxies (z.B. 9050)</translation>
    </message>
    <message>
        <source>Used for reaching peers via:</source>
        <translation>Benutzt um Gegenstellen zu erreichen über:</translation>
    </message>
    <message>
        <source>IPv4</source>
        <translation>IPv4</translation>
    </message>
    <message>
        <source>IPv6</source>
        <translation>IPv6</translation>
    </message>
    <message>
        <source>Tor</source>
        <translation>Tor</translation>
    </message>
    <message>
        <source>Connect to the Bitcoin network through a separate SOCKS5 proxy for Tor hidden services.</source>
<<<<<<< HEAD
        <translation>Über einen separaten SOCKS5 Proxy für Tor Services mit dem Blackcoin Netzwerk verbinden.</translation>
=======
        <translation>Über einen separaten SOCKS5 Proxy für Tor Hidden Services mit dem Bitcoin-Netzwerk verbinden.</translation>
>>>>>>> 8b676984
    </message>
    <message>
        <source>&amp;Window</source>
        <translation>&amp;Programmfenster</translation>
    </message>
    <message>
        <source>Show only a tray icon after minimizing the window.</source>
        <translation>Nur ein Symbol im Infobereich anzeigen, nachdem das Programmfenster minimiert wurde.</translation>
    </message>
    <message>
        <source>&amp;Minimize to the tray instead of the taskbar</source>
        <translation>In den Infobereich anstatt in die Taskleiste &amp;minimieren</translation>
    </message>
    <message>
        <source>M&amp;inimize on close</source>
        <translation>Beim Schließen m&amp;inimieren</translation>
    </message>
    <message>
        <source>&amp;Display</source>
        <translation>&amp;Anzeige</translation>
    </message>
    <message>
        <source>User Interface &amp;language:</source>
        <translation>&amp;Sprache der Benutzeroberfläche:</translation>
    </message>
    <message>
        <source>The user interface language can be set here. This setting will take effect after restarting %1.</source>
        <translation>Die Sprache der Benutzeroberflächen kann hier festgelegt werden. Diese Einstellung wird nach einem Neustart von %1 wirksam werden.</translation>
    </message>
    <message>
        <source>&amp;Unit to show amounts in:</source>
        <translation>&amp;Einheit der Beträge:</translation>
    </message>
    <message>
        <source>Choose the default subdivision unit to show in the interface and when sending coins.</source>
        <translation>Wählen Sie die standardmäßige Untereinheit, die in der Benutzeroberfläche und beim Überweisen von Blackcoins angezeigt werden soll.</translation>
    </message>
    <message>
        <source>Whether to show coin control features or not.</source>
        <translation>Legt fest, ob die "Coin Control"-Funktionen angezeigt werden.</translation>
    </message>
    <message>
        <source>&amp;Third party transaction URLs</source>
        <translation>&amp;Externe Transaktions-URLs</translation>
    </message>
    <message>
        <source>Options set in this dialog are overridden by the command line or in the configuration file:</source>
        <translation>Einstellungen in diesem Dialog werden von der Kommandozeile oder in der Konfigurationsdatei überschrieben:</translation>
    </message>
    <message>
        <source>&amp;OK</source>
        <translation>&amp;OK</translation>
    </message>
    <message>
        <source>&amp;Cancel</source>
        <translation>&amp;Abbrechen</translation>
    </message>
    <message>
        <source>default</source>
        <translation>Standard</translation>
    </message>
    <message>
        <source>none</source>
        <translation>keine</translation>
    </message>
    <message>
        <source>Confirm options reset</source>
        <translation>Zurücksetzen der Konfiguration bestätigen</translation>
    </message>
    <message>
        <source>Client restart required to activate changes.</source>
        <translation>Client-Neustart erforderlich, um Änderungen zu aktivieren.</translation>
    </message>
    <message>
        <source>Client will be shut down. Do you want to proceed?</source>
        <translation>Client wird beendet. Möchten Sie den Vorgang fortsetzen?</translation>
    </message>
    <message>
        <source>Configuration options</source>
        <translation>Konfigurationsoptionen</translation>
    </message>
    <message>
        <source>The configuration file is used to specify advanced user options which override GUI settings. Additionally, any command-line options will override this configuration file.</source>
        <translation>Die Konfigurationsdatei wird verwendet, um erweiterte Benutzeroptionen festzulegen, die die GUI-Einstellungen überschreiben. Darüber hinaus werden alle Befehlszeilenoptionen diese Konfigurationsdatei überschreiben.</translation>
    </message>
    <message>
        <source>Error</source>
        <translation>Fehler</translation>
    </message>
    <message>
        <source>The configuration file could not be opened.</source>
        <translation>Die Konfigurationsdatei konnte nicht geöffnet werden.</translation>
    </message>
    <message>
        <source>This change would require a client restart.</source>
        <translation>Diese Änderung würde einen Client-Neustart erfordern.</translation>
    </message>
    <message>
        <source>The supplied proxy address is invalid.</source>
        <translation>Die eingegebene Proxy-Adresse ist ungültig.</translation>
    </message>
</context>
<context>
    <name>OverviewPage</name>
    <message>
        <source>Form</source>
        <translation>Formular</translation>
    </message>
    <message>
        <source>The displayed information may be out of date. Your wallet automatically synchronizes with the Bitcoin network after a connection is established, but this process has not completed yet.</source>
        <translation>Die angezeigten Informationen sind möglicherweise nicht mehr aktuell. Ihre Wallet wird automatisch synchronisiert, nachdem eine Verbindung zum Blackcoin-Netzwerk hergestellt wurde. Dieser Prozess ist jedoch derzeit noch nicht abgeschlossen.</translation>
    </message>
    <message>
        <source>Watch-only:</source>
        <translation>Nur-beobachtet:</translation>
    </message>
    <message>
        <source>Available:</source>
        <translation>Verfügbar:</translation>
    </message>
    <message>
        <source>Your current spendable balance</source>
        <translation>Ihr aktuell verfügbarer Kontostand</translation>
    </message>
    <message>
        <source>Pending:</source>
        <translation>Ausstehend:</translation>
    </message>
    <message>
        <source>Total of transactions that have yet to be confirmed, and do not yet count toward the spendable balance</source>
        <translation>Gesamtbetrag aus unbestätigten Transaktionen, der noch nicht im aktuell verfügbaren Kontostand enthalten ist</translation>
    </message>
    <message>
        <source>Immature:</source>
        <translation>Unreif:</translation>
    </message>
    <message>
        <source>Mined balance that has not yet matured</source>
        <translation>Erarbeiteter Betrag der noch nicht gereift ist</translation>
    </message>
    <message>
        <source>Balances</source>
        <translation>Kontostände</translation>
    </message>
    <message>
        <source>Total:</source>
        <translation>Gesamtbetrag:</translation>
    </message>
    <message>
        <source>Your current total balance</source>
        <translation>Ihr aktueller Gesamtbetrag</translation>
    </message>
    <message>
        <source>Your current balance in watch-only addresses</source>
        <translation>Ihr aktueller Kontostand in nur-beobachteten Adressen</translation>
    </message>
    <message>
        <source>Spendable:</source>
        <translation>Verfügbar:</translation>
    </message>
    <message>
        <source>Recent transactions</source>
        <translation>Letzte Transaktionen</translation>
    </message>
    <message>
        <source>Unconfirmed transactions to watch-only addresses</source>
        <translation>Unbestätigte Transaktionen an nur-beobachtete Adressen</translation>
    </message>
    <message>
        <source>Mined balance in watch-only addresses that has not yet matured</source>
        <translation>Erarbeiteter Betrag in nur-beobachteten Adressen der noch nicht gereift ist</translation>
    </message>
    <message>
        <source>Current total balance in watch-only addresses</source>
        <translation>Aktueller Gesamtbetrag in nur-beobachteten Adressen</translation>
    </message>
</context>
<context>
    <name>PaymentServer</name>
    <message>
        <source>Payment request error</source>
        <translation>Fehler bei der Zahlungsanforderung</translation>
    </message>
    <message>
        <source>Cannot start bitcoin: click-to-pay handler</source>
        <translation>Kann Blackcoin nicht starten: Klicken-zum-Bezahlen-Handler</translation>
    </message>
    <message>
        <source>URI handling</source>
        <translation>URI-Verarbeitung</translation>
    </message>
    <message>
        <source>'bitcoin://' is not a valid URI. Use 'bitcoin:' instead.</source>
        <translation>'blackcoin://' ist kein gültiger URL. Bitte 'blackcoin:' nutzen.</translation>
    </message>
    <message>
        <source>You are using a BIP70 URL which will be unsupported in the future.</source>
        <translation>Sie verwenden eine BIP70 URL, die in Zukunft nicht mehr untersützt wird.</translation>
    </message>
    <message>
        <source>Payment request fetch URL is invalid: %1</source>
        <translation>Abruf-URL der Zahlungsanforderung ist ungültig: %1</translation>
    </message>
    <message>
        <source>Cannot process payment request because BIP70 support was not compiled in.</source>
        <translation>Zahlungsanfrage kann nicht verarbeitet werden, da die Unterstützung für BIP70 nicht mitkompiliert wurde.</translation>
    </message>
    <message>
        <source>Invalid payment address %1</source>
        <translation>Ungültige Zahlungsadresse %1</translation>
    </message>
    <message>
        <source>URI cannot be parsed! This can be caused by an invalid Bitcoin address or malformed URI parameters.</source>
        <translation>URI kann nicht analysiert werden! Dies kann durch eine ungültige Blackcoin-Adresse oder fehlerhafte URI-Parameter verursacht werden.</translation>
    </message>
    <message>
        <source>Payment request file handling</source>
        <translation>Zahlungsanforderungsdatei-Verarbeitung</translation>
    </message>
    <message>
        <source>Payment request file cannot be read! This can be caused by an invalid payment request file.</source>
        <translation>Zahlungsanforderungsdatei kann nicht gelesen werden! Dies kann durch eine ungültige Zahlungsanforderungsdatei verursacht werden.</translation>
    </message>
    <message>
        <source>Payment request rejected</source>
        <translation>Zahlungsanforderung abgelehnt</translation>
    </message>
    <message>
        <source>Payment request network doesn't match client network.</source>
        <translation>Netzwerk der Zahlungsanforderung stimmt nicht mit dem Client-Netzwerk überein.</translation>
    </message>
    <message>
        <source>Payment request expired.</source>
        <translation>Zahlungsanforderung abgelaufen.</translation>
    </message>
    <message>
        <source>Payment request is not initialized.</source>
        <translation>Zahlungsanforderung ist nicht initialisiert.</translation>
    </message>
    <message>
        <source>Unverified payment requests to custom payment scripts are unsupported.</source>
        <translation>Unverifizierte Zahlungsanforderungen an benutzerdefinierte Zahlungsskripte werden nicht unterstützt.</translation>
    </message>
    <message>
        <source>Invalid payment request.</source>
        <translation>Ungültige Zahlungsanforderung.</translation>
    </message>
    <message>
        <source>Requested payment amount of %1 is too small (considered dust).</source>
        <translation>Angeforderter Zahlungsbetrag in Höhe von %1 ist zu niedrig und wurde als "Staub" eingestuft.</translation>
    </message>
    <message>
        <source>Refund from %1</source>
        <translation>Rücküberweisung von %1</translation>
    </message>
    <message>
        <source>Payment request %1 is too large (%2 bytes, allowed %3 bytes).</source>
        <translation>Zahlungsanforderung %1 ist zu groß (%2 Byte, erlaubt sind %3 Byte).</translation>
    </message>
    <message>
        <source>Error communicating with %1: %2</source>
        <translation>Kommunikationsfehler mit %1: %2</translation>
    </message>
    <message>
        <source>Payment request cannot be parsed!</source>
        <translation>Zahlungsanforderung kann nicht verarbeitet werden!</translation>
    </message>
    <message>
        <source>Bad response from server %1</source>
        <translation>Fehlerhafte Antwort vom Server: %1</translation>
    </message>
    <message>
        <source>Network request error</source>
        <translation>Fehler bei der Netzwerkanfrage</translation>
    </message>
    <message>
        <source>Payment acknowledged</source>
        <translation>Zahlung bestätigt</translation>
    </message>
</context>
<context>
    <name>PeerTableModel</name>
    <message>
        <source>User Agent</source>
        <translation>User-Agent</translation>
    </message>
    <message>
        <source>Node/Service</source>
        <translation>Knoten/Dienst</translation>
    </message>
    <message>
        <source>NodeId</source>
        <translation>Knotenkennung</translation>
    </message>
    <message>
        <source>Ping</source>
        <translation>Ping</translation>
    </message>
    <message>
        <source>Sent</source>
        <translation>Übertragen</translation>
    </message>
    <message>
        <source>Received</source>
        <translation>Empfangen</translation>
    </message>
</context>
<context>
    <name>QObject</name>
    <message>
        <source>Amount</source>
        <translation>Betrag</translation>
    </message>
    <message>
        <source>Enter a Bitcoin address (e.g. %1)</source>
        <translation>Blackcoin-Adresse eingeben (z.B. %1)</translation>
    </message>
    <message>
        <source>%1 d</source>
        <translation>%1 T</translation>
    </message>
    <message>
        <source>%1 h</source>
        <translation>%1 S</translation>
    </message>
    <message>
        <source>%1 m</source>
        <translation>%1 M</translation>
    </message>
    <message>
        <source>%1 s</source>
        <translation>%1 S</translation>
    </message>
    <message>
        <source>None</source>
        <translation>Keine</translation>
    </message>
    <message>
        <source>N/A</source>
        <translation>k.A.</translation>
    </message>
    <message>
        <source>%1 ms</source>
        <translation>%1 ms</translation>
    </message>
    <message numerus="yes">
        <source>%n second(s)</source>
        <translation><numerusform>%n Sekunde</numerusform><numerusform>%n Sekunden</numerusform></translation>
    </message>
    <message numerus="yes">
        <source>%n minute(s)</source>
        <translation><numerusform>%n Minute</numerusform><numerusform>%n Minuten</numerusform></translation>
    </message>
    <message numerus="yes">
        <source>%n hour(s)</source>
        <translation><numerusform>%n Stunde</numerusform><numerusform>%n Stunden</numerusform></translation>
    </message>
    <message numerus="yes">
        <source>%n day(s)</source>
        <translation><numerusform>%n Tag</numerusform><numerusform>%n Tage</numerusform></translation>
    </message>
    <message numerus="yes">
        <source>%n week(s)</source>
        <translation><numerusform>%n Woche</numerusform><numerusform>%n Wochen</numerusform></translation>
    </message>
    <message>
        <source>%1 and %2</source>
        <translation>%1 und %2</translation>
    </message>
    <message numerus="yes">
        <source>%n year(s)</source>
        <translation><numerusform>%n Jahr</numerusform><numerusform>%n Jahre</numerusform></translation>
    </message>
    <message>
        <source>%1 B</source>
        <translation>%1 B</translation>
    </message>
    <message>
        <source>%1 KB</source>
        <translation>%1 KB</translation>
    </message>
    <message>
        <source>%1 MB</source>
        <translation>%1 MB</translation>
    </message>
    <message>
        <source>%1 GB</source>
        <translation>%1 GB</translation>
    </message>
    <message>
        <source>%1 didn't yet exit safely...</source>
        <translation>%1 wurde noch nicht sicher beendet...</translation>
    </message>
    <message>
        <source>unknown</source>
        <translation>unbekannt</translation>
    </message>
</context>
<context>
    <name>QObject::QObject</name>
    <message>
        <source>Error parsing command line arguments: %1.</source>
        <translation>Fehler beim Verarbeiten von Befehlszeilenargumenten: %1</translation>
    </message>
    <message>
        <source>Error: Specified data directory "%1" does not exist.</source>
        <translation>Fehler: Angegebenes Datenverzeichnis "%1" existiert nicht.</translation>
    </message>
    <message>
        <source>Error: Cannot parse configuration file: %1.</source>
        <translation>Fehler: Konfigurationsdatei konnte nicht Verarbeitet werden: %1.</translation>
    </message>
    <message>
        <source>Error: %1</source>
        <translation>Fehler: %1</translation>
    </message>
</context>
<context>
    <name>QRImageWidget</name>
    <message>
        <source>&amp;Save Image...</source>
        <translation>Grafik &amp;speichern...</translation>
    </message>
    <message>
        <source>&amp;Copy Image</source>
        <translation>Grafik &amp;kopieren</translation>
    </message>
    <message>
        <source>Save QR Code</source>
        <translation>QR-Code speichern</translation>
    </message>
    <message>
        <source>PNG Image (*.png)</source>
        <translation>PNG-Grafik (*.png)</translation>
    </message>
</context>
<context>
    <name>RPCConsole</name>
    <message>
        <source>N/A</source>
        <translation>k.A.</translation>
    </message>
    <message>
        <source>Client version</source>
        <translation>Client-Version</translation>
    </message>
    <message>
        <source>&amp;Information</source>
        <translation>Hinweis</translation>
    </message>
    <message>
        <source>Debug window</source>
        <translation>Debug-Fenster</translation>
    </message>
    <message>
        <source>General</source>
        <translation>Allgemein</translation>
    </message>
    <message>
        <source>Using BerkeleyDB version</source>
        <translation>Verwendete BerkeleyDB-Version</translation>
    </message>
    <message>
        <source>Datadir</source>
        <translation>Datenverzeichnis</translation>
    </message>
    <message>
        <source>To specify a non-default location of the data directory use the '%1' option.</source>
        <translation>Verwenden Sie die Option '%1' um einen anderen, nicht standardmäßigen Speicherort für das Datenverzeichnis festzulegen.</translation>
    </message>
    <message>
        <source>Blocksdir</source>
        <translation>Blockverzeichnis</translation>
    </message>
    <message>
        <source>To specify a non-default location of the blocks directory use the '%1' option.</source>
        <translation>Verwenden Sie die Option '%1' um einen anderen, nicht standardmäßigen Speicherort für das Blöckeverzeichnis festzulegen.</translation>
    </message>
    <message>
        <source>Startup time</source>
        <translation>Startzeit</translation>
    </message>
    <message>
        <source>Network</source>
        <translation>Netzwerk</translation>
    </message>
    <message>
        <source>Name</source>
        <translation>Name</translation>
    </message>
    <message>
        <source>Number of connections</source>
        <translation>Anzahl der Verbindungen</translation>
    </message>
    <message>
        <source>Block chain</source>
        <translation>Blockchain</translation>
    </message>
    <message>
        <source>Current number of blocks</source>
        <translation>Aktuelle Anzahl der Blöcke</translation>
    </message>
    <message>
        <source>Memory Pool</source>
        <translation>Speicher-Pool</translation>
    </message>
    <message>
        <source>Current number of transactions</source>
        <translation>Aktuelle Anzahl der Transaktionen</translation>
    </message>
    <message>
        <source>Memory usage</source>
        <translation>Speichernutzung</translation>
    </message>
    <message>
        <source>Wallet: </source>
        <translation>Wallet:</translation>
    </message>
    <message>
        <source>(none)</source>
        <translation>(keine)</translation>
    </message>
    <message>
        <source>&amp;Reset</source>
        <translation>&amp;Zurücksetzen</translation>
    </message>
    <message>
        <source>Received</source>
        <translation>Empfangen</translation>
    </message>
    <message>
        <source>Sent</source>
        <translation>Übertragen</translation>
    </message>
    <message>
        <source>&amp;Peers</source>
        <translation>&amp;Gegenstellen</translation>
    </message>
    <message>
        <source>Banned peers</source>
        <translation>Gesperrte Peers</translation>
    </message>
    <message>
        <source>Select a peer to view detailed information.</source>
        <translation>Gegenstelle auswählen, um detaillierte Informationen zu erhalten.</translation>
    </message>
    <message>
        <source>Whitelisted</source>
        <translation>Zugelassene</translation>
    </message>
    <message>
        <source>Direction</source>
        <translation>Richtung</translation>
    </message>
    <message>
        <source>Version</source>
        <translation>Version</translation>
    </message>
    <message>
        <source>Starting Block</source>
        <translation>Start Block</translation>
    </message>
    <message>
        <source>Synced Headers</source>
        <translation>Synchronisierte Kopfdaten</translation>
    </message>
    <message>
        <source>Synced Blocks</source>
        <translation>Synchronisierte Blöcke</translation>
    </message>
    <message>
        <source>User Agent</source>
        <translation>User-Agent</translation>
    </message>
    <message>
        <source>Open the %1 debug log file from the current data directory. This can take a few seconds for large log files.</source>
        <translation>Öffnet die %1-Debug-Protokolldatei aus dem aktuellen Datenverzeichnis. Dies kann bei großen Protokolldateien einige Sekunden dauern.</translation>
    </message>
    <message>
        <source>Decrease font size</source>
        <translation>Schrift verkleinern</translation>
    </message>
    <message>
        <source>Increase font size</source>
        <translation>Schrift vergrößern</translation>
    </message>
    <message>
        <source>Services</source>
        <translation>Dienste</translation>
    </message>
    <message>
        <source>Ban Score</source>
        <translation>Sperrpunktzahl</translation>
    </message>
    <message>
        <source>Connection Time</source>
        <translation>Verbindungsdauer</translation>
    </message>
    <message>
        <source>Last Send</source>
        <translation>Letzte Übertragung</translation>
    </message>
    <message>
        <source>Last Receive</source>
        <translation>Letzter Empfang</translation>
    </message>
    <message>
        <source>Ping Time</source>
        <translation>Ping-Zeit</translation>
    </message>
    <message>
        <source>The duration of a currently outstanding ping.</source>
        <translation>Die Laufzeit eines aktuell ausstehenden Ping.</translation>
    </message>
    <message>
        <source>Ping Wait</source>
        <translation>Ping-Wartezeit</translation>
    </message>
    <message>
        <source>Min Ping</source>
        <translation>Minimaler Ping</translation>
    </message>
    <message>
        <source>Time Offset</source>
        <translation>Zeitversatz</translation>
    </message>
    <message>
        <source>Last block time</source>
        <translation>Letzte Blockzeit</translation>
    </message>
    <message>
        <source>&amp;Open</source>
        <translation>&amp;Öffnen</translation>
    </message>
    <message>
        <source>&amp;Console</source>
        <translation>&amp;Konsole</translation>
    </message>
    <message>
        <source>&amp;Network Traffic</source>
        <translation>&amp;Netzwerkauslastung</translation>
    </message>
    <message>
        <source>Totals</source>
        <translation>Gesamtbetrag:</translation>
    </message>
    <message>
        <source>In:</source>
        <translation>Eingehend:</translation>
    </message>
    <message>
        <source>Out:</source>
        <translation>Ausgehend:</translation>
    </message>
    <message>
        <source>Debug log file</source>
        <translation>Debug-Protokolldatei</translation>
    </message>
    <message>
        <source>Clear console</source>
        <translation>Konsole zurücksetzen</translation>
    </message>
    <message>
        <source>1 &amp;hour</source>
        <translation>1 &amp;Stunde</translation>
    </message>
    <message>
        <source>1 &amp;day</source>
        <translation>1 &amp;Tag</translation>
    </message>
    <message>
        <source>1 &amp;week</source>
        <translation>1 &amp;Woche</translation>
    </message>
    <message>
        <source>1 &amp;year</source>
        <translation>1 &amp;Jahr</translation>
    </message>
    <message>
        <source>&amp;Disconnect</source>
        <translation>&amp;Trennen</translation>
    </message>
    <message>
        <source>Ban for</source>
        <translation>Sperren für</translation>
    </message>
    <message>
        <source>&amp;Unban</source>
        <translation>&amp;Entsperren</translation>
    </message>
    <message>
        <source>Welcome to the %1 RPC console.</source>
        <translation>Willkommen in der %1 RPC Konsole.</translation>
    </message>
    <message>
        <source>Use up and down arrows to navigate history, and %1 to clear screen.</source>
        <translation>Verwenden Sie die aufwärt- und abwärtszeigenden Pfeiltasten, um in der Historie zu navigieren. Verwenden Sie %1, um den Verlauf zu leeren.</translation>
    </message>
    <message>
        <source>Type %1 for an overview of available commands.</source>
        <translation>Bitte %1 eingeben, um eine Übersicht verfügbarer Befehle zu erhalten.</translation>
    </message>
    <message>
        <source>For more information on using this console type %1.</source>
        <translation>Für mehr Information über die Benützung dieser Konsole %1 eingeben.</translation>
    </message>
    <message>
        <source>WARNING: Scammers have been active, telling users to type commands here, stealing their wallet contents. Do not use this console without fully understanding the ramifications of a command.</source>
        <translation>WARNUNG: Betrüger haben versucht, Benutzer dazu zu bringen, hier Befehle einzugeben, um ihr Wallet-Guthaben zu stehlen. Verwenden Sie diese Konsole nicht, ohne die Auswirkungen eines Befehls vollständig zu verstehen.</translation>
    </message>
    <message>
        <source>Network activity disabled</source>
        <translation>Netzwerkaktivität deaktiviert</translation>
    </message>
    <message>
        <source>Executing command without any wallet</source>
        <translation>Befehl wird ohne spezifizierte Wallet ausgeführt</translation>
    </message>
    <message>
        <source>Executing command using "%1" wallet</source>
        <translation>Befehl wird mit Wallet "%1" ausgeführt</translation>
    </message>
    <message>
        <source>(node id: %1)</source>
        <translation>(Knotenkennung: %1)</translation>
    </message>
    <message>
        <source>via %1</source>
        <translation>über %1</translation>
    </message>
    <message>
        <source>never</source>
        <translation>nie</translation>
    </message>
    <message>
        <source>Inbound</source>
        <translation>Eingehend</translation>
    </message>
    <message>
        <source>Outbound</source>
        <translation>ausgehend</translation>
    </message>
    <message>
        <source>Yes</source>
        <translation>Ja</translation>
    </message>
    <message>
        <source>No</source>
        <translation>Nein</translation>
    </message>
    <message>
        <source>Unknown</source>
        <translation>Unbekannt</translation>
    </message>
</context>
<context>
    <name>ReceiveCoinsDialog</name>
    <message>
        <source>&amp;Amount:</source>
        <translation>&amp;Betrag:</translation>
    </message>
    <message>
        <source>&amp;Label:</source>
        <translation>&amp;Bezeichnung:</translation>
    </message>
    <message>
        <source>&amp;Message:</source>
        <translation>&amp;Nachricht:</translation>
    </message>
    <message>
        <source>An optional message to attach to the payment request, which will be displayed when the request is opened. Note: The message will not be sent with the payment over the Bitcoin network.</source>
        <translation>Eine optionale Nachricht, die an die Zahlungsanforderung angehängt wird. Sie wird angezeigt, wenn die Anforderung geöffnet wird. Hinweis: Diese Nachricht wird nicht mit der Zahlung über das Blackcoin-Netzwerk gesendet.</translation>
    </message>
    <message>
        <source>An optional label to associate with the new receiving address.</source>
        <translation>Eine optionale Bezeichnung, die der neuen Empfangsadresse zugeordnet wird.</translation>
    </message>
    <message>
        <source>Use this form to request payments. All fields are &lt;b&gt;optional&lt;/b&gt;.</source>
        <translation>Verwenden Sie dieses Formular, um Zahlungen anzufordern. Alle Felder sind &lt;b&gt;optional&lt;/b&gt;.</translation>
    </message>
    <message>
        <source>An optional amount to request. Leave this empty or zero to not request a specific amount.</source>
        <translation>Ein optional angeforderter Betrag. Lassen Sie dieses Feld leer oder setzen Sie es auf 0, um keinen spezifischen Betrag anzufordern.</translation>
    </message>
    <message>
        <source>Clear all fields of the form.</source>
        <translation>Alle Formularfelder zurücksetzen.</translation>
    </message>
    <message>
        <source>Clear</source>
        <translation>Zurücksetzen</translation>
    </message>
    <message>
<<<<<<< HEAD
        <source>Bech32 (or BIP-173) addresses offer better protection against typos, but old wallets don't support them. When unchecked, an address compatible with older wallets will be created instead.</source>
        <translation>Ureigene SegWit-Adressen (alias Bech32 oder BIP-173) werden Ihre Transaktionsgebühren senken und bieten besseren Tippfehlerschutz, werden jedoch von alten Brieftaschen nicht unterstützt. Wenn abgewählt, wird eine mit älteren Brieftaschen kompatible Adresse erstellt.</translation>
    </message>
    <message>
        <source>Generate Bech32 address</source>
        <translation>Generiere ureigene SegWit(Bech32)-Adresse</translation>
=======
        <source>Native segwit addresses (aka Bech32 or BIP-173) reduce your transaction fees later on and offer better protection against typos, but old wallets don't support them. When unchecked, an address compatible with older wallets will be created instead.</source>
        <translation>Native SegWit-Adressen (alias Bech32 oder BIP-173) werden Ihre Transaktionsgebühren senken und bieten besseren Tippfehlerschutz, werden jedoch von alten Wallets nicht unterstützt. Wenn deaktiviert, wird eine mit älteren Wallets kompatible Adresse erstellt.</translation>
    </message>
    <message>
        <source>Generate native segwit (Bech32) address</source>
        <translation>Generiere native SegWit (Bech32) Adresse</translation>
>>>>>>> 8b676984
    </message>
    <message>
        <source>Requested payments history</source>
        <translation>Verlauf der angeforderten Zahlungen</translation>
    </message>
    <message>
        <source>&amp;Request payment</source>
        <translation>&amp;Zahlung anfordern</translation>
    </message>
    <message>
        <source>Show the selected request (does the same as double clicking an entry)</source>
        <translation>Ausgewählte Zahlungsanforderungen anzeigen (entspricht einem Doppelklick auf einen Eintrag)</translation>
    </message>
    <message>
        <source>Show</source>
        <translation>Anzeigen</translation>
    </message>
    <message>
        <source>Remove the selected entries from the list</source>
        <translation>Ausgewählte Einträge aus der Liste entfernen</translation>
    </message>
    <message>
        <source>Remove</source>
        <translation>Entfernen</translation>
    </message>
    <message>
        <source>Copy URI</source>
        <translation>&amp;URI kopieren</translation>
    </message>
    <message>
        <source>Copy label</source>
        <translation>Bezeichnung kopieren</translation>
    </message>
    <message>
        <source>Copy message</source>
        <translation>Nachricht kopieren</translation>
    </message>
    <message>
        <source>Copy amount</source>
        <translation>Betrag kopieren</translation>
    </message>
</context>
<context>
    <name>ReceiveRequestDialog</name>
    <message>
        <source>QR Code</source>
        <translation>QR-Code</translation>
    </message>
    <message>
        <source>Copy &amp;URI</source>
        <translation>&amp;URI kopieren</translation>
    </message>
    <message>
        <source>Copy &amp;Address</source>
        <translation>&amp;Adresse kopieren</translation>
    </message>
    <message>
        <source>&amp;Save Image...</source>
        <translation>Grafik &amp;speichern...</translation>
    </message>
    <message>
        <source>Request payment to %1</source>
        <translation>Zahlung anfordern an %1</translation>
    </message>
    <message>
        <source>Payment information</source>
        <translation>Zahlungsinformationen</translation>
    </message>
    <message>
        <source>URI</source>
        <translation>URI</translation>
    </message>
    <message>
        <source>Address</source>
        <translation>Adresse</translation>
    </message>
    <message>
        <source>Amount</source>
        <translation>Betrag</translation>
    </message>
    <message>
        <source>Label</source>
        <translation>Bezeichnung</translation>
    </message>
    <message>
        <source>Message</source>
        <translation>Nachricht</translation>
    </message>
    <message>
        <source>Wallet</source>
        <translation>Wallet</translation>
    </message>
    <message>
        <source>Resulting URI too long, try to reduce the text for label / message.</source>
        <translation>Resultierende URI ist zu lang, bitte den Text für Bezeichnung/Nachricht kürzen.</translation>
    </message>
    <message>
        <source>Error encoding URI into QR Code.</source>
        <translation>Beim Enkodieren der URI in den QR-Code ist ein Fehler aufgetreten.</translation>
    </message>
</context>
<context>
    <name>RecentRequestsTableModel</name>
    <message>
        <source>Date</source>
        <translation>Datum</translation>
    </message>
    <message>
        <source>Label</source>
        <translation>Bezeichnung</translation>
    </message>
    <message>
        <source>Message</source>
        <translation>Nachricht</translation>
    </message>
    <message>
        <source>(no label)</source>
        <translation>(keine Bezeichnung)</translation>
    </message>
    <message>
        <source>(no message)</source>
        <translation>(keine Nachricht)</translation>
    </message>
    <message>
        <source>(no amount requested)</source>
        <translation>(kein Betrag angefordert)</translation>
    </message>
    <message>
        <source>Requested</source>
        <translation>Angefordert</translation>
    </message>
</context>
<context>
    <name>SendCoinsDialog</name>
    <message>
        <source>Send Coins</source>
        <translation>Blackcoins überweisen</translation>
    </message>
    <message>
        <source>Coin Control Features</source>
        <translation>"Coin Control"-Funktionen</translation>
    </message>
    <message>
        <source>Inputs...</source>
        <translation>Eingaben...</translation>
    </message>
    <message>
        <source>automatically selected</source>
        <translation>automatisch ausgewählt</translation>
    </message>
    <message>
        <source>Insufficient funds!</source>
        <translation>Unzureichender Kontostand!</translation>
    </message>
    <message>
        <source>Quantity:</source>
        <translation>Anzahl:</translation>
    </message>
    <message>
        <source>Bytes:</source>
        <translation>Byte:</translation>
    </message>
    <message>
        <source>Amount:</source>
        <translation>Betrag:</translation>
    </message>
    <message>
        <source>Fee:</source>
        <translation>Gebühr:</translation>
    </message>
    <message>
        <source>After Fee:</source>
        <translation>Abzüglich Gebühr:</translation>
    </message>
    <message>
        <source>Change:</source>
        <translation>Wechselgeld:</translation>
    </message>
    <message>
        <source>If this is activated, but the change address is empty or invalid, change will be sent to a newly generated address.</source>
        <translation>Wenn dies aktiviert ist, aber die Wechselgeld-Adresse leer oder ungültig ist, wird das Wechselgeld an eine neu generierte Adresse gesendet.</translation>
    </message>
    <message>
        <source>Custom change address</source>
        <translation>Benutzerdefinierte Wechselgeld-Adresse</translation>
    </message>
    <message>
        <source>Transaction Fee:</source>
        <translation>Transaktionsgebühr:</translation>
    </message>
    <message>
        <source>Choose...</source>
        <translation>Auswählen...</translation>
    </message>
    <message>
        <source>Using the fallbackfee can result in sending a transaction that will take several hours or days (or never) to confirm. Consider choosing your fee manually or wait until you have validated the complete chain.</source>
        <translation>Die Verwendung der "fallbackfee" kann dazu führen, dass eine gesendete Transaktion erst nach mehreren Stunden oder Tagen (oder nie) bestätigt wird. Erwägen Sie, Ihre Gebühr manuell auszuwählen oder warten Sie, bis Sie die gesamte Chain validiert haben.</translation>
    </message>
    <message>
        <source>Warning: Fee estimation is currently not possible.</source>
        <translation>Achtung: Berechnung der Gebühr ist momentan nicht möglich.</translation>
    </message>
    <message>
        <source>collapse fee-settings</source>
        <translation>Transaktionsgebühren-Einstellungen ausblenden</translation>
    </message>
    <message>
        <source>Specify a custom fee per kB (1,000 bytes) of the transaction's virtual size.

Note:  Since the fee is calculated on a per-byte basis, a fee of "100 satoshis per kB" for a transaction size of 500 bytes (half of 1 kB) would ultimately yield a fee of only 50 satoshis.</source>
        <translation>Geben sie eine angepasste Gebühr pro kB (1.000 Byte) virtueller Größe der Transaktion an.

Hinweis: Eine Gebühr von "100 Satoshis pro kB" bei einer Größe der Transaktion von 500 Byte (einem halben kB) würde eine Gebühr von 50 Satoshis ergeben, da die Gebühr pro Byte berechnet wird.</translation>
    </message>
    <message>
        <source>per kilobyte</source>
        <translation>pro Kilobyte</translation>
    </message>
    <message>
        <source>Hide</source>
        <translation>Ausblenden</translation>
    </message>
    <message>
<<<<<<< HEAD
        <source>Paying only the minimum fee is just fine as long as there is less transaction volume than space in the blocks. But be aware that this can end up in a never confirming transaction once there is more demand for bitcoin transactions than the network can process.</source>
        <translation>Nur die minimale Gebühr zu bezahlen ist so lange in Ordnung, wie weniger Transaktionsvolumen als Platz in den Blöcken vorhanden ist. Aber Vorsicht, diese Option kann dazu führen, dass Transaktionen nicht bestätigt werden, wenn mehr Bedarf an Blackcoin-Transaktionen besteht als das Netzwerk verarbeiten kann.</translation>
    </message>
    <message>
        <source>(read the tooltip)</source>
        <translation>(den Hinweistext lesen)</translation>
    </message>
    <message>
=======
>>>>>>> 8b676984
        <source>Recommended:</source>
        <translation>Empfehlungen:</translation>
    </message>
    <message>
        <source>Custom:</source>
        <translation>Benutzerdefiniert:</translation>
    </message>
    <message>
        <source>(Smart fee not initialized yet. This usually takes a few blocks...)</source>
        <translation>(Intelligente Gebührenlogik ist noch nicht verfügbar. Normalerweise dauert dies einige Blöcke lang...)</translation>
    </message>
    <message>
        <source>Send to multiple recipients at once</source>
        <translation>An mehrere Empfänger auf einmal überweisen</translation>
    </message>
    <message>
        <source>Add &amp;Recipient</source>
        <translation>Empfänger &amp;hinzufügen</translation>
    </message>
    <message>
        <source>Clear all fields of the form.</source>
        <translation>Alle Formularfelder zurücksetzen.</translation>
    </message>
    <message>
        <source>Dust:</source>
        <translation>"Dust":</translation>
    </message>
    <message>
        <source>When there is less transaction volume than space in the blocks, miners as well as relaying nodes may enforce a minimum fee. Paying only this minimum fee is just fine, but be aware that this can result in a never confirming transaction once there is more demand for bitcoin transactions than the network can process.</source>
        <translation>Nur die minimale Gebühr zu bezahlen ist so lange in Ordnung, wie weniger Transaktionsvolumen als Platz in den Blöcken vorhanden ist. Aber Vorsicht, diese Option kann dazu führen, dass Transaktionen nicht bestätigt werden, wenn mehr Bedarf an Bitcoin-Transaktionen besteht als das Netzwerk verarbeiten kann.</translation>
    </message>
    <message>
        <source>A too low fee might result in a never confirming transaction (read the tooltip)</source>
        <translation>Eine niedrige Gebühr kann dazu führen das eine Transaktion niemals bestätigt wird (Lesen sie die Anmerkung).</translation>
    </message>
    <message>
        <source>Confirmation time target:</source>
        <translation>Bestätigungsziel:</translation>
    </message>
    <message>
        <source>Enable Replace-By-Fee</source>
        <translation>Aktiviere Replace-By-Fee</translation>
    </message>
    <message>
        <source>With Replace-By-Fee (BIP-125) you can increase a transaction's fee after it is sent. Without this, a higher fee may be recommended to compensate for increased transaction delay risk.</source>
        <translation>Mit Replace-By-Fee (BIP-125) kann die Transaktionsgebühr nach dem Senden erhöht werden. Ohne dies wird eine höhere Gebühr empfohlen, um das Risiko einer hohen Transaktionszeit zu reduzieren.</translation>
    </message>
    <message>
        <source>Clear &amp;All</source>
        <translation>&amp;Zurücksetzen</translation>
    </message>
    <message>
        <source>Balance:</source>
        <translation>Kontostand:</translation>
    </message>
    <message>
        <source>Confirm the send action</source>
        <translation>Überweisung bestätigen</translation>
    </message>
    <message>
        <source>S&amp;end</source>
        <translation>&amp;Überweisen</translation>
    </message>
    <message>
        <source>Copy quantity</source>
        <translation>Anzahl kopieren</translation>
    </message>
    <message>
        <source>Copy amount</source>
        <translation>Betrag kopieren</translation>
    </message>
    <message>
        <source>Copy fee</source>
        <translation>Gebühr kopieren</translation>
    </message>
    <message>
        <source>Copy after fee</source>
        <translation>Abzüglich Gebühr kopieren</translation>
    </message>
    <message>
        <source>Copy bytes</source>
        <translation>Byte kopieren</translation>
    </message>
    <message>
        <source>Copy dust</source>
        <translation>"Staub" kopieren</translation>
    </message>
    <message>
        <source>Copy change</source>
        <translation>Wechselgeld kopieren</translation>
    </message>
    <message>
        <source>%1 (%2 blocks)</source>
        <translation>%1 (%2 Blöcke)</translation>
    </message>
    <message>
        <source>%1 to %2</source>
        <translation>%1 an %2</translation>
    </message>
    <message>
        <source>Are you sure you want to send?</source>
        <translation>Wollen Sie die Überweisung ausführen?</translation>
    </message>
    <message>
        <source>or</source>
        <translation>oder</translation>
    </message>
    <message>
        <source>You can increase the fee later (signals Replace-By-Fee, BIP-125).</source>
        <translation>Sie können die Gebühr später erhöhen (zeigt Replace-By-Fee, BIP-125).</translation>
    </message>
    <message>
        <source>from wallet %1</source>
        <translation>aus Wallet %1</translation>
    </message>
    <message>
        <source>Please, review your transaction.</source>
        <translation>Bitte überprüfen sie ihre Transaktion. </translation>
    </message>
    <message>
        <source>Transaction fee</source>
        <translation>Transaktionsgebühr</translation>
    </message>
    <message>
        <source>Not signalling Replace-By-Fee, BIP-125.</source>
        <translation>Replace-By-Fee, BIP-125 wird nicht angezeigt.</translation>
    </message>
    <message>
        <source>Total Amount</source>
        <translation>Gesamtbetrag</translation>
    </message>
    <message>
        <source>Confirm send coins</source>
        <translation>Überweisung bestätigen</translation>
    </message>
    <message>
        <source>The recipient address is not valid. Please recheck.</source>
        <translation>Die Zahlungsadresse ist ungültig, bitte nochmals überprüfen.</translation>
    </message>
    <message>
        <source>The amount to pay must be larger than 0.</source>
        <translation>Der zu zahlende Betrag muss größer als 0 sein.</translation>
    </message>
    <message>
        <source>The amount exceeds your balance.</source>
        <translation>Der angegebene Betrag übersteigt Ihren Kontostand.</translation>
    </message>
    <message>
        <source>The total exceeds your balance when the %1 transaction fee is included.</source>
        <translation>Der angegebene Betrag übersteigt aufgrund der Transaktionsgebühr in Höhe von %1 Ihren Kontostand.</translation>
    </message>
    <message>
        <source>Duplicate address found: addresses should only be used once each.</source>
        <translation>Doppelte Adresse entdeckt: Adressen sollten jeweils nur einmal benutzt werden.</translation>
    </message>
    <message>
        <source>Transaction creation failed!</source>
        <translation>Transaktionserstellung fehlgeschlagen!</translation>
    </message>
    <message>
        <source>The transaction was rejected with the following reason: %1</source>
        <translation>Die Transaktion wurde aus folgendem Grund abgelehnt: %1</translation>
    </message>
    <message>
        <source>A fee higher than %1 is considered an absurdly high fee.</source>
        <translation>Eine höhere Gebühr als %1 wird als unsinnig hohe Gebühr angesehen.</translation>
    </message>
    <message>
        <source>Payment request expired.</source>
        <translation>Zahlungsanforderung abgelaufen.</translation>
    </message>
    <message numerus="yes">
        <source>Estimated to begin confirmation within %n block(s).</source>
        <translation><numerusform>Voraussichtlicher Beginn der Bestätigung innerhalb von %n Block</numerusform><numerusform>Voraussichtlicher Beginn der Bestätigung innerhalb von %n Blöcken.</numerusform></translation>
    </message>
    <message>
        <source>Warning: Invalid Bitcoin address</source>
        <translation>Warnung: Ungültige Blackcoin-Adresse</translation>
    </message>
    <message>
        <source>Warning: Unknown change address</source>
        <translation>Warnung: Unbekannte Wechselgeld-Adresse</translation>
    </message>
    <message>
        <source>Confirm custom change address</source>
        <translation>Bestätige benutzerdefinierte Wechselgeld-Adresse</translation>
    </message>
    <message>
        <source>The address you selected for change is not part of this wallet. Any or all funds in your wallet may be sent to this address. Are you sure?</source>
        <translation>Die ausgewählte Wechselgeld-Adresse ist nicht Bestandteil dieses Wallets. Einige oder alle Mittel aus Ihrem Wallet könnten an diese Adresse gesendet werden. Wollen Sie das wirklich?</translation>
    </message>
    <message>
        <source>(no label)</source>
        <translation>(keine Bezeichnung)</translation>
    </message>
</context>
<context>
    <name>SendCoinsEntry</name>
    <message>
        <source>A&amp;mount:</source>
        <translation>Betra&amp;g:</translation>
    </message>
    <message>
        <source>Pay &amp;To:</source>
        <translation>E&amp;mpfänger:</translation>
    </message>
    <message>
        <source>&amp;Label:</source>
        <translation>&amp;Bezeichnung:</translation>
    </message>
    <message>
        <source>Choose previously used address</source>
        <translation>Bereits verwendete Adresse auswählen</translation>
    </message>
    <message>
        <source>This is a normal payment.</source>
        <translation>Dies ist eine normale Überweisung.</translation>
    </message>
    <message>
        <source>The Bitcoin address to send the payment to</source>
        <translation>Die Zahlungsadresse der Überweisung</translation>
    </message>
    <message>
        <source>Alt+A</source>
        <translation>Alt+A</translation>
    </message>
    <message>
        <source>Paste address from clipboard</source>
        <translation>Adresse aus der Zwischenablage einfügen</translation>
    </message>
    <message>
        <source>Alt+P</source>
        <translation>Alt+P</translation>
    </message>
    <message>
        <source>Remove this entry</source>
        <translation>Diesen Eintrag entfernen</translation>
    </message>
    <message>
        <source>The fee will be deducted from the amount being sent. The recipient will receive less bitcoins than you enter in the amount field. If multiple recipients are selected, the fee is split equally.</source>
        <translation>Die Gebühr wird vom zu überweisenden Betrag abgezogen. Der Empfänger wird also weniger Blackcoins erhalten, als Sie im Betrags-Feld eingegeben haben. Falls mehrere Empfänger ausgewählt wurden, wird die Gebühr gleichmäßig verteilt.</translation>
    </message>
    <message>
        <source>S&amp;ubtract fee from amount</source>
        <translation>Gebühr vom Betrag ab&amp;ziehen</translation>
    </message>
    <message>
        <source>Use available balance</source>
        <translation>Benutze verfügbaren Kontostand</translation>
    </message>
    <message>
        <source>Message:</source>
        <translation>Nachricht:</translation>
    </message>
    <message>
        <source>This is an unauthenticated payment request.</source>
        <translation>Dies ist keine beglaubigte Zahlungsanforderung.</translation>
    </message>
    <message>
        <source>This is an authenticated payment request.</source>
        <translation>Dies ist eine beglaubigte Zahlungsanforderung.</translation>
    </message>
    <message>
        <source>Enter a label for this address to add it to the list of used addresses</source>
        <translation>Adressbezeichnung eingeben, die dann zusammen mit der Adresse der Liste bereits verwendeter Adressen hinzugefügt wird.</translation>
    </message>
    <message>
        <source>A message that was attached to the bitcoin: URI which will be stored with the transaction for your reference. Note: This message will not be sent over the Bitcoin network.</source>
        <translation>Eine an die "blackcoin:"-URI angefügte Nachricht, die zusammen mit der Transaktion gespeichert wird. Hinweis: Diese Nachricht wird nicht über das Blackcoin-Netzwerk gesendet.</translation>
    </message>
    <message>
        <source>Pay To:</source>
        <translation>Empfänger:</translation>
    </message>
    <message>
        <source>Memo:</source>
        <translation>Memo:</translation>
    </message>
    <message>
        <source>Enter a label for this address to add it to your address book</source>
        <translation>Geben Sie eine Bezeichnung für diese Adresse ein, um sie zu Ihrem Adressbuch hinzuzufügen</translation>
    </message>
</context>
<context>
    <name>SendConfirmationDialog</name>
    <message>
        <source>Yes</source>
        <translation>Ja</translation>
    </message>
</context>
<context>
    <name>ShutdownWindow</name>
    <message>
        <source>%1 is shutting down...</source>
        <translation>%1 wird beendet...</translation>
    </message>
    <message>
        <source>Do not shut down the computer until this window disappears.</source>
        <translation>Fahren Sie den Computer nicht herunter, bevor dieses Fenster verschwindet.</translation>
    </message>
</context>
<context>
    <name>SignVerifyMessageDialog</name>
    <message>
        <source>Signatures - Sign / Verify a Message</source>
        <translation>Signaturen - eine Nachricht signieren / verifizieren</translation>
    </message>
    <message>
        <source>&amp;Sign Message</source>
        <translation>Nachricht &amp;signieren</translation>
    </message>
    <message>
        <source>You can sign messages/agreements with your addresses to prove you can receive bitcoins sent to them. Be careful not to sign anything vague or random, as phishing attacks may try to trick you into signing your identity over to them. Only sign fully-detailed statements you agree to.</source>
        <translation>Sie können Nachrichten/Vereinbarungen mit Hilfe Ihrer Adressen signieren, um zu beweisen, dass Sie Blackcoins empfangen können, die an diese Adressen überwiesen werden. Seien Sie vorsichtig und signieren Sie nichts Vages oder Willkürliches, um Ihre Indentität vor Phishingangriffen zu schützen. Signieren Sie nur vollständig-detaillierte Aussagen, mit denen Sie auch einverstanden sind.</translation>
    </message>
    <message>
        <source>The Bitcoin address to sign the message with</source>
        <translation>Die Blackcoin-Adresse mit der die Nachricht signiert wird</translation>
    </message>
    <message>
        <source>Choose previously used address</source>
        <translation>Bereits verwendete Adresse auswählen</translation>
    </message>
    <message>
        <source>Alt+A</source>
        <translation>Alt+A</translation>
    </message>
    <message>
        <source>Paste address from clipboard</source>
        <translation>Adresse aus der Zwischenablage einfügen</translation>
    </message>
    <message>
        <source>Alt+P</source>
        <translation>Alt+P</translation>
    </message>
    <message>
        <source>Enter the message you want to sign here</source>
        <translation>Zu signierende Nachricht hier eingeben</translation>
    </message>
    <message>
        <source>Signature</source>
        <translation>Signatur</translation>
    </message>
    <message>
        <source>Copy the current signature to the system clipboard</source>
        <translation>Aktuelle Signatur in die Zwischenablage kopieren</translation>
    </message>
    <message>
        <source>Sign the message to prove you own this Bitcoin address</source>
        <translation>Die Nachricht signieren, um den Besitz dieser Blackcoin-Adresse zu beweisen</translation>
    </message>
    <message>
        <source>Sign &amp;Message</source>
        <translation>&amp;Nachricht signieren</translation>
    </message>
    <message>
        <source>Reset all sign message fields</source>
        <translation>Alle "Nachricht signieren"-Felder zurücksetzen</translation>
    </message>
    <message>
        <source>Clear &amp;All</source>
        <translation>&amp;Zurücksetzen</translation>
    </message>
    <message>
        <source>&amp;Verify Message</source>
        <translation>Nachricht &amp;verifizieren</translation>
    </message>
    <message>
        <source>Enter the receiver's address, message (ensure you copy line breaks, spaces, tabs, etc. exactly) and signature below to verify the message. Be careful not to read more into the signature than what is in the signed message itself, to avoid being tricked by a man-in-the-middle attack. Note that this only proves the signing party receives with the address, it cannot prove sendership of any transaction!</source>
        <translation>Geben Sie die Zahlungsadresse des Empfängers, Nachricht (achten Sie darauf Zeilenumbrüche, Leerzeichen, Tabulatoren usw. exakt zu kopieren) und Signatur unten ein, um die Nachricht zu verifizieren. Vorsicht, interpretieren Sie nicht mehr in die Signatur hinein, als in der signierten Nachricht selber enthalten ist, um nicht von einem Man-in-the-middle-Angriff hinters Licht geführt zu werden. Beachten Sie dass dies nur beweist, dass die signierende Partei über diese Adresse Überweisungen empfangen kann.</translation>
    </message>
    <message>
        <source>The Bitcoin address the message was signed with</source>
        <translation>Die Blackcoin-Adresse mit der die Nachricht signiert wurde</translation>
    </message>
    <message>
        <source>Verify the message to ensure it was signed with the specified Bitcoin address</source>
        <translation>Die Nachricht verifizieren, um sicherzustellen, dass diese mit der angegebenen Blackcoin-Adresse signiert wurde</translation>
    </message>
    <message>
        <source>Verify &amp;Message</source>
        <translation>&amp;Nachricht verifizieren</translation>
    </message>
    <message>
        <source>Reset all verify message fields</source>
        <translation>Alle "Nachricht verifizieren"-Felder zurücksetzen</translation>
    </message>
    <message>
        <source>Click "Sign Message" to generate signature</source>
        <translation>Auf "Nachricht signieren" klicken, um die Signatur zu erzeugen</translation>
    </message>
    <message>
        <source>The entered address is invalid.</source>
        <translation>Die eingegebene Adresse ist ungültig.</translation>
    </message>
    <message>
        <source>Please check the address and try again.</source>
        <translation>Bitte überprüfen Sie die Adresse und versuchen Sie es erneut.</translation>
    </message>
    <message>
        <source>The entered address does not refer to a key.</source>
        <translation>Die eingegebene Adresse verweist nicht auf einen Schlüssel.</translation>
    </message>
    <message>
        <source>Wallet unlock was cancelled.</source>
        <translation>Wallet-Entsperrung wurde abgebrochen.</translation>
    </message>
    <message>
        <source>Private key for the entered address is not available.</source>
        <translation>Privater Schlüssel zur eingegebenen Adresse ist nicht verfügbar.</translation>
    </message>
    <message>
        <source>Message signing failed.</source>
        <translation>Signierung der Nachricht fehlgeschlagen.</translation>
    </message>
    <message>
        <source>Message signed.</source>
        <translation>Nachricht signiert.</translation>
    </message>
    <message>
        <source>The signature could not be decoded.</source>
        <translation>Die Signatur konnte nicht dekodiert werden.</translation>
    </message>
    <message>
        <source>Please check the signature and try again.</source>
        <translation>Bitte überprüfen Sie die Signatur und versuchen Sie es erneut.</translation>
    </message>
    <message>
        <source>The signature did not match the message digest.</source>
        <translation>Die Signatur entspricht nicht dem "Message Digest".</translation>
    </message>
    <message>
        <source>Message verification failed.</source>
        <translation>Verifizierung der Nachricht fehlgeschlagen.</translation>
    </message>
    <message>
        <source>Message verified.</source>
        <translation>Nachricht verifiziert.</translation>
    </message>
</context>
<context>
    <name>SplashScreen</name>
    <message>
        <source>[testnet]</source>
        <translation>[Testnet]</translation>
    </message>
</context>
<context>
    <name>TrafficGraphWidget</name>
    <message>
        <source>KB/s</source>
        <translation>KB/s</translation>
    </message>
</context>
<context>
    <name>TransactionDesc</name>
    <message numerus="yes">
        <source>Open for %n more block(s)</source>
        <translation><numerusform>Offen für %n weiteren Block</numerusform><numerusform>Offen für %n weitere Blöcke</numerusform></translation>
    </message>
    <message>
        <source>Open until %1</source>
        <translation>Offen bis %1</translation>
    </message>
    <message>
        <source>conflicted with a transaction with %1 confirmations</source>
        <translation>steht im Konflikt mit einer Transaktion mit %1 Bestätigungen</translation>
    </message>
    <message>
        <source>0/unconfirmed, %1</source>
        <translation>0/unbestätigt, %1</translation>
    </message>
    <message>
        <source>in memory pool</source>
        <translation>im Speicher-Pool</translation>
    </message>
    <message>
        <source>not in memory pool</source>
        <translation>nicht im Speicher-Pool</translation>
    </message>
    <message>
        <source>abandoned</source>
        <translation>eingestellt</translation>
    </message>
    <message>
        <source>%1/unconfirmed</source>
        <translation>%1/unbestätigt</translation>
    </message>
    <message>
        <source>%1 confirmations</source>
        <translation>%1 Bestätigungen</translation>
    </message>
    <message>
        <source>Status</source>
        <translation>Status</translation>
    </message>
    <message>
        <source>Date</source>
        <translation>Datum</translation>
    </message>
    <message>
        <source>Source</source>
        <translation>Quelle</translation>
    </message>
    <message>
        <source>Generated</source>
        <translation>Erzeugt</translation>
    </message>
    <message>
        <source>From</source>
        <translation>Von</translation>
    </message>
    <message>
        <source>unknown</source>
        <translation>unbekannt</translation>
    </message>
    <message>
        <source>To</source>
        <translation>An</translation>
    </message>
    <message>
        <source>own address</source>
        <translation>eigene Adresse</translation>
    </message>
    <message>
        <source>watch-only</source>
        <translation>beobachtet</translation>
    </message>
    <message>
        <source>label</source>
        <translation>Bezeichnung</translation>
    </message>
    <message>
        <source>Credit</source>
        <translation>Gutschrift</translation>
    </message>
    <message numerus="yes">
        <source>matures in %n more block(s)</source>
        <translation><numerusform>reift noch %n weiteren Block</numerusform><numerusform>reift noch %n weitere Blöcke</numerusform></translation>
    </message>
    <message>
        <source>not accepted</source>
        <translation>nicht angenommen</translation>
    </message>
    <message>
        <source>Debit</source>
        <translation>Belastung</translation>
    </message>
    <message>
        <source>Total debit</source>
        <translation>Gesamtbelastung</translation>
    </message>
    <message>
        <source>Total credit</source>
        <translation>Gesamtgutschrift</translation>
    </message>
    <message>
        <source>Transaction fee</source>
        <translation>Transaktionsgebühr</translation>
    </message>
    <message>
        <source>Net amount</source>
        <translation>Nettobetrag</translation>
    </message>
    <message>
        <source>Message</source>
        <translation>Nachricht</translation>
    </message>
    <message>
        <source>Comment</source>
        <translation>Kommentar</translation>
    </message>
    <message>
        <source>Transaction ID</source>
        <translation>Transaktionskennung</translation>
    </message>
    <message>
        <source>Transaction total size</source>
        <translation>Gesamte Transaktionsgröße</translation>
    </message>
    <message>
        <source>Transaction virtual size</source>
        <translation>Virtuelle Größe der Transaktion</translation>
    </message>
    <message>
        <source>Output index</source>
        <translation>Ausgabeindex</translation>
    </message>
    <message>
        <source>Merchant</source>
        <translation>Händler</translation>
    </message>
    <message>
        <source>Generated coins must mature %1 blocks before they can be spent. When you generated this block, it was broadcast to the network to be added to the block chain. If it fails to get into the chain, its state will change to "not accepted" and it won't be spendable. This may occasionally happen if another node generates a block within a few seconds of yours.</source>
<<<<<<< HEAD
        <translation>Erzeugte Blackcoins müssen %1 Blöcke lang reifen, bevor sie ausgegeben werden können. Als Sie diesen Block erzeugten, wurde er an das Netzwerk übertragen, um ihn der Blockkette hinzuzufügen. Falls dies fehlschlägt wird der Status in "nicht angenommen" geändert und Sie werden keine Blackcoins gutgeschrieben bekommen. Das kann gelegentlich passieren, wenn ein anderer Knoten einen Block fast zeitgleich erzeugt.</translation>
=======
        <translation>Erzeugte Bitcoins müssen %1 Blöcke lang reifen, bevor sie ausgegeben werden können. Als Sie diesen Block erzeugten, wurde er an das Netzwerk übertragen, um ihn der Blockchain hinzuzufügen. Falls dies fehlschlägt wird der Status in "nicht angenommen" geändert und Sie werden keine Bitcoins gutgeschrieben bekommen. Das kann gelegentlich passieren, wenn ein anderer Knoten einen Block fast zeitgleich erzeugt.</translation>
>>>>>>> 8b676984
    </message>
    <message>
        <source>Debug information</source>
        <translation>Debug-Informationen</translation>
    </message>
    <message>
        <source>Transaction</source>
        <translation>Transaktion</translation>
    </message>
    <message>
        <source>Inputs</source>
        <translation>Eingaben</translation>
    </message>
    <message>
        <source>Amount</source>
        <translation>Betrag</translation>
    </message>
    <message>
        <source>true</source>
        <translation>wahr</translation>
    </message>
    <message>
        <source>false</source>
        <translation>falsch</translation>
    </message>
</context>
<context>
    <name>TransactionDescDialog</name>
    <message>
        <source>This pane shows a detailed description of the transaction</source>
        <translation>Dieser Bereich zeigt eine detaillierte Beschreibung der Transaktion an</translation>
    </message>
    <message>
        <source>Details for %1</source>
        <translation>Details für %1</translation>
    </message>
</context>
<context>
    <name>TransactionTableModel</name>
    <message>
        <source>Date</source>
        <translation>Datum</translation>
    </message>
    <message>
        <source>Type</source>
        <translation>Typ</translation>
    </message>
    <message>
        <source>Label</source>
        <translation>Bezeichnung</translation>
    </message>
    <message numerus="yes">
        <source>Open for %n more block(s)</source>
        <translation><numerusform>Offen für %n weiteren Block</numerusform><numerusform>Offen für %n weitere Blöcke</numerusform></translation>
    </message>
    <message>
        <source>Open until %1</source>
        <translation>Offen bis %1</translation>
    </message>
    <message>
        <source>Unconfirmed</source>
        <translation>Unbestätigt</translation>
    </message>
    <message>
        <source>Abandoned</source>
        <translation>Eingestellt</translation>
    </message>
    <message>
        <source>Confirming (%1 of %2 recommended confirmations)</source>
        <translation>Wird bestätigt (%1 von %2 empfohlenen Bestätigungen)</translation>
    </message>
    <message>
        <source>Confirmed (%1 confirmations)</source>
        <translation>Bestätigt (%1 Bestätigungen)</translation>
    </message>
    <message>
        <source>Conflicted</source>
        <translation>in Konflikt stehend</translation>
    </message>
    <message>
        <source>Immature (%1 confirmations, will be available after %2)</source>
        <translation>Unreif (%1 Bestätigungen, wird verfügbar sein nach %2)</translation>
    </message>
    <message>
        <source>Generated but not accepted</source>
        <translation>Generiert, aber nicht akzeptiert</translation>
    </message>
    <message>
        <source>Received with</source>
        <translation>Empfangen über</translation>
    </message>
    <message>
        <source>Received from</source>
        <translation>Empfangen von</translation>
    </message>
    <message>
        <source>Sent to</source>
        <translation>Überwiesen an</translation>
    </message>
    <message>
        <source>Payment to yourself</source>
        <translation>Eigenüberweisung</translation>
    </message>
    <message>
        <source>Mined</source>
        <translation>Erarbeitet</translation>
    </message>
    <message>
        <source>watch-only</source>
        <translation>beobachtet</translation>
    </message>
    <message>
        <source>(n/a)</source>
        <translation>(k.A.)</translation>
    </message>
    <message>
        <source>(no label)</source>
        <translation>(keine Bezeichnung)</translation>
    </message>
    <message>
        <source>Transaction status. Hover over this field to show number of confirmations.</source>
        <translation>Transaktionsstatus. Fahren Sie mit der Maus über dieses Feld, um die Anzahl der Bestätigungen zu sehen.</translation>
    </message>
    <message>
        <source>Date and time that the transaction was received.</source>
        <translation>Datum und Zeit als die Transaktion empfangen wurde.</translation>
    </message>
    <message>
        <source>Type of transaction.</source>
        <translation>Art der Transaktion</translation>
    </message>
    <message>
        <source>Whether or not a watch-only address is involved in this transaction.</source>
        <translation>Zeigt an, ob eine beobachtete Adresse in diese Transaktion involviert ist.</translation>
    </message>
    <message>
        <source>User-defined intent/purpose of the transaction.</source>
        <translation>Benutzerdefinierte Absicht bzw. Verwendungszweck der Transaktion</translation>
    </message>
    <message>
        <source>Amount removed from or added to balance.</source>
        <translation>Der Betrag, der dem Kontostand abgezogen oder hinzugefügt wurde.</translation>
    </message>
</context>
<context>
    <name>TransactionView</name>
    <message>
        <source>All</source>
        <translation>Alle</translation>
    </message>
    <message>
        <source>Today</source>
        <translation>Heute</translation>
    </message>
    <message>
        <source>This week</source>
        <translation>Diese Woche</translation>
    </message>
    <message>
        <source>This month</source>
        <translation>Diesen Monat</translation>
    </message>
    <message>
        <source>Last month</source>
        <translation>Letzten Monat</translation>
    </message>
    <message>
        <source>This year</source>
        <translation>Dieses Jahr</translation>
    </message>
    <message>
        <source>Range...</source>
        <translation>Zeitraum...</translation>
    </message>
    <message>
        <source>Received with</source>
        <translation>Empfangen über</translation>
    </message>
    <message>
        <source>Sent to</source>
        <translation>Überwiesen an</translation>
    </message>
    <message>
        <source>To yourself</source>
        <translation>Eigenüberweisung</translation>
    </message>
    <message>
        <source>Mined</source>
        <translation>Erarbeitet</translation>
    </message>
    <message>
        <source>Other</source>
        <translation>Andere</translation>
    </message>
    <message>
        <source>Enter address, transaction id, or label to search</source>
        <translation>Zu suchende Adresse, Transaktion oder Bezeichnung eingeben</translation>
    </message>
    <message>
        <source>Min amount</source>
        <translation>Mindestbetrag</translation>
    </message>
    <message>
        <source>Abandon transaction</source>
        <translation>Transaktion einstellen</translation>
    </message>
    <message>
        <source>Increase transaction fee</source>
        <translation>Transaktionsgebühr erhöhen</translation>
    </message>
    <message>
        <source>Copy address</source>
        <translation>Adresse kopieren</translation>
    </message>
    <message>
        <source>Copy label</source>
        <translation>Bezeichnung kopieren</translation>
    </message>
    <message>
        <source>Copy amount</source>
        <translation>Betrag kopieren</translation>
    </message>
    <message>
        <source>Copy transaction ID</source>
        <translation>Transaktionskennung kopieren</translation>
    </message>
    <message>
        <source>Copy raw transaction</source>
        <translation>Rohe Transaktion kopieren</translation>
    </message>
    <message>
        <source>Copy full transaction details</source>
        <translation>Vollständige Transaktionsdetails kopieren</translation>
    </message>
    <message>
        <source>Edit label</source>
        <translation>Bezeichnung bearbeiten</translation>
    </message>
    <message>
        <source>Show transaction details</source>
        <translation>Transaktionsdetails anzeigen</translation>
    </message>
    <message>
        <source>Export Transaction History</source>
        <translation>Transaktionsverlauf exportieren</translation>
    </message>
    <message>
        <source>Comma separated file (*.csv)</source>
        <translation>Kommagetrennte-Datei (*.csv)</translation>
    </message>
    <message>
        <source>Confirmed</source>
        <translation>Bestätigt</translation>
    </message>
    <message>
        <source>Watch-only</source>
        <translation>Nur beobachten</translation>
    </message>
    <message>
        <source>Date</source>
        <translation>Datum</translation>
    </message>
    <message>
        <source>Type</source>
        <translation>Typ</translation>
    </message>
    <message>
        <source>Label</source>
        <translation>Bezeichnung</translation>
    </message>
    <message>
        <source>Address</source>
        <translation>Adresse</translation>
    </message>
    <message>
        <source>ID</source>
        <translation>ID</translation>
    </message>
    <message>
        <source>Exporting Failed</source>
        <translation>Exportieren fehlgeschlagen</translation>
    </message>
    <message>
        <source>There was an error trying to save the transaction history to %1.</source>
        <translation>Beim Speichern des Transaktionsverlaufs nach %1 ist ein Fehler aufgetreten.</translation>
    </message>
    <message>
        <source>Exporting Successful</source>
        <translation>Exportieren erfolgreich</translation>
    </message>
    <message>
        <source>The transaction history was successfully saved to %1.</source>
        <translation>Speichern des Transaktionsverlaufs nach %1 war erfolgreich.</translation>
    </message>
    <message>
        <source>Range:</source>
        <translation>Zeitraum:</translation>
    </message>
    <message>
        <source>to</source>
        <translation>bis</translation>
    </message>
</context>
<context>
    <name>UnitDisplayStatusBarControl</name>
    <message>
        <source>Unit to show amounts in. Click to select another unit.</source>
        <translation>Die Einheit in der Beträge angezeigt werden. Klicken, um eine andere Einheit auszuwählen.</translation>
    </message>
</context>
<context>
    <name>WalletController</name>
    <message>
        <source>Close wallet</source>
        <translation>Wallet schließen</translation>
    </message>
    <message>
        <source>Are you sure you wish to close wallet &lt;i&gt;%1&lt;/i&gt;?</source>
        <translation>Sind Sie sich sicher, dass Sie Ihre Brieftasche &lt;i&gt;%1&lt;/i&gt; schließen möchten?</translation>
    </message>
    <message>
        <source>Closing the wallet for too long can result in having to resync the entire chain if pruning is enabled.</source>
        <translation>Wenn Sie die Wallet zu lange schließen, kann es dazu kommen, dass Sie die gesamte Chain neu synchronisieren müssen, wenn Pruning aktiviert ist.</translation>
    </message>
</context>
<context>
    <name>WalletFrame</name>
    <message>
        <source>No wallet has been loaded.</source>
        <translation>Es wurde keine Wallet geladen.</translation>
    </message>
</context>
<context>
    <name>WalletModel</name>
    <message>
        <source>Send Coins</source>
        <translation>Blackcoins überweisen</translation>
    </message>
    <message>
        <source>Fee bump error</source>
        <translation>Gebührenerhöhungsfehler</translation>
    </message>
    <message>
        <source>Increasing transaction fee failed</source>
        <translation>Erhöhung der Transaktionsgebühr fehlgeschlagen</translation>
    </message>
    <message>
        <source>Do you want to increase the fee?</source>
        <translation>Möchten Sie die Gebühr erhöhen?</translation>
    </message>
    <message>
        <source>Current fee:</source>
        <translation>Aktuelle Gebühr:</translation>
    </message>
    <message>
        <source>Increase:</source>
        <translation>Erhöhung:</translation>
    </message>
    <message>
        <source>New fee:</source>
        <translation>Neue Gebühr:</translation>
    </message>
    <message>
        <source>Confirm fee bump</source>
        <translation>Gebührenerhöhung bestätigen</translation>
    </message>
    <message>
        <source>Can't sign transaction.</source>
        <translation>Signierung der Transaktion fehlgeschlagen.</translation>
    </message>
    <message>
        <source>Could not commit transaction</source>
        <translation>Konnte Transaktion nicht übergeben</translation>
    </message>
    <message>
        <source>default wallet</source>
        <translation>Standard Wallet</translation>
    </message>
</context>
<context>
    <name>WalletView</name>
    <message>
        <source>&amp;Export</source>
        <translation>E&amp;xportieren</translation>
    </message>
    <message>
        <source>Export the data in the current tab to a file</source>
        <translation>Daten der aktuellen Ansicht in eine Datei exportieren</translation>
    </message>
    <message>
        <source>Backup Wallet</source>
        <translation>Wallet sichern</translation>
    </message>
    <message>
        <source>Wallet Data (*.dat)</source>
        <translation>Wallet-Daten (*.dat)</translation>
    </message>
    <message>
        <source>Backup Failed</source>
        <translation>Sicherung fehlgeschlagen</translation>
    </message>
    <message>
        <source>There was an error trying to save the wallet data to %1.</source>
        <translation>Beim Speichern der Wallet-Daten nach %1 ist ein Fehler aufgetreten.</translation>
    </message>
    <message>
        <source>Backup Successful</source>
        <translation>Sicherung erfolgreich</translation>
    </message>
    <message>
        <source>The wallet data was successfully saved to %1.</source>
        <translation>Speichern der Wallet-Daten nach %1 war erfolgreich.</translation>
    </message>
    <message>
        <source>Cancel</source>
        <translation>Abbrechen</translation>
    </message>
</context>
<context>
    <name>bitcoin-core</name>
    <message>
        <source>Distributed under the MIT software license, see the accompanying file %s or %s</source>
        <translation>Veröffentlicht unter der MIT-Softwarelizenz, siehe beiliegende Datei %s oder %s.</translation>
    </message>
    <message>
        <source>Prune configured below the minimum of %d MiB.  Please use a higher number.</source>
        <translation>Kürzungsmodus wurde kleiner als das Minimum in Höhe von %d MiB konfiguriert. Bitte verwenden Sie einen größeren Wert.</translation>
    </message>
    <message>
        <source>Prune: last wallet synchronisation goes beyond pruned data. You need to -reindex (download the whole blockchain again in case of pruned node)</source>
        <translation>Prune (Kürzung): Die letzte Synchronisation der Wallet liegt vor gekürzten (gelöschten) Blöcken. Es ist ein -reindex (erneuter Download der gesamten Blockchain im Fall eines gekürzten Knotens) notwendig.</translation>
    </message>
    <message>
        <source>Rescans are not possible in pruned mode. You will need to use -reindex which will download the whole blockchain again.</source>
        <translation>Rescans sind im gekürzten (Pruned) Modus nicht möglich. Sie müssen -reindex verwenden, um die gesamte Blockchain erneut herunterzuladen.</translation>
    </message>
    <message>
        <source>Error: A fatal internal error occurred, see debug.log for details</source>
        <translation>Fehler: Ein schwerer interner Fehler ist aufgetreten, siehe debug.log für Details.</translation>
    </message>
    <message>
        <source>Pruning blockstore...</source>
        <translation>Kürze Block-Speicher...</translation>
    </message>
    <message>
        <source>Unable to start HTTP server. See debug log for details.</source>
        <translation>Kann HTTP Server nicht starten. Siehe debug log für Details.</translation>
    </message>
    <message>
        <source>Bitcoin Core</source>
        <translation>Blackcoin More</translation>
    </message>
    <message>
        <source>The %s developers</source>
        <translation>Die %s-Entwickler</translation>
    </message>
    <message>
        <source>Can't generate a change-address key. No keys in the internal keypool and can't generate any keys.</source>
        <translation>Kann keinen Schlüssel für die Wechselgeld-Adresse generieren. Keine Schlüssel im internen Keypool und kann keine Schlüssel generieren.
</translation>
    </message>
    <message>
        <source>Cannot obtain a lock on data directory %s. %s is probably already running.</source>
        <translation>Datenverzeichnis %s kann nicht gesperrt werden. Evtl. wurde %s bereits gestartet.</translation>
    </message>
    <message>
        <source>Cannot provide specific connections and have addrman find outgoing connections at the same.</source>
        <translation>Kann keine Verbindungen herstellen und addrman gleichzeitig ausgehende Verbindungen suchen lassen.</translation>
    </message>
    <message>
        <source>Error reading %s! All keys read correctly, but transaction data or address book entries might be missing or incorrect.</source>
        <translation>Lesen von %s fehlgeschlagen! Alle Schlüssel wurden korrekt gelesen, Transaktionsdaten bzw. Adressbucheinträge fehlen aber möglicherweise oder sind inkorrekt.</translation>
    </message>
    <message>
        <source>Group outputs by address, selecting all or none, instead of selecting on a per-output basis. Privacy is improved as an address is only used once (unless someone sends to it after spending from it), but may result in slightly higher fees as suboptimal coin selection may result due to the added limitation (default: %u)</source>
        <translation>Gruppiere Outputs mit der Auswahl von allen oder keinen Adressen, anstatt alle pro Output auszuwählen. Die Privatsphäre wurde verbessert, da eine Adresse nur einmal verwendet wird (ausser jemand sendet Coins nachdem von der Adresse ausgegeben wurde). Durch diese hinzugefügte Limitierung kann es allerdings zu leicht erhöhten Transaktionskosten kommen, da eine suboptimale Coinselektierung bei Transaktionen stattfinden kann. (Standardeinstellung: %u)</translation>
    </message>
    <message>
        <source>Please check that your computer's date and time are correct! If your clock is wrong, %s will not work properly.</source>
        <translation>Bitte korrigieren Sie die Datums- und Uhrzeiteinstellungen Ihres Computers, da %s ansonsten nicht ordnungsgemäß funktionieren wird.</translation>
    </message>
    <message>
        <source>Please contribute if you find %s useful. Visit %s for further information about the software.</source>
        <translation>Wenn sie %s nützlich finden, sind Helfer sehr gern gesehen. Besuchen Sie %s um mehr über das Softwareprojekt zu erfahren.</translation>
    </message>
    <message>
        <source>The block database contains a block which appears to be from the future. This may be due to your computer's date and time being set incorrectly. Only rebuild the block database if you are sure that your computer's date and time are correct</source>
        <translation>Die Block-Datenbank enthält einen Block, der in der Zukunft auftaucht. Dies kann daran liegen, dass die Systemzeit Ihres Computers falsch eingestellt ist. Stellen Sie die Block-Datenbank nur wieder her, wenn Sie sich sicher sind, dass Ihre Systemzeit korrekt eingestellt ist.</translation>
    </message>
    <message>
        <source>This is a pre-release test build - use at your own risk - do not use for mining or merchant applications</source>
        <translation>Dies ist eine Vorab-Testversion - Verwendung auf eigene Gefahr - nicht für Mining- oder Handelsanwendungen nutzen!</translation>
    </message>
    <message>
        <source>This is the transaction fee you may discard if change is smaller than dust at this level</source>
        <translation>Dies ist die Transaktionsgebühr, die ggf. abgeschrieben wird, wenn das Wechselgeld "Staub" ist in dieser Stufe.</translation>
    </message>
    <message>
        <source>Unable to replay blocks. You will need to rebuild the database using -reindex-chainstate.</source>
        <translation>Fehler beim Verarbeiten von Blöcken. Sie müssen die Datenbank mit Hilfe des Arguments '-reindex-chainstate' neu aufbauen. </translation>
    </message>
    <message>
        <source>Unable to rewind the database to a pre-fork state. You will need to redownload the blockchain</source>
        <translation>Sie müssen die Datenbank mit Hilfe von -reindex neu aufbauen, um zum Pre-Fork-Status zurückzukehren. Dies erfordert, dass die gesamte Blockchain erneut heruntergeladen wird.</translation>
    </message>
    <message>
        <source>Warning: The network does not appear to fully agree! Some miners appear to be experiencing issues.</source>
        <translation>Warnung: Das Netzwerk scheint nicht vollständig übereinzustimmen! Einige Miner scheinen Probleme zu haben.</translation>
    </message>
    <message>
        <source>Warning: We do not appear to fully agree with our peers! You may need to upgrade, or other nodes may need to upgrade.</source>
        <translation>Warnung: Wir scheinen nicht vollständig mit unseren Gegenstellen übereinzustimmen! Sie oder die anderen Knoten müssen unter Umständen Ihre Client-Software aktualisieren.</translation>
    </message>
    <message>
        <source>%d of last 100 blocks have unexpected version</source>
        <translation>%d der letzten 100 Blöcke haben eine unerwartete Version</translation>
    </message>
    <message>
        <source>%s corrupt, salvage failed</source>
        <translation>%s beschädigt, Datenrettung fehlgeschlagen</translation>
    </message>
    <message>
        <source>-maxmempool must be at least %d MB</source>
        <translation>-maxmempool muss mindestens %d MB betragen</translation>
    </message>
    <message>
        <source>Cannot resolve -%s address: '%s'</source>
        <translation>Kann Adresse in -%s nicht auflösen: '%s'</translation>
    </message>
    <message>
        <source>Change index out of range</source>
        <translation>Position des Wechselgelds außerhalb des Bereichs</translation>
    </message>
    <message>
        <source>Config setting for %s only applied on %s network when in [%s] section.</source>
        <translation>Konfigurationseinstellungen für %s sind nur auf %s network gültig, wenn in Sektion [%s]</translation>
    </message>
    <message>
        <source>Copyright (C) %i-%i</source>
        <translation>Copyright (C) %i-%i</translation>
    </message>
    <message>
        <source>Corrupted block database detected</source>
        <translation>Beschädigte Blockdatenbank erkannt</translation>
    </message>
    <message>
        <source>Do you want to rebuild the block database now?</source>
        <translation>Möchten Sie die Blockdatenbank jetzt neu aufbauen?</translation>
    </message>
    <message>
        <source>Error initializing block database</source>
        <translation>Fehler beim Initialisieren der Blockdatenbank</translation>
    </message>
    <message>
        <source>Error initializing wallet database environment %s!</source>
        <translation>Fehler beim Initialisieren der Wallet-Datenbankumgebung %s!</translation>
    </message>
    <message>
        <source>Error loading %s</source>
        <translation>Fehler beim Laden von %s</translation>
    </message>
    <message>
        <source>Error loading %s: Private keys can only be disabled during creation</source>
        <translation>Fehler beim Laden von %s: Private Schlüssel können nur bei der Erstellung deaktiviert werden
</translation>
    </message>
    <message>
        <source>Error loading %s: Wallet corrupted</source>
        <translation>Fehler beim Laden von %s: Das Wallet ist beschädigt</translation>
    </message>
    <message>
        <source>Error loading %s: Wallet requires newer version of %s</source>
        <translation>Fehler beim Laden von %s: Das Wallet benötigt eine neuere Version von %s</translation>
    </message>
    <message>
        <source>Error loading block database</source>
        <translation>Fehler beim Laden der Blockdatenbank</translation>
    </message>
    <message>
        <source>Error opening block database</source>
        <translation>Fehler beim Öffnen der Blockdatenbank</translation>
    </message>
    <message>
        <source>Error: Disk space is low!</source>
        <translation>Fehler: Zu wenig freier Speicherplatz auf dem Datenträger!</translation>
    </message>
    <message>
        <source>Failed to listen on any port. Use -listen=0 if you want this.</source>
        <translation>Fehler: Es konnte kein Port abgehört werden. Wenn dies so gewünscht wird -listen=0 verwenden.</translation>
    </message>
    <message>
        <source>Failed to rescan the wallet during initialization</source>
        <translation>Fehler: Wallet konnte während der Initialisierung nicht erneut gescannt werden.</translation>
    </message>
    <message>
        <source>Importing...</source>
        <translation>Importiere...</translation>
    </message>
    <message>
        <source>Incorrect or no genesis block found. Wrong datadir for network?</source>
        <translation>Fehlerhafter oder kein Genesis-Block gefunden. Falsches Datenverzeichnis für das Netzwerk?</translation>
    </message>
    <message>
        <source>Initialization sanity check failed. %s is shutting down.</source>
        <translation>Initialisierungsplausibilitätsprüfung fehlgeschlagen. %s wird beendet.</translation>
    </message>
    <message>
        <source>Invalid amount for -%s=&lt;amount&gt;: '%s'</source>
        <translation>Ungültiger Betrag für -%s=&lt;amount&gt;: '%s'</translation>
    </message>
    <message>
        <source>Invalid amount for -discardfee=&lt;amount&gt;: '%s'</source>
        <translation>Ungültiger Betrag für -discardfee=&lt;amount&gt;: '%s'</translation>
    </message>
    <message>
        <source>Invalid amount for -fallbackfee=&lt;amount&gt;: '%s'</source>
        <translation>Ungültiger Betrag für -fallbackfee=&lt;amount&gt;: '%s'</translation>
    </message>
    <message>
        <source>Specified blocks directory "%s" does not exist.</source>
        <translation>Angegebener Blöcke-Ordner "%s" existiert nicht.</translation>
    </message>
    <message>
<<<<<<< HEAD
=======
        <source>Unable to create the PID file '%s': %s</source>
        <translation>Erstellung der PID-Datei '%s': %s ist nicht möglich</translation>
    </message>
    <message>
>>>>>>> 8b676984
        <source>Upgrading txindex database</source>
        <translation>Erneuern der txindex Datenbank</translation>
    </message>
    <message>
        <source>Loading P2P addresses...</source>
        <translation>Lade P2P-Adressen...</translation>
    </message>
    <message>
        <source>Loading banlist...</source>
        <translation>Lade Sperrliste...</translation>
    </message>
    <message>
        <source>Not enough file descriptors available.</source>
        <translation>Nicht genügend Datei-Deskriptoren verfügbar.</translation>
    </message>
    <message>
        <source>Prune cannot be configured with a negative value.</source>
        <translation>Kürzungsmodus kann nicht mit einem negativen Wert konfiguriert werden.</translation>
    </message>
    <message>
        <source>Prune mode is incompatible with -txindex.</source>
        <translation>Kürzungsmodus ist nicht mit -txindex kompatibel.</translation>
    </message>
    <message>
        <source>Replaying blocks...</source>
        <translation>Blöcke werden erneut verarbeitet ...</translation>
    </message>
    <message>
        <source>Rewinding blocks...</source>
        <translation>Verifiziere Blöcke...</translation>
    </message>
    <message>
        <source>The source code is available from %s.</source>
        <translation>Der Quellcode ist von %s verfügbar.</translation>
    </message>
    <message>
        <source>Transaction fee and change calculation failed</source>
        <translation>Transaktionsgebühr- und Wechselgeldberechnung fehlgeschlagen</translation>
    </message>
    <message>
        <source>Unable to bind to %s on this computer. %s is probably already running.</source>
        <translation>Kann auf diesem Computer nicht an %s binden. Evtl. wurde %s bereits gestartet.</translation>
    </message>
    <message>
        <source>Unable to generate keys</source>
        <translation>Schlüssel können nicht generiert werden</translation>
    </message>
    <message>
<<<<<<< HEAD
        <source>Unsupported argument -benchmark ignored, use -debug=bench.</source>
        <translation>Nicht unterstütztes Argument -benchmark wurde ignoriert, bitte -debug=bench verwenden.</translation>
    </message>
    <message>
        <source>Unsupported argument -debugnet ignored, use -debug=net.</source>
        <translation>Nicht unterstütztes Argument -debugnet wurde ignoriert, bitte -debug=net verwenden.</translation>
    </message>
    <message>
        <source>Unsupported argument -tor found, use -onion.</source>
        <translation>Nicht unterstütztes Argument -tor gefunden, bitte -onion verwenden.</translation>
    </message>
    <message>
        <source>Unsupported logging category %s=%s.</source>
        <translation>Nicht unterstützte Protokollkategorie %s=%s.</translation>
    </message>
    <message>
=======
>>>>>>> 8b676984
        <source>Upgrading UTXO database</source>
        <translation>Aktualisierung der UTXO-Datenbank</translation>
    </message>
    <message>
        <source>User Agent comment (%s) contains unsafe characters.</source>
        <translation>Der User Agent Kommentar  (%s) enthält unsichere Zeichen.</translation>
    </message>
    <message>
        <source>Verifying blocks...</source>
        <translation>Verifiziere Blöcke...</translation>
    </message>
    <message>
        <source>Wallet needed to be rewritten: restart %s to complete</source>
        <translation>Wallet musste neu geschrieben werden: starten Sie %s zur Fertigstellung neu</translation>
    </message>
    <message>
        <source>Error: Listening for incoming connections failed (listen returned error %s)</source>
        <translation>Fehler: Abhören nach eingehenden Verbindungen fehlgeschlagen (listen meldete Fehler %s)</translation>
    </message>
    <message>
        <source>Invalid amount for -maxtxfee=&lt;amount&gt;: '%s' (must be at least the minrelay fee of %s to prevent stuck transactions)</source>
        <translation>Ungültiger Betrag für -maxtxfee=&lt;amount&gt;: '%s' (muss mindestens die minimale Weiterleitungsgebühr in Höhe von %s sein, um zu verhindern dass Transaktionen nicht bearbeitet werden)</translation>
    </message>
    <message>
        <source>The transaction amount is too small to send after the fee has been deducted</source>
        <translation>Der Transaktionsbetrag ist zu klein, um ihn nach Abzug der Gebühr zu senden.</translation>
    </message>
    <message>
        <source>You need to rebuild the database using -reindex to go back to unpruned mode.  This will redownload the entire blockchain</source>
        <translation>Sie müssen die Datenbank mit Hilfe von -reindex neu aufbauen, um zum ungekürzten Modus zurückzukehren. Dies erfordert, dass die gesamte Blockchain erneut heruntergeladen wird.</translation>
    </message>
    <message>
        <source>Error reading from database, shutting down.</source>
        <translation>Fehler beim Lesen der Datenbank, Ausführung wird beendet.</translation>
    </message>
    <message>
        <source>Error upgrading chainstate database</source>
        <translation>Fehler bei der Aktualisierung einer Chainstate-Datenbank</translation>
    </message>
    <message>
        <source>Error: Disk space is low for %s</source>
        <translation>Fehler: Zu wenig Speicherplatz auf der Festplatte %s</translation>
    </message>
    <message>
        <source>Information</source>
        <translation>Hinweis</translation>
    </message>
    <message>
        <source>Invalid -onion address or hostname: '%s'</source>
        <translation>Ungültige Onion-Adresse oder ungültiger Hostname: '%s'</translation>
    </message>
    <message>
        <source>Invalid -proxy address or hostname: '%s'</source>
        <translation>Ungültige Proxy-Adresse oder ungültiger Hostname: '%s'</translation>
    </message>
    <message>
        <source>Invalid amount for -paytxfee=&lt;amount&gt;: '%s' (must be at least %s)</source>
        <translation>Ungültiger Betrag für -paytxfee=&lt;amount&gt;: '%s' (muss mindestens %s sein)</translation>
    </message>
    <message>
        <source>Invalid netmask specified in -whitelist: '%s'</source>
        <translation>Ungültige Netzmaske angegeben in -whitelist: '%s'</translation>
    </message>
    <message>
        <source>Need to specify a port with -whitebind: '%s'</source>
        <translation>Angabe eines Ports benötigt für -whitebind: '%s'</translation>
    </message>
    <message>
        <source>Reducing -maxconnections from %d to %d, because of system limitations.</source>
        <translation>Reduziere -maxconnections von %d zu %d, aufgrund von Systemlimitierungen.</translation>
    </message>
    <message>
        <source>Section [%s] is not recognized.</source>
        <translation>Sektion [%s] ist nicht delegiert.</translation>
    </message>
    <message>
        <source>Signing transaction failed</source>
        <translation>Signierung der Transaktion fehlgeschlagen</translation>
    </message>
    <message>
        <source>Specified -walletdir "%s" does not exist</source>
        <translation>Angegebenes Verzeichnis "%s" existiert nicht</translation>
    </message>
    <message>
        <source>Specified -walletdir "%s" is a relative path</source>
        <translation>Angegebenes Verzeichnis "%s" ist ein relativer Pfad</translation>
    </message>
    <message>
        <source>Specified -walletdir "%s" is not a directory</source>
        <translation>Angegebenes Verzeichnis "%s" ist kein Verzeichnis</translation>
    </message>
    <message>
<<<<<<< HEAD
=======
        <source>The specified config file %s does not exist
</source>
        <translation>Die spezifische Konfigurationsdatei %s existiert nicht.
</translation>
    </message>
    <message>
>>>>>>> 8b676984
        <source>The transaction amount is too small to pay the fee</source>
        <translation>Der Transaktionsbetrag ist zu niedrig, um die Gebühr zu bezahlen.</translation>
    </message>
    <message>
        <source>This is experimental software.</source>
        <translation>Dies ist experimentelle Software.</translation>
    </message>
    <message>
        <source>Transaction amount too small</source>
        <translation>Transaktionsbetrag zu niedrig</translation>
    </message>
    <message>
        <source>Transaction too large for fee policy</source>
        <translation>Transaktion ist für die Gebührenrichtlinie zu groß</translation>
    </message>
    <message>
        <source>Transaction too large</source>
        <translation>Transaktion zu groß</translation>
    </message>
    <message>
        <source>Unable to bind to %s on this computer (bind returned error %s)</source>
        <translation>Kann auf diesem Computer nicht an %s binden (bind meldete Fehler %s)</translation>
    </message>
    <message>
        <source>Unable to generate initial keys</source>
        <translation>Initialschlüssel können nicht generiert werden</translation>
    </message>
    <message>
        <source>Verifying wallet(s)...</source>
        <translation>Verifiziere Wallet(s)...</translation>
    </message>
    <message>
        <source>Wallet %s resides outside wallet directory %s</source>
        <translation>Wallet %s liegt außerhalb des Wallet-Verzeichnisses %s</translation>
    </message>
    <message>
        <source>Warning</source>
        <translation>Warnung</translation>
    </message>
    <message>
        <source>Warning: unknown new rules activated (versionbit %i)</source>
        <translation>Warnung: Unbekannte neue Regeln aktiviert (Versionsbit %i)</translation>
    </message>
    <message>
        <source>Zapping all transactions from wallet...</source>
        <translation>Lösche alle Transaktionen aus Wallet...</translation>
    </message>
    <message>
        <source>-maxtxfee is set very high! Fees this large could be paid on a single transaction.</source>
        <translation>-maxtxfee ist auf einen sehr hohen Wert festgelegt! Gebühren dieser Höhe könnten für eine einzelne Transaktion bezahlt werden.</translation>
    </message>
    <message>
        <source>This is the transaction fee you may pay when fee estimates are not available.</source>
        <translation>Das ist die Transaktionsgebühr, welche Sie zahlen müssten, wenn die Gebührenschätzungen nicht verfügbar sind.</translation>
    </message>
    <message>
        <source>This product includes software developed by the OpenSSL Project for use in the OpenSSL Toolkit %s and cryptographic software written by Eric Young and UPnP software written by Thomas Bernard.</source>
        <translation>Dieses Produkt enthält Software, die vom OpenSSL-Projekt zur Verwendung im OpenSSL-Toolkit %s entwickelt wird, von Eric Young geschriebene kryptographische Software und von Thomas Bernard geschriebene UPnP-Software.</translation>
    </message>
    <message>
        <source>Total length of network version string (%i) exceeds maximum length (%i). Reduce the number or size of uacomments.</source>
        <translation>Gesamtlänge des Netzwerkversionstrings (%i) erreicht die maximale Länge (%i). Reduzieren Sie die Nummer oder die Größe von uacomments.</translation>
    </message>
    <message>
<<<<<<< HEAD
        <source>Unsupported argument -socks found. Setting SOCKS version isn't possible anymore, only SOCKS5 proxies are supported.</source>
        <translation>Nicht unterstützter Parameter -socks gefunden. Das Festlegen der SOCKS-Version ist nicht mehr möglich, nur noch SOCKS5-Proxies werden unterstützt.</translation>
    </message>
    <message>
        <source>Unsupported argument -whitelistalwaysrelay ignored, use -whitelistrelay and/or -whitelistforcerelay.</source>
        <translation>Das Argument -whitelistalwaysrelay wird nicht unterstützt und deswegen ignoriert. Benutze -whitelistrelay und/oder -whitelistforcerelay.</translation>
    </message>
    <message>
        <source>Warning: Unknown block versions being mined! It's possible unknown rules are in effect</source>
        <translation>Warnung: Unbekannte Blockversion wird durch Mining erzeugt! Es ist möglich, dass unbekannte Regeln in Kraft sind.</translation>
    </message>
    <message>
        <source>Warning: Wallet file corrupt, data salvaged! Original %s saved as %s in %s; if your balance or transactions are incorrect you should restore from a backup.</source>
        <translation>Warnung: wallet.dat beschädigt, Datenrettung erfolgreich! Original %s wurde als %s in %s gespeichert. Falls Ihr Kontostand oder Transaktionen nicht korrekt sind, sollten Sie von einer Datensicherung wiederherstellen.</translation>
    </message>
    <message>
=======
>>>>>>> 8b676984
        <source>%s is set very high!</source>
        <translation>%s wurde sehr hoch eingestellt!</translation>
    </message>
    <message>
        <source>Error loading wallet %s. Duplicate -wallet filename specified.</source>
        <translation>Fehler beim Laden der Wallet %s. -wallet Dateiname doppelt angegeben.</translation>
    </message>
    <message>
        <source>Keypool ran out, please call keypoolrefill first</source>
        <translation>Der Keypool ist erschöpft. Bitte rufen Sie zunächst keypoolrefill auf.</translation>
    </message>
    <message>
        <source>Starting network threads...</source>
        <translation>Netzwerk-Threads werden gestartet...</translation>
    </message>
    <message>
        <source>The wallet will avoid paying less than the minimum relay fee.</source>
        <translation>Das Wallet verhindert Zahlungen, die die Mindesttransaktionsgebühr nicht berücksichtigen.</translation>
    </message>
    <message>
        <source>This is the minimum transaction fee you pay on every transaction.</source>
        <translation>Dies ist die kleinstmögliche Gebühr, die beim Senden einer Transaktion fällig wird.</translation>
    </message>
    <message>
        <source>This is the transaction fee you will pay if you send a transaction.</source>
        <translation>Dies ist die Gebühr, die beim Senden einer Transaktion fällig wird.</translation>
    </message>
    <message>
        <source>Transaction amounts must not be negative</source>
        <translation>Transaktionsbeträge dürfen nicht negativ sein.</translation>
    </message>
    <message>
        <source>Transaction has too long of a mempool chain</source>
        <translation>Die Speicherpoolkette der Transaktion ist zu lang.</translation>
    </message>
    <message>
        <source>Transaction must have at least one recipient</source>
        <translation>Die Transaktion muss mindestens einen Empfänger enthalten.</translation>
    </message>
    <message>
        <source>Unknown network specified in -onlynet: '%s'</source>
        <translation>Unbekannter Netztyp in -onlynet angegeben: '%s'</translation>
    </message>
    <message>
        <source>Insufficient funds</source>
        <translation>Unzureichender Kontostand</translation>
    </message>
    <message>
<<<<<<< HEAD
        <source>Can't generate a change-address key. Private keys are disabled for this wallet.</source>
        <translation>Es kann kein privater Schlüssel für eine Wechselgeld-Adresse generiert werden. Private Schlüssel sind für diese Wallet deaktiviert.</translation>
    </message>
    <message>
=======
>>>>>>> 8b676984
        <source>Cannot upgrade a non HD split wallet without upgrading to support pre split keypool. Please use -upgradewallet=169900 or -upgradewallet with no version specified.</source>
        <translation>Ein Wallet das kein geteiltes HD-Wallet ist, kann kein Upgrade erfahren, wenn nicht auch der Schlüsselpool vor der Teilung ein Upgrade erfahren hat. Bitte benutzen Sie upgradewallet=169900 oder -upgradewallet ohne Angabe einer Version.</translation>
    </message>
    <message>
        <source>Fee estimation failed. Fallbackfee is disabled. Wait a few blocks or enable -fallbackfee.</source>
        <translation>Die Gebührenabschätzung schlug fehl. Fallbackfee ist deaktiviert. Warten Sie ein paar Blöcke oder aktivieren Sie -fallbackfee.</translation>
    </message>
    <message>
        <source>Warning: Private keys detected in wallet {%s} with disabled private keys</source>
        <translation>Warnung: Es wurden private Schlüssel in der Wallet {%s} entdeckt, welche private Schlüssel jedoch deaktiviert hat.</translation>
    </message>
    <message>
        <source>Cannot write to data directory '%s'; check permissions.</source>
        <translation>Es konnte nicht in das Datenverzeichnis '%s' geschrieben werden; Überprüfen Sie die Berechtigungen. </translation>
    </message>
    <message>
        <source>Loading block index...</source>
        <translation>Lade Blockindex...</translation>
    </message>
    <message>
        <source>Loading wallet...</source>
        <translation>Lade Wallet...</translation>
    </message>
    <message>
        <source>Cannot downgrade wallet</source>
        <translation>Wallet kann nicht auf eine ältere Version herabgestuft werden</translation>
    </message>
    <message>
        <source>Rescanning...</source>
        <translation>Durchsuche erneut...</translation>
    </message>
    <message>
        <source>Done loading</source>
        <translation>Laden abgeschlossen</translation>
    </message>
    <message>
        <source>Error</source>
        <translation>Fehler</translation>
    </message>
</context>
</TS><|MERGE_RESOLUTION|>--- conflicted
+++ resolved
@@ -177,11 +177,7 @@
     </message>
     <message>
         <source>Warning: If you encrypt your wallet and lose your passphrase, you will &lt;b&gt;LOSE ALL OF YOUR BITCOINS&lt;/b&gt;!</source>
-<<<<<<< HEAD
-        <translation>Warnung: Wenn Sie Ihre Brieftasche verschlüsseln und Ihre Passphrase verlieren, werden Sie &lt;b&gt;alle Ihre Blackcoins verlieren&lt;/b&gt;!</translation>
-=======
         <translation>Warnung: Wenn Sie Ihre Wallet verschlüsseln und Ihre Passphrase verlieren, werden Sie &lt;b&gt;ALLE IHRE BITCOINS VERLIEREN&lt;/b&gt;!</translation>
->>>>>>> 8b676984
     </message>
     <message>
         <source>Are you sure you wish to encrypt your wallet?</source>
@@ -192,13 +188,8 @@
         <translation>Wallet verschlüsselt</translation>
     </message>
     <message>
-<<<<<<< HEAD
-        <source>%1 will close now to finish the encryption process. Remember that encrypting your wallet cannot fully protect your bitcoins from being stolen by malware infecting your computer.</source>
-        <translation>%1 wird jetzt beendet, um den Verschlüsselungsprozess abzuschließen. Bitte beachten Sie, dass die Brieftaschen-Verschlüsselung nicht vollständig vor Diebstahl Ihrer Blackcoins durch Schadprogramme schützt, die Ihren Computer befällt.</translation>
-=======
         <source>Your wallet is now encrypted. Remember that encrypting your wallet cannot fully protect your bitcoins from being stolen by malware infecting your computer.</source>
         <translation>Ihre Wallet ist jetzt verschlüsselt. Denken Sie daran, dass auch eine Verschlüsselung ihre Bitcoins nicht vollkommen vor Diebstahl schützen kann, sollte ihr PC mit Malware infiziert sein. </translation>
->>>>>>> 8b676984
     </message>
     <message>
         <source>IMPORTANT: Any previous backups you have made of your wallet file should be replaced with the newly generated, encrypted wallet file. For security reasons, previous backups of the unencrypted wallet file will become useless as soon as you start using the new, encrypted wallet.</source>
@@ -923,11 +914,7 @@
     </message>
     <message>
         <source>%1 will download and store a copy of the Bitcoin block chain.</source>
-<<<<<<< HEAD
-        <translation>%1 wird heruntergeladen und als eine Kopie von dem Blackcoin Blockchain gespeichert.</translation>
-=======
         <translation>%1 wird eine Kopie der Bitcoin-Blockchain herunterladen und speichern.</translation>
->>>>>>> 8b676984
     </message>
     <message>
         <source>The wallet will also be stored in this directory.</source>
@@ -1079,17 +1066,6 @@
         <translation>Externe URLs (z.B. ein Block-Explorer), die im Kontextmenü des Transaktionsverlaufs eingefügt werden. In der URL wird %s durch den Transaktionshash ersetzt. Bei Angabe mehrerer URLs müssen diese durch "|" voneinander getrennt werden.</translation>
     </message>
     <message>
-<<<<<<< HEAD
-        <source>Active command-line options that override above options:</source>
-        <translation>Aktive Kommandozeilenoptionen, die obige Konfiguration überschreiben:</translation>
-    </message>
-    <message>
-        <source>Open the %1 configuration file from the working directory.</source>
-        <translation>Öffnen Sie die %1 Konfigurationsdatei aus dem Arbeitsverzeichnis.</translation>
-    </message>
-    <message>
-=======
->>>>>>> 8b676984
         <source>Open Configuration File</source>
         <translation>Konfigurationsdatei öffnen</translation>
     </message>
@@ -1203,11 +1179,7 @@
     </message>
     <message>
         <source>Connect to the Bitcoin network through a separate SOCKS5 proxy for Tor hidden services.</source>
-<<<<<<< HEAD
-        <translation>Über einen separaten SOCKS5 Proxy für Tor Services mit dem Blackcoin Netzwerk verbinden.</translation>
-=======
         <translation>Über einen separaten SOCKS5 Proxy für Tor Hidden Services mit dem Bitcoin-Netzwerk verbinden.</translation>
->>>>>>> 8b676984
     </message>
     <message>
         <source>&amp;Window</source>
@@ -2002,21 +1974,12 @@
         <translation>Zurücksetzen</translation>
     </message>
     <message>
-<<<<<<< HEAD
-        <source>Bech32 (or BIP-173) addresses offer better protection against typos, but old wallets don't support them. When unchecked, an address compatible with older wallets will be created instead.</source>
-        <translation>Ureigene SegWit-Adressen (alias Bech32 oder BIP-173) werden Ihre Transaktionsgebühren senken und bieten besseren Tippfehlerschutz, werden jedoch von alten Brieftaschen nicht unterstützt. Wenn abgewählt, wird eine mit älteren Brieftaschen kompatible Adresse erstellt.</translation>
-    </message>
-    <message>
-        <source>Generate Bech32 address</source>
-        <translation>Generiere ureigene SegWit(Bech32)-Adresse</translation>
-=======
         <source>Native segwit addresses (aka Bech32 or BIP-173) reduce your transaction fees later on and offer better protection against typos, but old wallets don't support them. When unchecked, an address compatible with older wallets will be created instead.</source>
         <translation>Native SegWit-Adressen (alias Bech32 oder BIP-173) werden Ihre Transaktionsgebühren senken und bieten besseren Tippfehlerschutz, werden jedoch von alten Wallets nicht unterstützt. Wenn deaktiviert, wird eine mit älteren Wallets kompatible Adresse erstellt.</translation>
     </message>
     <message>
         <source>Generate native segwit (Bech32) address</source>
         <translation>Generiere native SegWit (Bech32) Adresse</translation>
->>>>>>> 8b676984
     </message>
     <message>
         <source>Requested payments history</source>
@@ -2240,17 +2203,6 @@
         <translation>Ausblenden</translation>
     </message>
     <message>
-<<<<<<< HEAD
-        <source>Paying only the minimum fee is just fine as long as there is less transaction volume than space in the blocks. But be aware that this can end up in a never confirming transaction once there is more demand for bitcoin transactions than the network can process.</source>
-        <translation>Nur die minimale Gebühr zu bezahlen ist so lange in Ordnung, wie weniger Transaktionsvolumen als Platz in den Blöcken vorhanden ist. Aber Vorsicht, diese Option kann dazu führen, dass Transaktionen nicht bestätigt werden, wenn mehr Bedarf an Blackcoin-Transaktionen besteht als das Netzwerk verarbeiten kann.</translation>
-    </message>
-    <message>
-        <source>(read the tooltip)</source>
-        <translation>(den Hinweistext lesen)</translation>
-    </message>
-    <message>
-=======
->>>>>>> 8b676984
         <source>Recommended:</source>
         <translation>Empfehlungen:</translation>
     </message>
@@ -2845,11 +2797,7 @@
     </message>
     <message>
         <source>Generated coins must mature %1 blocks before they can be spent. When you generated this block, it was broadcast to the network to be added to the block chain. If it fails to get into the chain, its state will change to "not accepted" and it won't be spendable. This may occasionally happen if another node generates a block within a few seconds of yours.</source>
-<<<<<<< HEAD
-        <translation>Erzeugte Blackcoins müssen %1 Blöcke lang reifen, bevor sie ausgegeben werden können. Als Sie diesen Block erzeugten, wurde er an das Netzwerk übertragen, um ihn der Blockkette hinzuzufügen. Falls dies fehlschlägt wird der Status in "nicht angenommen" geändert und Sie werden keine Blackcoins gutgeschrieben bekommen. Das kann gelegentlich passieren, wenn ein anderer Knoten einen Block fast zeitgleich erzeugt.</translation>
-=======
         <translation>Erzeugte Bitcoins müssen %1 Blöcke lang reifen, bevor sie ausgegeben werden können. Als Sie diesen Block erzeugten, wurde er an das Netzwerk übertragen, um ihn der Blockchain hinzuzufügen. Falls dies fehlschlägt wird der Status in "nicht angenommen" geändert und Sie werden keine Bitcoins gutgeschrieben bekommen. Das kann gelegentlich passieren, wenn ein anderer Knoten einen Block fast zeitgleich erzeugt.</translation>
->>>>>>> 8b676984
     </message>
     <message>
         <source>Debug information</source>
@@ -3473,13 +3421,10 @@
         <translation>Angegebener Blöcke-Ordner "%s" existiert nicht.</translation>
     </message>
     <message>
-<<<<<<< HEAD
-=======
         <source>Unable to create the PID file '%s': %s</source>
         <translation>Erstellung der PID-Datei '%s': %s ist nicht möglich</translation>
     </message>
     <message>
->>>>>>> 8b676984
         <source>Upgrading txindex database</source>
         <translation>Erneuern der txindex Datenbank</translation>
     </message>
@@ -3528,25 +3473,6 @@
         <translation>Schlüssel können nicht generiert werden</translation>
     </message>
     <message>
-<<<<<<< HEAD
-        <source>Unsupported argument -benchmark ignored, use -debug=bench.</source>
-        <translation>Nicht unterstütztes Argument -benchmark wurde ignoriert, bitte -debug=bench verwenden.</translation>
-    </message>
-    <message>
-        <source>Unsupported argument -debugnet ignored, use -debug=net.</source>
-        <translation>Nicht unterstütztes Argument -debugnet wurde ignoriert, bitte -debug=net verwenden.</translation>
-    </message>
-    <message>
-        <source>Unsupported argument -tor found, use -onion.</source>
-        <translation>Nicht unterstütztes Argument -tor gefunden, bitte -onion verwenden.</translation>
-    </message>
-    <message>
-        <source>Unsupported logging category %s=%s.</source>
-        <translation>Nicht unterstützte Protokollkategorie %s=%s.</translation>
-    </message>
-    <message>
-=======
->>>>>>> 8b676984
         <source>Upgrading UTXO database</source>
         <translation>Aktualisierung der UTXO-Datenbank</translation>
     </message>
@@ -3639,15 +3565,12 @@
         <translation>Angegebenes Verzeichnis "%s" ist kein Verzeichnis</translation>
     </message>
     <message>
-<<<<<<< HEAD
-=======
         <source>The specified config file %s does not exist
 </source>
         <translation>Die spezifische Konfigurationsdatei %s existiert nicht.
 </translation>
     </message>
     <message>
->>>>>>> 8b676984
         <source>The transaction amount is too small to pay the fee</source>
         <translation>Der Transaktionsbetrag ist zu niedrig, um die Gebühr zu bezahlen.</translation>
     </message>
@@ -3712,25 +3635,6 @@
         <translation>Gesamtlänge des Netzwerkversionstrings (%i) erreicht die maximale Länge (%i). Reduzieren Sie die Nummer oder die Größe von uacomments.</translation>
     </message>
     <message>
-<<<<<<< HEAD
-        <source>Unsupported argument -socks found. Setting SOCKS version isn't possible anymore, only SOCKS5 proxies are supported.</source>
-        <translation>Nicht unterstützter Parameter -socks gefunden. Das Festlegen der SOCKS-Version ist nicht mehr möglich, nur noch SOCKS5-Proxies werden unterstützt.</translation>
-    </message>
-    <message>
-        <source>Unsupported argument -whitelistalwaysrelay ignored, use -whitelistrelay and/or -whitelistforcerelay.</source>
-        <translation>Das Argument -whitelistalwaysrelay wird nicht unterstützt und deswegen ignoriert. Benutze -whitelistrelay und/oder -whitelistforcerelay.</translation>
-    </message>
-    <message>
-        <source>Warning: Unknown block versions being mined! It's possible unknown rules are in effect</source>
-        <translation>Warnung: Unbekannte Blockversion wird durch Mining erzeugt! Es ist möglich, dass unbekannte Regeln in Kraft sind.</translation>
-    </message>
-    <message>
-        <source>Warning: Wallet file corrupt, data salvaged! Original %s saved as %s in %s; if your balance or transactions are incorrect you should restore from a backup.</source>
-        <translation>Warnung: wallet.dat beschädigt, Datenrettung erfolgreich! Original %s wurde als %s in %s gespeichert. Falls Ihr Kontostand oder Transaktionen nicht korrekt sind, sollten Sie von einer Datensicherung wiederherstellen.</translation>
-    </message>
-    <message>
-=======
->>>>>>> 8b676984
         <source>%s is set very high!</source>
         <translation>%s wurde sehr hoch eingestellt!</translation>
     </message>
@@ -3779,13 +3683,6 @@
         <translation>Unzureichender Kontostand</translation>
     </message>
     <message>
-<<<<<<< HEAD
-        <source>Can't generate a change-address key. Private keys are disabled for this wallet.</source>
-        <translation>Es kann kein privater Schlüssel für eine Wechselgeld-Adresse generiert werden. Private Schlüssel sind für diese Wallet deaktiviert.</translation>
-    </message>
-    <message>
-=======
->>>>>>> 8b676984
         <source>Cannot upgrade a non HD split wallet without upgrading to support pre split keypool. Please use -upgradewallet=169900 or -upgradewallet with no version specified.</source>
         <translation>Ein Wallet das kein geteiltes HD-Wallet ist, kann kein Upgrade erfahren, wenn nicht auch der Schlüsselpool vor der Teilung ein Upgrade erfahren hat. Bitte benutzen Sie upgradewallet=169900 oder -upgradewallet ohne Angabe einer Version.</translation>
     </message>
