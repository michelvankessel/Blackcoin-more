<TS language="nl" version="2.1">
<context>
    <name>AddressBookPage</name>
    <message>
        <source>Right-click to edit address or label</source>
        <translation>Rechtermuisklik om het adres of label te wijzigen</translation>
    </message>
    <message>
        <source>Create a new address</source>
        <translation>Maak een nieuw adres aan</translation>
    </message>
    <message>
        <source>&amp;New</source>
        <translation>&amp;Nieuw</translation>
    </message>
    <message>
        <source>Copy the currently selected address to the system clipboard</source>
        <translation>Kopieer het geselecteerde adres naar het klembord</translation>
    </message>
    <message>
        <source>&amp;Copy</source>
        <translation>&amp;Kopieer</translation>
    </message>
    <message>
        <source>C&amp;lose</source>
        <translation>S&amp;luiten</translation>
    </message>
    <message>
        <source>Delete the currently selected address from the list</source>
        <translation>Verwijder het geselecteerde adres van de lijst</translation>
    </message>
    <message>
        <source>Enter address or label to search</source>
        <translation>Vul adres of label in om te zoeken</translation>
    </message>
    <message>
        <source>Export the data in the current tab to a file</source>
        <translation>Exporteer de data in de huidige tab naar een bestand</translation>
    </message>
    <message>
        <source>&amp;Export</source>
        <translation>&amp;Exporteer</translation>
    </message>
    <message>
        <source>&amp;Delete</source>
        <translation>&amp;Verwijder</translation>
    </message>
    <message>
        <source>Choose the address to send coins to</source>
        <translation>Kies het adres om munten naar te versturen</translation>
    </message>
    <message>
        <source>Choose the address to receive coins with</source>
        <translation>Kies het adres om munten op te ontvangen</translation>
    </message>
    <message>
        <source>C&amp;hoose</source>
        <translation>K&amp;iezen</translation>
    </message>
    <message>
        <source>Sending addresses</source>
        <translation>Verzendadressen</translation>
    </message>
    <message>
        <source>Receiving addresses</source>
        <translation>Ontvangstadressen</translation>
    </message>
    <message>
        <source>These are your Bitcoin addresses for sending payments. Always check the amount and the receiving address before sending coins.</source>
        <translation>Dit zijn uw Blackcoin-adressen om betalingen mee te verzenden. Controleer altijd het bedrag en het ontvangstadres voordat u uw blackcoins verzendt.</translation>
    </message>
    <message>
<<<<<<< HEAD
        <source>These are your Bitcoin addresses for receiving payments. It is recommended to use a new receiving address for each transaction.</source>
        <translation>Dit zijn uw Blackcoin-adressen waarmee u betalingen kunt ontvangen. We raden u aan om een nieuw ontvangstadres voor elke transactie te gebruiken.</translation>
=======
        <source>These are your Bitcoin addresses for receiving payments. Use the 'Create new receiving address' button in the receive tab to create new addresses.</source>
        <translation>Dit zijn jouw Bitcoin adressen voor het ontvangen van betalingen. Gebruik de 'Nieuwe ontvangst adres maken' knop in de ontvangst tab om een nieuwe adres te maken.</translation>
>>>>>>> 2f9f9b37
    </message>
    <message>
        <source>&amp;Copy Address</source>
        <translation>&amp;Kopiëer adres</translation>
    </message>
    <message>
        <source>Copy &amp;Label</source>
        <translation>Kopieer &amp;label</translation>
    </message>
    <message>
        <source>&amp;Edit</source>
        <translation>&amp;Bewerk</translation>
    </message>
    <message>
        <source>Export Address List</source>
        <translation>Exporteer adreslijst</translation>
    </message>
    <message>
        <source>Comma separated file (*.csv)</source>
        <translation>Kommagescheiden bestand (*.csv)</translation>
    </message>
    <message>
        <source>Exporting Failed</source>
        <translation>Exporteren mislukt</translation>
    </message>
    <message>
        <source>There was an error trying to save the address list to %1. Please try again.</source>
        <translation>Een fout is opgetreden tijdens het opslaan van deze adreslijst naar %1. Probeer het nogmaals.</translation>
    </message>
</context>
<context>
    <name>AddressTableModel</name>
    <message>
        <source>Label</source>
        <translation>Label</translation>
    </message>
    <message>
        <source>Address</source>
        <translation>Adres</translation>
    </message>
    <message>
        <source>(no label)</source>
        <translation>(geen label)</translation>
    </message>
</context>
<context>
    <name>AskPassphraseDialog</name>
    <message>
        <source>Passphrase Dialog</source>
        <translation>Wachtwoordzindialoog</translation>
    </message>
    <message>
        <source>Enter passphrase</source>
        <translation>Voer wachtwoordzin in</translation>
    </message>
    <message>
        <source>New passphrase</source>
        <translation>Nieuwe wachtwoordzin</translation>
    </message>
    <message>
        <source>Repeat new passphrase</source>
        <translation>Herhaal nieuwe wachtwoordzin</translation>
    </message>
    <message>
        <source>Show passphrase</source>
        <translation>Laat wachtwoord zien</translation>
    </message>
    <message>
        <source>Encrypt wallet</source>
        <translation>Versleutel portemonnee</translation>
    </message>
    <message>
        <source>This operation needs your wallet passphrase to unlock the wallet.</source>
        <translation>Deze operatie vereist uw portemonneewachtwoord om de portemonnee te openen.</translation>
    </message>
    <message>
        <source>Unlock wallet</source>
        <translation>Open portemonnee</translation>
    </message>
    <message>
        <source>This operation needs your wallet passphrase to decrypt the wallet.</source>
        <translation>Deze operatie vereist uw portemonneewachtwoord om de portemonnee te ontsleutelen</translation>
    </message>
    <message>
        <source>Decrypt wallet</source>
        <translation>Ontsleutel portemonnee</translation>
    </message>
    <message>
        <source>Change passphrase</source>
        <translation>Wijzig wachtwoord</translation>
    </message>
    <message>
        <source>Confirm wallet encryption</source>
        <translation>Bevestig versleuteling van de portemonnee</translation>
    </message>
    <message>
        <source>Warning: If you encrypt your wallet and lose your passphrase, you will &lt;b&gt;LOSE ALL OF YOUR BITCOINS&lt;/b&gt;!</source>
        <translation>Waarschuwing: Als u uw portemonnee versleutelt en uw wachtwoord vergeet, zult u &lt;b&gt;AL UW BLACKCOINS VERLIEZEN&lt;/b&gt;!</translation>
    </message>
    <message>
        <source>Are you sure you wish to encrypt your wallet?</source>
        <translation>Weet u zeker dat u uw portemonnee wilt versleutelen?</translation>
    </message>
    <message>
        <source>Wallet encrypted</source>
        <translation>Portemonnee versleuteld</translation>
    </message>
    <message>
<<<<<<< HEAD
        <source>Your wallet is now encrypted. Remember that encrypting your wallet cannot fully protect your bitcoins from being stolen by malware infecting your computer.</source>
        <translation>Uw portemonnee is nu versleuteld. Onthoud dat het versleutelen van uw portemonnee uw bitcoins niet volledig kan beschermen tegen diefstal, bijvoorbeeld door malware die uw computer infecteert.</translation>
=======
        <source>Enter the new passphrase for the wallet.&lt;br/&gt;Please use a passphrase of &lt;b&gt;ten or more random characters&lt;/b&gt;, or &lt;b&gt;eight or more words&lt;/b&gt;.</source>
        <translation>Voer de neuwe wachtwoordzin in voor de portemonnee.&lt;br/&gt;Gebruik a.u.b. een wachtwoordzin van &lt;b&gt;tien of meer willekeurige karakters&lt;/b&gt;, of &lt;b&gt;acht of meer woorden&lt;/b&gt;.</translation>
    </message>
    <message>
        <source>Enter the old passphrase and new passphrase for the wallet.</source>
        <translation>Voer de oude wachtwoordzin en de nieuwe wachtwoordzin in voor de portemonnee.</translation>
    </message>
    <message>
        <source>Remember that encrypting your wallet cannot fully protect your bitcoins from being stolen by malware infecting your computer.</source>
        <translation>Onthoud dat het versleutelen van uw portemonnee uw bitcoins niet volledig kan beschermen tegen diefstal, bijvoorbeeld door malware die uw computer infecteert.</translation>
    </message>
    <message>
        <source>Wallet to be encrypted</source>
        <translation>Portemonnee om te versleutelen</translation>
    </message>
    <message>
        <source>Your wallet is about to be encrypted. </source>
        <translation>Je portemonnee gaat versleuteld worden.</translation>
    </message>
    <message>
        <source>Your wallet is now encrypted. </source>
        <translation>Je portemonnee is nu versleuteld.</translation>
>>>>>>> 2f9f9b37
    </message>
    <message>
        <source>IMPORTANT: Any previous backups you have made of your wallet file should be replaced with the newly generated, encrypted wallet file. For security reasons, previous backups of the unencrypted wallet file will become useless as soon as you start using the new, encrypted wallet.</source>
        <translation>BELANGRIJK: Elke eerder gemaakte backup van uw portemonneebestand dient u te vervangen door het nieuw gegenereerde, versleutelde portemonneebestand. Om veiligheidsredenen zullen eerdere backups van het niet-versleutelde portemonneebestand onbruikbaar worden zodra u uw nieuwe, versleutelde, portemonnee begint te gebruiken.</translation>
    </message>
    <message>
        <source>Wallet encryption failed</source>
        <translation>Portemonneeversleuteling mislukt</translation>
    </message>
    <message>
        <source>Wallet encryption failed due to an internal error. Your wallet was not encrypted.</source>
        <translation>Portemonneeversleuteling mislukt door een interne fout. Uw portemonnee is niet versleuteld.</translation>
    </message>
    <message>
        <source>The supplied passphrases do not match.</source>
        <translation>De opgegeven wachtwoorden komen niet overeen</translation>
    </message>
    <message>
        <source>Wallet unlock failed</source>
        <translation>Portemonnee openen mislukt</translation>
    </message>
    <message>
        <source>The passphrase entered for the wallet decryption was incorrect.</source>
        <translation>Het opgegeven wachtwoord voor de portemonnee-ontsleuteling is niet correct.</translation>
    </message>
    <message>
        <source>Wallet decryption failed</source>
        <translation>Portemonnee-ontsleuteling mislukt</translation>
    </message>
    <message>
        <source>Wallet passphrase was successfully changed.</source>
        <translation>Portemonneewachtwoord is met succes gewijzigd.</translation>
    </message>
    <message>
        <source>Warning: The Caps Lock key is on!</source>
        <translation>Waarschuwing: De Caps-Lock-toets staat aan!</translation>
    </message>
</context>
<context>
    <name>BanTableModel</name>
    <message>
        <source>IP/Netmask</source>
        <translation>IP/Netmasker</translation>
    </message>
    <message>
        <source>Banned Until</source>
        <translation>Geband tot</translation>
    </message>
</context>
<context>
    <name>BitcoinGUI</name>
    <message>
        <source>Sign &amp;message...</source>
        <translation>&amp;Onderteken bericht...</translation>
    </message>
    <message>
        <source>Synchronizing with network...</source>
        <translation>Synchroniseren met netwerk...</translation>
    </message>
    <message>
        <source>&amp;Overview</source>
        <translation>&amp;Overzicht</translation>
    </message>
    <message>
        <source>Show general overview of wallet</source>
        <translation>Toon algemeen overzicht van uw portemonnee</translation>
    </message>
    <message>
        <source>&amp;Transactions</source>
        <translation>&amp;Transacties</translation>
    </message>
    <message>
        <source>Browse transaction history</source>
        <translation>Blader door transactiegescheidenis</translation>
    </message>
    <message>
        <source>E&amp;xit</source>
        <translation>A&amp;fsluiten</translation>
    </message>
    <message>
        <source>Quit application</source>
        <translation>Programma afsluiten</translation>
    </message>
    <message>
        <source>&amp;About %1</source>
        <translation>&amp;Over %1</translation>
    </message>
    <message>
        <source>Show information about %1</source>
        <translation>Toon informatie over %1</translation>
    </message>
    <message>
        <source>About &amp;Qt</source>
        <translation>Over &amp;Qt</translation>
    </message>
    <message>
        <source>Show information about Qt</source>
        <translation>Toon informatie over Qt</translation>
    </message>
    <message>
        <source>&amp;Options...</source>
        <translation>&amp;Opties...</translation>
    </message>
    <message>
        <source>Modify configuration options for %1</source>
        <translation>Wijzig configuratieopties voor %1</translation>
    </message>
    <message>
        <source>&amp;Encrypt Wallet...</source>
        <translation>&amp;Versleutel portemonnee...</translation>
    </message>
    <message>
        <source>&amp;Backup Wallet...</source>
        <translation>&amp;Backup portemonnee...</translation>
    </message>
    <message>
        <source>&amp;Change Passphrase...</source>
        <translation>&amp;Wijzig Wachtwoord</translation>
    </message>
    <message>
        <source>Open &amp;URI...</source>
        <translation>Open &amp;URI...</translation>
<<<<<<< HEAD
=======
    </message>
    <message>
        <source>Create Wallet...</source>
        <translation>Wallet creëren</translation>
    </message>
    <message>
        <source>Create a new wallet</source>
        <translation>Nieuwe wallet creëren</translation>
>>>>>>> 2f9f9b37
    </message>
    <message>
        <source>Wallet:</source>
        <translation>Portemonnee:</translation>
    </message>
    <message>
        <source>Click to disable network activity.</source>
        <translation>Klik om de netwerkactiviteit te stoppen.</translation>
    </message>
    <message>
        <source>Network activity disabled.</source>
        <translation>Netwerkactiviteit gestopt.</translation>
    </message>
    <message>
        <source>Click to enable network activity again.</source>
        <translation>Klik om de netwerkactiviteit opnieuw te starten.</translation>
    </message>
    <message>
        <source>Syncing Headers (%1%)...</source>
        <translation>Blokhoofden synchroniseren (%1%)...</translation>
    </message>
    <message>
        <source>Reindexing blocks on disk...</source>
        <translation>Bezig met herindexeren van blokken op harde schijf...</translation>
    </message>
    <message>
        <source>Proxy is &lt;b&gt;enabled&lt;/b&gt;: %1</source>
        <translation>Proxy is &lt;b&gt;ingeschakeld&lt;/b&gt;: %1</translation>
    </message>
    <message>
        <source>Send coins to a Bitcoin address</source>
        <translation>Verstuur munten naar een Blackcoinadres</translation>
    </message>
    <message>
        <source>Backup wallet to another location</source>
        <translation>Backup portemonnee naar een andere locatie</translation>
    </message>
    <message>
        <source>Change the passphrase used for wallet encryption</source>
        <translation>Wijzig het wachtwoord voor uw portemonneversleuteling</translation>
    </message>
    <message>
        <source>&amp;Debug window</source>
        <translation>&amp;Debugscherm</translation>
    </message>
    <message>
        <source>Open debugging and diagnostic console</source>
        <translation>Open debugging en diagnostische console</translation>
    </message>
    <message>
        <source>&amp;Verify message...</source>
        <translation>&amp;Verifiëer bericht...</translation>
    </message>
    <message>
<<<<<<< HEAD
        <source>Bitcoin</source>
        <translation>Blackcoin</translation>
    </message>
    <message>
=======
>>>>>>> 2f9f9b37
        <source>&amp;Send</source>
        <translation>&amp;Verstuur</translation>
    </message>
    <message>
        <source>&amp;Receive</source>
        <translation>&amp;Ontvangen</translation>
    </message>
    <message>
        <source>&amp;Show / Hide</source>
        <translation>&amp;Toon / verberg</translation>
    </message>
    <message>
        <source>Show or hide the main Window</source>
        <translation>Toon of verberg het hoofdvenster</translation>
    </message>
    <message>
        <source>Encrypt the private keys that belong to your wallet</source>
        <translation>Versleutel de geheime sleutels die bij uw portemonnee horen</translation>
    </message>
    <message>
        <source>Sign messages with your Bitcoin addresses to prove you own them</source>
        <translation>Onderteken berichten met uw Blackcoinadressen om te bewijzen dat u deze adressen bezit</translation>
    </message>
    <message>
        <source>Verify messages to ensure they were signed with specified Bitcoin addresses</source>
        <translation>Verifiëer handtekeningen om zeker te zijn dat de berichten zijn ondertekend met de gespecificeerde Blackcoinadressen</translation>
    </message>
    <message>
        <source>&amp;File</source>
        <translation>&amp;Bestand</translation>
    </message>
    <message>
        <source>&amp;Settings</source>
        <translation>&amp;Instellingen</translation>
    </message>
    <message>
        <source>&amp;Help</source>
        <translation>&amp;Hulp</translation>
    </message>
    <message>
        <source>Tabs toolbar</source>
        <translation>Tab-werkbalk</translation>
    </message>
    <message>
        <source>Request payments (generates QR codes and bitcoin: URIs)</source>
        <translation>Vraag betaling aan (genereert QR-codes en blackcoin: URI's)</translation>
    </message>
    <message>
        <source>Show the list of used sending addresses and labels</source>
        <translation>Toon de lijst met gebruikte verstuuradressen en -labels</translation>
    </message>
    <message>
        <source>Show the list of used receiving addresses and labels</source>
        <translation>Toon de lijst met gebruikte ontvangstadressen en labels</translation>
    </message>
    <message>
        <source>Open a bitcoin: URI or payment request</source>
        <translation>Open een blackcoin: URI of betalingsverzoek</translation>
    </message>
    <message>
        <source>&amp;Command-line options</source>
        <translation>&amp;Opdrachtregelopties</translation>
    </message>
    <message numerus="yes">
        <source>%n active connection(s) to Bitcoin network</source>
        <translation><numerusform>%n actieve verbinding met Blackcoinnetwerk</numerusform><numerusform>%n actieve verbindingen met Blackcoinnetwerk</numerusform></translation>
    </message>
    <message>
        <source>Indexing blocks on disk...</source>
        <translation>Bezig met indexeren van blokken op harde schijf...</translation>
    </message>
    <message>
        <source>Processing blocks on disk...</source>
        <translation>Bezig met verwerken van blokken op harde schijf...</translation>
    </message>
    <message numerus="yes">
        <source>Processed %n block(s) of transaction history.</source>
        <translation><numerusform>%n blok aan transactiegeschiedenis verwerkt.</numerusform><numerusform>%n blokken aan transactiegeschiedenis verwerkt.</numerusform></translation>
    </message>
    <message>
        <source>%1 behind</source>
        <translation>%1 achter</translation>
    </message>
    <message>
        <source>Last received block was generated %1 ago.</source>
        <translation>Laatst ontvangen blok was %1 geleden gegenereerd.</translation>
    </message>
    <message>
        <source>Transactions after this will not yet be visible.</source>
        <translation>Transacties na dit moment zullen nu nog niet zichtbaar zijn.</translation>
    </message>
    <message>
        <source>Error</source>
        <translation>Fout</translation>
    </message>
    <message>
        <source>Warning</source>
        <translation>Waarschuwing</translation>
    </message>
    <message>
        <source>Information</source>
        <translation>Informatie</translation>
    </message>
    <message>
        <source>Up to date</source>
        <translation>Bijgewerkt</translation>
    </message>
    <message>
        <source>&amp;Sending addresses</source>
        <translation>Verzendadressen</translation>
    </message>
    <message>
        <source>&amp;Receiving addresses</source>
        <translation>Ontvangstadressen</translation>
    </message>
    <message>
        <source>Open Wallet</source>
        <translation>Portemonnee Openen</translation>
    </message>
    <message>
        <source>Open a wallet</source>
        <translation>Open een portemonnee</translation>
    </message>
    <message>
        <source>Close Wallet...</source>
        <translation>Portemonnee Sluiten...</translation>
    </message>
    <message>
        <source>Close wallet</source>
        <translation>Portemonnee Sluiten</translation>
    </message>
    <message>
        <source>Show the %1 help message to get a list with possible Bitcoin command-line options</source>
        <translation>Toon het %1 hulpbericht om een lijst te krijgen met mogelijke Blackcoin commandoregelopties</translation>
    </message>
    <message>
        <source>default wallet</source>
        <translation>standaard portemonnee</translation>
    </message>
    <message>
        <source>Opening Wallet &lt;b&gt;%1&lt;/b&gt;...</source>
        <translation>Open Portemonnee&lt;b&gt;%1&lt;/b&gt;...</translation>
    </message>
    <message>
        <source>Open Wallet Failed</source>
        <translation>Portemonnee Openen Mislukt</translation>
    </message>
    <message>
        <source>&amp;Window</source>
        <translation>&amp;Scherm</translation>
    </message>
    <message>
        <source>Minimize</source>
        <translation>Minimaliseer</translation>
    </message>
    <message>
        <source>Zoom</source>
        <translation>Zoom</translation>
    </message>
    <message>
        <source>Restore</source>
        <translation>Terugplaatsen</translation>
    </message>
    <message>
        <source>Main Window</source>
        <translation>Hoofdscherm</translation>
    </message>
    <message>
        <source>default wallet</source>
        <translation>standaard portemonnee</translation>
    </message>
    <message>
        <source>No wallets available</source>
        <translation>Geen portefeuilles beschikbaar</translation>
    </message>
    <message>
        <source>&amp;Window</source>
        <translation>&amp;Scherm</translation>
    </message>
    <message>
        <source>Minimize</source>
        <translation>Minimaliseer</translation>
    </message>
    <message>
        <source>Zoom</source>
        <translation>Zoom</translation>
    </message>
    <message>
        <source>Main Window</source>
        <translation>Hoofdscherm</translation>
    </message>
    <message>
        <source>%1 client</source>
        <translation>%1 client</translation>
    </message>
    <message>
        <source>Connecting to peers...</source>
        <translation>Verbinden met peers...</translation>
    </message>
    <message>
        <source>Catching up...</source>
        <translation>Aan het bijwerken...</translation>
    </message>
    <message>
        <source>Error: %1</source>
        <translation>Fout: %1</translation>
    </message>
    <message>
        <source>Warning: %1</source>
        <translation>Waarschuwing: %1</translation>
    </message>
    <message>
        <source>Date: %1
</source>
        <translation>Datum: %1
</translation>
    </message>
    <message>
        <source>Amount: %1
</source>
        <translation>Aantal: %1
</translation>
    </message>
    <message>
        <source>Wallet: %1
</source>
        <translation>Portemonnee: %1
</translation>
    </message>
    <message>
        <source>Type: %1
</source>
        <translation>Type: %1
</translation>
    </message>
    <message>
        <source>Label: %1
</source>
        <translation>Label: %1
</translation>
    </message>
    <message>
        <source>Address: %1
</source>
        <translation>Adres: %1
</translation>
    </message>
    <message>
        <source>Sent transaction</source>
        <translation>Verstuurde transactie</translation>
    </message>
    <message>
        <source>Incoming transaction</source>
        <translation>Binnenkomende transactie</translation>
    </message>
    <message>
        <source>HD key generation is &lt;b&gt;enabled&lt;/b&gt;</source>
        <translation>HD-sleutel voortbrenging is &lt;b&gt;ingeschakeld&lt;/b&gt;</translation>
    </message>
    <message>
        <source>HD key generation is &lt;b&gt;disabled&lt;/b&gt;</source>
        <translation>HD-sleutel voortbrenging is &lt;b&gt;uitgeschakeld&lt;/b&gt;</translation>
    </message>
    <message>
        <source>Private key &lt;b&gt;disabled&lt;/b&gt;</source>
        <translation>Prive sleutel &lt;b&gt;uitgeschakeld&lt;/b&gt;</translation>
    </message>
    <message>
        <source>Wallet is &lt;b&gt;encrypted&lt;/b&gt; and currently &lt;b&gt;unlocked&lt;/b&gt;</source>
        <translation>Portemonnee is &lt;b&gt;versleuteld&lt;/b&gt; en momenteel &lt;b&gt;geopend&lt;/b&gt;</translation>
    </message>
    <message>
        <source>Wallet is &lt;b&gt;encrypted&lt;/b&gt; and currently &lt;b&gt;locked&lt;/b&gt;</source>
        <translation>Portemonnee is &lt;b&gt;versleuteld&lt;/b&gt; en momenteel &lt;b&gt;gesloten&lt;/b&gt;</translation>
    </message>
    <message>
        <source>A fatal error occurred. Bitcoin can no longer continue safely and will quit.</source>
        <translation>Een fatale fout heeft zich voorgedaan. Blackcoin kan niet veilig worden verdergezet en wordt afgesloten.</translation>
    </message>
</context>
<context>
    <name>CoinControlDialog</name>
    <message>
        <source>Coin Selection</source>
        <translation>Munt Selectie</translation>
    </message>
    <message>
        <source>Quantity:</source>
        <translation>Kwantiteit</translation>
    </message>
    <message>
        <source>Bytes:</source>
        <translation>Bytes:</translation>
    </message>
    <message>
        <source>Amount:</source>
        <translation>Bedrag:</translation>
    </message>
    <message>
        <source>Fee:</source>
        <translation>Vergoeding:</translation>
    </message>
    <message>
        <source>Dust:</source>
        <translation>Stof:</translation>
    </message>
    <message>
        <source>After Fee:</source>
        <translation>Naheffing:</translation>
    </message>
    <message>
        <source>Change:</source>
        <translation>Wisselgeld:</translation>
    </message>
    <message>
        <source>(un)select all</source>
        <translation>(de)selecteer alles</translation>
    </message>
    <message>
        <source>Tree mode</source>
        <translation>Boom modus</translation>
    </message>
    <message>
        <source>List mode</source>
        <translation>Lijst modus</translation>
    </message>
    <message>
        <source>Amount</source>
        <translation>Bedrag</translation>
    </message>
    <message>
        <source>Received with label</source>
        <translation>Ontvangen met label</translation>
    </message>
    <message>
        <source>Received with address</source>
        <translation>Ontvangen met adres</translation>
    </message>
    <message>
        <source>Date</source>
        <translation>Datum</translation>
    </message>
    <message>
        <source>Confirmations</source>
        <translation>Bevestigingen</translation>
    </message>
    <message>
        <source>Confirmed</source>
        <translation>Bevestigd</translation>
    </message>
    <message>
        <source>Copy address</source>
        <translation>Kopieer adres</translation>
    </message>
    <message>
        <source>Copy label</source>
        <translation>Kopieer label</translation>
    </message>
    <message>
        <source>Copy amount</source>
        <translation>Kopieer bedrag</translation>
    </message>
    <message>
        <source>Copy transaction ID</source>
        <translation>Kopieer transactie-ID</translation>
    </message>
    <message>
        <source>Lock unspent</source>
        <translation>Blokeer ongebruikte</translation>
    </message>
    <message>
        <source>Unlock unspent</source>
        <translation>Deblokkeer ongebruikte</translation>
    </message>
    <message>
        <source>Copy quantity</source>
        <translation>Kopieer aantal</translation>
    </message>
    <message>
        <source>Copy fee</source>
        <translation>Kopieer vergoeding</translation>
    </message>
    <message>
        <source>Copy after fee</source>
        <translation>Kopieer na vergoeding</translation>
    </message>
    <message>
        <source>Copy bytes</source>
        <translation>Kopieer bytes</translation>
    </message>
    <message>
        <source>Copy dust</source>
        <translation>Kopieër stof</translation>
    </message>
    <message>
        <source>Copy change</source>
        <translation>Kopieer wijziging</translation>
    </message>
    <message>
        <source>(%1 locked)</source>
        <translation>(%1 geblokkeerd)</translation>
    </message>
    <message>
        <source>yes</source>
        <translation>ja</translation>
    </message>
    <message>
        <source>no</source>
        <translation>nee</translation>
    </message>
    <message>
        <source>This label turns red if any recipient receives an amount smaller than the current dust threshold.</source>
        <translation>Dit label wordt rood, als een ontvanger een bedrag van minder dan de huidige dust-drempel gekregen heeft.</translation>
    </message>
    <message>
        <source>Can vary +/- %1 satoshi(s) per input.</source>
        <translation>Kan per input +/- %1 satoshi(s)  variëren.</translation>
    </message>
    <message>
        <source>(no label)</source>
        <translation>(geen label)</translation>
    </message>
    <message>
        <source>change from %1 (%2)</source>
        <translation>wijzig van %1 (%2)</translation>
    </message>
    <message>
        <source>(change)</source>
        <translation>(wijzig)</translation>
    </message>
</context>
<context>
    <name>CreateWalletActivity</name>
    <message>
        <source>Creating Wallet &lt;b&gt;%1&lt;/b&gt;...</source>
        <translation>Aanmaken wallet&lt;b&gt;%1&lt;/b&gt;...</translation>
    </message>
    <message>
        <source>Create wallet failed</source>
        <translation>Aanmaken wallet mislukt</translation>
    </message>
    <message>
        <source>Create wallet warning</source>
        <translation>Aanmaken wallet waarschuwing</translation>
    </message>
</context>
<context>
    <name>CreateWalletDialog</name>
    <message>
        <source>Create Wallet</source>
        <translation>Creëer wallet</translation>
    </message>
    <message>
        <source>Wallet Name</source>
        <translation>Wallet Naam</translation>
    </message>
    <message>
        <source>Encrypt the wallet. The wallet will be encrypted with a passphrase of your choice.</source>
        <translation>Versleutel je portemonnee. Je portemonnee zal versleuteld zijn met een wachtwoordzin naar eigen keuze.</translation>
    </message>
    <message>
        <source>Encrypt Wallet</source>
        <translation>Versleutel portemonnee</translation>
    </message>
    <message>
        <source>Disable private keys for this wallet. Wallets with private keys disabled will have no private keys and cannot have an HD seed or imported private keys. This is ideal for watch-only wallets.</source>
        <translation>Schakel privésleutels uit voor deze portemonnee. Portommonees met privésleutels uitgeschakeld hebben deze niet en kunnen geen HD seed of geimporteerde privésleutels bevatten.
Dit is ideaal voor alleen-lezen portommonees.</translation>
    </message>
    <message>
        <source>Disable Private Keys</source>
        <translation>Schakel privésleutels uit</translation>
    </message>
    <message>
        <source>Make a blank wallet. Blank wallets do not initially have private keys or scripts. Private keys and addresses can be imported, or an HD seed can be set, at a later time.</source>
        <translation>Maak een blanco portemonnee. Blanco portemonnees hebben initieel geen privésleutel of scripts. Privésleutels en adressen kunnen later worden geimporteerd of een HD seed kan later ingesteld worden.</translation>
    </message>
    <message>
        <source>Make Blank Wallet</source>
        <translation>Maak een lege portemonnee</translation>
    </message>
    <message>
        <source>Create</source>
        <translation>Creëer</translation>
    </message>
</context>
<context>
    <name>EditAddressDialog</name>
    <message>
        <source>Edit Address</source>
        <translation>Bewerk adres</translation>
    </message>
    <message>
        <source>&amp;Label</source>
        <translation>&amp;Label</translation>
    </message>
    <message>
        <source>The label associated with this address list entry</source>
        <translation>Het label dat bij dit adres item hoort</translation>
    </message>
    <message>
        <source>The address associated with this address list entry. This can only be modified for sending addresses.</source>
        <translation>Het adres dat bij dit adresitem hoort. Dit kan alleen bewerkt worden voor verstuuradressen.</translation>
    </message>
    <message>
        <source>&amp;Address</source>
        <translation>&amp;Adres</translation>
    </message>
    <message>
        <source>New sending address</source>
        <translation>Nieuw verzendadres</translation>
    </message>
    <message>
        <source>Edit receiving address</source>
        <translation>Bewerk ontvangstadres</translation>
    </message>
    <message>
        <source>Edit sending address</source>
        <translation>Bewerk verzendadres</translation>
    </message>
    <message>
        <source>The entered address "%1" is not a valid Bitcoin address.</source>
        <translation>Het opgegeven adres "%1" is een ongeldig Blackcoinadres.</translation>
    </message>
    <message>
        <source>Address "%1" already exists as a receiving address with label "%2" and so cannot be added as a sending address.</source>
        <translation>Adres "%1" bestaat al als ontvang adres met label "%2" en kan dus niet toegevoegd worden als verzend adres.</translation>
    </message>
    <message>
        <source>The entered address "%1" is already in the address book with label "%2".</source>
        <translation>Het opgegeven adres "%1" bestaat al in uw adresboek onder label "%2".</translation>
    </message>
    <message>
        <source>Could not unlock wallet.</source>
        <translation>Kon de portemonnee niet openen.</translation>
    </message>
    <message>
        <source>New key generation failed.</source>
        <translation>Genereren nieuwe sleutel mislukt.</translation>
    </message>
</context>
<context>
    <name>FreespaceChecker</name>
    <message>
        <source>A new data directory will be created.</source>
        <translation>Een nieuwe gegevensmap wordt aangemaakt.</translation>
    </message>
    <message>
        <source>name</source>
        <translation>naam</translation>
    </message>
    <message>
        <source>Directory already exists. Add %1 if you intend to create a new directory here.</source>
        <translation>Map bestaat al. Voeg %1 toe als u van plan bent hier een nieuwe map aan te maken.</translation>
    </message>
    <message>
        <source>Path already exists, and is not a directory.</source>
        <translation>Pad bestaat al en is geen map.</translation>
    </message>
    <message>
        <source>Cannot create data directory here.</source>
        <translation>Kan hier geen gegevensmap aanmaken.</translation>
    </message>
</context>
<context>
    <name>HelpMessageDialog</name>
    <message>
        <source>version</source>
        <translation>versie</translation>
    </message>
    <message>
        <source>(%1-bit)</source>
        <translation>(%1-bit)</translation>
    </message>
    <message>
        <source>About %1</source>
        <translation>Over %1</translation>
    </message>
    <message>
        <source>Command-line options</source>
        <translation>Opdrachtregelopties</translation>
    </message>
</context>
<context>
    <name>Intro</name>
    <message>
        <source>Welcome</source>
        <translation>Welkom</translation>
    </message>
    <message>
        <source>Welcome to %1.</source>
        <translation>Welkom bij %1.</translation>
    </message>
    <message>
        <source>As this is the first time the program is launched, you can choose where %1 will store its data.</source>
        <translation>Omdat dit de eerste keer is dat het programma gestart is, kunt u nu kiezen waar %1 de data moet opslaan.</translation>
    </message>
    <message>
        <source>When you click OK, %1 will begin to download and process the full %4 block chain (%2GB) starting with the earliest transactions in %3 when %4 initially launched.</source>
        <translation>Als u op OK klikt, dan zal %1 beginnen met downloaden en verwerken van de volledige %4 blokketen (%2GB) startend met de eerste transacties in %3 toen %4 initeel werd gestart.</translation>
    </message>
    <message>
        <source>Reverting this setting requires re-downloading the entire blockchain. It is faster to download the full chain first and prune it later. Disables some advanced features.</source>
        <translation>Om deze instelling weer ongedaan te maken moet de volledige blockchain opnieuw gedownload worden. Het is sneller om eerst de volledige blockchain te downloaden en deze later te prunen. Schakelt een aantal geavanceerde functies uit.</translation>
    </message>
    <message>
        <source>This initial synchronisation is very demanding, and may expose hardware problems with your computer that had previously gone unnoticed. Each time you run %1, it will continue downloading where it left off.</source>
        <translation>Deze initiële synchronisatie is heel veeleisend, en kan hardware problemen met uw computer blootleggen die voorheen onopgemerkt bleven. Elke keer dat %1 gebruikt word, zal verdergegaan worden waar gebleven is.</translation>
    </message>
    <message>
        <source>If you have chosen to limit block chain storage (pruning), the historical data must still be downloaded and processed, but will be deleted afterward to keep your disk usage low.</source>
        <translation>Als u gekozen heeft om de blokketenopslag te beperken (pruning), dan moet de historische data nog steeds gedownload en verwerkt worden, maar zal verwijderd worden naderhand om schijf gebruik zo laag mogelijk te houden.</translation>
    </message>
    <message>
        <source>Use the default data directory</source>
        <translation>Gebruik de standaard gegevensmap</translation>
    </message>
    <message>
        <source>Use a custom data directory:</source>
        <translation>Gebruik een aangepaste gegevensmap:</translation>
    </message>
    <message>
        <source>Bitcoin</source>
        <translation>Blackcoin</translation>
    </message>
    <message>
        <source>Discard blocks after verification, except most recent %1 GB (prune)</source>
        <translation>Verwijder blokken na verificatie, uitgezonderd de meest recente %1 GB (prune)</translation>
    </message>
    <message>
        <source>At least %1 GB of data will be stored in this directory, and it will grow over time.</source>
        <translation>Tenminste %1 GB aan data zal worden opgeslagen in deze map, en dit zal naarmate de tijd voortschrijdt groeien.</translation>
    </message>
    <message>
        <source>Approximately %1 GB of data will be stored in this directory.</source>
        <translation>Gemiddeld %1 GB aan data zal worden opgeslagen in deze map.</translation>
    </message>
    <message>
        <source>%1 will download and store a copy of the Bitcoin block chain.</source>
        <translation>%1 zal een kopie van de blokketen van Blackcoin downloaden en opslaan.</translation>
    </message>
    <message>
        <source>The wallet will also be stored in this directory.</source>
        <translation>De portemonnee wordt ook in deze map opgeslagen.</translation>
    </message>
    <message>
        <source>Error: Specified data directory "%1" cannot be created.</source>
        <translation>Fout: De gespecificeerde map "%1" kan niet worden gecreëerd.</translation>
    </message>
    <message>
        <source>Error</source>
        <translation>Fout</translation>
    </message>
    <message numerus="yes">
        <source>%n GB of free space available</source>
        <translation><numerusform>%n GB aan vrije opslagruimte beschikbaar</numerusform><numerusform>%n GB aan vrije opslagruimte beschikbaar</numerusform></translation>
    </message>
    <message numerus="yes">
        <source>(of %n GB needed)</source>
        <translation><numerusform>(van %n GB nodig)</numerusform><numerusform>(van %n GB nodig)</numerusform></translation>
    </message>
    <message numerus="yes">
        <source>(%n GB needed for full chain)</source>
        <translation><numerusform>(%n GB nodig voor volledige keten)</numerusform><numerusform>(%n GB nodig voor volledige keten)</numerusform></translation>
    </message>
</context>
<context>
    <name>ModalOverlay</name>
    <message>
        <source>Form</source>
        <translation>Vorm</translation>
    </message>
    <message>
        <source>Recent transactions may not yet be visible, and therefore your wallet's balance might be incorrect. This information will be correct once your wallet has finished synchronizing with the bitcoin network, as detailed below.</source>
<<<<<<< HEAD
        <translation>Recente transacties zijn mogelijk nog niet zichtbaar. De balans van de portemonnee is daarom mogelijk niet correct. Deze informatie is correct van zodra de synchronisatie met het Blackcoin-netwerk werd voltooid, zoals onderaan beschreven.</translation>
=======
        <translation>Recente transacties zijn mogelijk nog niet zichtbaar. De balans van de portemonnee is daarom mogelijk niet correct. Deze informatie is correct zodra de synchronisatie met het Bitcoin-netwerk is voltooid, zoals onderaan beschreven.</translation>
>>>>>>> 2f9f9b37
    </message>
    <message>
        <source>Attempting to spend bitcoins that are affected by not-yet-displayed transactions will not be accepted by the network.</source>
        <translation>Poging om blackcoins te besteden die door "nog niet weergegeven" transacties worden beïnvloed, worden niet door het netwerk geaccepteerd.</translation>
    </message>
    <message>
        <source>Number of blocks left</source>
        <translation>Aantal blokken resterend.</translation>
    </message>
    <message>
        <source>Unknown...</source>
        <translation>Onbekend...</translation>
    </message>
    <message>
        <source>Last block time</source>
        <translation>Tijd laatste blok</translation>
    </message>
    <message>
        <source>Progress</source>
        <translation>Vooruitgang</translation>
    </message>
    <message>
        <source>Progress increase per hour</source>
        <translation>Vooruitgang per uur</translation>
    </message>
    <message>
        <source>calculating...</source>
        <translation>Berekenen...</translation>
    </message>
    <message>
        <source>Estimated time left until synced</source>
        <translation>Geschatte tijd tot synchronisatie voltooid</translation>
    </message>
    <message>
        <source>Hide</source>
        <translation>Verbergen</translation>
    </message>
    <message>
        <source>Unknown. Syncing Headers (%1, %2%)...</source>
<<<<<<< HEAD
        <translation>Onbekend. Kopteksten synchroniseren (%1, %2%)...</translation>
=======
        <translation>Onbekend. Blockheaders synchroniseren (%1, %2%)...</translation>
>>>>>>> 2f9f9b37
    </message>
</context>
<context>
    <name>OpenURIDialog</name>
    <message>
        <source>Open URI</source>
        <translation>Open URI</translation>
    </message>
    <message>
        <source>Open payment request from URI or file</source>
        <translation>Open betalingsverzoek via URI of bestand</translation>
    </message>
    <message>
        <source>URI:</source>
        <translation>URI:</translation>
    </message>
    <message>
        <source>Select payment request file</source>
        <translation>Selecteer betalingsverzoek bestand</translation>
    </message>
    <message>
        <source>Select payment request file to open</source>
        <translation>Selecteer betalingsverzoekbestand om te openen</translation>
    </message>
</context>
<context>
    <name>OpenWalletActivity</name>
    <message>
        <source>Open wallet failed</source>
        <translation>Openen van portemonnee is mislukt</translation>
    </message>
    <message>
        <source>Open wallet warning</source>
        <translation>Openen van portemonnee heeft een waarschuwing</translation>
    </message>
    <message>
        <source>default wallet</source>
        <translation>standaard portemonnee</translation>
    </message>
    <message>
        <source>Opening Wallet &lt;b&gt;%1&lt;/b&gt;...</source>
        <translation>Open Portemonnee&lt;b&gt;%1&lt;/b&gt;...</translation>
    </message>
</context>
<context>
    <name>OptionsDialog</name>
    <message>
        <source>Options</source>
        <translation>Opties</translation>
    </message>
    <message>
        <source>&amp;Main</source>
        <translation>&amp;Algemeen</translation>
    </message>
    <message>
        <source>Automatically start %1 after logging in to the system.</source>
        <translation>Start %1 automatisch na inloggen in het systeem.</translation>
    </message>
    <message>
        <source>&amp;Start %1 on system login</source>
        <translation>&amp;Start %1 bij het inloggen op het systeem</translation>
    </message>
    <message>
        <source>Size of &amp;database cache</source>
        <translation>Grootte van de &amp;databasecache</translation>
    </message>
    <message>
        <source>Number of script &amp;verification threads</source>
        <translation>Aantal threads voor &amp;scriptverificatie</translation>
    </message>
    <message>
        <source>IP address of the proxy (e.g. IPv4: 127.0.0.1 / IPv6: ::1)</source>
        <translation>IP-adres van de proxy (bijv. IPv4: 127.0.0.1 / IPv6: ::1)</translation>
    </message>
    <message>
        <source>Shows if the supplied default SOCKS5 proxy is used to reach peers via this network type.</source>
        <translation>Toont aan of de aangeleverde standaard SOCKS5 proxy gebruikt word om peers te bereiken via dit netwerktype.</translation>
    </message>
    <message>
        <source>Use separate SOCKS&amp;5 proxy to reach peers via Tor hidden services:</source>
        <translation>Gebruik aparte SOCKS&amp;5-proxy om peers te bereiken via verborgen Tor-diensten:</translation>
    </message>
    <message>
        <source>Hide the icon from the system tray.</source>
        <translation>Verberg het icoon van de systeembalk.</translation>
    </message>
    <message>
        <source>&amp;Hide tray icon</source>
        <translation>&amp;Verberg systeembalkicoon</translation>
    </message>
    <message>
        <source>Minimize instead of exit the application when the window is closed. When this option is enabled, the application will be closed only after selecting Exit in the menu.</source>
        <translation>Minimaliseren in plaats van de applicatie af te sluiten wanneer het venster is afgesloten. Als deze optie is ingeschakeld, zal de toepassing pas worden afgesloten na het selecteren van Exit in het menu.</translation>
    </message>
    <message>
        <source>Third party URLs (e.g. a block explorer) that appear in the transactions tab as context menu items. %s in the URL is replaced by transaction hash. Multiple URLs are separated by vertical bar |.</source>
<<<<<<< HEAD
        <translation>URL's van derden (bijvoorbeeld blokexplorer) die in de transacties tab verschijnen als contextmenuelementen. %s in de URL is vervangen door transactiehash. Verscheidene URL's zijn gescheiden door een verticale streep |.  </translation>
=======
        <translation>URL's van derden (bijvoorbeeld blokexplorer) die in de transacties tab verschijnen als contextmenuelementen. %s in de URL is vervangen door transactiehash. Verscheidene URL's zijn gescheiden door een verticale streep |.</translation>
>>>>>>> 2f9f9b37
    </message>
    <message>
        <source>Open the %1 configuration file from the working directory.</source>
        <translation>Open het %1 configuratiebestand van de werkmap.</translation>
    </message>
    <message>
        <source>Open Configuration File</source>
        <translation>Open configuratiebestand</translation>
    </message>
    <message>
        <source>Reset all client options to default.</source>
        <translation>Reset alle clientopties naar de standaardinstellingen.</translation>
    </message>
    <message>
        <source>&amp;Reset Options</source>
        <translation>&amp;Reset opties</translation>
    </message>
    <message>
        <source>&amp;Network</source>
        <translation>&amp;Netwerk</translation>
    </message>
    <message>
        <source>Disables some advanced features but all blocks will still be fully validated. Reverting this setting requires re-downloading the entire blockchain. Actual disk usage may be somewhat higher.</source>
        <translation>Geavanceerde functionaliteit wordt uitgeschakeld maar alle blokken worden nog steed volledig gevalideerd. Om deze instelling weer ongedaan te maken, moet de volledige blockchain opnieuw gedownload worden. Schijfgebruik kan iets toenemen.</translation>
    </message>
    <message>
        <source>Prune &amp;block storage to</source>
        <translation>Prune &amp; block opslag op</translation>
    </message>
    <message>
        <source>GB</source>
        <translation>GB</translation>
    </message>
    <message>
        <source>Reverting this setting requires re-downloading the entire blockchain.</source>
        <translation>Deze instelling terugzetten vereist het opnieuw downloaden van de gehele blockchain.</translation>
    </message>
    <message>
        <source>MiB</source>
        <translation>MiB</translation>
    </message>
    <message>
        <source>(0 = auto, &lt;0 = leave that many cores free)</source>
        <translation>(0 = auto, &lt;0 = laat dit aantal kernen vrij)</translation>
    </message>
    <message>
        <source>W&amp;allet</source>
        <translation>W&amp;allet</translation>
    </message>
    <message>
        <source>Expert</source>
        <translation>Expert</translation>
    </message>
    <message>
        <source>Enable coin &amp;control features</source>
        <translation>Coin &amp;control activeren</translation>
    </message>
    <message>
        <source>If you disable the spending of unconfirmed change, the change from a transaction cannot be used until that transaction has at least one confirmation. This also affects how your balance is computed.</source>
        <translation>Indien het uitgeven van onbevestigd wisselgeld uitgeschakeld wordt dan kan het wisselgeld van een transactie niet worden gebruikt totdat de transactie ten minste een bevestiging heeft. Dit heeft ook invloed op de manier waarop uw saldo wordt berekend.</translation>
    </message>
    <message>
        <source>&amp;Spend unconfirmed change</source>
        <translation>&amp;Spendeer onbevestigd wisselgeld</translation>
    </message>
    <message>
        <source>Automatically open the Bitcoin client port on the router. This only works when your router supports UPnP and it is enabled.</source>
        <translation>Open de Blackcoinpoort automatisch op de router. Dit werkt alleen als de router UPnP ondersteunt en het aanstaat.</translation>
    </message>
    <message>
        <source>Map port using &amp;UPnP</source>
        <translation>Portmapping via &amp;UPnP</translation>
    </message>
    <message>
        <source>Accept connections from outside.</source>
        <translation>Accepteer verbindingen van buiten.</translation>
    </message>
    <message>
        <source>Allow incomin&amp;g connections</source>
        <translation>Sta inkomende verbindingen toe</translation>
    </message>
    <message>
        <source>Connect to the Bitcoin network through a SOCKS5 proxy.</source>
        <translation>Verbind met het Blackcoinnetwerk via een SOCKS5 proxy.</translation>
    </message>
    <message>
        <source>&amp;Connect through SOCKS5 proxy (default proxy):</source>
        <translation>&amp;Verbind via een SOCKS5-proxy (standaardproxy):</translation>
    </message>
    <message>
        <source>Proxy &amp;IP:</source>
        <translation>Proxy &amp;IP:</translation>
    </message>
    <message>
        <source>&amp;Port:</source>
        <translation>&amp;Poort:</translation>
    </message>
    <message>
        <source>Port of the proxy (e.g. 9050)</source>
        <translation>Poort van de proxy (bijv. 9050)</translation>
    </message>
    <message>
        <source>Used for reaching peers via:</source>
        <translation>Gebruikt om peers te bereiken via:</translation>
    </message>
    <message>
        <source>IPv4</source>
        <translation>IPv4</translation>
    </message>
    <message>
        <source>IPv6</source>
        <translation>IPv6</translation>
    </message>
    <message>
        <source>Tor</source>
        <translation>Tor</translation>
    </message>
    <message>
        <source>Connect to the Bitcoin network through a separate SOCKS5 proxy for Tor hidden services.</source>
        <translation>Maak verbinding met Blackcoinnetwerk door een aparte SOCKS5-proxy voor verborgen diensten van Tor.</translation>
    </message>
    <message>
        <source>&amp;Window</source>
        <translation>&amp;Scherm</translation>
    </message>
    <message>
        <source>Show only a tray icon after minimizing the window.</source>
        <translation>Laat alleen een systeemvakicoon zien wanneer het venster geminimaliseerd is</translation>
    </message>
    <message>
        <source>&amp;Minimize to the tray instead of the taskbar</source>
        <translation>&amp;Minimaliseer naar het systeemvak in plaats van de taakbalk</translation>
    </message>
    <message>
        <source>M&amp;inimize on close</source>
        <translation>M&amp;inimaliseer bij sluiten van het venster</translation>
    </message>
    <message>
        <source>&amp;Display</source>
        <translation>&amp;Interface</translation>
    </message>
    <message>
        <source>User Interface &amp;language:</source>
        <translation>Taal &amp;gebruikersinterface:</translation>
    </message>
    <message>
        <source>The user interface language can be set here. This setting will take effect after restarting %1.</source>
        <translation>De taal van de gebruikersinterface kan hier ingesteld worden. Deze instelling zal pas van kracht worden nadat %1 herstart wordt.</translation>
    </message>
    <message>
        <source>&amp;Unit to show amounts in:</source>
        <translation>&amp;Eenheid om bedrag in te tonen:</translation>
    </message>
    <message>
        <source>Choose the default subdivision unit to show in the interface and when sending coins.</source>
        <translation>Kies de standaardonderverdelingseenheid om weer te geven in uw programma, en voor het versturen van munten</translation>
    </message>
    <message>
        <source>Whether to show coin control features or not.</source>
        <translation>Munt controle functies weergeven of niet.</translation>
    </message>
    <message>
        <source>&amp;Third party transaction URLs</source>
        <translation>Transactie-URL's van &amp;derden</translation>
    </message>
    <message>
        <source>Options set in this dialog are overridden by the command line or in the configuration file:</source>
        <translation>Gekozen opties in dit dialoogvenster worden overschreven door de command line of in het configuratiebestand:</translation>
    </message>
    <message>
        <source>&amp;OK</source>
        <translation>&amp;Oké</translation>
    </message>
    <message>
        <source>&amp;Cancel</source>
        <translation>&amp;Annuleren</translation>
    </message>
    <message>
        <source>default</source>
        <translation>standaard</translation>
    </message>
    <message>
        <source>none</source>
        <translation>geen</translation>
    </message>
    <message>
        <source>Confirm options reset</source>
        <translation>Bevestig reset opties</translation>
    </message>
    <message>
        <source>Client restart required to activate changes.</source>
        <translation>Herstart van de client is vereist om veranderingen door te voeren.</translation>
    </message>
    <message>
        <source>Client will be shut down. Do you want to proceed?</source>
        <translation>Applicatie zal worden afgesloten. Wilt u doorgaan?</translation>
    </message>
    <message>
        <source>Configuration options</source>
        <translation>Configuratieopties</translation>
    </message>
    <message>
        <source>The configuration file is used to specify advanced user options which override GUI settings. Additionally, any command-line options will override this configuration file.</source>
        <translation>Het configuratiebestand wordt gebruikt om geavanceerde gebruikersopties te specificeren welke de GUI instellingen overschrijd. Daarnaast, zullen alle command-line opties dit configuratiebestand overschrijven.</translation>
    </message>
    <message>
        <source>Error</source>
        <translation>Fout</translation>
    </message>
    <message>
        <source>The configuration file could not be opened.</source>
        <translation>Het configuratiebestand kon niet worden geopend.</translation>
    </message>
    <message>
        <source>This change would require a client restart.</source>
        <translation>Om dit aan te passen moet de client opnieuw gestart worden.</translation>
    </message>
    <message>
        <source>The supplied proxy address is invalid.</source>
        <translation>Het opgegeven proxyadres is ongeldig.</translation>
    </message>
</context>
<context>
    <name>OverviewPage</name>
    <message>
        <source>Form</source>
        <translation>Vorm</translation>
    </message>
    <message>
        <source>The displayed information may be out of date. Your wallet automatically synchronizes with the Bitcoin network after a connection is established, but this process has not completed yet.</source>
        <translation>De weergegeven informatie kan verouderd zijn. Uw portemonnee synchroniseert automatisch met het Blackcoinnetwerk nadat een verbinding is gelegd, maar dit proces is nog niet voltooid.</translation>
    </message>
    <message>
        <source>Watch-only:</source>
        <translation>Alleen-bekijkbaar:</translation>
    </message>
    <message>
        <source>Available:</source>
        <translation>Beschikbaar:</translation>
    </message>
    <message>
        <source>Your current spendable balance</source>
        <translation>Uw beschikbare saldo</translation>
    </message>
    <message>
        <source>Pending:</source>
        <translation>Afwachtend:</translation>
    </message>
    <message>
        <source>Total of transactions that have yet to be confirmed, and do not yet count toward the spendable balance</source>
        <translation>De som van de transacties die nog bevestigd moeten worden, en nog niet meetellen in uw beschikbare saldo</translation>
    </message>
    <message>
        <source>Immature:</source>
        <translation>Immatuur:</translation>
    </message>
    <message>
        <source>Mined balance that has not yet matured</source>
        <translation>Gedolven saldo dat nog niet tot wasdom is gekomen</translation>
    </message>
    <message>
        <source>Balances</source>
        <translation>Saldi</translation>
    </message>
    <message>
        <source>Total:</source>
        <translation>Totaal:</translation>
    </message>
    <message>
        <source>Your current total balance</source>
        <translation>Uw totale saldo</translation>
    </message>
    <message>
        <source>Your current balance in watch-only addresses</source>
        <translation>Uw huidige balans in alleen-bekijkbare adressen</translation>
    </message>
    <message>
        <source>Spendable:</source>
        <translation>Besteedbaar:</translation>
    </message>
    <message>
        <source>Recent transactions</source>
        <translation>Recente transacties</translation>
    </message>
    <message>
        <source>Unconfirmed transactions to watch-only addresses</source>
        <translation>Onbevestigde transacties naar alleen-bekijkbare adressen</translation>
    </message>
    <message>
        <source>Mined balance in watch-only addresses that has not yet matured</source>
        <translation>Ontgonnen saldo dat nog niet tot wasdom is gekomen</translation>
    </message>
    <message>
        <source>Current total balance in watch-only addresses</source>
        <translation>Huidige balans in alleen-bekijkbare adressen.</translation>
    </message>
</context>
<context>
    <name>PaymentServer</name>
    <message>
        <source>Payment request error</source>
        <translation>Fout bij betalingsverzoek</translation>
    </message>
    <message>
        <source>Cannot start bitcoin: click-to-pay handler</source>
        <translation>Kan blackcoin niet starten: click-to-pay handler</translation>
    </message>
    <message>
        <source>URI handling</source>
        <translation>URI-behandeling</translation>
    </message>
    <message>
        <source>'bitcoin://' is not a valid URI. Use 'bitcoin:' instead.</source>
        <translation>'blackcoin://' is niet een geldige URI. Gebruik 'blackcoin:' in plaats daarvan.</translation>
    </message>
    <message>
        <source>You are using a BIP70 URL which will be unsupported in the future.</source>
        <translation>Je gebruikt een BIP70 URL wat in de toekomst niet langer ondersteund zal worden.</translation>
    </message>
    <message>
        <source>You are using a BIP70 URL which will be unsupported in the future.</source>
        <translation>Je gebruikt een BIP70 URL wat in de toekomst niet langer ondersteund zal worden.</translation>
    </message>
    <message>
        <source>Payment request fetch URL is invalid: %1</source>
        <translation>URL om betalingsverzoek te verkrijgen is ongeldig: %1</translation>
    </message>
    <message>
        <source>Cannot process payment request because BIP70 support was not compiled in.</source>
        <translation>Kan het betalingsverzoek niet verwerken omdat BIP70 ondersteuning niet werd gecompileerd.</translation>
    </message>
    <message>
<<<<<<< HEAD
=======
        <source>Due to widespread security flaws in BIP70 it's strongly recommended that any merchant instructions to switch wallets be ignored.</source>
        <translation>Gezien de wijdverspreide beveiligingsproblemen in BIP70 is het sterk aanbevolen dat iedere instructie om van portemonnee te wisselen wordt genegeerd.</translation>
    </message>
    <message>
        <source>If you are receiving this error you should request the merchant provide a BIP21 compatible URI.</source>
        <translation>Als je deze fout krijgt, verzoek dan de verkoper om een BIP21 compatible URI.</translation>
    </message>
    <message>
>>>>>>> 2f9f9b37
        <source>Invalid payment address %1</source>
        <translation>Ongeldig betalingsadres %1</translation>
    </message>
    <message>
        <source>URI cannot be parsed! This can be caused by an invalid Bitcoin address or malformed URI parameters.</source>
        <translation>URI kan niet verwerkt worden! Dit kan het gevolg zijn van een ongeldig Blackcoin adres of misvormde URI parameters.</translation>
    </message>
    <message>
        <source>Payment request file handling</source>
        <translation>Betalingsverzoek bestandsafhandeling</translation>
    </message>
    <message>
        <source>Payment request file cannot be read! This can be caused by an invalid payment request file.</source>
        <translation>Betalingsverzoekbestand kan niet gelezen of verwerkt worden! Dit kan veroorzaakt worden door een ongeldig betalingsverzoekbestand.</translation>
    </message>
    <message>
        <source>Payment request rejected</source>
        <translation>Betalingsverzoek geweigerd</translation>
    </message>
    <message>
        <source>Payment request network doesn't match client network.</source>
        <translation>Betalingsaanvraagnetwerk komt niet overeen met klantennetwerk.</translation>
    </message>
    <message>
        <source>Payment request expired.</source>
        <translation>Betalingsverzoek verlopen.</translation>
    </message>
    <message>
        <source>Payment request is not initialized.</source>
        <translation>Betalingsaanvraag is niet geïnitialiseerd.</translation>
    </message>
    <message>
        <source>Unverified payment requests to custom payment scripts are unsupported.</source>
        <translation>Niet-geverifieerde betalingsverzoeken naar aangepaste betalingsscripts worden niet ondersteund.</translation>
    </message>
    <message>
        <source>Invalid payment request.</source>
        <translation>Ongeldig betalingsverzoek.</translation>
    </message>
    <message>
        <source>Requested payment amount of %1 is too small (considered dust).</source>
        <translation>Het gevraagde betalingsbedrag van %1 is te weinig (beschouwd als stof).</translation>
    </message>
    <message>
        <source>Refund from %1</source>
        <translation>Restitutie van %1</translation>
    </message>
    <message>
        <source>Payment request %1 is too large (%2 bytes, allowed %3 bytes).</source>
        <translation>Betalingsverzoek %1 is te groot (%2 bytes, toegestaan ​​%3 bytes).</translation>
    </message>
    <message>
        <source>Error communicating with %1: %2</source>
        <translation>Fout bij communiceren met %1: %2</translation>
    </message>
    <message>
        <source>Payment request cannot be parsed!</source>
        <translation>Betalingsverzoek kan niet worden verwerkt!</translation>
    </message>
    <message>
        <source>Bad response from server %1</source>
        <translation>Ongeldige respons van server %1</translation>
    </message>
    <message>
        <source>Network request error</source>
        <translation>Fout bij netwerkverzoek</translation>
    </message>
    <message>
        <source>Payment acknowledged</source>
        <translation>Betaling bevestigd</translation>
    </message>
</context>
<context>
    <name>PeerTableModel</name>
    <message>
        <source>User Agent</source>
        <translation>User Agent</translation>
    </message>
    <message>
        <source>Node/Service</source>
        <translation>Node/Dienst</translation>
    </message>
    <message>
        <source>NodeId</source>
        <translation>Node ID</translation>
    </message>
    <message>
        <source>Ping</source>
        <translation>Ping</translation>
    </message>
    <message>
        <source>Sent</source>
        <translation>Verstuurd</translation>
    </message>
    <message>
        <source>Received</source>
        <translation>Ontvangen</translation>
    </message>
</context>
<context>
    <name>QObject</name>
    <message>
        <source>Amount</source>
        <translation>Bedrag</translation>
    </message>
    <message>
        <source>Enter a Bitcoin address (e.g. %1)</source>
        <translation>Voer een Blackcoinadres in (bijv. %1)</translation>
    </message>
    <message>
        <source>%1 d</source>
        <translation>%1 d</translation>
    </message>
    <message>
        <source>%1 h</source>
        <translation>%1 uur</translation>
    </message>
    <message>
        <source>%1 m</source>
        <translation>%1 m</translation>
    </message>
    <message>
        <source>%1 s</source>
        <translation>%1 s</translation>
    </message>
    <message>
        <source>None</source>
        <translation>Geen</translation>
    </message>
    <message>
        <source>N/A</source>
        <translation>N.v.t.</translation>
    </message>
    <message>
        <source>%1 ms</source>
        <translation>%1 ms</translation>
    </message>
    <message numerus="yes">
        <source>%n second(s)</source>
        <translation><numerusform>%n seconde</numerusform><numerusform>%n seconden</numerusform></translation>
    </message>
    <message numerus="yes">
        <source>%n minute(s)</source>
        <translation><numerusform>%n minuut</numerusform><numerusform>%n minuten</numerusform></translation>
    </message>
    <message numerus="yes">
        <source>%n hour(s)</source>
        <translation><numerusform>%n uur</numerusform><numerusform>%n uren</numerusform></translation>
    </message>
    <message numerus="yes">
        <source>%n day(s)</source>
        <translation><numerusform>%n dag</numerusform><numerusform>%n dagen</numerusform></translation>
    </message>
    <message numerus="yes">
        <source>%n week(s)</source>
        <translation><numerusform>%n week</numerusform><numerusform>%n weken</numerusform></translation>
    </message>
    <message>
        <source>%1 and %2</source>
        <translation>%1 en %2</translation>
    </message>
    <message numerus="yes">
        <source>%n year(s)</source>
        <translation><numerusform>%n jaar</numerusform><numerusform>%n jaren</numerusform></translation>
    </message>
    <message>
        <source>%1 B</source>
        <translation>%1 B</translation>
    </message>
    <message>
        <source>%1 KB</source>
        <translation>%1 Kb</translation>
    </message>
    <message>
        <source>%1 MB</source>
        <translation>%1 MB</translation>
    </message>
    <message>
        <source>%1 GB</source>
        <translation>%1 Gb</translation>
    </message>
    <message>
        <source>Error: Specified data directory "%1" does not exist.</source>
        <translation>Fout: Opgegeven gegevensmap "%1" bestaat niet.</translation>
    </message>
    <message>
        <source>Error: Cannot parse configuration file: %1.</source>
        <translation>Fout: Kan niet het configuratie bestand parsen: %1.</translation>
    </message>
    <message>
        <source>Error: %1</source>
        <translation>Fout: %1</translation>
    </message>
    <message>
        <source>%1 didn't yet exit safely...</source>
        <translation>%1 sloot nog niet veilig af...</translation>
    </message>
    <message>
        <source>unknown</source>
        <translation>onbekend</translation>
    </message>
</context>
<context>
    <name>QRImageWidget</name>
    <message>
        <source>&amp;Save Image...</source>
        <translation>&amp;Sla afbeelding op...</translation>
    </message>
    <message>
        <source>&amp;Copy Image</source>
        <translation>&amp;Afbeelding kopiëren</translation>
    </message>
    <message>
        <source>Resulting URI too long, try to reduce the text for label / message.</source>
        <translation>Resulterende URI te lang, probeer de tekst korter te maken voor het label/bericht.</translation>
    </message>
    <message>
        <source>Error encoding URI into QR Code.</source>
        <translation>Fout tijdens encoderen URI in QR-code</translation>
    </message>
    <message>
        <source>QR code support not available.</source>
        <translation>QR code hulp niet beschikbaar</translation>
    </message>
    <message>
        <source>Save QR Code</source>
        <translation>Sla QR-code op</translation>
    </message>
    <message>
        <source>PNG Image (*.png)</source>
        <translation>PNG afbeelding (*.png)</translation>
    </message>
</context>
<context>
    <name>RPCConsole</name>
    <message>
        <source>N/A</source>
        <translation>N.v.t.</translation>
    </message>
    <message>
        <source>Client version</source>
        <translation>Clientversie</translation>
    </message>
    <message>
        <source>&amp;Information</source>
        <translation>&amp;Informatie</translation>
    </message>
    <message>
        <source>Debug window</source>
        <translation>Debug venster</translation>
    </message>
    <message>
        <source>General</source>
        <translation>Algemeen</translation>
    </message>
    <message>
        <source>Using BerkeleyDB version</source>
        <translation>Gebruikt BerkeleyDB versie</translation>
    </message>
    <message>
        <source>Datadir</source>
        <translation>Gegevensmap</translation>
    </message>
    <message>
        <source>To specify a non-default location of the data directory use the '%1' option.</source>
        <translation>Om een niet-standaard locatie in te stellen voor de gegevensmap, gebruik de '%1' optie.</translation>
    </message>
    <message>
        <source>Blocksdir</source>
        <translation>Blocksdir</translation>
    </message>
    <message>
        <source>To specify a non-default location of the blocks directory use the '%1' option.</source>
        <translation>Om een niet-standaard locatie in te stellen voor de blocks directory, gebruik de '%1' optie.</translation>
    </message>
    <message>
        <source>Startup time</source>
        <translation>Opstarttijd</translation>
    </message>
    <message>
        <source>Network</source>
        <translation>Netwerk</translation>
    </message>
    <message>
        <source>Name</source>
        <translation>Naam</translation>
    </message>
    <message>
        <source>Number of connections</source>
        <translation>Aantal connecties</translation>
    </message>
    <message>
        <source>Block chain</source>
        <translation>Blokketen</translation>
    </message>
    <message>
        <source>Current number of blocks</source>
        <translation>Huidig aantal blokken</translation>
    </message>
    <message>
        <source>Memory Pool</source>
        <translation>Geheugenpoel</translation>
    </message>
    <message>
        <source>Current number of transactions</source>
        <translation>Huidig aantal transacties</translation>
    </message>
    <message>
        <source>Memory usage</source>
        <translation>Geheugengebruik</translation>
    </message>
    <message>
        <source>Wallet: </source>
        <translation>Portemonnee:</translation>
    </message>
    <message>
        <source>(none)</source>
        <translation>(geen)</translation>
    </message>
    <message>
        <source>&amp;Reset</source>
        <translation>&amp;Reset</translation>
    </message>
    <message>
        <source>Received</source>
        <translation>Ontvangen</translation>
    </message>
    <message>
        <source>Sent</source>
        <translation>Verstuurd</translation>
    </message>
    <message>
        <source>&amp;Peers</source>
        <translation>&amp;Peers</translation>
    </message>
    <message>
        <source>Banned peers</source>
        <translation>Gebande peers</translation>
    </message>
    <message>
        <source>Select a peer to view detailed information.</source>
        <translation>Selecteer een peer om gedetailleerde informatie te bekijken.</translation>
    </message>
    <message>
        <source>Whitelisted</source>
        <translation>Toegestaan</translation>
    </message>
    <message>
        <source>Direction</source>
        <translation>Directie</translation>
    </message>
    <message>
        <source>Version</source>
        <translation>Versie</translation>
    </message>
    <message>
        <source>Starting Block</source>
        <translation>Start Blok</translation>
    </message>
    <message>
        <source>Synced Headers</source>
        <translation>Gesynchroniseerde headers</translation>
    </message>
    <message>
        <source>Synced Blocks</source>
        <translation>Gesynchroniseerde blokken</translation>
    </message>
    <message>
        <source>User Agent</source>
        <translation>User Agent</translation>
    </message>
    <message>
        <source>Open the %1 debug log file from the current data directory. This can take a few seconds for large log files.</source>
        <translation>Open het %1 debug-logbestand van de huidige gegevensmap. Dit kan een aantal seconden duren voor grote logbestanden.</translation>
    </message>
    <message>
        <source>Decrease font size</source>
        <translation>Verklein lettergrootte</translation>
    </message>
    <message>
        <source>Increase font size</source>
        <translation>Vergroot lettergrootte</translation>
    </message>
    <message>
        <source>Services</source>
        <translation>Diensten</translation>
    </message>
    <message>
        <source>Ban Score</source>
        <translation>Ban score</translation>
    </message>
    <message>
        <source>Connection Time</source>
        <translation>Connectie tijd</translation>
    </message>
    <message>
        <source>Last Send</source>
        <translation>Laatst verstuurd</translation>
    </message>
    <message>
        <source>Last Receive</source>
        <translation>Laatst ontvangen</translation>
    </message>
    <message>
        <source>Ping Time</source>
        <translation>Ping Tijd</translation>
    </message>
    <message>
        <source>The duration of a currently outstanding ping.</source>
        <translation>De tijdsduur van een op het moment openstaande ping.</translation>
    </message>
    <message>
        <source>Ping Wait</source>
        <translation>Pingwachttijd</translation>
    </message>
    <message>
        <source>Min Ping</source>
        <translation>Min Ping</translation>
    </message>
    <message>
        <source>Time Offset</source>
        <translation>Tijdcompensatie</translation>
    </message>
    <message>
        <source>Last block time</source>
        <translation>Tijd laatste blok</translation>
    </message>
    <message>
        <source>&amp;Open</source>
        <translation>&amp;Open</translation>
    </message>
    <message>
        <source>&amp;Console</source>
        <translation>&amp;Console</translation>
    </message>
    <message>
        <source>&amp;Network Traffic</source>
        <translation>&amp;Netwerkverkeer</translation>
    </message>
    <message>
        <source>Totals</source>
        <translation>Totalen</translation>
    </message>
    <message>
        <source>In:</source>
        <translation>In:</translation>
    </message>
    <message>
        <source>Out:</source>
        <translation>Uit:</translation>
    </message>
    <message>
        <source>Debug log file</source>
        <translation>Debuglogbestand</translation>
    </message>
    <message>
        <source>Clear console</source>
        <translation>Maak console leeg</translation>
    </message>
    <message>
        <source>1 &amp;hour</source>
        <translation>1 &amp;uur</translation>
    </message>
    <message>
        <source>1 &amp;day</source>
        <translation>1 &amp;dag</translation>
    </message>
    <message>
        <source>1 &amp;week</source>
        <translation>1 &amp;week</translation>
    </message>
    <message>
        <source>1 &amp;year</source>
        <translation>1 &amp;jaar</translation>
    </message>
    <message>
        <source>&amp;Disconnect</source>
        <translation>&amp;Verbreek verbinding</translation>
    </message>
    <message>
        <source>Ban for</source>
        <translation>Ban Node voor</translation>
    </message>
    <message>
        <source>&amp;Unban</source>
        <translation>&amp;Maak ban voor node ongedaan</translation>
    </message>
    <message>
        <source>Welcome to the %1 RPC console.</source>
        <translation>Welkom bij de %1 RPC-console.</translation>
    </message>
    <message>
        <source>Use up and down arrows to navigate history, and %1 to clear screen.</source>
        <translation>Gebruik pijltjes omhoog en omlaag om door de geschiedenis te navigeren en %1 om het scherm te wissen.</translation>
    </message>
    <message>
        <source>Type %1 for an overview of available commands.</source>
        <translation>Typ %1  voor een overzicht van de beschikbare commando's.</translation>
    </message>
    <message>
        <source>For more information on using this console type %1.</source>
        <translation>Typ %1 voor meer informatie over het gebruik van deze console.</translation>
    </message>
    <message>
        <source>WARNING: Scammers have been active, telling users to type commands here, stealing their wallet contents. Do not use this console without fully understanding the ramifications of a command.</source>
        <translation>WAARSCHUWING: Er zijn Scammers actief geweest, die gebruikers vragen om hier commando's te typen, waardoor de inhoud van hun portemonnee werd gestolen. Gebruik deze console niet zonder de gevolgen van een commando volledig te begrijpen.</translation>
    </message>
    <message>
        <source>Network activity disabled</source>
        <translation>Netwerkactiviteit uitgeschakeld</translation>
    </message>
    <message>
        <source>Executing command without any wallet</source>
        <translation>Uitvoeren van commando zonder gebruik van een portemonnee</translation>
    </message>
    <message>
        <source>Executing command using "%1" wallet</source>
        <translation>Uitvoeren van commando met portemonnee "%1"</translation>
    </message>
    <message>
        <source>(node id: %1)</source>
        <translation>(node id: %1)</translation>
    </message>
    <message>
        <source>via %1</source>
        <translation>via %1</translation>
    </message>
    <message>
        <source>never</source>
        <translation>nooit</translation>
    </message>
    <message>
        <source>Inbound</source>
        <translation>Inkomend</translation>
    </message>
    <message>
        <source>Outbound</source>
        <translation>Uitgaand</translation>
    </message>
    <message>
        <source>Yes</source>
        <translation>Ja</translation>
    </message>
    <message>
        <source>No</source>
        <translation>Nee</translation>
    </message>
    <message>
        <source>Unknown</source>
        <translation>Onbekend</translation>
    </message>
</context>
<context>
    <name>ReceiveCoinsDialog</name>
    <message>
        <source>&amp;Amount:</source>
        <translation>&amp;Bedrag</translation>
    </message>
    <message>
        <source>&amp;Label:</source>
        <translation>&amp;Label:</translation>
    </message>
    <message>
        <source>&amp;Message:</source>
        <translation>&amp;Bericht</translation>
    </message>
    <message>
        <source>An optional message to attach to the payment request, which will be displayed when the request is opened. Note: The message will not be sent with the payment over the Bitcoin network.</source>
        <translation>Een optioneel bericht om bij te voegen aan het betalingsverzoek, welke zal getoond worden wanneer het verzoek is geopend. Opmerking: Het bericht zal niet worden verzonden met de betaling over het Blackcoinnetwerk.</translation>
    </message>
    <message>
        <source>An optional label to associate with the new receiving address.</source>
        <translation>Een optioneel label om te associëren met het nieuwe ontvangstadres</translation>
    </message>
    <message>
        <source>Use this form to request payments. All fields are &lt;b&gt;optional&lt;/b&gt;.</source>
        <translation>Gebruik dit formulier om te verzoeken tot betaling. Alle velden zijn &lt;b&gt;optioneel&lt;/b&gt;.</translation>
    </message>
    <message>
        <source>An optional amount to request. Leave this empty or zero to not request a specific amount.</source>
        <translation>Een optioneel te verzoeken bedrag. Laat dit leeg, of nul, om geen specifiek bedrag aan te vragen.</translation>
    </message>
    <message>
        <source>&amp;Create new receiving address</source>
        <translation>&amp;Creëer een nieuw ontvangstadres</translation>
    </message>
    <message>
        <source>Clear all fields of the form.</source>
        <translation>Wis alle velden op het formulier.</translation>
    </message>
    <message>
        <source>Clear</source>
        <translation>Wissen</translation>
    </message>
    <message>
        <source>Bech32 (or BIP-173) addresses offer better protection against typos, but old wallets don't support them. When unchecked, an address compatible with older wallets will be created instead.</source>
        <translation>Native segwit-adressen (Bech32 of BIP-173) reduceren later je transactiekosten en bieden een betere bescherming tegen typefouten, maar oude portemonnees ondersteunen deze niet. Een adres dat is compatibel met oudere portemonnees zal worden gecreëerd indien dit niet is aangevinkt.</translation>
    </message>
    <message>
        <source>Generate Bech32 address</source>
        <translation>Genereer native segwit-adres (Bech32)</translation>
    </message>
    <message>
        <source>Requested payments history</source>
        <translation>Geschiedenis van de betalingsverzoeken</translation>
    </message>
    <message>
        <source>Show the selected request (does the same as double clicking an entry)</source>
        <translation>Toon het geselecteerde verzoek (doet hetzelfde als dubbelklikken)</translation>
    </message>
    <message>
        <source>Show</source>
        <translation>Toon</translation>
    </message>
    <message>
        <source>Remove the selected entries from the list</source>
        <translation>Verwijder de geselecteerde items van de lijst</translation>
    </message>
    <message>
        <source>Remove</source>
        <translation>Verwijder</translation>
    </message>
    <message>
        <source>Copy URI</source>
        <translation>Kopieer URI</translation>
    </message>
    <message>
        <source>Copy label</source>
        <translation>Kopieer label</translation>
    </message>
    <message>
        <source>Copy message</source>
        <translation>Kopieer bericht</translation>
    </message>
    <message>
        <source>Copy amount</source>
        <translation>Kopieer bedrag</translation>
    </message>
</context>
<context>
    <name>ReceiveRequestDialog</name>
    <message>
        <source>QR Code</source>
        <translation>QR-code</translation>
    </message>
    <message>
        <source>Copy &amp;URI</source>
        <translation>Kopieer &amp;URI</translation>
    </message>
    <message>
        <source>Copy &amp;Address</source>
        <translation>Kopieer &amp;adres</translation>
    </message>
    <message>
        <source>&amp;Save Image...</source>
        <translation>&amp;Sla afbeelding op...</translation>
    </message>
    <message>
        <source>Request payment to %1</source>
        <translation>Betalingsverzoek tot %1</translation>
    </message>
    <message>
        <source>Payment information</source>
        <translation>Betalingsinformatie</translation>
    </message>
    <message>
        <source>URI</source>
        <translation>URI</translation>
    </message>
    <message>
        <source>Address</source>
        <translation>Adres</translation>
    </message>
    <message>
        <source>Amount</source>
        <translation>Bedrag</translation>
    </message>
    <message>
        <source>Label</source>
        <translation>Label</translation>
    </message>
    <message>
        <source>Message</source>
        <translation>Bericht</translation>
    </message>
    <message>
        <source>Wallet</source>
        <translation>Portemonnee</translation>
    </message>
</context>
<context>
    <name>RecentRequestsTableModel</name>
    <message>
        <source>Date</source>
        <translation>Datum</translation>
    </message>
    <message>
        <source>Label</source>
        <translation>Label</translation>
    </message>
    <message>
        <source>Message</source>
        <translation>Bericht</translation>
    </message>
    <message>
        <source>(no label)</source>
        <translation>(geen label)</translation>
    </message>
    <message>
        <source>(no message)</source>
        <translation>(geen bericht)</translation>
    </message>
    <message>
        <source>(no amount requested)</source>
        <translation>(geen bedrag aangevraagd)</translation>
    </message>
    <message>
        <source>Requested</source>
        <translation>Verzoek ingediend</translation>
    </message>
</context>
<context>
    <name>SendCoinsDialog</name>
    <message>
        <source>Send Coins</source>
        <translation>Verstuurde munten</translation>
    </message>
    <message>
        <source>Coin Control Features</source>
        <translation>Coin controle opties</translation>
    </message>
    <message>
        <source>Inputs...</source>
        <translation>Invoer...</translation>
    </message>
    <message>
        <source>automatically selected</source>
        <translation>automatisch geselecteerd</translation>
    </message>
    <message>
        <source>Insufficient funds!</source>
        <translation>Onvoldoende fonds!</translation>
    </message>
    <message>
        <source>Quantity:</source>
        <translation>Kwantiteit</translation>
    </message>
    <message>
        <source>Bytes:</source>
        <translation>Bytes:</translation>
    </message>
    <message>
        <source>Amount:</source>
        <translation>Bedrag:</translation>
    </message>
    <message>
        <source>Fee:</source>
        <translation>Vergoeding:</translation>
    </message>
    <message>
        <source>After Fee:</source>
        <translation>Naheffing:</translation>
    </message>
    <message>
        <source>Change:</source>
        <translation>Wisselgeld:</translation>
    </message>
    <message>
        <source>If this is activated, but the change address is empty or invalid, change will be sent to a newly generated address.</source>
        <translation>Als dit is geactiveerd, maar het wisselgeldadres is leeg of ongeldig, dan wordt het wisselgeld verstuurd naar een nieuw gegenereerd adres.</translation>
    </message>
    <message>
        <source>Custom change address</source>
        <translation>Aangepast wisselgeldadres</translation>
    </message>
    <message>
        <source>Transaction Fee:</source>
        <translation>Transactievergoeding:</translation>
    </message>
    <message>
        <source>Choose...</source>
        <translation>Kies...</translation>
    </message>
    <message>
        <source>Using the fallbackfee can result in sending a transaction that will take several hours or days (or never) to confirm. Consider choosing your fee manually or wait until you have validated the complete chain.</source>
        <translation>Gebruik van de terugvalkosten kan resulteren in het verzenden van een transactie die meerdere uren of dagen (of nooit) zal duren om bevestigd te worden. Overweeg om handmatig de vergoeding in te geven of wacht totdat je de volledige keten hebt gevalideerd.</translation>
    </message>
    <message>
        <source>Warning: Fee estimation is currently not possible.</source>
        <translation>Waarschuwing: Schatting van de vergoeding is momenteel niet mogelijk.</translation>
    </message>
    <message>
        <source>collapse fee-settings</source>
        <translation>verberg vergoeding-instellingen</translation>
    </message>
    <message>
        <source>Specify a custom fee per kB (1,000 bytes) of the transaction's virtual size.

Note:  Since the fee is calculated on a per-byte basis, a fee of "100 satoshis per kB" for a transaction size of 500 bytes (half of 1 kB) would ultimately yield a fee of only 50 satoshis.</source>
        <translation>Specificeer handmatig een vergoeding per kB (1,000 bytes) voor de virtuele grootte van de transactie.

Notitie: Omdat de vergoeding per byte wordt gerekend, zal een vergoeding van "100 satoshis per kB" voor een transactie ten grootte van 500 bytes (de helft van 1 kB) uiteindelijk een vergoeding van maar liefst 50 satoshis betekenen.</translation>
    </message>
    <message>
        <source>per kilobyte</source>
        <translation>per kilobyte</translation>
    </message>
    <message>
        <source>Hide</source>
        <translation>Verbergen</translation>
    </message>
    <message>
        <source>Recommended:</source>
        <translation>Aanbevolen:</translation>
    </message>
    <message>
        <source>Custom:</source>
        <translation>Aangepast:</translation>
    </message>
    <message>
        <source>(Smart fee not initialized yet. This usually takes a few blocks...)</source>
        <translation>(Slimme transactiekosten is nog niet geïnitialiseerd. Dit duurt meestal een paar blokken...)</translation>
    </message>
    <message>
        <source>Send to multiple recipients at once</source>
        <translation>Verstuur in een keer aan verschillende ontvangers</translation>
    </message>
    <message>
        <source>Add &amp;Recipient</source>
        <translation>Voeg &amp;ontvanger toe</translation>
    </message>
    <message>
        <source>Clear all fields of the form.</source>
        <translation>Wis alle velden van het formulier.</translation>
    </message>
    <message>
        <source>Dust:</source>
        <translation>Stof:</translation>
    </message>
    <message>
        <source>When there is less transaction volume than space in the blocks, miners as well as relaying nodes may enforce a minimum fee. Paying only this minimum fee is just fine, but be aware that this can result in a never confirming transaction once there is more demand for bitcoin transactions than the network can process.</source>
        <translation>De minimale toeslag betalen is prima mits het transactievolume kleiner is dan de ruimte in de blokken. Let wel op dat dit tot gevolg kan hebben dat een transactie nooit wordt bevestigd als er meer vraag is naar bitcointransacties dan het netwerk kan verwerken.</translation>
    </message>
    <message>
        <source>A too low fee might result in a never confirming transaction (read the tooltip)</source>
        <translation>Een te lage toeslag kan tot gevolg hebben dat de transactie nooit bevestigd wordt (lees de tooltip)</translation>
    </message>
    <message>
        <source>Confirmation time target:</source>
        <translation>Bevestigingstijddoel:</translation>
    </message>
    <message>
        <source>Enable Replace-By-Fee</source>
        <translation>Activeer Replace-By-Fee</translation>
    </message>
    <message>
        <source>With Replace-By-Fee (BIP-125) you can increase a transaction's fee after it is sent. Without this, a higher fee may be recommended to compensate for increased transaction delay risk.</source>
        <translation>Met Replace-By-Fee (BIP-125) kun je de vergoeding voor een transactie verhogen na dat deze verstuurd is. Zonder dit kan een hogere vergoeding aangeraden worden om te compenseren voor de hogere kans op transactie vertragingen.</translation>
    </message>
    <message>
        <source>Clear &amp;All</source>
        <translation>Verwijder &amp;alles</translation>
    </message>
    <message>
        <source>Balance:</source>
        <translation>Saldo:</translation>
    </message>
    <message>
        <source>Confirm the send action</source>
        <translation>Bevestig de verstuuractie</translation>
    </message>
    <message>
        <source>S&amp;end</source>
        <translation>V&amp;erstuur</translation>
    </message>
    <message>
        <source>Copy quantity</source>
        <translation>Kopieer aantal</translation>
    </message>
    <message>
        <source>Copy amount</source>
        <translation>Kopieer bedrag</translation>
    </message>
    <message>
        <source>Copy fee</source>
        <translation>Kopieer vergoeding</translation>
    </message>
    <message>
        <source>Copy after fee</source>
        <translation>Kopieer na vergoeding</translation>
    </message>
    <message>
        <source>Copy bytes</source>
        <translation>Kopieer bytes</translation>
    </message>
    <message>
        <source>Copy dust</source>
        <translation>Kopieër stof</translation>
    </message>
    <message>
        <source>Copy change</source>
        <translation>Kopieer wijziging</translation>
    </message>
    <message>
        <source>%1 (%2 blocks)</source>
        <translation>%1 (%2 blokken)</translation>
    </message>
    <message>
        <source> from wallet '%1'</source>
        <translation>van portemonnee '%1'</translation>
    </message>
    <message>
        <source>%1 to '%2'</source>
        <translation>%1 naar %2</translation>
    </message>
    <message>
        <source>%1 to %2</source>
        <translation>%1 tot %2</translation>
    </message>
    <message>
        <source>Are you sure you want to send?</source>
        <translation>Weet u zeker dat u wilt verzenden?</translation>
    </message>
    <message>
        <source>or</source>
        <translation>of</translation>
    </message>
    <message>
        <source>You can increase the fee later (signals Replace-By-Fee, BIP-125).</source>
        <translation>Je kunt de vergoeding later verhogen (signaleert Replace-By-Fee, BIP-125).</translation>
    </message>
    <message>
        <source>Please, review your transaction.</source>
        <translation>Controleer uw transactie aub.</translation>
    </message>
    <message>
        <source>Transaction fee</source>
        <translation>Transactiekosten</translation>
    </message>
    <message>
        <source>Not signalling Replace-By-Fee, BIP-125.</source>
        <translation>Signaleert geen Replace-By-Fee, BIP-125.</translation>
    </message>
    <message>
        <source>Total Amount</source>
        <translation>Totaalbedrag</translation>
    </message>
    <message>
<<<<<<< HEAD
        <source>You can increase the fee later (signals Replace-By-Fee, BIP-125).</source>
        <translation>Je kunt de vergoeding later verhogen (signaleert Replace-By-Fee, BIP-125).</translation>
    </message>
    <message>
        <source>Not signalling Replace-By-Fee, BIP-125.</source>
        <translation>Signaleert geen Replace-By-Fee, BIP-125.</translation>
=======
        <source>To review recipient list click "Show Details..."</source>
        <translation>Om de lijst van ontvangers te vernieuwe klik "Bekijk details..."</translation>
>>>>>>> 2f9f9b37
    </message>
    <message>
        <source>Confirm send coins</source>
        <translation>Bevestig versturen munten</translation>
    </message>
    <message>
        <source>The recipient address is not valid. Please recheck.</source>
        <translation>Het adres van de ontvanger is niet geldig. Gelieve opnieuw te controleren.</translation>
    </message>
    <message>
        <source>The amount to pay must be larger than 0.</source>
        <translation>Het ingevoerde bedrag moet groter zijn dan 0.</translation>
    </message>
    <message>
        <source>The amount exceeds your balance.</source>
        <translation>Het bedrag is hoger dan uw huidige saldo.</translation>
    </message>
    <message>
        <source>The total exceeds your balance when the %1 transaction fee is included.</source>
        <translation>Het totaal overschrijdt uw huidige saldo wanneer de %1 transactie vergoeding wordt meegerekend.</translation>
    </message>
    <message>
        <source>Duplicate address found: addresses should only be used once each.</source>
        <translation>Dubbel adres gevonden: adressen mogen maar één keer worden gebruikt worden.</translation>
    </message>
    <message>
        <source>Transaction creation failed!</source>
        <translation>Transactiecreatie mislukt</translation>
    </message>
    <message>
        <source>The transaction was rejected with the following reason: %1</source>
        <translation>De transactie werd afgewezen om de volgende reden: %1</translation>
    </message>
    <message>
        <source>A fee higher than %1 is considered an absurdly high fee.</source>
        <translation>Een vergoeding van meer dan %1 wordt beschouwd als een absurd hoge vergoeding.</translation>
    </message>
    <message>
        <source>Payment request expired.</source>
        <translation>Betalingsverzoek verlopen.</translation>
    </message>
    <message numerus="yes">
        <source>Estimated to begin confirmation within %n block(s).</source>
        <translation><numerusform>Schatting is dat bevestiging begint over %n blok.</numerusform><numerusform>Schatting is dat bevestiging begint over %n blokken.</numerusform></translation>
    </message>
    <message>
        <source>Warning: Invalid Bitcoin address</source>
        <translation>Waarschuwing: Ongeldig Blackcoinadres</translation>
    </message>
    <message>
        <source>Warning: Unknown change address</source>
        <translation>Waarschuwing: Onbekend wisselgeldadres</translation>
    </message>
    <message>
        <source>Confirm custom change address</source>
        <translation>Bevestig aangepast wisselgeldadres</translation>
    </message>
    <message>
        <source>The address you selected for change is not part of this wallet. Any or all funds in your wallet may be sent to this address. Are you sure?</source>
        <translation>Het wisselgeldadres dat u heeft geselecteerd maakt geen deel uit van deze portemonnee. Een deel of zelfs alle geld in uw portemonnee kan mogelijk naar dit adres worden verzonden. Weet je het zeker?</translation>
    </message>
    <message>
        <source>(no label)</source>
        <translation>(geen label)</translation>
    </message>
</context>
<context>
    <name>SendCoinsEntry</name>
    <message>
        <source>A&amp;mount:</source>
        <translation>B&amp;edrag:</translation>
    </message>
    <message>
        <source>Pay &amp;To:</source>
        <translation>Betaal &amp;aan:</translation>
    </message>
    <message>
        <source>&amp;Label:</source>
        <translation>&amp;Label:</translation>
    </message>
    <message>
        <source>Choose previously used address</source>
        <translation>Kies een eerder gebruikt adres</translation>
    </message>
    <message>
        <source>This is a normal payment.</source>
        <translation>Dit is een normale betaling.</translation>
    </message>
    <message>
        <source>The Bitcoin address to send the payment to</source>
        <translation>Het Blackcoinadres om betaling aan te versturen</translation>
    </message>
    <message>
        <source>Alt+A</source>
        <translation>Alt+A</translation>
    </message>
    <message>
        <source>Paste address from clipboard</source>
        <translation>Plak adres vanuit klembord</translation>
    </message>
    <message>
        <source>Alt+P</source>
        <translation>Alt+P</translation>
    </message>
    <message>
        <source>Remove this entry</source>
        <translation>Verwijder deze toevoeging</translation>
    </message>
    <message>
        <source>The fee will be deducted from the amount being sent. The recipient will receive less bitcoins than you enter in the amount field. If multiple recipients are selected, the fee is split equally.</source>
        <translation>De transactiekosten zal worden afgetrokken van het bedrag dat verstuurd wordt. De ontvangers zullen minder blackcoins ontvangen dan ingevoerd is in het hoeveelheidsveld. Als er meerdere ontvangers geselecteerd zijn, dan worden de transactiekosten gelijk verdeeld.</translation>
    </message>
    <message>
        <source>S&amp;ubtract fee from amount</source>
        <translation>Trek de transactiekosten a&amp;f van het bedrag.</translation>
    </message>
    <message>
        <source>Use available balance</source>
        <translation>Gebruik beschikbaar saldo</translation>
    </message>
    <message>
        <source>Message:</source>
        <translation>Bericht:</translation>
    </message>
    <message>
        <source>This is an unauthenticated payment request.</source>
        <translation>Dit is een niet-geverifieerd betalingsverzoek.</translation>
    </message>
    <message>
        <source>This is an authenticated payment request.</source>
        <translation>Dit is een geverifieerd betalingsverzoek.</translation>
    </message>
    <message>
        <source>Enter a label for this address to add it to the list of used addresses</source>
        <translation>Vul een label voor dit adres in om het aan de lijst met gebruikte adressen toe te voegen</translation>
    </message>
    <message>
        <source>A message that was attached to the bitcoin: URI which will be stored with the transaction for your reference. Note: This message will not be sent over the Bitcoin network.</source>
        <translation>Een bericht dat werd toegevoegd aan de blackcoin: URI welke wordt opgeslagen met de transactie ter referentie. Opmerking: Dit bericht zal niet worden verzonden over het Blackcoinnetwerk.</translation>
    </message>
    <message>
        <source>Pay To:</source>
        <translation>Betaal Aan:</translation>
    </message>
    <message>
        <source>Memo:</source>
        <translation>Memo:</translation>
    </message>
    <message>
        <source>Enter a label for this address to add it to your address book</source>
        <translation>Vul een label in voor dit adres om het toe te voegen aan uw adresboek</translation>
    </message>
</context>
<context>
    <name>SendConfirmationDialog</name>
    <message>
        <source>Yes</source>
        <translation>Ja</translation>
    </message>
</context>
<context>
    <name>ShutdownWindow</name>
    <message>
        <source>%1 is shutting down...</source>
        <translation>%1 is aan het afsluiten...</translation>
    </message>
    <message>
        <source>Do not shut down the computer until this window disappears.</source>
        <translation>Sluit de computer niet af totdat dit venster verdwenen is.</translation>
    </message>
</context>
<context>
    <name>SignVerifyMessageDialog</name>
    <message>
        <source>Signatures - Sign / Verify a Message</source>
        <translation>Handtekeningen – Onderteken een bericht / Verifiëer een handtekening</translation>
    </message>
    <message>
        <source>&amp;Sign Message</source>
        <translation>&amp;Onderteken bericht</translation>
    </message>
    <message>
        <source>You can sign messages/agreements with your addresses to prove you can receive bitcoins sent to them. Be careful not to sign anything vague or random, as phishing attacks may try to trick you into signing your identity over to them. Only sign fully-detailed statements you agree to.</source>
        <translation>U kunt berichten/overeenkomsten ondertekenen met uw adres om te bewijzen dat u Blackcoins kunt versturen. Wees voorzichtig met het ondertekenen van iets vaags of willekeurigs, omdat phishingaanvallen u kunnen proberen te misleiden tot het ondertekenen van overeenkomsten om uw identiteit aan hen toe te vertrouwen. Onderteken alleen volledig gedetailleerde verklaringen voordat u akkoord gaat.</translation>
    </message>
    <message>
        <source>The Bitcoin address to sign the message with</source>
        <translation>Het Blackcoinadres om bericht mee te ondertekenen</translation>
    </message>
    <message>
        <source>Choose previously used address</source>
        <translation>Kies een eerder gebruikt adres</translation>
    </message>
    <message>
        <source>Alt+A</source>
        <translation>Alt+A</translation>
    </message>
    <message>
        <source>Paste address from clipboard</source>
        <translation>Plak adres vanuit klembord</translation>
    </message>
    <message>
        <source>Alt+P</source>
        <translation>Alt+P</translation>
    </message>
    <message>
        <source>Enter the message you want to sign here</source>
        <translation>Typ hier het bericht dat u wilt ondertekenen</translation>
    </message>
    <message>
        <source>Signature</source>
        <translation>Handtekening</translation>
    </message>
    <message>
        <source>Copy the current signature to the system clipboard</source>
        <translation>Kopieer de huidige handtekening naar het systeemklembord</translation>
    </message>
    <message>
        <source>Sign the message to prove you own this Bitcoin address</source>
        <translation>Onderteken een bericht om te bewijzen dat u een bepaald Blackcoinadres bezit</translation>
    </message>
    <message>
        <source>Sign &amp;Message</source>
        <translation>Onderteken &amp;bericht</translation>
    </message>
    <message>
        <source>Reset all sign message fields</source>
        <translation>Verwijder alles in de invulvelden</translation>
    </message>
    <message>
        <source>Clear &amp;All</source>
        <translation>Verwijder &amp;alles</translation>
    </message>
    <message>
        <source>&amp;Verify Message</source>
        <translation>&amp;Verifiëer bericht</translation>
    </message>
    <message>
        <source>Enter the receiver's address, message (ensure you copy line breaks, spaces, tabs, etc. exactly) and signature below to verify the message. Be careful not to read more into the signature than what is in the signed message itself, to avoid being tricked by a man-in-the-middle attack. Note that this only proves the signing party receives with the address, it cannot prove sendership of any transaction!</source>
        <translation>Voer het adres van de ontvanger in, bericht (zorg ervoor dat de regeleinden, spaties, tabs etc. precies kloppen) en onderteken onderaan om het bericht te verifiëren. Wees voorzicht om niet meer in de ondertekening te lezen dan in het getekende bericht zelf, om te voorkomen dat je wordt aangevallen met een man-in-the-middle attack. Houd er mee rekening dat dit alleen de ondertekende partij bewijst met het ontvangen adres, er kan niet bewezen worden dat er een transactie heeft plaatsgevonden!</translation>
    </message>
    <message>
        <source>The Bitcoin address the message was signed with</source>
        <translation>Het Blackcoinadres waarmee het bericht ondertekend is</translation>
    </message>
    <message>
        <source>Verify the message to ensure it was signed with the specified Bitcoin address</source>
        <translation>Controleer een bericht om te verifiëren dat het gespecificeerde Blackcoinadres het bericht heeft ondertekend.</translation>
    </message>
    <message>
        <source>Verify &amp;Message</source>
        <translation>Verifiëer &amp;bericht</translation>
    </message>
    <message>
        <source>Reset all verify message fields</source>
        <translation>Verwijder alles in de invulvelden</translation>
    </message>
    <message>
        <source>Click "Sign Message" to generate signature</source>
        <translation>Klik op "Onderteken Bericht" om de handtekening te genereren</translation>
    </message>
    <message>
        <source>The entered address is invalid.</source>
        <translation>Het opgegeven adres is ongeldig.</translation>
    </message>
    <message>
        <source>Please check the address and try again.</source>
        <translation>Controleer het adres en probeer het opnieuw.</translation>
    </message>
    <message>
        <source>The entered address does not refer to a key.</source>
        <translation>Het opgegeven adres verwijst niet naar een sleutel.</translation>
    </message>
    <message>
        <source>Wallet unlock was cancelled.</source>
        <translation>Portemonnee-ontsleuteling is geannuleerd.</translation>
    </message>
    <message>
        <source>Private key for the entered address is not available.</source>
        <translation>Geheime sleutel voor het ingevoerde adres is niet beschikbaar.</translation>
    </message>
    <message>
        <source>Message signing failed.</source>
        <translation>Ondertekenen van het bericht is mislukt.</translation>
    </message>
    <message>
        <source>Message signed.</source>
        <translation>Bericht ondertekend.</translation>
    </message>
    <message>
        <source>The signature could not be decoded.</source>
        <translation>De handtekening kon niet worden gedecodeerd.</translation>
    </message>
    <message>
        <source>Please check the signature and try again.</source>
        <translation>Controleer de handtekening en probeer het opnieuw.</translation>
    </message>
    <message>
        <source>The signature did not match the message digest.</source>
        <translation>De handtekening hoort niet bij het bericht.</translation>
    </message>
    <message>
        <source>Message verification failed.</source>
        <translation>Berichtverificatie mislukt.</translation>
    </message>
    <message>
        <source>Message verified.</source>
        <translation>Bericht geverifiëerd.</translation>
    </message>
</context>
<context>
    <name>TrafficGraphWidget</name>
    <message>
        <source>KB/s</source>
        <translation>KB/s</translation>
    </message>
</context>
<context>
    <name>TransactionDesc</name>
    <message numerus="yes">
        <source>Open for %n more block(s)</source>
        <translation><numerusform>Open voor nog %n blok</numerusform><numerusform>Open voor nog %n blokken</numerusform></translation>
    </message>
    <message>
        <source>Open until %1</source>
        <translation>Open tot %1</translation>
    </message>
    <message>
        <source>conflicted with a transaction with %1 confirmations</source>
        <translation>geconflicteerd met een transactie met %1 confirmaties</translation>
    </message>
    <message>
        <source>0/unconfirmed, %1</source>
        <translation>0/onbevestigd, %1</translation>
    </message>
    <message>
        <source>in memory pool</source>
        <translation>in geheugenpoel</translation>
    </message>
    <message>
        <source>not in memory pool</source>
        <translation>niet in geheugenpoel</translation>
    </message>
    <message>
        <source>abandoned</source>
        <translation>opgegeven</translation>
    </message>
    <message>
        <source>%1/unconfirmed</source>
        <translation>%1/onbevestigd</translation>
    </message>
    <message>
        <source>%1 confirmations</source>
        <translation>%1 bevestigingen</translation>
    </message>
    <message>
        <source>Status</source>
        <translation>Status</translation>
    </message>
    <message>
        <source>Date</source>
        <translation>Datum</translation>
    </message>
    <message>
        <source>Source</source>
        <translation>Bron</translation>
    </message>
    <message>
        <source>Generated</source>
        <translation>Gegenereerd</translation>
    </message>
    <message>
        <source>From</source>
        <translation>Van</translation>
    </message>
    <message>
        <source>unknown</source>
        <translation>onbekend</translation>
    </message>
    <message>
        <source>To</source>
        <translation>Aan</translation>
    </message>
    <message>
        <source>own address</source>
        <translation>eigen adres</translation>
    </message>
    <message>
        <source>watch-only</source>
        <translation>alleen-bekijkbaar</translation>
    </message>
    <message>
        <source>label</source>
        <translation>label</translation>
    </message>
    <message>
        <source>Credit</source>
        <translation>Credit</translation>
    </message>
    <message numerus="yes">
        <source>matures in %n more block(s)</source>
        <translation><numerusform>komt beschikbaar na %n nieuwe blok</numerusform><numerusform>komt beschikbaar na %n nieuwe blokken</numerusform></translation>
    </message>
    <message>
        <source>not accepted</source>
        <translation>niet geaccepteerd</translation>
    </message>
    <message>
        <source>Debit</source>
        <translation>Debet</translation>
    </message>
    <message>
        <source>Total debit</source>
        <translation>Totaal debit</translation>
    </message>
    <message>
        <source>Total credit</source>
        <translation>Totaal credit</translation>
    </message>
    <message>
        <source>Transaction fee</source>
        <translation>Transactiekosten</translation>
    </message>
    <message>
        <source>Net amount</source>
        <translation>Netto bedrag</translation>
    </message>
    <message>
        <source>Message</source>
        <translation>Bericht</translation>
    </message>
    <message>
        <source>Comment</source>
        <translation>Opmerking</translation>
    </message>
    <message>
        <source>Transaction ID</source>
        <translation>Transactie-ID</translation>
    </message>
    <message>
        <source>Transaction total size</source>
        <translation>Transactie totale grootte</translation>
    </message>
    <message>
        <source>Transaction virtual size</source>
        <translation>Transactie virtuele grootte</translation>
    </message>
    <message>
        <source>Output index</source>
        <translation>Output index</translation>
    </message>
    <message>
        <source> (Certificate was not verified)</source>
        <translation>(Certificaat kon niet worden geverifieerd)</translation>
    </message>
    <message>
        <source>Merchant</source>
        <translation>Handelaar</translation>
    </message>
    <message>
        <source>Generated coins must mature %1 blocks before they can be spent. When you generated this block, it was broadcast to the network to be added to the block chain. If it fails to get into the chain, its state will change to "not accepted" and it won't be spendable. This may occasionally happen if another node generates a block within a few seconds of yours.</source>
        <translation>Gegenereerde munten moeten %1 blokken rijpen voordat ze kunnen worden besteed. Toen dit blok gegenereerd werd, werd het uitgezonden naar het netwerk om aan de blokketen toegevoegd te worden. Als het niet lukt om in de keten toegevoegd te worden, zal de status te veranderen naar "niet geaccepteerd" en zal het niet besteedbaar zijn. Dit kan soms gebeuren als een ander node een blok genereert binnen een paar seconden na die van u.</translation>
    </message>
    <message>
        <source>Debug information</source>
        <translation>Debug-informatie</translation>
    </message>
    <message>
        <source>Transaction</source>
        <translation>Transactie</translation>
    </message>
    <message>
        <source>Inputs</source>
        <translation>Inputs</translation>
    </message>
    <message>
        <source>Amount</source>
        <translation>Bedrag</translation>
    </message>
    <message>
        <source>true</source>
        <translation>waar</translation>
    </message>
    <message>
        <source>false</source>
        <translation>onwaar</translation>
    </message>
</context>
<context>
    <name>TransactionDescDialog</name>
    <message>
        <source>This pane shows a detailed description of the transaction</source>
        <translation>Dit venster laat een uitgebreide beschrijving van de transactie zien</translation>
    </message>
    <message>
        <source>Details for %1</source>
        <translation>Details voor %1</translation>
    </message>
</context>
<context>
    <name>TransactionTableModel</name>
    <message>
        <source>Date</source>
        <translation>Datum</translation>
    </message>
    <message>
        <source>Type</source>
        <translation>Type</translation>
    </message>
    <message>
        <source>Label</source>
        <translation>Label</translation>
    </message>
    <message numerus="yes">
        <source>Open for %n more block(s)</source>
        <translation><numerusform>Open voor nog %n blok</numerusform><numerusform>Open voor nog %n blokken</numerusform></translation>
    </message>
    <message>
        <source>Open until %1</source>
        <translation>Open tot %1</translation>
    </message>
    <message>
        <source>Unconfirmed</source>
        <translation>Onbevestigd</translation>
    </message>
    <message>
        <source>Abandoned</source>
        <translation>Opgegeven</translation>
    </message>
    <message>
        <source>Confirming (%1 of %2 recommended confirmations)</source>
        <translation>Bevestigen (%1 van %2 aanbevolen bevestigingen)</translation>
    </message>
    <message>
        <source>Confirmed (%1 confirmations)</source>
        <translation>Bevestigd (%1 bevestigingen)</translation>
    </message>
    <message>
        <source>Conflicted</source>
        <translation>Conflicterend</translation>
    </message>
    <message>
        <source>Immature (%1 confirmations, will be available after %2)</source>
        <translation>Niet beschikbaar (%1 bevestigingen, zal beschikbaar zijn na %2)</translation>
    </message>
    <message>
        <source>Generated but not accepted</source>
        <translation>Gegenereerd maar niet geaccepteerd</translation>
    </message>
    <message>
        <source>Received with</source>
        <translation>Ontvangen met</translation>
    </message>
    <message>
        <source>Received from</source>
        <translation>Ontvangen van</translation>
    </message>
    <message>
        <source>Sent to</source>
        <translation>Verzonden aan</translation>
    </message>
    <message>
        <source>Payment to yourself</source>
        <translation>Betaling aan uzelf</translation>
    </message>
    <message>
        <source>Mined</source>
        <translation>Gedolven</translation>
    </message>
    <message>
        <source>watch-only</source>
        <translation>alleen-bekijkbaar</translation>
    </message>
    <message>
        <source>(n/a)</source>
        <translation>(nvt)</translation>
    </message>
    <message>
        <source>(no label)</source>
        <translation>(geen label)</translation>
    </message>
    <message>
        <source>Transaction status. Hover over this field to show number of confirmations.</source>
        <translation>Transactiestatus. Houd de cursor boven dit veld om het aantal bevestigingen te laten zien.</translation>
    </message>
    <message>
        <source>Date and time that the transaction was received.</source>
        <translation>Datum en tijd waarop deze transactie is ontvangen.</translation>
    </message>
    <message>
        <source>Type of transaction.</source>
        <translation>Type transactie.</translation>
    </message>
    <message>
        <source>Whether or not a watch-only address is involved in this transaction.</source>
        <translation>Of er een alleen-bekijken-adres is betrokken bij deze transactie.</translation>
    </message>
    <message>
        <source>User-defined intent/purpose of the transaction.</source>
        <translation>Door gebruiker gedefinieerde intentie/doel van de transactie.</translation>
    </message>
    <message>
        <source>Amount removed from or added to balance.</source>
        <translation>Bedrag verwijderd van of toegevoegd aan saldo.</translation>
    </message>
</context>
<context>
    <name>TransactionView</name>
    <message>
        <source>All</source>
        <translation>Alles</translation>
    </message>
    <message>
        <source>Today</source>
        <translation>Vandaag</translation>
    </message>
    <message>
        <source>This week</source>
        <translation>Deze week</translation>
    </message>
    <message>
        <source>This month</source>
        <translation>Deze maand</translation>
    </message>
    <message>
        <source>Last month</source>
        <translation>Vorige maand</translation>
    </message>
    <message>
        <source>This year</source>
        <translation>Dit jaar</translation>
    </message>
    <message>
        <source>Range...</source>
        <translation>Bereik...</translation>
    </message>
    <message>
        <source>Received with</source>
        <translation>Ontvangen met</translation>
    </message>
    <message>
        <source>Sent to</source>
        <translation>Verzonden aan</translation>
    </message>
    <message>
        <source>To yourself</source>
        <translation>Aan uzelf</translation>
    </message>
    <message>
        <source>Mined</source>
        <translation>Gedolven</translation>
    </message>
    <message>
        <source>Other</source>
        <translation>Anders</translation>
    </message>
    <message>
        <source>Enter address, transaction id, or label to search</source>
        <translation>Voer adres, transactie-ID of etiket in om te zoeken</translation>
    </message>
    <message>
        <source>Min amount</source>
        <translation>Min. bedrag</translation>
    </message>
    <message>
        <source>Abandon transaction</source>
        <translation>Doe afstand van transactie</translation>
    </message>
    <message>
        <source>Increase transaction fee</source>
        <translation>Toename transactiekosten</translation>
    </message>
    <message>
        <source>Copy address</source>
        <translation>Kopieer adres</translation>
    </message>
    <message>
        <source>Copy label</source>
        <translation>Kopieer label</translation>
    </message>
    <message>
        <source>Copy amount</source>
        <translation>Kopieer bedrag</translation>
    </message>
    <message>
        <source>Copy transaction ID</source>
        <translation>Kopieer transactie-ID</translation>
    </message>
    <message>
        <source>Copy raw transaction</source>
        <translation>Kopieer ruwe transactie</translation>
    </message>
    <message>
        <source>Copy full transaction details</source>
        <translation>Kopieer volledige transactiedetials</translation>
    </message>
    <message>
        <source>Edit label</source>
        <translation>Bewerk label</translation>
    </message>
    <message>
        <source>Show transaction details</source>
        <translation>Toon transactiedetails</translation>
    </message>
    <message>
        <source>Export Transaction History</source>
        <translation>Exporteer transactiegeschiedenis</translation>
    </message>
    <message>
        <source>Comma separated file (*.csv)</source>
        <translation>Kommagescheiden bestand (*.csv)</translation>
    </message>
    <message>
        <source>Confirmed</source>
        <translation>Bevestigd</translation>
    </message>
    <message>
        <source>Watch-only</source>
        <translation>Alleen-bekijkbaar</translation>
    </message>
    <message>
        <source>Date</source>
        <translation>Datum</translation>
    </message>
    <message>
        <source>Type</source>
        <translation>Type</translation>
    </message>
    <message>
        <source>Label</source>
        <translation>Label</translation>
    </message>
    <message>
        <source>Address</source>
        <translation>Adres</translation>
    </message>
    <message>
        <source>ID</source>
        <translation>ID</translation>
    </message>
    <message>
        <source>Exporting Failed</source>
        <translation>Export mislukt</translation>
    </message>
    <message>
        <source>There was an error trying to save the transaction history to %1.</source>
        <translation>Er is een fout opgetreden bij het opslaan van de transactiegeschiedenis naar %1.</translation>
    </message>
    <message>
        <source>Exporting Successful</source>
        <translation>Export succesvol</translation>
    </message>
    <message>
        <source>The transaction history was successfully saved to %1.</source>
        <translation>De transactiegeschiedenis was succesvol bewaard in %1.</translation>
    </message>
    <message>
        <source>Range:</source>
        <translation>Bereik:</translation>
    </message>
    <message>
        <source>to</source>
        <translation>naar</translation>
    </message>
</context>
<context>
    <name>UnitDisplayStatusBarControl</name>
    <message>
        <source>Unit to show amounts in. Click to select another unit.</source>
        <translation>Eenheid om bedragen uit te drukken. Klik om een andere eenheid te selecteren.</translation>
    </message>
</context>
<context>
    <name>WalletController</name>
    <message>
        <source>Close wallet</source>
        <translation>Portemonnee Sluiten</translation>
    </message>
    <message>
<<<<<<< HEAD
        <source>Are you sure you wish to close wallet &lt;i&gt;%1&lt;/i&gt;?</source>
        <translation>Weet u zeker dat u portemonnee &lt;i&gt;%1&lt;/i&gt; wilt sluiten?</translation>
    </message>
    <message>
        <source>Closing the wallet for too long can result in having to resync the entire chain if pruning is enabled.</source>
        <translation>De portemonee te lang gesloten houden kan leiden tot het moeten hersynchroniseren van de hele keten als snoeien aktief is. </translation>
=======
        <source>Are you sure you wish to close the wallet &lt;i&gt;%1&lt;/i&gt;?</source>
        <translation>Weet je zeker dat je portemonnee &lt;i&gt;%1&lt;/i&gt; wil sluiten?</translation>
    </message>
    <message>
        <source>Closing the wallet for too long can result in having to resync the entire chain if pruning is enabled.</source>
        <translation>De portemonee te lang gesloten houden kan leiden tot het moeten hersynchroniseren van de hele keten als snoeien aktief is.</translation>
>>>>>>> 2f9f9b37
    </message>
</context>
<context>
    <name>WalletFrame</name>
    <message>
        <source>No wallet has been loaded.</source>
        <translation>Er is geen portemonnee geladen.</translation>
    </message>
</context>
<context>
    <name>WalletModel</name>
    <message>
        <source>Send Coins</source>
        <translation>Verstuur munten</translation>
    </message>
    <message>
        <source>Fee bump error</source>
        <translation>Vergoedingsverhoging fout</translation>
    </message>
    <message>
        <source>Increasing transaction fee failed</source>
        <translation>Verhogen transactie vergoeding is mislukt</translation>
    </message>
    <message>
        <source>Do you want to increase the fee?</source>
        <translation>Wil je de vergoeding verhogen?</translation>
    </message>
    <message>
        <source>Current fee:</source>
        <translation>Huidige vergoeding:</translation>
    </message>
    <message>
        <source>Increase:</source>
        <translation>Toename:</translation>
    </message>
    <message>
        <source>New fee:</source>
        <translation>Nieuwe vergoeding:</translation>
    </message>
    <message>
        <source>Confirm fee bump</source>
        <translation>Bevestig vergoedingsaanpassing</translation>
    </message>
    <message>
        <source>Can't sign transaction.</source>
        <translation>Kan transactie niet ondertekenen.</translation>
    </message>
    <message>
        <source>Could not commit transaction</source>
        <translation>Kon de transactie niet voltooien</translation>
    </message>
    <message>
        <source>default wallet</source>
        <translation>standaard portemonnee</translation>
    </message>
</context>
<context>
    <name>WalletView</name>
    <message>
        <source>&amp;Export</source>
        <translation>&amp;Exporteer</translation>
    </message>
    <message>
        <source>Export the data in the current tab to a file</source>
        <translation>Exporteer de data in de huidige tab naar een bestand</translation>
    </message>
    <message>
        <source>Backup Wallet</source>
        <translation>Portemonnee backuppen</translation>
    </message>
    <message>
        <source>Wallet Data (*.dat)</source>
        <translation>Portemonneedata (*.dat)</translation>
    </message>
    <message>
        <source>Backup Failed</source>
        <translation>Backup mislukt</translation>
    </message>
    <message>
        <source>There was an error trying to save the wallet data to %1.</source>
        <translation>Er is een fout opgetreden bij het wegschrijven van de portemonneedata naar %1.</translation>
    </message>
    <message>
        <source>Backup Successful</source>
        <translation>Backup succesvol</translation>
    </message>
    <message>
        <source>The wallet data was successfully saved to %1.</source>
        <translation>De portemonneedata is succesvol opgeslagen in %1.</translation>
    </message>
    <message>
        <source>Cancel</source>
        <translation>Annuleren</translation>
    </message>
</context>
<context>
    <name>bitcoin-core</name>
    <message>
        <source>Distributed under the MIT software license, see the accompanying file %s or %s</source>
        <translation>Uitgegeven onder de MIT software licentie, zie het bijgevoegde bestand %s of %s</translation>
    </message>
    <message>
        <source>Prune configured below the minimum of %d MiB.  Please use a higher number.</source>
        <translation>Prune is ingesteld op minder dan het minimum van %d MiB. Gebruik a.u.b. een hoger aantal.</translation>
    </message>
    <message>
        <source>Prune: last wallet synchronisation goes beyond pruned data. You need to -reindex (download the whole blockchain again in case of pruned node)</source>
        <translation>Prune: laatste wallet synchronisatie gaat verder terug dan de middels -prune beperkte data. U moet -reindex gebruiken (downloadt opnieuw de gehele blokketen voor een pruned node)</translation>
    </message>
    <message>
        <source>Rescans are not possible in pruned mode. You will need to use -reindex which will download the whole blockchain again.</source>
        <translation>Herscannen is niet mogelijk i.c.m. -prune. U moet -reindex gebruiken dat de hele blokketen opnieuw zal downloaden.</translation>
    </message>
    <message>
        <source>Error: A fatal internal error occurred, see debug.log for details</source>
        <translation>Fout: er is een fout opgetreden,  zie debug.log voor details</translation>
    </message>
    <message>
        <source>Pruning blockstore...</source>
        <translation>Blokopslag prunen...</translation>
    </message>
    <message>
        <source>Unable to start HTTP server. See debug log for details.</source>
        <translation>Niet mogelijk ok HTTP-server te starten. Zie debuglogboek voor details.</translation>
    </message>
    <message>
<<<<<<< HEAD
        <source>Bitcoin Core</source>
        <translation>Blackcoin More</translation>
    </message>
    <message>
=======
>>>>>>> 2f9f9b37
        <source>The %s developers</source>
        <translation>De %s ontwikkelaars</translation>
    </message>
    <message>
        <source>Can't generate a change-address key. No keys in the internal keypool and can't generate any keys.</source>
<<<<<<< HEAD
        <translation>Kan geen rest-adres sleutel genereren. Er zijn geen sleutels in de interne sleutelverzameling en ik kan geen sleutels genereren. </translation>
=======
        <translation>Kan geen rest-adres sleutel genereren. Er zijn geen sleutels in de interne sleutelverzameling en ik kan geen sleutels genereren.</translation>
>>>>>>> 2f9f9b37
    </message>
    <message>
        <source>Cannot obtain a lock on data directory %s. %s is probably already running.</source>
        <translation>Kan geen lock verkrijgen op gegevensmap %s. %s draait waarschijnlijk al.</translation>
    </message>
    <message>
        <source>Cannot provide specific connections and have addrman find outgoing connections at the same.</source>
        <translation>Kan niet specifieke verbindingen voorzien en tegelijk addrman uitgaande verbindingen laten vinden.</translation>
    </message>
    <message>
        <source>Error reading %s! All keys read correctly, but transaction data or address book entries might be missing or incorrect.</source>
        <translation>Waarschuwing: Fout bij het lezen van %s! Alle sleutels zijn in goede orde uitgelezen, maar transactiedata of adresboeklemma's zouden kunnen ontbreken of fouten bevatten.</translation>
    </message>
    <message>
        <source>Please check that your computer's date and time are correct! If your clock is wrong, %s will not work properly.</source>
        <translation>Waarschuwing: Controleer dat de datum en tijd van uw computer correct zijn ingesteld! Bij een onjuist ingestelde klok zal %s niet goed werken.</translation>
    </message>
    <message>
        <source>Please contribute if you find %s useful. Visit %s for further information about the software.</source>
        <translation>Gelieve bij te dragen als je %s nuttig vindt. Bezoek %s voor meer informatie over de software.</translation>
    </message>
    <message>
        <source>The block database contains a block which appears to be from the future. This may be due to your computer's date and time being set incorrectly. Only rebuild the block database if you are sure that your computer's date and time are correct</source>
        <translation>De blokdatabase bevat een blok dat lijkt uit de toekomst te komen. Dit kan gebeuren omdat de datum en tijd van uw computer niet goed staat. Herbouw de blokdatabase pas nadat u de datum en tijd van uw computer correct heeft ingesteld.</translation>
    </message>
    <message>
        <source>This is a pre-release test build - use at your own risk - do not use for mining or merchant applications</source>
        <translation>Dit is een pre-release testversie - gebruik op eigen risico! Gebruik deze niet voor het delven van munten of handelsdoeleinden</translation>
    </message>
    <message>
        <source>This is the transaction fee you may discard if change is smaller than dust at this level</source>
        <translation>Dit is de transactievergoeding die u mag afleggen als het wisselgeld kleiner is dan stof op dit niveau</translation>
    </message>
    <message>
        <source>Unable to replay blocks. You will need to rebuild the database using -reindex-chainstate.</source>
        <translation>Onmogelijk om blokken opnieuw af te spelen. U dient de database opnieuw op te bouwen met behulp van -reindex-chainstate.</translation>
    </message>
    <message>
        <source>Unable to rewind the database to a pre-fork state. You will need to redownload the blockchain</source>
        <translation>Niet mogelijk om de databank terug te draaien naar een staat voor de vork. Je zal je blokketen opnieuw moeten downloaden</translation>
    </message>
    <message>
        <source>Warning: The network does not appear to fully agree! Some miners appear to be experiencing issues.</source>
        <translation>Waarschuwing: Het lijkt erop dat het netwerk geen consensus kan vinden! Sommige delvers lijken problemen te ondervinden.</translation>
    </message>
    <message>
        <source>Warning: We do not appear to fully agree with our peers! You may need to upgrade, or other nodes may need to upgrade.</source>
        <translation>Waarschuwing: Het lijkt erop dat we geen consensus kunnen vinden met onze peers! Mogelijk dient u te upgraden, of andere nodes moeten wellicht upgraden.</translation>
    </message>
    <message>
        <source>%d of last 100 blocks have unexpected version</source>
        <translation>%d van de laatste 100 blokken hebben een onverwachte versie</translation>
    </message>
    <message>
        <source>%s corrupt, salvage failed</source>
        <translation>%s corrupt, veiligstellen mislukt</translation>
    </message>
    <message>
        <source>-maxmempool must be at least %d MB</source>
        <translation>-maxmempool moet minstens %d MB zijn</translation>
    </message>
    <message>
        <source>Cannot resolve -%s address: '%s'</source>
        <translation>Kan -%s adres niet herleiden: '%s'</translation>
    </message>
    <message>
        <source>Change index out of range</source>
        <translation>Wijzigingsindex buiten bereik</translation>
    </message>
    <message>
        <source>Config setting for %s only applied on %s network when in [%s] section.</source>
        <translation>Configuratie-instellingen voor %s alleen toegepast op %s network wanneer in [%s] sectie.</translation>
    </message>
    <message>
        <source>Copyright (C) %i-%i</source>
        <translation>Auteursrecht (C) %i-%i</translation>
    </message>
    <message>
        <source>Corrupted block database detected</source>
        <translation>Corrupte blokkendatabase gedetecteerd</translation>
    </message>
    <message>
        <source>Do you want to rebuild the block database now?</source>
        <translation>Wilt u de blokkendatabase nu herbouwen?</translation>
    </message>
    <message>
        <source>Error initializing block database</source>
        <translation>Fout bij intialisatie blokkendatabase</translation>
    </message>
    <message>
        <source>Error initializing wallet database environment %s!</source>
        <translation>Probleem met initializeren van de database-omgeving %s!</translation>
    </message>
    <message>
        <source>Error loading %s</source>
        <translation>Fout bij het laden van %s</translation>
    </message>
    <message>
        <source>Error loading %s: Private keys can only be disabled during creation</source>
        <translation>Fout bij het laden van %s: Geheime sleutels kunnen alleen worden uitgeschakeld tijdens het aanmaken</translation>
    </message>
    <message>
        <source>Error loading %s: Wallet corrupted</source>
        <translation>Fout bij het laden van %s: Portomonnee corrupt</translation>
    </message>
    <message>
        <source>Error loading %s: Wallet requires newer version of %s</source>
        <translation>Fout bij laden %s: Portemonnee vereist een nieuwere versie van %s</translation>
    </message>
    <message>
        <source>Error loading block database</source>
        <translation>Fout bij het laden van blokkendatabase</translation>
    </message>
    <message>
        <source>Error opening block database</source>
        <translation>Fout bij openen blokkendatabase</translation>
    </message>
    <message>
        <source>Failed to listen on any port. Use -listen=0 if you want this.</source>
        <translation>Mislukt om op welke poort dan ook te luisteren. Gebruik -listen=0 as u dit wilt.</translation>
    </message>
    <message>
        <source>Failed to rescan the wallet during initialization</source>
        <translation>Portemonnee herscannen tijdens initialisatie mislukt</translation>
    </message>
    <message>
        <source>Importing...</source>
        <translation>Importeren...</translation>
    </message>
    <message>
        <source>Incorrect or no genesis block found. Wrong datadir for network?</source>
        <translation>Incorrect of geen genesisblok gevonden. Verkeerde gegevensmap voor het netwerk?</translation>
    </message>
    <message>
        <source>Initialization sanity check failed. %s is shutting down.</source>
        <translation>Initialisatie sanity check mislukt. %s is aan het afsluiten.</translation>
    </message>
    <message>
        <source>Invalid P2P permission: '%s'</source>
        <translation>Ongeldige P2P-rechten: '%s'</translation>
    </message>
    <message>
        <source>Invalid amount for -%s=&lt;amount&gt;: '%s'</source>
        <translation>Ongeldig bedrag voor -%s=&lt;bedrag&gt;: '%s'</translation>
    </message>
    <message>
        <source>Invalid amount for -discardfee=&lt;amount&gt;: '%s'</source>
        <translation>Ongeldig bedrag for -discardfee=&lt;amount&gt;: '%s'</translation>
    </message>
    <message>
        <source>Invalid amount for -fallbackfee=&lt;amount&gt;: '%s'</source>
        <translation>Ongeldig bedrag voor -fallbackfee=&lt;bedrag&gt;: '%s'</translation>
    </message>
    <message>
        <source>Specified blocks directory "%s" does not exist.</source>
        <translation>Opgegeven blocks map "%s" bestaat niet.</translation>
    </message>
    <message>
<<<<<<< HEAD
        <source>Unable to create the PID file '%s': %s</source>
        <translation>Kan de PID file niet creëren. '%s': %s </translation>
=======
        <source>Unknown address type '%s'</source>
        <translation>Onbekend adrestype '%s'</translation>
    </message>
    <message>
        <source>Unknown change type '%s'</source>
        <translation>Onbekend wijzigingstype '%s'</translation>
>>>>>>> 2f9f9b37
    </message>
    <message>
        <source>Upgrading txindex database</source>
        <translation>Upgraden txindex database</translation>
    </message>
    <message>
        <source>Loading P2P addresses...</source>
        <translation>P2P-adressen aan het laden...</translation>
    </message>
    <message>
        <source>Error: Disk space is too low!</source>
        <translation>Error: Opslagruimte te weinig!</translation>
    </message>
    <message>
        <source>Loading banlist...</source>
        <translation>Verbanningslijst aan het laden...</translation>
    </message>
    <message>
        <source>Not enough file descriptors available.</source>
        <translation>Niet genoeg file descriptors beschikbaar.</translation>
    </message>
    <message>
        <source>Prune cannot be configured with a negative value.</source>
        <translation>Prune kan niet worden geconfigureerd met een negatieve waarde.</translation>
    </message>
    <message>
        <source>Prune mode is incompatible with -txindex.</source>
        <translation>Prune-modus is niet compatible met -txindex</translation>
    </message>
    <message>
        <source>Replaying blocks...</source>
        <translation>Blokken opnieuw aan het afspelen...</translation>
    </message>
    <message>
        <source>Rewinding blocks...</source>
        <translation>Blokken aan het terugdraaien...</translation>
    </message>
    <message>
        <source>The source code is available from %s.</source>
        <translation>De broncode is beschikbaar van %s.</translation>
    </message>
    <message>
        <source>Transaction fee and change calculation failed</source>
        <translation>Transactievergoeding en wisselgeldberekening mislukt</translation>
    </message>
    <message>
        <source>Unable to bind to %s on this computer. %s is probably already running.</source>
        <translation>Niet in staat om %s te verbinden op deze computer. %s draait waarschijnlijk al.</translation>
    </message>
    <message>
        <source>Unable to generate keys</source>
        <translation>Niet mogelijk sleutels te genereren</translation>
    </message>
    <message>
        <source>Unsupported logging category %s=%s.</source>
        <translation>Niet-ondersteunde logcategorie %s=%s.</translation>
    </message>
    <message>
        <source>Upgrading UTXO database</source>
        <translation>Upgraden UTXO-database</translation>
    </message>
    <message>
        <source>User Agent comment (%s) contains unsafe characters.</source>
        <translation>User Agentcommentaar (%s) bevat onveilige karakters.</translation>
    </message>
    <message>
        <source>Verifying blocks...</source>
        <translation>Blokken aan het controleren...</translation>
    </message>
    <message>
        <source>Wallet needed to be rewritten: restart %s to complete</source>
        <translation>Portemonnee moest herschreven worden: Herstart %s om te voltooien</translation>
    </message>
    <message>
        <source>Error: Listening for incoming connections failed (listen returned error %s)</source>
        <translation>Fout: luisteren naar binnenkomende verbindingen mislukt (luisteren gaf foutmelding %s)</translation>
    </message>
    <message>
        <source>Invalid amount for -maxtxfee=&lt;amount&gt;: '%s' (must be at least the minrelay fee of %s to prevent stuck transactions)</source>
        <translation>ongeldig bedrag voor -maxtxfee=&lt;bedrag&gt;: '%s' (moet ten minste de minimale doorgeefvergoeding van %s zijn om vastgelopen transacties te voorkomen)</translation>
    </message>
    <message>
        <source>The transaction amount is too small to send after the fee has been deducted</source>
        <translation>Het transactiebedrag is te klein om te versturen nadat de transactievergoeding in mindering is gebracht</translation>
    </message>
    <message>
        <source>You need to rebuild the database using -reindex to go back to unpruned mode.  This will redownload the entire blockchain</source>
        <translation>U moet de database herbouwen met -reindex om terug te gaan naar de niet-prune modus. Dit zal de gehele blokketen opnieuw downloaden.</translation>
    </message>
    <message>
        <source>Error reading from database, shutting down.</source>
        <translation>Fout bij het lezen van de database, afsluiten.</translation>
    </message>
    <message>
        <source>Error upgrading chainstate database</source>
        <translation>Fout bij het upgraden van de ketenstaat database</translation>
    </message>
    <message>
        <source>Error: Disk space is low for %s</source>
        <translation>Fout: Weinig schijfruimte voor %s</translation>
<<<<<<< HEAD
    </message>
    <message>
        <source>Information</source>
        <translation>Informatie</translation>
=======
>>>>>>> 2f9f9b37
    </message>
    <message>
        <source>Invalid -onion address or hostname: '%s'</source>
        <translation>Ongeldig -onion adress of hostnaam: '%s'</translation>
    </message>
    <message>
        <source>Invalid -proxy address or hostname: '%s'</source>
        <translation>Ongeldig -proxy adress of hostnaam: '%s'</translation>
    </message>
    <message>
        <source>Invalid amount for -paytxfee=&lt;amount&gt;: '%s' (must be at least %s)</source>
        <translation>Ongeldig bedrag voor -paytxfee=&lt;bedrag&gt;: '%s' (Minimum %s)</translation>
    </message>
    <message>
        <source>Invalid netmask specified in -whitelist: '%s'</source>
        <translation>Ongeldig netmask gespecificeerd in -whitelist: '%s'</translation>
    </message>
    <message>
        <source>Need to specify a port with -whitebind: '%s'</source>
        <translation>Verplicht een poort met -whitebind op te geven: '%s'</translation>
    </message>
    <message>
        <source>Prune mode is incompatible with -blockfilterindex.</source>
        <translation>Prune-modus is niet compatible met -blockfilterindex.</translation>
    </message>
    <message>
        <source>Reducing -maxconnections from %d to %d, because of system limitations.</source>
        <translation>Verminder -maxconnections van %d naar %d, vanwege systeembeperkingen.</translation>
    </message>
    <message>
        <source>Section [%s] is not recognized.</source>
        <translation>Sectie [%s] is niet herkend.</translation>
    </message>
    <message>
        <source>Signing transaction failed</source>
        <translation>Ondertekenen van transactie mislukt</translation>
    </message>
    <message>
        <source>Specified -walletdir "%s" does not exist</source>
        <translation>Opgegeven -walletdir "%s" bestaat niet</translation>
    </message>
    <message>
        <source>Specified -walletdir "%s" is a relative path</source>
        <translation>Opgegeven -walletdir "%s" is een relatief pad</translation>
    </message>
    <message>
        <source>Specified -walletdir "%s" is not a directory</source>
        <translation>Opgegeven -walletdir "%s" is geen map</translation>
    </message>
    <message>
        <source>The specified config file %s does not exist
</source>
        <translation>Het opgegeven configuratiebestand %s bestaat niet
</translation>
    </message>
    <message>
        <source>The transaction amount is too small to pay the fee</source>
        <translation>Het transactiebedrag is te klein om transactiekosten in rekening te brengen</translation>
    </message>
    <message>
        <source>This is experimental software.</source>
        <translation>Dit is experimentele software.</translation>
    </message>
    <message>
        <source>Transaction amount too small</source>
        <translation>Transactiebedrag te klein</translation>
    </message>
    <message>
        <source>Transaction too large</source>
        <translation>Transactie te groot</translation>
    </message>
    <message>
        <source>Unable to bind to %s on this computer (bind returned error %s)</source>
        <translation>Niet in staat om aan %s te binden op deze computer (bind gaf error %s)</translation>
    </message>
    <message>
        <source>Unable to create the PID file '%s': %s</source>
        <translation>Kan de PID file niet creëren. '%s': %s</translation>
    </message>
    <message>
        <source>Unable to generate initial keys</source>
        <translation>Niet mogelijk initiële sleutels te genereren</translation>
    </message>
    <message>
        <source>Unknown -blockfilterindex value %s.</source>
        <translation>Onbekende -blokfilterindexwaarde %s.</translation>
    </message>
    <message>
        <source>Verifying wallet(s)...</source>
        <translation>Portomenee(n) aan het verifiëren...</translation>
    </message>
    <message>
        <source>Warning: unknown new rules activated (versionbit %i)</source>
        <translation>Waarschuwing: onbekende nieuwe regels geactiveerd (versionbit %i)</translation>
    </message>
    <message>
        <source>Zapping all transactions from wallet...</source>
        <translation>Bezig met het zappen van alle transacties van de portemonnee...</translation>
    </message>
    <message>
        <source>-maxtxfee is set very high! Fees this large could be paid on a single transaction.</source>
        <translation>-maxtxfee staat zeer hoog! Transactiekosten van deze grootte kunnen worden gebruikt in een enkele transactie.</translation>
    </message>
    <message>
        <source>This is the transaction fee you may pay when fee estimates are not available.</source>
        <translation>Dit is de transactievergoeding die je mogelijk betaalt indien geschatte tarief niet beschikbaar is</translation>
    </message>
    <message>
        <source>This product includes software developed by the OpenSSL Project for use in the OpenSSL Toolkit %s and cryptographic software written by Eric Young and UPnP software written by Thomas Bernard.</source>
        <translation>Dit product bevat software dat ontwikkeld is door het OpenSSL Project voor gebruik in de OpenSSL Toolkit %s en cryptografische software geschreven door Eric Young en UPnP software geschreven door Thomas Bernard.</translation>
    </message>
    <message>
        <source>Total length of network version string (%i) exceeds maximum length (%i). Reduce the number or size of uacomments.</source>
        <translation>Totale lengte van netwerkversiestring (%i) overschrijdt maximale lengte (%i). Verminder het aantal of grootte van uacomments.</translation>
    </message>
    <message>
        <source>Warning: Wallet file corrupt, data salvaged! Original %s saved as %s in %s; if your balance or transactions are incorrect you should restore from a backup.</source>
        <translation>Waarschuwing: portemonnee bestand is corrupt, data is veiliggesteld! Originele %s is opgeslagen als %s in %s; als uw balans of transacties incorrect zijn dient u een backup terug te zetten.</translation>
    </message>
    <message>
        <source>%s is set very high!</source>
        <translation>%s is zeer hoog ingesteld!</translation>
    </message>
    <message>
        <source>Error loading wallet %s. Duplicate -wallet filename specified.</source>
        <translation>Fout bij laden van portemonnee %s. Duplicaat -wallet bestandsnaam opgegeven.</translation>
    </message>
    <message>
        <source>Starting network threads...</source>
        <translation>Netwerkthread starten...</translation>
    </message>
    <message>
        <source>The wallet will avoid paying less than the minimum relay fee.</source>
        <translation>De portemonnee vermijdt minder te betalen dan de minimale doorgeef vergoeding.</translation>
    </message>
    <message>
        <source>This is the minimum transaction fee you pay on every transaction.</source>
        <translation>Dit is de minimum transactievergoeding dat je betaalt op elke transactie.</translation>
    </message>
    <message>
        <source>This is the transaction fee you will pay if you send a transaction.</source>
        <translation>Dit is de transactievergoeding dat je betaalt wanneer je een transactie verstuurt.</translation>
    </message>
    <message>
        <source>Transaction amounts must not be negative</source>
        <translation>Transactiebedragen moeten positief zijn</translation>
    </message>
    <message>
        <source>Transaction has too long of a mempool chain</source>
        <translation>Transactie heeft een te lange mempoolketen</translation>
    </message>
    <message>
        <source>Transaction must have at least one recipient</source>
        <translation>Transactie moet ten minste één ontvanger hebben</translation>
    </message>
    <message>
        <source>Unknown network specified in -onlynet: '%s'</source>
        <translation>Onbekend netwerk gespecificeerd in -onlynet: '%s'</translation>
    </message>
    <message>
        <source>Insufficient funds</source>
        <translation>Ontoereikend saldo</translation>
    </message>
    <message>
        <source>Cannot upgrade a non HD split wallet without upgrading to support pre split keypool. Please use -upgradewallet=169900 or -upgradewallet with no version specified.</source>
        <translation>Het is niet mogelijk een non HD split portemonnee te upgraden zonder pre split keypool te ondersteunen. Gebruik -upgradewallet=169900 of -upgradewallet zonder een specifiek versie nummer.</translation>
    </message>
    <message>
        <source>Fee estimation failed. Fallbackfee is disabled. Wait a few blocks or enable -fallbackfee.</source>
        <translation>Het inschatten van de vergoeding is gefaald. Fallbackfee is uitgeschakeld. Wacht een aantal blocks of schakel -fallbackfee in.</translation>
    </message>
    <message>
        <source>Warning: Private keys detected in wallet {%s} with disabled private keys</source>
        <translation>Waarschuwing: Geheime sleutels gedetecteerd in portemonnee {%s} met uitgeschakelde geheime sleutels</translation>
    </message>
    <message>
        <source>Cannot write to data directory '%s'; check permissions.</source>
        <translation>Mag niet schrijven naar gegevensmap '%s'; controleer bestandsrechten.</translation>
    </message>
    <message>
        <source>Loading block index...</source>
        <translation>Blokindex aan het laden...</translation>
    </message>
    <message>
        <source>Loading wallet...</source>
        <translation>Portemonnee aan het laden...</translation>
    </message>
    <message>
        <source>Cannot downgrade wallet</source>
        <translation>Kan portemonnee niet downgraden</translation>
    </message>
    <message>
        <source>Rescanning...</source>
        <translation>Blokketen aan het herscannen...</translation>
    </message>
    <message>
        <source>Done loading</source>
        <translation>Klaar met laden</translation>
    </message>
</context>
</TS><|MERGE_RESOLUTION|>--- conflicted
+++ resolved
@@ -70,13 +70,8 @@
         <translation>Dit zijn uw Blackcoin-adressen om betalingen mee te verzenden. Controleer altijd het bedrag en het ontvangstadres voordat u uw blackcoins verzendt.</translation>
     </message>
     <message>
-<<<<<<< HEAD
-        <source>These are your Bitcoin addresses for receiving payments. It is recommended to use a new receiving address for each transaction.</source>
-        <translation>Dit zijn uw Blackcoin-adressen waarmee u betalingen kunt ontvangen. We raden u aan om een nieuw ontvangstadres voor elke transactie te gebruiken.</translation>
-=======
         <source>These are your Bitcoin addresses for receiving payments. Use the 'Create new receiving address' button in the receive tab to create new addresses.</source>
         <translation>Dit zijn jouw Bitcoin adressen voor het ontvangen van betalingen. Gebruik de 'Nieuwe ontvangst adres maken' knop in de ontvangst tab om een nieuwe adres te maken.</translation>
->>>>>>> 2f9f9b37
     </message>
     <message>
         <source>&amp;Copy Address</source>
@@ -185,10 +180,6 @@
         <translation>Portemonnee versleuteld</translation>
     </message>
     <message>
-<<<<<<< HEAD
-        <source>Your wallet is now encrypted. Remember that encrypting your wallet cannot fully protect your bitcoins from being stolen by malware infecting your computer.</source>
-        <translation>Uw portemonnee is nu versleuteld. Onthoud dat het versleutelen van uw portemonnee uw bitcoins niet volledig kan beschermen tegen diefstal, bijvoorbeeld door malware die uw computer infecteert.</translation>
-=======
         <source>Enter the new passphrase for the wallet.&lt;br/&gt;Please use a passphrase of &lt;b&gt;ten or more random characters&lt;/b&gt;, or &lt;b&gt;eight or more words&lt;/b&gt;.</source>
         <translation>Voer de neuwe wachtwoordzin in voor de portemonnee.&lt;br/&gt;Gebruik a.u.b. een wachtwoordzin van &lt;b&gt;tien of meer willekeurige karakters&lt;/b&gt;, of &lt;b&gt;acht of meer woorden&lt;/b&gt;.</translation>
     </message>
@@ -211,7 +202,6 @@
     <message>
         <source>Your wallet is now encrypted. </source>
         <translation>Je portemonnee is nu versleuteld.</translation>
->>>>>>> 2f9f9b37
     </message>
     <message>
         <source>IMPORTANT: Any previous backups you have made of your wallet file should be replaced with the newly generated, encrypted wallet file. For security reasons, previous backups of the unencrypted wallet file will become useless as soon as you start using the new, encrypted wallet.</source>
@@ -334,8 +324,6 @@
     <message>
         <source>Open &amp;URI...</source>
         <translation>Open &amp;URI...</translation>
-<<<<<<< HEAD
-=======
     </message>
     <message>
         <source>Create Wallet...</source>
@@ -344,7 +332,6 @@
     <message>
         <source>Create a new wallet</source>
         <translation>Nieuwe wallet creëren</translation>
->>>>>>> 2f9f9b37
     </message>
     <message>
         <source>Wallet:</source>
@@ -399,13 +386,6 @@
         <translation>&amp;Verifiëer bericht...</translation>
     </message>
     <message>
-<<<<<<< HEAD
-        <source>Bitcoin</source>
-        <translation>Blackcoin</translation>
-    </message>
-    <message>
-=======
->>>>>>> 2f9f9b37
         <source>&amp;Send</source>
         <translation>&amp;Verstuur</translation>
     </message>
@@ -1080,11 +1060,7 @@
     </message>
     <message>
         <source>Recent transactions may not yet be visible, and therefore your wallet's balance might be incorrect. This information will be correct once your wallet has finished synchronizing with the bitcoin network, as detailed below.</source>
-<<<<<<< HEAD
-        <translation>Recente transacties zijn mogelijk nog niet zichtbaar. De balans van de portemonnee is daarom mogelijk niet correct. Deze informatie is correct van zodra de synchronisatie met het Blackcoin-netwerk werd voltooid, zoals onderaan beschreven.</translation>
-=======
         <translation>Recente transacties zijn mogelijk nog niet zichtbaar. De balans van de portemonnee is daarom mogelijk niet correct. Deze informatie is correct zodra de synchronisatie met het Bitcoin-netwerk is voltooid, zoals onderaan beschreven.</translation>
->>>>>>> 2f9f9b37
     </message>
     <message>
         <source>Attempting to spend bitcoins that are affected by not-yet-displayed transactions will not be accepted by the network.</source>
@@ -1124,11 +1100,7 @@
     </message>
     <message>
         <source>Unknown. Syncing Headers (%1, %2%)...</source>
-<<<<<<< HEAD
-        <translation>Onbekend. Kopteksten synchroniseren (%1, %2%)...</translation>
-=======
         <translation>Onbekend. Blockheaders synchroniseren (%1, %2%)...</translation>
->>>>>>> 2f9f9b37
     </message>
 </context>
 <context>
@@ -1225,11 +1197,7 @@
     </message>
     <message>
         <source>Third party URLs (e.g. a block explorer) that appear in the transactions tab as context menu items. %s in the URL is replaced by transaction hash. Multiple URLs are separated by vertical bar |.</source>
-<<<<<<< HEAD
-        <translation>URL's van derden (bijvoorbeeld blokexplorer) die in de transacties tab verschijnen als contextmenuelementen. %s in de URL is vervangen door transactiehash. Verscheidene URL's zijn gescheiden door een verticale streep |.  </translation>
-=======
         <translation>URL's van derden (bijvoorbeeld blokexplorer) die in de transacties tab verschijnen als contextmenuelementen. %s in de URL is vervangen door transactiehash. Verscheidene URL's zijn gescheiden door een verticale streep |.</translation>
->>>>>>> 2f9f9b37
     </message>
     <message>
         <source>Open the %1 configuration file from the working directory.</source>
@@ -1562,8 +1530,6 @@
         <translation>Kan het betalingsverzoek niet verwerken omdat BIP70 ondersteuning niet werd gecompileerd.</translation>
     </message>
     <message>
-<<<<<<< HEAD
-=======
         <source>Due to widespread security flaws in BIP70 it's strongly recommended that any merchant instructions to switch wallets be ignored.</source>
         <translation>Gezien de wijdverspreide beveiligingsproblemen in BIP70 is het sterk aanbevolen dat iedere instructie om van portemonnee te wisselen wordt genegeerd.</translation>
     </message>
@@ -1572,7 +1538,6 @@
         <translation>Als je deze fout krijgt, verzoek dan de verkoper om een BIP21 compatible URI.</translation>
     </message>
     <message>
->>>>>>> 2f9f9b37
         <source>Invalid payment address %1</source>
         <translation>Ongeldig betalingsadres %1</translation>
     </message>
@@ -2521,17 +2486,8 @@
         <translation>Totaalbedrag</translation>
     </message>
     <message>
-<<<<<<< HEAD
-        <source>You can increase the fee later (signals Replace-By-Fee, BIP-125).</source>
-        <translation>Je kunt de vergoeding later verhogen (signaleert Replace-By-Fee, BIP-125).</translation>
-    </message>
-    <message>
-        <source>Not signalling Replace-By-Fee, BIP-125.</source>
-        <translation>Signaleert geen Replace-By-Fee, BIP-125.</translation>
-=======
         <source>To review recipient list click "Show Details..."</source>
         <translation>Om de lijst van ontvangers te vernieuwe klik "Bekijk details..."</translation>
->>>>>>> 2f9f9b37
     </message>
     <message>
         <source>Confirm send coins</source>
@@ -3311,21 +3267,12 @@
         <translation>Portemonnee Sluiten</translation>
     </message>
     <message>
-<<<<<<< HEAD
-        <source>Are you sure you wish to close wallet &lt;i&gt;%1&lt;/i&gt;?</source>
-        <translation>Weet u zeker dat u portemonnee &lt;i&gt;%1&lt;/i&gt; wilt sluiten?</translation>
-    </message>
-    <message>
-        <source>Closing the wallet for too long can result in having to resync the entire chain if pruning is enabled.</source>
-        <translation>De portemonee te lang gesloten houden kan leiden tot het moeten hersynchroniseren van de hele keten als snoeien aktief is. </translation>
-=======
         <source>Are you sure you wish to close the wallet &lt;i&gt;%1&lt;/i&gt;?</source>
         <translation>Weet je zeker dat je portemonnee &lt;i&gt;%1&lt;/i&gt; wil sluiten?</translation>
     </message>
     <message>
         <source>Closing the wallet for too long can result in having to resync the entire chain if pruning is enabled.</source>
         <translation>De portemonee te lang gesloten houden kan leiden tot het moeten hersynchroniseren van de hele keten als snoeien aktief is.</translation>
->>>>>>> 2f9f9b37
     </message>
 </context>
 <context>
@@ -3452,23 +3399,12 @@
         <translation>Niet mogelijk ok HTTP-server te starten. Zie debuglogboek voor details.</translation>
     </message>
     <message>
-<<<<<<< HEAD
-        <source>Bitcoin Core</source>
-        <translation>Blackcoin More</translation>
-    </message>
-    <message>
-=======
->>>>>>> 2f9f9b37
         <source>The %s developers</source>
         <translation>De %s ontwikkelaars</translation>
     </message>
     <message>
         <source>Can't generate a change-address key. No keys in the internal keypool and can't generate any keys.</source>
-<<<<<<< HEAD
-        <translation>Kan geen rest-adres sleutel genereren. Er zijn geen sleutels in de interne sleutelverzameling en ik kan geen sleutels genereren. </translation>
-=======
         <translation>Kan geen rest-adres sleutel genereren. Er zijn geen sleutels in de interne sleutelverzameling en ik kan geen sleutels genereren.</translation>
->>>>>>> 2f9f9b37
     </message>
     <message>
         <source>Cannot obtain a lock on data directory %s. %s is probably already running.</source>
@@ -3627,17 +3563,12 @@
         <translation>Opgegeven blocks map "%s" bestaat niet.</translation>
     </message>
     <message>
-<<<<<<< HEAD
-        <source>Unable to create the PID file '%s': %s</source>
-        <translation>Kan de PID file niet creëren. '%s': %s </translation>
-=======
         <source>Unknown address type '%s'</source>
         <translation>Onbekend adrestype '%s'</translation>
     </message>
     <message>
         <source>Unknown change type '%s'</source>
         <translation>Onbekend wijzigingstype '%s'</translation>
->>>>>>> 2f9f9b37
     </message>
     <message>
         <source>Upgrading txindex database</source>
@@ -3738,13 +3669,6 @@
     <message>
         <source>Error: Disk space is low for %s</source>
         <translation>Fout: Weinig schijfruimte voor %s</translation>
-<<<<<<< HEAD
-    </message>
-    <message>
-        <source>Information</source>
-        <translation>Informatie</translation>
-=======
->>>>>>> 2f9f9b37
     </message>
     <message>
         <source>Invalid -onion address or hostname: '%s'</source>
