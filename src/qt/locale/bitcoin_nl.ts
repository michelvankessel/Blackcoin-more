--- conflicted
+++ resolved
@@ -327,11 +327,7 @@
     </message>
     <message>
         <source>Create Wallet...</source>
-<<<<<<< HEAD
-        <translation>Wallet creëren</translation>
-=======
         <translation>Creëer Wallet</translation>
->>>>>>> 56311988
     </message>
     <message>
         <source>Create a new wallet</source>
@@ -367,11 +363,7 @@
     </message>
     <message>
         <source>Send coins to a Bitcoin address</source>
-<<<<<<< HEAD
-        <translation>Verstuur munten naar een Blackcoinadres</translation>
-=======
         <translation>munten Versturen naar een Bitcoin adres</translation>
->>>>>>> 56311988
     </message>
     <message>
         <source>Backup wallet to another location</source>
@@ -442,13 +434,6 @@
         <translation>Toon de lijst met gebruikte ontvangstadressen en labels</translation>
     </message>
     <message>
-<<<<<<< HEAD
-        <source>Open a bitcoin: URI or payment request</source>
-        <translation>Open een blackcoin: URI of betalingsverzoek</translation>
-    </message>
-    <message>
-=======
->>>>>>> 56311988
         <source>&amp;Command-line options</source>
         <translation>&amp;Opdrachtregelopties</translation>
     </message>
@@ -2080,8 +2065,6 @@
         <translation>Een optioneel te verzoeken bedrag. Laat dit leeg, of nul, om geen specifiek bedrag aan te vragen.</translation>
     </message>
     <message>
-<<<<<<< HEAD
-=======
         <source>An optional label to associate with the new receiving address (used by you to identify an invoice).  It is also attached to the payment request.</source>
         <translation>Een optioneel label om te associëren met het nieuwe ontvangstadres (door u gebruikt om een betalingsverzoek te identificeren). Dit wordt ook toegevoegd aan het betalingsverzoek.</translation>
     </message>
@@ -2090,7 +2073,6 @@
         <translation>Een optioneel bericht dat wordt toegevoegd aan het betalingsverzoek en dat aan de verzender getoond kan worden.</translation>
     </message>
     <message>
->>>>>>> 56311988
         <source>&amp;Create new receiving address</source>
         <translation>&amp;Creëer een nieuw ontvangstadres</translation>
     </message>
