<TS language="da" version="2.1">
<context>
    <name>AddressBookPage</name>
    <message>
        <source>Right-click to edit address or label</source>
        <translation>Højreklik for at redigere adresse eller mærkat</translation>
    </message>
    <message>
        <source>Create a new address</source>
        <translation>Opret en ny adresse</translation>
    </message>
    <message>
        <source>&amp;New</source>
        <translation>&amp;Ny</translation>
    </message>
    <message>
        <source>Copy the currently selected address to the system clipboard</source>
        <translation>Kopiér den valgte adresse til systemets udklipsholder</translation>
    </message>
    <message>
        <source>&amp;Copy</source>
        <translation>&amp;Kopiér</translation>
    </message>
    <message>
        <source>C&amp;lose</source>
        <translation>&amp;Luk</translation>
    </message>
    <message>
        <source>Delete the currently selected address from the list</source>
        <translation>Slet den markerede adresse fra listen</translation>
    </message>
    <message>
        <source>Enter address or label to search</source>
        <translation>Indtast adresse eller mærkat for at søge</translation>
    </message>
    <message>
        <source>Export the data in the current tab to a file</source>
        <translation>Eksportér dataen i den aktuelle visning til en fil</translation>
    </message>
    <message>
        <source>&amp;Export</source>
        <translation>&amp;Eksportér</translation>
    </message>
    <message>
        <source>&amp;Delete</source>
        <translation>&amp;Slet</translation>
    </message>
    <message>
        <source>Choose the address to send coins to</source>
        <translation>Vælg adresse at sende blackcoins til</translation>
    </message>
    <message>
        <source>Choose the address to receive coins with</source>
        <translation>Vælg adresse at modtage blackcoins med</translation>
    </message>
    <message>
        <source>C&amp;hoose</source>
        <translation>&amp;Vælg</translation>
    </message>
    <message>
        <source>Sending addresses</source>
        <translation>Afsendelsesadresser</translation>
    </message>
    <message>
        <source>Receiving addresses</source>
        <translation>Modtagelsesadresser</translation>
    </message>
    <message>
        <source>These are your Bitcoin addresses for sending payments. Always check the amount and the receiving address before sending coins.</source>
        <translation>Disse er dine Blackcoin-adresser til afsendelse af betalinger. Tjek altid beløb og modtagelsesadresse, inden du sender blackcoins.</translation>
    </message>
    <message>
        <source>These are your Bitcoin addresses for receiving payments. It is recommended to use a new receiving address for each transaction.</source>
        <translation>Dette er dine Blackcoin-adresser til modtagelse af betalinger. Det anbefales at bruge en ny modtagelsesadresse for hver transaktion.</translation>
    </message>
    <message>
        <source>&amp;Copy Address</source>
        <translation>&amp;Kopiér adresse</translation>
    </message>
    <message>
        <source>Copy &amp;Label</source>
        <translation>Kopiér &amp;mærkat</translation>
    </message>
    <message>
        <source>&amp;Edit</source>
        <translation>&amp;Redigér</translation>
    </message>
    <message>
        <source>Export Address List</source>
        <translation>Eksportér adresseliste</translation>
    </message>
    <message>
        <source>Comma separated file (*.csv)</source>
        <translation>Kommasepareret fil (*.csv)</translation>
    </message>
    <message>
        <source>Exporting Failed</source>
        <translation>Eksport mislykkedes</translation>
    </message>
    <message>
        <source>There was an error trying to save the address list to %1. Please try again.</source>
        <translation>Der opstod en fejl under gemning af adresselisten til %1. Prøv venligst igen.</translation>
    </message>
</context>
<context>
    <name>AddressTableModel</name>
    <message>
        <source>Label</source>
        <translation>Mærkat</translation>
    </message>
    <message>
        <source>Address</source>
        <translation>Adresse</translation>
    </message>
    <message>
        <source>(no label)</source>
        <translation>(ingen mærkat)</translation>
    </message>
</context>
<context>
    <name>AskPassphraseDialog</name>
    <message>
        <source>Passphrase Dialog</source>
        <translation>Adgangskodedialog</translation>
    </message>
    <message>
        <source>Enter passphrase</source>
        <translation>Indtast adgangskode</translation>
    </message>
    <message>
        <source>New passphrase</source>
        <translation>Ny adgangskode</translation>
    </message>
    <message>
        <source>Repeat new passphrase</source>
        <translation>Gentag ny adgangskode</translation>
    </message>
    <message>
        <source>Show password</source>
        <translation>Vis adgangskode</translation>
    </message>
    <message>
        <source>Enter the new passphrase to the wallet.&lt;br/&gt;Please use a passphrase of &lt;b&gt;ten or more random characters&lt;/b&gt;, or &lt;b&gt;eight or more words&lt;/b&gt;.</source>
        <translation>Indtast det nye kodeord til tegnebogen.&lt;br/&gt;Brug venligst et kodeord på &lt;b&gt;ti eller flere tilfældige tegn&lt;/b&gt; eller &lt;b&gt;otte eller flere ord&lt;/b&gt;.</translation>
    </message>
    <message>
        <source>Encrypt wallet</source>
        <translation>Kryptér tegnebog</translation>
    </message>
    <message>
        <source>This operation needs your wallet passphrase to unlock the wallet.</source>
        <translation>Denne funktion har brug for din tegnebogs adgangskode for at låse tegnebogen op.</translation>
    </message>
    <message>
        <source>Unlock wallet</source>
        <translation>Lås tegnebog op</translation>
    </message>
    <message>
        <source>This operation needs your wallet passphrase to decrypt the wallet.</source>
        <translation>Denne funktion har brug for din tegnebogs adgangskode for at dekryptere tegnebogen.</translation>
    </message>
    <message>
        <source>Decrypt wallet</source>
        <translation>Dekryptér tegnebog</translation>
    </message>
    <message>
        <source>Change passphrase</source>
        <translation>Skift adgangskode</translation>
    </message>
    <message>
        <source>Enter the old passphrase and new passphrase to the wallet.</source>
        <translation>Indtast den gamle adgangskode og en ny adgangskode til tegnebogen.</translation>
    </message>
    <message>
        <source>Confirm wallet encryption</source>
        <translation>Bekræft tegnebogskryptering</translation>
    </message>
    <message>
        <source>Warning: If you encrypt your wallet and lose your passphrase, you will &lt;b&gt;LOSE ALL OF YOUR BITCOINS&lt;/b&gt;!</source>
        <translation>Advarsel: Hvis du krypterer din tegnebog og mister din adgangskode, vil du &lt;b&gt;MISTE ALLE DINE BLACKCOINS&lt;/b&gt;!</translation>
    </message>
    <message>
        <source>Are you sure you wish to encrypt your wallet?</source>
        <translation>Er du sikker på, at du ønsker at kryptere din tegnebog?</translation>
    </message>
    <message>
        <source>Wallet encrypted</source>
        <translation>Tegnebog krypteret</translation>
    </message>
    <message>
<<<<<<< HEAD
        <source>%1 will close now to finish the encryption process. Remember that encrypting your wallet cannot fully protect your bitcoins from being stolen by malware infecting your computer.</source>
        <translation>%1 vil nu lukke for at færdiggøre krypteringsprocessen. Husk at kryptering af din tegnebog kan ikke beskytte dine blackcoin fuldt ud mod at blive stjålet af eventuel malware, der måtte have inficeret din computer.</translation>
=======
        <source>Your wallet is now encrypted. Remember that encrypting your wallet cannot fully protect your bitcoins from being stolen by malware infecting your computer.</source>
        <translation>Din tegnebog er nu krypteret. Husk at kryptering af din tegnebog ikke kan fuldt ud beskytte dine bitcoins imod tyveri fra malware der inficerer din computer.</translation>
>>>>>>> 8b676984
    </message>
    <message>
        <source>IMPORTANT: Any previous backups you have made of your wallet file should be replaced with the newly generated, encrypted wallet file. For security reasons, previous backups of the unencrypted wallet file will become useless as soon as you start using the new, encrypted wallet.</source>
        <translation>VIGTIGT: Enhver tidligere sikkerhedskopi, som du har lavet af tegnebogsfilen, bør blive erstattet af den nyligt genererede, krypterede tegnebogsfil. Af sikkerhedsmæssige årsager vil tidligere sikkerhedskopier af den ikke-krypterede tegnebogsfil blive ubrugelige i det øjeblik, du starter med at anvende den nye, krypterede tegnebog.</translation>
    </message>
    <message>
        <source>Wallet encryption failed</source>
        <translation>Tegnebogskryptering mislykkedes</translation>
    </message>
    <message>
        <source>Wallet encryption failed due to an internal error. Your wallet was not encrypted.</source>
        <translation>Tegnebogskryptering mislykkedes på grund af en intern fejl. Din tegnebog blev ikke krypteret.</translation>
    </message>
    <message>
        <source>The supplied passphrases do not match.</source>
        <translation>De angivne adgangskoder stemmer ikke overens.</translation>
    </message>
    <message>
        <source>Wallet unlock failed</source>
        <translation>Tegnebogsoplåsning mislykkedes</translation>
    </message>
    <message>
        <source>The passphrase entered for the wallet decryption was incorrect.</source>
        <translation>Den angivne adgangskode for tegnebogsdekrypteringen er forkert.</translation>
    </message>
    <message>
        <source>Wallet decryption failed</source>
        <translation>Tegnebogsdekryptering mislykkedes</translation>
    </message>
    <message>
        <source>Wallet passphrase was successfully changed.</source>
        <translation>Tegnebogens adgangskode blev ændret.</translation>
    </message>
    <message>
        <source>Warning: The Caps Lock key is on!</source>
        <translation>Advarsel: Caps Lock-tasten er aktiveret!</translation>
    </message>
</context>
<context>
    <name>BanTableModel</name>
    <message>
        <source>IP/Netmask</source>
        <translation>IP/Netmaske</translation>
    </message>
    <message>
        <source>Banned Until</source>
        <translation>Bandlyst indtil</translation>
    </message>
</context>
<context>
    <name>BitcoinGUI</name>
    <message>
        <source>Sign &amp;message...</source>
        <translation>Signér &amp;besked…</translation>
    </message>
    <message>
        <source>Synchronizing with network...</source>
        <translation>Synkroniserer med netværk…</translation>
    </message>
    <message>
        <source>&amp;Overview</source>
        <translation>&amp;Oversigt</translation>
    </message>
    <message>
        <source>Show general overview of wallet</source>
        <translation>Vis generel oversigt over tegnebog</translation>
    </message>
    <message>
        <source>&amp;Transactions</source>
        <translation>&amp;Transaktioner</translation>
    </message>
    <message>
        <source>Browse transaction history</source>
        <translation>Gennemse transaktionshistorik</translation>
    </message>
    <message>
        <source>E&amp;xit</source>
        <translation>&amp;Luk</translation>
    </message>
    <message>
        <source>Quit application</source>
        <translation>Afslut program</translation>
    </message>
    <message>
        <source>&amp;About %1</source>
        <translation>&amp;Om %1</translation>
    </message>
    <message>
        <source>Show information about %1</source>
        <translation>Vis informationer om %1</translation>
    </message>
    <message>
        <source>About &amp;Qt</source>
        <translation>Om &amp;Qt</translation>
    </message>
    <message>
        <source>Show information about Qt</source>
        <translation>Vis informationer om Qt</translation>
    </message>
    <message>
        <source>&amp;Options...</source>
        <translation>&amp;Indstillinger…</translation>
    </message>
    <message>
        <source>Modify configuration options for %1</source>
        <translation>Redigér konfigurationsindstillinger for %1</translation>
    </message>
    <message>
        <source>&amp;Encrypt Wallet...</source>
        <translation>&amp;Kryptér tegnebog…</translation>
    </message>
    <message>
        <source>&amp;Backup Wallet...</source>
        <translation>&amp;Sikkerhedskopiér tegnebog…</translation>
    </message>
    <message>
        <source>&amp;Change Passphrase...</source>
        <translation>&amp;Skift adgangskode…</translation>
    </message>
    <message>
        <source>Open &amp;URI...</source>
        <translation>&amp;Åbn URI…</translation>
    </message>
    <message>
        <source>Wallet:</source>
        <translation>Tegnebog:</translation>
    </message>
    <message>
        <source>Click to disable network activity.</source>
        <translation>Klik for at deaktivere netværksaktivitet.</translation>
    </message>
    <message>
        <source>Network activity disabled.</source>
        <translation>Netværksaktivitet deaktiveret.</translation>
    </message>
    <message>
        <source>Click to enable network activity again.</source>
        <translation>Klik for a aktivere netværksaktivitet igen.</translation>
    </message>
    <message>
        <source>Syncing Headers (%1%)...</source>
        <translation>Synkroniserer hoveder (%1%)…</translation>
    </message>
    <message>
        <source>Reindexing blocks on disk...</source>
        <translation>Genindekserer blokke på disken…</translation>
    </message>
    <message>
        <source>Proxy is &lt;b&gt;enabled&lt;/b&gt;: %1</source>
        <translation>Proxy er &lt;b&gt;aktiveret&lt;/b&gt;: %1</translation>
    </message>
    <message>
        <source>Send coins to a Bitcoin address</source>
        <translation>Send blackcoins til en Blackcoin-adresse</translation>
    </message>
    <message>
        <source>Backup wallet to another location</source>
        <translation>Lav sikkerhedskopi af tegnebogen til et andet sted</translation>
    </message>
    <message>
        <source>Change the passphrase used for wallet encryption</source>
        <translation>Skift adgangskode anvendt til tegnebogskryptering</translation>
    </message>
    <message>
        <source>&amp;Debug window</source>
        <translation>&amp;Fejlsøgningsvindue</translation>
    </message>
    <message>
        <source>Open debugging and diagnostic console</source>
        <translation>Åbn fejlsøgnings- og diagnosticeringskonsollen</translation>
    </message>
    <message>
        <source>&amp;Verify message...</source>
        <translation>&amp;Verificér besked…</translation>
    </message>
    <message>
        <source>Bitcoin</source>
        <translation>Blackcoin</translation>
    </message>
    <message>
        <source>&amp;Send</source>
        <translation>&amp;Send</translation>
    </message>
    <message>
        <source>&amp;Receive</source>
        <translation>&amp;Modtag</translation>
    </message>
    <message>
        <source>&amp;Show / Hide</source>
        <translation>&amp;Vis / skjul</translation>
    </message>
    <message>
        <source>Show or hide the main Window</source>
        <translation>Vis eller skjul hovedvinduet</translation>
    </message>
    <message>
        <source>Encrypt the private keys that belong to your wallet</source>
        <translation>Kryptér de private nøgler, der hører til din tegnebog</translation>
    </message>
    <message>
        <source>Sign messages with your Bitcoin addresses to prove you own them</source>
        <translation>Signér beskeder med dine Blackcoin-adresser for at bevise, at de tilhører dig</translation>
    </message>
    <message>
        <source>Verify messages to ensure they were signed with specified Bitcoin addresses</source>
        <translation>Verificér beskeder for at sikre, at de er signeret med de angivne Blackcoin-adresser</translation>
    </message>
    <message>
        <source>&amp;File</source>
        <translation>&amp;Fil</translation>
    </message>
    <message>
        <source>&amp;Settings</source>
        <translation>&amp;Opsætning</translation>
    </message>
    <message>
        <source>&amp;Help</source>
        <translation>&amp;Hjælp</translation>
    </message>
    <message>
        <source>Tabs toolbar</source>
        <translation>Faneværktøjslinje</translation>
    </message>
    <message>
        <source>Request payments (generates QR codes and bitcoin: URIs)</source>
        <translation>Anmod om betalinger (genererer QR-koder og “blackcoin:”-URI'er)</translation>
    </message>
    <message>
        <source>Show the list of used sending addresses and labels</source>
        <translation>Vis listen over brugte afsendelsesadresser og -mærkater</translation>
    </message>
    <message>
        <source>Show the list of used receiving addresses and labels</source>
        <translation>Vis listen over brugte modtagelsesadresser og -mærkater</translation>
    </message>
    <message>
        <source>Open a bitcoin: URI or payment request</source>
        <translation>Åbn en “blackcoin:”-URI eller betalingsanmodning</translation>
    </message>
    <message>
        <source>&amp;Command-line options</source>
        <translation>Tilvalg for &amp;kommandolinje</translation>
    </message>
    <message numerus="yes">
        <source>%n active connection(s) to Bitcoin network</source>
        <translation><numerusform>%n aktiv forbindelse til Blackcoin-netværket</numerusform><numerusform>%n aktive forbindelser til Blackcoin-netværket</numerusform></translation>
    </message>
    <message>
        <source>Indexing blocks on disk...</source>
        <translation>Genindekserer blokke på disken…</translation>
    </message>
    <message>
        <source>Processing blocks on disk...</source>
        <translation>Bearbejder blokke på disken…</translation>
    </message>
    <message numerus="yes">
        <source>Processed %n block(s) of transaction history.</source>
        <translation><numerusform>Bearbejdede %n blok med transaktionshistorik.</numerusform><numerusform>Bearbejdede %n blokke med transaktionshistorik.</numerusform></translation>
    </message>
    <message>
        <source>%1 behind</source>
        <translation>%1 bagud</translation>
    </message>
    <message>
        <source>Last received block was generated %1 ago.</source>
        <translation>Senest modtagne blok blev genereret for %1 siden.</translation>
    </message>
    <message>
        <source>Transactions after this will not yet be visible.</source>
        <translation>Transaktioner herefter vil endnu ikke være synlige.</translation>
    </message>
    <message>
        <source>Error</source>
        <translation>Fejl</translation>
    </message>
    <message>
        <source>Warning</source>
        <translation>Advarsel</translation>
    </message>
    <message>
        <source>Information</source>
        <translation>Information</translation>
    </message>
    <message>
        <source>Up to date</source>
        <translation>Opdateret</translation>
    </message>
    <message>
        <source>&amp;Sending addresses</source>
        <translation>&amp;Afsenderadresser</translation>
    </message>
    <message>
        <source>&amp;Receiving addresses</source>
        <translation>&amp;Modtageradresser</translation>
    </message>
    <message>
        <source>Open Wallet</source>
        <translation>Åben Tegnebog</translation>
    </message>
    <message>
        <source>Open a wallet</source>
        <translation>Åben en tegnebog</translation>
    </message>
    <message>
        <source>Close Wallet...</source>
        <translation>Luk Tegnebog...</translation>
    </message>
    <message>
        <source>Close wallet</source>
        <translation>Luk tegnebog</translation>
    </message>
    <message>
        <source>Show the %1 help message to get a list with possible Bitcoin command-line options</source>
        <translation>Vis %1 hjælpebesked for at få en liste over mulige tilvalg for Blackcoin kommandolinje</translation>
    </message>
    <message>
        <source>default wallet</source>
        <translation>Standard tegnebog</translation>
    </message>
    <message>
        <source>Opening Wallet &lt;b&gt;%1&lt;/b&gt;...</source>
        <translation>Åbner Tegnebog &lt;b&gt;%1&lt;/b&gt;...</translation>
    </message>
    <message>
        <source>Open Wallet Failed</source>
        <translation>Åben Tegnebog Fejlede</translation>
    </message>
    <message>
        <source>&amp;Window</source>
        <translation>&amp;Vindue</translation>
    </message>
    <message>
        <source>Minimize</source>
        <translation>Minimér</translation>
    </message>
    <message>
        <source>Zoom</source>
        <translation>Zoom</translation>
    </message>
    <message>
        <source>Restore</source>
        <translation>Gendan</translation>
    </message>
    <message>
        <source>Main Window</source>
        <translation>Hoved Vindue</translation>
    </message>
    <message>
        <source>%1 client</source>
        <translation>%1-klient</translation>
    </message>
    <message>
        <source>Connecting to peers...</source>
        <translation>Forbinder til knuder…</translation>
    </message>
    <message>
        <source>Catching up...</source>
        <translation>Indhenter…</translation>
    </message>
    <message>
        <source>Date: %1
</source>
        <translation>Dato: %1
</translation>
    </message>
    <message>
        <source>Amount: %1
</source>
        <translation>Beløb: %1
</translation>
    </message>
    <message>
        <source>Wallet: %1
</source>
        <translation>Tegnebog: %1
</translation>
    </message>
    <message>
        <source>Type: %1
</source>
        <translation>Type: %1
</translation>
    </message>
    <message>
        <source>Label: %1
</source>
        <translation>Mærkat: %1
</translation>
    </message>
    <message>
        <source>Address: %1
</source>
        <translation>Adresse: %1
</translation>
    </message>
    <message>
        <source>Sent transaction</source>
        <translation>Afsendt transaktion</translation>
    </message>
    <message>
        <source>Incoming transaction</source>
        <translation>Indgående transaktion</translation>
    </message>
    <message>
        <source>HD key generation is &lt;b&gt;enabled&lt;/b&gt;</source>
        <translation>Generering af HD-nøgler er &lt;b&gt;aktiveret&lt;/b&gt;</translation>
    </message>
    <message>
        <source>HD key generation is &lt;b&gt;disabled&lt;/b&gt;</source>
        <translation>Generering af HD-nøgler er &lt;b&gt;deaktiveret&lt;/b&gt;</translation>
    </message>
    <message>
        <source>Private key &lt;b&gt;disabled&lt;/b&gt;</source>
        <translation>Private nøgle &lt;b&gt;deaktiveret&lt;/b&gt;</translation>
    </message>
    <message>
        <source>Wallet is &lt;b&gt;encrypted&lt;/b&gt; and currently &lt;b&gt;unlocked&lt;/b&gt;</source>
        <translation>Tegnebog er &lt;b&gt;krypteret&lt;/b&gt; og i øjeblikket &lt;b&gt;ulåst&lt;/b&gt;</translation>
    </message>
    <message>
        <source>Wallet is &lt;b&gt;encrypted&lt;/b&gt; and currently &lt;b&gt;locked&lt;/b&gt;</source>
        <translation>Tegnebog er &lt;b&gt;krypteret&lt;/b&gt; og i øjeblikket &lt;b&gt;låst&lt;/b&gt;</translation>
    </message>
    <message>
        <source>A fatal error occurred. Bitcoin can no longer continue safely and will quit.</source>
        <translation>Der opstod en fatal fejl. Blackcoin kan ikke længere fortsætte sikkert og vil afslutte.</translation>
    </message>
</context>
<context>
    <name>CoinControlDialog</name>
    <message>
        <source>Coin Selection</source>
        <translation>Coin-styring</translation>
    </message>
    <message>
        <source>Quantity:</source>
        <translation>Mængde:</translation>
    </message>
    <message>
        <source>Bytes:</source>
        <translation>Byte:</translation>
    </message>
    <message>
        <source>Amount:</source>
        <translation>Beløb:</translation>
    </message>
    <message>
        <source>Fee:</source>
        <translation>Gebyr:</translation>
    </message>
    <message>
        <source>Dust:</source>
        <translation>Støv:</translation>
    </message>
    <message>
        <source>After Fee:</source>
        <translation>Efter gebyr:</translation>
    </message>
    <message>
        <source>Change:</source>
        <translation>Byttepenge:</translation>
    </message>
    <message>
        <source>(un)select all</source>
        <translation>(af)vælg alle</translation>
    </message>
    <message>
        <source>Tree mode</source>
        <translation>Trætilstand</translation>
    </message>
    <message>
        <source>List mode</source>
        <translation>Listetilstand</translation>
    </message>
    <message>
        <source>Amount</source>
        <translation>Beløb</translation>
    </message>
    <message>
        <source>Received with label</source>
        <translation>Modtaget med mærkat</translation>
    </message>
    <message>
        <source>Received with address</source>
        <translation>Modtaget med adresse</translation>
    </message>
    <message>
        <source>Date</source>
        <translation>Dato</translation>
    </message>
    <message>
        <source>Confirmations</source>
        <translation>Bekræftelser</translation>
    </message>
    <message>
        <source>Confirmed</source>
        <translation>Bekræftet</translation>
    </message>
    <message>
        <source>Copy address</source>
        <translation>Kopiér adresse</translation>
    </message>
    <message>
        <source>Copy label</source>
        <translation>Kopiér mærkat</translation>
    </message>
    <message>
        <source>Copy amount</source>
        <translation>Kopiér beløb</translation>
    </message>
    <message>
        <source>Copy transaction ID</source>
        <translation>Kopiér transaktions-ID</translation>
    </message>
    <message>
        <source>Lock unspent</source>
        <translation>Fastlås ubrugte</translation>
    </message>
    <message>
        <source>Unlock unspent</source>
        <translation>Lås ubrugte op</translation>
    </message>
    <message>
        <source>Copy quantity</source>
        <translation>Kopiér mængde</translation>
    </message>
    <message>
        <source>Copy fee</source>
        <translation>Kopiér gebyr</translation>
    </message>
    <message>
        <source>Copy after fee</source>
        <translation>Kopiér eftergebyr</translation>
    </message>
    <message>
        <source>Copy bytes</source>
        <translation>Kopiér byte</translation>
    </message>
    <message>
        <source>Copy dust</source>
        <translation>Kopiér støv</translation>
    </message>
    <message>
        <source>Copy change</source>
        <translation>Kopiér byttepenge</translation>
    </message>
    <message>
        <source>(%1 locked)</source>
        <translation>(%1 fastlåst)</translation>
    </message>
    <message>
        <source>yes</source>
        <translation>ja</translation>
    </message>
    <message>
        <source>no</source>
        <translation>nej</translation>
    </message>
    <message>
        <source>This label turns red if any recipient receives an amount smaller than the current dust threshold.</source>
        <translation>Denne mærkat bliver rød, hvis en eller flere modtagere modtager et beløb, der er mindre end den aktuelle støvgrænse.</translation>
    </message>
    <message>
        <source>Can vary +/- %1 satoshi(s) per input.</source>
        <translation>Kan variere med ±%1 satoshi per input.</translation>
    </message>
    <message>
        <source>(no label)</source>
        <translation>(ingen mærkat)</translation>
    </message>
    <message>
        <source>change from %1 (%2)</source>
        <translation>byttepenge fra %1 (%2)</translation>
    </message>
    <message>
        <source>(change)</source>
        <translation>(byttepange)</translation>
    </message>
</context>
<context>
    <name>EditAddressDialog</name>
    <message>
        <source>Edit Address</source>
        <translation>Redigér adresse</translation>
    </message>
    <message>
        <source>&amp;Label</source>
        <translation>&amp;Mærkat</translation>
    </message>
    <message>
        <source>The label associated with this address list entry</source>
        <translation>Mærkatet, der er associeret med denne indgang i adresselisten</translation>
    </message>
    <message>
        <source>The address associated with this address list entry. This can only be modified for sending addresses.</source>
        <translation>Adressen, der er associeret med denne indgang i adresselisten. Denne kan kune ændres for afsendelsesadresser.</translation>
    </message>
    <message>
        <source>&amp;Address</source>
        <translation>&amp;Adresse</translation>
    </message>
    <message>
        <source>New sending address</source>
        <translation>Ny afsendelsesadresse</translation>
    </message>
    <message>
        <source>Edit receiving address</source>
        <translation>Redigér modtagelsesadresse</translation>
    </message>
    <message>
        <source>Edit sending address</source>
        <translation>Redigér afsendelsesadresse</translation>
    </message>
    <message>
        <source>The entered address "%1" is not a valid Bitcoin address.</source>
        <translation>Den indtastede adresse “%1” er ikke en gyldig Blackcoin-adresse.</translation>
    </message>
    <message>
        <source>Address "%1" already exists as a receiving address with label "%2" and so cannot be added as a sending address.</source>
        <translation>Adressen "%1" eksisterer allerede som modtagende adresse med mærkat "%2" og kan derfor ikke tilføjes som sende adresse.</translation>
    </message>
    <message>
        <source>The entered address "%1" is already in the address book with label "%2".</source>
        <translation>Den indtastede adresse "%1" er allerede i adresse bogen med mærkat "%2".</translation>
    </message>
    <message>
        <source>Could not unlock wallet.</source>
        <translation>Kunne ikke låse tegnebog op.</translation>
    </message>
    <message>
        <source>New key generation failed.</source>
        <translation>Ny nøglegenerering mislykkedes.</translation>
    </message>
</context>
<context>
    <name>FreespaceChecker</name>
    <message>
        <source>A new data directory will be created.</source>
        <translation>En ny datamappe vil blive oprettet.</translation>
    </message>
    <message>
        <source>name</source>
        <translation>navn</translation>
    </message>
    <message>
        <source>Directory already exists. Add %1 if you intend to create a new directory here.</source>
        <translation>Mappe eksisterer allerede. Tilføj %1, hvis du vil oprette en ny mappe her.</translation>
    </message>
    <message>
        <source>Path already exists, and is not a directory.</source>
        <translation>Sti eksisterer allerede og er ikke en mappe.</translation>
    </message>
    <message>
        <source>Cannot create data directory here.</source>
        <translation>Kan ikke oprette en mappe her.</translation>
    </message>
</context>
<context>
    <name>HelpMessageDialog</name>
    <message>
        <source>version</source>
        <translation>version</translation>
    </message>
    <message>
        <source>(%1-bit)</source>
        <translation>(%1-bit)</translation>
    </message>
    <message>
        <source>About %1</source>
        <translation>Om %1</translation>
    </message>
    <message>
        <source>Command-line options</source>
        <translation>Kommandolinjetilvalg</translation>
    </message>
</context>
<context>
    <name>Intro</name>
    <message>
        <source>Welcome</source>
        <translation>Velkommen</translation>
    </message>
    <message>
        <source>Welcome to %1.</source>
        <translation>Velkommen til %1.</translation>
    </message>
    <message>
        <source>As this is the first time the program is launched, you can choose where %1 will store its data.</source>
        <translation>Siden dette er første gang, programmet startes, kan du vælge, hvor %1 skal gemme sin data.</translation>
    </message>
    <message>
        <source>When you click OK, %1 will begin to download and process the full %4 block chain (%2GB) starting with the earliest transactions in %3 when %4 initially launched.</source>
        <translation>Når du klikker OK, vil %1 begynde at downloade og bearbejde den fulde %4-blokkæde (%2 GB), startende med de tidligste transaktioner i %3, da %4 først startede.</translation>
    </message>
    <message>
        <source>This initial synchronisation is very demanding, and may expose hardware problems with your computer that had previously gone unnoticed. Each time you run %1, it will continue downloading where it left off.</source>
        <translation>Denne indledningsvise synkronisering er meget krævende, og den kan potentielt afsløre hardwareproblemer med din computer, som du ellers ikke har lagt mærke til. Hver gang, du kører %1, vil den fortsætte med at downloade, hvor den sidst slap.</translation>
    </message>
    <message>
        <source>If you have chosen to limit block chain storage (pruning), the historical data must still be downloaded and processed, but will be deleted afterward to keep your disk usage low.</source>
        <translation>Hvis du har valgt at begrænse opbevaringen af blokkæden (beskæring/pruning), vil al historisk data stadig skulle downloades og bearbejdes men vil blive slettet efterfølgende for at holde dit diskforbrug lavt.</translation>
    </message>
    <message>
        <source>Use the default data directory</source>
        <translation>Brug standardmappen for data</translation>
    </message>
    <message>
        <source>Use a custom data directory:</source>
        <translation>Brug tilpasset mappe for data:</translation>
    </message>
    <message>
        <source>Bitcoin</source>
        <translation>Blackcoin</translation>
    </message>
    <message>
        <source>At least %1 GB of data will be stored in this directory, and it will grow over time.</source>
        <translation>Mindst %1 GB data vil blive gemt i denne mappe, og det vil vokse over tid.</translation>
    </message>
    <message>
        <source>Approximately %1 GB of data will be stored in this directory.</source>
        <translation>Omtrent %1 GB data vil blive gemt i denne mappe.</translation>
    </message>
    <message>
        <source>%1 will download and store a copy of the Bitcoin block chain.</source>
        <translation>%1 vil downloade og gemme en kopi af Blackcoin-blokkæden.</translation>
    </message>
    <message>
        <source>The wallet will also be stored in this directory.</source>
        <translation>Tegnebogen vil også blive gemt i denne mappe.</translation>
    </message>
    <message>
        <source>Error: Specified data directory "%1" cannot be created.</source>
        <translation>Fejl: Angivet datamappe “%1” kan ikke oprettes.</translation>
    </message>
    <message>
        <source>Error</source>
        <translation>Fejl</translation>
    </message>
    <message numerus="yes">
        <source>%n GB of free space available</source>
        <translation><numerusform>%n GB fri plads tilgængelig</numerusform><numerusform>%n GB fri plads tilgængelig</numerusform></translation>
    </message>
    <message numerus="yes">
        <source>(of %n GB needed)</source>
        <translation><numerusform>(ud af %n GB nødvendig)</numerusform><numerusform>(ud af %n GB nødvendig)</numerusform></translation>
    </message>
</context>
<context>
    <name>ModalOverlay</name>
    <message>
        <source>Form</source>
        <translation>Formular</translation>
    </message>
    <message>
        <source>Recent transactions may not yet be visible, and therefore your wallet's balance might be incorrect. This information will be correct once your wallet has finished synchronizing with the bitcoin network, as detailed below.</source>
        <translation>Nylige transaktioner er måske ikke synlige endnu, og derfor kan din tegnebogs saldo være ukorrekt. Denne information vil være korrekt, når din tegnebog er færdig med at synkronisere med blackcoin-netværket, som detaljerne herunder viser.</translation>
    </message>
    <message>
        <source>Attempting to spend bitcoins that are affected by not-yet-displayed transactions will not be accepted by the network.</source>
        <translation>Forsøg på at bruge blackcoin, som er indeholdt i endnu-ikke-viste transaktioner, accepteres ikke af netværket.</translation>
    </message>
    <message>
        <source>Number of blocks left</source>
        <translation>Antal blokke tilbage</translation>
    </message>
    <message>
        <source>Unknown...</source>
        <translation>Ukendt…</translation>
    </message>
    <message>
        <source>Last block time</source>
        <translation>Tidsstempel for seneste blok</translation>
    </message>
    <message>
        <source>Progress</source>
        <translation>Fremgang</translation>
    </message>
    <message>
        <source>Progress increase per hour</source>
        <translation>Øgning af fremgang pr. time</translation>
    </message>
    <message>
        <source>calculating...</source>
        <translation>beregner…</translation>
    </message>
    <message>
        <source>Estimated time left until synced</source>
        <translation>Estimeret tid tilbage af synkronisering</translation>
    </message>
    <message>
        <source>Hide</source>
        <translation>Skjul</translation>
    </message>
    <message>
        <source>Unknown. Syncing Headers (%1, %2%)...</source>
        <translation>Ukendt. Synkroniserer Hoveder (%1, %2%)...</translation>
    </message>
</context>
<context>
    <name>OpenURIDialog</name>
    <message>
        <source>Open URI</source>
        <translation>Åbn URI</translation>
    </message>
    <message>
        <source>Open payment request from URI or file</source>
        <translation>Åbn betalingsanmodning fra URI eller fil</translation>
    </message>
    <message>
        <source>URI:</source>
        <translation>URI:</translation>
    </message>
    <message>
        <source>Select payment request file</source>
        <translation>Vælg fil for betalingsanmodning</translation>
    </message>
    <message>
        <source>Select payment request file to open</source>
        <translation>Vælg fil for betalingsanmodning til åbning</translation>
    </message>
</context>
<context>
    <name>OptionsDialog</name>
    <message>
        <source>Options</source>
        <translation>Indstillinger</translation>
    </message>
    <message>
        <source>&amp;Main</source>
        <translation>&amp;Generelt</translation>
    </message>
    <message>
        <source>Automatically start %1 after logging in to the system.</source>
        <translation>Start %1 automatisk, når der logges ind på systemet.</translation>
    </message>
    <message>
        <source>&amp;Start %1 on system login</source>
        <translation>&amp;Start %1 ved systemlogin</translation>
    </message>
    <message>
        <source>Size of &amp;database cache</source>
        <translation>Størrelsen på &amp;databasens cache</translation>
    </message>
    <message>
        <source>Number of script &amp;verification threads</source>
        <translation>Antallet af script&amp;verificeringstråde</translation>
    </message>
    <message>
        <source>IP address of the proxy (e.g. IPv4: 127.0.0.1 / IPv6: ::1)</source>
        <translation>IP-adresse for proxyen (fx IPv4: 127.0.0.1 / IPv6: ::1)</translation>
    </message>
    <message>
        <source>Shows if the supplied default SOCKS5 proxy is used to reach peers via this network type.</source>
        <translation>Viser om den angivne standard-SOCKS5-proxy bruges til at nå knuder via denne netværkstype.</translation>
    </message>
    <message>
        <source>Use separate SOCKS&amp;5 proxy to reach peers via Tor hidden services:</source>
        <translation>Brug separat SOCKS&amp;5-proxy for at nå knuder via Tors skjulte tjenester:</translation>
    </message>
    <message>
        <source>Hide the icon from the system tray.</source>
        <translation>Skjul ikonet fra statusfeltet.</translation>
    </message>
    <message>
        <source>&amp;Hide tray icon</source>
        <translation>&amp;Skjul statusikon</translation>
    </message>
    <message>
        <source>Minimize instead of exit the application when the window is closed. When this option is enabled, the application will be closed only after selecting Exit in the menu.</source>
        <translation>Minimér i stedet for at lukke applikationen, når vinduet lukkes. Når denne indstilling er aktiveret, vil applikationen først blive lukket, når Afslut vælges i menuen.</translation>
    </message>
    <message>
        <source>Third party URLs (e.g. a block explorer) that appear in the transactions tab as context menu items. %s in the URL is replaced by transaction hash. Multiple URLs are separated by vertical bar |.</source>
        <translation>Tredjeparts-URL'er (fx et blokhåndteringsværktøj), der vises i transaktionsfanen som genvejsmenupunkter. %s i URL'en erstattes med transaktionens hash. Flere URL'er separeres med en lodret streg |.</translation>
    </message>
    <message>
        <source>Open the %1 configuration file from the working directory.</source>
        <translation>Åbn konfigurationsfilen for %1 fra arbejdsmappen.</translation>
    </message>
    <message>
        <source>Open Configuration File</source>
        <translation>Åbn konfigurationsfil</translation>
    </message>
    <message>
        <source>Reset all client options to default.</source>
        <translation>Nulstil alle klientindstillinger til deres standard.</translation>
    </message>
    <message>
        <source>&amp;Reset Options</source>
        <translation>&amp;Nulstil indstillinger</translation>
    </message>
    <message>
        <source>&amp;Network</source>
        <translation>&amp;Netværk</translation>
    </message>
    <message>
        <source>Disables some advanced features but all blocks will still be fully validated. Reverting this setting requires re-downloading the entire blockchain. Actual disk usage may be somewhat higher.</source>
        <translation>Deaktiverer nogle avancerede funktioner men alle blokke vil stadig blive fuldt validerede. Tilbagevending af denne indstilling kræver afhentning af hele blokkæden igen. Det aktuelle disk forbrug kan være noget højere.</translation>
    </message>
    <message>
        <source>Prune &amp;block storage to</source>
        <translation>Beskære &amp;blok opbevaring til</translation>
    </message>
    <message>
        <source>GB</source>
        <translation>GB</translation>
    </message>
    <message>
        <source>Reverting this setting requires re-downloading the entire blockchain.</source>
        <translation>Tilbagevending af denne indstilling kræver afhentning af hele blokkæden igen.</translation>
    </message>
    <message>
        <source>MiB</source>
        <translation>MiB</translation>
    </message>
    <message>
        <source>(0 = auto, &lt;0 = leave that many cores free)</source>
        <translation>(0 = auto, &lt;0 = efterlad så mange kerner fri)</translation>
    </message>
    <message>
        <source>W&amp;allet</source>
        <translation>&amp;Tegnebog</translation>
    </message>
    <message>
        <source>Expert</source>
        <translation>Ekspert</translation>
    </message>
    <message>
        <source>Enable coin &amp;control features</source>
        <translation>Aktivér egenskaber for &amp;coin-styring</translation>
    </message>
    <message>
        <source>If you disable the spending of unconfirmed change, the change from a transaction cannot be used until that transaction has at least one confirmation. This also affects how your balance is computed.</source>
        <translation>Hvis du deaktiverer brug af ubekræftede byttepenge, kan byttepengene fra en transaktion ikke bruges, før pågældende transaktion har mindst én bekræftelse. Dette påvirker også måden hvorpå din saldo beregnes.</translation>
    </message>
    <message>
        <source>&amp;Spend unconfirmed change</source>
        <translation>&amp;Brug ubekræftede byttepenge</translation>
    </message>
    <message>
        <source>Automatically open the Bitcoin client port on the router. This only works when your router supports UPnP and it is enabled.</source>
        <translation>Åbn automatisk Blackcoin-klientens port på routeren. Dette virker kun, når din router understøtter UPnP, og UPnP er aktiveret.</translation>
    </message>
    <message>
        <source>Map port using &amp;UPnP</source>
        <translation>Konfigurér port vha. &amp;UPnP</translation>
    </message>
    <message>
        <source>Accept connections from outside.</source>
        <translation>Acceptér forbindelser udefra.</translation>
    </message>
    <message>
        <source>Allow incomin&amp;g connections</source>
        <translation>Tillad &amp;indkommende forbindelser</translation>
    </message>
    <message>
        <source>Connect to the Bitcoin network through a SOCKS5 proxy.</source>
        <translation>Forbind til Blackcoin-netværket gennem en SOCKS5-proxy.</translation>
    </message>
    <message>
        <source>&amp;Connect through SOCKS5 proxy (default proxy):</source>
        <translation>&amp;Forbind gennem SOCKS5-proxy (standard-proxy):</translation>
    </message>
    <message>
        <source>Proxy &amp;IP:</source>
        <translation>Proxy-&amp;IP:</translation>
    </message>
    <message>
        <source>&amp;Port:</source>
        <translation>&amp;Port:</translation>
    </message>
    <message>
        <source>Port of the proxy (e.g. 9050)</source>
        <translation>Port for proxyen (fx 9050)</translation>
    </message>
    <message>
        <source>Used for reaching peers via:</source>
        <translation>Bruges til at nå knuder via:</translation>
    </message>
    <message>
        <source>IPv4</source>
        <translation>IPv4</translation>
    </message>
    <message>
        <source>IPv6</source>
        <translation>IPv6</translation>
    </message>
    <message>
        <source>Tor</source>
        <translation>Tor</translation>
    </message>
    <message>
        <source>Connect to the Bitcoin network through a separate SOCKS5 proxy for Tor hidden services.</source>
        <translation>Forbind til Blackcoin-netværket gennem en separat SOCKS5-proxy for Tors skjulte tjenester.</translation>
    </message>
    <message>
        <source>&amp;Window</source>
        <translation>&amp;Vindue</translation>
    </message>
    <message>
        <source>Show only a tray icon after minimizing the window.</source>
        <translation>Vis kun et statusikon efter minimering af vinduet.</translation>
    </message>
    <message>
        <source>&amp;Minimize to the tray instead of the taskbar</source>
        <translation>&amp;Minimér til statusfeltet i stedet for proceslinjen</translation>
    </message>
    <message>
        <source>M&amp;inimize on close</source>
        <translation>M&amp;inimér ved lukning</translation>
    </message>
    <message>
        <source>&amp;Display</source>
        <translation>&amp;Visning</translation>
    </message>
    <message>
        <source>User Interface &amp;language:</source>
        <translation>&amp;Sprog for brugergrænseflade:</translation>
    </message>
    <message>
        <source>The user interface language can be set here. This setting will take effect after restarting %1.</source>
        <translation>Sproget for brugerfladen kan vælges her. Denne indstilling vil træde i kraft efter genstart af %1.</translation>
    </message>
    <message>
        <source>&amp;Unit to show amounts in:</source>
        <translation>&amp;Enhed, som beløb vises i:</translation>
    </message>
    <message>
        <source>Choose the default subdivision unit to show in the interface and when sending coins.</source>
        <translation>Vælg standard for underopdeling af enhed, som skal vises i brugergrænsefladen og ved afsendelse af blackcoins.</translation>
    </message>
    <message>
        <source>Whether to show coin control features or not.</source>
        <translation>Hvorvidt egenskaber for coin-styring skal vises eller ej.</translation>
    </message>
    <message>
        <source>&amp;Third party transaction URLs</source>
        <translation>&amp;Tredjeparts-transaktions-URL'er</translation>
    </message>
    <message>
        <source>Options set in this dialog are overridden by the command line or in the configuration file:</source>
        <translation>Valgmuligheder sat i denne dialog er overskrevet af kommandolinjen eller i konfigurationsfilen:</translation>
    </message>
    <message>
        <source>&amp;OK</source>
        <translation>&amp;Ok</translation>
    </message>
    <message>
        <source>&amp;Cancel</source>
        <translation>&amp;Annullér</translation>
    </message>
    <message>
        <source>default</source>
        <translation>standard</translation>
    </message>
    <message>
        <source>none</source>
        <translation>ingen</translation>
    </message>
    <message>
        <source>Confirm options reset</source>
        <translation>Bekræft nulstilling af indstillinger</translation>
    </message>
    <message>
        <source>Client restart required to activate changes.</source>
        <translation>Genstart af klienten er nødvendig for at aktivere ændringer.</translation>
    </message>
    <message>
        <source>Client will be shut down. Do you want to proceed?</source>
        <translation>Klienten vil lukke ned. Vil du fortsætte?</translation>
    </message>
    <message>
        <source>Configuration options</source>
        <translation>Konfigurationsindstillinger</translation>
    </message>
    <message>
        <source>The configuration file is used to specify advanced user options which override GUI settings. Additionally, any command-line options will override this configuration file.</source>
        <translation>Konfigurationsfilen bruges til at opsætte avancerede brugerindstillinger, som tilsidesætter indstillingerne i den grafiske brugerflade. Derudover vil eventuelle kommandolinjetilvalg tilsidesætte denne konfigurationsfil.</translation>
    </message>
    <message>
        <source>Error</source>
        <translation>Fejl</translation>
    </message>
    <message>
        <source>The configuration file could not be opened.</source>
        <translation>Konfigurationsfilen kunne ikke åbnes.</translation>
    </message>
    <message>
        <source>This change would require a client restart.</source>
        <translation>Denne ændring vil kræve en genstart af klienten.</translation>
    </message>
    <message>
        <source>The supplied proxy address is invalid.</source>
        <translation>Den angivne proxy-adresse er ugyldig.</translation>
    </message>
</context>
<context>
    <name>OverviewPage</name>
    <message>
        <source>Form</source>
        <translation>Formular</translation>
    </message>
    <message>
        <source>The displayed information may be out of date. Your wallet automatically synchronizes with the Bitcoin network after a connection is established, but this process has not completed yet.</source>
        <translation>Den viste information kan være forældet. Din tegnebog synkroniserer automatisk med Blackcoin-netværket, når en forbindelse etableres, men denne proces er ikke gennemført endnu.</translation>
    </message>
    <message>
        <source>Watch-only:</source>
        <translation>Kigge:</translation>
    </message>
    <message>
        <source>Available:</source>
        <translation>Tilgængelig:</translation>
    </message>
    <message>
        <source>Your current spendable balance</source>
        <translation>Din nuværende tilgængelige saldo</translation>
    </message>
    <message>
        <source>Pending:</source>
        <translation>Afventende:</translation>
    </message>
    <message>
        <source>Total of transactions that have yet to be confirmed, and do not yet count toward the spendable balance</source>
        <translation>Total saldo for transaktioner, som ikke er blevet bekræftet endnu, og som ikke endnu er en del af den tilgængelige saldo</translation>
    </message>
    <message>
        <source>Immature:</source>
        <translation>Umodne:</translation>
    </message>
    <message>
        <source>Mined balance that has not yet matured</source>
        <translation>Minet saldo, som endnu ikke er modnet</translation>
    </message>
    <message>
        <source>Balances</source>
        <translation>Saldi:</translation>
    </message>
    <message>
        <source>Total:</source>
        <translation>Total:</translation>
    </message>
    <message>
        <source>Your current total balance</source>
        <translation>Din nuværende totale saldo</translation>
    </message>
    <message>
        <source>Your current balance in watch-only addresses</source>
        <translation>Din nuværende saldo på kigge-adresser</translation>
    </message>
    <message>
        <source>Spendable:</source>
        <translation>Spendérbar:</translation>
    </message>
    <message>
        <source>Recent transactions</source>
        <translation>Nylige transaktioner</translation>
    </message>
    <message>
        <source>Unconfirmed transactions to watch-only addresses</source>
        <translation>Ubekræftede transaktioner til kigge-adresser</translation>
    </message>
    <message>
        <source>Mined balance in watch-only addresses that has not yet matured</source>
        <translation>Minet saldo på kigge-adresser, som endnu ikke er modnet</translation>
    </message>
    <message>
        <source>Current total balance in watch-only addresses</source>
        <translation>Nuværende totalsaldo på kigge-adresser</translation>
    </message>
</context>
<context>
    <name>PaymentServer</name>
    <message>
        <source>Payment request error</source>
        <translation>Fejl i betalingsanmodning</translation>
    </message>
    <message>
        <source>Cannot start bitcoin: click-to-pay handler</source>
        <translation>Kan ikke starte blackcoin: click-to-pay-håndtering</translation>
    </message>
    <message>
        <source>URI handling</source>
        <translation>URI-håndtering</translation>
    </message>
    <message>
        <source>'bitcoin://' is not a valid URI. Use 'bitcoin:' instead.</source>
        <translation>'blackcoin://' er ikke et gyldigt URI. Brug 'blackcoin:' istedet. </translation>
    </message>
    <message>
        <source>You are using a BIP70 URL which will be unsupported in the future.</source>
        <translation>Du anvender et BIP70 URL hvilket ikke vil være understøttet i fremtiden.</translation>
    </message>
    <message>
        <source>Payment request fetch URL is invalid: %1</source>
        <translation>Hentnings-URL for betalingsanmodning er ugyldig: %1</translation>
    </message>
    <message>
        <source>Cannot process payment request because BIP70 support was not compiled in.</source>
        <translation>Kan ikke behandle betalingsanmodningen, da BIP70-understøttelse ikke er medtaget under programkodeoversættelsen.</translation>
    </message>
    <message>
        <source>Invalid payment address %1</source>
        <translation>Ugyldig betalingsadresse %1</translation>
    </message>
    <message>
        <source>URI cannot be parsed! This can be caused by an invalid Bitcoin address or malformed URI parameters.</source>
        <translation>URI kan ikke tolkes! Dette kan skyldes en ugyldig Blackcoin-adresse eller forkert udformede URL-parametre.</translation>
    </message>
    <message>
        <source>Payment request file handling</source>
        <translation>Filhåndtering for betalingsanmodninger</translation>
    </message>
    <message>
        <source>Payment request file cannot be read! This can be caused by an invalid payment request file.</source>
        <translation>Fil for betalingsanmodning kan ikke læses! Dette kan skyldes en ugyldig fil for betalingsanmodning.</translation>
    </message>
    <message>
        <source>Payment request rejected</source>
        <translation>Betalingsanmodning afvist</translation>
    </message>
    <message>
        <source>Payment request network doesn't match client network.</source>
        <translation>Netværk for betalingsanmodning stemmer ikke overens med klientens netværk.</translation>
    </message>
    <message>
        <source>Payment request expired.</source>
        <translation>Betalingsanmodning er udløbet.</translation>
    </message>
    <message>
        <source>Payment request is not initialized.</source>
        <translation>Betalingsanmodning er ikke klargjort.</translation>
    </message>
    <message>
        <source>Unverified payment requests to custom payment scripts are unsupported.</source>
        <translation>Ikke-verificerede betalingsanmodninger for tilpassede betalings-scripts understøttes ikke.</translation>
    </message>
    <message>
        <source>Invalid payment request.</source>
        <translation>Ugyldig betalingsanmodning.</translation>
    </message>
    <message>
        <source>Requested payment amount of %1 is too small (considered dust).</source>
        <translation>Anmodet betalingsbeløb på %1 er for lille (regnes som støv).</translation>
    </message>
    <message>
        <source>Refund from %1</source>
        <translation>Tilbagebetaling fra %1</translation>
    </message>
    <message>
        <source>Payment request %1 is too large (%2 bytes, allowed %3 bytes).</source>
        <translation>Betalingsanmodning %1 er for stor (%2 byte; %3 byte tilladt).</translation>
    </message>
    <message>
        <source>Error communicating with %1: %2</source>
        <translation>Fejl under kommunikation med %1: %2</translation>
    </message>
    <message>
        <source>Payment request cannot be parsed!</source>
        <translation>Betalingsanmodning kan ikke tolkes!</translation>
    </message>
    <message>
        <source>Bad response from server %1</source>
        <translation>Fejlagtigt svar fra server %1</translation>
    </message>
    <message>
        <source>Network request error</source>
        <translation>Fejl i netværksforespørgsel</translation>
    </message>
    <message>
        <source>Payment acknowledged</source>
        <translation>Betaling anerkendt</translation>
    </message>
</context>
<context>
    <name>PeerTableModel</name>
    <message>
        <source>User Agent</source>
        <translation>Brugeragent</translation>
    </message>
    <message>
        <source>Node/Service</source>
        <translation>Knude/tjeneste</translation>
    </message>
    <message>
        <source>NodeId</source>
        <translation>Knude-id</translation>
    </message>
    <message>
        <source>Ping</source>
        <translation>Ping</translation>
    </message>
    <message>
        <source>Sent</source>
        <translation>Sendt</translation>
    </message>
    <message>
        <source>Received</source>
        <translation>Modtaget</translation>
    </message>
</context>
<context>
    <name>QObject</name>
    <message>
        <source>Amount</source>
        <translation>Beløb</translation>
    </message>
    <message>
        <source>Enter a Bitcoin address (e.g. %1)</source>
        <translation>Indtast en Blackcoin-adresse (fx %1)</translation>
    </message>
    <message>
        <source>%1 d</source>
        <translation>%1 d</translation>
    </message>
    <message>
        <source>%1 h</source>
        <translation>%1 t</translation>
    </message>
    <message>
        <source>%1 m</source>
        <translation>%1 m</translation>
    </message>
    <message>
        <source>%1 s</source>
        <translation>%1 s</translation>
    </message>
    <message>
        <source>None</source>
        <translation>Ingen</translation>
    </message>
    <message>
        <source>N/A</source>
        <translation>N/A</translation>
    </message>
    <message>
        <source>%1 ms</source>
        <translation>%1 ms</translation>
    </message>
    <message numerus="yes">
        <source>%n second(s)</source>
        <translation><numerusform>%n sekund</numerusform><numerusform>%n sekunder</numerusform></translation>
    </message>
    <message numerus="yes">
        <source>%n minute(s)</source>
        <translation><numerusform>%n minut</numerusform><numerusform>%n minutter</numerusform></translation>
    </message>
    <message numerus="yes">
        <source>%n hour(s)</source>
        <translation><numerusform>%n time</numerusform><numerusform>%n timer</numerusform></translation>
    </message>
    <message numerus="yes">
        <source>%n day(s)</source>
        <translation><numerusform>%n dag</numerusform><numerusform>%n dage</numerusform></translation>
    </message>
    <message numerus="yes">
        <source>%n week(s)</source>
        <translation><numerusform>%n uge</numerusform><numerusform>%n uger</numerusform></translation>
    </message>
    <message>
        <source>%1 and %2</source>
        <translation>%1 og %2</translation>
    </message>
    <message numerus="yes">
        <source>%n year(s)</source>
        <translation><numerusform>%n år</numerusform><numerusform>%n år</numerusform></translation>
    </message>
    <message>
        <source>%1 B</source>
        <translation>%1 B</translation>
    </message>
    <message>
        <source>%1 KB</source>
        <translation>%1 KB</translation>
    </message>
    <message>
        <source>%1 MB</source>
        <translation>%1 MB</translation>
    </message>
    <message>
        <source>%1 GB</source>
        <translation>%1 GB</translation>
    </message>
    <message>
        <source>%1 didn't yet exit safely...</source>
        <translation>%1 har endnu ikke afsluttet på sikker vis…</translation>
    </message>
    <message>
        <source>unknown</source>
        <translation>ukendt</translation>
    </message>
</context>
<context>
    <name>QObject::QObject</name>
    <message>
        <source>Error parsing command line arguments: %1.</source>
        <translation>Fejl ved fortolkning af kommandolinje argumenter: %1.</translation>
    </message>
    <message>
        <source>Error: Specified data directory "%1" does not exist.</source>
        <translation>Fejl: Angivet datamappe “%1” eksisterer ikke.</translation>
    </message>
    <message>
        <source>Error: Cannot parse configuration file: %1.</source>
        <translation>Fejl: Kan ikke fortolke konfigurations filen: %1.</translation>
    </message>
    <message>
        <source>Error: %1</source>
        <translation>Fejl: %1</translation>
    </message>
</context>
<context>
    <name>QRImageWidget</name>
    <message>
        <source>&amp;Save Image...</source>
        <translation>Gem billede…</translation>
    </message>
    <message>
        <source>&amp;Copy Image</source>
        <translation>&amp;Kopiér foto</translation>
    </message>
    <message>
        <source>Save QR Code</source>
        <translation>Gem QR-kode</translation>
    </message>
    <message>
        <source>PNG Image (*.png)</source>
        <translation>PNG-billede (*.png)</translation>
    </message>
</context>
<context>
    <name>RPCConsole</name>
    <message>
        <source>N/A</source>
        <translation>N/A</translation>
    </message>
    <message>
        <source>Client version</source>
        <translation>Klientversion</translation>
    </message>
    <message>
        <source>&amp;Information</source>
        <translation>&amp;Information</translation>
    </message>
    <message>
        <source>Debug window</source>
        <translation>Fejlsøgningsvindue</translation>
    </message>
    <message>
        <source>General</source>
        <translation>Generelt</translation>
    </message>
    <message>
        <source>Using BerkeleyDB version</source>
        <translation>Bruger BerkeleyDB version</translation>
    </message>
    <message>
        <source>Datadir</source>
        <translation>Datamappe</translation>
    </message>
    <message>
        <source>To specify a non-default location of the data directory use the '%1' option.</source>
        <translation>For at angive en alternativ placering af mappen med data, skal du bruge tilvalget ‘%1’.</translation>
    </message>
    <message>
        <source>Blocksdir</source>
        <translation>Blokmappe</translation>
    </message>
    <message>
        <source>To specify a non-default location of the blocks directory use the '%1' option.</source>
        <translation>For at angive en alternativ placering af mappen med blokke, skal du bruge tilvalget ‘%1’.</translation>
    </message>
    <message>
        <source>Startup time</source>
        <translation>Opstartstidspunkt</translation>
    </message>
    <message>
        <source>Network</source>
        <translation>Netværk</translation>
    </message>
    <message>
        <source>Name</source>
        <translation>Navn</translation>
    </message>
    <message>
        <source>Number of connections</source>
        <translation>Antal forbindelser</translation>
    </message>
    <message>
        <source>Block chain</source>
        <translation>Blokkæde</translation>
    </message>
    <message>
        <source>Current number of blocks</source>
        <translation>Nuværende antal blokke</translation>
    </message>
    <message>
        <source>Memory Pool</source>
        <translation>Hukommelsespulje</translation>
    </message>
    <message>
        <source>Current number of transactions</source>
        <translation>Aktuelt antal transaktioner</translation>
    </message>
    <message>
        <source>Memory usage</source>
        <translation>Hukommelsesforbrug</translation>
    </message>
    <message>
        <source>Wallet: </source>
        <translation>Tegnebog:</translation>
    </message>
    <message>
        <source>(none)</source>
        <translation>(ingen)</translation>
    </message>
    <message>
        <source>&amp;Reset</source>
        <translation>&amp;Nulstil</translation>
    </message>
    <message>
        <source>Received</source>
        <translation>Modtaget</translation>
    </message>
    <message>
        <source>Sent</source>
        <translation>Sendt</translation>
    </message>
    <message>
        <source>&amp;Peers</source>
        <translation>Andre &amp;knuder</translation>
    </message>
    <message>
        <source>Banned peers</source>
        <translation>Bandlyste knuder</translation>
    </message>
    <message>
        <source>Select a peer to view detailed information.</source>
        <translation>Vælg en anden knude for at se detaljeret information.</translation>
    </message>
    <message>
        <source>Whitelisted</source>
        <translation>På hvidliste</translation>
    </message>
    <message>
        <source>Direction</source>
        <translation>Retning</translation>
    </message>
    <message>
        <source>Version</source>
        <translation>Version</translation>
    </message>
    <message>
        <source>Starting Block</source>
        <translation>Startblok</translation>
    </message>
    <message>
        <source>Synced Headers</source>
        <translation>Synkroniserede headers</translation>
    </message>
    <message>
        <source>Synced Blocks</source>
        <translation>Synkroniserede blokke</translation>
    </message>
    <message>
        <source>User Agent</source>
        <translation>Brugeragent</translation>
    </message>
    <message>
        <source>Open the %1 debug log file from the current data directory. This can take a few seconds for large log files.</source>
        <translation>Åbn %1s fejlsøgningslogfil fra den aktuelle datamappe. Dette kan tage nogle få sekunder for store logfiler.</translation>
    </message>
    <message>
        <source>Decrease font size</source>
        <translation>Formindsk skrifttypestørrelse</translation>
    </message>
    <message>
        <source>Increase font size</source>
        <translation>Forstør skrifttypestørrelse</translation>
    </message>
    <message>
        <source>Services</source>
        <translation>Tjenester</translation>
    </message>
    <message>
        <source>Ban Score</source>
        <translation>Bandlysningsscore</translation>
    </message>
    <message>
        <source>Connection Time</source>
        <translation>Forbindelsestid</translation>
    </message>
    <message>
        <source>Last Send</source>
        <translation>Seneste afsendelse</translation>
    </message>
    <message>
        <source>Last Receive</source>
        <translation>Seneste modtagelse</translation>
    </message>
    <message>
        <source>Ping Time</source>
        <translation>Ping-tid</translation>
    </message>
    <message>
        <source>The duration of a currently outstanding ping.</source>
        <translation>Varigheden af den aktuelt igangværende ping.</translation>
    </message>
    <message>
        <source>Ping Wait</source>
        <translation>Ping-ventetid</translation>
    </message>
    <message>
        <source>Min Ping</source>
        <translation>Minimum ping</translation>
    </message>
    <message>
        <source>Time Offset</source>
        <translation>Tidsforskydning</translation>
    </message>
    <message>
        <source>Last block time</source>
        <translation>Tidsstempel for seneste blok</translation>
    </message>
    <message>
        <source>&amp;Open</source>
        <translation>&amp;Åbn</translation>
    </message>
    <message>
        <source>&amp;Console</source>
        <translation>&amp;Konsol</translation>
    </message>
    <message>
        <source>&amp;Network Traffic</source>
        <translation>&amp;Netværkstrafik</translation>
    </message>
    <message>
        <source>Totals</source>
        <translation>Totaler</translation>
    </message>
    <message>
        <source>In:</source>
        <translation>Indkommende:</translation>
    </message>
    <message>
        <source>Out:</source>
        <translation>Udgående:</translation>
    </message>
    <message>
        <source>Debug log file</source>
        <translation>Fejlsøgningslogfil</translation>
    </message>
    <message>
        <source>Clear console</source>
        <translation>Ryd konsol</translation>
    </message>
    <message>
        <source>1 &amp;hour</source>
        <translation>1 &amp;time</translation>
    </message>
    <message>
        <source>1 &amp;day</source>
        <translation>1 &amp;dag</translation>
    </message>
    <message>
        <source>1 &amp;week</source>
        <translation>1 &amp;uge</translation>
    </message>
    <message>
        <source>1 &amp;year</source>
        <translation>1 &amp;år</translation>
    </message>
    <message>
        <source>&amp;Disconnect</source>
        <translation>&amp;Afbryd forbindelse</translation>
    </message>
    <message>
        <source>Ban for</source>
        <translation>Bandlys i</translation>
    </message>
    <message>
        <source>&amp;Unban</source>
        <translation>&amp;Fjern bandlysning</translation>
    </message>
    <message>
        <source>Welcome to the %1 RPC console.</source>
        <translation>Velkommen til %1s RPC-konsol.</translation>
    </message>
    <message>
        <source>Use up and down arrows to navigate history, and %1 to clear screen.</source>
        <translation>Brug op- og nedpilene til at navigere i historikken og %1 til at rydde skærmen.</translation>
    </message>
    <message>
        <source>Type %1 for an overview of available commands.</source>
        <translation>Tast %1 for en oversigt over de tilgængelige kommandoer.</translation>
    </message>
    <message>
        <source>For more information on using this console type %1.</source>
        <translation>For mere information om at bruge denne konsol, tast %1.</translation>
    </message>
    <message>
        <source>WARNING: Scammers have been active, telling users to type commands here, stealing their wallet contents. Do not use this console without fully understanding the ramifications of a command.</source>
        <translation>ADVARSEL: Svindlere har tidligere aktivt bedt brugere om at indtaste kommandoer her for at stjæle indholdet af deres tegnebøger. Brug ikke denne konsol uden fuldt ud at forstå følgerne af en kommando.</translation>
    </message>
    <message>
        <source>Network activity disabled</source>
        <translation>Netværksaktivitet deaktiveret</translation>
    </message>
    <message>
        <source>Executing command without any wallet</source>
        <translation>Udfører kommando uden en tegnebog</translation>
    </message>
    <message>
        <source>Executing command using "%1" wallet</source>
        <translation>Eksekverer kommando ved brug af "%1" tegnebog</translation>
    </message>
    <message>
        <source>(node id: %1)</source>
        <translation>(knude-id: %1)</translation>
    </message>
    <message>
        <source>via %1</source>
        <translation>via %1</translation>
    </message>
    <message>
        <source>never</source>
        <translation>aldrig</translation>
    </message>
    <message>
        <source>Inbound</source>
        <translation>Indkommende</translation>
    </message>
    <message>
        <source>Outbound</source>
        <translation>Udgående</translation>
    </message>
    <message>
        <source>Yes</source>
        <translation>Ja</translation>
    </message>
    <message>
        <source>No</source>
        <translation>Nej</translation>
    </message>
    <message>
        <source>Unknown</source>
        <translation>Ukendt</translation>
    </message>
</context>
<context>
    <name>ReceiveCoinsDialog</name>
    <message>
        <source>&amp;Amount:</source>
        <translation>&amp;Beløb:</translation>
    </message>
    <message>
        <source>&amp;Label:</source>
        <translation>&amp;Mærkat:</translation>
    </message>
    <message>
        <source>&amp;Message:</source>
        <translation>&amp;Besked:</translation>
    </message>
    <message>
        <source>An optional message to attach to the payment request, which will be displayed when the request is opened. Note: The message will not be sent with the payment over the Bitcoin network.</source>
        <translation>En valgfri besked, der føjes til betalingsanmodningen, og som vil vises, når anmodningen åbnes. Bemærk: Beskeden vil ikke sendes sammen med betalingen over Blackcoin-netværket.</translation>
    </message>
    <message>
        <source>An optional label to associate with the new receiving address.</source>
        <translation>Et valgfrit mærkat, der associeres med den nye modtagelsesadresse.</translation>
    </message>
    <message>
        <source>Use this form to request payments. All fields are &lt;b&gt;optional&lt;/b&gt;.</source>
        <translation>Brug denne formular for at anmode om betalinger. Alle felter er &lt;b&gt;valgfri&lt;/b&gt;.</translation>
    </message>
    <message>
        <source>An optional amount to request. Leave this empty or zero to not request a specific amount.</source>
        <translation>Et valgfrit beløb til anmodning. Lad dette felt være tomt eller indeholde nul for at anmode om et ikke-specifikt beløb.</translation>
    </message>
    <message>
        <source>Clear all fields of the form.</source>
        <translation>Ryd alle felter af formen.</translation>
    </message>
    <message>
        <source>Clear</source>
        <translation>Ryd</translation>
    </message>
    <message>
        <source>Bech32 (or BIP-173) addresses offer better protection against typos, but old wallets don't support them. When unchecked, an address compatible with older wallets will be created instead.</source>
        <translation>Rene segwit-adresser (kendt som Bech32 eller BIP-173) reducerer dine transaktionsgebyrer i det lange løb og giver bedre beskyttelse imod tastefejl, men gamle tegnebøger understøtter dem ikke. Hvis dette ikke vælges, vil i stedet en adresse, der fungerer med ældre tegnebøger, oprettes.</translation>
    </message>
    <message>
        <source>Generate Bech32 address</source>
        <translation>Generér rene segwit-adresser (Bech32)</translation>
    </message>
    <message>
        <source>Requested payments history</source>
        <translation>Historik over betalingsanmodninger</translation>
    </message>
    <message>
        <source>&amp;Request payment</source>
        <translation>&amp;Anmod om betaling</translation>
    </message>
    <message>
        <source>Show the selected request (does the same as double clicking an entry)</source>
        <translation>Vis den valgte anmodning (gør det samme som dobbeltklik på en indgang)</translation>
    </message>
    <message>
        <source>Show</source>
        <translation>Vis</translation>
    </message>
    <message>
        <source>Remove the selected entries from the list</source>
        <translation>Fjern de valgte indgange fra listen</translation>
    </message>
    <message>
        <source>Remove</source>
        <translation>Fjern</translation>
    </message>
    <message>
        <source>Copy URI</source>
        <translation>Kopiér URI</translation>
    </message>
    <message>
        <source>Copy label</source>
        <translation>Kopiér mærkat</translation>
    </message>
    <message>
        <source>Copy message</source>
        <translation>Kopiér besked</translation>
    </message>
    <message>
        <source>Copy amount</source>
        <translation>Kopiér beløb</translation>
    </message>
</context>
<context>
    <name>ReceiveRequestDialog</name>
    <message>
        <source>QR Code</source>
        <translation>QR-kode</translation>
    </message>
    <message>
        <source>Copy &amp;URI</source>
        <translation>Kopiér &amp;URI</translation>
    </message>
    <message>
        <source>Copy &amp;Address</source>
        <translation>Kopiér &amp;adresse</translation>
    </message>
    <message>
        <source>&amp;Save Image...</source>
        <translation>&amp;Gem billede…</translation>
    </message>
    <message>
        <source>Request payment to %1</source>
        <translation>Anmod om betaling til %1</translation>
    </message>
    <message>
        <source>Payment information</source>
        <translation>Betalingsinformation</translation>
    </message>
    <message>
        <source>URI</source>
        <translation>URI</translation>
    </message>
    <message>
        <source>Address</source>
        <translation>Adresse</translation>
    </message>
    <message>
        <source>Amount</source>
        <translation>Beløb</translation>
    </message>
    <message>
        <source>Label</source>
        <translation>Mærkat</translation>
    </message>
    <message>
        <source>Message</source>
        <translation>Besked</translation>
    </message>
    <message>
        <source>Wallet</source>
        <translation>Tegnebog</translation>
    </message>
    <message>
        <source>Resulting URI too long, try to reduce the text for label / message.</source>
        <translation>Resulterende URI var for lang; prøv at forkorte teksten til mærkaten/beskeden.</translation>
    </message>
    <message>
        <source>Error encoding URI into QR Code.</source>
        <translation>Fejl ved kodning fra URI til QR-kode.</translation>
    </message>
</context>
<context>
    <name>RecentRequestsTableModel</name>
    <message>
        <source>Date</source>
        <translation>Dato</translation>
    </message>
    <message>
        <source>Label</source>
        <translation>Mærkat</translation>
    </message>
    <message>
        <source>Message</source>
        <translation>Besked</translation>
    </message>
    <message>
        <source>(no label)</source>
        <translation>(ingen mærkat)</translation>
    </message>
    <message>
        <source>(no message)</source>
        <translation>(ingen besked)</translation>
    </message>
    <message>
        <source>(no amount requested)</source>
        <translation>(intet anmodet beløb)</translation>
    </message>
    <message>
        <source>Requested</source>
        <translation>Anmodet</translation>
    </message>
</context>
<context>
    <name>SendCoinsDialog</name>
    <message>
        <source>Send Coins</source>
        <translation>Send blackcoins</translation>
    </message>
    <message>
        <source>Coin Control Features</source>
        <translation>Egenskaber for coin-styring</translation>
    </message>
    <message>
        <source>Inputs...</source>
        <translation>Inputs…</translation>
    </message>
    <message>
        <source>automatically selected</source>
        <translation>valgt automatisk</translation>
    </message>
    <message>
        <source>Insufficient funds!</source>
        <translation>Utilstrækkelige midler!</translation>
    </message>
    <message>
        <source>Quantity:</source>
        <translation>Mængde:</translation>
    </message>
    <message>
        <source>Bytes:</source>
        <translation>Byte:</translation>
    </message>
    <message>
        <source>Amount:</source>
        <translation>Beløb:</translation>
    </message>
    <message>
        <source>Fee:</source>
        <translation>Gebyr:</translation>
    </message>
    <message>
        <source>After Fee:</source>
        <translation>Efter gebyr:</translation>
    </message>
    <message>
        <source>Change:</source>
        <translation>Byttepenge:</translation>
    </message>
    <message>
        <source>If this is activated, but the change address is empty or invalid, change will be sent to a newly generated address.</source>
        <translation>Hvis dette aktiveres, men byttepengeadressen er tom eller ugyldig, vil byttepenge blive sendt til en nygenereret adresse.</translation>
    </message>
    <message>
        <source>Custom change address</source>
        <translation>Tilpasset byttepengeadresse</translation>
    </message>
    <message>
        <source>Transaction Fee:</source>
        <translation>Transaktionsgebyr:</translation>
    </message>
    <message>
        <source>Choose...</source>
        <translation>Vælg…</translation>
    </message>
    <message>
        <source>Using the fallbackfee can result in sending a transaction that will take several hours or days (or never) to confirm. Consider choosing your fee manually or wait until you have validated the complete chain.</source>
        <translation>Brug af tilbagefaldsgebyret kan resultere i en transaktion, der tager adskillige timer eller dage (eller aldrig) at bekræfte. Overvej at vælge dit gebyr manuelt eller at vente indtil du har valideret hele kæden.</translation>
    </message>
    <message>
        <source>Warning: Fee estimation is currently not possible.</source>
        <translation>Advarsel: Gebyrestimering er ikke muligt i øjeblikket.</translation>
    </message>
    <message>
        <source>collapse fee-settings</source>
        <translation>sammenfold gebyropsætning</translation>
    </message>
    <message>
        <source>Specify a custom fee per kB (1,000 bytes) of the transaction's virtual size.

Note:  Since the fee is calculated on a per-byte basis, a fee of "100 satoshis per kB" for a transaction size of 500 bytes (half of 1 kB) would ultimately yield a fee of only 50 satoshis.</source>
        <translation>Specificer et brugerdefineret gebyr per kB (1.000 bytes) af transaktionens virtuelle størrelse.

Note: Siden gebyret er kalkuleret på en per-byte basis, et gebyr på "100 satoshis per kB" for en transkationsstørrelse på 500 bytes (halvdelen af 1kB) ville ultimativt udbytte et gebyr på kun 50 satoshis.</translation>
    </message>
    <message>
        <source>per kilobyte</source>
        <translation>pr. kilobyte</translation>
    </message>
    <message>
        <source>Hide</source>
        <translation>Skjul</translation>
    </message>
    <message>
<<<<<<< HEAD
        <source>Paying only the minimum fee is just fine as long as there is less transaction volume than space in the blocks. But be aware that this can end up in a never confirming transaction once there is more demand for bitcoin transactions than the network can process.</source>
        <translation>Det er helt fint kun at betale det minimale gebyr, så længe den totale transaktionsvolumen er mindre end den plads, der er tilgængelig i blokkene. Men vær opmærksom på, at dette kan ende ud i transaktioner, der aldrig bliver bekræftet, når der bliver større forespørgsel efter blackcoin-transaktioner, end hvad netværket kan bearbejde.</translation>
    </message>
    <message>
        <source>(read the tooltip)</source>
        <translation>(læs værktøjstippet)</translation>
    </message>
    <message>
=======
>>>>>>> 8b676984
        <source>Recommended:</source>
        <translation>Anbefalet:</translation>
    </message>
    <message>
        <source>Custom:</source>
        <translation>Brugertilpasset:</translation>
    </message>
    <message>
        <source>(Smart fee not initialized yet. This usually takes a few blocks...)</source>
        <translation>(Smart-gebyr er ikke initialiseret endnu. Dette tager typisk nogle få blokke…)</translation>
    </message>
    <message>
        <source>Send to multiple recipients at once</source>
        <translation>Send til flere modtagere på en gang</translation>
    </message>
    <message>
        <source>Add &amp;Recipient</source>
        <translation>Tilføj &amp;modtager</translation>
    </message>
    <message>
        <source>Clear all fields of the form.</source>
        <translation>Ryd alle felter af formen.</translation>
    </message>
    <message>
        <source>Dust:</source>
        <translation>Støv:</translation>
    </message>
    <message>
        <source>When there is less transaction volume than space in the blocks, miners as well as relaying nodes may enforce a minimum fee. Paying only this minimum fee is just fine, but be aware that this can result in a never confirming transaction once there is more demand for bitcoin transactions than the network can process.</source>
        <translation>På tidspunkter, hvor der er færre transaktioner, end der er plads til i nye blokke, kan minere og videresendende knuder gennemtvinge et minimumsgebyr. Du kan vælge kun at betale dette minimumsgebyr, men vær opmærksom på, at det kan resultere i en transaktion, der aldrig bliver bekræftet, hvis mængden af nye bitcoin-transaktioner stiger til mere, end hvad netværket kan behandle ad gangen.</translation>
    </message>
    <message>
        <source>A too low fee might result in a never confirming transaction (read the tooltip)</source>
        <translation>Et for lavt gebyr kan resultere i en transaktion, der aldrig bekræftes (læs værktøjstippet)</translation>
    </message>
    <message>
        <source>Confirmation time target:</source>
        <translation>Mål for bekræftelsestid:</translation>
    </message>
    <message>
        <source>Enable Replace-By-Fee</source>
        <translation>Aktivér erstat-med-gebyr (RBF)</translation>
    </message>
    <message>
        <source>With Replace-By-Fee (BIP-125) you can increase a transaction's fee after it is sent. Without this, a higher fee may be recommended to compensate for increased transaction delay risk.</source>
        <translation>Med erstat-med-gebyr (Replace-By-Fee, BIP-125) kan du øge en transaktions gebyr, efter den er sendt. Uden dette kan et højere gebyr anbefales for at kompensere for øget risiko for at transaktionen bliver forsinket.</translation>
    </message>
    <message>
        <source>Clear &amp;All</source>
        <translation>Ryd &amp;alle</translation>
    </message>
    <message>
        <source>Balance:</source>
        <translation>Saldo:</translation>
    </message>
    <message>
        <source>Confirm the send action</source>
        <translation>Bekræft afsendelsen</translation>
    </message>
    <message>
        <source>S&amp;end</source>
        <translation>&amp;Afsend</translation>
    </message>
    <message>
        <source>Copy quantity</source>
        <translation>Kopiér mængde</translation>
    </message>
    <message>
        <source>Copy amount</source>
        <translation>Kopiér beløb</translation>
    </message>
    <message>
        <source>Copy fee</source>
        <translation>Kopiér gebyr</translation>
    </message>
    <message>
        <source>Copy after fee</source>
        <translation>Kopiér eftergebyr</translation>
    </message>
    <message>
        <source>Copy bytes</source>
        <translation>Kopiér byte</translation>
    </message>
    <message>
        <source>Copy dust</source>
        <translation>Kopiér støv</translation>
    </message>
    <message>
        <source>Copy change</source>
        <translation>Kopiér byttepenge</translation>
    </message>
    <message>
        <source>%1 (%2 blocks)</source>
        <translation>%1 (%2 blokke)</translation>
    </message>
    <message>
        <source>%1 to %2</source>
        <translation>%1 til %2</translation>
    </message>
    <message>
        <source>Are you sure you want to send?</source>
        <translation>Er du sikker på, at du vil sende?</translation>
    </message>
    <message>
        <source>or</source>
        <translation>eller</translation>
    </message>
    <message>
        <source>You can increase the fee later (signals Replace-By-Fee, BIP-125).</source>
        <translation>Du kan øge gebyret senere (signalerer erstat-med-gebyr, BIP-125).</translation>
    </message>
    <message>
        <source>from wallet %1</source>
        <translation>fra tegnebog %1</translation>
    </message>
    <message>
        <source>Please, review your transaction.</source>
        <translation>Venligst, vurder din transaktion.</translation>
    </message>
    <message>
        <source>Transaction fee</source>
        <translation>Transaktionsgebyr</translation>
    </message>
    <message>
        <source>Not signalling Replace-By-Fee, BIP-125.</source>
        <translation>Signalerer ikke erstat-med-gebyr, BIP-125.</translation>
    </message>
    <message>
        <source>Total Amount</source>
        <translation>Total Mængde</translation>
    </message>
    <message>
        <source>Confirm send coins</source>
        <translation>Bekræft afsendelse af blackcoins</translation>
    </message>
    <message>
        <source>The recipient address is not valid. Please recheck.</source>
        <translation>Modtageradressen er ikke gyldig. Tjek venligst igen.</translation>
    </message>
    <message>
        <source>The amount to pay must be larger than 0.</source>
        <translation>Beløbet til betaling skal være større end 0.</translation>
    </message>
    <message>
        <source>The amount exceeds your balance.</source>
        <translation>Beløbet overstiger din saldo.</translation>
    </message>
    <message>
        <source>The total exceeds your balance when the %1 transaction fee is included.</source>
        <translation>Totalen overstiger din saldo, når transaktionsgebyret på %1 er inkluderet.</translation>
    </message>
    <message>
        <source>Duplicate address found: addresses should only be used once each.</source>
        <translation>Adressegenganger fundet. Adresser bør kun bruges én gang hver.</translation>
    </message>
    <message>
        <source>Transaction creation failed!</source>
        <translation>Oprettelse af transaktion mislykkedes!</translation>
    </message>
    <message>
        <source>The transaction was rejected with the following reason: %1</source>
        <translation>Transaktionen blev afvist med følgende begrundelse: %1</translation>
    </message>
    <message>
        <source>A fee higher than %1 is considered an absurdly high fee.</source>
        <translation>Et gebyr højere end %1 opfattes som et absurd højt gebyr.</translation>
    </message>
    <message>
        <source>Payment request expired.</source>
        <translation>Betalingsanmodning er udløbet.</translation>
    </message>
    <message numerus="yes">
        <source>Estimated to begin confirmation within %n block(s).</source>
        <translation><numerusform>Bekræftelse estimeret til at begynde om %n blok.</numerusform><numerusform>Bekræftelse estimeret til at begynde om %n blokke.</numerusform></translation>
    </message>
    <message>
        <source>Warning: Invalid Bitcoin address</source>
        <translation>Advarsel: Ugyldig Blackcoin-adresse</translation>
    </message>
    <message>
        <source>Warning: Unknown change address</source>
        <translation>Advarsel: Ukendt byttepengeadresse</translation>
    </message>
    <message>
        <source>Confirm custom change address</source>
        <translation>Bekræft tilpasset byttepengeadresse</translation>
    </message>
    <message>
        <source>The address you selected for change is not part of this wallet. Any or all funds in your wallet may be sent to this address. Are you sure?</source>
        <translation>Den adresse, du har valgt til byttepenge, er ikke en del af denne tegnebog. Nogle af eller alle penge i din tegnebog kan blive sendt til denne adresse. Er du sikker?</translation>
    </message>
    <message>
        <source>(no label)</source>
        <translation>(ingen mærkat)</translation>
    </message>
</context>
<context>
    <name>SendCoinsEntry</name>
    <message>
        <source>A&amp;mount:</source>
        <translation>&amp;Beløb:</translation>
    </message>
    <message>
        <source>Pay &amp;To:</source>
        <translation>Betal &amp;til:</translation>
    </message>
    <message>
        <source>&amp;Label:</source>
        <translation>&amp;Mærkat:</translation>
    </message>
    <message>
        <source>Choose previously used address</source>
        <translation>Vælg tidligere brugt adresse</translation>
    </message>
    <message>
        <source>This is a normal payment.</source>
        <translation>Dette er en normal betaling.</translation>
    </message>
    <message>
        <source>The Bitcoin address to send the payment to</source>
        <translation>Blackcoin-adresse, som betalingen skal sendes til</translation>
    </message>
    <message>
        <source>Alt+A</source>
        <translation>Alt+A</translation>
    </message>
    <message>
        <source>Paste address from clipboard</source>
        <translation>Indsæt adresse fra udklipsholderen</translation>
    </message>
    <message>
        <source>Alt+P</source>
        <translation>Alt+P</translation>
    </message>
    <message>
        <source>Remove this entry</source>
        <translation>Fjern denne indgang</translation>
    </message>
    <message>
        <source>The fee will be deducted from the amount being sent. The recipient will receive less bitcoins than you enter in the amount field. If multiple recipients are selected, the fee is split equally.</source>
        <translation>Gebyret vil blive trukket fra det sendte beløb. Modtageren vil modtage færre blackcoin, end du indtaster i beløbfeltet. Hvis flere modtagere vælges, vil gebyret deles ligeligt.</translation>
    </message>
    <message>
        <source>S&amp;ubtract fee from amount</source>
        <translation>&amp;Træk gebyr fra beløb</translation>
    </message>
    <message>
        <source>Use available balance</source>
        <translation>Brug tilgængelig saldo</translation>
    </message>
    <message>
        <source>Message:</source>
        <translation>Besked:</translation>
    </message>
    <message>
        <source>This is an unauthenticated payment request.</source>
        <translation>Dette er en uautentificeret betalingsanmodning.</translation>
    </message>
    <message>
        <source>This is an authenticated payment request.</source>
        <translation>Dette er en autentificeret betalingsanmodning.</translation>
    </message>
    <message>
        <source>Enter a label for this address to add it to the list of used addresses</source>
        <translation>Indtast et mærkat for denne adresse for at føje den til listen over brugte adresser</translation>
    </message>
    <message>
        <source>A message that was attached to the bitcoin: URI which will be stored with the transaction for your reference. Note: This message will not be sent over the Bitcoin network.</source>
        <translation>En besked, som blev føjet til “blackcoin:”-URI'en, som vil gemmes med transaktionen til din reference. Bemærk: Denne besked vil ikke blive sendt over Blackcoin-netværket.</translation>
    </message>
    <message>
        <source>Pay To:</source>
        <translation>Betal til:</translation>
    </message>
    <message>
        <source>Memo:</source>
        <translation>Memo:</translation>
    </message>
    <message>
        <source>Enter a label for this address to add it to your address book</source>
        <translation>Indtast en mærkat for denne adresse for at føje den til din adressebog</translation>
    </message>
</context>
<context>
    <name>SendConfirmationDialog</name>
    <message>
        <source>Yes</source>
        <translation>Ja</translation>
    </message>
</context>
<context>
    <name>ShutdownWindow</name>
    <message>
        <source>%1 is shutting down...</source>
        <translation>%1 lukker ned…</translation>
    </message>
    <message>
        <source>Do not shut down the computer until this window disappears.</source>
        <translation>Luk ikke computeren ned, før dette vindue forsvinder.</translation>
    </message>
</context>
<context>
    <name>SignVerifyMessageDialog</name>
    <message>
        <source>Signatures - Sign / Verify a Message</source>
        <translation>Signaturer – Underskriv/verificér en besked</translation>
    </message>
    <message>
        <source>&amp;Sign Message</source>
        <translation>&amp;Singér besked</translation>
    </message>
    <message>
        <source>You can sign messages/agreements with your addresses to prove you can receive bitcoins sent to them. Be careful not to sign anything vague or random, as phishing attacks may try to trick you into signing your identity over to them. Only sign fully-detailed statements you agree to.</source>
        <translation>Du kan signere beskeder/aftaler med dine adresser for at bevise, at du kan modtage blackcoin, der bliver sendt til adresserne. Vær forsigtig med ikke at signere noget vagt eller tilfældigt, da eventuelle phishing-angreb kan snyde dig til at overlade din identitet til dem. Signér kun fuldt ud detaljerede udsagn, som du er enig i.</translation>
    </message>
    <message>
        <source>The Bitcoin address to sign the message with</source>
        <translation>Blackcoin-adresse, som beskeden skal signeres med</translation>
    </message>
    <message>
        <source>Choose previously used address</source>
        <translation>Vælg tidligere brugt adresse</translation>
    </message>
    <message>
        <source>Alt+A</source>
        <translation>Alt+A</translation>
    </message>
    <message>
        <source>Paste address from clipboard</source>
        <translation>Indsæt adresse fra udklipsholderen</translation>
    </message>
    <message>
        <source>Alt+P</source>
        <translation>Alt+P</translation>
    </message>
    <message>
        <source>Enter the message you want to sign here</source>
        <translation>Indtast her beskeden, du ønsker at signere</translation>
    </message>
    <message>
        <source>Signature</source>
        <translation>Signatur</translation>
    </message>
    <message>
        <source>Copy the current signature to the system clipboard</source>
        <translation>Kopiér den nuværende signatur til systemets udklipsholder</translation>
    </message>
    <message>
        <source>Sign the message to prove you own this Bitcoin address</source>
        <translation>Signér denne besked for at bevise, at Blackcoin-adressen tilhører dig</translation>
    </message>
    <message>
        <source>Sign &amp;Message</source>
        <translation>Signér &amp;besked</translation>
    </message>
    <message>
        <source>Reset all sign message fields</source>
        <translation>Nulstil alle “signér besked”-felter</translation>
    </message>
    <message>
        <source>Clear &amp;All</source>
        <translation>Ryd &amp;alle</translation>
    </message>
    <message>
        <source>&amp;Verify Message</source>
        <translation>&amp;Verificér besked</translation>
    </message>
    <message>
        <source>Enter the receiver's address, message (ensure you copy line breaks, spaces, tabs, etc. exactly) and signature below to verify the message. Be careful not to read more into the signature than what is in the signed message itself, to avoid being tricked by a man-in-the-middle attack. Note that this only proves the signing party receives with the address, it cannot prove sendership of any transaction!</source>
        <translation>Indtast modtagerens adresse, besked (vær sikker på at kopiere linjeskift, mellemrum, tabuleringer, etc. præcist) og signatur herunder for at verificere beskeden. Vær forsigtig med ikke at læse noget ud fra signaturen, som ikke står i selve beskeden, for at undgå at blive snydt af et eventuelt man-in-the-middle-angreb. Bemærk, at dette kun beviser, at den signerende person kan modtage med adressen; det kan ikke bevise hvem der har sendt en given transaktion!</translation>
    </message>
    <message>
        <source>The Bitcoin address the message was signed with</source>
        <translation>Blackcoin-adressen, som beskeden blev signeret med</translation>
    </message>
    <message>
        <source>Verify the message to ensure it was signed with the specified Bitcoin address</source>
        <translation>Verificér beskeden for at sikre, at den er signeret med den angivne Blackcoin-adresse</translation>
    </message>
    <message>
        <source>Verify &amp;Message</source>
        <translation>Verificér &amp;besked</translation>
    </message>
    <message>
        <source>Reset all verify message fields</source>
        <translation>Nulstil alle “verificér besked”-felter</translation>
    </message>
    <message>
        <source>Click "Sign Message" to generate signature</source>
        <translation>Klik “Signér besked” for at generere underskriften</translation>
    </message>
    <message>
        <source>The entered address is invalid.</source>
        <translation>Den indtastede adresse er ugyldig.</translation>
    </message>
    <message>
        <source>Please check the address and try again.</source>
        <translation>Tjek venligst adressen og forsøg igen.</translation>
    </message>
    <message>
        <source>The entered address does not refer to a key.</source>
        <translation>Den indtastede adresse henviser ikke til en nøgle.</translation>
    </message>
    <message>
        <source>Wallet unlock was cancelled.</source>
        <translation>Tegnebogsoplåsning annulleret.</translation>
    </message>
    <message>
        <source>Private key for the entered address is not available.</source>
        <translation>Den private nøgle for den indtastede adresse er ikke tilgængelig.</translation>
    </message>
    <message>
        <source>Message signing failed.</source>
        <translation>Signering af besked mislykkedes.</translation>
    </message>
    <message>
        <source>Message signed.</source>
        <translation>Besked signeret.</translation>
    </message>
    <message>
        <source>The signature could not be decoded.</source>
        <translation>Signaturen kunne ikke afkodes.</translation>
    </message>
    <message>
        <source>Please check the signature and try again.</source>
        <translation>Tjek venligst signaturen og forsøg igen.</translation>
    </message>
    <message>
        <source>The signature did not match the message digest.</source>
        <translation>Signaturen passer ikke overens med beskedens indhold.</translation>
    </message>
    <message>
        <source>Message verification failed.</source>
        <translation>Verificering af besked mislykkedes.</translation>
    </message>
    <message>
        <source>Message verified.</source>
        <translation>Besked verificeret.</translation>
    </message>
</context>
<context>
    <name>SplashScreen</name>
    <message>
        <source>[testnet]</source>
        <translation>[testnetværk]</translation>
    </message>
</context>
<context>
    <name>TrafficGraphWidget</name>
    <message>
        <source>KB/s</source>
        <translation>KB/s</translation>
    </message>
</context>
<context>
    <name>TransactionDesc</name>
    <message numerus="yes">
        <source>Open for %n more block(s)</source>
        <translation><numerusform>Åben i %n yderligere blok</numerusform><numerusform>Åben i %n yderligere blokke</numerusform></translation>
    </message>
    <message>
        <source>Open until %1</source>
        <translation>Åben indtil %1</translation>
    </message>
    <message>
        <source>conflicted with a transaction with %1 confirmations</source>
        <translation>i konflikt med en transaktion, der har %1 bekræftelser</translation>
    </message>
    <message>
        <source>0/unconfirmed, %1</source>
        <translation>0/ubekræftet, %1</translation>
    </message>
    <message>
        <source>in memory pool</source>
        <translation>i hukommelsespulje</translation>
    </message>
    <message>
        <source>not in memory pool</source>
        <translation>ikke i hukommelsespulje</translation>
    </message>
    <message>
        <source>abandoned</source>
        <translation>opgivet</translation>
    </message>
    <message>
        <source>%1/unconfirmed</source>
        <translation>%1/ubekræftet</translation>
    </message>
    <message>
        <source>%1 confirmations</source>
        <translation>%1 bekræftelser</translation>
    </message>
    <message>
        <source>Status</source>
        <translation>Status</translation>
    </message>
    <message>
        <source>Date</source>
        <translation>Dato</translation>
    </message>
    <message>
        <source>Source</source>
        <translation>Kilde</translation>
    </message>
    <message>
        <source>Generated</source>
        <translation>Genereret</translation>
    </message>
    <message>
        <source>From</source>
        <translation>Fra</translation>
    </message>
    <message>
        <source>unknown</source>
        <translation>ukendt</translation>
    </message>
    <message>
        <source>To</source>
        <translation>Til</translation>
    </message>
    <message>
        <source>own address</source>
        <translation>egen adresse</translation>
    </message>
    <message>
        <source>watch-only</source>
        <translation>kigge</translation>
    </message>
    <message>
        <source>label</source>
        <translation>mærkat</translation>
    </message>
    <message>
        <source>Credit</source>
        <translation>Kredit</translation>
    </message>
    <message numerus="yes">
        <source>matures in %n more block(s)</source>
        <translation><numerusform>modner om %n blok</numerusform><numerusform>modner om %n blokke</numerusform></translation>
    </message>
    <message>
        <source>not accepted</source>
        <translation>ikke accepteret</translation>
    </message>
    <message>
        <source>Debit</source>
        <translation>Debet</translation>
    </message>
    <message>
        <source>Total debit</source>
        <translation>Total debet</translation>
    </message>
    <message>
        <source>Total credit</source>
        <translation>Total kredit</translation>
    </message>
    <message>
        <source>Transaction fee</source>
        <translation>Transaktionsgebyr</translation>
    </message>
    <message>
        <source>Net amount</source>
        <translation>Nettobeløb</translation>
    </message>
    <message>
        <source>Message</source>
        <translation>Besked</translation>
    </message>
    <message>
        <source>Comment</source>
        <translation>Kommentar</translation>
    </message>
    <message>
        <source>Transaction ID</source>
        <translation>Transaktions-ID</translation>
    </message>
    <message>
        <source>Transaction total size</source>
        <translation>Totalstørrelse af transaktion</translation>
    </message>
    <message>
        <source>Transaction virtual size</source>
        <translation>Transaktion virtuel størrelse</translation>
    </message>
    <message>
        <source>Output index</source>
        <translation>Outputindeks</translation>
    </message>
    <message>
        <source>Merchant</source>
        <translation>Forretningsdrivende</translation>
    </message>
    <message>
        <source>Generated coins must mature %1 blocks before they can be spent. When you generated this block, it was broadcast to the network to be added to the block chain. If it fails to get into the chain, its state will change to "not accepted" and it won't be spendable. This may occasionally happen if another node generates a block within a few seconds of yours.</source>
        <translation>Minede blackcoins skal modne %1 blokke, før de kan bruges. Da du genererede denne blok, blev den transmitteret til netværket for at blive føjet til blokkæden. Hvis det ikke lykkes at få den i kæden, vil dens tilstand ændres til “ikke accepteret”, og den vil ikke kunne bruges. Dette kan ske nu og da, hvis en anden knude udvinder en blok inden for nogle få sekunder fra din.</translation>
    </message>
    <message>
        <source>Debug information</source>
        <translation>Fejlsøgningsinformation</translation>
    </message>
    <message>
        <source>Transaction</source>
        <translation>Transaktion</translation>
    </message>
    <message>
        <source>Inputs</source>
        <translation>Input</translation>
    </message>
    <message>
        <source>Amount</source>
        <translation>Beløb</translation>
    </message>
    <message>
        <source>true</source>
        <translation>sand</translation>
    </message>
    <message>
        <source>false</source>
        <translation>falsk</translation>
    </message>
</context>
<context>
    <name>TransactionDescDialog</name>
    <message>
        <source>This pane shows a detailed description of the transaction</source>
        <translation>Denne rude viser en detaljeret beskrivelse af transaktionen</translation>
    </message>
    <message>
        <source>Details for %1</source>
        <translation>Detaljer for %1</translation>
    </message>
</context>
<context>
    <name>TransactionTableModel</name>
    <message>
        <source>Date</source>
        <translation>Dato</translation>
    </message>
    <message>
        <source>Type</source>
        <translation>Type</translation>
    </message>
    <message>
        <source>Label</source>
        <translation>Mærkat</translation>
    </message>
    <message numerus="yes">
        <source>Open for %n more block(s)</source>
        <translation><numerusform>Åben i %n yderligere blok</numerusform><numerusform>Åben i %n yderligere blokke</numerusform></translation>
    </message>
    <message>
        <source>Open until %1</source>
        <translation>Åben indtil %1</translation>
    </message>
    <message>
        <source>Unconfirmed</source>
        <translation>Ubekræftet</translation>
    </message>
    <message>
        <source>Abandoned</source>
        <translation>Opgivet</translation>
    </message>
    <message>
        <source>Confirming (%1 of %2 recommended confirmations)</source>
        <translation>Bekræfter (%1 af %2 anbefalede bekræftelser)</translation>
    </message>
    <message>
        <source>Confirmed (%1 confirmations)</source>
        <translation>Bekræftet (%1 bekræftelser)</translation>
    </message>
    <message>
        <source>Conflicted</source>
        <translation>Konflikt</translation>
    </message>
    <message>
        <source>Immature (%1 confirmations, will be available after %2)</source>
        <translation>Umoden (%1 bekræftelser; vil være tilgængelig efter %2)</translation>
    </message>
    <message>
        <source>Generated but not accepted</source>
        <translation>Genereret, men ikke accepteret</translation>
    </message>
    <message>
        <source>Received with</source>
        <translation>Modtaget med</translation>
    </message>
    <message>
        <source>Received from</source>
        <translation>Modtaget fra</translation>
    </message>
    <message>
        <source>Sent to</source>
        <translation>Sendt til</translation>
    </message>
    <message>
        <source>Payment to yourself</source>
        <translation>Betaling til dig selv</translation>
    </message>
    <message>
        <source>Mined</source>
        <translation>Minet</translation>
    </message>
    <message>
        <source>watch-only</source>
        <translation>kigge</translation>
    </message>
    <message>
        <source>(n/a)</source>
        <translation>(n/a)</translation>
    </message>
    <message>
        <source>(no label)</source>
        <translation>(ingen mærkat)</translation>
    </message>
    <message>
        <source>Transaction status. Hover over this field to show number of confirmations.</source>
        <translation>Transaktionsstatus. Hold musen over dette felt for at vise antallet af bekræftelser.</translation>
    </message>
    <message>
        <source>Date and time that the transaction was received.</source>
        <translation>Dato og klokkeslæt for modtagelse af transaktionen.</translation>
    </message>
    <message>
        <source>Type of transaction.</source>
        <translation>Transaktionstype.</translation>
    </message>
    <message>
        <source>Whether or not a watch-only address is involved in this transaction.</source>
        <translation>Afgør hvorvidt en kigge-adresse er involveret i denne transaktion.</translation>
    </message>
    <message>
        <source>User-defined intent/purpose of the transaction.</source>
        <translation>Brugerdefineret hensigt/formål med transaktionen.</translation>
    </message>
    <message>
        <source>Amount removed from or added to balance.</source>
        <translation>Beløb trukket fra eller tilføjet balance.</translation>
    </message>
</context>
<context>
    <name>TransactionView</name>
    <message>
        <source>All</source>
        <translation>Alle</translation>
    </message>
    <message>
        <source>Today</source>
        <translation>I dag</translation>
    </message>
    <message>
        <source>This week</source>
        <translation>Denne uge</translation>
    </message>
    <message>
        <source>This month</source>
        <translation>Denne måned</translation>
    </message>
    <message>
        <source>Last month</source>
        <translation>Sidste måned</translation>
    </message>
    <message>
        <source>This year</source>
        <translation>I år</translation>
    </message>
    <message>
        <source>Range...</source>
        <translation>Interval…</translation>
    </message>
    <message>
        <source>Received with</source>
        <translation>Modtaget med</translation>
    </message>
    <message>
        <source>Sent to</source>
        <translation>Sendt til</translation>
    </message>
    <message>
        <source>To yourself</source>
        <translation>Til dig selv</translation>
    </message>
    <message>
        <source>Mined</source>
        <translation>Minet</translation>
    </message>
    <message>
        <source>Other</source>
        <translation>Andet</translation>
    </message>
    <message>
        <source>Enter address, transaction id, or label to search</source>
        <translation>Indtast adresse, transaktions-ID eller mærkat for at søge</translation>
    </message>
    <message>
        <source>Min amount</source>
        <translation>Minimumsbeløb</translation>
    </message>
    <message>
        <source>Abandon transaction</source>
        <translation>Opgiv transaktion</translation>
    </message>
    <message>
        <source>Increase transaction fee</source>
        <translation>Forøg transaktionsgebyr</translation>
    </message>
    <message>
        <source>Copy address</source>
        <translation>Kopiér adresse</translation>
    </message>
    <message>
        <source>Copy label</source>
        <translation>Kopiér mærkat</translation>
    </message>
    <message>
        <source>Copy amount</source>
        <translation>Kopiér beløb</translation>
    </message>
    <message>
        <source>Copy transaction ID</source>
        <translation>Kopiér transaktions-ID</translation>
    </message>
    <message>
        <source>Copy raw transaction</source>
        <translation>Kopiér rå transaktion</translation>
    </message>
    <message>
        <source>Copy full transaction details</source>
        <translation>Kopiér komplette transaktionsdetaljer</translation>
    </message>
    <message>
        <source>Edit label</source>
        <translation>Redigér mærkat</translation>
    </message>
    <message>
        <source>Show transaction details</source>
        <translation>Vis transaktionsdetaljer</translation>
    </message>
    <message>
        <source>Export Transaction History</source>
        <translation>Eksportér transaktionshistorik</translation>
    </message>
    <message>
        <source>Comma separated file (*.csv)</source>
        <translation>Kommasepareret fil (*.csv)</translation>
    </message>
    <message>
        <source>Confirmed</source>
        <translation>Bekræftet</translation>
    </message>
    <message>
        <source>Watch-only</source>
        <translation>Kigge</translation>
    </message>
    <message>
        <source>Date</source>
        <translation>Dato</translation>
    </message>
    <message>
        <source>Type</source>
        <translation>Type</translation>
    </message>
    <message>
        <source>Label</source>
        <translation>Mærkat</translation>
    </message>
    <message>
        <source>Address</source>
        <translation>Adresse</translation>
    </message>
    <message>
        <source>ID</source>
        <translation>ID</translation>
    </message>
    <message>
        <source>Exporting Failed</source>
        <translation>Eksport mislykkedes</translation>
    </message>
    <message>
        <source>There was an error trying to save the transaction history to %1.</source>
        <translation>En fejl opstod under gemning af transaktionshistorik til %1.</translation>
    </message>
    <message>
        <source>Exporting Successful</source>
        <translation>Eksport problemfri</translation>
    </message>
    <message>
        <source>The transaction history was successfully saved to %1.</source>
        <translation>Transaktionshistorikken blev gemt til %1.</translation>
    </message>
    <message>
        <source>Range:</source>
        <translation>Interval:</translation>
    </message>
    <message>
        <source>to</source>
        <translation>til</translation>
    </message>
</context>
<context>
    <name>UnitDisplayStatusBarControl</name>
    <message>
        <source>Unit to show amounts in. Click to select another unit.</source>
        <translation>Enhed, som beløb vises i. Klik for at vælge en anden enhed.</translation>
    </message>
</context>
<context>
    <name>WalletController</name>
    <message>
        <source>Close wallet</source>
        <translation>Luk tegnebog</translation>
    </message>
    <message>
        <source>Are you sure you wish to close wallet &lt;i&gt;%1&lt;/i&gt;?</source>
        <translation>Er du sikker på, at du ønsker at lukke tegnebog &lt;i&gt;%1&lt;/i&gt;?</translation>
    </message>
    <message>
        <source>Closing the wallet for too long can result in having to resync the entire chain if pruning is enabled.</source>
        <translation>Lukning af tegnebog i for lang tid kan resultere i at synkronisere hele kæden forfra, hvis beskæring er aktiveret.</translation>
    </message>
</context>
<context>
    <name>WalletFrame</name>
    <message>
        <source>No wallet has been loaded.</source>
        <translation>Ingen tegnebog er indlæst.</translation>
    </message>
</context>
<context>
    <name>WalletModel</name>
    <message>
        <source>Send Coins</source>
        <translation>Send blackcoins</translation>
    </message>
    <message>
        <source>Fee bump error</source>
        <translation>Fejl ved gebyrforøgelse</translation>
    </message>
    <message>
        <source>Increasing transaction fee failed</source>
        <translation>Forøgelse af transaktionsgebyr mislykkedes</translation>
    </message>
    <message>
        <source>Do you want to increase the fee?</source>
        <translation>Vil du forøge gebyret?</translation>
    </message>
    <message>
        <source>Current fee:</source>
        <translation>Aktuelt gebyr:</translation>
    </message>
    <message>
        <source>Increase:</source>
        <translation>Forøgelse:</translation>
    </message>
    <message>
        <source>New fee:</source>
        <translation>Nyt gebyr:</translation>
    </message>
    <message>
        <source>Confirm fee bump</source>
        <translation>Bekræft gebyrforøgelse</translation>
    </message>
    <message>
        <source>Can't sign transaction.</source>
        <translation>Kan ikke signere transaktionen.</translation>
    </message>
    <message>
        <source>Could not commit transaction</source>
        <translation>Kunne ikke gennemføre transaktionen</translation>
    </message>
    <message>
        <source>default wallet</source>
        <translation>Standard tegnebog</translation>
    </message>
</context>
<context>
    <name>WalletView</name>
    <message>
        <source>&amp;Export</source>
        <translation>&amp;Eksportér</translation>
    </message>
    <message>
        <source>Export the data in the current tab to a file</source>
        <translation>Eksportér den aktuelle visning til en fil</translation>
    </message>
    <message>
        <source>Backup Wallet</source>
        <translation>Sikkerhedskopiér tegnebog</translation>
    </message>
    <message>
        <source>Wallet Data (*.dat)</source>
        <translation>Tegnebogsdata (*.dat)</translation>
    </message>
    <message>
        <source>Backup Failed</source>
        <translation>Sikkerhedskopiering mislykkedes</translation>
    </message>
    <message>
        <source>There was an error trying to save the wallet data to %1.</source>
        <translation>Der skete en fejl under gemning af tegnebogsdata til %1.</translation>
    </message>
    <message>
        <source>Backup Successful</source>
        <translation>Sikkerhedskopiering problemfri</translation>
    </message>
    <message>
        <source>The wallet data was successfully saved to %1.</source>
        <translation>Tegnebogsdata blev gemt til %1.</translation>
    </message>
    <message>
        <source>Cancel</source>
        <translation>Fortryd</translation>
    </message>
</context>
<context>
    <name>bitcoin-core</name>
    <message>
        <source>Distributed under the MIT software license, see the accompanying file %s or %s</source>
        <translation>Distribueret under MIT-softwarelicensen; se den vedlagte fil %s eller %s</translation>
    </message>
    <message>
        <source>Prune configured below the minimum of %d MiB.  Please use a higher number.</source>
        <translation>Beskæring er sat under minimumsgrænsen på %d MiB. Brug venligst et større tal.</translation>
    </message>
    <message>
        <source>Prune: last wallet synchronisation goes beyond pruned data. You need to -reindex (download the whole blockchain again in case of pruned node)</source>
        <translation>Beskæring: Seneste synkronisering rækker udover beskårne data. Du er nødt til at bruge -reindex (downloade hele blokkæden igen i fald af beskåret knude)</translation>
    </message>
    <message>
        <source>Rescans are not possible in pruned mode. You will need to use -reindex which will download the whole blockchain again.</source>
        <translation>Genindlæsninger er ikke mulige i beskåret tilstand. Du er nødt til at bruge -reindex, hvilket vil downloade hele blokkæden igen.</translation>
    </message>
    <message>
        <source>Error: A fatal internal error occurred, see debug.log for details</source>
        <translation>Fejl: En alvorlig intern fejl er opstået. Se debug.log for detaljer</translation>
    </message>
    <message>
        <source>Pruning blockstore...</source>
        <translation>Beskærer bloklager…</translation>
    </message>
    <message>
        <source>Unable to start HTTP server. See debug log for details.</source>
        <translation>Kunne ikke starte HTTP-server. Se fejlretningslog for detaljer.</translation>
    </message>
    <message>
        <source>Bitcoin Core</source>
        <translation>Blackcoin More</translation>
    </message>
    <message>
        <source>The %s developers</source>
        <translation>Udviklerne af %s</translation>
    </message>
    <message>
        <source>Can't generate a change-address key. No keys in the internal keypool and can't generate any keys.</source>
        <translation>Kan ikke generere en bytte-adresse nøgle. Ingen nøgler i den interne nøglepulje og kan ikke generere nogle nøgler. </translation>
    </message>
    <message>
        <source>Cannot obtain a lock on data directory %s. %s is probably already running.</source>
        <translation>Kan ikke opnå en lås på datamappe %s. %s kører sansynligvis allerede.</translation>
    </message>
    <message>
        <source>Cannot provide specific connections and have addrman find outgoing connections at the same.</source>
        <translation>Kan ikke give specifikke forbindelser og få addrman til at finde udgående forbindelser på samme tid.</translation>
    </message>
    <message>
        <source>Error reading %s! All keys read correctly, but transaction data or address book entries might be missing or incorrect.</source>
        <translation>Fejl under læsning af %s! Alle nøgler blev læst korrekt, men transaktionsdata eller indgange i adressebogen kan mangle eller være ukorrekte.</translation>
    </message>
    <message>
        <source>Group outputs by address, selecting all or none, instead of selecting on a per-output basis. Privacy is improved as an address is only used once (unless someone sends to it after spending from it), but may result in slightly higher fees as suboptimal coin selection may result due to the added limitation (default: %u)</source>
        <translation>Gruppér output efter adresse og vælg alle eller ingen, i stedet for at vælge på per-output-basis. Højere sikring af privatliv, da en adresse kun bruges én gang (med mindre nogen sender til en adresse efter den er brugt), men kan resultere i en anelse højere gebyrer, da ikke-optimal valg af output-adresser kan forekomme på grund af den tilføjede begrænsning (standard: %u)</translation>
    </message>
    <message>
        <source>Please check that your computer's date and time are correct! If your clock is wrong, %s will not work properly.</source>
        <translation>Undersøg venligst at din computers dato og klokkeslet er korrekt indstillet! Hvis der er fejl i disse, vil %s ikke fungere korrekt.</translation>
    </message>
    <message>
        <source>Please contribute if you find %s useful. Visit %s for further information about the software.</source>
        <translation>Overvej venligst at bidrage til udviklingen, hvis du finder %s brugbar. Besøg %s for yderligere information om softwaren.</translation>
    </message>
    <message>
        <source>The block database contains a block which appears to be from the future. This may be due to your computer's date and time being set incorrectly. Only rebuild the block database if you are sure that your computer's date and time are correct</source>
        <translation>Blokdatabasen indeholder en blok, som ser ud til at være fra fremtiden. Dette kan skyldes, at din computers dato og tid ikke er sat korrekt. Genopbyg kun blokdatabasen, hvis du er sikker på, at din computers dato og tid er korrekt</translation>
    </message>
    <message>
        <source>This is a pre-release test build - use at your own risk - do not use for mining or merchant applications</source>
        <translation>Dette er en foreløbig testudgivelse – brug på eget ansvar – brug ikke til mining eller handelsprogrammer</translation>
    </message>
    <message>
        <source>This is the transaction fee you may discard if change is smaller than dust at this level</source>
        <translation>Dette er det transaktionsgebyr, du kan kassere, hvis byttepengene er mindre end støv på dette niveau</translation>
    </message>
    <message>
        <source>Unable to replay blocks. You will need to rebuild the database using -reindex-chainstate.</source>
        <translation>Kan ikke genafspille blokke. Du er nødt til at genopbytte databasen ved hjælp af -reindex-chainstate.</translation>
    </message>
    <message>
        <source>Unable to rewind the database to a pre-fork state. You will need to redownload the blockchain</source>
        <translation>Kan ikke spole databasen tilbage til en tilstand inden en splitning. Du er nødt til at downloade blokkæden igen</translation>
    </message>
    <message>
        <source>Warning: The network does not appear to fully agree! Some miners appear to be experiencing issues.</source>
        <translation>Advarsel: Netværket ser ikke ud til at være fuldt ud enige! Enkelte minere ser ud til at opleve problemer.</translation>
    </message>
    <message>
        <source>Warning: We do not appear to fully agree with our peers! You may need to upgrade, or other nodes may need to upgrade.</source>
        <translation>Advarsel: Vi ser ikke ud til at være fuldt ud enige med andre knuder! Du kan være nødt til at opgradere, eller andre knuder kan være nødt til at opgradere.</translation>
    </message>
    <message>
        <source>%d of last 100 blocks have unexpected version</source>
        <translation>%d af de seneste 100 blokke har en uventet version</translation>
    </message>
    <message>
        <source>%s corrupt, salvage failed</source>
        <translation>%s ødelagt, redning af data mislykkedes</translation>
    </message>
    <message>
        <source>-maxmempool must be at least %d MB</source>
        <translation>-maxmempool skal være mindst %d MB</translation>
    </message>
    <message>
        <source>Cannot resolve -%s address: '%s'</source>
        <translation>Kan ikke finde -%s-adressen: “%s”</translation>
    </message>
    <message>
        <source>Change index out of range</source>
        <translation>Ændr indeks uden for interval</translation>
    </message>
    <message>
        <source>Config setting for %s only applied on %s network when in [%s] section.</source>
        <translation>Opsætningen af %s bliver kun udført på %s-netværk under [%s]-sektionen.</translation>
    </message>
    <message>
        <source>Copyright (C) %i-%i</source>
        <translation>Ophavsret © %i-%i</translation>
    </message>
    <message>
        <source>Corrupted block database detected</source>
        <translation>Ødelagt blokdatabase opdaget</translation>
    </message>
    <message>
        <source>Do you want to rebuild the block database now?</source>
        <translation>Ønsker du at genopbygge blokdatabasen nu?</translation>
    </message>
    <message>
<<<<<<< HEAD
        <source>Error creating %s: You can't create non-HD wallets with this version.</source>
        <translation>Fejl under oprettelse af %s: Du kan ikke oprette ikke-HD-tegnebøger med denne version.</translation>
    </message>
    <message>
        <source>Error creating %s: You can't create non-HD wallets with this version.</source>
        <translation>Fejl under oprettelse af %s: Du kan ikke oprette ikke-HD-tegnebøger med denne version.</translation>
    </message>
    <message>
=======
>>>>>>> 8b676984
        <source>Error initializing block database</source>
        <translation>Klargøring af blokdatabase mislykkedes</translation>
    </message>
    <message>
        <source>Error initializing wallet database environment %s!</source>
        <translation>Klargøring af tegnebogsdatabasemiljøet %s mislykkedes!</translation>
    </message>
    <message>
        <source>Error loading %s</source>
        <translation>Fejl under indlæsning af %s</translation>
    </message>
    <message>
        <source>Error loading %s: Private keys can only be disabled during creation</source>
        <translation>Fejl ved indlæsning af %s: Private nøgler kan kun deaktiveres under oprettelse</translation>
    </message>
    <message>
        <source>Error loading %s: Wallet corrupted</source>
        <translation>Fejl under indlæsning af %s: Tegnebog ødelagt</translation>
    </message>
    <message>
        <source>Error loading %s: Wallet requires newer version of %s</source>
        <translation>Fejl under indlæsning af %s: Tegnebog kræver nyere version af %s</translation>
    </message>
    <message>
        <source>Error loading block database</source>
        <translation>Indlæsning af blokdatabase mislykkedes</translation>
    </message>
    <message>
        <source>Error opening block database</source>
        <translation>Åbning af blokdatabase mislykkedes</translation>
    </message>
    <message>
        <source>Error: Disk space is low!</source>
        <translation>Fejl: Mangel på ledig diskplads!</translation>
    </message>
    <message>
        <source>Failed to listen on any port. Use -listen=0 if you want this.</source>
        <translation>Lytning på enhver port mislykkedes. Brug -listen=0, hvis du ønsker dette.</translation>
    </message>
    <message>
        <source>Failed to rescan the wallet during initialization</source>
        <translation>Genindlæsning af tegnebogen under initialisering mislykkedes</translation>
    </message>
    <message>
        <source>Importing...</source>
        <translation>Importerer…</translation>
    </message>
    <message>
        <source>Incorrect or no genesis block found. Wrong datadir for network?</source>
        <translation>Ukorrekt eller ingen tilblivelsesblok fundet. Forkert datamappe for netværk?</translation>
    </message>
    <message>
        <source>Initialization sanity check failed. %s is shutting down.</source>
        <translation>Sundhedstjek under initialisering mislykkedes. %s lukker ned.</translation>
    </message>
    <message>
        <source>Invalid amount for -%s=&lt;amount&gt;: '%s'</source>
        <translation>Ugyldigt beløb for -%s=&lt;beløb&gt;: “%s”</translation>
    </message>
    <message>
        <source>Invalid amount for -discardfee=&lt;amount&gt;: '%s'</source>
        <translation>Ugyldigt beløb for -discardfee=&lt;amount&gt;: “%s”</translation>
    </message>
    <message>
        <source>Invalid amount for -fallbackfee=&lt;amount&gt;: '%s'</source>
        <translation>Ugyldigt beløb for -fallbackfee=&lt;beløb&gt;: “%s”</translation>
    </message>
    <message>
        <source>Specified blocks directory "%s" does not exist.</source>
        <translation>Angivet blokmappe “%s” eksisterer ikke.</translation>
    </message>
    <message>
<<<<<<< HEAD
=======
        <source>Unable to create the PID file '%s': %s</source>
        <translation>Ikke i stand til at oprette PID fil '%s': %s</translation>
    </message>
    <message>
>>>>>>> 8b676984
        <source>Upgrading txindex database</source>
        <translation>Opgraderer txindex database</translation>
    </message>
    <message>
        <source>Loading P2P addresses...</source>
        <translation>Indlæser P2P-adresser…</translation>
    </message>
    <message>
        <source>Loading banlist...</source>
        <translation>Indlæser bandlysningsliste…</translation>
    </message>
    <message>
        <source>Not enough file descriptors available.</source>
        <translation>For få tilgængelige fildeskriptorer.</translation>
    </message>
    <message>
        <source>Prune cannot be configured with a negative value.</source>
        <translation>Beskæring kan ikke opsættes med en negativ værdi.</translation>
    </message>
    <message>
        <source>Prune mode is incompatible with -txindex.</source>
        <translation>Beskæringstilstand er ikke kompatibel med -txindex.</translation>
    </message>
    <message>
        <source>Replaying blocks...</source>
        <translation>Genafspiller blokke…</translation>
    </message>
    <message>
        <source>Rewinding blocks...</source>
        <translation>Spoler blokke tilbage…</translation>
    </message>
    <message>
        <source>The source code is available from %s.</source>
        <translation>Kildekoden er tilgængelig fra %s.</translation>
    </message>
    <message>
        <source>Transaction fee and change calculation failed</source>
        <translation>Beregning af transaktionsgebyr og byttepenge mislykkedes</translation>
    </message>
    <message>
        <source>Unable to bind to %s on this computer. %s is probably already running.</source>
        <translation>Ikke i stand til at tildele til %s på denne computer. %s kører formodentlig allerede.</translation>
    </message>
    <message>
        <source>Unable to generate keys</source>
        <translation>U-istand til at generere nøgler</translation>
    </message>
    <message>
        <source>Unsupported logging category %s=%s.</source>
        <translation>Ikke understøttet logningskategori %s=%s.</translation>
    </message>
    <message>
        <source>Upgrading UTXO database</source>
        <translation>Opgraderer UTXO-database</translation>
    </message>
    <message>
        <source>User Agent comment (%s) contains unsafe characters.</source>
        <translation>Brugeragent-kommentar (%s) indeholder usikre tegn.</translation>
    </message>
    <message>
        <source>Verifying blocks...</source>
        <translation>Verificerer blokke…</translation>
    </message>
    <message>
        <source>Wallet needed to be rewritten: restart %s to complete</source>
        <translation>Det var nødvendigt at genskrive tegnebogen: Genstart %s for at gennemføre</translation>
    </message>
    <message>
        <source>Error: Listening for incoming connections failed (listen returned error %s)</source>
        <translation>Fejl: Lytning efter indkommende forbindelser mislykkedes (lytning resultarede i fejl %s)</translation>
    </message>
    <message>
        <source>Invalid amount for -maxtxfee=&lt;amount&gt;: '%s' (must be at least the minrelay fee of %s to prevent stuck transactions)</source>
        <translation>Ugyldigt beløb for -maxtxfee=&lt;beløb&gt;: “%s” (skal være på mindst minrelay-gebyret på %s for at undgå hængende transaktioner)</translation>
    </message>
    <message>
        <source>The transaction amount is too small to send after the fee has been deducted</source>
        <translation>Transaktionsbeløbet er for lille til at sende, når gebyret er trukket fra</translation>
    </message>
    <message>
        <source>You need to rebuild the database using -reindex to go back to unpruned mode.  This will redownload the entire blockchain</source>
        <translation>Du er nødt til at genopbygge databasen ved hjælp af -reindex for at gå tilbage til ikke-beskåret tilstand. Dette vil downloade hele blokkæden igen</translation>
    </message>
    <message>
        <source>Error reading from database, shutting down.</source>
        <translation>Fejl under læsning fra database; lukker ned.</translation>
    </message>
    <message>
        <source>Error upgrading chainstate database</source>
        <translation>Fejl under opgradering af kædetilstandsdatabase</translation>
    </message>
    <message>
        <source>Error: Disk space is low for %s</source>
        <translation>Fejl: Disk plads er lavt for %s</translation>
    </message>
    <message>
        <source>Information</source>
        <translation>Information</translation>
    </message>
    <message>
        <source>Invalid -onion address or hostname: '%s'</source>
        <translation>Ugyldig -onion-adresse eller værtsnavn: “%s”</translation>
    </message>
    <message>
        <source>Invalid -proxy address or hostname: '%s'</source>
        <translation>Ugyldig -proxy-adresse eller værtsnavn: “%s”</translation>
    </message>
    <message>
        <source>Invalid amount for -paytxfee=&lt;amount&gt;: '%s' (must be at least %s)</source>
        <translation>Ugyldigt beløb for -paytxfee=&lt;beløb&gt;: “%s” (skal være mindst %s)</translation>
    </message>
    <message>
        <source>Invalid netmask specified in -whitelist: '%s'</source>
        <translation>Ugyldig netmaske angivet i -whitelist: “%s”</translation>
    </message>
    <message>
        <source>Need to specify a port with -whitebind: '%s'</source>
        <translation>Nødt til at angive en port med -whitebinde: “%s”</translation>
    </message>
    <message>
        <source>Reducing -maxconnections from %d to %d, because of system limitations.</source>
        <translation>Reducerer -maxconnections fra %d til %d på grund af systembegrænsninger.</translation>
    </message>
    <message>
        <source>Section [%s] is not recognized.</source>
        <translation>Sektion [%s] er ikke genkendt.</translation>
    </message>
    <message>
        <source>Signing transaction failed</source>
        <translation>Signering af transaktion mislykkedes</translation>
    </message>
    <message>
<<<<<<< HEAD
        <source>Specified -walletdir "%s" does not exist</source>
        <translation>Angivet -walletdir “%s” eksisterer ikke</translation>
    </message>
    <message>
        <source>Specified -walletdir "%s" is a relative path</source>
        <translation>Angivet -walletdir “%s” er en relativ sti</translation>
    </message>
    <message>
        <source>Specified -walletdir "%s" is not a directory</source>
        <translation>Angivet -walletdir “%s” er ikke en mappe</translation>
=======
        <source>The specified config file %s does not exist
</source>
        <translation>Den specificerede konfigurationsfil %s eksisterer ikke.
</translation>
>>>>>>> 8b676984
    </message>
    <message>
        <source>The transaction amount is too small to pay the fee</source>
        <translation>Transaktionsbeløbet er for lille til at betale gebyret</translation>
    </message>
    <message>
        <source>This is experimental software.</source>
        <translation>Dette er eksperimentelt software.</translation>
    </message>
    <message>
        <source>Transaction amount too small</source>
        <translation>Transaktionsbeløb er for lavt</translation>
    </message>
    <message>
        <source>Transaction too large for fee policy</source>
        <translation>Transaktion for stor til gebyrretningslinjer</translation>
    </message>
    <message>
        <source>Transaction too large</source>
        <translation>Transaktionen er for stor</translation>
    </message>
    <message>
        <source>Unable to bind to %s on this computer (bind returned error %s)</source>
        <translation>Ikke i stand til at tildele til %s på denne computer (bind returnerede fejl %s)</translation>
    </message>
    <message>
        <source>Unable to generate initial keys</source>
        <translation>Kan ikke generere indledningsvise nøgler</translation>
    </message>
    <message>
        <source>Verifying wallet(s)...</source>
        <translation>Verificerer tegnebøger…</translation>
    </message>
    <message>
        <source>Wallet %s resides outside wallet directory %s</source>
        <translation>Tegnebog %s findes uden for tegnebogsmappen %s</translation>
    </message>
    <message>
        <source>Warning</source>
        <translation>Advarsel</translation>
    </message>
    <message>
        <source>Warning: unknown new rules activated (versionbit %i)</source>
        <translation>Advarsel: Ukendte nye regler aktiveret (versionsbit %i)</translation>
    </message>
    <message>
        <source>Zapping all transactions from wallet...</source>
        <translation>Zapper alle transaktioner fra tegnebog…</translation>
    </message>
    <message>
        <source>-maxtxfee is set very high! Fees this large could be paid on a single transaction.</source>
        <translation>-maxtxfee er sat meget højt! Gebyrer så store risikeres betalt på en enkelt transaktion.</translation>
    </message>
    <message>
        <source>This is the transaction fee you may pay when fee estimates are not available.</source>
        <translation>Dette er transaktionsgebyret, du kan betale, når gebyrestimeringer ikke er tilgængelige.</translation>
    </message>
    <message>
        <source>This product includes software developed by the OpenSSL Project for use in the OpenSSL Toolkit %s and cryptographic software written by Eric Young and UPnP software written by Thomas Bernard.</source>
        <translation>Dette produkt indeholder software, der er udviklet af OpenSSL-projektet for brug i OpenSSL-værktøjskassen %s, samt kryptografisk software, der er skrevet af Eric Young, samt UPnP-software, der er skrevet af Thomas Bernard.</translation>
    </message>
    <message>
        <source>Total length of network version string (%i) exceeds maximum length (%i). Reduce the number or size of uacomments.</source>
        <translation>Den totale længde på netværksversionsstrengen (%i) overstiger maksimallængden (%i). Reducér antaller af eller størrelsen på uacomments.</translation>
    </message>
    <message>
        <source>Warning: Wallet file corrupt, data salvaged! Original %s saved as %s in %s; if your balance or transactions are incorrect you should restore from a backup.</source>
        <translation>Advarsel: Tegnebogsfil ødelagt, data reddet! Oprindelig %s gemt som %s i %s; hvis din saldo eller dine transaktioner er forkert, bør du genskabe fra en sikkerhedskopi.</translation>
    </message>
    <message>
        <source>%s is set very high!</source>
        <translation>%s er meget højt sat!</translation>
    </message>
    <message>
        <source>Error loading wallet %s. Duplicate -wallet filename specified.</source>
        <translation>Fejl under indlæsning af tegnebog %s. -wallet filnavn angivet mere end én gang.</translation>
    </message>
    <message>
        <source>Keypool ran out, please call keypoolrefill first</source>
        <translation>Nøglepulje løb tør; kald venligst keypoolrefill først</translation>
    </message>
    <message>
        <source>Starting network threads...</source>
        <translation>Starter netværkstråde…</translation>
    </message>
    <message>
        <source>The wallet will avoid paying less than the minimum relay fee.</source>
        <translation>Tegnebogen vil undgå at betale mindre end minimum-videresendelsesgebyret.</translation>
    </message>
    <message>
        <source>This is the minimum transaction fee you pay on every transaction.</source>
        <translation>Dette er det transaktionsgebyr, du minimum betaler for hver transaktion.</translation>
    </message>
    <message>
        <source>This is the transaction fee you will pay if you send a transaction.</source>
        <translation>Dette er transaktionsgebyret, som betaler, når du sender en transaktion.</translation>
    </message>
    <message>
        <source>Transaction amounts must not be negative</source>
        <translation>Transaktionsbeløb må ikke være negative</translation>
    </message>
    <message>
        <source>Transaction has too long of a mempool chain</source>
        <translation>Transaktionen har en for lang hukommelsespuljekæde</translation>
    </message>
    <message>
        <source>Transaction must have at least one recipient</source>
        <translation>Transaktionen skal have mindst én modtager</translation>
    </message>
    <message>
        <source>Unknown network specified in -onlynet: '%s'</source>
        <translation>Ukendt netværk anført i -onlynet: “%s”</translation>
    </message>
    <message>
        <source>Insufficient funds</source>
        <translation>Manglende dækning</translation>
    </message>
    <message>
        <source>Cannot upgrade a non HD split wallet without upgrading to support pre split keypool. Please use -upgradewallet=169900 or -upgradewallet with no version specified.</source>
        <translation>Kan ikke opgradere en ikke HD dele tegnebog uden opgradering til at støtte før split nøglepool. Venligst brug -upgradewallet=169900 eller -upgradewallet med ingen version specificeret.</translation>
    </message>
    <message>
        <source>Fee estimation failed. Fallbackfee is disabled. Wait a few blocks or enable -fallbackfee.</source>
        <translation>Gebyr estimering fejlede. Tilbagefaldsgebyr er deaktiveret. Vent et par blokke eller aktiver -fallbackfee.</translation>
    </message>
    <message>
        <source>Warning: Private keys detected in wallet {%s} with disabled private keys</source>
        <translation>Advarsel: Private nøgler opdaget i tegnebog {%s} med deaktiverede private nøgler</translation>
    </message>
    <message>
        <source>Cannot write to data directory '%s'; check permissions.</source>
        <translation>Kan ikke skrive til datamappe '%s'; tjek tilladelser.</translation>
    </message>
    <message>
        <source>Loading block index...</source>
        <translation>Indlæser blokindeks…</translation>
    </message>
    <message>
        <source>Loading wallet...</source>
        <translation>Indlæser tegnebog…</translation>
    </message>
    <message>
        <source>Cannot downgrade wallet</source>
        <translation>Kan ikke nedgradere tegnebog</translation>
    </message>
    <message>
        <source>Rescanning...</source>
        <translation>Genindlæser…</translation>
    </message>
    <message>
        <source>Done loading</source>
        <translation>Indlæsning gennemført</translation>
    </message>
    <message>
        <source>Error</source>
        <translation>Fejl</translation>
    </message>
</context>
</TS><|MERGE_RESOLUTION|>--- conflicted
+++ resolved
@@ -188,13 +188,8 @@
         <translation>Tegnebog krypteret</translation>
     </message>
     <message>
-<<<<<<< HEAD
-        <source>%1 will close now to finish the encryption process. Remember that encrypting your wallet cannot fully protect your bitcoins from being stolen by malware infecting your computer.</source>
-        <translation>%1 vil nu lukke for at færdiggøre krypteringsprocessen. Husk at kryptering af din tegnebog kan ikke beskytte dine blackcoin fuldt ud mod at blive stjålet af eventuel malware, der måtte have inficeret din computer.</translation>
-=======
         <source>Your wallet is now encrypted. Remember that encrypting your wallet cannot fully protect your bitcoins from being stolen by malware infecting your computer.</source>
         <translation>Din tegnebog er nu krypteret. Husk at kryptering af din tegnebog ikke kan fuldt ud beskytte dine bitcoins imod tyveri fra malware der inficerer din computer.</translation>
->>>>>>> 8b676984
     </message>
     <message>
         <source>IMPORTANT: Any previous backups you have made of your wallet file should be replaced with the newly generated, encrypted wallet file. For security reasons, previous backups of the unencrypted wallet file will become useless as soon as you start using the new, encrypted wallet.</source>
@@ -2212,17 +2207,6 @@
         <translation>Skjul</translation>
     </message>
     <message>
-<<<<<<< HEAD
-        <source>Paying only the minimum fee is just fine as long as there is less transaction volume than space in the blocks. But be aware that this can end up in a never confirming transaction once there is more demand for bitcoin transactions than the network can process.</source>
-        <translation>Det er helt fint kun at betale det minimale gebyr, så længe den totale transaktionsvolumen er mindre end den plads, der er tilgængelig i blokkene. Men vær opmærksom på, at dette kan ende ud i transaktioner, der aldrig bliver bekræftet, når der bliver større forespørgsel efter blackcoin-transaktioner, end hvad netværket kan bearbejde.</translation>
-    </message>
-    <message>
-        <source>(read the tooltip)</source>
-        <translation>(læs værktøjstippet)</translation>
-    </message>
-    <message>
-=======
->>>>>>> 8b676984
         <source>Recommended:</source>
         <translation>Anbefalet:</translation>
     </message>
@@ -3367,17 +3351,6 @@
         <translation>Ønsker du at genopbygge blokdatabasen nu?</translation>
     </message>
     <message>
-<<<<<<< HEAD
-        <source>Error creating %s: You can't create non-HD wallets with this version.</source>
-        <translation>Fejl under oprettelse af %s: Du kan ikke oprette ikke-HD-tegnebøger med denne version.</translation>
-    </message>
-    <message>
-        <source>Error creating %s: You can't create non-HD wallets with this version.</source>
-        <translation>Fejl under oprettelse af %s: Du kan ikke oprette ikke-HD-tegnebøger med denne version.</translation>
-    </message>
-    <message>
-=======
->>>>>>> 8b676984
         <source>Error initializing block database</source>
         <translation>Klargøring af blokdatabase mislykkedes</translation>
     </message>
@@ -3450,13 +3423,10 @@
         <translation>Angivet blokmappe “%s” eksisterer ikke.</translation>
     </message>
     <message>
-<<<<<<< HEAD
-=======
         <source>Unable to create the PID file '%s': %s</source>
         <translation>Ikke i stand til at oprette PID fil '%s': %s</translation>
     </message>
     <message>
->>>>>>> 8b676984
         <source>Upgrading txindex database</source>
         <translation>Opgraderer txindex database</translation>
     </message>
@@ -3589,23 +3559,10 @@
         <translation>Signering af transaktion mislykkedes</translation>
     </message>
     <message>
-<<<<<<< HEAD
-        <source>Specified -walletdir "%s" does not exist</source>
-        <translation>Angivet -walletdir “%s” eksisterer ikke</translation>
-    </message>
-    <message>
-        <source>Specified -walletdir "%s" is a relative path</source>
-        <translation>Angivet -walletdir “%s” er en relativ sti</translation>
-    </message>
-    <message>
-        <source>Specified -walletdir "%s" is not a directory</source>
-        <translation>Angivet -walletdir “%s” er ikke en mappe</translation>
-=======
         <source>The specified config file %s does not exist
 </source>
         <translation>Den specificerede konfigurationsfil %s eksisterer ikke.
 </translation>
->>>>>>> 8b676984
     </message>
     <message>
         <source>The transaction amount is too small to pay the fee</source>
