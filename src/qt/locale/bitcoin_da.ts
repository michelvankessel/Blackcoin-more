<TS language="da" version="2.1">
<context>
    <name>AddressBookPage</name>
    <message>
        <source>Right-click to edit address or label</source>
        <translation>Højreklik for at redigere adresse eller mærkat</translation>
    </message>
    <message>
        <source>Create a new address</source>
        <translation>Opret en ny adresse</translation>
    </message>
    <message>
        <source>&amp;New</source>
        <translation>&amp;Ny</translation>
    </message>
    <message>
        <source>Copy the currently selected address to the system clipboard</source>
        <translation>Kopiér den valgte adresse til systemets udklipsholder</translation>
    </message>
    <message>
        <source>&amp;Copy</source>
        <translation>&amp;Kopiér</translation>
    </message>
    <message>
        <source>C&amp;lose</source>
        <translation>&amp;Luk</translation>
    </message>
    <message>
        <source>Delete the currently selected address from the list</source>
        <translation>Slet den markerede adresse fra listen</translation>
    </message>
    <message>
        <source>Enter address or label to search</source>
        <translation>Indtast adresse eller mærkat for at søge</translation>
    </message>
    <message>
        <source>Export the data in the current tab to a file</source>
        <translation>Eksportér dataen i den aktuelle visning til en fil</translation>
    </message>
    <message>
        <source>&amp;Export</source>
        <translation>&amp;Eksportér</translation>
    </message>
    <message>
        <source>&amp;Delete</source>
        <translation>&amp;Slet</translation>
    </message>
    <message>
        <source>Choose the address to send coins to</source>
        <translation>Vælg adresse at sende blackcoins til</translation>
    </message>
    <message>
        <source>Choose the address to receive coins with</source>
        <translation>Vælg adresse at modtage blackcoins med</translation>
    </message>
    <message>
        <source>C&amp;hoose</source>
        <translation>&amp;Vælg</translation>
    </message>
    <message>
        <source>Sending addresses</source>
        <translation>Afsendelsesadresser</translation>
    </message>
    <message>
        <source>Receiving addresses</source>
        <translation>Modtagelsesadresser</translation>
    </message>
    <message>
        <source>These are your Bitcoin addresses for sending payments. Always check the amount and the receiving address before sending coins.</source>
        <translation>Disse er dine Blackcoin-adresser til afsendelse af betalinger. Tjek altid beløb og modtagelsesadresse, inden du sender blackcoins.</translation>
    </message>
    <message>
        <source>These are your Bitcoin addresses for receiving payments. Use the 'Create new receiving address' button in the receive tab to create new addresses.</source>
        <translation>Disse er dine Bitcoin adresser til at modtage betalinger. Benyt 'Opret ny modtager adresse' knappen i modtag fanen for at oprette nye adresser.</translation>
    </message>
    <message>
        <source>&amp;Copy Address</source>
        <translation>&amp;Kopiér adresse</translation>
    </message>
    <message>
        <source>Copy &amp;Label</source>
        <translation>Kopiér &amp;mærkat</translation>
    </message>
    <message>
        <source>&amp;Edit</source>
        <translation>&amp;Redigér</translation>
    </message>
    <message>
        <source>Export Address List</source>
        <translation>Eksportér adresseliste</translation>
    </message>
    <message>
        <source>Comma separated file (*.csv)</source>
        <translation>Kommasepareret fil (*.csv)</translation>
    </message>
    <message>
        <source>Exporting Failed</source>
        <translation>Eksport mislykkedes</translation>
    </message>
    <message>
        <source>There was an error trying to save the address list to %1. Please try again.</source>
        <translation>Der opstod en fejl under gemning af adresselisten til %1. Prøv venligst igen.</translation>
    </message>
</context>
<context>
    <name>AddressTableModel</name>
    <message>
        <source>Label</source>
        <translation>Mærkat</translation>
    </message>
    <message>
        <source>Address</source>
        <translation>Adresse</translation>
    </message>
    <message>
        <source>(no label)</source>
        <translation>(ingen mærkat)</translation>
    </message>
</context>
<context>
    <name>AskPassphraseDialog</name>
    <message>
        <source>Passphrase Dialog</source>
        <translation>Adgangskodedialog</translation>
    </message>
    <message>
        <source>Enter passphrase</source>
        <translation>Indtast adgangskode</translation>
    </message>
    <message>
        <source>New passphrase</source>
        <translation>Ny adgangskode</translation>
    </message>
    <message>
        <source>Repeat new passphrase</source>
        <translation>Gentag ny adgangskode</translation>
    </message>
    <message>
        <source>Show passphrase</source>
        <translation>Vis adgangskode</translation>
    </message>
    <message>
        <source>Encrypt wallet</source>
        <translation>Kryptér tegnebog</translation>
    </message>
    <message>
        <source>This operation needs your wallet passphrase to unlock the wallet.</source>
        <translation>Denne funktion har brug for din tegnebogs adgangskode for at låse tegnebogen op.</translation>
    </message>
    <message>
        <source>Unlock wallet</source>
        <translation>Lås tegnebog op</translation>
    </message>
    <message>
        <source>This operation needs your wallet passphrase to decrypt the wallet.</source>
        <translation>Denne funktion har brug for din tegnebogs adgangskode for at dekryptere tegnebogen.</translation>
    </message>
    <message>
        <source>Decrypt wallet</source>
        <translation>Dekryptér tegnebog</translation>
    </message>
    <message>
        <source>Change passphrase</source>
        <translation>Skift adgangskode</translation>
    </message>
    <message>
        <source>Confirm wallet encryption</source>
        <translation>Bekræft tegnebogskryptering</translation>
    </message>
    <message>
        <source>Warning: If you encrypt your wallet and lose your passphrase, you will &lt;b&gt;LOSE ALL OF YOUR BITCOINS&lt;/b&gt;!</source>
        <translation>Advarsel: Hvis du krypterer din tegnebog og mister din adgangskode, vil du &lt;b&gt;MISTE ALLE DINE BLACKCOINS&lt;/b&gt;!</translation>
    </message>
    <message>
        <source>Are you sure you wish to encrypt your wallet?</source>
        <translation>Er du sikker på, at du ønsker at kryptere din tegnebog?</translation>
    </message>
    <message>
        <source>Wallet encrypted</source>
        <translation>Tegnebog krypteret</translation>
    </message>
    <message>
        <source>Enter the new passphrase for the wallet.&lt;br/&gt;Please use a passphrase of &lt;b&gt;ten or more random characters&lt;/b&gt;, or &lt;b&gt;eight or more words&lt;/b&gt;.</source>
        <translation>Indtast den nye adgangskode til tegnebogen.&lt;br/&gt;Brug venligst en adgangskode på &lt;b&gt;ti eller flere tilfældige tegn&lt;/b&gt; eller &lt;b&gt;otte eller flere ord&lt;/b&gt;.</translation>
    </message>
    <message>
        <source>Enter the old passphrase and new passphrase for the wallet.</source>
        <translation>Indtast den gamle adgangskode og en ny adgangskode til tegnebogen.</translation>
    </message>
    <message>
        <source>Remember that encrypting your wallet cannot fully protect your bitcoins from being stolen by malware infecting your computer.</source>
        <translation>Husk, at kryptere din tegnebog vil ikke fuldt ud beskytte dine bitcoins mod at blive stjålet af malware på din computer.</translation>
    </message>
    <message>
        <source>Wallet to be encrypted</source>
        <translation>Tegnebog, der skal krypteres</translation>
    </message>
    <message>
        <source>Your wallet is about to be encrypted. </source>
        <translation>Din tegnebog krypteres om et øjeblik.</translation>
    </message>
    <message>
        <source>Your wallet is now encrypted. </source>
        <translation>Din tegnebog er nu krypteret.</translation>
    </message>
    <message>
        <source>IMPORTANT: Any previous backups you have made of your wallet file should be replaced with the newly generated, encrypted wallet file. For security reasons, previous backups of the unencrypted wallet file will become useless as soon as you start using the new, encrypted wallet.</source>
        <translation>VIGTIGT: Enhver tidligere sikkerhedskopi, som du har lavet af tegnebogsfilen, bør blive erstattet af den nyligt genererede, krypterede tegnebogsfil. Af sikkerhedsmæssige årsager vil tidligere sikkerhedskopier af den ikke-krypterede tegnebogsfil blive ubrugelige i det øjeblik, du starter med at anvende den nye, krypterede tegnebog.</translation>
    </message>
    <message>
        <source>Wallet encryption failed</source>
        <translation>Tegnebogskryptering mislykkedes</translation>
    </message>
    <message>
        <source>Wallet encryption failed due to an internal error. Your wallet was not encrypted.</source>
        <translation>Tegnebogskryptering mislykkedes på grund af en intern fejl. Din tegnebog blev ikke krypteret.</translation>
    </message>
    <message>
        <source>The supplied passphrases do not match.</source>
        <translation>De angivne adgangskoder stemmer ikke overens.</translation>
    </message>
    <message>
        <source>Wallet unlock failed</source>
        <translation>Tegnebogsoplåsning mislykkedes</translation>
    </message>
    <message>
        <source>The passphrase entered for the wallet decryption was incorrect.</source>
        <translation>Den angivne adgangskode for tegnebogsdekrypteringen er forkert.</translation>
    </message>
    <message>
        <source>Wallet decryption failed</source>
        <translation>Tegnebogsdekryptering mislykkedes</translation>
    </message>
    <message>
        <source>Wallet passphrase was successfully changed.</source>
        <translation>Tegnebogens adgangskode blev ændret.</translation>
    </message>
    <message>
        <source>Warning: The Caps Lock key is on!</source>
        <translation>Advarsel: Caps Lock-tasten er aktiveret!</translation>
    </message>
</context>
<context>
    <name>BanTableModel</name>
    <message>
        <source>IP/Netmask</source>
        <translation>IP/Netmaske</translation>
    </message>
    <message>
        <source>Banned Until</source>
        <translation>Bandlyst indtil</translation>
    </message>
</context>
<context>
    <name>BitcoinGUI</name>
    <message>
        <source>Sign &amp;message...</source>
        <translation>Signér &amp;besked…</translation>
    </message>
    <message>
        <source>Synchronizing with network...</source>
        <translation>Synkroniserer med netværk…</translation>
    </message>
    <message>
        <source>&amp;Overview</source>
        <translation>&amp;Oversigt</translation>
    </message>
    <message>
        <source>Show general overview of wallet</source>
        <translation>Vis generel oversigt over tegnebog</translation>
    </message>
    <message>
        <source>&amp;Transactions</source>
        <translation>&amp;Transaktioner</translation>
    </message>
    <message>
        <source>Browse transaction history</source>
        <translation>Gennemse transaktionshistorik</translation>
    </message>
    <message>
        <source>E&amp;xit</source>
        <translation>&amp;Luk</translation>
    </message>
    <message>
        <source>Quit application</source>
        <translation>Afslut program</translation>
    </message>
    <message>
        <source>&amp;About %1</source>
        <translation>&amp;Om %1</translation>
    </message>
    <message>
        <source>Show information about %1</source>
        <translation>Vis informationer om %1</translation>
    </message>
    <message>
        <source>About &amp;Qt</source>
        <translation>Om &amp;Qt</translation>
    </message>
    <message>
        <source>Show information about Qt</source>
        <translation>Vis informationer om Qt</translation>
    </message>
    <message>
        <source>&amp;Options...</source>
        <translation>&amp;Indstillinger…</translation>
    </message>
    <message>
        <source>Modify configuration options for %1</source>
        <translation>Redigér konfigurationsindstillinger for %1</translation>
    </message>
    <message>
        <source>&amp;Encrypt Wallet...</source>
        <translation>&amp;Kryptér tegnebog…</translation>
    </message>
    <message>
        <source>&amp;Backup Wallet...</source>
        <translation>&amp;Sikkerhedskopiér tegnebog…</translation>
    </message>
    <message>
        <source>&amp;Change Passphrase...</source>
        <translation>&amp;Skift adgangskode…</translation>
    </message>
    <message>
        <source>Open &amp;URI...</source>
        <translation>&amp;Åbn URI…</translation>
    </message>
    <message>
        <source>Create Wallet...</source>
        <translation>Opret tegnebog…</translation>
    </message>
    <message>
        <source>Create a new wallet</source>
        <translation>Opret en ny tegnebog</translation>
    </message>
    <message>
        <source>Wallet:</source>
        <translation>Tegnebog:</translation>
    </message>
    <message>
        <source>Click to disable network activity.</source>
        <translation>Klik for at deaktivere netværksaktivitet.</translation>
    </message>
    <message>
        <source>Network activity disabled.</source>
        <translation>Netværksaktivitet deaktiveret.</translation>
    </message>
    <message>
        <source>Click to enable network activity again.</source>
        <translation>Klik for a aktivere netværksaktivitet igen.</translation>
    </message>
    <message>
        <source>Syncing Headers (%1%)...</source>
        <translation>Synkroniserer hoveder (%1%)…</translation>
    </message>
    <message>
        <source>Reindexing blocks on disk...</source>
        <translation>Genindekserer blokke på disken…</translation>
    </message>
    <message>
        <source>Proxy is &lt;b&gt;enabled&lt;/b&gt;: %1</source>
        <translation>Proxy er &lt;b&gt;aktiveret&lt;/b&gt;: %1</translation>
    </message>
    <message>
        <source>Send coins to a Bitcoin address</source>
        <translation>Send blackcoins til en Blackcoin-adresse</translation>
    </message>
    <message>
        <source>Backup wallet to another location</source>
        <translation>Lav sikkerhedskopi af tegnebogen til et andet sted</translation>
    </message>
    <message>
        <source>Change the passphrase used for wallet encryption</source>
        <translation>Skift adgangskode anvendt til tegnebogskryptering</translation>
    </message>
    <message>
        <source>&amp;Verify message...</source>
        <translation>&amp;Verificér besked…</translation>
    </message>
    <message>
        <source>&amp;Send</source>
        <translation>&amp;Send</translation>
    </message>
    <message>
        <source>&amp;Receive</source>
        <translation>&amp;Modtag</translation>
    </message>
    <message>
        <source>&amp;Show / Hide</source>
        <translation>&amp;Vis / skjul</translation>
    </message>
    <message>
        <source>Show or hide the main Window</source>
        <translation>Vis eller skjul hovedvinduet</translation>
    </message>
    <message>
        <source>Encrypt the private keys that belong to your wallet</source>
        <translation>Kryptér de private nøgler, der hører til din tegnebog</translation>
    </message>
    <message>
        <source>Sign messages with your Bitcoin addresses to prove you own them</source>
        <translation>Signér beskeder med dine Blackcoin-adresser for at bevise, at de tilhører dig</translation>
    </message>
    <message>
        <source>Verify messages to ensure they were signed with specified Bitcoin addresses</source>
        <translation>Verificér beskeder for at sikre, at de er signeret med de angivne Blackcoin-adresser</translation>
    </message>
    <message>
        <source>&amp;File</source>
        <translation>&amp;Fil</translation>
    </message>
    <message>
        <source>&amp;Settings</source>
        <translation>&amp;Opsætning</translation>
    </message>
    <message>
        <source>&amp;Help</source>
        <translation>&amp;Hjælp</translation>
    </message>
    <message>
        <source>Tabs toolbar</source>
        <translation>Faneværktøjslinje</translation>
    </message>
    <message>
        <source>Request payments (generates QR codes and bitcoin: URIs)</source>
        <translation>Anmod om betalinger (genererer QR-koder og “blackcoin:”-URI'er)</translation>
    </message>
    <message>
        <source>Show the list of used sending addresses and labels</source>
        <translation>Vis listen over brugte afsendelsesadresser og -mærkater</translation>
    </message>
    <message>
        <source>Show the list of used receiving addresses and labels</source>
        <translation>Vis listen over brugte modtagelsesadresser og -mærkater</translation>
    </message>
    <message>
<<<<<<< HEAD
        <source>Open a bitcoin: URI or payment request</source>
        <translation>Åbn en “blackcoin:”-URI eller betalingsanmodning</translation>
    </message>
    <message>
=======
>>>>>>> 56311988
        <source>&amp;Command-line options</source>
        <translation>Tilvalg for &amp;kommandolinje</translation>
    </message>
    <message numerus="yes">
        <source>%n active connection(s) to Bitcoin network</source>
        <translation><numerusform>%n aktiv forbindelse til Blackcoin-netværket</numerusform><numerusform>%n aktive forbindelser til Blackcoin-netværket</numerusform></translation>
    </message>
    <message>
        <source>Indexing blocks on disk...</source>
        <translation>Genindekserer blokke på disken…</translation>
    </message>
    <message>
        <source>Processing blocks on disk...</source>
        <translation>Bearbejder blokke på disken…</translation>
    </message>
    <message numerus="yes">
        <source>Processed %n block(s) of transaction history.</source>
        <translation><numerusform>Bearbejdede %n blok med transaktionshistorik.</numerusform><numerusform>Bearbejdede %n blokke med transaktionshistorik.</numerusform></translation>
    </message>
    <message>
        <source>%1 behind</source>
        <translation>%1 bagud</translation>
    </message>
    <message>
        <source>Last received block was generated %1 ago.</source>
        <translation>Senest modtagne blok blev genereret for %1 siden.</translation>
    </message>
    <message>
        <source>Transactions after this will not yet be visible.</source>
        <translation>Transaktioner herefter vil endnu ikke være synlige.</translation>
    </message>
    <message>
        <source>Error</source>
        <translation>Fejl</translation>
    </message>
    <message>
        <source>Warning</source>
        <translation>Advarsel</translation>
    </message>
    <message>
        <source>Information</source>
        <translation>Information</translation>
    </message>
    <message>
        <source>Up to date</source>
        <translation>Opdateret</translation>
    </message>
    <message>
        <source>Node window</source>
        <translation>Knudevindue</translation>
    </message>
    <message>
        <source>Open node debugging and diagnostic console</source>
        <translation>Åbn knudens fejlsøgningskonsol</translation>
    </message>
    <message>
        <source>&amp;Sending addresses</source>
        <translation>&amp;Afsenderadresser</translation>
    </message>
    <message>
        <source>&amp;Receiving addresses</source>
        <translation>&amp;Modtageradresser</translation>
    </message>
    <message>
        <source>Open a bitcoin: URI</source>
        <translation>Åbn en bitcoin:-URI</translation>
    </message>
    <message>
        <source>Open Wallet</source>
        <translation>Åben Tegnebog</translation>
    </message>
    <message>
        <source>Open a wallet</source>
        <translation>Åben en tegnebog</translation>
    </message>
    <message>
        <source>Close Wallet...</source>
        <translation>Luk Tegnebog...</translation>
    </message>
    <message>
        <source>Close wallet</source>
        <translation>Luk tegnebog</translation>
    </message>
    <message>
        <source>Show the %1 help message to get a list with possible Bitcoin command-line options</source>
        <translation>Vis %1 hjælpebesked for at få en liste over mulige tilvalg for Blackcoin kommandolinje</translation>
    </message>
    <message>
        <source>default wallet</source>
        <translation>Standard tegnebog</translation>
    </message>
    <message>
        <source>Opening Wallet &lt;b&gt;%1&lt;/b&gt;...</source>
        <translation>Åbner Tegnebog &lt;b&gt;%1&lt;/b&gt;...</translation>
    </message>
    <message>
        <source>Open Wallet Failed</source>
        <translation>Åben Tegnebog Fejlede</translation>
    </message>
    <message>
        <source>&amp;Window</source>
        <translation>&amp;Vindue</translation>
    </message>
    <message>
        <source>Minimize</source>
        <translation>Minimér</translation>
    </message>
    <message>
        <source>Zoom</source>
        <translation>Zoom</translation>
    </message>
    <message>
        <source>Restore</source>
        <translation>Gendan</translation>
    </message>
    <message>
        <source>Main Window</source>
        <translation>Hoved Vindue</translation>
    </message>
    <message>
        <source>default wallet</source>
        <translation>Standard tegnebog</translation>
    </message>
    <message>
        <source>No wallets available</source>
        <translation>Ingen tegnebøger tilgængelige</translation>
    </message>
    <message>
        <source>&amp;Window</source>
        <translation>&amp;Vindue</translation>
    </message>
    <message>
        <source>Minimize</source>
        <translation>Minimér</translation>
    </message>
    <message>
        <source>Zoom</source>
        <translation>Zoom</translation>
    </message>
    <message>
        <source>Main Window</source>
        <translation>Hoved Vindue</translation>
    </message>
    <message>
        <source>%1 client</source>
        <translation>%1-klient</translation>
    </message>
    <message>
        <source>Connecting to peers...</source>
        <translation>Forbinder til knuder…</translation>
    </message>
    <message>
        <source>Catching up...</source>
        <translation>Indhenter…</translation>
    </message>
    <message>
        <source>Error: %1</source>
        <translation>Fejl: %1</translation>
    </message>
    <message>
        <source>Warning: %1</source>
        <translation>Advarsel: %1</translation>
    </message>
    <message>
        <source>Date: %1
</source>
        <translation>Dato: %1
</translation>
    </message>
    <message>
        <source>Amount: %1
</source>
        <translation>Beløb: %1
</translation>
    </message>
    <message>
        <source>Wallet: %1
</source>
        <translation>Tegnebog: %1
</translation>
    </message>
    <message>
        <source>Type: %1
</source>
        <translation>Type: %1
</translation>
    </message>
    <message>
        <source>Label: %1
</source>
        <translation>Mærkat: %1
</translation>
    </message>
    <message>
        <source>Address: %1
</source>
        <translation>Adresse: %1
</translation>
    </message>
    <message>
        <source>Sent transaction</source>
        <translation>Afsendt transaktion</translation>
    </message>
    <message>
        <source>Incoming transaction</source>
        <translation>Indgående transaktion</translation>
    </message>
    <message>
        <source>HD key generation is &lt;b&gt;enabled&lt;/b&gt;</source>
        <translation>Generering af HD-nøgler er &lt;b&gt;aktiveret&lt;/b&gt;</translation>
    </message>
    <message>
        <source>HD key generation is &lt;b&gt;disabled&lt;/b&gt;</source>
        <translation>Generering af HD-nøgler er &lt;b&gt;deaktiveret&lt;/b&gt;</translation>
    </message>
    <message>
        <source>Private key &lt;b&gt;disabled&lt;/b&gt;</source>
        <translation>Private nøgle &lt;b&gt;deaktiveret&lt;/b&gt;</translation>
    </message>
    <message>
        <source>Wallet is &lt;b&gt;encrypted&lt;/b&gt; and currently &lt;b&gt;unlocked&lt;/b&gt;</source>
        <translation>Tegnebog er &lt;b&gt;krypteret&lt;/b&gt; og i øjeblikket &lt;b&gt;ulåst&lt;/b&gt;</translation>
    </message>
    <message>
        <source>Wallet is &lt;b&gt;encrypted&lt;/b&gt; and currently &lt;b&gt;locked&lt;/b&gt;</source>
        <translation>Tegnebog er &lt;b&gt;krypteret&lt;/b&gt; og i øjeblikket &lt;b&gt;låst&lt;/b&gt;</translation>
    </message>
    <message>
        <source>A fatal error occurred. Bitcoin can no longer continue safely and will quit.</source>
        <translation>Der opstod en fatal fejl. Blackcoin kan ikke længere fortsætte sikkert og vil afslutte.</translation>
    </message>
</context>
<context>
    <name>CoinControlDialog</name>
    <message>
        <source>Coin Selection</source>
        <translation>Coin-styring</translation>
    </message>
    <message>
        <source>Quantity:</source>
        <translation>Mængde:</translation>
    </message>
    <message>
        <source>Bytes:</source>
        <translation>Byte:</translation>
    </message>
    <message>
        <source>Amount:</source>
        <translation>Beløb:</translation>
    </message>
    <message>
        <source>Fee:</source>
        <translation>Gebyr:</translation>
    </message>
    <message>
        <source>Dust:</source>
        <translation>Støv:</translation>
    </message>
    <message>
        <source>After Fee:</source>
        <translation>Efter gebyr:</translation>
    </message>
    <message>
        <source>Change:</source>
        <translation>Byttepenge:</translation>
    </message>
    <message>
        <source>(un)select all</source>
        <translation>(af)vælg alle</translation>
    </message>
    <message>
        <source>Tree mode</source>
        <translation>Trætilstand</translation>
    </message>
    <message>
        <source>List mode</source>
        <translation>Listetilstand</translation>
    </message>
    <message>
        <source>Amount</source>
        <translation>Beløb</translation>
    </message>
    <message>
        <source>Received with label</source>
        <translation>Modtaget med mærkat</translation>
    </message>
    <message>
        <source>Received with address</source>
        <translation>Modtaget med adresse</translation>
    </message>
    <message>
        <source>Date</source>
        <translation>Dato</translation>
    </message>
    <message>
        <source>Confirmations</source>
        <translation>Bekræftelser</translation>
    </message>
    <message>
        <source>Confirmed</source>
        <translation>Bekræftet</translation>
    </message>
    <message>
        <source>Copy address</source>
        <translation>Kopiér adresse</translation>
    </message>
    <message>
        <source>Copy label</source>
        <translation>Kopiér mærkat</translation>
    </message>
    <message>
        <source>Copy amount</source>
        <translation>Kopiér beløb</translation>
    </message>
    <message>
        <source>Copy transaction ID</source>
        <translation>Kopiér transaktions-ID</translation>
    </message>
    <message>
        <source>Lock unspent</source>
        <translation>Fastlås ubrugte</translation>
    </message>
    <message>
        <source>Unlock unspent</source>
        <translation>Lås ubrugte op</translation>
    </message>
    <message>
        <source>Copy quantity</source>
        <translation>Kopiér mængde</translation>
    </message>
    <message>
        <source>Copy fee</source>
        <translation>Kopiér gebyr</translation>
    </message>
    <message>
        <source>Copy after fee</source>
        <translation>Kopiér eftergebyr</translation>
    </message>
    <message>
        <source>Copy bytes</source>
        <translation>Kopiér byte</translation>
    </message>
    <message>
        <source>Copy dust</source>
        <translation>Kopiér støv</translation>
    </message>
    <message>
        <source>Copy change</source>
        <translation>Kopiér byttepenge</translation>
    </message>
    <message>
        <source>(%1 locked)</source>
        <translation>(%1 fastlåst)</translation>
    </message>
    <message>
        <source>yes</source>
        <translation>ja</translation>
    </message>
    <message>
        <source>no</source>
        <translation>nej</translation>
    </message>
    <message>
        <source>This label turns red if any recipient receives an amount smaller than the current dust threshold.</source>
        <translation>Denne mærkat bliver rød, hvis en eller flere modtagere modtager et beløb, der er mindre end den aktuelle støvgrænse.</translation>
    </message>
    <message>
        <source>Can vary +/- %1 satoshi(s) per input.</source>
        <translation>Kan variere med ±%1 satoshi per input.</translation>
    </message>
    <message>
        <source>(no label)</source>
        <translation>(ingen mærkat)</translation>
    </message>
    <message>
        <source>change from %1 (%2)</source>
        <translation>byttepenge fra %1 (%2)</translation>
    </message>
    <message>
        <source>(change)</source>
        <translation>(byttepange)</translation>
    </message>
</context>
<context>
    <name>CreateWalletActivity</name>
    <message>
        <source>Creating Wallet &lt;b&gt;%1&lt;/b&gt;...</source>
        <translation>Opretter tegnebog &lt;b&gt;%1&lt;/b&gt;…</translation>
    </message>
    <message>
        <source>Create wallet failed</source>
        <translation>Oprettelse af tegnebog mislykkedes</translation>
    </message>
    <message>
        <source>Create wallet warning</source>
        <translation>Advarsel for oprettelse af tegnebog</translation>
    </message>
</context>
<context>
    <name>CreateWalletDialog</name>
    <message>
        <source>Create Wallet</source>
        <translation>Opret tegnebog</translation>
    </message>
    <message>
        <source>Wallet Name</source>
        <translation>Navn på tegnebog</translation>
    </message>
    <message>
        <source>Encrypt the wallet. The wallet will be encrypted with a passphrase of your choice.</source>
        <translation>Kryptér tegnebogen. Tegnebogen bliver krypteret med en adgangskode, du vælger.</translation>
    </message>
    <message>
        <source>Encrypt Wallet</source>
        <translation>Kryptér tegnebog</translation>
    </message>
    <message>
        <source>Disable private keys for this wallet. Wallets with private keys disabled will have no private keys and cannot have an HD seed or imported private keys. This is ideal for watch-only wallets.</source>
        <translation>Slå private nøgler fra for denne tegnebog. Tegnebøger med private nøgler slået fra vil ikke have nogen private nøgler og kan ikke have et HD-seed eller importerede private nøgler. Dette er ideelt til kigge-tegnebøger.</translation>
    </message>
    <message>
        <source>Disable Private Keys</source>
        <translation>Slå private nøgler fra</translation>
    </message>
    <message>
        <source>Make a blank wallet. Blank wallets do not initially have private keys or scripts. Private keys and addresses can be imported, or an HD seed can be set, at a later time.</source>
        <translation>Lav en flad tegnebog. Flade tegnebøger har indledningsvist ikke private nøgler eller skripter. Private nøgler og adresser kan importeres, eller et HD-seed kan indstilles senere.</translation>
    </message>
    <message>
        <source>Make Blank Wallet</source>
        <translation>Lav flad tegnebog</translation>
    </message>
    <message>
        <source>Create</source>
        <translation>Opret</translation>
    </message>
</context>
<context>
    <name>EditAddressDialog</name>
    <message>
        <source>Edit Address</source>
        <translation>Redigér adresse</translation>
    </message>
    <message>
        <source>&amp;Label</source>
        <translation>&amp;Mærkat</translation>
    </message>
    <message>
        <source>The label associated with this address list entry</source>
        <translation>Mærkatet, der er associeret med denne indgang i adresselisten</translation>
    </message>
    <message>
        <source>The address associated with this address list entry. This can only be modified for sending addresses.</source>
        <translation>Adressen, der er associeret med denne indgang i adresselisten. Denne kan kune ændres for afsendelsesadresser.</translation>
    </message>
    <message>
        <source>&amp;Address</source>
        <translation>&amp;Adresse</translation>
    </message>
    <message>
        <source>New sending address</source>
        <translation>Ny afsendelsesadresse</translation>
    </message>
    <message>
        <source>Edit receiving address</source>
        <translation>Redigér modtagelsesadresse</translation>
    </message>
    <message>
        <source>Edit sending address</source>
        <translation>Redigér afsendelsesadresse</translation>
    </message>
    <message>
        <source>The entered address "%1" is not a valid Bitcoin address.</source>
        <translation>Den indtastede adresse “%1” er ikke en gyldig Blackcoin-adresse.</translation>
    </message>
    <message>
        <source>Address "%1" already exists as a receiving address with label "%2" and so cannot be added as a sending address.</source>
        <translation>Adressen "%1" eksisterer allerede som modtagende adresse med mærkat "%2" og kan derfor ikke tilføjes som sende adresse.</translation>
    </message>
    <message>
        <source>The entered address "%1" is already in the address book with label "%2".</source>
        <translation>Den indtastede adresse "%1" er allerede i adresse bogen med mærkat "%2".</translation>
    </message>
    <message>
        <source>Could not unlock wallet.</source>
        <translation>Kunne ikke låse tegnebog op.</translation>
    </message>
    <message>
        <source>New key generation failed.</source>
        <translation>Ny nøglegenerering mislykkedes.</translation>
    </message>
</context>
<context>
    <name>FreespaceChecker</name>
    <message>
        <source>A new data directory will be created.</source>
        <translation>En ny datamappe vil blive oprettet.</translation>
    </message>
    <message>
        <source>name</source>
        <translation>navn</translation>
    </message>
    <message>
        <source>Directory already exists. Add %1 if you intend to create a new directory here.</source>
        <translation>Mappe eksisterer allerede. Tilføj %1, hvis du vil oprette en ny mappe her.</translation>
    </message>
    <message>
        <source>Path already exists, and is not a directory.</source>
        <translation>Sti eksisterer allerede og er ikke en mappe.</translation>
    </message>
    <message>
        <source>Cannot create data directory here.</source>
        <translation>Kan ikke oprette en mappe her.</translation>
    </message>
</context>
<context>
    <name>HelpMessageDialog</name>
    <message>
        <source>version</source>
        <translation>version</translation>
    </message>
    <message>
        <source>About %1</source>
        <translation>Om %1</translation>
    </message>
    <message>
        <source>Command-line options</source>
        <translation>Kommandolinjetilvalg</translation>
    </message>
</context>
<context>
    <name>Intro</name>
    <message>
        <source>Welcome</source>
        <translation>Velkommen</translation>
    </message>
    <message>
        <source>Welcome to %1.</source>
        <translation>Velkommen til %1.</translation>
    </message>
    <message>
        <source>As this is the first time the program is launched, you can choose where %1 will store its data.</source>
        <translation>Siden dette er første gang, programmet startes, kan du vælge, hvor %1 skal gemme sin data.</translation>
    </message>
    <message>
        <source>When you click OK, %1 will begin to download and process the full %4 block chain (%2GB) starting with the earliest transactions in %3 when %4 initially launched.</source>
        <translation>Når du klikker OK, vil %1 begynde at downloade og bearbejde den fulde %4-blokkæde (%2 GB), startende med de tidligste transaktioner i %3, da %4 først startede.</translation>
    </message>
    <message>
        <source>Reverting this setting requires re-downloading the entire blockchain. It is faster to download the full chain first and prune it later. Disables some advanced features.</source>
        <translation>Ændring af denne indstilling senere kræver gendownload af hele blokkæden. Det er hurtigere at downloade den komplette kæde først og beskære den senere. Slår nogle avancerede funktioner fra.</translation>
    </message>
    <message>
        <source>This initial synchronisation is very demanding, and may expose hardware problems with your computer that had previously gone unnoticed. Each time you run %1, it will continue downloading where it left off.</source>
        <translation>Denne indledningsvise synkronisering er meget krævende, og den kan potentielt afsløre hardwareproblemer med din computer, som du ellers ikke har lagt mærke til. Hver gang, du kører %1, vil den fortsætte med at downloade, hvor den sidst slap.</translation>
    </message>
    <message>
        <source>If you have chosen to limit block chain storage (pruning), the historical data must still be downloaded and processed, but will be deleted afterward to keep your disk usage low.</source>
        <translation>Hvis du har valgt at begrænse opbevaringen af blokkæden (beskæring/pruning), vil al historisk data stadig skulle downloades og bearbejdes men vil blive slettet efterfølgende for at holde dit diskforbrug lavt.</translation>
    </message>
    <message>
        <source>Use the default data directory</source>
        <translation>Brug standardmappen for data</translation>
    </message>
    <message>
        <source>Use a custom data directory:</source>
        <translation>Brug tilpasset mappe for data:</translation>
    </message>
    <message>
        <source>Bitcoin</source>
        <translation>Blackcoin</translation>
    </message>
    <message>
        <source>Discard blocks after verification, except most recent %1 GB (prune)</source>
        <translation>Kassér blokke efter verificering, undtaget de seneste %1 GB (beskær)</translation>
    </message>
    <message>
        <source>At least %1 GB of data will be stored in this directory, and it will grow over time.</source>
        <translation>Mindst %1 GB data vil blive gemt i denne mappe, og det vil vokse over tid.</translation>
    </message>
    <message>
        <source>Approximately %1 GB of data will be stored in this directory.</source>
        <translation>Omtrent %1 GB data vil blive gemt i denne mappe.</translation>
    </message>
    <message>
        <source>%1 will download and store a copy of the Bitcoin block chain.</source>
        <translation>%1 vil downloade og gemme en kopi af Blackcoin-blokkæden.</translation>
    </message>
    <message>
        <source>The wallet will also be stored in this directory.</source>
        <translation>Tegnebogen vil også blive gemt i denne mappe.</translation>
    </message>
    <message>
        <source>Error: Specified data directory "%1" cannot be created.</source>
        <translation>Fejl: Angivet datamappe “%1” kan ikke oprettes.</translation>
    </message>
    <message>
        <source>Error</source>
        <translation>Fejl</translation>
    </message>
    <message numerus="yes">
        <source>%n GB of free space available</source>
        <translation><numerusform>%n GB fri plads tilgængelig</numerusform><numerusform>%n GB fri plads tilgængelig</numerusform></translation>
    </message>
    <message numerus="yes">
        <source>(of %n GB needed)</source>
        <translation><numerusform>(ud af %n GB nødvendig)</numerusform><numerusform>(ud af %n GB nødvendig)</numerusform></translation>
    </message>
    <message numerus="yes">
        <source>(%n GB needed for full chain)</source>
        <translation><numerusform>(%n GB nødvendig for komplet kæde)</numerusform><numerusform>(%n GB nødvendig for komplet kæde)</numerusform></translation>
    </message>
</context>
<context>
    <name>ModalOverlay</name>
    <message>
        <source>Form</source>
        <translation>Formular</translation>
    </message>
    <message>
        <source>Recent transactions may not yet be visible, and therefore your wallet's balance might be incorrect. This information will be correct once your wallet has finished synchronizing with the bitcoin network, as detailed below.</source>
        <translation>Nylige transaktioner er måske ikke synlige endnu, og derfor kan din tegnebogs saldo være ukorrekt. Denne information vil være korrekt, når din tegnebog er færdig med at synkronisere med blackcoin-netværket, som detaljerne herunder viser.</translation>
    </message>
    <message>
        <source>Attempting to spend bitcoins that are affected by not-yet-displayed transactions will not be accepted by the network.</source>
        <translation>Forsøg på at bruge blackcoin, som er indeholdt i endnu-ikke-viste transaktioner, accepteres ikke af netværket.</translation>
    </message>
    <message>
        <source>Number of blocks left</source>
        <translation>Antal blokke tilbage</translation>
    </message>
    <message>
        <source>Unknown...</source>
        <translation>Ukendt…</translation>
    </message>
    <message>
        <source>Last block time</source>
        <translation>Tidsstempel for seneste blok</translation>
    </message>
    <message>
        <source>Progress</source>
        <translation>Fremgang</translation>
    </message>
    <message>
        <source>Progress increase per hour</source>
        <translation>Øgning af fremgang pr. time</translation>
    </message>
    <message>
        <source>calculating...</source>
        <translation>beregner…</translation>
    </message>
    <message>
        <source>Estimated time left until synced</source>
        <translation>Estimeret tid tilbage af synkronisering</translation>
    </message>
    <message>
        <source>Hide</source>
        <translation>Skjul</translation>
    </message>
    <message>
        <source>Esc</source>
        <translation>Esc</translation>
    </message>
    <message>
        <source>%1 is currently syncing.  It will download headers and blocks from peers and validate them until reaching the tip of the block chain.</source>
        <translation>%1 synkroniserer lige nu. Hoveder og blokke bliver downloadet og valideret fra andre knuder. Processen fortsætter indtil den seneste blok nås.</translation>
    </message>
    <message>
        <source>Unknown. Syncing Headers (%1, %2%)...</source>
        <translation>Ukendt. Synkroniserer Hoveder (%1, %2%)...</translation>
    </message>
</context>
<context>
    <name>OpenURIDialog</name>
    <message>
        <source>Open bitcoin URI</source>
        <translation>Åbn bitcoin-URI</translation>
    </message>
    <message>
        <source>URI:</source>
        <translation>URI:</translation>
    </message>
</context>
<context>
    <name>OpenWalletActivity</name>
    <message>
        <source>Open wallet failed</source>
        <translation>Åbning af tegnebog mislykkedes</translation>
    </message>
    <message>
        <source>Open wallet warning</source>
        <translation>Advarsel for åbning af tegnebog</translation>
    </message>
    <message>
        <source>default wallet</source>
        <translation>Standard tegnebog</translation>
    </message>
    <message>
        <source>Opening Wallet &lt;b&gt;%1&lt;/b&gt;...</source>
        <translation>Åbner Tegnebog &lt;b&gt;%1&lt;/b&gt;...</translation>
    </message>
</context>
<context>
    <name>OptionsDialog</name>
    <message>
        <source>Options</source>
        <translation>Indstillinger</translation>
    </message>
    <message>
        <source>&amp;Main</source>
        <translation>&amp;Generelt</translation>
    </message>
    <message>
        <source>Automatically start %1 after logging in to the system.</source>
        <translation>Start %1 automatisk, når der logges ind på systemet.</translation>
    </message>
    <message>
        <source>&amp;Start %1 on system login</source>
        <translation>&amp;Start %1 ved systemlogin</translation>
    </message>
    <message>
        <source>Size of &amp;database cache</source>
        <translation>Størrelsen på &amp;databasens cache</translation>
    </message>
    <message>
        <source>Number of script &amp;verification threads</source>
        <translation>Antallet af script&amp;verificeringstråde</translation>
    </message>
    <message>
        <source>IP address of the proxy (e.g. IPv4: 127.0.0.1 / IPv6: ::1)</source>
        <translation>IP-adresse for proxyen (fx IPv4: 127.0.0.1 / IPv6: ::1)</translation>
    </message>
    <message>
        <source>Shows if the supplied default SOCKS5 proxy is used to reach peers via this network type.</source>
        <translation>Viser om den angivne standard-SOCKS5-proxy bruges til at nå knuder via denne netværkstype.</translation>
    </message>
    <message>
        <source>Use separate SOCKS&amp;5 proxy to reach peers via Tor hidden services:</source>
        <translation>Brug separat SOCKS&amp;5-proxy for at nå knuder via Tors skjulte tjenester:</translation>
    </message>
    <message>
        <source>Hide the icon from the system tray.</source>
        <translation>Skjul ikonet fra statusfeltet.</translation>
    </message>
    <message>
        <source>&amp;Hide tray icon</source>
        <translation>&amp;Skjul statusikon</translation>
    </message>
    <message>
        <source>Minimize instead of exit the application when the window is closed. When this option is enabled, the application will be closed only after selecting Exit in the menu.</source>
        <translation>Minimér i stedet for at lukke applikationen, når vinduet lukkes. Når denne indstilling er aktiveret, vil applikationen først blive lukket, når Afslut vælges i menuen.</translation>
    </message>
    <message>
        <source>Third party URLs (e.g. a block explorer) that appear in the transactions tab as context menu items. %s in the URL is replaced by transaction hash. Multiple URLs are separated by vertical bar |.</source>
        <translation>Tredjeparts-URL'er (fx et blokhåndteringsværktøj), der vises i transaktionsfanen som genvejsmenupunkter. %s i URL'en erstattes med transaktionens hash. Flere URL'er separeres med en lodret streg |.</translation>
    </message>
    <message>
        <source>Open the %1 configuration file from the working directory.</source>
        <translation>Åbn konfigurationsfilen for %1 fra arbejdsmappen.</translation>
    </message>
    <message>
        <source>Open Configuration File</source>
        <translation>Åbn konfigurationsfil</translation>
    </message>
    <message>
        <source>Reset all client options to default.</source>
        <translation>Nulstil alle klientindstillinger til deres standard.</translation>
    </message>
    <message>
        <source>&amp;Reset Options</source>
        <translation>&amp;Nulstil indstillinger</translation>
    </message>
    <message>
        <source>&amp;Network</source>
        <translation>&amp;Netværk</translation>
    </message>
    <message>
        <source>Disables some advanced features but all blocks will still be fully validated. Reverting this setting requires re-downloading the entire blockchain. Actual disk usage may be somewhat higher.</source>
        <translation>Deaktiverer nogle avancerede funktioner men alle blokke vil stadig blive fuldt validerede. Ændring af denne indstilling senere kræver download af hele blokkæden igen. Det aktuelle disk forbrug kan være noget højere.</translation>
    </message>
    <message>
        <source>Prune &amp;block storage to</source>
        <translation>Beskære &amp;blok opbevaring til</translation>
    </message>
    <message>
        <source>GB</source>
        <translation>GB</translation>
    </message>
    <message>
        <source>Reverting this setting requires re-downloading the entire blockchain.</source>
        <translation>Ændring af denne indstilling senere kræver download af hele blokkæden igen.</translation>
    </message>
    <message>
        <source>MiB</source>
        <translation>MiB</translation>
    </message>
    <message>
        <source>MiB</source>
        <translation>MiB</translation>
    </message>
    <message>
        <source>(0 = auto, &lt;0 = leave that many cores free)</source>
        <translation>(0 = auto, &lt;0 = efterlad så mange kerner fri)</translation>
    </message>
    <message>
        <source>W&amp;allet</source>
        <translation>&amp;Tegnebog</translation>
    </message>
    <message>
        <source>Expert</source>
        <translation>Ekspert</translation>
    </message>
    <message>
        <source>Enable coin &amp;control features</source>
        <translation>Aktivér egenskaber for &amp;coin-styring</translation>
    </message>
    <message>
        <source>If you disable the spending of unconfirmed change, the change from a transaction cannot be used until that transaction has at least one confirmation. This also affects how your balance is computed.</source>
        <translation>Hvis du deaktiverer brug af ubekræftede byttepenge, kan byttepengene fra en transaktion ikke bruges, før pågældende transaktion har mindst én bekræftelse. Dette påvirker også måden hvorpå din saldo beregnes.</translation>
    </message>
    <message>
        <source>&amp;Spend unconfirmed change</source>
        <translation>&amp;Brug ubekræftede byttepenge</translation>
    </message>
    <message>
        <source>Automatically open the Bitcoin client port on the router. This only works when your router supports UPnP and it is enabled.</source>
        <translation>Åbn automatisk Blackcoin-klientens port på routeren. Dette virker kun, når din router understøtter UPnP, og UPnP er aktiveret.</translation>
    </message>
    <message>
        <source>Map port using &amp;UPnP</source>
        <translation>Konfigurér port vha. &amp;UPnP</translation>
    </message>
    <message>
        <source>Accept connections from outside.</source>
        <translation>Acceptér forbindelser udefra.</translation>
    </message>
    <message>
        <source>Allow incomin&amp;g connections</source>
        <translation>Tillad &amp;indkommende forbindelser</translation>
    </message>
    <message>
        <source>Connect to the Bitcoin network through a SOCKS5 proxy.</source>
        <translation>Forbind til Blackcoin-netværket gennem en SOCKS5-proxy.</translation>
    </message>
    <message>
        <source>&amp;Connect through SOCKS5 proxy (default proxy):</source>
        <translation>&amp;Forbind gennem SOCKS5-proxy (standard-proxy):</translation>
    </message>
    <message>
        <source>Proxy &amp;IP:</source>
        <translation>Proxy-&amp;IP:</translation>
    </message>
    <message>
        <source>&amp;Port:</source>
        <translation>&amp;Port:</translation>
    </message>
    <message>
        <source>Port of the proxy (e.g. 9050)</source>
        <translation>Port for proxyen (fx 9050)</translation>
    </message>
    <message>
        <source>Used for reaching peers via:</source>
        <translation>Bruges til at nå knuder via:</translation>
    </message>
    <message>
        <source>IPv4</source>
        <translation>IPv4</translation>
    </message>
    <message>
        <source>IPv6</source>
        <translation>IPv6</translation>
    </message>
    <message>
        <source>Tor</source>
        <translation>Tor</translation>
    </message>
    <message>
        <source>Connect to the Bitcoin network through a separate SOCKS5 proxy for Tor hidden services.</source>
        <translation>Forbind til Blackcoin-netværket gennem en separat SOCKS5-proxy for Tors skjulte tjenester.</translation>
    </message>
    <message>
        <source>&amp;Window</source>
        <translation>&amp;Vindue</translation>
    </message>
    <message>
        <source>Show only a tray icon after minimizing the window.</source>
        <translation>Vis kun et statusikon efter minimering af vinduet.</translation>
    </message>
    <message>
        <source>&amp;Minimize to the tray instead of the taskbar</source>
        <translation>&amp;Minimér til statusfeltet i stedet for proceslinjen</translation>
    </message>
    <message>
        <source>M&amp;inimize on close</source>
        <translation>M&amp;inimér ved lukning</translation>
    </message>
    <message>
        <source>&amp;Display</source>
        <translation>&amp;Visning</translation>
    </message>
    <message>
        <source>User Interface &amp;language:</source>
        <translation>&amp;Sprog for brugergrænseflade:</translation>
    </message>
    <message>
        <source>The user interface language can be set here. This setting will take effect after restarting %1.</source>
        <translation>Sproget for brugerfladen kan vælges her. Denne indstilling vil træde i kraft efter genstart af %1.</translation>
    </message>
    <message>
        <source>&amp;Unit to show amounts in:</source>
        <translation>&amp;Enhed, som beløb vises i:</translation>
    </message>
    <message>
        <source>Choose the default subdivision unit to show in the interface and when sending coins.</source>
        <translation>Vælg standard for underopdeling af enhed, som skal vises i brugergrænsefladen og ved afsendelse af blackcoins.</translation>
    </message>
    <message>
        <source>Whether to show coin control features or not.</source>
        <translation>Hvorvidt egenskaber for coin-styring skal vises eller ej.</translation>
    </message>
    <message>
        <source>&amp;Third party transaction URLs</source>
        <translation>&amp;Tredjeparts-transaktions-URL'er</translation>
    </message>
    <message>
        <source>Options set in this dialog are overridden by the command line or in the configuration file:</source>
        <translation>Valgmuligheder sat i denne dialog er overskrevet af kommandolinjen eller i konfigurationsfilen:</translation>
    </message>
    <message>
        <source>&amp;OK</source>
        <translation>&amp;Ok</translation>
    </message>
    <message>
        <source>&amp;Cancel</source>
        <translation>&amp;Annullér</translation>
    </message>
    <message>
        <source>default</source>
        <translation>standard</translation>
    </message>
    <message>
        <source>none</source>
        <translation>ingen</translation>
    </message>
    <message>
        <source>Confirm options reset</source>
        <translation>Bekræft nulstilling af indstillinger</translation>
    </message>
    <message>
        <source>Client restart required to activate changes.</source>
        <translation>Genstart af klienten er nødvendig for at aktivere ændringer.</translation>
    </message>
    <message>
        <source>Client will be shut down. Do you want to proceed?</source>
        <translation>Klienten vil lukke ned. Vil du fortsætte?</translation>
    </message>
    <message>
        <source>Configuration options</source>
        <translation>Konfigurationsindstillinger</translation>
    </message>
    <message>
        <source>The configuration file is used to specify advanced user options which override GUI settings. Additionally, any command-line options will override this configuration file.</source>
        <translation>Konfigurationsfilen bruges til at opsætte avancerede brugerindstillinger, som tilsidesætter indstillingerne i den grafiske brugerflade. Derudover vil eventuelle kommandolinjetilvalg tilsidesætte denne konfigurationsfil.</translation>
    </message>
    <message>
        <source>Error</source>
        <translation>Fejl</translation>
    </message>
    <message>
        <source>The configuration file could not be opened.</source>
        <translation>Konfigurationsfilen kunne ikke åbnes.</translation>
    </message>
    <message>
        <source>This change would require a client restart.</source>
        <translation>Denne ændring vil kræve en genstart af klienten.</translation>
    </message>
    <message>
        <source>The supplied proxy address is invalid.</source>
        <translation>Den angivne proxy-adresse er ugyldig.</translation>
    </message>
</context>
<context>
    <name>OverviewPage</name>
    <message>
        <source>Form</source>
        <translation>Formular</translation>
    </message>
    <message>
        <source>The displayed information may be out of date. Your wallet automatically synchronizes with the Bitcoin network after a connection is established, but this process has not completed yet.</source>
        <translation>Den viste information kan være forældet. Din tegnebog synkroniserer automatisk med Blackcoin-netværket, når en forbindelse etableres, men denne proces er ikke gennemført endnu.</translation>
    </message>
    <message>
        <source>Watch-only:</source>
        <translation>Kigge:</translation>
    </message>
    <message>
        <source>Available:</source>
        <translation>Tilgængelig:</translation>
    </message>
    <message>
        <source>Your current spendable balance</source>
        <translation>Din nuværende tilgængelige saldo</translation>
    </message>
    <message>
        <source>Pending:</source>
        <translation>Afventende:</translation>
    </message>
    <message>
        <source>Total of transactions that have yet to be confirmed, and do not yet count toward the spendable balance</source>
        <translation>Total saldo for transaktioner, som ikke er blevet bekræftet endnu, og som ikke endnu er en del af den tilgængelige saldo</translation>
    </message>
    <message>
        <source>Immature:</source>
        <translation>Umodne:</translation>
    </message>
    <message>
        <source>Mined balance that has not yet matured</source>
        <translation>Minet saldo, som endnu ikke er modnet</translation>
    </message>
    <message>
        <source>Balances</source>
        <translation>Saldi:</translation>
    </message>
    <message>
        <source>Total:</source>
        <translation>Total:</translation>
    </message>
    <message>
        <source>Your current total balance</source>
        <translation>Din nuværende totale saldo</translation>
    </message>
    <message>
        <source>Your current balance in watch-only addresses</source>
        <translation>Din nuværende saldo på kigge-adresser</translation>
    </message>
    <message>
        <source>Spendable:</source>
        <translation>Spendérbar:</translation>
    </message>
    <message>
        <source>Recent transactions</source>
        <translation>Nylige transaktioner</translation>
    </message>
    <message>
        <source>Unconfirmed transactions to watch-only addresses</source>
        <translation>Ubekræftede transaktioner til kigge-adresser</translation>
    </message>
    <message>
        <source>Mined balance in watch-only addresses that has not yet matured</source>
        <translation>Minet saldo på kigge-adresser, som endnu ikke er modnet</translation>
    </message>
    <message>
        <source>Current total balance in watch-only addresses</source>
        <translation>Nuværende totalsaldo på kigge-adresser</translation>
    </message>
</context>
<context>
    <name>PaymentServer</name>
    <message>
        <source>Payment request error</source>
        <translation>Fejl i betalingsanmodning</translation>
    </message>
    <message>
        <source>Cannot start bitcoin: click-to-pay handler</source>
        <translation>Kan ikke starte blackcoin: click-to-pay-håndtering</translation>
    </message>
    <message>
        <source>URI handling</source>
        <translation>URI-håndtering</translation>
    </message>
    <message>
        <source>'bitcoin://' is not a valid URI. Use 'bitcoin:' instead.</source>
        <translation>'bitcoin://' er ikke et gyldigt URI. Brug 'bitcoin:' istedet.</translation>
    </message>
    <message>
        <source>Cannot process payment request because BIP70 is not supported.</source>
        <translation>Betalingsanmodninger kan ikke behandles mere, da BIP70 ikke længere er understøttet.</translation>
    </message>
    <message>
        <source>Due to widespread security flaws in BIP70 it's strongly recommended that any merchant instructions to switch wallets be ignored.</source>
        <translation>På grund af vidtstrakte sikkerhedsfejl i BIP70 anbefales det kraftigt, at enhver instruktion fra handlende om at skifte til en BIP70-tegnebog ignoreres.</translation>
    </message>
    <message>
        <source>If you are receiving this error you should request the merchant provide a BIP21 compatible URI.</source>
        <translation>Hvis du modtager denne fejl, bør du anmode den handlende om at give dig en BIP21-kompatibel URI.</translation>
    </message>
    <message>
        <source>Invalid payment address %1</source>
        <translation>Ugyldig betalingsadresse %1</translation>
    </message>
    <message>
        <source>URI cannot be parsed! This can be caused by an invalid Bitcoin address or malformed URI parameters.</source>
        <translation>URI kan ikke tolkes! Dette kan skyldes en ugyldig Blackcoin-adresse eller forkert udformede URL-parametre.</translation>
    </message>
    <message>
        <source>Payment request file handling</source>
        <translation>Filhåndtering for betalingsanmodninger</translation>
    </message>
</context>
<context>
    <name>PeerTableModel</name>
    <message>
        <source>User Agent</source>
        <translation>Brugeragent</translation>
    </message>
    <message>
        <source>Node/Service</source>
        <translation>Knude/tjeneste</translation>
    </message>
    <message>
        <source>NodeId</source>
        <translation>Knude-id</translation>
    </message>
    <message>
        <source>Ping</source>
        <translation>Ping</translation>
    </message>
    <message>
        <source>Sent</source>
        <translation>Sendt</translation>
    </message>
    <message>
        <source>Received</source>
        <translation>Modtaget</translation>
    </message>
</context>
<context>
    <name>QObject</name>
    <message>
        <source>Amount</source>
        <translation>Beløb</translation>
    </message>
    <message>
        <source>Enter a Bitcoin address (e.g. %1)</source>
        <translation>Indtast en Blackcoin-adresse (fx %1)</translation>
    </message>
    <message>
        <source>%1 d</source>
        <translation>%1 d</translation>
    </message>
    <message>
        <source>%1 h</source>
        <translation>%1 t</translation>
    </message>
    <message>
        <source>%1 m</source>
        <translation>%1 m</translation>
    </message>
    <message>
        <source>%1 s</source>
        <translation>%1 s</translation>
    </message>
    <message>
        <source>None</source>
        <translation>Ingen</translation>
    </message>
    <message>
        <source>N/A</source>
        <translation>N/A</translation>
    </message>
    <message>
        <source>%1 ms</source>
        <translation>%1 ms</translation>
    </message>
    <message numerus="yes">
        <source>%n second(s)</source>
        <translation><numerusform>%n sekund</numerusform><numerusform>%n sekunder</numerusform></translation>
    </message>
    <message numerus="yes">
        <source>%n minute(s)</source>
        <translation><numerusform>%n minut</numerusform><numerusform>%n minutter</numerusform></translation>
    </message>
    <message numerus="yes">
        <source>%n hour(s)</source>
        <translation><numerusform>%n time</numerusform><numerusform>%n timer</numerusform></translation>
    </message>
    <message numerus="yes">
        <source>%n day(s)</source>
        <translation><numerusform>%n dag</numerusform><numerusform>%n dage</numerusform></translation>
    </message>
    <message numerus="yes">
        <source>%n week(s)</source>
        <translation><numerusform>%n uge</numerusform><numerusform>%n uger</numerusform></translation>
    </message>
    <message>
        <source>%1 and %2</source>
        <translation>%1 og %2</translation>
    </message>
    <message numerus="yes">
        <source>%n year(s)</source>
        <translation><numerusform>%n år</numerusform><numerusform>%n år</numerusform></translation>
    </message>
    <message>
        <source>%1 B</source>
        <translation>%1 B</translation>
    </message>
    <message>
        <source>%1 KB</source>
        <translation>%1 KB</translation>
    </message>
    <message>
        <source>%1 MB</source>
        <translation>%1 MB</translation>
    </message>
    <message>
        <source>%1 GB</source>
        <translation>%1 GB</translation>
    </message>
    <message>
        <source>Error: Specified data directory "%1" does not exist.</source>
        <translation>Fejl: Angivet datamappe “%1” eksisterer ikke.</translation>
    </message>
    <message>
        <source>Error: Cannot parse configuration file: %1.</source>
        <translation>Fejl: Kan ikke fortolke konfigurations filen: %1.</translation>
    </message>
    <message>
        <source>Error: %1</source>
        <translation>Fejl: %1</translation>
    </message>
    <message>
        <source>%1 didn't yet exit safely...</source>
        <translation>%1 har endnu ikke afsluttet på sikker vis…</translation>
    </message>
    <message>
        <source>unknown</source>
        <translation>ukendt</translation>
    </message>
</context>
<context>
    <name>QRImageWidget</name>
    <message>
        <source>&amp;Save Image...</source>
        <translation>Gem billede…</translation>
    </message>
    <message>
        <source>&amp;Copy Image</source>
        <translation>&amp;Kopiér foto</translation>
    </message>
    <message>
        <source>Resulting URI too long, try to reduce the text for label / message.</source>
        <translation>Resulterende URI var for lang; prøv at forkorte teksten til mærkaten/beskeden.</translation>
    </message>
    <message>
        <source>Error encoding URI into QR Code.</source>
        <translation>Fejl ved kodning fra URI til QR-kode.</translation>
    </message>
    <message>
        <source>QR code support not available.</source>
        <translation>QR-kode understøttelse er ikke tilgængelig.</translation>
    </message>
    <message>
        <source>Save QR Code</source>
        <translation>Gem QR-kode</translation>
    </message>
    <message>
        <source>PNG Image (*.png)</source>
        <translation>PNG-billede (*.png)</translation>
    </message>
</context>
<context>
    <name>RPCConsole</name>
    <message>
        <source>N/A</source>
        <translation>N/A</translation>
    </message>
    <message>
        <source>Client version</source>
        <translation>Klientversion</translation>
    </message>
    <message>
        <source>&amp;Information</source>
        <translation>&amp;Information</translation>
    </message>
    <message>
        <source>General</source>
        <translation>Generelt</translation>
    </message>
    <message>
        <source>Using BerkeleyDB version</source>
        <translation>Bruger BerkeleyDB version</translation>
    </message>
    <message>
        <source>Datadir</source>
        <translation>Datamappe</translation>
    </message>
    <message>
        <source>To specify a non-default location of the data directory use the '%1' option.</source>
        <translation>For at angive en alternativ placering af mappen med data, skal du bruge tilvalget ‘%1’.</translation>
    </message>
    <message>
        <source>Blocksdir</source>
        <translation>Blokmappe</translation>
    </message>
    <message>
        <source>To specify a non-default location of the blocks directory use the '%1' option.</source>
        <translation>For at angive en alternativ placering af mappen med blokke, skal du bruge tilvalget ‘%1’.</translation>
    </message>
    <message>
        <source>Startup time</source>
        <translation>Opstartstidspunkt</translation>
    </message>
    <message>
        <source>Network</source>
        <translation>Netværk</translation>
    </message>
    <message>
        <source>Name</source>
        <translation>Navn</translation>
    </message>
    <message>
        <source>Number of connections</source>
        <translation>Antal forbindelser</translation>
    </message>
    <message>
        <source>Block chain</source>
        <translation>Blokkæde</translation>
    </message>
    <message>
        <source>Current number of blocks</source>
        <translation>Nuværende antal blokke</translation>
    </message>
    <message>
        <source>Memory Pool</source>
        <translation>Hukommelsespulje</translation>
    </message>
    <message>
        <source>Current number of transactions</source>
        <translation>Aktuelt antal transaktioner</translation>
    </message>
    <message>
        <source>Memory usage</source>
        <translation>Hukommelsesforbrug</translation>
    </message>
    <message>
        <source>Wallet: </source>
        <translation>Tegnebog:</translation>
    </message>
    <message>
        <source>(none)</source>
        <translation>(ingen)</translation>
    </message>
    <message>
        <source>&amp;Reset</source>
        <translation>&amp;Nulstil</translation>
    </message>
    <message>
        <source>Received</source>
        <translation>Modtaget</translation>
    </message>
    <message>
        <source>Sent</source>
        <translation>Sendt</translation>
    </message>
    <message>
        <source>&amp;Peers</source>
        <translation>Andre &amp;knuder</translation>
    </message>
    <message>
        <source>Banned peers</source>
        <translation>Bandlyste knuder</translation>
    </message>
    <message>
        <source>Select a peer to view detailed information.</source>
        <translation>Vælg en anden knude for at se detaljeret information.</translation>
    </message>
    <message>
        <source>Whitelisted</source>
        <translation>På hvidliste</translation>
    </message>
    <message>
        <source>Direction</source>
        <translation>Retning</translation>
    </message>
    <message>
        <source>Version</source>
        <translation>Version</translation>
    </message>
    <message>
        <source>Starting Block</source>
        <translation>Startblok</translation>
    </message>
    <message>
        <source>Synced Headers</source>
        <translation>Synkroniserede hoveder</translation>
    </message>
    <message>
        <source>Synced Blocks</source>
        <translation>Synkroniserede blokke</translation>
    </message>
    <message>
        <source>The mapped Autonomous System used for diversifying peer selection.</source>
        <translation>Afbildning fra Autonome Systemer (et Internet-Protocol-rutefindingsprefiks) til IP-adresser som bruges til at diversificere knudeforbindelser. Den engelske betegnelse er "asmap".</translation>
    </message>
    <message>
        <source>Mapped AS</source>
        <translation>Autonomt-System-afbildning</translation>
    </message>
    <message>
        <source>User Agent</source>
        <translation>Brugeragent</translation>
    </message>
    <message>
        <source>Node window</source>
        <translation>Knudevindue</translation>
    </message>
    <message>
        <source>Open the %1 debug log file from the current data directory. This can take a few seconds for large log files.</source>
        <translation>Åbn %1s fejlsøgningslogfil fra den aktuelle datamappe. Dette kan tage nogle få sekunder for store logfiler.</translation>
    </message>
    <message>
        <source>Decrease font size</source>
        <translation>Formindsk skrifttypestørrelse</translation>
    </message>
    <message>
        <source>Increase font size</source>
        <translation>Forstør skrifttypestørrelse</translation>
    </message>
    <message>
        <source>Services</source>
        <translation>Tjenester</translation>
    </message>
    <message>
        <source>Ban Score</source>
        <translation>Bandlysningsscore</translation>
    </message>
    <message>
        <source>Connection Time</source>
        <translation>Forbindelsestid</translation>
    </message>
    <message>
        <source>Last Send</source>
        <translation>Seneste afsendelse</translation>
    </message>
    <message>
        <source>Last Receive</source>
        <translation>Seneste modtagelse</translation>
    </message>
    <message>
        <source>Ping Time</source>
        <translation>Ping-tid</translation>
    </message>
    <message>
        <source>The duration of a currently outstanding ping.</source>
        <translation>Varigheden af den aktuelt igangværende ping.</translation>
    </message>
    <message>
        <source>Ping Wait</source>
        <translation>Ping-ventetid</translation>
    </message>
    <message>
        <source>Min Ping</source>
        <translation>Minimum ping</translation>
    </message>
    <message>
        <source>Time Offset</source>
        <translation>Tidsforskydning</translation>
    </message>
    <message>
        <source>Last block time</source>
        <translation>Tidsstempel for seneste blok</translation>
    </message>
    <message>
        <source>&amp;Open</source>
        <translation>&amp;Åbn</translation>
    </message>
    <message>
        <source>&amp;Console</source>
        <translation>&amp;Konsol</translation>
    </message>
    <message>
        <source>&amp;Network Traffic</source>
        <translation>&amp;Netværkstrafik</translation>
    </message>
    <message>
        <source>Totals</source>
        <translation>Totaler</translation>
    </message>
    <message>
        <source>In:</source>
        <translation>Indkommende:</translation>
    </message>
    <message>
        <source>Out:</source>
        <translation>Udgående:</translation>
    </message>
    <message>
        <source>Debug log file</source>
        <translation>Fejlsøgningslogfil</translation>
    </message>
    <message>
        <source>Clear console</source>
        <translation>Ryd konsol</translation>
    </message>
    <message>
        <source>1 &amp;hour</source>
        <translation>1 &amp;time</translation>
    </message>
    <message>
        <source>1 &amp;day</source>
        <translation>1 &amp;dag</translation>
    </message>
    <message>
        <source>1 &amp;week</source>
        <translation>1 &amp;uge</translation>
    </message>
    <message>
        <source>1 &amp;year</source>
        <translation>1 &amp;år</translation>
    </message>
    <message>
        <source>&amp;Disconnect</source>
        <translation>&amp;Afbryd forbindelse</translation>
    </message>
    <message>
        <source>Ban for</source>
        <translation>Bandlys i</translation>
    </message>
    <message>
        <source>&amp;Unban</source>
        <translation>&amp;Fjern bandlysning</translation>
    </message>
    <message>
        <source>Welcome to the %1 RPC console.</source>
        <translation>Velkommen til %1s RPC-konsol.</translation>
    </message>
    <message>
        <source>Use up and down arrows to navigate history, and %1 to clear screen.</source>
        <translation>Brug op- og nedpilene til at navigere i historikken og %1 til at rydde skærmen.</translation>
    </message>
    <message>
        <source>Type %1 for an overview of available commands.</source>
        <translation>Tast %1 for en oversigt over de tilgængelige kommandoer.</translation>
    </message>
    <message>
        <source>For more information on using this console type %1.</source>
        <translation>For mere information om at bruge denne konsol, tast %1.</translation>
    </message>
    <message>
        <source>WARNING: Scammers have been active, telling users to type commands here, stealing their wallet contents. Do not use this console without fully understanding the ramifications of a command.</source>
        <translation>ADVARSEL: Svindlere har tidligere aktivt bedt brugere om at indtaste kommandoer her for at stjæle indholdet af deres tegnebøger. Brug ikke denne konsol uden fuldt ud at forstå følgerne af en kommando.</translation>
    </message>
    <message>
        <source>Network activity disabled</source>
        <translation>Netværksaktivitet deaktiveret</translation>
    </message>
    <message>
        <source>Executing command without any wallet</source>
        <translation>Udfører kommando uden en tegnebog</translation>
    </message>
    <message>
        <source>Executing command using "%1" wallet</source>
        <translation>Eksekverer kommando ved brug af "%1" tegnebog</translation>
    </message>
    <message>
        <source>(node id: %1)</source>
        <translation>(knude-id: %1)</translation>
    </message>
    <message>
        <source>via %1</source>
        <translation>via %1</translation>
    </message>
    <message>
        <source>never</source>
        <translation>aldrig</translation>
    </message>
    <message>
        <source>Inbound</source>
        <translation>Indkommende</translation>
    </message>
    <message>
        <source>Outbound</source>
        <translation>Udgående</translation>
    </message>
    <message>
        <source>Yes</source>
        <translation>Ja</translation>
    </message>
    <message>
        <source>No</source>
        <translation>Nej</translation>
    </message>
    <message>
        <source>Unknown</source>
        <translation>Ukendt</translation>
    </message>
</context>
<context>
    <name>ReceiveCoinsDialog</name>
    <message>
        <source>&amp;Amount:</source>
        <translation>&amp;Beløb:</translation>
    </message>
    <message>
        <source>&amp;Label:</source>
        <translation>&amp;Mærkat:</translation>
    </message>
    <message>
        <source>&amp;Message:</source>
        <translation>&amp;Besked:</translation>
    </message>
    <message>
        <source>An optional message to attach to the payment request, which will be displayed when the request is opened. Note: The message will not be sent with the payment over the Bitcoin network.</source>
        <translation>En valgfri besked, der føjes til betalingsanmodningen, og som vil vises, når anmodningen åbnes. Bemærk: Beskeden vil ikke sendes sammen med betalingen over Blackcoin-netværket.</translation>
    </message>
    <message>
        <source>An optional label to associate with the new receiving address.</source>
        <translation>Et valgfrit mærkat, der associeres med den nye modtagelsesadresse.</translation>
    </message>
    <message>
        <source>Use this form to request payments. All fields are &lt;b&gt;optional&lt;/b&gt;.</source>
        <translation>Brug denne formular for at anmode om betalinger. Alle felter er &lt;b&gt;valgfri&lt;/b&gt;.</translation>
    </message>
    <message>
        <source>An optional amount to request. Leave this empty or zero to not request a specific amount.</source>
        <translation>Et valgfrit beløb til anmodning. Lad dette felt være tomt eller indeholde nul for at anmode om et ikke-specifikt beløb.</translation>
    </message>
    <message>
        <source>An optional label to associate with the new receiving address (used by you to identify an invoice).  It is also attached to the payment request.</source>
        <translation>Et valgfrit mærkat, der associeres med den nye modtagelsesadresse. Det bruges til at identificere en faktura. Det er også indlejret i betalingsanmodningen.</translation>
    </message>
    <message>
        <source>An optional message that is attached to the payment request and may be displayed to the sender.</source>
        <translation>En valgfri meddelelse som er indlejret i betalingsanmodningen og som kan blive vist til afsenderen.</translation>
    </message>
    <message>
        <source>&amp;Create new receiving address</source>
        <translation>&amp;Opret ny modtager adresse</translation>
    </message>
    <message>
        <source>Clear all fields of the form.</source>
        <translation>Ryd alle felter af formen.</translation>
    </message>
    <message>
        <source>Clear</source>
        <translation>Ryd</translation>
    </message>
    <message>
        <source>Bech32 (or BIP-173) addresses offer better protection against typos, but old wallets don't support them. When unchecked, an address compatible with older wallets will be created instead.</source>
        <translation>Rene segwit-adresser (kendt som Bech32 eller BIP-173) reducerer dine transaktionsgebyrer i det lange løb og giver bedre beskyttelse imod tastefejl, men gamle tegnebøger understøtter dem ikke. Hvis dette ikke vælges, vil i stedet en adresse, der fungerer med ældre tegnebøger, oprettes.</translation>
    </message>
    <message>
        <source>Generate Bech32 address</source>
        <translation>Generér rene segwit-adresser (Bech32)</translation>
    </message>
    <message>
        <source>Requested payments history</source>
        <translation>Historik over betalingsanmodninger</translation>
    </message>
    <message>
        <source>Show the selected request (does the same as double clicking an entry)</source>
        <translation>Vis den valgte anmodning (gør det samme som dobbeltklik på en indgang)</translation>
    </message>
    <message>
        <source>Show</source>
        <translation>Vis</translation>
    </message>
    <message>
        <source>Remove the selected entries from the list</source>
        <translation>Fjern de valgte indgange fra listen</translation>
    </message>
    <message>
        <source>Remove</source>
        <translation>Fjern</translation>
    </message>
    <message>
        <source>Copy URI</source>
        <translation>Kopiér URI</translation>
    </message>
    <message>
        <source>Copy label</source>
        <translation>Kopiér mærkat</translation>
    </message>
    <message>
        <source>Copy message</source>
        <translation>Kopiér besked</translation>
    </message>
    <message>
        <source>Copy amount</source>
        <translation>Kopiér beløb</translation>
    </message>
</context>
<context>
    <name>ReceiveRequestDialog</name>
    <message>
        <source>QR Code</source>
        <translation>QR-kode</translation>
    </message>
    <message>
        <source>Copy &amp;URI</source>
        <translation>Kopiér &amp;URI</translation>
    </message>
    <message>
        <source>Copy &amp;Address</source>
        <translation>Kopiér &amp;adresse</translation>
    </message>
    <message>
        <source>&amp;Save Image...</source>
        <translation>&amp;Gem billede…</translation>
    </message>
    <message>
        <source>Request payment to %1</source>
        <translation>Anmod om betaling til %1</translation>
    </message>
    <message>
        <source>Payment information</source>
        <translation>Betalingsinformation</translation>
    </message>
    <message>
        <source>URI</source>
        <translation>URI</translation>
    </message>
    <message>
        <source>Address</source>
        <translation>Adresse</translation>
    </message>
    <message>
        <source>Amount</source>
        <translation>Beløb</translation>
    </message>
    <message>
        <source>Label</source>
        <translation>Mærkat</translation>
    </message>
    <message>
        <source>Message</source>
        <translation>Besked</translation>
    </message>
    <message>
        <source>Wallet</source>
        <translation>Tegnebog</translation>
    </message>
</context>
<context>
    <name>RecentRequestsTableModel</name>
    <message>
        <source>Date</source>
        <translation>Dato</translation>
    </message>
    <message>
        <source>Label</source>
        <translation>Mærkat</translation>
    </message>
    <message>
        <source>Message</source>
        <translation>Besked</translation>
    </message>
    <message>
        <source>(no label)</source>
        <translation>(ingen mærkat)</translation>
    </message>
    <message>
        <source>(no message)</source>
        <translation>(ingen besked)</translation>
    </message>
    <message>
        <source>(no amount requested)</source>
        <translation>(intet anmodet beløb)</translation>
    </message>
    <message>
        <source>Requested</source>
        <translation>Anmodet</translation>
    </message>
</context>
<context>
    <name>SendCoinsDialog</name>
    <message>
        <source>Send Coins</source>
        <translation>Send blackcoins</translation>
    </message>
    <message>
        <source>Coin Control Features</source>
        <translation>Egenskaber for coin-styring</translation>
    </message>
    <message>
        <source>Inputs...</source>
        <translation>Inputs…</translation>
    </message>
    <message>
        <source>automatically selected</source>
        <translation>valgt automatisk</translation>
    </message>
    <message>
        <source>Insufficient funds!</source>
        <translation>Utilstrækkelige midler!</translation>
    </message>
    <message>
        <source>Quantity:</source>
        <translation>Mængde:</translation>
    </message>
    <message>
        <source>Bytes:</source>
        <translation>Byte:</translation>
    </message>
    <message>
        <source>Amount:</source>
        <translation>Beløb:</translation>
    </message>
    <message>
        <source>Fee:</source>
        <translation>Gebyr:</translation>
    </message>
    <message>
        <source>After Fee:</source>
        <translation>Efter gebyr:</translation>
    </message>
    <message>
        <source>Change:</source>
        <translation>Byttepenge:</translation>
    </message>
    <message>
        <source>If this is activated, but the change address is empty or invalid, change will be sent to a newly generated address.</source>
        <translation>Hvis dette aktiveres, men byttepengeadressen er tom eller ugyldig, vil byttepenge blive sendt til en nygenereret adresse.</translation>
    </message>
    <message>
        <source>Custom change address</source>
        <translation>Tilpasset byttepengeadresse</translation>
    </message>
    <message>
        <source>Transaction Fee:</source>
        <translation>Transaktionsgebyr:</translation>
    </message>
    <message>
        <source>Choose...</source>
        <translation>Vælg…</translation>
    </message>
    <message>
        <source>Using the fallbackfee can result in sending a transaction that will take several hours or days (or never) to confirm. Consider choosing your fee manually or wait until you have validated the complete chain.</source>
        <translation>Brug af tilbagefaldsgebyret kan resultere i en transaktion, der tager adskillige timer eller dage (eller aldrig) at bekræfte. Overvej at vælge dit gebyr manuelt eller at vente indtil du har valideret hele kæden.</translation>
    </message>
    <message>
        <source>Warning: Fee estimation is currently not possible.</source>
        <translation>Advarsel: Gebyrestimering er ikke muligt i øjeblikket.</translation>
    </message>
    <message>
        <source>Specify a custom fee per kB (1,000 bytes) of the transaction's virtual size.

Note:  Since the fee is calculated on a per-byte basis, a fee of "100 satoshis per kB" for a transaction size of 500 bytes (half of 1 kB) would ultimately yield a fee of only 50 satoshis.</source>
        <translation>Specificer et brugerdefineret gebyr per kB (1.000 bytes) af transaktionens virtuelle størrelse.

Note: Siden gebyret er kalkuleret på en per-byte basis, et gebyr på "100 satoshis per kB" for en transkationsstørrelse på 500 bytes (halvdelen af 1kB) ville ultimativt udbytte et gebyr på kun 50 satoshis.</translation>
    </message>
    <message>
        <source>per kilobyte</source>
        <translation>pr. kilobyte</translation>
    </message>
    <message>
        <source>Hide</source>
        <translation>Skjul</translation>
    </message>
    <message>
        <source>Recommended:</source>
        <translation>Anbefalet:</translation>
    </message>
    <message>
        <source>Custom:</source>
        <translation>Brugertilpasset:</translation>
    </message>
    <message>
        <source>(Smart fee not initialized yet. This usually takes a few blocks...)</source>
        <translation>(Smart-gebyr er ikke initialiseret endnu. Dette tager typisk nogle få blokke…)</translation>
    </message>
    <message>
        <source>Send to multiple recipients at once</source>
        <translation>Send til flere modtagere på en gang</translation>
    </message>
    <message>
        <source>Add &amp;Recipient</source>
        <translation>Tilføj &amp;modtager</translation>
    </message>
    <message>
        <source>Clear all fields of the form.</source>
        <translation>Ryd alle felter af formen.</translation>
    </message>
    <message>
        <source>Dust:</source>
        <translation>Støv:</translation>
    </message>
    <message>
        <source>Hide transaction fee settings</source>
        <translation>Skjul indstillinger for transaktionsgebyr</translation>
    </message>
    <message>
        <source>When there is less transaction volume than space in the blocks, miners as well as relaying nodes may enforce a minimum fee. Paying only this minimum fee is just fine, but be aware that this can result in a never confirming transaction once there is more demand for bitcoin transactions than the network can process.</source>
        <translation>På tidspunkter, hvor der er færre transaktioner, end der er plads til i nye blokke, kan minere og videresendende knuder gennemtvinge et minimumsgebyr. Du kan vælge kun at betale dette minimumsgebyr, men vær opmærksom på, at det kan resultere i en transaktion, der aldrig bliver bekræftet, hvis mængden af nye bitcoin-transaktioner stiger til mere, end hvad netværket kan behandle ad gangen.</translation>
    </message>
    <message>
        <source>A too low fee might result in a never confirming transaction (read the tooltip)</source>
        <translation>Et for lavt gebyr kan resultere i en transaktion, der aldrig bekræftes (læs værktøjstippet)</translation>
    </message>
    <message>
        <source>Confirmation time target:</source>
        <translation>Mål for bekræftelsestid:</translation>
    </message>
    <message>
        <source>Enable Replace-By-Fee</source>
        <translation>Aktivér erstat-med-gebyr (RBF)</translation>
    </message>
    <message>
        <source>With Replace-By-Fee (BIP-125) you can increase a transaction's fee after it is sent. Without this, a higher fee may be recommended to compensate for increased transaction delay risk.</source>
        <translation>Med erstat-med-gebyr (Replace-By-Fee, BIP-125) kan du øge en transaktions gebyr, efter den er sendt. Uden dette kan et højere gebyr anbefales for at kompensere for øget risiko for at transaktionen bliver forsinket.</translation>
    </message>
    <message>
        <source>Clear &amp;All</source>
        <translation>Ryd &amp;alle</translation>
    </message>
    <message>
        <source>Balance:</source>
        <translation>Saldo:</translation>
    </message>
    <message>
        <source>Confirm the send action</source>
        <translation>Bekræft afsendelsen</translation>
    </message>
    <message>
        <source>S&amp;end</source>
        <translation>&amp;Afsend</translation>
    </message>
    <message>
        <source>Copy quantity</source>
        <translation>Kopiér mængde</translation>
    </message>
    <message>
        <source>Copy amount</source>
        <translation>Kopiér beløb</translation>
    </message>
    <message>
        <source>Copy fee</source>
        <translation>Kopiér gebyr</translation>
    </message>
    <message>
        <source>Copy after fee</source>
        <translation>Kopiér eftergebyr</translation>
    </message>
    <message>
        <source>Copy bytes</source>
        <translation>Kopiér byte</translation>
    </message>
    <message>
        <source>Copy dust</source>
        <translation>Kopiér støv</translation>
    </message>
    <message>
        <source>Copy change</source>
        <translation>Kopiér byttepenge</translation>
    </message>
    <message>
        <source>%1 (%2 blocks)</source>
        <translation>%1 (%2 blokke)</translation>
    </message>
    <message>
        <source>Cr&amp;eate Unsigned</source>
        <translation>L&amp;av usigneret</translation>
    </message>
    <message>
        <source> from wallet '%1'</source>
        <translation>fra tegnebog '%1'</translation>
    </message>
    <message>
        <source>%1 to '%2'</source>
        <translation>%1 til '%2'</translation>
    </message>
    <message>
        <source>%1 to %2</source>
        <translation>%1 til %2</translation>
    </message>
    <message>
        <source>Do you want to draft this transaction?</source>
        <translation>Vil du lave et udkast til denne transaktion?</translation>
    </message>
    <message>
        <source>Are you sure you want to send?</source>
        <translation>Er du sikker på, at du vil sende?</translation>
    </message>
    <message>
        <source>or</source>
        <translation>eller</translation>
    </message>
    <message>
        <source>You can increase the fee later (signals Replace-By-Fee, BIP-125).</source>
        <translation>Du kan øge gebyret senere (signalerer erstat-med-gebyr, BIP-125).</translation>
    </message>
    <message>
        <source>Please, review your transaction.</source>
        <translation>Venligst, vurder din transaktion.</translation>
    </message>
    <message>
        <source>Transaction fee</source>
        <translation>Transaktionsgebyr</translation>
    </message>
    <message>
        <source>Not signalling Replace-By-Fee, BIP-125.</source>
        <translation>Signalerer ikke erstat-med-gebyr, BIP-125.</translation>
    </message>
    <message>
        <source>Total Amount</source>
        <translation>Total Mængde</translation>
    </message>
    <message>
        <source>To review recipient list click "Show Details..."</source>
        <translation>For at vurdere modtager listen tryk "Vis Detaljer..."</translation>
    </message>
    <message>
        <source>Confirm send coins</source>
        <translation>Bekræft afsendelse af blackcoins</translation>
    </message>
    <message>
        <source>Confirm transaction proposal</source>
        <translation>Bekræft transaktionsudkast</translation>
    </message>
    <message>
        <source>Copy PSBT to clipboard</source>
        <translation>Kopiér PSBT til udklipsholderen</translation>
    </message>
    <message>
        <source>Send</source>
        <translation>Afsend</translation>
    </message>
    <message>
        <source>PSBT copied</source>
        <translation>PSBT kopieret</translation>
    </message>
    <message>
        <source>Watch-only balance:</source>
        <translation>Kiggebalance:</translation>
    </message>
    <message>
        <source>The recipient address is not valid. Please recheck.</source>
        <translation>Modtageradressen er ikke gyldig. Tjek venligst igen.</translation>
    </message>
    <message>
        <source>The amount to pay must be larger than 0.</source>
        <translation>Beløbet til betaling skal være større end 0.</translation>
    </message>
    <message>
        <source>The amount exceeds your balance.</source>
        <translation>Beløbet overstiger din saldo.</translation>
    </message>
    <message>
        <source>The total exceeds your balance when the %1 transaction fee is included.</source>
        <translation>Totalen overstiger din saldo, når transaktionsgebyret på %1 er inkluderet.</translation>
    </message>
    <message>
        <source>Duplicate address found: addresses should only be used once each.</source>
        <translation>Adressegenganger fundet. Adresser bør kun bruges én gang hver.</translation>
    </message>
    <message>
        <source>Transaction creation failed!</source>
        <translation>Oprettelse af transaktion mislykkedes!</translation>
    </message>
    <message>
        <source>A fee higher than %1 is considered an absurdly high fee.</source>
        <translation>Et gebyr højere end %1 opfattes som et absurd højt gebyr.</translation>
    </message>
    <message>
        <source>Payment request expired.</source>
        <translation>Betalingsanmodning er udløbet.</translation>
    </message>
    <message numerus="yes">
        <source>Estimated to begin confirmation within %n block(s).</source>
        <translation><numerusform>Bekræftelse estimeret til at begynde om %n blok.</numerusform><numerusform>Bekræftelse estimeret til at begynde om %n blokke.</numerusform></translation>
    </message>
    <message>
        <source>Warning: Invalid Bitcoin address</source>
        <translation>Advarsel: Ugyldig Blackcoin-adresse</translation>
    </message>
    <message>
        <source>Warning: Unknown change address</source>
        <translation>Advarsel: Ukendt byttepengeadresse</translation>
    </message>
    <message>
        <source>Confirm custom change address</source>
        <translation>Bekræft tilpasset byttepengeadresse</translation>
    </message>
    <message>
        <source>The address you selected for change is not part of this wallet. Any or all funds in your wallet may be sent to this address. Are you sure?</source>
        <translation>Den adresse, du har valgt til byttepenge, er ikke en del af denne tegnebog. Nogle af eller alle penge i din tegnebog kan blive sendt til denne adresse. Er du sikker?</translation>
    </message>
    <message>
        <source>(no label)</source>
        <translation>(ingen mærkat)</translation>
    </message>
</context>
<context>
    <name>SendCoinsEntry</name>
    <message>
        <source>A&amp;mount:</source>
        <translation>&amp;Beløb:</translation>
    </message>
    <message>
        <source>Pay &amp;To:</source>
        <translation>Betal &amp;til:</translation>
    </message>
    <message>
        <source>&amp;Label:</source>
        <translation>&amp;Mærkat:</translation>
    </message>
    <message>
        <source>Choose previously used address</source>
        <translation>Vælg tidligere brugt adresse</translation>
    </message>
    <message>
        <source>The Bitcoin address to send the payment to</source>
        <translation>Blackcoin-adresse, som betalingen skal sendes til</translation>
    </message>
    <message>
        <source>Alt+A</source>
        <translation>Alt+A</translation>
    </message>
    <message>
        <source>Paste address from clipboard</source>
        <translation>Indsæt adresse fra udklipsholderen</translation>
    </message>
    <message>
        <source>Alt+P</source>
        <translation>Alt+P</translation>
    </message>
    <message>
        <source>Remove this entry</source>
        <translation>Fjern denne indgang</translation>
    </message>
    <message>
        <source>The amount to send in the selected unit</source>
        <translation>Beløbet der skal afsendes i den valgte enhed</translation>
    </message>
    <message>
        <source>The fee will be deducted from the amount being sent. The recipient will receive less bitcoins than you enter in the amount field. If multiple recipients are selected, the fee is split equally.</source>
        <translation>Gebyret vil blive trukket fra det sendte beløb. Modtageren vil modtage færre blackcoin, end du indtaster i beløbfeltet. Hvis flere modtagere vælges, vil gebyret deles ligeligt.</translation>
    </message>
    <message>
        <source>S&amp;ubtract fee from amount</source>
        <translation>&amp;Træk gebyr fra beløb</translation>
    </message>
    <message>
        <source>Use available balance</source>
        <translation>Brug tilgængelig saldo</translation>
    </message>
    <message>
        <source>Message:</source>
        <translation>Besked:</translation>
    </message>
    <message>
        <source>This is an unauthenticated payment request.</source>
        <translation>Dette er en uautentificeret betalingsanmodning.</translation>
    </message>
    <message>
        <source>This is an authenticated payment request.</source>
        <translation>Dette er en autentificeret betalingsanmodning.</translation>
    </message>
    <message>
        <source>Enter a label for this address to add it to the list of used addresses</source>
        <translation>Indtast et mærkat for denne adresse for at føje den til listen over brugte adresser</translation>
    </message>
    <message>
        <source>A message that was attached to the bitcoin: URI which will be stored with the transaction for your reference. Note: This message will not be sent over the Bitcoin network.</source>
        <translation>En besked, som blev føjet til “blackcoin:”-URI'en, som vil gemmes med transaktionen til din reference. Bemærk: Denne besked vil ikke blive sendt over Blackcoin-netværket.</translation>
    </message>
    <message>
        <source>Pay To:</source>
        <translation>Betal til:</translation>
    </message>
    <message>
        <source>Memo:</source>
        <translation>Memo:</translation>
    </message>
</context>
<context>
    <name>ShutdownWindow</name>
    <message>
        <source>%1 is shutting down...</source>
        <translation>%1 lukker ned…</translation>
    </message>
    <message>
        <source>Do not shut down the computer until this window disappears.</source>
        <translation>Luk ikke computeren ned, før dette vindue forsvinder.</translation>
    </message>
</context>
<context>
    <name>SignVerifyMessageDialog</name>
    <message>
        <source>Signatures - Sign / Verify a Message</source>
        <translation>Signaturer – Underskriv/verificér en besked</translation>
    </message>
    <message>
        <source>&amp;Sign Message</source>
        <translation>&amp;Singér besked</translation>
    </message>
    <message>
        <source>You can sign messages/agreements with your addresses to prove you can receive bitcoins sent to them. Be careful not to sign anything vague or random, as phishing attacks may try to trick you into signing your identity over to them. Only sign fully-detailed statements you agree to.</source>
        <translation>Du kan signere beskeder/aftaler med dine adresser for at bevise, at du kan modtage blackcoin, der bliver sendt til adresserne. Vær forsigtig med ikke at signere noget vagt eller tilfældigt, da eventuelle phishing-angreb kan snyde dig til at overlade din identitet til dem. Signér kun fuldt ud detaljerede udsagn, som du er enig i.</translation>
    </message>
    <message>
        <source>The Bitcoin address to sign the message with</source>
        <translation>Blackcoin-adresse, som beskeden skal signeres med</translation>
    </message>
    <message>
        <source>Choose previously used address</source>
        <translation>Vælg tidligere brugt adresse</translation>
    </message>
    <message>
        <source>Alt+A</source>
        <translation>Alt+A</translation>
    </message>
    <message>
        <source>Paste address from clipboard</source>
        <translation>Indsæt adresse fra udklipsholderen</translation>
    </message>
    <message>
        <source>Alt+P</source>
        <translation>Alt+P</translation>
    </message>
    <message>
        <source>Enter the message you want to sign here</source>
        <translation>Indtast her beskeden, du ønsker at signere</translation>
    </message>
    <message>
        <source>Signature</source>
        <translation>Signatur</translation>
    </message>
    <message>
        <source>Copy the current signature to the system clipboard</source>
        <translation>Kopiér den nuværende signatur til systemets udklipsholder</translation>
    </message>
    <message>
        <source>Sign the message to prove you own this Bitcoin address</source>
        <translation>Signér denne besked for at bevise, at Blackcoin-adressen tilhører dig</translation>
    </message>
    <message>
        <source>Sign &amp;Message</source>
        <translation>Signér &amp;besked</translation>
    </message>
    <message>
        <source>Reset all sign message fields</source>
        <translation>Nulstil alle “signér besked”-felter</translation>
    </message>
    <message>
        <source>Clear &amp;All</source>
        <translation>Ryd &amp;alle</translation>
    </message>
    <message>
        <source>&amp;Verify Message</source>
        <translation>&amp;Verificér besked</translation>
    </message>
    <message>
        <source>Enter the receiver's address, message (ensure you copy line breaks, spaces, tabs, etc. exactly) and signature below to verify the message. Be careful not to read more into the signature than what is in the signed message itself, to avoid being tricked by a man-in-the-middle attack. Note that this only proves the signing party receives with the address, it cannot prove sendership of any transaction!</source>
        <translation>Indtast modtagerens adresse, besked (vær sikker på at kopiere linjeskift, mellemrum, tabuleringer, etc. præcist) og signatur herunder for at verificere beskeden. Vær forsigtig med ikke at læse noget ud fra signaturen, som ikke står i selve beskeden, for at undgå at blive snydt af et eventuelt man-in-the-middle-angreb. Bemærk, at dette kun beviser, at den signerende person kan modtage med adressen; det kan ikke bevise hvem der har sendt en given transaktion!</translation>
    </message>
    <message>
        <source>The Bitcoin address the message was signed with</source>
        <translation>Blackcoin-adressen, som beskeden blev signeret med</translation>
    </message>
    <message>
        <source>The signed message to verify</source>
        <translation>Den signerede meddelelse som skal verificeres</translation>
    </message>
    <message>
        <source>The signature given when the message was signed</source>
        <translation>Signaturen som blev givet da meddelelsen blev signeret</translation>
    </message>
    <message>
        <source>Verify the message to ensure it was signed with the specified Bitcoin address</source>
        <translation>Verificér beskeden for at sikre, at den er signeret med den angivne Blackcoin-adresse</translation>
    </message>
    <message>
        <source>Verify &amp;Message</source>
        <translation>Verificér &amp;besked</translation>
    </message>
    <message>
        <source>Reset all verify message fields</source>
        <translation>Nulstil alle “verificér besked”-felter</translation>
    </message>
    <message>
        <source>Click "Sign Message" to generate signature</source>
        <translation>Klik “Signér besked” for at generere underskriften</translation>
    </message>
    <message>
        <source>The entered address is invalid.</source>
        <translation>Den indtastede adresse er ugyldig.</translation>
    </message>
    <message>
        <source>Please check the address and try again.</source>
        <translation>Tjek venligst adressen og forsøg igen.</translation>
    </message>
    <message>
        <source>The entered address does not refer to a key.</source>
        <translation>Den indtastede adresse henviser ikke til en nøgle.</translation>
    </message>
    <message>
        <source>Wallet unlock was cancelled.</source>
        <translation>Tegnebogsoplåsning annulleret.</translation>
    </message>
    <message>
        <source>No error</source>
        <translation>Ingen fejl</translation>
    </message>
    <message>
        <source>Private key for the entered address is not available.</source>
        <translation>Den private nøgle for den indtastede adresse er ikke tilgængelig.</translation>
    </message>
    <message>
        <source>Message signing failed.</source>
        <translation>Signering af besked mislykkedes.</translation>
    </message>
    <message>
        <source>Message signed.</source>
        <translation>Besked signeret.</translation>
    </message>
    <message>
        <source>The signature could not be decoded.</source>
        <translation>Signaturen kunne ikke afkodes.</translation>
    </message>
    <message>
        <source>Please check the signature and try again.</source>
        <translation>Tjek venligst signaturen og forsøg igen.</translation>
    </message>
    <message>
        <source>The signature did not match the message digest.</source>
        <translation>Signaturen passer ikke overens med beskedens indhold.</translation>
    </message>
    <message>
        <source>Message verification failed.</source>
        <translation>Verificering af besked mislykkedes.</translation>
    </message>
    <message>
        <source>Message verified.</source>
        <translation>Besked verificeret.</translation>
    </message>
</context>
<context>
    <name>TrafficGraphWidget</name>
    <message>
        <source>KB/s</source>
        <translation>KB/s</translation>
    </message>
</context>
<context>
    <name>TransactionDesc</name>
    <message numerus="yes">
        <source>Open for %n more block(s)</source>
        <translation><numerusform>Åben i %n yderligere blok</numerusform><numerusform>Åben i %n yderligere blokke</numerusform></translation>
    </message>
    <message>
        <source>Open until %1</source>
        <translation>Åben indtil %1</translation>
    </message>
    <message>
        <source>conflicted with a transaction with %1 confirmations</source>
        <translation>i konflikt med en transaktion, der har %1 bekræftelser</translation>
    </message>
    <message>
        <source>0/unconfirmed, %1</source>
        <translation>0/ubekræftet, %1</translation>
    </message>
    <message>
        <source>in memory pool</source>
        <translation>i hukommelsespulje</translation>
    </message>
    <message>
        <source>not in memory pool</source>
        <translation>ikke i hukommelsespulje</translation>
    </message>
    <message>
        <source>abandoned</source>
        <translation>opgivet</translation>
    </message>
    <message>
        <source>%1/unconfirmed</source>
        <translation>%1/ubekræftet</translation>
    </message>
    <message>
        <source>%1 confirmations</source>
        <translation>%1 bekræftelser</translation>
    </message>
    <message>
        <source>Status</source>
        <translation>Status</translation>
    </message>
    <message>
        <source>Date</source>
        <translation>Dato</translation>
    </message>
    <message>
        <source>Source</source>
        <translation>Kilde</translation>
    </message>
    <message>
        <source>Generated</source>
        <translation>Genereret</translation>
    </message>
    <message>
        <source>From</source>
        <translation>Fra</translation>
    </message>
    <message>
        <source>unknown</source>
        <translation>ukendt</translation>
    </message>
    <message>
        <source>To</source>
        <translation>Til</translation>
    </message>
    <message>
        <source>own address</source>
        <translation>egen adresse</translation>
    </message>
    <message>
        <source>watch-only</source>
        <translation>kigge</translation>
    </message>
    <message>
        <source>label</source>
        <translation>mærkat</translation>
    </message>
    <message>
        <source>Credit</source>
        <translation>Kredit</translation>
    </message>
    <message numerus="yes">
        <source>matures in %n more block(s)</source>
        <translation><numerusform>modner om %n blok</numerusform><numerusform>modner om %n blokke</numerusform></translation>
    </message>
    <message>
        <source>not accepted</source>
        <translation>ikke accepteret</translation>
    </message>
    <message>
        <source>Debit</source>
        <translation>Debet</translation>
    </message>
    <message>
        <source>Total debit</source>
        <translation>Total debet</translation>
    </message>
    <message>
        <source>Total credit</source>
        <translation>Total kredit</translation>
    </message>
    <message>
        <source>Transaction fee</source>
        <translation>Transaktionsgebyr</translation>
    </message>
    <message>
        <source>Net amount</source>
        <translation>Nettobeløb</translation>
    </message>
    <message>
        <source>Message</source>
        <translation>Besked</translation>
    </message>
    <message>
        <source>Comment</source>
        <translation>Kommentar</translation>
    </message>
    <message>
        <source>Transaction ID</source>
        <translation>Transaktions-ID</translation>
    </message>
    <message>
        <source>Transaction total size</source>
        <translation>Totalstørrelse af transaktion</translation>
    </message>
    <message>
        <source>Transaction virtual size</source>
        <translation>Transaktion virtuel størrelse</translation>
    </message>
    <message>
        <source>Output index</source>
        <translation>Outputindeks</translation>
    </message>
    <message>
        <source> (Certificate was not verified)</source>
        <translation>(certifikat er ikke verificeret)</translation>
    </message>
    <message>
        <source>Merchant</source>
        <translation>Forretningsdrivende</translation>
    </message>
    <message>
        <source>Generated coins must mature %1 blocks before they can be spent. When you generated this block, it was broadcast to the network to be added to the block chain. If it fails to get into the chain, its state will change to "not accepted" and it won't be spendable. This may occasionally happen if another node generates a block within a few seconds of yours.</source>
        <translation>Minede blackcoins skal modne %1 blokke, før de kan bruges. Da du genererede denne blok, blev den transmitteret til netværket for at blive føjet til blokkæden. Hvis det ikke lykkes at få den i kæden, vil dens tilstand ændres til “ikke accepteret”, og den vil ikke kunne bruges. Dette kan ske nu og da, hvis en anden knude udvinder en blok inden for nogle få sekunder fra din.</translation>
    </message>
    <message>
        <source>Debug information</source>
        <translation>Fejlsøgningsinformation</translation>
    </message>
    <message>
        <source>Transaction</source>
        <translation>Transaktion</translation>
    </message>
    <message>
        <source>Inputs</source>
        <translation>Input</translation>
    </message>
    <message>
        <source>Amount</source>
        <translation>Beløb</translation>
    </message>
    <message>
        <source>true</source>
        <translation>sand</translation>
    </message>
    <message>
        <source>false</source>
        <translation>falsk</translation>
    </message>
</context>
<context>
    <name>TransactionDescDialog</name>
    <message>
        <source>This pane shows a detailed description of the transaction</source>
        <translation>Denne rude viser en detaljeret beskrivelse af transaktionen</translation>
    </message>
    <message>
        <source>Details for %1</source>
        <translation>Detaljer for %1</translation>
    </message>
</context>
<context>
    <name>TransactionTableModel</name>
    <message>
        <source>Date</source>
        <translation>Dato</translation>
    </message>
    <message>
        <source>Type</source>
        <translation>Type</translation>
    </message>
    <message>
        <source>Label</source>
        <translation>Mærkat</translation>
    </message>
    <message numerus="yes">
        <source>Open for %n more block(s)</source>
        <translation><numerusform>Åben i %n yderligere blok</numerusform><numerusform>Åben i %n yderligere blokke</numerusform></translation>
    </message>
    <message>
        <source>Open until %1</source>
        <translation>Åben indtil %1</translation>
    </message>
    <message>
        <source>Unconfirmed</source>
        <translation>Ubekræftet</translation>
    </message>
    <message>
        <source>Abandoned</source>
        <translation>Opgivet</translation>
    </message>
    <message>
        <source>Confirming (%1 of %2 recommended confirmations)</source>
        <translation>Bekræfter (%1 af %2 anbefalede bekræftelser)</translation>
    </message>
    <message>
        <source>Confirmed (%1 confirmations)</source>
        <translation>Bekræftet (%1 bekræftelser)</translation>
    </message>
    <message>
        <source>Conflicted</source>
        <translation>Konflikt</translation>
    </message>
    <message>
        <source>Immature (%1 confirmations, will be available after %2)</source>
        <translation>Umoden (%1 bekræftelser; vil være tilgængelig efter %2)</translation>
    </message>
    <message>
        <source>Generated but not accepted</source>
        <translation>Genereret, men ikke accepteret</translation>
    </message>
    <message>
        <source>Received with</source>
        <translation>Modtaget med</translation>
    </message>
    <message>
        <source>Received from</source>
        <translation>Modtaget fra</translation>
    </message>
    <message>
        <source>Sent to</source>
        <translation>Sendt til</translation>
    </message>
    <message>
        <source>Payment to yourself</source>
        <translation>Betaling til dig selv</translation>
    </message>
    <message>
        <source>Mined</source>
        <translation>Minet</translation>
    </message>
    <message>
        <source>watch-only</source>
        <translation>kigge</translation>
    </message>
    <message>
        <source>(n/a)</source>
        <translation>(n/a)</translation>
    </message>
    <message>
        <source>(no label)</source>
        <translation>(ingen mærkat)</translation>
    </message>
    <message>
        <source>Transaction status. Hover over this field to show number of confirmations.</source>
        <translation>Transaktionsstatus. Hold musen over dette felt for at vise antallet af bekræftelser.</translation>
    </message>
    <message>
        <source>Date and time that the transaction was received.</source>
        <translation>Dato og klokkeslæt for modtagelse af transaktionen.</translation>
    </message>
    <message>
        <source>Type of transaction.</source>
        <translation>Transaktionstype.</translation>
    </message>
    <message>
        <source>Whether or not a watch-only address is involved in this transaction.</source>
        <translation>Afgør hvorvidt en kigge-adresse er involveret i denne transaktion.</translation>
    </message>
    <message>
        <source>User-defined intent/purpose of the transaction.</source>
        <translation>Brugerdefineret hensigt/formål med transaktionen.</translation>
    </message>
    <message>
        <source>Amount removed from or added to balance.</source>
        <translation>Beløb trukket fra eller tilføjet balance.</translation>
    </message>
</context>
<context>
    <name>TransactionView</name>
    <message>
        <source>All</source>
        <translation>Alle</translation>
    </message>
    <message>
        <source>Today</source>
        <translation>I dag</translation>
    </message>
    <message>
        <source>This week</source>
        <translation>Denne uge</translation>
    </message>
    <message>
        <source>This month</source>
        <translation>Denne måned</translation>
    </message>
    <message>
        <source>Last month</source>
        <translation>Sidste måned</translation>
    </message>
    <message>
        <source>This year</source>
        <translation>I år</translation>
    </message>
    <message>
        <source>Range...</source>
        <translation>Interval…</translation>
    </message>
    <message>
        <source>Received with</source>
        <translation>Modtaget med</translation>
    </message>
    <message>
        <source>Sent to</source>
        <translation>Sendt til</translation>
    </message>
    <message>
        <source>To yourself</source>
        <translation>Til dig selv</translation>
    </message>
    <message>
        <source>Mined</source>
        <translation>Minet</translation>
    </message>
    <message>
        <source>Other</source>
        <translation>Andet</translation>
    </message>
    <message>
        <source>Enter address, transaction id, or label to search</source>
        <translation>Indtast adresse, transaktions-ID eller mærkat for at søge</translation>
    </message>
    <message>
        <source>Min amount</source>
        <translation>Minimumsbeløb</translation>
    </message>
    <message>
        <source>Abandon transaction</source>
        <translation>Opgiv transaktion</translation>
    </message>
    <message>
        <source>Increase transaction fee</source>
        <translation>Forøg transaktionsgebyr</translation>
    </message>
    <message>
        <source>Copy address</source>
        <translation>Kopiér adresse</translation>
    </message>
    <message>
        <source>Copy label</source>
        <translation>Kopiér mærkat</translation>
    </message>
    <message>
        <source>Copy amount</source>
        <translation>Kopiér beløb</translation>
    </message>
    <message>
        <source>Copy transaction ID</source>
        <translation>Kopiér transaktions-ID</translation>
    </message>
    <message>
        <source>Copy raw transaction</source>
        <translation>Kopiér rå transaktion</translation>
    </message>
    <message>
        <source>Copy full transaction details</source>
        <translation>Kopiér komplette transaktionsdetaljer</translation>
    </message>
    <message>
        <source>Edit label</source>
        <translation>Redigér mærkat</translation>
    </message>
    <message>
        <source>Show transaction details</source>
        <translation>Vis transaktionsdetaljer</translation>
    </message>
    <message>
        <source>Export Transaction History</source>
        <translation>Eksportér transaktionshistorik</translation>
    </message>
    <message>
        <source>Comma separated file (*.csv)</source>
        <translation>Kommasepareret fil (*.csv)</translation>
    </message>
    <message>
        <source>Confirmed</source>
        <translation>Bekræftet</translation>
    </message>
    <message>
        <source>Watch-only</source>
        <translation>Kigge</translation>
    </message>
    <message>
        <source>Date</source>
        <translation>Dato</translation>
    </message>
    <message>
        <source>Type</source>
        <translation>Type</translation>
    </message>
    <message>
        <source>Label</source>
        <translation>Mærkat</translation>
    </message>
    <message>
        <source>Address</source>
        <translation>Adresse</translation>
    </message>
    <message>
        <source>ID</source>
        <translation>ID</translation>
    </message>
    <message>
        <source>Exporting Failed</source>
        <translation>Eksport mislykkedes</translation>
    </message>
    <message>
        <source>There was an error trying to save the transaction history to %1.</source>
        <translation>En fejl opstod under gemning af transaktionshistorik til %1.</translation>
    </message>
    <message>
        <source>Exporting Successful</source>
        <translation>Eksport problemfri</translation>
    </message>
    <message>
        <source>The transaction history was successfully saved to %1.</source>
        <translation>Transaktionshistorikken blev gemt til %1.</translation>
    </message>
    <message>
        <source>Range:</source>
        <translation>Interval:</translation>
    </message>
    <message>
        <source>to</source>
        <translation>til</translation>
    </message>
</context>
<context>
    <name>UnitDisplayStatusBarControl</name>
    <message>
        <source>Unit to show amounts in. Click to select another unit.</source>
        <translation>Enhed, som beløb vises i. Klik for at vælge en anden enhed.</translation>
    </message>
</context>
<context>
    <name>WalletController</name>
    <message>
        <source>Close wallet</source>
        <translation>Luk tegnebog</translation>
    </message>
    <message>
        <source>Are you sure you wish to close the wallet &lt;i&gt;%1&lt;/i&gt;?</source>
        <translation>Er du sikker på, at du ønsker at lukke tegnebog &lt;i&gt;%1&lt;/i&gt;?</translation>
    </message>
    <message>
        <source>Closing the wallet for too long can result in having to resync the entire chain if pruning is enabled.</source>
        <translation>Lukning af tegnebog i for lang tid kan resultere i at synkronisere hele kæden forfra, hvis beskæring er aktiveret.</translation>
    </message>
</context>
<context>
    <name>WalletFrame</name>
    <message>
        <source>No wallet has been loaded.</source>
        <translation>Ingen tegnebog er indlæst.</translation>
    </message>
</context>
<context>
    <name>WalletModel</name>
    <message>
        <source>Send Coins</source>
        <translation>Send blackcoins</translation>
    </message>
    <message>
        <source>Fee bump error</source>
        <translation>Fejl ved gebyrforøgelse</translation>
    </message>
    <message>
        <source>Increasing transaction fee failed</source>
        <translation>Forøgelse af transaktionsgebyr mislykkedes</translation>
    </message>
    <message>
        <source>Do you want to increase the fee?</source>
        <translation>Vil du forøge gebyret?</translation>
    </message>
    <message>
        <source>Do you want to draft a transaction with fee increase?</source>
        <translation>Vil du lave et transaktionsudkast med øget gebyr?</translation>
    </message>
    <message>
        <source>Current fee:</source>
        <translation>Aktuelt gebyr:</translation>
    </message>
    <message>
        <source>Increase:</source>
        <translation>Forøgelse:</translation>
    </message>
    <message>
        <source>New fee:</source>
        <translation>Nyt gebyr:</translation>
    </message>
    <message>
        <source>Confirm fee bump</source>
        <translation>Bekræft gebyrforøgelse</translation>
    </message>
    <message>
        <source>Can't draft transaction.</source>
        <translation>Kan ikke lave transaktionsudkast.</translation>
    </message>
    <message>
        <source>PSBT copied</source>
        <translation>PSBT kopieret</translation>
    </message>
    <message>
        <source>Can't sign transaction.</source>
        <translation>Kan ikke signere transaktionen.</translation>
    </message>
    <message>
        <source>Could not commit transaction</source>
        <translation>Kunne ikke gennemføre transaktionen</translation>
    </message>
    <message>
        <source>default wallet</source>
        <translation>Standard tegnebog</translation>
    </message>
</context>
<context>
    <name>WalletView</name>
    <message>
        <source>&amp;Export</source>
        <translation>&amp;Eksportér</translation>
    </message>
    <message>
        <source>Export the data in the current tab to a file</source>
        <translation>Eksportér den aktuelle visning til en fil</translation>
    </message>
    <message>
        <source>Backup Wallet</source>
        <translation>Sikkerhedskopiér tegnebog</translation>
    </message>
    <message>
        <source>Wallet Data (*.dat)</source>
        <translation>Tegnebogsdata (*.dat)</translation>
    </message>
    <message>
        <source>Backup Failed</source>
        <translation>Sikkerhedskopiering mislykkedes</translation>
    </message>
    <message>
        <source>There was an error trying to save the wallet data to %1.</source>
        <translation>Der skete en fejl under gemning af tegnebogsdata til %1.</translation>
    </message>
    <message>
        <source>Backup Successful</source>
        <translation>Sikkerhedskopiering problemfri</translation>
    </message>
    <message>
        <source>The wallet data was successfully saved to %1.</source>
        <translation>Tegnebogsdata blev gemt til %1.</translation>
    </message>
    <message>
        <source>Cancel</source>
        <translation>Fortryd</translation>
    </message>
</context>
<context>
    <name>bitcoin-core</name>
    <message>
        <source>Distributed under the MIT software license, see the accompanying file %s or %s</source>
        <translation>Distribueret under MIT-softwarelicensen; se den vedlagte fil %s eller %s</translation>
    </message>
    <message>
        <source>Prune configured below the minimum of %d MiB.  Please use a higher number.</source>
        <translation>Beskæring er sat under minimumsgrænsen på %d MiB. Brug venligst et større tal.</translation>
    </message>
    <message>
        <source>Prune: last wallet synchronisation goes beyond pruned data. You need to -reindex (download the whole blockchain again in case of pruned node)</source>
        <translation>Beskæring: Seneste synkronisering rækker udover beskårne data. Du er nødt til at bruge -reindex (downloade hele blokkæden igen i fald af beskåret knude)</translation>
    </message>
    <message>
        <source>Error: A fatal internal error occurred, see debug.log for details</source>
        <translation>Fejl: En alvorlig intern fejl er opstået. Se debug.log for detaljer</translation>
    </message>
    <message>
        <source>Pruning blockstore...</source>
        <translation>Beskærer bloklager…</translation>
    </message>
    <message>
        <source>Unable to start HTTP server. See debug log for details.</source>
        <translation>Kunne ikke starte HTTP-server. Se fejlretningslog for detaljer.</translation>
    </message>
    <message>
        <source>The %s developers</source>
        <translation>Udviklerne af %s</translation>
    </message>
    <message>
        <source>Can't generate a change-address key. No keys in the internal keypool and can't generate any keys.</source>
        <translation>Kan ikke generere en bytte-adresse nøgle. Ingen nøgler i den interne nøglepulje og kan ikke generere nogle nøgler.</translation>
    </message>
    <message>
        <source>Cannot obtain a lock on data directory %s. %s is probably already running.</source>
        <translation>Kan ikke opnå en lås på datamappe %s. %s kører sansynligvis allerede.</translation>
    </message>
    <message>
        <source>Cannot provide specific connections and have addrman find outgoing connections at the same.</source>
        <translation>Kan ikke give specifikke forbindelser og få addrman til at finde udgående forbindelser på samme tid.</translation>
    </message>
    <message>
        <source>Error reading %s! All keys read correctly, but transaction data or address book entries might be missing or incorrect.</source>
        <translation>Fejl under læsning af %s! Alle nøgler blev læst korrekt, men transaktionsdata eller indgange i adressebogen kan mangle eller være ukorrekte.</translation>
    </message>
    <message>
        <source>Please check that your computer's date and time are correct! If your clock is wrong, %s will not work properly.</source>
        <translation>Undersøg venligst at din computers dato og klokkeslet er korrekt indstillet! Hvis der er fejl i disse, vil %s ikke fungere korrekt.</translation>
    </message>
    <message>
        <source>Please contribute if you find %s useful. Visit %s for further information about the software.</source>
        <translation>Overvej venligst at bidrage til udviklingen, hvis du finder %s brugbar. Besøg %s for yderligere information om softwaren.</translation>
    </message>
    <message>
        <source>The block database contains a block which appears to be from the future. This may be due to your computer's date and time being set incorrectly. Only rebuild the block database if you are sure that your computer's date and time are correct</source>
        <translation>Blokdatabasen indeholder en blok, som ser ud til at være fra fremtiden. Dette kan skyldes, at din computers dato og tid ikke er sat korrekt. Genopbyg kun blokdatabasen, hvis du er sikker på, at din computers dato og tid er korrekt</translation>
    </message>
    <message>
        <source>This is a pre-release test build - use at your own risk - do not use for mining or merchant applications</source>
        <translation>Dette er en foreløbig testudgivelse – brug på eget ansvar – brug ikke til mining eller handelsprogrammer</translation>
    </message>
    <message>
        <source>This is the transaction fee you may discard if change is smaller than dust at this level</source>
        <translation>Dette er det transaktionsgebyr, du kan kassere, hvis byttepengene er mindre end støv på dette niveau</translation>
    </message>
    <message>
        <source>Unable to replay blocks. You will need to rebuild the database using -reindex-chainstate.</source>
        <translation>Kan ikke genafspille blokke. Du er nødt til at genopbytte databasen ved hjælp af -reindex-chainstate.</translation>
    </message>
    <message>
        <source>Unable to rewind the database to a pre-fork state. You will need to redownload the blockchain</source>
        <translation>Kan ikke spole databasen tilbage til en tilstand inden en splitning. Du er nødt til at downloade blokkæden igen</translation>
    </message>
    <message>
        <source>Warning: The network does not appear to fully agree! Some miners appear to be experiencing issues.</source>
        <translation>Advarsel: Netværket ser ikke ud til at være fuldt ud enige! Enkelte minere ser ud til at opleve problemer.</translation>
    </message>
    <message>
        <source>Warning: We do not appear to fully agree with our peers! You may need to upgrade, or other nodes may need to upgrade.</source>
        <translation>Advarsel: Vi ser ikke ud til at være fuldt ud enige med andre knuder! Du kan være nødt til at opgradere, eller andre knuder kan være nødt til at opgradere.</translation>
    </message>
    <message>
        <source>%d of last 100 blocks have unexpected version</source>
        <translation>%d af de seneste 100 blokke har en uventet version</translation>
    </message>
    <message>
        <source>%s corrupt, salvage failed</source>
        <translation>%s ødelagt, redning af data mislykkedes</translation>
    </message>
    <message>
        <source>-maxmempool must be at least %d MB</source>
        <translation>-maxmempool skal være mindst %d MB</translation>
    </message>
    <message>
        <source>Cannot resolve -%s address: '%s'</source>
        <translation>Kan ikke finde -%s-adressen: “%s”</translation>
    </message>
    <message>
        <source>Change index out of range</source>
        <translation>Ændr indeks uden for interval</translation>
    </message>
    <message>
        <source>Config setting for %s only applied on %s network when in [%s] section.</source>
        <translation>Opsætningen af %s bliver kun udført på %s-netværk under [%s]-sektionen.</translation>
    </message>
    <message>
        <source>Copyright (C) %i-%i</source>
        <translation>Ophavsret © %i-%i</translation>
    </message>
    <message>
        <source>Corrupted block database detected</source>
        <translation>Ødelagt blokdatabase opdaget</translation>
    </message>
    <message>
        <source>Could not find asmap file %s</source>
        <translation>Kan ikke finde asmap-filen %s </translation>
    </message>
    <message>
        <source>Could not parse asmap file %s</source>
        <translation>Kan ikke fortolke asmap-filen %s</translation>
    </message>
    <message>
        <source>Do you want to rebuild the block database now?</source>
        <translation>Ønsker du at genopbygge blokdatabasen nu?</translation>
    </message>
    <message>
        <source>Error initializing block database</source>
        <translation>Klargøring af blokdatabase mislykkedes</translation>
    </message>
    <message>
        <source>Error initializing wallet database environment %s!</source>
        <translation>Klargøring af tegnebogsdatabasemiljøet %s mislykkedes!</translation>
    </message>
    <message>
        <source>Error loading %s</source>
        <translation>Fejl under indlæsning af %s</translation>
    </message>
    <message>
        <source>Error loading %s: Private keys can only be disabled during creation</source>
        <translation>Fejl ved indlæsning af %s: Private nøgler kan kun deaktiveres under oprettelse</translation>
    </message>
    <message>
        <source>Error loading %s: Wallet corrupted</source>
        <translation>Fejl under indlæsning af %s: Tegnebog ødelagt</translation>
    </message>
    <message>
        <source>Error loading %s: Wallet requires newer version of %s</source>
        <translation>Fejl under indlæsning af %s: Tegnebog kræver nyere version af %s</translation>
    </message>
    <message>
        <source>Error loading block database</source>
        <translation>Indlæsning af blokdatabase mislykkedes</translation>
    </message>
    <message>
        <source>Error opening block database</source>
        <translation>Åbning af blokdatabase mislykkedes</translation>
    </message>
    <message>
        <source>Failed to listen on any port. Use -listen=0 if you want this.</source>
        <translation>Lytning på enhver port mislykkedes. Brug -listen=0, hvis du ønsker dette.</translation>
    </message>
    <message>
        <source>Failed to rescan the wallet during initialization</source>
        <translation>Genindlæsning af tegnebogen under initialisering mislykkedes</translation>
    </message>
    <message>
        <source>Importing...</source>
        <translation>Importerer…</translation>
    </message>
    <message>
        <source>Incorrect or no genesis block found. Wrong datadir for network?</source>
        <translation>Ukorrekt eller ingen tilblivelsesblok fundet. Forkert datamappe for netværk?</translation>
    </message>
    <message>
        <source>Initialization sanity check failed. %s is shutting down.</source>
        <translation>Sundhedstjek under initialisering mislykkedes. %s lukker ned.</translation>
    </message>
    <message>
        <source>Invalid P2P permission: '%s'</source>
        <translation>Invalid P2P tilladelse: '%s'</translation>
    </message>
    <message>
        <source>Invalid amount for -%s=&lt;amount&gt;: '%s'</source>
        <translation>Ugyldigt beløb for -%s=&lt;beløb&gt;: “%s”</translation>
    </message>
    <message>
        <source>Invalid amount for -discardfee=&lt;amount&gt;: '%s'</source>
        <translation>Ugyldigt beløb for -discardfee=&lt;amount&gt;: “%s”</translation>
    </message>
    <message>
        <source>Invalid amount for -fallbackfee=&lt;amount&gt;: '%s'</source>
        <translation>Ugyldigt beløb for -fallbackfee=&lt;beløb&gt;: “%s”</translation>
    </message>
    <message>
        <source>Specified blocks directory "%s" does not exist.</source>
        <translation>Angivet blokmappe “%s” eksisterer ikke.</translation>
    </message>
    <message>
        <source>Unknown address type '%s'</source>
        <translation>Ukendt adressetype ‘%s’</translation>
    </message>
    <message>
        <source>Unknown change type '%s'</source>
        <translation>Ukendt byttepengetype ‘%s’</translation>
    </message>
    <message>
        <source>Upgrading txindex database</source>
        <translation>Opgraderer txindex database</translation>
    </message>
    <message>
        <source>Loading P2P addresses...</source>
        <translation>Indlæser P2P-adresser…</translation>
    </message>
    <message>
        <source>Error: Disk space is too low!</source>
        <translation>Fejl: Disk pladsen er for lav!</translation>
    </message>
    <message>
        <source>Loading banlist...</source>
        <translation>Indlæser bandlysningsliste…</translation>
    </message>
    <message>
        <source>Not enough file descriptors available.</source>
        <translation>For få tilgængelige fildeskriptorer.</translation>
    </message>
    <message>
        <source>Prune cannot be configured with a negative value.</source>
        <translation>Beskæring kan ikke opsættes med en negativ værdi.</translation>
    </message>
    <message>
        <source>Prune mode is incompatible with -txindex.</source>
        <translation>Beskæringstilstand er ikke kompatibel med -txindex.</translation>
    </message>
    <message>
        <source>Replaying blocks...</source>
        <translation>Genafspiller blokke…</translation>
    </message>
    <message>
        <source>Rewinding blocks...</source>
        <translation>Spoler blokke tilbage…</translation>
    </message>
    <message>
        <source>The source code is available from %s.</source>
        <translation>Kildekoden er tilgængelig fra %s.</translation>
    </message>
    <message>
        <source>Transaction fee and change calculation failed</source>
        <translation>Beregning af transaktionsgebyr og byttepenge mislykkedes</translation>
    </message>
    <message>
        <source>Unable to bind to %s on this computer. %s is probably already running.</source>
        <translation>Ikke i stand til at tildele til %s på denne computer. %s kører formodentlig allerede.</translation>
    </message>
    <message>
        <source>Unable to generate keys</source>
        <translation>U-istand til at generere nøgler</translation>
    </message>
    <message>
        <source>Unsupported logging category %s=%s.</source>
        <translation>Ikke understøttet logningskategori %s=%s.</translation>
    </message>
    <message>
        <source>Upgrading UTXO database</source>
        <translation>Opgraderer UTXO-database</translation>
    </message>
    <message>
        <source>User Agent comment (%s) contains unsafe characters.</source>
        <translation>Brugeragent-kommentar (%s) indeholder usikre tegn.</translation>
    </message>
    <message>
        <source>Verifying blocks...</source>
        <translation>Verificerer blokke…</translation>
    </message>
    <message>
        <source>Wallet needed to be rewritten: restart %s to complete</source>
        <translation>Det var nødvendigt at genskrive tegnebogen: Genstart %s for at gennemføre</translation>
    </message>
    <message>
        <source>Error: Listening for incoming connections failed (listen returned error %s)</source>
        <translation>Fejl: Lytning efter indkommende forbindelser mislykkedes (lytning resultarede i fejl %s)</translation>
    </message>
    <message>
        <source>Invalid amount for -maxtxfee=&lt;amount&gt;: '%s' (must be at least the minrelay fee of %s to prevent stuck transactions)</source>
        <translation>Ugyldigt beløb for -maxtxfee=&lt;beløb&gt;: “%s” (skal være på mindst minrelay-gebyret på %s for at undgå hængende transaktioner)</translation>
    </message>
    <message>
        <source>The transaction amount is too small to send after the fee has been deducted</source>
        <translation>Transaktionsbeløbet er for lille til at sende, når gebyret er trukket fra</translation>
    </message>
    <message>
        <source>You need to rebuild the database using -reindex to go back to unpruned mode.  This will redownload the entire blockchain</source>
        <translation>Du er nødt til at genopbygge databasen ved hjælp af -reindex for at gå tilbage til ikke-beskåret tilstand. Dette vil downloade hele blokkæden igen</translation>
    </message>
    <message>
        <source>Error reading from database, shutting down.</source>
        <translation>Fejl under læsning fra database; lukker ned.</translation>
    </message>
    <message>
        <source>Error upgrading chainstate database</source>
        <translation>Fejl under opgradering af kædetilstandsdatabase</translation>
    </message>
    <message>
        <source>Error: Disk space is low for %s</source>
        <translation>Fejl: Disk plads er lavt for %s</translation>
    </message>
    <message>
        <source>Invalid -onion address or hostname: '%s'</source>
        <translation>Ugyldig -onion-adresse eller værtsnavn: “%s”</translation>
    </message>
    <message>
        <source>Invalid -proxy address or hostname: '%s'</source>
        <translation>Ugyldig -proxy-adresse eller værtsnavn: “%s”</translation>
    </message>
    <message>
        <source>Invalid amount for -paytxfee=&lt;amount&gt;: '%s' (must be at least %s)</source>
        <translation>Ugyldigt beløb for -paytxfee=&lt;beløb&gt;: “%s” (skal være mindst %s)</translation>
    </message>
    <message>
        <source>Invalid netmask specified in -whitelist: '%s'</source>
        <translation>Ugyldig netmaske angivet i -whitelist: “%s”</translation>
    </message>
    <message>
        <source>Need to specify a port with -whitebind: '%s'</source>
        <translation>Nødt til at angive en port med -whitebinde: “%s”</translation>
    </message>
    <message>
        <source>Prune mode is incompatible with -blockfilterindex.</source>
        <translation>Beskærings tilstand er ikke understøttet med -blockfilterindex.</translation>
    </message>
    <message>
        <source>Reducing -maxconnections from %d to %d, because of system limitations.</source>
        <translation>Reducerer -maxconnections fra %d til %d på grund af systembegrænsninger.</translation>
    </message>
    <message>
        <source>Section [%s] is not recognized.</source>
        <translation>Sektion [%s] er ikke genkendt.</translation>
    </message>
    <message>
        <source>Signing transaction failed</source>
        <translation>Signering af transaktion mislykkedes</translation>
    </message>
    <message>
        <source>Specified -walletdir "%s" does not exist</source>
        <translation>Angivet -walletdir “%s” eksisterer ikke</translation>
    </message>
    <message>
        <source>Specified -walletdir "%s" is a relative path</source>
        <translation>Angivet -walletdir “%s” er en relativ sti</translation>
    </message>
    <message>
        <source>Specified -walletdir "%s" is not a directory</source>
        <translation>Angivet -walletdir “%s” er ikke en mappe</translation>
    </message>
    <message>
        <source>The specified config file %s does not exist
</source>
        <translation>Den specificerede konfigurationsfil %s eksisterer ikke.
</translation>
    </message>
    <message>
        <source>The transaction amount is too small to pay the fee</source>
        <translation>Transaktionsbeløbet er for lille til at betale gebyret</translation>
    </message>
    <message>
        <source>This is experimental software.</source>
        <translation>Dette er eksperimentelt software.</translation>
    </message>
    <message>
        <source>Transaction amount too small</source>
        <translation>Transaktionsbeløb er for lavt</translation>
    </message>
    <message>
        <source>Transaction too large</source>
        <translation>Transaktionen er for stor</translation>
    </message>
    <message>
        <source>Unable to bind to %s on this computer (bind returned error %s)</source>
        <translation>Ikke i stand til at tildele til %s på denne computer (bind returnerede fejl %s)</translation>
    </message>
    <message>
        <source>Unable to create the PID file '%s': %s</source>
        <translation>Ikke i stand til at oprette PID fil '%s': %s</translation>
    </message>
    <message>
        <source>Unable to generate initial keys</source>
        <translation>Kan ikke generere indledningsvise nøgler</translation>
    </message>
    <message>
        <source>Unknown -blockfilterindex value %s.</source>
        <translation>Ukendt -blockfilterindex værdi %s.</translation>
    </message>
    <message>
        <source>Verifying wallet(s)...</source>
        <translation>Verificerer tegnebøger…</translation>
    </message>
    <message>
        <source>Warning: unknown new rules activated (versionbit %i)</source>
        <translation>Advarsel: Ukendte nye regler aktiveret (versionsbit %i)</translation>
    </message>
    <message>
        <source>Zapping all transactions from wallet...</source>
        <translation>Zapper alle transaktioner fra tegnebog…</translation>
    </message>
    <message>
        <source>-maxtxfee is set very high! Fees this large could be paid on a single transaction.</source>
        <translation>-maxtxfee er sat meget højt! Gebyrer så store risikeres betalt på en enkelt transaktion.</translation>
    </message>
    <message>
        <source>This is the transaction fee you may pay when fee estimates are not available.</source>
        <translation>Dette er transaktionsgebyret, du kan betale, når gebyrestimeringer ikke er tilgængelige.</translation>
    </message>
    <message>
        <source>Total length of network version string (%i) exceeds maximum length (%i). Reduce the number or size of uacomments.</source>
        <translation>Den totale længde på netværksversionsstrengen (%i) overstiger maksimallængden (%i). Reducér antaller af eller størrelsen på uacomments.</translation>
    </message>
    <message>
        <source>Warning: Wallet file corrupt, data salvaged! Original %s saved as %s in %s; if your balance or transactions are incorrect you should restore from a backup.</source>
        <translation>Advarsel: Tegnebogsfil ødelagt, data reddet! Oprindelig %s gemt som %s i %s; hvis din saldo eller dine transaktioner er forkert, bør du genskabe fra en sikkerhedskopi.</translation>
    </message>
    <message>
        <source>%s is set very high!</source>
        <translation>%s er meget højt sat!</translation>
    </message>
    <message>
        <source>Error loading wallet %s. Duplicate -wallet filename specified.</source>
        <translation>Fejl under indlæsning af tegnebog %s. -wallet filnavn angivet mere end én gang.</translation>
    </message>
    <message>
        <source>Starting network threads...</source>
        <translation>Starter netværkstråde…</translation>
    </message>
    <message>
        <source>The wallet will avoid paying less than the minimum relay fee.</source>
        <translation>Tegnebogen vil undgå at betale mindre end minimum-videresendelsesgebyret.</translation>
    </message>
    <message>
        <source>This is the minimum transaction fee you pay on every transaction.</source>
        <translation>Dette er det transaktionsgebyr, du minimum betaler for hver transaktion.</translation>
    </message>
    <message>
        <source>This is the transaction fee you will pay if you send a transaction.</source>
        <translation>Dette er transaktionsgebyret, som betaler, når du sender en transaktion.</translation>
    </message>
    <message>
        <source>Transaction amounts must not be negative</source>
        <translation>Transaktionsbeløb må ikke være negative</translation>
    </message>
    <message>
        <source>Transaction has too long of a mempool chain</source>
        <translation>Transaktionen har en for lang hukommelsespuljekæde</translation>
    </message>
    <message>
        <source>Transaction must have at least one recipient</source>
        <translation>Transaktionen skal have mindst én modtager</translation>
    </message>
    <message>
        <source>Unknown network specified in -onlynet: '%s'</source>
        <translation>Ukendt netværk anført i -onlynet: “%s”</translation>
    </message>
    <message>
        <source>Insufficient funds</source>
        <translation>Manglende dækning</translation>
    </message>
    <message>
        <source>Cannot upgrade a non HD split wallet without upgrading to support pre split keypool. Please use -upgradewallet=169900 or -upgradewallet with no version specified.</source>
        <translation>Kan ikke opgradere en ikke HD dele tegnebog uden opgradering til at støtte før split nøglepool. Venligst brug -upgradewallet=169900 eller -upgradewallet med ingen version specificeret.</translation>
    </message>
    <message>
        <source>Fee estimation failed. Fallbackfee is disabled. Wait a few blocks or enable -fallbackfee.</source>
        <translation>Estimering af gebyr mislykkedes. Tilbagefaldsgebyr er deaktiveret. Vent et par blokke eller aktiver -fallbackfee.</translation>
    </message>
    <message>
        <source>Warning: Private keys detected in wallet {%s} with disabled private keys</source>
        <translation>Advarsel: Private nøgler opdaget i tegnebog {%s} med deaktiverede private nøgler</translation>
    </message>
    <message>
        <source>Cannot write to data directory '%s'; check permissions.</source>
        <translation>Kan ikke skrive til datamappe '%s'; tjek tilladelser.</translation>
    </message>
    <message>
        <source>Loading block index...</source>
        <translation>Indlæser blokindeks…</translation>
    </message>
    <message>
        <source>Loading wallet...</source>
        <translation>Indlæser tegnebog…</translation>
    </message>
    <message>
        <source>Cannot downgrade wallet</source>
        <translation>Kan ikke nedgradere tegnebog</translation>
    </message>
    <message>
        <source>Rescanning...</source>
        <translation>Genindlæser…</translation>
    </message>
    <message>
        <source>Done loading</source>
        <translation>Indlæsning gennemført</translation>
    </message>
</context>
</TS><|MERGE_RESOLUTION|>--- conflicted
+++ resolved
@@ -434,13 +434,6 @@
         <translation>Vis listen over brugte modtagelsesadresser og -mærkater</translation>
     </message>
     <message>
-<<<<<<< HEAD
-        <source>Open a bitcoin: URI or payment request</source>
-        <translation>Åbn en “blackcoin:”-URI eller betalingsanmodning</translation>
-    </message>
-    <message>
-=======
->>>>>>> 56311988
         <source>&amp;Command-line options</source>
         <translation>Tilvalg for &amp;kommandolinje</translation>
     </message>
