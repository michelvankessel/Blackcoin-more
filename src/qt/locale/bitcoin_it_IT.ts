<TS language="it_IT" version="2.1">
<context>
    <name>AddressBookPage</name>
    <message>
        <source>Right-click to edit address or label</source>
        <translation>Click destro per modificare indirizzo o etichetta</translation>
    </message>
    <message>
        <source>Create a new address</source>
        <translation>Crea un nuovo indirizzo </translation>
    </message>
    <message>
        <source>&amp;New</source>
        <translation>Nuovo</translation>
    </message>
    <message>
        <source>Copy the currently selected address to the system clipboard</source>
        <translation>Copia l'indirizzo selezionato nella clipboard di sistema</translation>
    </message>
    <message>
        <source>&amp;Copy</source>
        <translation>Copia</translation>
    </message>
    <message>
        <source>C&amp;lose</source>
        <translation>Chiudi </translation>
    </message>
    <message>
        <source>Delete the currently selected address from the list</source>
        <translation>Cancella l'indirizzo attualmente selezionato dalla lista.</translation>
    </message>
    <message>
        <source>Enter address or label to search</source>
        <translation>Inserire indirizzo o etichetta da cercare</translation>
    </message>
    <message>
        <source>Export the data in the current tab to a file</source>
        <translation>Esportare i dati nella scheda corrente in un file</translation>
    </message>
    <message>
        <source>&amp;Export</source>
        <translation>Esporta</translation>
    </message>
    <message>
        <source>&amp;Delete</source>
        <translation>Cancella</translation>
    </message>
    <message>
        <source>Choose the address to send coins to</source>
        <translation>Scegli l'indirizzo a cui inviare denaro</translation>
    </message>
    <message>
        <source>Choose the address to receive coins with</source>
        <translation>Scegli l'indirizzo dove accreditare i coins</translation>
    </message>
    <message>
        <source>C&amp;hoose</source>
        <translation>Scegli</translation>
    </message>
    <message>
        <source>Sending addresses</source>
        <translation>Indirizzi mandanti</translation>
    </message>
    <message>
        <source>Receiving addresses</source>
        <translation>Indirizzi riceventi</translation>
    </message>
    <message>
        <source>These are your Bitcoin addresses for sending payments. Always check the amount and the receiving address before sending coins.</source>
        <translation>Questi sono i suoi indirizzi Blackcoin per ricevere i pagamenti. Controlla sempre l'importo e gli indirizzi prima di inviare i coins.</translation>
    </message>
    <message>
        <source>These are your Bitcoin addresses for receiving payments. It is recommended to use a new receiving address for each transaction.</source>
        <translation>Questi sono i tuoi indirizzi Blackcoin per ricevere i pagamenti. Si raccomanda di usare un nuovo indirizzo per ogni transazione.</translation>
    </message>
    <message>
        <source>&amp;Copy Address</source>
        <translation>copia indirizzo </translation>
    </message>
    <message>
        <source>Copy &amp;Label</source>
        <translation>copia etichetta</translation>
    </message>
    <message>
        <source>&amp;Edit</source>
        <translation>Modifica</translation>
    </message>
    <message>
        <source>Export Address List</source>
        <translation>Esporta lista indirizzi</translation>
    </message>
    <message>
        <source>Comma separated file (*.csv)</source>
        <translation>Comma separated file (*.csv)</translation>
    </message>
    <message>
        <source>Exporting Failed</source>
        <translation>Esportazione Fallita</translation>
    </message>
    </context>
<context>
    <name>AddressTableModel</name>
    <message>
        <source>Label</source>
        <translation>Etichetta</translation>
    </message>
    <message>
        <source>Address</source>
        <translation>Indirizzo</translation>
    </message>
    <message>
        <source>(no label)</source>
        <translation>(nessuna etichetta)</translation>
    </message>
</context>
<context>
    <name>AskPassphraseDialog</name>
    <message>
        <source>Passphrase Dialog</source>
        <translation>Finestra Password</translation>
    </message>
    <message>
        <source>Enter passphrase</source>
        <translation>Inserisci la password</translation>
    </message>
    <message>
        <source>New passphrase</source>
        <translation>Nuova password</translation>
    </message>
    <message>
        <source>Repeat new passphrase</source>
        <translation>Ripeti nuova password</translation>
    </message>
    <message>
        <source>Show password</source>
        <translation>mostra password</translation>
    </message>
    <message>
        <source>Enter the new passphrase to the wallet.&lt;br/&gt;Please use a passphrase of &lt;b&gt;ten or more random characters&lt;/b&gt;, or &lt;b&gt;eight or more words&lt;/b&gt;.</source>
        <translation>Inserisci la nuova password per il portafoglio.&lt;br/&gt;Per favore usa una password di &lt;b&gt;dieci o più caratteri casuali&lt;/b&gt;, oppure &lt;b&gt;otto o più parole&lt;/b&gt;.</translation>
    </message>
    <message>
        <source>Encrypt wallet</source>
        <translation>Cripta portafoglio</translation>
    </message>
    <message>
        <source>This operation needs your wallet passphrase to unlock the wallet.</source>
        <translation>Questa operazione necessita della password del tuo portafoglio per sbloccare il portafoglio.</translation>
    </message>
    <message>
        <source>Unlock wallet</source>
        <translation>Sblocca portafoglio</translation>
    </message>
    <message>
        <source>This operation needs your wallet passphrase to decrypt the wallet.</source>
        <translation>Questa operazione necessita della password del tuo portafoglio per decriptare il portafoglio.</translation>
    </message>
    <message>
        <source>Decrypt wallet</source>
        <translation>Decripta portafoglio</translation>
    </message>
    <message>
        <source>Change passphrase</source>
        <translation>Cambia password</translation>
    </message>
    <message>
        <source>Enter the old passphrase and new passphrase to the wallet.</source>
        <translation>Inserisci la vecchia password e la nuova password per decriptare il portafoglio.</translation>
    </message>
    <message>
        <source>Confirm wallet encryption</source>
        <translation>Conferma criptaggio portafoglio</translation>
    </message>
    <message>
        <source>Warning: If you encrypt your wallet and lose your passphrase, you will &lt;b&gt;LOSE ALL OF YOUR BITCOINS&lt;/b&gt;!</source>
        <translation>Attenzione: Se cripti il tuo portafoglio e perdi la password, &lt;b&gt;PERDERAI TUTTI I TUOI BLACKCOIN&lt;/b&gt;!</translation>
    </message>
    <message>
        <source>Are you sure you wish to encrypt your wallet?</source>
        <translation>Sei sicuro di voler criptare il tuo portafoglio?</translation>
    </message>
    <message>
        <source>Wallet encrypted</source>
        <translation>Portafoglio criptato</translation>
    </message>
    <message>
<<<<<<< HEAD
        <source>%1 will close now to finish the encryption process. Remember that encrypting your wallet cannot fully protect your bitcoins from being stolen by malware infecting your computer.</source>
        <translation>%1 ora si chiuderà per concludere il processo di criptaggio. Ricorda che criptare il tuo portafoglio non può definitivamente proteggere i tuoi blackcoin da furti tramite malware che infetta il tuo computer.</translation>
    </message>
    <message>
=======
>>>>>>> 8b676984
        <source>IMPORTANT: Any previous backups you have made of your wallet file should be replaced with the newly generated, encrypted wallet file. For security reasons, previous backups of the unencrypted wallet file will become useless as soon as you start using the new, encrypted wallet.</source>
        <translation>IMPORTANTE: Qualsiasi backup precedentemente effettuato del tuo portafoglio dovrebbe essere sostituito con il nuovo file criptato generato. Per questioni di sicurezza, backup precedenti del portafoglio non criptati diverranno inutili non appena inizi ad usare il nuovo portafoglio criptato.</translation>
    </message>
    <message>
        <source>Wallet encryption failed</source>
        <translation>Criptaggio del portafoglio fallito</translation>
    </message>
    <message>
        <source>Wallet encryption failed due to an internal error. Your wallet was not encrypted.</source>
        <translation>Criptaggio del portafoglio fallito per un errore interno. Il tuo portafoglio non è stato criptato.</translation>
    </message>
    <message>
        <source>The supplied passphrases do not match.</source>
        <translation>La password fornite non corrispondono.</translation>
    </message>
    <message>
        <source>Wallet unlock failed</source>
        <translation>Sblocco portafoglio fallito</translation>
    </message>
    <message>
        <source>The passphrase entered for the wallet decryption was incorrect.</source>
        <translation>La password inserita per decriptare il portafoglio è errata.</translation>
    </message>
    <message>
        <source>Wallet decryption failed</source>
        <translation>Decriptaggio portafoglio fallito</translation>
    </message>
    <message>
        <source>Wallet passphrase was successfully changed.</source>
        <translation>La password del portafoglio è stata cambiata correttamente.</translation>
    </message>
    <message>
        <source>Warning: The Caps Lock key is on!</source>
        <translation>Attenzione: Il tasto blocco delle maiuscole è attivo!</translation>
    </message>
</context>
<context>
    <name>BanTableModel</name>
    <message>
        <source>IP/Netmask</source>
        <translation>IP/Netmask</translation>
    </message>
    <message>
        <source>Banned Until</source>
        <translation>Bannato fino </translation>
    </message>
</context>
<context>
    <name>BitcoinGUI</name>
    <message>
        <source>Sign &amp;message...</source>
        <translation>Firma &amp;messaggio...</translation>
    </message>
    <message>
        <source>Synchronizing with network...</source>
        <translation>Sincronizzazione con la rete...</translation>
    </message>
    <message>
        <source>&amp;Overview</source>
        <translation>&amp;Panoramica</translation>
    </message>
    <message>
        <source>Show general overview of wallet</source>
        <translation>Mostra panoramica generale del portafoglio</translation>
    </message>
    <message>
        <source>&amp;Transactions</source>
        <translation>Transazioni</translation>
    </message>
    <message>
        <source>Browse transaction history</source>
        <translation>Esplora cronologia transazioni</translation>
    </message>
    <message>
        <source>E&amp;xit</source>
        <translation>Esci</translation>
    </message>
    <message>
        <source>Quit application</source>
        <translation>Termina applicazione</translation>
    </message>
    <message>
        <source>&amp;About %1</source>
        <translation>Di più su %1</translation>
    </message>
    <message>
        <source>Show information about %1</source>
        <translation>Mostra informazioni su %1</translation>
    </message>
    <message>
        <source>About &amp;Qt</source>
        <translation>Di più su Qt</translation>
    </message>
    <message>
        <source>Show information about Qt</source>
        <translation>Mostra informazioni su Qt</translation>
    </message>
    <message>
        <source>&amp;Options...</source>
        <translation>Opzioni</translation>
    </message>
    <message>
        <source>Modify configuration options for %1</source>
        <translation>Modifica opzioni di configurazione per %1</translation>
    </message>
    <message>
        <source>&amp;Encrypt Wallet...</source>
        <translation>Cripta portafoglio</translation>
    </message>
    <message>
        <source>&amp;Backup Wallet...</source>
        <translation>Backup portafoglio</translation>
    </message>
    <message>
        <source>&amp;Change Passphrase...</source>
        <translation>Cambia Password...</translation>
    </message>
    <message>
        <source>Open &amp;URI...</source>
        <translation>Apri &amp;URI...</translation>
    </message>
    <message>
        <source>Wallet:</source>
        <translation>Portafoglio</translation>
    </message>
    <message>
        <source>Click to disable network activity.</source>
        <translation>Clicca per disabilitare attività di rete.</translation>
    </message>
    <message>
        <source>Network activity disabled.</source>
        <translation>Attività di rete disabilitata.</translation>
    </message>
    <message>
        <source>Click to enable network activity again.</source>
        <translation>Clicca per riabilitare attività di rete.</translation>
    </message>
    <message>
        <source>Syncing Headers (%1%)...</source>
        <translation>Sincronizzazione Header (%1%)...</translation>
    </message>
    <message>
        <source>Reindexing blocks on disk...</source>
        <translation>Reindicizzazione dei blocchi sul disco...</translation>
    </message>
    <message>
        <source>Send coins to a Bitcoin address</source>
        <translation>Invia monete ad un indirizzo Blackcoin...</translation>
    </message>
    <message>
        <source>Backup wallet to another location</source>
        <translation>Backup del portafoglio in un'altra posizione</translation>
    </message>
    <message>
        <source>Change the passphrase used for wallet encryption</source>
        <translation>Cambia la password usata per criptare il portafoglio</translation>
    </message>
    <message>
        <source>&amp;Debug window</source>
        <translation>Finestra di debug</translation>
    </message>
    <message>
        <source>Open debugging and diagnostic console</source>
        <translation>Apri console di debug e diagnosi</translation>
    </message>
    <message>
        <source>&amp;Verify message...</source>
        <translation>Verifica messaggio...</translation>
    </message>
    <message>
        <source>Bitcoin</source>
        <translation>Blackcoin</translation>
    </message>
    <message>
        <source>&amp;Send</source>
        <translation>Invia</translation>
    </message>
    <message>
        <source>&amp;Receive</source>
        <translation>Ricevi</translation>
    </message>
    <message>
        <source>&amp;Show / Hide</source>
        <translation>Mostra / Nascondi</translation>
    </message>
    <message>
        <source>Show or hide the main Window</source>
        <translation>Mostra o nascondi la finestra principale</translation>
    </message>
    <message>
        <source>Encrypt the private keys that belong to your wallet</source>
        <translation>Cripta le chiavi private che appartengono al tuo portafoglio</translation>
    </message>
    <message>
        <source>Sign messages with your Bitcoin addresses to prove you own them</source>
        <translation>Firma messaggi con i tuoi indirizzi Blackcoin per provare che li possiedi</translation>
    </message>
    <message>
        <source>Verify messages to ensure they were signed with specified Bitcoin addresses</source>
        <translation>Verifica messaggi per accertarti che siano firmati dagli indirizzi Blackcoin specificati</translation>
    </message>
    <message>
        <source>&amp;File</source>
        <translation>File</translation>
    </message>
    <message>
        <source>&amp;Settings</source>
        <translation>Impostazioni</translation>
    </message>
    <message>
        <source>&amp;Help</source>
        <translation>Aiuto</translation>
    </message>
    <message>
        <source>Tabs toolbar</source>
        <translation>Barra degli strumenti</translation>
    </message>
    <message>
        <source>Request payments (generates QR codes and bitcoin: URIs)</source>
        <translation>Richiedi pagamenti (genera codici QR e blackcoin: URI)</translation>
    </message>
    <message>
        <source>Show the list of used sending addresses and labels</source>
        <translation>Mostra la lista degli indirizzi di invio usati e le relative etichette</translation>
    </message>
    <message>
        <source>Show the list of used receiving addresses and labels</source>
        <translation>Mostra la lista degli indirizzi di ricezione usati e le relative etichette</translation>
    </message>
    <message>
        <source>Open a bitcoin: URI or payment request</source>
        <translation>Apri un blackcoin: URI o una richiesta di pagamento</translation>
    </message>
    <message>
        <source>&amp;Command-line options</source>
        <translation>Opzioni linea di comando</translation>
    </message>
    <message>
        <source>Indexing blocks on disk...</source>
        <translation>Indicizzazione blocchi su disco...</translation>
    </message>
    <message>
        <source>Processing blocks on disk...</source>
        <translation>Elaborazione blocchi su disco...</translation>
    </message>
    <message>
        <source>%1 behind</source>
        <translation>%1 indietro</translation>
    </message>
    <message>
        <source>Last received block was generated %1 ago.</source>
        <translation>Ultimo blocco ricevuto generato %1 fa.</translation>
    </message>
    <message>
        <source>Transactions after this will not yet be visible.</source>
        <translation>Le transazioni dopo di questa non saranno più visibili</translation>
    </message>
    <message>
        <source>Error</source>
        <translation>Errore</translation>
    </message>
    <message>
        <source>Warning</source>
        <translation>Attenzione</translation>
    </message>
    <message>
        <source>Information</source>
        <translation>Informazione</translation>
    </message>
    <message>
        <source>Up to date</source>
        <translation>Aggiornato</translation>
    </message>
    <message>
        <source>Show the %1 help message to get a list with possible Bitcoin command-line options</source>
        <translation>Mostra il %1 messaggio d'aiuto per ottenere una lista con le possibili opzioni per la riga di comando di Blackcoin</translation>
    </message>
    <message>
        <source>default wallet</source>
        <translation>Portafoglio predefinito</translation>
    </message>
    <message>
        <source>Date: %1
</source>
        <translation>Data: %1
</translation>
    </message>
    <message>
        <source>Amount: %1
</source>
        <translation>Importo: %1
</translation>
    </message>
    <message>
        <source>Type: %1
</source>
        <translation>Tipo: %1
</translation>
    </message>
    <message>
        <source>Label: %1
</source>
        <translation>Etichetta: %1
</translation>
    </message>
    <message>
        <source>Address: %1
</source>
        <translation>Indirizzo: %1
</translation>
    </message>
    <message>
        <source>Sent transaction</source>
        <translation>Transazione inviata</translation>
    </message>
    <message>
        <source>Incoming transaction</source>
        <translation>Transazione in arrivo</translation>
    </message>
    <message>
        <source>HD key generation is &lt;b&gt;enabled&lt;/b&gt;</source>
        <translation>Generazione  di chiavi HD &lt;b&gt;abilitata&lt;/b&gt;</translation>
    </message>
    <message>
        <source>HD key generation is &lt;b&gt;disabled&lt;/b&gt;</source>
        <translation>Generazione di chiavi HD &lt;b&gt;disabilitata&lt;/b&gt;</translation>
    </message>
    <message>
        <source>A fatal error occurred. Bitcoin can no longer continue safely and will quit.</source>
        <translation>Si è verificato un errore fatale. Blackcoin non può continuare in maniera sicura e sarà chiuso.</translation>
    </message>
</context>
<context>
    <name>CoinControlDialog</name>
    <message>
        <source>Coin Selection</source>
        <translation>Selezione delle monete</translation>
    </message>
    <message>
        <source>Quantity:</source>
        <translation>Quantità:</translation>
    </message>
    <message>
        <source>Bytes:</source>
        <translation>Bytes:</translation>
    </message>
    <message>
        <source>Amount:</source>
        <translation>Importo:</translation>
    </message>
    <message>
        <source>Fee:</source>
        <translation>Tassa:</translation>
    </message>
    <message>
        <source>Dust:</source>
        <translation>Minimo:</translation>
    </message>
    <message>
        <source>Change:</source>
        <translation>Cambio:</translation>
    </message>
    <message>
        <source>(un)select all</source>
        <translation>(de)seleziona tutto</translation>
    </message>
    <message>
        <source>Tree mode</source>
        <translation>Modalità albero</translation>
    </message>
    <message>
        <source>List mode</source>
        <translation>Modalità lista</translation>
    </message>
    <message>
        <source>Amount</source>
        <translation>Importo</translation>
    </message>
    <message>
        <source>Received with label</source>
        <translation>Ricevuto con etichetta</translation>
    </message>
    <message>
        <source>Received with address</source>
        <translation>Ricevuto con indirizzo</translation>
    </message>
    <message>
        <source>Date</source>
        <translation>Data</translation>
    </message>
    <message>
        <source>Confirmations</source>
        <translation>Conferme</translation>
    </message>
    <message>
        <source>Confirmed</source>
        <translation>Confermato</translation>
    </message>
    <message>
        <source>Copy address</source>
        <translation>Copia indirizzo</translation>
    </message>
    <message>
        <source>Copy label</source>
        <translation>Copia etichetta</translation>
    </message>
    <message>
        <source>Copy amount</source>
        <translation>Copia importo</translation>
    </message>
    <message>
        <source>Copy transaction ID</source>
        <translation>Copia ID transazione</translation>
    </message>
    <message>
        <source>Lock unspent</source>
        <translation>Blocca non spese</translation>
    </message>
    <message>
        <source>Unlock unspent</source>
        <translation>Sblocca non spese</translation>
    </message>
    <message>
        <source>Copy quantity</source>
        <translation>Copia quantità</translation>
    </message>
    <message>
        <source>Copy fee</source>
        <translation>Copia tassa</translation>
    </message>
    <message>
        <source>Copy bytes</source>
        <translation>Copia bytes</translation>
    </message>
    <message>
        <source>Copy dust</source>
        <translation>Copia minimo</translation>
    </message>
    <message>
        <source>Copy change</source>
        <translation>Copia cambio</translation>
    </message>
    <message>
        <source>(%1 locked)</source>
        <translation>(%1 bloccato)</translation>
    </message>
    <message>
        <source>yes</source>
        <translation>si</translation>
    </message>
    <message>
        <source>no</source>
        <translation>no</translation>
    </message>
    <message>
        <source>This label turns red if any recipient receives an amount smaller than the current dust threshold.</source>
        <translation>Questa etichetta diventa rossa se qualsiasi destinatario riceve un importo inferiore al limite minimo corrente.</translation>
    </message>
    <message>
        <source>(no label)</source>
        <translation>(nessuna etichetta)</translation>
    </message>
    <message>
        <source>(change)</source>
        <translation>(cambio)</translation>
    </message>
</context>
<context>
    <name>EditAddressDialog</name>
    <message>
        <source>Edit Address</source>
        <translation>Modifica Indirizzo</translation>
    </message>
    <message>
        <source>&amp;Label</source>
        <translation>&amp;Etichetta</translation>
    </message>
    <message>
        <source>The label associated with this address list entry</source>
        <translation>L'etichetta associata con questa voce dell'elenco indirizzi</translation>
    </message>
    <message>
        <source>The address associated with this address list entry. This can only be modified for sending addresses.</source>
        <translation>L'indirizzo associato con questa voce dell'elenco indirizzi. Può essere modificato per inviare indirizzi.</translation>
    </message>
    <message>
        <source>&amp;Address</source>
        <translation>&amp;Indirizzo</translation>
    </message>
    <message>
        <source>New sending address</source>
        <translation>Nuovo indirizzo di invio</translation>
    </message>
    <message>
        <source>Edit receiving address</source>
        <translation>Modifica l'indirizzo di ricezione</translation>
    </message>
    <message>
        <source>Edit sending address</source>
        <translation>Modifica l'indirizzo di invio</translation>
    </message>
    <message>
        <source>The entered address "%1" is not a valid Bitcoin address.</source>
        <translation>L'indirizzo inserito "%1" non è un indirizzo Blackcoin valido.</translation>
    </message>
    <message>
        <source>Could not unlock wallet.</source>
        <translation>Non posso sbloccare il portafoglio.</translation>
    </message>
    <message>
        <source>New key generation failed.</source>
        <translation>Generazione della nuova chiave fallita.</translation>
    </message>
</context>
<context>
    <name>FreespaceChecker</name>
    <message>
        <source>A new data directory will be created.</source>
        <translation>Una nuova cartella dei dati verrà creata.</translation>
    </message>
    <message>
        <source>name</source>
        <translation>nome</translation>
    </message>
    <message>
        <source>Directory already exists. Add %1 if you intend to create a new directory here.</source>
        <translation>La cartella esiste già. Aggiungi %1 se vuoi creare una nuova cartella qui.</translation>
    </message>
    <message>
        <source>Path already exists, and is not a directory.</source>
        <translation>Il percorso esiste già, e non è una cartella.</translation>
    </message>
    <message>
        <source>Cannot create data directory here.</source>
        <translation>Non posso creare la cartella dei dati qui.</translation>
    </message>
</context>
<context>
    <name>HelpMessageDialog</name>
    <message>
        <source>version</source>
        <translation>versione</translation>
    </message>
    <message>
        <source>About %1</source>
        <translation>Circa %1</translation>
    </message>
    <message>
        <source>Command-line options</source>
        <translation>Opzioni linea di comando</translation>
    </message>
</context>
<context>
    <name>Intro</name>
    <message>
        <source>Welcome</source>
        <translation>Benvenuto</translation>
    </message>
    <message>
        <source>Bitcoin</source>
        <translation>Blackcoin</translation>
    </message>
    <message>
        <source>The wallet will also be stored in this directory.</source>
        <translation>Il wallet verra' inoltre memorizzato su questa cartella.</translation>
    </message>
    <message>
        <source>Error</source>
        <translation>Errore</translation>
    </message>
    </context>
<context>
    <name>ModalOverlay</name>
    <message>
        <source>Recent transactions may not yet be visible, and therefore your wallet's balance might be incorrect. This information will be correct once your wallet has finished synchronizing with the bitcoin network, as detailed below.</source>
        <translation>Le transazioni recenti potrebbero non essere ancora visibili, e quindi il saldo del wallet potrebbe essere incorretto. Questa informazione verra' corretta non appena il tuo wallet ha finito di sincronizzarsi con la rete bitcoin, come specificato di seguito.</translation>
    </message>
    <message>
        <source>Attempting to spend bitcoins that are affected by not-yet-displayed transactions will not be accepted by the network.</source>
        <translation>Tentare di spendere bitcoin che sono affetti da transazioni non ancora mostrate, non verra' accettato dal network.</translation>
    </message>
    <message>
        <source>Number of blocks left</source>
        <translation>Numero di blocchi rimanente</translation>
    </message>
    </context>
<context>
    <name>OpenURIDialog</name>
    </context>
<context>
    <name>OptionsDialog</name>
    <message>
        <source>Options</source>
        <translation>Opzioni</translation>
    </message>
    <message>
        <source>Configuration options</source>
        <translation>Opzioni di configurazione</translation>
    </message>
    <message>
        <source>Error</source>
        <translation>Errore</translation>
    </message>
    <message>
        <source>This change would require a client restart.</source>
        <translation>Questa modifica richiede un riavvio del client</translation>
    </message>
    </context>
<context>
    <name>OverviewPage</name>
    <message>
        <source>Available:</source>
        <translation>Disponibile:</translation>
    </message>
    <message>
        <source>Your current spendable balance</source>
        <translation>Saldo disponibile</translation>
    </message>
    <message>
        <source>Total:</source>
        <translation>Totale:</translation>
    </message>
    <message>
        <source>Your current total balance</source>
        <translation>Bilancio totale attuale</translation>
    </message>
    <message>
        <source>Spendable:</source>
        <translation>Spendibile:</translation>
    </message>
    <message>
        <source>Recent transactions</source>
        <translation>Transazioni recenti</translation>
    </message>
    <message>
        <source>Current total balance in watch-only addresses</source>
        <translation>Bilancio totale attuale su indirizzi watch-only</translation>
    </message>
</context>
<context>
    <name>PaymentServer</name>
    <message>
        <source>URI handling</source>
        <translation>Gestione URI</translation>
    </message>
    <message>
        <source>'bitcoin://' is not a valid URI. Use 'bitcoin:' instead.</source>
        <translation>'bitcoin://' non è un URI valido. Usa invece 'bitcoin:'.</translation>
    </message>
    <message>
        <source>Invalid payment address %1</source>
        <translation>Indirizzo di pagamento non valido %1</translation>
    </message>
    <message>
        <source>Payment request rejected</source>
        <translation>Richiesta di pagamento rifiutata</translation>
    </message>
    <message>
        <source>Payment request expired.</source>
        <translation>Richiesta di pagamento scaduta.</translation>
    </message>
    <message>
        <source>Invalid payment request.</source>
        <translation>Richiesta di pagamento non valida.</translation>
    </message>
    <message>
        <source>Refund from %1</source>
        <translation>Rimborso da %1</translation>
    </message>
    <message>
        <source>Error communicating with %1: %2</source>
        <translation>Errore nella comunicazione con %1: %2</translation>
    </message>
    </context>
<context>
    <name>PeerTableModel</name>
    <message>
        <source>Sent</source>
        <translation>Inviato</translation>
    </message>
    </context>
<context>
    <name>QObject</name>
    <message>
        <source>Amount</source>
        <translation>Importo</translation>
    </message>
    </context>
<context>
    <name>QObject::QObject</name>
    </context>
<context>
    <name>QRImageWidget</name>
    </context>
<context>
    <name>RPCConsole</name>
    <message>
        <source>Sent</source>
        <translation>Inviato</translation>
    </message>
    </context>
<context>
    <name>ReceiveCoinsDialog</name>
    <message>
        <source>Copy label</source>
        <translation>Copia etichetta</translation>
    </message>
    <message>
        <source>Copy amount</source>
        <translation>Copia importo</translation>
    </message>
</context>
<context>
    <name>ReceiveRequestDialog</name>
    <message>
        <source>Address</source>
        <translation>Indirizzo</translation>
    </message>
    <message>
        <source>Amount</source>
        <translation>Importo</translation>
    </message>
    <message>
        <source>Label</source>
        <translation>Etichetta</translation>
    </message>
    <message>
        <source>Wallet</source>
        <translation>Portafoglio</translation>
    </message>
    </context>
<context>
    <name>RecentRequestsTableModel</name>
    <message>
        <source>Date</source>
        <translation>Data</translation>
    </message>
    <message>
        <source>Label</source>
        <translation>Etichetta</translation>
    </message>
    <message>
        <source>(no label)</source>
        <translation>(nessuna etichetta)</translation>
    </message>
    </context>
<context>
    <name>SendCoinsDialog</name>
    <message>
        <source>Quantity:</source>
        <translation>Quantità:</translation>
    </message>
    <message>
        <source>Bytes:</source>
        <translation>Bytes:</translation>
    </message>
    <message>
        <source>Amount:</source>
        <translation>Importo:</translation>
    </message>
    <message>
        <source>Fee:</source>
        <translation>Tassa:</translation>
    </message>
    <message>
        <source>Change:</source>
        <translation>Cambio:</translation>
    </message>
    <message>
        <source>Dust:</source>
        <translation>Minimo:</translation>
    </message>
    <message>
        <source>Copy quantity</source>
        <translation>Copia quantità</translation>
    </message>
    <message>
        <source>Copy amount</source>
        <translation>Copia importo</translation>
    </message>
    <message>
        <source>Copy fee</source>
        <translation>Copia tassa</translation>
    </message>
    <message>
        <source>Copy bytes</source>
        <translation>Copia bytes</translation>
    </message>
    <message>
        <source>Copy dust</source>
        <translation>Copia minimo</translation>
    </message>
    <message>
        <source>Copy change</source>
        <translation>Copia cambio</translation>
    </message>
    <message>
        <source>Payment request expired.</source>
        <translation>Richiesta di pagamento scaduta.</translation>
    </message>
    <message>
        <source>(no label)</source>
        <translation>(nessuna etichetta)</translation>
    </message>
</context>
<context>
    <name>SendCoinsEntry</name>
    </context>
<context>
    <name>SendConfirmationDialog</name>
    </context>
<context>
    <name>ShutdownWindow</name>
    </context>
<context>
    <name>SignVerifyMessageDialog</name>
    </context>
<context>
    <name>SplashScreen</name>
    </context>
<context>
    <name>TrafficGraphWidget</name>
    </context>
<context>
    <name>TransactionDesc</name>
    <message>
        <source>Date</source>
        <translation>Data</translation>
    </message>
    <message>
        <source>Amount</source>
        <translation>Importo</translation>
    </message>
    </context>
<context>
    <name>TransactionDescDialog</name>
    </context>
<context>
    <name>TransactionTableModel</name>
    <message>
        <source>Date</source>
        <translation>Data</translation>
    </message>
    <message>
        <source>Label</source>
        <translation>Etichetta</translation>
    </message>
    <message>
        <source>(no label)</source>
        <translation>(nessuna etichetta)</translation>
    </message>
    </context>
<context>
    <name>TransactionView</name>
    <message>
        <source>Copy address</source>
        <translation>Copia indirizzo</translation>
    </message>
    <message>
        <source>Copy label</source>
        <translation>Copia etichetta</translation>
    </message>
    <message>
        <source>Copy amount</source>
        <translation>Copia importo</translation>
    </message>
    <message>
        <source>Copy transaction ID</source>
        <translation>Copia ID transazione</translation>
    </message>
    <message>
        <source>Comma separated file (*.csv)</source>
        <translation>Comma separated file (*.csv)</translation>
    </message>
    <message>
        <source>Confirmed</source>
        <translation>Confermato</translation>
    </message>
    <message>
        <source>Date</source>
        <translation>Data</translation>
    </message>
    <message>
        <source>Label</source>
        <translation>Etichetta</translation>
    </message>
    <message>
        <source>Address</source>
        <translation>Indirizzo</translation>
    </message>
    <message>
        <source>Exporting Failed</source>
        <translation>Esportazione Fallita</translation>
    </message>
    </context>
<context>
    <name>UnitDisplayStatusBarControl</name>
    </context>
<context>
    <name>WalletController</name>
    </context>
<context>
    <name>WalletFrame</name>
    </context>
<context>
    <name>WalletModel</name>
    <message>
        <source>default wallet</source>
        <translation>Portafoglio predefinito</translation>
    </message>
</context>
<context>
    <name>WalletView</name>
    </context>
<context>
    <name>bitcoin-core</name>
    <message>
        <source>Information</source>
        <translation>Informazione</translation>
    </message>
    <message>
        <source>Warning</source>
        <translation>Attenzione</translation>
    </message>
    <message>
        <source>Error</source>
        <translation>Errore</translation>
    </message>
</context>
</TS><|MERGE_RESOLUTION|>--- conflicted
+++ resolved
@@ -184,13 +184,6 @@
         <translation>Portafoglio criptato</translation>
     </message>
     <message>
-<<<<<<< HEAD
-        <source>%1 will close now to finish the encryption process. Remember that encrypting your wallet cannot fully protect your bitcoins from being stolen by malware infecting your computer.</source>
-        <translation>%1 ora si chiuderà per concludere il processo di criptaggio. Ricorda che criptare il tuo portafoglio non può definitivamente proteggere i tuoi blackcoin da furti tramite malware che infetta il tuo computer.</translation>
-    </message>
-    <message>
-=======
->>>>>>> 8b676984
         <source>IMPORTANT: Any previous backups you have made of your wallet file should be replaced with the newly generated, encrypted wallet file. For security reasons, previous backups of the unencrypted wallet file will become useless as soon as you start using the new, encrypted wallet.</source>
         <translation>IMPORTANTE: Qualsiasi backup precedentemente effettuato del tuo portafoglio dovrebbe essere sostituito con il nuovo file criptato generato. Per questioni di sicurezza, backup precedenti del portafoglio non criptati diverranno inutili non appena inizi ad usare il nuovo portafoglio criptato.</translation>
     </message>
