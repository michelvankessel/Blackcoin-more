--- conflicted
+++ resolved
@@ -3,11 +3,7 @@
     <name>AddressBookPage</name>
     <message>
         <source>Right-click to edit address or label</source>
-<<<<<<< HEAD
-        <translation>Regsklik om adres of etiket te verander</translation>
-=======
         <translation>Regs-klik om die adres of etiket te wysig</translation>
->>>>>>> 2f4f2d38
     </message>
     <message>
         <source>Create a new address</source>
@@ -67,19 +63,11 @@
     </message>
     <message>
         <source>These are your Bitcoin addresses for sending payments. Always check the amount and the receiving address before sending coins.</source>
-<<<<<<< HEAD
-        <translation>Hierdie is die adresse vanwaar u Blackcoin betalings stuur. U moet altyd die bedrag en die adres van die ontvanger nagaan voordat u enige munte stuur.</translation>
+        <translation>Dit is jou Blackcoin-adresse vir die stuur van betalings. Kontroleer altyd die bedrag en die ontvangsadres voordat u munte stuur.</translation>
     </message>
     <message>
         <source>These are your Bitcoin addresses for receiving payments. It is recommended to use a new receiving address for each transaction.</source>
-        <translation>Hierdie is die adresse waar u Blackcoins sal ontvang. Ons beveel aan dat u 'n nuwe adres kies vir elke transaksie</translation>
-=======
-        <translation>Dit is jou Bitcoin-adresse vir die stuur van betalings. Kontroleer altyd die bedrag en die ontvangsadres voordat u munte stuur.</translation>
-    </message>
-    <message>
-        <source>These are your Bitcoin addresses for receiving payments. It is recommended to use a new receiving address for each transaction.</source>
-        <translation>Dit is jou Bitcoin-adresse vir die stuur van betalings. Kontroleer altyd die bedrag en die ontvangsadres voordat jy munte stuur.</translation>
->>>>>>> 2f4f2d38
+        <translation>Dit is jou Blackcoin-adresse vir die stuur van betalings. Kontroleer altyd die bedrag en die ontvangsadres voordat jy munte stuur.</translation>
     </message>
     <message>
         <source>&amp;Copy Address</source>
@@ -189,11 +177,7 @@
     </message>
     <message>
         <source>Warning: If you encrypt your wallet and lose your passphrase, you will &lt;b&gt;LOSE ALL OF YOUR BITCOINS&lt;/b&gt;!</source>
-<<<<<<< HEAD
-        <translation>Waarskuwing: Indien u die beursie kodifiseer en u vergeet u wagwoord &lt;b&gt;VERLOOR U AL U BLACKCOINS&lt;/b&gt;!</translation>
-=======
-        <translation>Waarskuwing: As jy jou beursie enkripteer en jou wagwoord verloor, sal jy &lt;b&gt;AL JOU BITCOINS VERLOOR&lt;/b&gt;!</translation>
->>>>>>> 2f4f2d38
+        <translation>Waarskuwing: As jy jou beursie enkripteer en jou wagwoord verloor, sal jy &lt;b&gt;AL JOU BLACKCOINS VERLOOR&lt;/b&gt;!</translation>
     </message>
     <message>
         <source>Are you sure you wish to encrypt your wallet?</source>
@@ -205,7 +189,7 @@
     </message>
     <message>
         <source>%1 will close now to finish the encryption process. Remember that encrypting your wallet cannot fully protect your bitcoins from being stolen by malware infecting your computer.</source>
-        <translation>%1 gaan nou toe maak om die enkripsie proses klaar te maak. Onthou dat jou bitcoins nie ten volle beskerm kan word deur die beursie te enkrip teen "malware" wat jou rekenaar besmet.</translation>
+        <translation>%1 gaan nou toe maak om die enkripsie proses klaar te maak. Onthou dat jou blackcoins nie ten volle beskerm kan word deur die beursie te enkrip teen "malware" wat jou rekenaar besmet.</translation>
     </message>
     <message>
         <source>IMPORTANT: Any previous backups you have made of your wallet file should be replaced with the newly generated, encrypted wallet file. For security reasons, previous backups of the unencrypted wallet file will become useless as soon as you start using the new, encrypted wallet.</source>
@@ -363,11 +347,7 @@
     </message>
     <message>
         <source>Send coins to a Bitcoin address</source>
-<<<<<<< HEAD
-        <translation>Stuur munte na 'n Blackcoin adres</translation>
-=======
-        <translation>Stuur muntstukke na 'n Bitcoin adres</translation>
->>>>>>> 2f4f2d38
+        <translation>Stuur muntstukke na 'n Blackcoin adres</translation>
     </message>
     <message>
         <source>Backup wallet to another location</source>
@@ -390,10 +370,6 @@
         <translation>&amp;Verifieer boodskap...</translation>
     </message>
     <message>
-        <source>&amp;Verify message...</source>
-        <translation>&amp;Verifieer boodskap...</translation>
-    </message>
-    <message>
         <source>Bitcoin</source>
         <translation>Blackcoin</translation>
     </message>
@@ -423,19 +399,11 @@
     </message>
     <message>
         <source>Sign messages with your Bitcoin addresses to prove you own them</source>
-<<<<<<< HEAD
-        <translation>Onderteken boodskappe met u Blackcoin adresse om u eienaarskap te bewys</translation>
+        <translation>Teken boodskappe met u Blackcoin adresse om te bewys dat u hul besit</translation>
     </message>
     <message>
         <source>Verify messages to ensure they were signed with specified Bitcoin addresses</source>
-        <translation>Verifieër boodskappe om seker te maak dat dit met die gespesifiseerde Blackcoin adresse</translation>
-=======
-        <translation>Teken boodskappe met u Bitcoin adresse om te bewys dat u hul besit</translation>
-    </message>
-    <message>
-        <source>Verify messages to ensure they were signed with specified Bitcoin addresses</source>
-        <translation>Bevestig boodskappe om te verseker dat hulle geteken was met gespesifiseerde Bitcoin adresse</translation>
->>>>>>> 2f4f2d38
+        <translation>Bevestig boodskappe om te verseker dat hulle geteken was met gespesifiseerde Blackcoin adresse</translation>
     </message>
     <message>
         <source>&amp;File</source>
@@ -446,10 +414,6 @@
         <translation>&amp;Instellings</translation>
     </message>
     <message>
-        <source>&amp;Settings</source>
-        <translation>&amp;Verstellings</translation>
-    </message>
-    <message>
         <source>&amp;Help</source>
         <translation>&amp;Hulp</translation>
     </message>
@@ -459,11 +423,7 @@
     </message>
     <message>
         <source>Request payments (generates QR codes and bitcoin: URIs)</source>
-<<<<<<< HEAD
-        <translation>Versoek betalings (genereer QR-kodes en blackcoin: URI's)</translation>
-=======
-        <translation>Versoek betalings (genereer QR kodes en bitcoin: URIs)</translation>
->>>>>>> 2f4f2d38
+        <translation>Versoek betalings (genereer QR kodes en Blackcoin: URIs)</translation>
     </message>
     <message>
         <source>Show the list of used sending addresses and labels</source>
@@ -475,19 +435,11 @@
     </message>
     <message>
         <source>Open a bitcoin: URI or payment request</source>
-<<<<<<< HEAD
-        <translation>Skep 'n blackcoin: URI of betalingsversoek</translation>
-    </message>
-    <message>
-        <source>&amp;Command-line options</source>
-        <translation>&amp;Opdrag lyn opsies</translation>
-=======
-        <translation>Open 'n bitcoin: URI of betalingsversoek</translation>
+        <translation>Open 'n Blackcoin: URI of betalingsversoek</translation>
     </message>
     <message>
         <source>&amp;Command-line options</source>
         <translation>&amp;Opdrag lys opsies</translation>
->>>>>>> 2f4f2d38
     </message>
     <message>
         <source>Indexing blocks on disk...</source>
@@ -526,16 +478,8 @@
         <translation>Op datum</translation>
     </message>
     <message>
-<<<<<<< HEAD
-        <source>%1 client</source>
-        <translation>%1 kliënt</translation>
-    </message>
-    <message>
-        <source>Connecting to peers...</source>
-        <translation>Koppel aan eweknieë...</translation>
-=======
         <source>Show the %1 help message to get a list with possible Bitcoin command-line options</source>
-        <translation>Wys die %1 hulpboodskap om 'n lys met moontlike Bitcoin bevel-lyn opsies te verkry</translation>
+        <translation>Wys die %1 hulpboodskap om 'n lys met moontlike Blackcoin bevel-lyn opsies te verkry</translation>
     </message>
     <message>
         <source>%1 client</source>
@@ -544,7 +488,6 @@
     <message>
         <source>Connecting to peers...</source>
         <translation>Verbind tans aan eweknieë...</translation>
->>>>>>> 2f4f2d38
     </message>
     <message>
         <source>Catching up...</source>
@@ -589,10 +532,6 @@
         <translation>Inkomende transaksie</translation>
     </message>
     <message>
-<<<<<<< HEAD
-        <source>A fatal error occurred. Bitcoin can no longer continue safely and will quit.</source>
-        <translation>'N fatale fout het voorgekom. Bitcoin kan nie meer veilig voortgaan nie en sal nou toemaak.</translation>
-=======
         <source>HD key generation is &lt;b&gt;enabled&lt;/b&gt;</source>
         <translation>HD sleutel generasie is &lt;b&gt;aangesit&lt;/b&gt;</translation>
     </message>
@@ -610,19 +549,14 @@
     </message>
     <message>
         <source>A fatal error occurred. Bitcoin can no longer continue safely and will quit.</source>
-        <translation>'n Noodlottige fout het voorgekom. Bitcoin kan nie langer voortgaan nie en sal afsluit.</translation>
->>>>>>> 2f4f2d38
+        <translation>'n Noodlottige fout het voorgekom. Blackcoin kan nie langer voortgaan nie en sal afsluit.</translation>
     </message>
 </context>
 <context>
     <name>CoinControlDialog</name>
     <message>
         <source>Coin Selection</source>
-<<<<<<< HEAD
-        <translation>Munt Seleksie</translation>
-=======
         <translation>Munt Keuse</translation>
->>>>>>> 2f4f2d38
     </message>
     <message>
         <source>Quantity:</source>
@@ -661,10 +595,6 @@
         <translation>Boom wyse</translation>
     </message>
     <message>
-        <source>Tree mode</source>
-        <translation>Boom wyse</translation>
-    </message>
-    <message>
         <source>List mode</source>
         <translation>Lys wyse</translation>
     </message>
@@ -681,1128 +611,897 @@
         <translation>Ontvang met adres</translation>
     </message>
     <message>
+        <source>Date</source>
+        <translation>Datum</translation>
+    </message>
+    <message>
+        <source>Confirmations</source>
+        <translation>Bevestigings</translation>
+    </message>
+    <message>
+        <source>Confirmed</source>
+        <translation>Bevestig</translation>
+    </message>
+    <message>
+        <source>Copy address</source>
+        <translation>Maak kopie van adres</translation>
+    </message>
+    <message>
+        <source>Copy label</source>
+        <translation>Kopieer etiket</translation>
+    </message>
+    <message>
+        <source>Copy amount</source>
+        <translation>Kopieer bedrag</translation>
+    </message>
+    <message>
+        <source>Copy transaction ID</source>
+        <translation>Kopieer transaksie ID</translation>
+    </message>
+    <message>
+        <source>Lock unspent</source>
+        <translation>Sluit ongespandeerde</translation>
+    </message>
+    <message>
+        <source>Unlock unspent</source>
+        <translation>Onsluit ongespandeerde</translation>
+    </message>
+    <message>
+        <source>Copy quantity</source>
+        <translation>Kopieer hoeveelheid</translation>
+    </message>
+    <message>
+        <source>Copy fee</source>
+        <translation>Kopieer fooi</translation>
+    </message>
+    <message>
+        <source>Copy after fee</source>
+        <translation>Kopieer na fooi</translation>
+    </message>
+    <message>
+        <source>Copy bytes</source>
+        <translation>Kopieer grepe</translation>
+    </message>
+    <message>
+        <source>Copy dust</source>
+        <translation>Kopieer stof</translation>
+    </message>
+    <message>
+        <source>Copy change</source>
+        <translation>Kopieer verandering</translation>
+    </message>
+    <message>
+        <source>(%1 locked)</source>
+        <translation>(%1 gesluit)</translation>
+    </message>
+    <message>
+        <source>yes</source>
+        <translation>ja</translation>
+    </message>
+    <message>
+        <source>no</source>
+        <translation>nee</translation>
+    </message>
+    <message>
+        <source>This label turns red if any recipient receives an amount smaller than the current dust threshold.</source>
+        <translation>Hierdie etiket verander na rooi as enige ontvanger 'n bedrag kleiner as die huidige stof drempelwaarde ontvang.</translation>
+    </message>
+    <message>
+        <source>Can vary +/- %1 satoshi(s) per input.</source>
+        <translation>Kan wissel met +/- %1 satoshi(s) per inset.</translation>
+    </message>
+    <message>
+        <source>(no label)</source>
+        <translation>(geen etiket)</translation>
+    </message>
+    <message>
+        <source>change from %1 (%2)</source>
+        <translation>Verander vanaf %1 (%2)</translation>
+    </message>
+    <message>
+        <source>(change)</source>
+        <translation>(verander)</translation>
+    </message>
+</context>
+<context>
+    <name>EditAddressDialog</name>
+    <message>
+        <source>Edit Address</source>
+        <translation>Wysig Adres</translation>
+    </message>
+    <message>
+        <source>&amp;Label</source>
+        <translation>&amp;Etiket</translation>
+    </message>
+    <message>
+        <source>The label associated with this address list entry</source>
+        <translation>Die etiket geassosieer met hierdie adreslys inskrywing</translation>
+    </message>
+    <message>
+        <source>The address associated with this address list entry. This can only be modified for sending addresses.</source>
+        <translation>Die adres geassosieer met hierdie adreslys inskrywing. Dié kan slegs gewysig word vir stuur-adresse.</translation>
+    </message>
+    <message>
+        <source>&amp;Address</source>
+        <translation>&amp;Adres</translation>
+    </message>
+    <message>
+        <source>New sending address</source>
+        <translation>Nuwe stuurende adres</translation>
+    </message>
+    <message>
+        <source>Edit receiving address</source>
+        <translation>Wysig ontvangende adres</translation>
+    </message>
+    <message>
+        <source>Edit sending address</source>
+        <translation>Wysig stuurende adres</translation>
+    </message>
+    <message>
+        <source>The entered address "%1" is not a valid Bitcoin address.</source>
+        <translation>Die ingeskrewe adres "%1" is nie 'n geldige Blackcoin adres nie.</translation>
+    </message>
+    <message>
+        <source>Could not unlock wallet.</source>
+        <translation>Kon nie die beursie oopsluit nie.</translation>
+    </message>
+    <message>
+        <source>New key generation failed.</source>
+        <translation>Nuwe sleutel genereering het misluk.</translation>
+    </message>
+</context>
+<context>
+    <name>FreespaceChecker</name>
+    <message>
+        <source>A new data directory will be created.</source>
+        <translation>n Nuwe data  lêer sal geskep word.</translation>
+    </message>
+    <message>
+        <source>name</source>
+        <translation>naam</translation>
+    </message>
+    <message>
+        <source>Directory already exists. Add %1 if you intend to create a new directory here.</source>
+        <translation>Lêer bestaan reeds. Voeg %1 indien u van plan is om n nuwe lêer hier te skep.</translation>
+    </message>
+    <message>
+        <source>Path already exists, and is not a directory.</source>
+        <translation>Pad bestaan reeds en is nie 'n lêergids nie.</translation>
+    </message>
+    <message>
+        <source>Cannot create data directory here.</source>
+        <translation>Kan nie data gids hier skep nie.</translation>
+    </message>
+</context>
+<context>
+    <name>HelpMessageDialog</name>
+    <message>
+        <source>version</source>
+        <translation>weergawe</translation>
+    </message>
+    <message>
+        <source>(%1-bit)</source>
+        <translation>(%1-stukkie)</translation>
+    </message>
+    <message>
+        <source>About %1</source>
+        <translation>Oor %1</translation>
+    </message>
+    <message>
+        <source>Command-line options</source>
+        <translation>Opdrag lys opsies</translation>
+    </message>
+</context>
+<context>
+    <name>Intro</name>
+    <message>
+        <source>Welcome</source>
+        <translation>Welkom</translation>
+    </message>
+    <message>
+        <source>Welcome to %1.</source>
+        <translation>Welkom by %1.</translation>
+    </message>
+    <message>
+        <source>Use the default data directory</source>
+        <translation>Gebruik die standaard data gids</translation>
+    </message>
+    <message>
+        <source>Use a custom data directory:</source>
+        <translation>Gebruik 'n persoonlike data gids:</translation>
+    </message>
+    <message>
+        <source>Bitcoin</source>
+        <translation>Blackcoin</translation>
+    </message>
+    <message>
+        <source>The wallet will also be stored in this directory.</source>
+        <translation>Die beursie sal ook gestoor word in hierdie lêer.</translation>
+    </message>
+    <message>
+        <source>Error: Specified data directory "%1" cannot be created.</source>
+        <translation>Fout: Gespesifiseerde dataleêr "%1" kon nie geskep word nie.</translation>
+    </message>
+    <message>
+        <source>Error</source>
+        <translation>Fout</translation>
+    </message>
+    </context>
+<context>
+    <name>ModalOverlay</name>
+    <message>
+        <source>Form</source>
+        <translation>Vorm</translation>
+    </message>
+    <message>
+        <source>Number of blocks left</source>
+        <translation>Aantal blokke oor</translation>
+    </message>
+    <message>
+        <source>Unknown...</source>
+        <translation>Onbekend...</translation>
+    </message>
+    <message>
+        <source>Last block time</source>
+        <translation>Laaste blok tyd</translation>
+    </message>
+    <message>
+        <source>Progress</source>
+        <translation>Vorderering</translation>
+    </message>
+    <message>
+        <source>Progress increase per hour</source>
+        <translation>Vorderingstoename per uur</translation>
+    </message>
+    <message>
+        <source>calculating...</source>
+        <translation>besig met bereken...</translation>
+    </message>
+    <message>
+        <source>Estimated time left until synced</source>
+        <translation>Geskatte tyd oor totdat gesinkroniseer</translation>
+    </message>
+    <message>
+        <source>Hide</source>
+        <translation>Steek weg</translation>
+    </message>
+    </context>
+<context>
+    <name>OpenURIDialog</name>
+    <message>
+        <source>Open URI</source>
+        <translation>Open URI</translation>
+    </message>
+    <message>
+        <source>Open payment request from URI or file</source>
+        <translation>Open betaling versoek van URI of lêer</translation>
+    </message>
+    <message>
+        <source>URI:</source>
+        <translation>URI:</translation>
+    </message>
+    <message>
+        <source>Select payment request file</source>
+        <translation>Kies betaling versoek lêer</translation>
+    </message>
+    <message>
+        <source>Select payment request file to open</source>
+        <translation>Kies betaling versoek lêer om oop te maak</translation>
+    </message>
+</context>
+<context>
+    <name>OptionsDialog</name>
+    <message>
+        <source>Options</source>
+        <translation>Opsies</translation>
+    </message>
+    <message>
+        <source>&amp;Main</source>
+        <translation>&amp;Hoof</translation>
+    </message>
+    <message>
+        <source>Automatically start %1 after logging in to the system.</source>
+        <translation>Begin %1 outomaties nadat jy aangemeld is by die stelsel.</translation>
+    </message>
+    <message>
+        <source>&amp;Start %1 on system login</source>
+        <translation>&amp;Begin %1 op stelsel aanmelding</translation>
+    </message>
+    <message>
+        <source>Size of &amp;database cache</source>
+        <translation>Grootte van &amp;databasis kas</translation>
+    </message>
+    <message>
+        <source>Number of script &amp;verification threads</source>
+        <translation>Aantal skrip &amp;verifikasie drade</translation>
+    </message>
+    <message>
+        <source>Open the %1 configuration file from the working directory.</source>
+        <translation>Maak die %1 konfigurasie lêer oop van die werk gids.</translation>
+    </message>
+    <message>
+        <source>Open Configuration File</source>
+        <translation>Open Konfigurasie Lêer</translation>
+    </message>
+    <message>
+        <source>Reset all client options to default.</source>
+        <translation>Alle kliëntopsies na verstek terugstel.</translation>
+    </message>
+    <message>
+        <source>&amp;Reset Options</source>
+        <translation>&amp;Herstel Opsies</translation>
+    </message>
+    <message>
+        <source>&amp;Network</source>
+        <translation>&amp;Netwerk</translation>
+    </message>
+    <message>
+        <source>W&amp;allet</source>
+        <translation>&amp;Beursie</translation>
+    </message>
+    <message>
+        <source>Expert</source>
+        <translation>Kenner</translation>
+    </message>
+    <message>
+        <source>Enable coin &amp;control features</source>
+        <translation>Bemagtig munt &amp;beheer funksies.</translation>
+    </message>
+    <message>
+        <source>&amp;Spend unconfirmed change</source>
+        <translation>&amp;Spandeer onbevestigde kleingeld</translation>
+    </message>
+    <message>
+        <source>&amp;Port:</source>
+        <translation>&amp;Port:</translation>
+    </message>
+    <message>
+        <source>Used for reaching peers via:</source>
+        <translation>Word gebruik vir die bereik van eweknieë via:</translation>
+    </message>
+    <message>
+        <source>IPv4</source>
+        <translation>IPv4</translation>
+    </message>
+    <message>
+        <source>IPv6</source>
+        <translation>IPv6</translation>
+    </message>
+    <message>
+        <source>Tor</source>
+        <translation>Tor</translation>
+    </message>
+    <message>
+        <source>&amp;Window</source>
+        <translation>&amp;Venster</translation>
+    </message>
+    <message>
+        <source>M&amp;inimize on close</source>
+        <translation>V&amp;erminder op toemaak</translation>
+    </message>
+    <message>
+        <source>&amp;Display</source>
+        <translation>&amp;Vertoon</translation>
+    </message>
+    <message>
+        <source>User Interface &amp;language:</source>
+        <translation>Gebruikers Koppelvlak &amp;taal:</translation>
+    </message>
+    <message>
+        <source>&amp;Unit to show amounts in:</source>
+        <translation>&amp;Eenheid om bedrae te toon in:</translation>
+    </message>
+    <message>
+        <source>Whether to show coin control features or not.</source>
+        <translation>Of om munt beheer funksies te wys of nie.</translation>
+    </message>
+    <message>
+        <source>&amp;OK</source>
+        <translation>&amp;OK</translation>
+    </message>
+    <message>
+        <source>&amp;Cancel</source>
+        <translation>&amp;Kanselleer</translation>
+    </message>
+    <message>
+        <source>default</source>
+        <translation>standaard</translation>
+    </message>
+    <message>
+        <source>none</source>
+        <translation>niks</translation>
+    </message>
+    <message>
+        <source>Confirm options reset</source>
+        <translation>Bevestig terugstel van opsies</translation>
+    </message>
+    <message>
+        <source>Client restart required to activate changes.</source>
+        <translation>Kliënt moet herbegin word om veranderinge te aktiveer.</translation>
+    </message>
+    <message>
+        <source>Client will be shut down. Do you want to proceed?</source>
+        <translation>Kliënt sal toegemaak word. Wil u voortgaan?</translation>
+    </message>
+    <message>
+        <source>Configuration options</source>
+        <translation>Konfigurasie opsies</translation>
+    </message>
+    <message>
+        <source>Error</source>
+        <translation>Fout</translation>
+    </message>
+    <message>
+        <source>The configuration file could not be opened.</source>
+        <translation>Die konfigurasie lêer kon nie oopgemaak word nie.</translation>
+    </message>
+    <message>
+        <source>This change would require a client restart.</source>
+        <translation>Hierdie verandering sal 'n herbegin van die kliënt vereis. </translation>
+    </message>
+    <message>
+        <source>The supplied proxy address is invalid.</source>
+        <translation>Die verskafde volmag adres is ongeldig.</translation>
+    </message>
+</context>
+<context>
+    <name>OverviewPage</name>
+    <message>
+        <source>Form</source>
+        <translation>Vorm</translation>
+    </message>
+    <message>
+        <source>Watch-only:</source>
+        <translation>Kyk-net:</translation>
+    </message>
+    <message>
+        <source>Available:</source>
+        <translation>Beskikbaar:</translation>
+    </message>
+    <message>
+        <source>Your current spendable balance</source>
+        <translation>U huidige bruikbare balans</translation>
+    </message>
+    <message>
+        <source>Pending:</source>
+        <translation>Hangend:</translation>
+    </message>
+    <message>
+        <source>Immature:</source>
+        <translation>Onvolwasse:</translation>
+    </message>
+    <message>
+        <source>Balances</source>
+        <translation>Balans</translation>
+    </message>
+    <message>
+        <source>Total:</source>
+        <translation>Totaal:</translation>
+    </message>
+    <message>
+        <source>Your current total balance</source>
+        <translation>U huidige totale balans</translation>
+    </message>
+    <message>
+        <source>Spendable:</source>
+        <translation>Besteebaar:</translation>
+    </message>
+    <message>
+        <source>Recent transactions</source>
+        <translation>Onlangse transaksies</translation>
+    </message>
+    </context>
+<context>
+    <name>PaymentServer</name>
+    <message>
+        <source>Payment request error</source>
+        <translation>Betalings versoek fout</translation>
+    </message>
+    <message>
+        <source>URI handling</source>
+        <translation>URI hantering</translation>
+    </message>
+    <message>
+        <source>Payment request rejected</source>
+        <translation>Betalings versoek verwerp</translation>
+    </message>
+    <message>
+        <source>Payment request network doesn't match client network.</source>
+        <translation>Betalings versoek netwerk stem nie ooreen met die kliënt netwerk nie.</translation>
+    </message>
+    <message>
+        <source>Payment request expired.</source>
+        <translation>Betalings versoek verstryk.</translation>
+    </message>
+    <message>
+        <source>Payment request is not initialized.</source>
+        <translation>Betalings versoek is nie geïnitialiseer nie.</translation>
+    </message>
+    <message>
+        <source>Invalid payment request.</source>
+        <translation>Ongeldige betalings versoek.</translation>
+    </message>
+    <message>
+        <source>Refund from %1</source>
+        <translation>Terugbetaling van %1</translation>
+    </message>
+    <message>
+        <source>Error communicating with %1: %2</source>
+        <translation>Kommunikerings fout met %1: %2</translation>
+    </message>
+    <message>
+        <source>Payment request cannot be parsed!</source>
+        <translation>Betalings versoek kan nie ontleed word nie!</translation>
+    </message>
+    <message>
+        <source>Network request error</source>
+        <translation>Netwerk versoek fout</translation>
+    </message>
+    </context>
+<context>
+    <name>PeerTableModel</name>
+    <message>
+        <source>User Agent</source>
+        <translation>Gebruikeragent</translation>
+    </message>
+    <message>
+        <source>NodeId</source>
+        <translation>NodusId</translation>
+    </message>
+    <message>
+        <source>Sent</source>
+        <translation>Gestuur</translation>
+    </message>
+    <message>
+        <source>Received</source>
+        <translation>Ontvang</translation>
+    </message>
+</context>
+<context>
+    <name>QObject</name>
+    <message>
         <source>Amount</source>
         <translation>Bedrag</translation>
     </message>
     <message>
-        <source>Received with label</source>
-        <translation>Ontvang met etiket</translation>
-    </message>
-    <message>
-        <source>Received with address</source>
-        <translation>Ontvang met adres</translation>
-    </message>
+        <source>Enter a Bitcoin address (e.g. %1)</source>
+        <translation>Voer in 'n Blackcoin adres (bv. %1)</translation>
+    </message>
+    <message>
+        <source>%1 d</source>
+        <translation>%1 d</translation>
+    </message>
+    <message>
+        <source>%1 h</source>
+        <translation>%1 h</translation>
+    </message>
+    <message>
+        <source>%1 m</source>
+        <translation>%1 m</translation>
+    </message>
+    <message>
+        <source>%1 s</source>
+        <translation>%1 s</translation>
+    </message>
+    <message>
+        <source>None</source>
+        <translation>Geen</translation>
+    </message>
+    <message>
+        <source>N/A</source>
+        <translation>n.v.t.</translation>
+    </message>
+    <message>
+        <source>%1 ms</source>
+        <translation>%1 ms</translation>
+    </message>
+    <message>
+        <source>%1 and %2</source>
+        <translation>%1 en %2</translation>
+    </message>
+    <message>
+        <source>%1 B</source>
+        <translation>%1 B</translation>
+    </message>
+    <message>
+        <source>%1 KB</source>
+        <translation>%1 KB</translation>
+    </message>
+    <message>
+        <source>%1 MB</source>
+        <translation>%1 MB</translation>
+    </message>
+    <message>
+        <source>%1 GB</source>
+        <translation>%1 GB</translation>
+    </message>
+    <message>
+        <source>unknown</source>
+        <translation>onbekend</translation>
+    </message>
+</context>
+<context>
+    <name>QObject::QObject</name>
+    <message>
+        <source>Error: %1</source>
+        <translation>Fout: %1</translation>
+    </message>
+</context>
+<context>
+    <name>QRImageWidget</name>
+    <message>
+        <source>&amp;Save Image...</source>
+        <translation>&amp;Stoor beeld</translation>
+    </message>
+    </context>
+<context>
+    <name>RPCConsole</name>
+    <message>
+        <source>N/A</source>
+        <translation>n.v.t.</translation>
+    </message>
+    <message>
+        <source>Client version</source>
+        <translation>Kliëntweergawe</translation>
+    </message>
+    <message>
+        <source>&amp;Information</source>
+        <translation>Informasie</translation>
+    </message>
+    <message>
+        <source>General</source>
+        <translation>Algemeen</translation>
+    </message>
+    <message>
+        <source>Network</source>
+        <translation>Netwerk</translation>
+    </message>
+    <message>
+        <source>Name</source>
+        <translation>Naam</translation>
+    </message>
+    <message>
+        <source>Number of connections</source>
+        <translation>Aantal verbindings</translation>
+    </message>
+    <message>
+        <source>Block chain</source>
+        <translation>Blokketting</translation>
+    </message>
+    <message>
+        <source>Current number of blocks</source>
+        <translation>Huidige aantal blokke</translation>
+    </message>
+    <message>
+        <source>Received</source>
+        <translation>Ontvang</translation>
+    </message>
+    <message>
+        <source>Sent</source>
+        <translation>Gestuur</translation>
+    </message>
+    <message>
+        <source>Banned peers</source>
+        <translation>Verbanne porture</translation>
+    </message>
+    <message>
+        <source>Whitelisted</source>
+        <translation>Gewitlys</translation>
+    </message>
+    <message>
+        <source>Direction</source>
+        <translation>Rigting</translation>
+    </message>
+    <message>
+        <source>Version</source>
+        <translation>Weergawe</translation>
+    </message>
+    <message>
+        <source>User Agent</source>
+        <translation>Gebruikeragent</translation>
+    </message>
+    <message>
+        <source>Last block time</source>
+        <translation>Laaste blok tyd</translation>
+    </message>
+    <message>
+        <source>In:</source>
+        <translation>In:</translation>
+    </message>
+    <message>
+        <source>Out:</source>
+        <translation>Uit:</translation>
+    </message>
+    <message>
+        <source>1 &amp;hour</source>
+        <translation>1 &amp;uur</translation>
+    </message>
+    <message>
+        <source>1 &amp;day</source>
+        <translation>1 &amp;dag</translation>
+    </message>
+    <message>
+        <source>1 &amp;week</source>
+        <translation>1 &amp;week</translation>
+    </message>
+    <message>
+        <source>1 &amp;year</source>
+        <translation>1 &amp;jaar</translation>
+    </message>
+    <message>
+        <source>&amp;Disconnect</source>
+        <translation>&amp;Ontkoppel</translation>
+    </message>
+    <message>
+        <source>Ban for</source>
+        <translation>Verbied vir</translation>
+    </message>
+    <message>
+        <source>&amp;Unban</source>
+        <translation>&amp;Toegelaat</translation>
+    </message>
+    <message>
+        <source>Network activity disabled</source>
+        <translation>Netwerk aktiewiteit gedeaktiveer</translation>
+    </message>
+    <message>
+        <source>(node id: %1)</source>
+        <translation>(nodus id: %1)</translation>
+    </message>
+    <message>
+        <source>via %1</source>
+        <translation>via %1</translation>
+    </message>
+    <message>
+        <source>never</source>
+        <translation>nooit</translation>
+    </message>
+    <message>
+        <source>Inbound</source>
+        <translation>Inkomende</translation>
+    </message>
+    <message>
+        <source>Outbound</source>
+        <translation>Uitgaande</translation>
+    </message>
+    <message>
+        <source>Yes</source>
+        <translation>Ja</translation>
+    </message>
+    <message>
+        <source>No</source>
+        <translation>Nee</translation>
+    </message>
+    <message>
+        <source>Unknown</source>
+        <translation>Onbekend</translation>
+    </message>
+</context>
+<context>
+    <name>ReceiveCoinsDialog</name>
+    <message>
+        <source>&amp;Amount:</source>
+        <translation>&amp;Bedrag:</translation>
+    </message>
+    <message>
+        <source>&amp;Label:</source>
+        <translation>&amp;Etiket:</translation>
+    </message>
+    <message>
+        <source>&amp;Message:</source>
+        <translation>&amp;Boodskap:</translation>
+    </message>
+    <message>
+        <source>Clear all fields of the form.</source>
+        <translation>Vee alle velde op die vorm skoon</translation>
+    </message>
+    <message>
+        <source>Clear</source>
+        <translation>Skoonmaak</translation>
+    </message>
+    <message>
+        <source>&amp;Request payment</source>
+        <translation>&amp;Versoek betaling</translation>
+    </message>
+    <message>
+        <source>Show</source>
+        <translation>Wys</translation>
+    </message>
+    <message>
+        <source>Remove</source>
+        <translation>Verwyder</translation>
+    </message>
+    <message>
+        <source>Copy label</source>
+        <translation>Kopieer etiket</translation>
+    </message>
+    <message>
+        <source>Copy message</source>
+        <translation>Kopieer boodskap</translation>
+    </message>
+    <message>
+        <source>Copy amount</source>
+        <translation>Kopieer bedrag</translation>
+    </message>
+</context>
+<context>
+    <name>ReceiveRequestDialog</name>
+    <message>
+        <source>QR Code</source>
+        <translation>QR Kode</translation>
+    </message>
+    <message>
+        <source>Copy &amp;URI</source>
+        <translation>Kopieer &amp;URI</translation>
+    </message>
+    <message>
+        <source>Copy &amp;Address</source>
+        <translation>Kopieer &amp;Address</translation>
+    </message>
+    <message>
+        <source>&amp;Save Image...</source>
+        <translation>&amp;Stoor beeld</translation>
+    </message>
+    <message>
+        <source>Request payment to %1</source>
+        <translation>Versoek betaling van %1</translation>
+    </message>
+    <message>
+        <source>Payment information</source>
+        <translation>Betaling informasie</translation>
+    </message>
+    <message>
+        <source>URI</source>
+        <translation>URI</translation>
+    </message>
+    <message>
+        <source>Address</source>
+        <translation>Adres</translation>
+    </message>
+    <message>
+        <source>Amount</source>
+        <translation>Bedrag</translation>
+    </message>
+    <message>
+        <source>Label</source>
+        <translation>Etiket</translation>
+    </message>
+    <message>
+        <source>Message</source>
+        <translation>Boodskap</translation>
+    </message>
+    <message>
+        <source>Wallet</source>
+        <translation>Beursie</translation>
+    </message>
+    <message>
+        <source>Resulting URI too long, try to reduce the text for label / message.</source>
+        <translation>Gevolglike URI te lank, probeer teks verkort vir etiket/boodskap</translation>
+    </message>
+    <message>
+        <source>Error encoding URI into QR Code.</source>
+        <translation>Fout met enkodering van URI na QR kode</translation>
+    </message>
+</context>
+<context>
+    <name>RecentRequestsTableModel</name>
     <message>
         <source>Date</source>
         <translation>Datum</translation>
     </message>
     <message>
-        <source>Confirmations</source>
-        <translation>Bevestigings</translation>
-    </message>
-    <message>
-        <source>Confirmed</source>
-        <translation>Bevestig</translation>
-    </message>
-    <message>
-        <source>Copy address</source>
-<<<<<<< HEAD
-        <translation>Kopieer adres</translation>
-=======
-        <translation>Maak kopie van adres</translation>
->>>>>>> 2f4f2d38
-    </message>
-    <message>
-        <source>Copy label</source>
-        <translation>Kopieer etiket</translation>
-    </message>
-    <message>
-        <source>Copy amount</source>
-        <translation>Kopieer bedrag</translation>
-    </message>
-    <message>
-        <source>Copy transaction ID</source>
-        <translation>Kopieer transaksie ID</translation>
-    </message>
-    <message>
-        <source>Lock unspent</source>
-<<<<<<< HEAD
-        <translation>Sluit ongespandeer</translation>
-    </message>
-    <message>
-        <source>Unlock unspent</source>
-        <translation>Ontsluit ongespandeer</translation>
-=======
-        <translation>Sluit ongespandeerde</translation>
-    </message>
-    <message>
-        <source>Unlock unspent</source>
-        <translation>Onsluit ongespandeerde</translation>
->>>>>>> 2f4f2d38
-    </message>
-    <message>
-        <source>Copy quantity</source>
-        <translation>Kopieer hoeveelheid</translation>
-    </message>
-    <message>
-        <source>Copy fee</source>
-        <translation>Kopieer fooi</translation>
-    </message>
-    <message>
-        <source>Copy after fee</source>
-        <translation>Kopieer na fooi</translation>
-    </message>
-    <message>
-        <source>Copy bytes</source>
-        <translation>Kopieer grepe</translation>
-    </message>
-    <message>
-        <source>Copy dust</source>
-        <translation>Kopieer stof</translation>
-    </message>
-    <message>
-        <source>Copy change</source>
-        <translation>Kopieer verandering</translation>
-    </message>
-    <message>
-        <source>(%1 locked)</source>
-        <translation>(%1 gesluit)</translation>
-    </message>
-    <message>
-        <source>yes</source>
-        <translation>ja</translation>
-    </message>
-    <message>
-        <source>no</source>
-        <translation>nee</translation>
-    </message>
-    <message>
-        <source>This label turns red if any recipient receives an amount smaller than the current dust threshold.</source>
-<<<<<<< HEAD
-        <translation>Hierdie etiket raak rooi as enige ontvanger 'n bedrag kleiner as die huidige stof drempel ontvang.</translation>
-=======
-        <translation>Hierdie etiket verander na rooi as enige ontvanger 'n bedrag kleiner as die huidige stof drempelwaarde ontvang.</translation>
->>>>>>> 2f4f2d38
-    </message>
-    <message>
-        <source>Can vary +/- %1 satoshi(s) per input.</source>
-        <translation>Kan wissel met +/- %1 satoshi(s) per inset.</translation>
+        <source>Label</source>
+        <translation>Etiket</translation>
+    </message>
+    <message>
+        <source>Message</source>
+        <translation>Boodskap</translation>
     </message>
     <message>
         <source>(no label)</source>
         <translation>(geen etiket)</translation>
     </message>
     <message>
-        <source>change from %1 (%2)</source>
-        <translation>Verander vanaf %1 (%2)</translation>
-    </message>
-    <message>
-        <source>(change)</source>
-        <translation>(verander)</translation>
-    </message>
-</context>
-<context>
-    <name>EditAddressDialog</name>
-    <message>
-        <source>Edit Address</source>
-        <translation>Wysig Adres</translation>
-    </message>
-    <message>
-        <source>&amp;Label</source>
-        <translation>&amp;Etiket</translation>
-    </message>
-    <message>
-        <source>The label associated with this address list entry</source>
-<<<<<<< HEAD
-        <translation>Die etiket wat verband hou met hierdie adres lys inskrywing</translation>
-    </message>
-    <message>
-        <source>The address associated with this address list entry. This can only be modified for sending addresses.</source>
-        <translation>Die adres wat verband hou met hierdie adres lys inskrywing. Dit kan net verander word vir stuur adresse.</translation>
-=======
-        <translation>Die etiket geassosieer met hierdie adreslys inskrywing</translation>
-    </message>
-    <message>
-        <source>The address associated with this address list entry. This can only be modified for sending addresses.</source>
-        <translation>Die adres geassosieer met hierdie adreslys inskrywing. Dié kan slegs gewysig word vir stuur-adresse.</translation>
->>>>>>> 2f4f2d38
-    </message>
-    <message>
-        <source>&amp;Address</source>
-        <translation>&amp;Adres</translation>
-    </message>
-    <message>
-<<<<<<< HEAD
-        <source>New receiving address</source>
-        <translation>Nuwe ontvang adres</translation>
-    </message>
-    <message>
-        <source>New sending address</source>
-        <translation>Nuwe stuur adres</translation>
-    </message>
-    <message>
-        <source>Edit receiving address</source>
-        <translation>Wysig ontvang adres</translation>
-    </message>
-    <message>
-        <source>Edit sending address</source>
-        <translation>Wysig stuur adres</translation>
-    </message>
-    <message>
-        <source>The entered address "%1" is not a valid Bitcoin address.</source>
-        <translation>Die ingevoerde adres "%1" is nie 'n geldige Bitcoin adres nie.</translation>
-    </message>
-    <message>
-        <source>The entered address "%1" is already in the address book.</source>
-        <translation>Die ingevoerde adres "%1" is reeds in die adres boek.</translation>
-=======
-        <source>New sending address</source>
-        <translation>Nuwe stuurende adres</translation>
-    </message>
-    <message>
-        <source>Edit receiving address</source>
-        <translation>Wysig ontvangende adres</translation>
-    </message>
-    <message>
-        <source>Edit sending address</source>
-        <translation>Wysig stuurende adres</translation>
-    </message>
-    <message>
-        <source>The entered address "%1" is not a valid Bitcoin address.</source>
-        <translation>Die ingeskrewe adres "%1" is nie 'n geldige Bitcoin adres nie.</translation>
->>>>>>> 2f4f2d38
-    </message>
-    <message>
-        <source>Could not unlock wallet.</source>
-        <translation>Kon nie die beursie oopsluit nie.</translation>
-    </message>
-    <message>
-        <source>New key generation failed.</source>
-<<<<<<< HEAD
-        <translation>Nuwe sleutel generasie het misluk.</translation>
-=======
-        <translation>Nuwe sleutel genereering het misluk.</translation>
->>>>>>> 2f4f2d38
-    </message>
-</context>
-<context>
-    <name>FreespaceChecker</name>
-    <message>
-        <source>A new data directory will be created.</source>
-<<<<<<< HEAD
-        <translation>'N Nuwe data gids sal geskep word.</translation>
-=======
-        <translation>n Nuwe data  lêer sal geskep word.</translation>
->>>>>>> 2f4f2d38
-    </message>
-    <message>
-        <source>name</source>
-        <translation>naam</translation>
-    </message>
-    <message>
-        <source>Directory already exists. Add %1 if you intend to create a new directory here.</source>
-<<<<<<< HEAD
-        <translation>Gids bestaan reeds. Voeg %1 by indien u van plan is om 'n nuwe gids hier te skep.</translation>
-    </message>
-    <message>
-        <source>Path already exists, and is not a directory.</source>
-        <translation>Pad bestaan reeds, en is nie 'n gids nie.</translation>
-    </message>
-    <message>
-        <source>Cannot create data directory here.</source>
-        <translation>Kan hier nie data gids skep nie.</translation>
-=======
-        <translation>Lêer bestaan reeds. Voeg %1 indien u van plan is om n nuwe lêer hier te skep.</translation>
-    </message>
-    <message>
-        <source>Path already exists, and is not a directory.</source>
-        <translation>Pad bestaan reeds en is nie 'n lêergids nie.</translation>
-    </message>
-    <message>
-        <source>Cannot create data directory here.</source>
-        <translation>Kan nie data gids hier skep nie.</translation>
->>>>>>> 2f4f2d38
-    </message>
-</context>
-<context>
-    <name>HelpMessageDialog</name>
-    <message>
-        <source>version</source>
-        <translation>weergawe</translation>
-    </message>
-    <message>
-        <source>(%1-bit)</source>
-        <translation>(%1-stukkie)</translation>
-<<<<<<< HEAD
-    </message>
-    <message>
-        <source>About %1</source>
-        <translation>Ongeveer %1</translation>
-    </message>
-    <message>
-        <source>Command-line options</source>
-        <translation>Opdrag lyn opsies</translation>
-    </message>
-    <message>
-        <source>Usage:</source>
-        <translation>Gebruik:</translation>
-    </message>
-    <message>
-        <source>command-line options</source>
-        <translation>opdrag lyn opsies</translation>
-    </message>
-    <message>
-        <source>UI Options:</source>
-        <translation>Gebruikerkoppelvlakopsies:</translation>
-    </message>
-    <message>
-        <source>Choose data directory on startup (default: %u)</source>
-        <translation>Kies data gids by aanvang (standaard: %u)</translation>
-    </message>
-    <message>
-        <source>Set language, for example "de_DE" (default: system locale)</source>
-        <translation>Stel taal, byvoorbeeld "de_DE" (standaard: stelsel lokaal)</translation>
-    </message>
-    <message>
-        <source>Start minimized</source>
-        <translation>Begin geminimeer</translation>
-    </message>
-    <message>
-        <source>Set SSL root certificates for payment request (default: -system-)</source>
-        <translation>Stel SSL-wortelsertifikate vir betaling versoek (standaard: -stelsel-)</translation>
-    </message>
-    <message>
-        <source>Show splash screen on startup (default: %u)</source>
-        <translation>Wys spatskerm tydens opstart (standaard: %u)</translation>
-    </message>
-    <message>
-        <source>Reset all settings changed in the GUI</source>
-        <translation>Alle instellings wat in die grafiese gebruikerkoppelvlak gewysig is, terugstel</translation>
-=======
-    </message>
-    <message>
-        <source>About %1</source>
-        <translation>Oor %1</translation>
-    </message>
-    <message>
-        <source>Command-line options</source>
-        <translation>Opdrag lys opsies</translation>
->>>>>>> 2f4f2d38
-    </message>
-</context>
-<context>
-    <name>Intro</name>
-    <message>
-        <source>Welcome</source>
-        <translation>Welkom</translation>
-    </message>
-    <message>
-        <source>Welcome to %1.</source>
-        <translation>Welkom by %1.</translation>
-    </message>
-    <message>
-        <source>Use the default data directory</source>
-        <translation>Gebruik die standaard data gids</translation>
-    </message>
-    <message>
-        <source>Use a custom data directory:</source>
-        <translation>Gebruik 'n persoonlike data gids:</translation>
-    </message>
-    <message>
-        <source>Bitcoin</source>
-        <translation>Bitcoin</translation>
-    </message>
-    <message>
-        <source>The wallet will also be stored in this directory.</source>
-<<<<<<< HEAD
-        <translation>Die beursie sal ook in hierdie gids gestoor word.</translation>
-=======
-        <translation>Die beursie sal ook gestoor word in hierdie lêer.</translation>
->>>>>>> 2f4f2d38
-    </message>
-    <message>
-        <source>Error: Specified data directory "%1" cannot be created.</source>
-        <translation>Fout: Gespesifiseerde dataleêr "%1" kon nie geskep word nie.</translation>
-    </message>
-    <message>
-        <source>Error</source>
-        <translation>Fout</translation>
-    </message>
-    </context>
-<context>
-    <name>ModalOverlay</name>
-    <message>
-        <source>Form</source>
-        <translation>Vorm</translation>
-    </message>
-    <message>
-        <source>Number of blocks left</source>
-        <translation>Aantal blokke oor</translation>
-    </message>
-    <message>
-        <source>Unknown...</source>
-        <translation>Onbekend...</translation>
-    </message>
-    <message>
-        <source>Last block time</source>
-        <translation>Laaste blok tyd</translation>
-    </message>
-    <message>
-        <source>Progress</source>
-<<<<<<< HEAD
-        <translation>Vordering</translation>
-=======
-        <translation>Vorderering</translation>
->>>>>>> 2f4f2d38
-    </message>
-    <message>
-        <source>Progress increase per hour</source>
-        <translation>Vorderingstoename per uur</translation>
-    </message>
-    <message>
-        <source>calculating...</source>
-        <translation>besig met bereken...</translation>
-    </message>
-    <message>
-        <source>Estimated time left until synced</source>
-        <translation>Geskatte tyd oor totdat gesinkroniseer</translation>
-    </message>
-    <message>
-        <source>Hide</source>
-        <translation>Steek weg</translation>
-    </message>
-    <message>
-        <source>Unknown. Syncing Headers (%1)...</source>
-        <translation>Onbekend. Besig Met Sinchroniseer Van Hoofde (%1)...</translation>
-    </message>
-</context>
-<context>
-    <name>OpenURIDialog</name>
-    <message>
-        <source>Open URI</source>
-        <translation>Open URI</translation>
-    </message>
-    <message>
-        <source>Open payment request from URI or file</source>
-        <translation>Open betaling versoek van URI of lêer</translation>
-    </message>
-    <message>
-        <source>URI:</source>
-        <translation>URI:</translation>
-    </message>
-    <message>
-        <source>Select payment request file</source>
-        <translation>Kies betaling versoek lêer</translation>
-    </message>
-    <message>
-        <source>Select payment request file to open</source>
-        <translation>Kies betaling versoek lêer om oop te maak</translation>
-    </message>
-</context>
-<context>
-    <name>OptionsDialog</name>
-    <message>
-        <source>Options</source>
-        <translation>Opsies</translation>
-    </message>
-    <message>
-        <source>&amp;Main</source>
-        <translation>&amp;Hoof</translation>
-    </message>
-    <message>
-        <source>Automatically start %1 after logging in to the system.</source>
-        <translation>Begin %1 outomaties nadat jy aangemeld is by die stelsel.</translation>
-    </message>
-    <message>
-        <source>&amp;Start %1 on system login</source>
-        <translation>&amp;Begin %1 op stelsel aanmelding</translation>
-    </message>
-    <message>
-        <source>Size of &amp;database cache</source>
-        <translation>Grootte van &amp;databasis kas</translation>
-<<<<<<< HEAD
-    </message>
-    <message>
-        <source>MB</source>
-        <translation>MG</translation>
-=======
->>>>>>> 2f4f2d38
-    </message>
-    <message>
-        <source>Number of script &amp;verification threads</source>
-        <translation>Aantal skrip &amp;verifikasie drade</translation>
-<<<<<<< HEAD
-    </message>
-    <message>
-        <source>Active command-line options that override above options:</source>
-        <translation>Aktiewe opdrag lyn opsies wat die boonste opsies ignoreer:</translation>
-    </message>
-    <message>
-        <source>Open the %1 configuration file from the working directory.</source>
-        <translation>Maak die %1 konfigurasie lêer oop van die werk gids.</translation>
-    </message>
-    <message>
-=======
-    </message>
-    <message>
-        <source>Open the %1 configuration file from the working directory.</source>
-        <translation>Maak die %1 konfigurasie lêer oop van die werk gids.</translation>
-    </message>
-    <message>
->>>>>>> 2f4f2d38
-        <source>Open Configuration File</source>
-        <translation>Open Konfigurasie Lêer</translation>
-    </message>
-    <message>
-        <source>Reset all client options to default.</source>
-        <translation>Alle kliëntopsies na verstek terugstel.</translation>
-    </message>
-    <message>
-        <source>&amp;Reset Options</source>
-        <translation>&amp;Herstel Opsies</translation>
-    </message>
-    <message>
-        <source>&amp;Network</source>
-        <translation>&amp;Netwerk</translation>
-    </message>
-    <message>
-        <source>W&amp;allet</source>
-        <translation>&amp;Beursie</translation>
-    </message>
-    <message>
-        <source>Expert</source>
-        <translation>Kenner</translation>
-    </message>
-    <message>
-        <source>Enable coin &amp;control features</source>
-        <translation>Bemagtig munt &amp;beheer funksies.</translation>
-    </message>
-    <message>
-        <source>&amp;Spend unconfirmed change</source>
-        <translation>&amp;Spandeer onbevestigde kleingeld</translation>
-    </message>
-    <message>
-        <source>&amp;Port:</source>
-        <translation>&amp;Port:</translation>
-    </message>
-    <message>
-        <source>Used for reaching peers via:</source>
-        <translation>Word gebruik vir die bereik van eweknieë via:</translation>
-    </message>
-    <message>
-        <source>Used for reaching peers via:</source>
-        <translation>Word gebruik vir die bereik van eweknieë via:</translation>
-    </message>
-    <message>
-        <source>IPv4</source>
-        <translation>IPv4</translation>
-    </message>
-    <message>
-        <source>IPv6</source>
-        <translation>IPv6</translation>
-    </message>
-    <message>
-        <source>Tor</source>
-        <translation>Tor</translation>
-    </message>
-    <message>
-        <source>&amp;Window</source>
-        <translation>&amp;Venster</translation>
-    </message>
-    <message>
-        <source>M&amp;inimize on close</source>
-<<<<<<< HEAD
-        <translation>M&amp;inimaliseer op toemaak</translation>
-=======
-        <translation>V&amp;erminder op toemaak</translation>
->>>>>>> 2f4f2d38
-    </message>
-    <message>
-        <source>&amp;Display</source>
-        <translation>&amp;Vertoon</translation>
-    </message>
-    <message>
-        <source>User Interface &amp;language:</source>
-        <translation>Gebruikers Koppelvlak &amp;taal:</translation>
-    </message>
-    <message>
-        <source>&amp;Unit to show amounts in:</source>
-        <translation>&amp;Eenheid om bedrae te toon in:</translation>
-    </message>
-    <message>
-        <source>Whether to show coin control features or not.</source>
-        <translation>Of om munt beheer funksies te wys of nie.</translation>
-    </message>
-    <message>
-        <source>&amp;OK</source>
-        <translation>&amp;OK</translation>
-    </message>
-    <message>
-        <source>&amp;Cancel</source>
-        <translation>&amp;Kanselleer</translation>
-    </message>
-    <message>
-        <source>default</source>
-        <translation>standaard</translation>
-    </message>
-    <message>
-        <source>none</source>
-        <translation>niks</translation>
-    </message>
-    <message>
-        <source>Confirm options reset</source>
-        <translation>Bevestig terugstel van opsies</translation>
-    </message>
-    <message>
-        <source>Client restart required to activate changes.</source>
-        <translation>Kliënt moet herbegin word om veranderinge te aktiveer.</translation>
-    </message>
-    <message>
-        <source>Client will be shut down. Do you want to proceed?</source>
-        <translation>Kliënt sal toegemaak word. Wil u voortgaan?</translation>
-    </message>
-    <message>
-        <source>Configuration options</source>
-        <translation>Konfigurasie opsies</translation>
-    </message>
-    <message>
-        <source>Error</source>
-        <translation>Fout</translation>
-    </message>
-    <message>
-        <source>The configuration file could not be opened.</source>
-        <translation>Die konfigurasie lêer kon nie oopgemaak word nie.</translation>
-    </message>
-    <message>
-        <source>This change would require a client restart.</source>
-        <translation>Hierdie verandering sal 'n herbegin van die kliënt vereis. </translation>
-    </message>
-    <message>
-        <source>The supplied proxy address is invalid.</source>
-        <translation>Die verskafde volmag adres is ongeldig.</translation>
-    </message>
-</context>
-<context>
-    <name>OverviewPage</name>
-    <message>
-        <source>Form</source>
-        <translation>Vorm</translation>
-    </message>
-    <message>
-        <source>Watch-only:</source>
-        <translation>Kyk-net:</translation>
-    </message>
-    <message>
-        <source>Available:</source>
-        <translation>Beskikbaar:</translation>
-    </message>
-    <message>
-        <source>Your current spendable balance</source>
-        <translation>U huidige bruikbare balans</translation>
-    </message>
-    <message>
-        <source>Pending:</source>
-        <translation>Hangend:</translation>
-    </message>
-    <message>
-        <source>Immature:</source>
-        <translation>Onvolwasse:</translation>
-    </message>
-    <message>
-        <source>Balances</source>
-        <translation>Balans</translation>
-    </message>
-    <message>
-        <source>Total:</source>
-        <translation>Totaal:</translation>
-    </message>
-    <message>
-        <source>Your current total balance</source>
-        <translation>U huidige totale balans</translation>
-    </message>
-    <message>
-        <source>Spendable:</source>
-        <translation>Besteebaar:</translation>
-    </message>
-    <message>
-        <source>Recent transactions</source>
-        <translation>Onlangse transaksies</translation>
-    </message>
-    </context>
-<context>
-    <name>PaymentServer</name>
-    <message>
-        <source>Payment request error</source>
-        <translation>Betalings versoek fout</translation>
-    </message>
-    <message>
-        <source>URI handling</source>
-        <translation>URI hantering</translation>
-    </message>
-    <message>
-        <source>Payment request rejected</source>
-        <translation>Betalings versoek verwerp</translation>
-    </message>
-    <message>
-        <source>Payment request network doesn't match client network.</source>
-        <translation>Betalings versoek netwerk stem nie ooreen met die kliënt netwerk nie.</translation>
-    </message>
-    <message>
-        <source>Payment request expired.</source>
-        <translation>Betalings versoek verstryk.</translation>
-    </message>
-    <message>
-        <source>Payment request is not initialized.</source>
-        <translation>Betalings versoek is nie geïnitialiseer nie.</translation>
-    </message>
-    <message>
-        <source>Invalid payment request.</source>
-        <translation>Ongeldige betalings versoek.</translation>
-    </message>
-    <message>
-        <source>Refund from %1</source>
-        <translation>Terugbetaling van %1</translation>
-    </message>
-    <message>
-        <source>Error communicating with %1: %2</source>
-        <translation>Kommunikerings fout met %1: %2</translation>
-    </message>
-    <message>
-        <source>Payment request cannot be parsed!</source>
-        <translation>Betalings versoek kan nie ontleed word nie!</translation>
-    </message>
-    <message>
-        <source>Network request error</source>
-        <translation>Netwerk versoek fout</translation>
-    </message>
-    </context>
-<context>
-    <name>PeerTableModel</name>
-    <message>
-        <source>User Agent</source>
-        <translation>Gebruikeragent</translation>
-    </message>
-    <message>
-        <source>NodeId</source>
-        <translation>NodusId</translation>
-    </message>
-    <message>
-        <source>Sent</source>
-        <translation>Gestuur</translation>
-    </message>
-    <message>
-        <source>Received</source>
-        <translation>Ontvang</translation>
-    </message>
-</context>
-<context>
-    <name>QObject</name>
-    <message>
-        <source>Amount</source>
-        <translation>Bedrag</translation>
-    </message>
-    <message>
-        <source>Enter a Bitcoin address (e.g. %1)</source>
-        <translation>Voer in 'n Bitcoin adres (bv. %1)</translation>
-    </message>
-    <message>
-        <source>%1 d</source>
-        <translation>%1 d</translation>
-    </message>
-    <message>
-        <source>%1 h</source>
-        <translation>%1 h</translation>
-    </message>
-    <message>
-        <source>%1 m</source>
-        <translation>%1 m</translation>
-    </message>
-    <message>
-        <source>%1 s</source>
-        <translation>%1 s</translation>
-    </message>
-    <message>
-        <source>None</source>
-        <translation>Geen</translation>
-    </message>
-    <message>
-        <source>N/A</source>
-        <translation>n.v.t.</translation>
-    </message>
-    <message>
-        <source>%1 ms</source>
-        <translation>%1 ms</translation>
-    </message>
-    <message>
-        <source>%1 and %2</source>
-        <translation>%1 en %2</translation>
-    </message>
-<<<<<<< HEAD
-    <message>
-        <source>%1 B</source>
-        <translation>%1 B</translation>
-    </message>
-    <message>
-        <source>%1 KB</source>
-        <translation>%1 KB</translation>
-    </message>
-    <message>
-        <source>%1 MB</source>
-        <translation>%1 MB</translation>
-    </message>
-    <message>
-        <source>%1 GB</source>
-        <translation>%1 GB</translation>
-    </message>
-    </context>
-<context>
-    <name>QObject::QObject</name>
-    <message>
-        <source>Error: %1</source>
-        <translation>Fout: %1</translation>
-    </message>
-</context>
-<context>
-    <name>QRImageWidget</name>
-    </context>
-<context>
-    <name>RPCConsole</name>
-=======
->>>>>>> 2f4f2d38
-    <message>
-        <source>%1 B</source>
-        <translation>%1 B</translation>
-    </message>
-    <message>
-        <source>%1 KB</source>
-        <translation>%1 KB</translation>
-    </message>
-    <message>
-<<<<<<< HEAD
-        <source>&amp;Information</source>
-        <translation>&amp;Informasie</translation>
-    </message>
-    <message>
-        <source>General</source>
-        <translation>Algemeen</translation>
-=======
-        <source>%1 MB</source>
-        <translation>%1 MB</translation>
->>>>>>> 2f4f2d38
-    </message>
-    <message>
-        <source>%1 GB</source>
-        <translation>%1 GB</translation>
-    </message>
-    <message>
-        <source>unknown</source>
-        <translation>onbekend</translation>
-    </message>
-</context>
-<context>
-    <name>QObject::QObject</name>
-    <message>
-        <source>Error: %1</source>
-        <translation>Fout: %1</translation>
-    </message>
-</context>
-<context>
-    <name>QRImageWidget</name>
-    <message>
-        <source>&amp;Save Image...</source>
-        <translation>&amp;Stoor beeld</translation>
-    </message>
-    </context>
-<context>
-    <name>RPCConsole</name>
-    <message>
-        <source>N/A</source>
-        <translation>n.v.t.</translation>
-    </message>
-    <message>
-        <source>Client version</source>
-        <translation>Kliëntweergawe</translation>
-    </message>
-    <message>
-        <source>&amp;Information</source>
-        <translation>Informasie</translation>
-    </message>
-    <message>
-        <source>General</source>
-        <translation>Algemeen</translation>
-    </message>
-    <message>
-        <source>Network</source>
-        <translation>Netwerk</translation>
-    </message>
-    <message>
-        <source>Name</source>
-        <translation>Naam</translation>
-    </message>
-    <message>
-        <source>Number of connections</source>
-        <translation>Aantal verbindings</translation>
-    </message>
-    <message>
-        <source>Block chain</source>
-        <translation>Blokketting</translation>
-    </message>
-    <message>
-        <source>Current number of blocks</source>
-        <translation>Huidige aantal blokke</translation>
-    </message>
-    <message>
-        <source>Received</source>
-        <translation>Ontvang</translation>
-    </message>
-    <message>
-        <source>Sent</source>
-        <translation>Gestuur</translation>
-    </message>
-    <message>
-        <source>Banned peers</source>
-        <translation>Verbanne porture</translation>
-    </message>
-    <message>
-        <source>Whitelisted</source>
-        <translation>Gewitlys</translation>
-    </message>
-    <message>
-        <source>Direction</source>
-        <translation>Rigting</translation>
-    </message>
-    <message>
-        <source>Version</source>
-        <translation>Weergawe</translation>
-    </message>
-    <message>
-        <source>User Agent</source>
-        <translation>Gebruikeragent</translation>
-    </message>
-    <message>
-        <source>Last block time</source>
-        <translation>Laaste blok tyd</translation>
-    </message>
-    <message>
-        <source>In:</source>
-        <translation>In:</translation>
-    </message>
-    <message>
-        <source>Out:</source>
-        <translation>Uit:</translation>
-    </message>
-    <message>
-        <source>1 &amp;hour</source>
-        <translation>1 &amp;uur</translation>
-    </message>
-    <message>
-        <source>1 &amp;day</source>
-        <translation>1 &amp;dag</translation>
-    </message>
-    <message>
-        <source>1 &amp;week</source>
-        <translation>1 &amp;week</translation>
-    </message>
-    <message>
-        <source>1 &amp;year</source>
-        <translation>1 &amp;jaar</translation>
-    </message>
-    <message>
-        <source>&amp;Disconnect</source>
-        <translation>&amp;Ontkoppel</translation>
-    </message>
-    <message>
-        <source>Ban for</source>
-        <translation>Verbied vir</translation>
-    </message>
-    <message>
-        <source>&amp;Unban</source>
-        <translation>&amp;Toegelaat</translation>
-    </message>
-    <message>
-        <source>Network activity disabled</source>
-        <translation>Netwerk aktiewiteit gedeaktiveer</translation>
-    </message>
-    <message>
-        <source>(node id: %1)</source>
-        <translation>(nodus id: %1)</translation>
-    </message>
-    <message>
-        <source>via %1</source>
-        <translation>via %1</translation>
-    </message>
-    <message>
-        <source>never</source>
-        <translation>nooit</translation>
-    </message>
-    <message>
-        <source>Inbound</source>
-        <translation>Inkomende</translation>
-    </message>
-    <message>
-        <source>Outbound</source>
-        <translation>Uitgaande</translation>
-    </message>
-    <message>
-        <source>Yes</source>
-        <translation>Ja</translation>
-    </message>
-    <message>
-        <source>No</source>
-        <translation>Nee</translation>
-    </message>
-    <message>
-        <source>Unknown</source>
-        <translation>Onbekend</translation>
-    </message>
-</context>
-<context>
-    <name>ReceiveCoinsDialog</name>
-    <message>
-        <source>&amp;Amount:</source>
-<<<<<<< HEAD
-        <translation>&amp;Bedrag</translation>
-=======
-        <translation>&amp;Bedrag:</translation>
->>>>>>> 2f4f2d38
-    </message>
-    <message>
-        <source>&amp;Label:</source>
-        <translation>&amp;Etiket:</translation>
-    </message>
-    <message>
-        <source>&amp;Message:</source>
-<<<<<<< HEAD
-        <translation>&amp;Boodslap:</translation>
-=======
-        <translation>&amp;Boodskap:</translation>
-    </message>
-    <message>
-        <source>Clear all fields of the form.</source>
-        <translation>Vee alle velde op die vorm skoon</translation>
->>>>>>> 2f4f2d38
-    </message>
-    <message>
-        <source>Clear</source>
-        <translation>Skoonmaak</translation>
-    </message>
-    <message>
-        <source>&amp;Request payment</source>
-        <translation>&amp;Versoek betaling</translation>
-    </message>
-    <message>
-        <source>Show</source>
-        <translation>Wys</translation>
-    </message>
-    <message>
-        <source>Remove</source>
-        <translation>Verwyder</translation>
-    </message>
-    <message>
-        <source>Copy label</source>
-        <translation>Kopieer etiket</translation>
-    </message>
-    <message>
-        <source>Copy message</source>
-        <translation>Kopieer boodskap</translation>
-    </message>
-    <message>
-        <source>Copy amount</source>
-        <translation>Kopieer bedrag</translation>
-    </message>
-</context>
-<context>
-    <name>ReceiveRequestDialog</name>
-    <message>
-        <source>QR Code</source>
-        <translation>QR Kode</translation>
-    </message>
-    <message>
-<<<<<<< HEAD
-=======
-        <source>Copy &amp;URI</source>
-        <translation>Kopieer &amp;URI</translation>
-    </message>
-    <message>
->>>>>>> 2f4f2d38
-        <source>Copy &amp;Address</source>
-        <translation>Kopieer &amp;Address</translation>
-    </message>
-    <message>
-<<<<<<< HEAD
-=======
-        <source>&amp;Save Image...</source>
-        <translation>&amp;Stoor beeld</translation>
-    </message>
-    <message>
->>>>>>> 2f4f2d38
-        <source>Request payment to %1</source>
-        <translation>Versoek betaling van %1</translation>
-    </message>
-    <message>
-        <source>Payment information</source>
-        <translation>Betaling informasie</translation>
-    </message>
-    <message>
-        <source>URI</source>
-        <translation>URI</translation>
-    </message>
-    <message>
-        <source>Address</source>
-        <translation>Adres</translation>
-    </message>
-    <message>
-        <source>Amount</source>
-        <translation>Bedrag</translation>
-    </message>
-    <message>
-        <source>Label</source>
-        <translation>Etiket</translation>
-    </message>
-    <message>
-        <source>Message</source>
-        <translation>Boodskap</translation>
-    </message>
-<<<<<<< HEAD
-    </context>
-=======
-    <message>
-        <source>Wallet</source>
-        <translation>Beursie</translation>
-    </message>
-    <message>
-        <source>Resulting URI too long, try to reduce the text for label / message.</source>
-        <translation>Gevolglike URI te lank, probeer teks verkort vir etiket/boodskap</translation>
-    </message>
-    <message>
-        <source>Error encoding URI into QR Code.</source>
-        <translation>Fout met enkodering van URI na QR kode</translation>
-    </message>
-</context>
->>>>>>> 2f4f2d38
-<context>
-    <name>RecentRequestsTableModel</name>
-    <message>
-        <source>Date</source>
-        <translation>Datum</translation>
-    </message>
-    <message>
-        <source>Label</source>
-        <translation>Etiket</translation>
-    </message>
-    <message>
-        <source>Message</source>
-        <translation>Boodskap</translation>
-    </message>
-    <message>
-        <source>Message</source>
-        <translation>Boodskap</translation>
-    </message>
-    <message>
-        <source>(no label)</source>
-        <translation>(geen etiket)</translation>
-    </message>
-    <message>
         <source>(no message)</source>
         <translation>(geen boodskap)</translation>
     </message>
@@ -1819,11 +1518,7 @@
     <name>SendCoinsDialog</name>
     <message>
         <source>Send Coins</source>
-<<<<<<< HEAD
-        <translation>Stuur Munte</translation>
-=======
         <translation>Stuur Munstukke</translation>
->>>>>>> 2f4f2d38
     </message>
     <message>
         <source>Coin Control Features</source>
@@ -1839,11 +1534,7 @@
     </message>
     <message>
         <source>Insufficient funds!</source>
-<<<<<<< HEAD
-        <translation>Onvoldoende fondse!</translation>
-=======
         <translation>Onvoldoende fondse</translation>
->>>>>>> 2f4f2d38
     </message>
     <message>
         <source>Quantity:</source>
@@ -1916,35 +1607,18 @@
         <translation>Stuur aan vele ontvangers op eens</translation>
     </message>
     <message>
-<<<<<<< HEAD
-        <source>Recommended:</source>
-        <translation>Aanbeveel:</translation>
-    </message>
-    <message>
-        <source>Custom:</source>
-        <translation>Aangepaste:</translation>
-    </message>
-    <message>
         <source>Add &amp;Recipient</source>
         <translation>Voeg by &amp;Ontvanger</translation>
-=======
-        <source>Add &amp;Recipient</source>
-        <translation>Voeg by &amp;Ontvanger</translation>
     </message>
     <message>
         <source>Clear all fields of the form.</source>
         <translation>Vee alle velde op die vorm skoon</translation>
->>>>>>> 2f4f2d38
     </message>
     <message>
         <source>Dust:</source>
         <translation>Stof:</translation>
     </message>
     <message>
-<<<<<<< HEAD
-        <source>Clear &amp;All</source>
-        <translation>Maak skoon &amp;Alles</translation>
-=======
         <source>Confirmation time target:</source>
         <translation>Bevestigingstyd teiken:</translation>
     </message>
@@ -1961,20 +1635,16 @@
     <message>
         <source>Clear &amp;All</source>
         <translation>Vee &amp;Alles skoon</translation>
->>>>>>> 2f4f2d38
     </message>
     <message>
         <source>Balance:</source>
         <translation>Balans:</translation>
     </message>
     <message>
-<<<<<<< HEAD
-=======
         <source>Confirm the send action</source>
         <translation>Bevestig stuuraksie</translation>
     </message>
     <message>
->>>>>>> 2f4f2d38
         <source>S&amp;end</source>
         <translation>S&amp;tuur</translation>
     </message>
@@ -2015,8 +1685,6 @@
         <translation>%1 tot %2</translation>
     </message>
     <message>
-<<<<<<< HEAD
-=======
         <source>Are you sure you want to send?</source>
         <translation>Is u seker u wil verstuur?</translation>
     </message>
@@ -2073,15 +1741,12 @@
         <translation>'n Fooi hoër as %1 word as buitensporig beskou</translation>
     </message>
     <message>
->>>>>>> 2f4f2d38
         <source>Payment request expired.</source>
         <translation>Betalings versoek verstryk.</translation>
     </message>
     <message>
-<<<<<<< HEAD
-=======
         <source>Warning: Invalid Bitcoin address</source>
-        <translation>Waarskuwing: Ongeldige Bitcoinadres</translation>
+        <translation>Waarskuwing: Ongeldige Blackcoinadres</translation>
     </message>
     <message>
         <source>The address you selected for change is not part of this wallet. Any or all funds in your wallet may be sent to this address. Are you sure?</source>
@@ -2090,7 +1755,6 @@
 Is u seker?</translation>
     </message>
     <message>
->>>>>>> 2f4f2d38
         <source>(no label)</source>
         <translation>(geen etiket)</translation>
     </message>
@@ -2099,23 +1763,17 @@
     <name>SendCoinsEntry</name>
     <message>
         <source>A&amp;mount:</source>
-<<<<<<< HEAD
-        <translation>B&amp;edrag:</translation>
-=======
         <translation>&amp;Bedrag:</translation>
     </message>
     <message>
         <source>Pay &amp;To:</source>
         <translation>Betaal &amp;Vir:</translation>
->>>>>>> 2f4f2d38
     </message>
     <message>
         <source>&amp;Label:</source>
         <translation>&amp;Etiket:</translation>
     </message>
     <message>
-<<<<<<< HEAD
-=======
         <source>Choose previously used address</source>
         <translation>Kies voorheen gebruikte adres</translation>
     </message>
@@ -2125,16 +1783,13 @@
     </message>
     <message>
         <source>The Bitcoin address to send the payment to</source>
-        <translation>Die Bitcoinadres waarheen die betaling gestuur word</translation>
-    </message>
-    <message>
->>>>>>> 2f4f2d38
+        <translation>Die Blackcoinadres waarheen die betaling gestuur word</translation>
+    </message>
+    <message>
         <source>Alt+A</source>
         <translation>Alt+A</translation>
     </message>
     <message>
-<<<<<<< HEAD
-=======
         <source>Paste address from clipboard</source>
         <translation>Plak adres van aanknipbord af</translation>
     </message>
@@ -2144,10 +1799,7 @@
     </message>
     <message>
         <source>The fee will be deducted from the amount being sent. The recipient will receive less bitcoins than you enter in the amount field. If multiple recipients are selected, the fee is split equally.</source>
-        <translation>De fooi word afgetrek van die gestuurde bedrag.
-Die ontvanger sal minder ontvang as wat u in die 
-bedrag opgee. As daar meer as een ontvanger is,
-word die fooi eweredig verdeel.</translation>
+        <translation>De fooi word afgetrek van die gestuurde bedrag. Die ontvanger sal minder ontvang as wat u in die bedrag opgee. As daar meer as een ontvanger is, word die fooi eweredig verdeel.</translation>
     </message>
     <message>
         <source>S&amp;ubtract fee from amount</source>
@@ -2158,13 +1810,10 @@
         <translation>Gebruik beskikbare saldo</translation>
     </message>
     <message>
->>>>>>> 2f4f2d38
         <source>Message:</source>
         <translation>Boodskap:</translation>
     </message>
     <message>
-<<<<<<< HEAD
-=======
         <source>This is an unauthenticated payment request.</source>
         <translation>Hierdie is 'n ongemagtigde uitbetalingsversoek</translation>
     </message>
@@ -2174,7 +1823,6 @@
 </translation>
     </message>
     <message>
->>>>>>> 2f4f2d38
         <source>Pay To:</source>
         <translation>Betaal Vir:</translation>
     </message>
@@ -2193,43 +1841,31 @@
     <name>SignVerifyMessageDialog</name>
     <message>
         <source>&amp;Sign Message</source>
-<<<<<<< HEAD
-        <translation>&amp;Teken Boodskap</translation>
-=======
         <translation>&amp;Teken boodskap</translation>
     </message>
     <message>
         <source>Choose previously used address</source>
         <translation>Kies voorheen gebruikte adres</translation>
->>>>>>> 2f4f2d38
     </message>
     <message>
         <source>Alt+A</source>
         <translation>Alt+A</translation>
     </message>
     <message>
-<<<<<<< HEAD
-=======
         <source>Paste address from clipboard</source>
         <translation>Plak adres van aanknipbord af</translation>
     </message>
     <message>
->>>>>>> 2f4f2d38
         <source>Signature</source>
         <translation>Handtekening</translation>
     </message>
     <message>
-<<<<<<< HEAD
-        <source>Clear &amp;All</source>
-        <translation>Maak skoon &amp;Alles</translation>
-=======
         <source>Sign &amp;Message</source>
         <translation>Teken &amp;Boodskap</translation>
     </message>
     <message>
         <source>Clear &amp;All</source>
         <translation>Vee &amp;Alles skoon</translation>
->>>>>>> 2f4f2d38
     </message>
     <message>
         <source>&amp;Verify Message</source>
@@ -2265,8 +1901,6 @@
         <translation>Datum</translation>
     </message>
     <message>
-<<<<<<< HEAD
-=======
         <source>From</source>
         <translation>Van</translation>
     </message>
@@ -2279,7 +1913,6 @@
         <translation>Na</translation>
     </message>
     <message>
->>>>>>> 2f4f2d38
         <source>own address</source>
         <translation>eie adres</translation>
     </message>
@@ -2297,11 +1930,7 @@
     </message>
     <message>
         <source>not accepted</source>
-<<<<<<< HEAD
-        <translation>nie geaanvaar</translation>
-=======
         <translation>nie aanvaar nie</translation>
->>>>>>> 2f4f2d38
     </message>
     <message>
         <source>Debit</source>
@@ -2321,11 +1950,7 @@
     </message>
     <message>
         <source>Net amount</source>
-<<<<<<< HEAD
-        <translation>Net bedrag</translation>
-=======
         <translation>Netto bedrag</translation>
->>>>>>> 2f4f2d38
     </message>
     <message>
         <source>Message</source>
@@ -2336,13 +1961,10 @@
         <translation>Kommentaar</translation>
     </message>
     <message>
-<<<<<<< HEAD
-=======
         <source>Transaction ID</source>
         <translation>Transaksie ID</translation>
     </message>
     <message>
->>>>>>> 2f4f2d38
         <source>Transaction total size</source>
         <translation>Transaksie totale grootte</translation>
     </message>
@@ -2354,9 +1976,6 @@
         <source>Amount</source>
         <translation>Bedrag</translation>
     </message>
-<<<<<<< HEAD
-    </context>
-=======
     <message>
         <source>true</source>
         <translation>waar</translation>
@@ -2366,7 +1985,6 @@
         <translation>onwaar</translation>
     </message>
 </context>
->>>>>>> 2f4f2d38
 <context>
     <name>TransactionDescDialog</name>
     </context>
@@ -2413,91 +2031,75 @@
         <translation>(n.v.t)</translation>
     </message>
     <message>
+        <source>(no label)</source>
+        <translation>(geen etiket)</translation>
+    </message>
+    <message>
+        <source>Date and time that the transaction was received.</source>
+        <translation>Datum en tyd wat die transaksie ontvang was.</translation>
+    </message>
+    <message>
+        <source>Type of transaction.</source>
+        <translation>Tipe transaksie.</translation>
+    </message>
+    </context>
+<context>
+    <name>TransactionView</name>
+    <message>
+        <source>All</source>
+        <translation>Alles</translation>
+    </message>
+    <message>
+        <source>Today</source>
+        <translation>Vandag</translation>
+    </message>
+    <message>
+        <source>This week</source>
+        <translation>Hierdie week</translation>
+    </message>
+    <message>
+        <source>This month</source>
+        <translation>Hierdie maand</translation>
+    </message>
+    <message>
+        <source>Last month</source>
+        <translation>Verlede maand</translation>
+    </message>
+    <message>
+        <source>This year</source>
+        <translation>Hierdie jaar</translation>
+    </message>
+    <message>
+        <source>Range...</source>
+        <translation>Reeks...</translation>
+    </message>
+    <message>
+        <source>Received with</source>
+        <translation>Ontvang met</translation>
+    </message>
+    <message>
+        <source>Sent to</source>
+        <translation>Gestuur na</translation>
+    </message>
+    <message>
+        <source>To yourself</source>
+        <translation>Aan/na jouself</translation>
+    </message>
+    <message>
         <source>Mined</source>
         <translation>Gemyn</translation>
     </message>
     <message>
-        <source>watch-only</source>
-        <translation>kyk-net</translation>
-    </message>
-    <message>
-        <source>(no label)</source>
-        <translation>(geen etiket)</translation>
-    </message>
-    <message>
-        <source>Date and time that the transaction was received.</source>
-        <translation>Datum en tyd wat die transaksie ontvang was.</translation>
-    </message>
-    <message>
-        <source>Type of transaction.</source>
-        <translation>Tipe transaksie.</translation>
-    </message>
-    </context>
-<context>
-    <name>TransactionView</name>
-    <message>
-        <source>All</source>
-        <translation>Alles</translation>
-    </message>
-    <message>
-<<<<<<< HEAD
-=======
-        <source>Today</source>
-        <translation>Vandag</translation>
-    </message>
-    <message>
-        <source>This week</source>
-        <translation>Hierdie week</translation>
-    </message>
-    <message>
-        <source>This month</source>
-        <translation>Hierdie maand</translation>
-    </message>
-    <message>
-        <source>Last month</source>
-        <translation>Verlede maand</translation>
-    </message>
-    <message>
-        <source>This year</source>
-        <translation>Hierdie jaar</translation>
-    </message>
-    <message>
-        <source>Range...</source>
-        <translation>Reeks...</translation>
-    </message>
-    <message>
-        <source>Received with</source>
-        <translation>Ontvang met</translation>
-    </message>
-    <message>
-        <source>Sent to</source>
-        <translation>Gestuur na</translation>
-    </message>
-    <message>
-        <source>To yourself</source>
-        <translation>Aan/na jouself</translation>
-    </message>
-    <message>
->>>>>>> 2f4f2d38
-        <source>Mined</source>
-        <translation>Gemyn</translation>
-    </message>
-    <message>
         <source>Other</source>
         <translation>Ander</translation>
     </message>
     <message>
-<<<<<<< HEAD
-        <source>Copy address</source>
-        <translation>Kopieer adres</translation>
-=======
         <source>Min amount</source>
         <translation>Min bedrag</translation>
     </message>
     <message>
         <source>Copy address</source>
         <translation>Maak kopie van adres</translation>
->>>>>>> 2f4f2d38
     </message>
     <message>
         <source>Copy label</source>
@@ -2544,17 +2146,12 @@
         <translation>Uitvoering Misluk</translation>
     </message>
     <message>
-<<<<<<< HEAD
-        <source>to</source>
-        <translation>na</translation>
-=======
         <source>Range:</source>
         <translation>Reeks:</translation>
     </message>
     <message>
         <source>to</source>
         <translation>aan</translation>
->>>>>>> 2f4f2d38
     </message>
 </context>
 <context>
@@ -2567,11 +2164,7 @@
     <name>WalletModel</name>
     <message>
         <source>Send Coins</source>
-<<<<<<< HEAD
-        <translation>Stuur Munte</translation>
-=======
         <translation>Stuur Munstukke</translation>
->>>>>>> 2f4f2d38
     </message>
     <message>
         <source>New fee:</source>
@@ -2592,38 +2185,14 @@
 <context>
     <name>bitcoin-core</name>
     <message>
-        <source>Options:</source>
-        <translation>Opsies:</translation>
-    </message>
-    <message>
         <source>Bitcoin Core</source>
         <translation>Blackcoin More</translation>
     </message>
     <message>
-        <source>Connection options:</source>
-        <translation>Konneksie opsies:</translation>
-    </message>
-    <message>
         <source>Error loading %s</source>
         <translation>Fout met laai %s</translation>
     </message>
     <message>
-        <source>Importing...</source>
-        <translation>Besig met invoer...</translation>
-    </message>
-    <message>
-        <source>Wallet options:</source>
-        <translation>Beursie opsies:</translation>
-    </message>
-    <message>
-        <source>(default: %u)</source>
-        <translation>(standaard: %u)</translation>
-    </message>
-    <message>
-        <source>Error loading %s</source>
-        <translation>Fout met laai %s</translation>
-    </message>
-    <message>
         <source>Error: Disk space is low!</source>
         <translation>Fout: Hardeskyf spasie is baie laag!</translation>
     </message>
@@ -2656,34 +2225,6 @@
         <translation>Besig met verifieer van beursie(s)...</translation>
     </message>
     <message>
-        <source>Node relay options:</source>
-        <translation>Node aflos opsies:</translation>
-    </message>
-    <message>
-        <source>RPC server options:</source>
-        <translation>RPC bediener opsies:</translation>
-    </message>
-    <message>
-        <source>Signing transaction failed</source>
-        <translation>Teken van transaksie het misluk</translation>
-    </message>
-    <message>
-        <source>This is experimental software.</source>
-        <translation>Dié is eksperimentele sagteware.</translation>
-    </message>
-    <message>
-        <source>Transaction amount too small</source>
-        <translation>Transaksie bedrag te klein</translation>
-    </message>
-    <message>
-        <source>Transaction too large</source>
-        <translation>Transaksie te groot</translation>
-    </message>
-    <message>
-        <source>Verifying wallet(s)...</source>
-        <translation>Besig met verifieer van beursie(s)...</translation>
-    </message>
-    <message>
         <source>Warning</source>
         <translation>Waarskuwing</translation>
     </message>
@@ -2720,86 +2261,6 @@
         <translation>Onbekende netwerk gespesifiseer in -onlynet: '%s'</translation>
     </message>
     <message>
-        <source>%s is set very high!</source>
-        <translation>%s is baie hoog gestel!</translation>
-    </message>
-    <message>
-        <source>(default: %s)</source>
-        <translation>(standaard: %s)</translation>
-    </message>
-    <message>
-        <source>Listen for JSON-RPC connections on &lt;port&gt; (default: %u or testnet: %u)</source>
-        <translation>Luister vir JSON-RPC konneksies op &lt;port&gt; (verstek: %u of testnet: %u)</translation>
-    </message>
-    <message>
-        <source>Listen for connections on &lt;port&gt; (default: %u or testnet: %u)</source>
-        <translation>Luister vir konneksies op &lt;port&gt; (verstek: %u of testnet: %u)</translation>
-    </message>
-    <message>
-        <source>Maintain at most &lt;n&gt; connections to peers (default: %u)</source>
-        <translation>Handhaaf hoogstens &lt;n&gt; verbindings na portuurs (verstek: %u)</translation>
-    </message>
-    <message>
-        <source>Make the wallet broadcast transactions</source>
-        <translation>Maak dat die beursie transaksies uitsaai</translation>
-    </message>
-    <message>
-        <source>Maximum per-connection receive buffer, &lt;n&gt;*1000 bytes (default: %u)</source>
-        <translation>Maksimum per-konneksie ontvang buffer, &lt;n&gt;*1000 grepe (verstek: %u)</translation>
-    </message>
-    <message>
-        <source>Maximum per-connection send buffer, &lt;n&gt;*1000 bytes (default: %u)</source>
-        <translation>Maksimum per-konneksie stuur buffer, &lt;n&gt;*1000 grepe (verstek: %u)</translation>
-    </message>
-    <message>
-        <source>Prepend debug output with timestamp (default: %u)</source>
-        <translation>Voeg ontfout-uitset met tydstempel by (verstek: %u)</translation>
-    </message>
-    <message>
-        <source>Specify configuration file (default: %s)</source>
-        <translation>Spesifiseer konfigurasie lêer (verstek: %s)</translation>
-    </message>
-    <message>
-        <source>Specify connection timeout in milliseconds (minimum: 1, default: %d)</source>
-        <translation>Spesifiseer konneksie timeout in millisekondes (minimum: 1, verstek: %d)</translation>
-    </message>
-    <message>
-        <source>Specify pid file (default: %s)</source>
-        <translation>Spesifiseer pid lêer (verstek: %s)</translation>
-    </message>
-    <message>
-        <source>Starting network threads...</source>
-        <translation>Begin tans netwerkdrade...</translation>
-    </message>
-    <message>
-        <source>This is the minimum transaction fee you pay on every transaction.</source>
-        <translation>Dit is die minimum transaksie fooi wat u betaal op elke transaksie.</translation>
-    </message>
-    <message>
-        <source>This is the transaction fee you will pay if you send a transaction.</source>
-        <translation>Dit is die transaksie fooi wat u sal betaal as u 'n transaksie stuur.</translation>
-    </message>
-    <message>
-        <source>Threshold for disconnecting misbehaving peers (default: %u)</source>
-        <translation>Drumpel vir die ontkoppel van misdadige portuurs (verstek: %u)</translation>
-    </message>
-    <message>
-        <source>Transaction amounts must not be negative</source>
-        <translation>Transaksies bedrae moet nie negatief wees nie</translation>
-    </message>
-    <message>
-        <source>Transaction has too long of a mempool chain</source>
-        <translation>Transaksie se mempool ketting is te lank</translation>
-    </message>
-    <message>
-        <source>Transaction must have at least one recipient</source>
-        <translation>Transaksie moet ten minste een ontvanger hê</translation>
-    </message>
-    <message>
-        <source>Unknown network specified in -onlynet: '%s'</source>
-        <translation>Onbekend netwerk gespesifiseer in -onlynet: '%s'</translation>
-    </message>
-    <message>
         <source>Insufficient funds</source>
         <translation>Onvoldoende fondse</translation>
     </message>
@@ -2816,10 +2277,6 @@
         <translation>Kan nie beursie afgradeer nie</translation>
     </message>
     <message>
-        <source>Cannot downgrade wallet</source>
-        <translation>Kan nie beursie afgradeer nie</translation>
-    </message>
-    <message>
         <source>Rescanning...</source>
         <translation>Word herskandeer...</translation>
     </message>
