<TS language="hu" version="2.1">
<context>
    <name>AddressBookPage</name>
    <message>
        <source>Right-click to edit address or label</source>
        <translation>A cím vagy címke szerkeszteséhez kattintson a jobb gombbal</translation>
    </message>
    <message>
        <source>Create a new address</source>
        <translation>Új cím létrehozása</translation>
    </message>
    <message>
        <source>&amp;New</source>
        <translation>&amp;Új</translation>
    </message>
    <message>
        <source>Copy the currently selected address to the system clipboard</source>
        <translation>A kiválasztott cím másolása a vágólapra</translation>
    </message>
    <message>
        <source>&amp;Copy</source>
        <translation>&amp;Másolás</translation>
    </message>
    <message>
        <source>C&amp;lose</source>
        <translation>&amp;Bezárás</translation>
    </message>
    <message>
        <source>Delete the currently selected address from the list</source>
        <translation>Kiválasztott cím törlése a listából</translation>
    </message>
    <message>
        <source>Enter address or label to search</source>
        <translation>Írja be a keresendő címet vagy címkét</translation>
    </message>
    <message>
        <source>Export the data in the current tab to a file</source>
        <translation>Jelenlegi nézet exportálása fájlba</translation>
    </message>
    <message>
        <source>&amp;Export</source>
        <translation>&amp;Exportálás</translation>
    </message>
    <message>
        <source>&amp;Delete</source>
        <translation>&amp;Törlés</translation>
    </message>
    <message>
        <source>Choose the address to send coins to</source>
        <translation>Válassza ki a címet utaláshoz</translation>
    </message>
    <message>
        <source>Choose the address to receive coins with</source>
        <translation>Válassza ki a címet jóváíráshoz</translation>
    </message>
    <message>
        <source>C&amp;hoose</source>
        <translation>K&amp;iválaszt</translation>
    </message>
    <message>
        <source>Sending addresses</source>
        <translation>Küldési cím</translation>
    </message>
    <message>
        <source>Receiving addresses</source>
        <translation>Fogadási cím</translation>
    </message>
    <message>
        <source>These are your Bitcoin addresses for sending payments. Always check the amount and the receiving address before sending coins.</source>
        <translation>Ezek a Blackcoin címeid kifizetések küldéséhez. Mindíg ellenőrizd az összeget és a fogadó címet mielőtt coinokat küldenél.</translation>
    </message>
    <message>
        <source>These are your Bitcoin addresses for receiving payments. It is recommended to use a new receiving address for each transaction.</source>
        <translation>Ezek a Blackcoin címeid kifizetések fogadásához. Ajánlott új címet használni minden új fogadáshoz.</translation>
    </message>
    <message>
        <source>&amp;Copy Address</source>
        <translation>&amp;Cím másolása</translation>
    </message>
    <message>
        <source>Copy &amp;Label</source>
        <translation>Másolás és Címkézés</translation>
    </message>
    <message>
        <source>&amp;Edit</source>
        <translation>Szerkesztés</translation>
    </message>
    <message>
        <source>Export Address List</source>
        <translation>Címlista exportálása</translation>
    </message>
    <message>
        <source>Comma separated file (*.csv)</source>
        <translation>Vesszővel elválasztott adatokat tartalmazó fájl (*.csv)</translation>
    </message>
    <message>
        <source>Exporting Failed</source>
        <translation>Hiba az exportálás során</translation>
    </message>
    <message>
        <source>There was an error trying to save the address list to %1. Please try again.</source>
        <translation>Hiba történt a címlista %1 mentésekor.  Kérem próbálja újra.</translation>
    </message>
</context>
<context>
    <name>AddressTableModel</name>
    <message>
        <source>Label</source>
        <translation>Címke</translation>
    </message>
    <message>
        <source>Address</source>
        <translation>Cím</translation>
    </message>
    <message>
        <source>(no label)</source>
        <translation>(nincs címke)</translation>
    </message>
</context>
<context>
    <name>AskPassphraseDialog</name>
    <message>
        <source>Passphrase Dialog</source>
        <translation>Jelszó párbeszédablak</translation>
    </message>
    <message>
        <source>Enter passphrase</source>
        <translation>Add meg a jelszót</translation>
    </message>
    <message>
        <source>New passphrase</source>
        <translation>Új jelszó</translation>
    </message>
    <message>
        <source>Repeat new passphrase</source>
        <translation>Új jelszó újra</translation>
    </message>
    <message>
        <source>Show password</source>
        <translation>Jelszó megjelenítése</translation>
    </message>
    <message>
        <source>Enter the new passphrase to the wallet.&lt;br/&gt;Please use a passphrase of &lt;b&gt;ten or more random characters&lt;/b&gt;, or &lt;b&gt;eight or more words&lt;/b&gt;.</source>
        <translation>Gépelje be az új kulcsmondatot a pénztárcához.&lt;br/&gt;
Kérem a kulcsmondatban használjon &lt;b&gt; tíz vagy több véletlenszerű karaktert &lt;/b&gt;, vagy &lt;b&gt; nyolc vagy több szót &lt;/b&gt;.</translation>
    </message>
    <message>
        <source>Encrypt wallet</source>
        <translation>Tárca titkosítása</translation>
    </message>
    <message>
        <source>This operation needs your wallet passphrase to unlock the wallet.</source>
        <translation>Ehhez a művelethez szükség van a tárcához tartozó kulcsmondathoz, hogy kinyithassa azt.</translation>
    </message>
    <message>
        <source>Unlock wallet</source>
        <translation>Tárca kinyitása</translation>
    </message>
    <message>
        <source>This operation needs your wallet passphrase to decrypt the wallet.</source>
        <translation>Ehhez a művelethez szükség van a tárcához tartozó kulcsmondathoz, hogy a titkosítás megszűnjön.</translation>
    </message>
    <message>
        <source>Decrypt wallet</source>
        <translation>Tárca dekódolása</translation>
    </message>
    <message>
        <source>Change passphrase</source>
        <translation>Kulcsmondat megváltoztatása</translation>
    </message>
    <message>
        <source>Enter the old passphrase and new passphrase to the wallet.</source>
        <translation>Gépelje be a tárcához tartozó régi, és új kulcsmondatot</translation>
    </message>
    <message>
        <source>Confirm wallet encryption</source>
        <translation>Tárca titkosításának megerősítése</translation>
    </message>
    <message>
        <source>Warning: If you encrypt your wallet and lose your passphrase, you will &lt;b&gt;LOSE ALL OF YOUR BITCOINS&lt;/b&gt;!</source>
        <translation>Figyelem: Ha titkosítja a tárcáját és elveszíti a jelszavát, akkor &lt;b&gt;AZ ÖSSZES BLACKCOINJA ELVESZIK&lt;/b&gt;!</translation>
    </message>
    <message>
        <source>Are you sure you wish to encrypt your wallet?</source>
        <translation>Biztosan titkosítani akarja a tárcát?</translation>
    </message>
    <message>
        <source>Wallet encrypted</source>
        <translation>Tárca titkosítva</translation>
    </message>
    <message>
<<<<<<< HEAD
        <source>%1 will close now to finish the encryption process. Remember that encrypting your wallet cannot fully protect your bitcoins from being stolen by malware infecting your computer.</source>
        <translation>%1 Most az ablak bezáródik, amíg befejeződik a titkosítási folyamat. Kérem vegye figyelembe, hogy a pénztárca titkosítása nem jelenti a blackcoinjai teljes körű védelmét, a számítógépét esetlegesen megfertőző kártékony programoktól.</translation>
    </message>
    <message>
=======
>>>>>>> 8b676984
        <source>IMPORTANT: Any previous backups you have made of your wallet file should be replaced with the newly generated, encrypted wallet file. For security reasons, previous backups of the unencrypted wallet file will become useless as soon as you start using the new, encrypted wallet.</source>
        <translation>FONTOS: A tárca-fájl minden korábbi biztonsági mentését cserélje le ezzel az újonnan generált, titkosított tárca-fájllal. Biztonsági okokból a tárca-fájl korábbi, titkosítás nélküli mentései használhatatlanná válnak, amint elkezdi használni az új, titkosított tárcát.</translation>
    </message>
    <message>
        <source>Wallet encryption failed</source>
        <translation>A tárca titkosítása sikertelen.</translation>
    </message>
    <message>
        <source>Wallet encryption failed due to an internal error. Your wallet was not encrypted.</source>
        <translation>Tárca titkosítása belső hiba miatt sikertelen. A tárcád nem lett titkosítva.</translation>
    </message>
    <message>
        <source>The supplied passphrases do not match.</source>
        <translation>A megadott jelszavak nem egyeznek.</translation>
    </message>
    <message>
        <source>Wallet unlock failed</source>
        <translation>Tárca megnyitása sikertelen</translation>
    </message>
    <message>
        <source>The passphrase entered for the wallet decryption was incorrect.</source>
        <translation>A tárca titkosításának feloldásához megadott jelszó helytelen.</translation>
    </message>
    <message>
        <source>Wallet decryption failed</source>
        <translation>Tárca titkosításának feloldása sikertelen</translation>
    </message>
    <message>
        <source>Wallet passphrase was successfully changed.</source>
        <translation>Tárca jelszava sikeresen megváltoztatva.</translation>
    </message>
    <message>
        <source>Warning: The Caps Lock key is on!</source>
        <translation>Vigyázat: a Caps Lock be van kapcsolva!</translation>
    </message>
</context>
<context>
    <name>BanTableModel</name>
    <message>
        <source>IP/Netmask</source>
        <translation>IP-cím/maszk</translation>
    </message>
    <message>
        <source>Banned Until</source>
        <translation>Kitiltás vége</translation>
    </message>
</context>
<context>
    <name>BitcoinGUI</name>
    <message>
        <source>Sign &amp;message...</source>
        <translation>Üzenet aláírása...</translation>
    </message>
    <message>
        <source>Synchronizing with network...</source>
        <translation>Szinkronizálás a hálózattal...</translation>
    </message>
    <message>
        <source>&amp;Overview</source>
        <translation>&amp;Áttekintés</translation>
    </message>
    <message>
        <source>Show general overview of wallet</source>
        <translation>Tárca általános áttekintése</translation>
    </message>
    <message>
        <source>&amp;Transactions</source>
        <translation>&amp;Tranzakciók</translation>
    </message>
    <message>
        <source>Browse transaction history</source>
        <translation>Tranzakciós előzmények megtekintése</translation>
    </message>
    <message>
        <source>E&amp;xit</source>
        <translation>&amp;Kilépés</translation>
    </message>
    <message>
        <source>Quit application</source>
        <translation>Kilépés az alkalmazásból</translation>
    </message>
    <message>
        <source>&amp;About %1</source>
        <translation>&amp;A %1-ról</translation>
    </message>
    <message>
        <source>Show information about %1</source>
        <translation>%1 információ megjelenítése</translation>
    </message>
    <message>
        <source>About &amp;Qt</source>
        <translation>A &amp;Qt-ról</translation>
    </message>
    <message>
        <source>Show information about Qt</source>
        <translation>Információk a Qt-ról</translation>
    </message>
    <message>
        <source>&amp;Options...</source>
        <translation>&amp;Opciók...</translation>
    </message>
    <message>
        <source>Modify configuration options for %1</source>
        <translation>%1 beállítások módosítása</translation>
    </message>
    <message>
        <source>&amp;Encrypt Wallet...</source>
        <translation>Tárca &amp;titkosítása...</translation>
    </message>
    <message>
        <source>&amp;Backup Wallet...</source>
        <translation>&amp;Bisztonsági másolat készítése a Tárcáról</translation>
    </message>
    <message>
        <source>&amp;Change Passphrase...</source>
        <translation>Jelszó &amp;megváltoztatása...</translation>
    </message>
    <message>
<<<<<<< HEAD
        <source>&amp;Sending addresses...</source>
        <translation>&amp;Címek küldése</translation>
    </message>
    <message>
        <source>&amp;Receiving addresses...</source>
        <translation>Címek &amp;fogadása</translation>
    </message>
    <message>
=======
>>>>>>> 8b676984
        <source>Open &amp;URI...</source>
        <translation>&amp;URI azonosító megnyitása...</translation>
    </message>
    <message>
        <source>Wallet:</source>
        <translation>Tárca:</translation>
    </message>
    <message>
        <source>default wallet</source>
        <translation>Alapértelmezett tárca</translation>
    </message>
    <message>
        <source>Click to disable network activity.</source>
        <translation>Kattintson a hálózati tevékenység letiltásához.</translation>
    </message>
    <message>
        <source>Network activity disabled.</source>
        <translation>Hálózati tevékenység letiltva.</translation>
    </message>
    <message>
        <source>Click to enable network activity again.</source>
        <translation>Kattintson a hálózati tevékenység újbóli engedélyezéséhez.</translation>
    </message>
    <message>
        <source>Syncing Headers (%1%)...</source>
        <translation>Fejlécek Szinkronizálása (%1%)...</translation>
    </message>
    <message>
        <source>Reindexing blocks on disk...</source>
        <translation>Lemezen lévő blokkok újraindexelése...</translation>
    </message>
    <message>
        <source>Proxy is &lt;b&gt;enabled&lt;/b&gt;: %1</source>
        <translation>Proxy  &lt;b&gt;aktív&lt;/b&gt;: %1 </translation>
    </message>
    <message>
        <source>Send coins to a Bitcoin address</source>
        <translation>Blackcoin küldése megadott címre</translation>
    </message>
    <message>
        <source>Backup wallet to another location</source>
        <translation>Biztonsági másolat készítése a tárcáról egy másik helyre</translation>
    </message>
    <message>
        <source>Change the passphrase used for wallet encryption</source>
        <translation>Tárca-titkosító jelszó megváltoztatása</translation>
    </message>
    <message>
        <source>&amp;Debug window</source>
        <translation>&amp;Debug ablak</translation>
    </message>
    <message>
        <source>Open debugging and diagnostic console</source>
        <translation>Hibakereső és diagnosztikai konzol megnyitása</translation>
    </message>
    <message>
        <source>&amp;Verify message...</source>
        <translation>Üzenet &amp;valódiságának ellenőrzése</translation>
    </message>
    <message>
        <source>Bitcoin</source>
        <translation>Blackcoin</translation>
    </message>
    <message>
        <source>&amp;Send</source>
        <translation>&amp;Küldés</translation>
    </message>
    <message>
        <source>&amp;Receive</source>
        <translation>&amp;Fogadás</translation>
    </message>
    <message>
        <source>&amp;Show / Hide</source>
        <translation>&amp;Mutat / Elrejt</translation>
    </message>
    <message>
        <source>Show or hide the main Window</source>
        <translation>Főablakot mutat/elrejt</translation>
    </message>
    <message>
        <source>Encrypt the private keys that belong to your wallet</source>
        <translation>A tárcádhoz tartozó privát kulcsok titkosítása</translation>
    </message>
    <message>
        <source>Sign messages with your Bitcoin addresses to prove you own them</source>
        <translation>Üzenetek aláírása a Blackcoin-címmeiddel, amivel bizonyítod, hogy a cím a sajátod</translation>
    </message>
    <message>
        <source>Verify messages to ensure they were signed with specified Bitcoin addresses</source>
        <translation>Üzenetek ellenőrzése, hogy valóban a megjelölt Blackcoin-címekkel vannak-e aláírva</translation>
    </message>
    <message>
        <source>&amp;File</source>
        <translation>&amp;Fájl</translation>
    </message>
    <message>
        <source>&amp;Settings</source>
        <translation>&amp;Beállítások</translation>
    </message>
    <message>
        <source>&amp;Help</source>
        <translation>&amp;Súgó</translation>
    </message>
    <message>
        <source>Tabs toolbar</source>
        <translation>Fül eszköztár</translation>
    </message>
    <message>
        <source>Request payments (generates QR codes and bitcoin: URIs)</source>
        <translation>Fizetési kérelem (QR-kódot és "blackcoin:" URI azonosítót hoz létre)</translation>
    </message>
    <message>
        <source>Show the list of used sending addresses and labels</source>
        <translation>A használt küldési címek és címkék megtekintése</translation>
    </message>
    <message>
        <source>Show the list of used receiving addresses and labels</source>
        <translation>A használt fogadó címek és címkék megtekintése</translation>
    </message>
    <message>
        <source>Open a bitcoin: URI or payment request</source>
        <translation>"blackcoin:" URI azonosító vagy fizetési kérelem megnyitása</translation>
    </message>
    <message>
        <source>&amp;Command-line options</source>
        <translation>Paran&amp;cssor kapcsolók</translation>
    </message>
    <message numerus="yes">
        <source>%n active connection(s) to Bitcoin network</source>
        <translation><numerusform>%n aktív kapcsolat a Blackcoin hálózathoz</numerusform><numerusform>%n aktív kapcsolat a Blackcoin hálózathoz</numerusform></translation>
    </message>
    <message>
        <source>Indexing blocks on disk...</source>
        <translation>Lemezen lévő blokkok indexelése...</translation>
    </message>
    <message>
        <source>Processing blocks on disk...</source>
        <translation>Lemezen lévő blokkok feldolgozása...</translation>
    </message>
    <message>
        <source>Indexing blocks on disk...</source>
        <translation>Lemezen lévő blokkok indexelése...</translation>
    </message>
    <message>
        <source>Processing blocks on disk...</source>
        <translation>Lemezen lévő blokkok feldolgozása...</translation>
    </message>
    <message numerus="yes">
        <source>Processed %n block(s) of transaction history.</source>
        <translation><numerusform>%n blokk feldolgozva a tranzakció előzményből.</numerusform><numerusform>%n blokk feldolgozva a tranzakció előzményből.</numerusform></translation>
    </message>
    <message>
        <source>%1 behind</source>
        <translation>%1 lemaradás</translation>
    </message>
    <message>
        <source>Last received block was generated %1 ago.</source>
        <translation>Az utolsóként kapott blokk kora: %1.</translation>
    </message>
    <message>
        <source>Transactions after this will not yet be visible.</source>
        <translation>Ez utáni tranzakciók még nem lesznek láthatóak. </translation>
    </message>
    <message>
        <source>Error</source>
        <translation>Hiba</translation>
    </message>
    <message>
        <source>Warning</source>
        <translation>Figyelem</translation>
    </message>
    <message>
        <source>Information</source>
        <translation>Információ</translation>
    </message>
    <message>
        <source>Up to date</source>
        <translation>Naprakész</translation>
    </message>
    <message>
        <source>Show the %1 help message to get a list with possible Bitcoin command-line options</source>
        <translation>A %1 súgó megjelenítése a Blackcoin lehetséges parancssori kapcsolóinak listájával</translation>
    </message>
    <message>
        <source>&amp;Window</source>
        <translation>&amp;Ablak</translation>
    </message>
    <message>
        <source>Minimize</source>
        <translation>Kicsinyítés</translation>
    </message>
    <message>
        <source>%1 client</source>
        <translation>%1 kliens</translation>
    </message>
    <message>
        <source>Connecting to peers...</source>
        <translation>Csatlakozás párokhoz...</translation>
    </message>
    <message>
        <source>Catching up...</source>
        <translation>Frissítés...</translation>
    </message>
    <message>
        <source>Date: %1
</source>
        <translation>Dátum:  %1
</translation>
    </message>
    <message>
        <source>Amount: %1
</source>
        <translation>Összeg: %1
</translation>
    </message>
    <message>
        <source>Wallet: %1
</source>
        <translation>Tárca: %1 </translation>
    </message>
    <message>
        <source>Type: %1
</source>
        <translation>Típus: %1
</translation>
    </message>
    <message>
        <source>Label: %1
</source>
        <translation>Címke: %1
</translation>
    </message>
    <message>
        <source>Address: %1
</source>
        <translation>Cím: %1
</translation>
    </message>
    <message>
        <source>Sent transaction</source>
        <translation>Tranzakció elküldve.</translation>
    </message>
    <message>
        <source>Incoming transaction</source>
        <translation>Beérkező tranzakció</translation>
    </message>
    <message>
        <source>HD key generation is &lt;b&gt;enabled&lt;/b&gt;</source>
        <translation>HD kulcs generálás &lt;b&gt;engedélyezett&lt;/b&gt;</translation>
    </message>
    <message>
        <source>HD key generation is &lt;b&gt;disabled&lt;/b&gt;</source>
        <translation>HD kulcs generálás &lt;b&gt;tiltva&lt;/b&gt;</translation>
    </message>
    <message>
        <source>Wallet is &lt;b&gt;encrypted&lt;/b&gt; and currently &lt;b&gt;unlocked&lt;/b&gt;</source>
        <translation>A tárca &lt;b&gt;titkosítva&lt;/b&gt; és jelenleg &lt;b&gt;nyitva&lt;/b&gt;.</translation>
    </message>
    <message>
        <source>Wallet is &lt;b&gt;encrypted&lt;/b&gt; and currently &lt;b&gt;locked&lt;/b&gt;</source>
        <translation>Tárca &lt;b&gt;kódolva&lt;/b&gt; és jelenleg &lt;b&gt;zárva&lt;/b&gt;.</translation>
    </message>
    <message>
        <source>A fatal error occurred. Bitcoin can no longer continue safely and will quit.</source>
        <translation>Végzetes hiba történt. A Blackcoin működése nem biztonságos és hamarosan leáll.</translation>
    </message>
</context>
<context>
    <name>CoinControlDialog</name>
    <message>
        <source>Coin Selection</source>
        <translation>Érme Választás</translation>
    </message>
    <message>
        <source>Quantity:</source>
        <translation>Mennyiség:</translation>
    </message>
    <message>
        <source>Bytes:</source>
        <translation>Bájtok:</translation>
    </message>
    <message>
        <source>Amount:</source>
        <translation>Összeg:</translation>
    </message>
    <message>
        <source>Fee:</source>
        <translation>Díj:</translation>
    </message>
    <message>
        <source>Dust:</source>
        <translation>Por-határ:</translation>
    </message>
    <message>
        <source>After Fee:</source>
        <translation>Utólagos díj:</translation>
    </message>
    <message>
        <source>Change:</source>
        <translation>Visszajáró:</translation>
    </message>
    <message>
        <source>(un)select all</source>
        <translation>mindent kiválaszt/elvet</translation>
    </message>
    <message>
        <source>Tree mode</source>
        <translation>Fa nézet</translation>
    </message>
    <message>
        <source>List mode</source>
        <translation>Lista nézet</translation>
    </message>
    <message>
        <source>Amount</source>
        <translation>Összeg</translation>
    </message>
    <message>
        <source>Received with label</source>
        <translation>Címkével érkezett</translation>
    </message>
    <message>
        <source>Received with address</source>
        <translation>Címmel érkezett</translation>
    </message>
    <message>
        <source>Date</source>
        <translation>Dátum</translation>
    </message>
    <message>
        <source>Confirmations</source>
        <translation>Megerősítések</translation>
    </message>
    <message>
        <source>Confirmed</source>
        <translation>Megerősítve</translation>
    </message>
    <message>
        <source>Copy address</source>
        <translation>Cím másolása</translation>
    </message>
    <message>
        <source>Copy label</source>
        <translation>Címke másolása</translation>
    </message>
    <message>
        <source>Copy amount</source>
        <translation>Összeg másolása</translation>
    </message>
    <message>
        <source>Copy transaction ID</source>
        <translation>Tranzakció azonosító másolása</translation>
    </message>
    <message>
        <source>Lock unspent</source>
        <translation>Elköltetlen összeg zárolása</translation>
    </message>
    <message>
        <source>Unlock unspent</source>
        <translation>Elköltetlen összeg zárolásának a feloldása</translation>
    </message>
    <message>
        <source>Copy quantity</source>
        <translation>Mennyiség másolása</translation>
    </message>
    <message>
        <source>Copy fee</source>
        <translation>Díj másolása</translation>
    </message>
    <message>
        <source>Copy after fee</source>
        <translation>Utólagos díj másolása</translation>
    </message>
    <message>
        <source>Copy bytes</source>
        <translation>Byte-ok másolása </translation>
    </message>
    <message>
        <source>Copy dust</source>
        <translation>Porszemek másolása</translation>
    </message>
    <message>
        <source>Copy change</source>
        <translation>Visszajáró másolása</translation>
    </message>
    <message>
        <source>(%1 locked)</source>
        <translation>(%1 zárolva)</translation>
    </message>
    <message>
        <source>yes</source>
        <translation>igen</translation>
    </message>
    <message>
        <source>no</source>
        <translation>nem</translation>
    </message>
    <message>
        <source>This label turns red if any recipient receives an amount smaller than the current dust threshold.</source>
        <translation>Ez a címke pirosra változik, ha bármely fogadóhoz, a porszem határértéknél kevesebb összeg érkezik.</translation>
    </message>
    <message>
        <source>Can vary +/- %1 satoshi(s) per input.</source>
        <translation>Megadott értékenként  +/- %1 satoshi-val változhat.</translation>
    </message>
    <message>
        <source>(no label)</source>
        <translation>(nincs címke)</translation>
    </message>
    <message>
        <source>change from %1 (%2)</source>
        <translation>visszajáró %1-ből (%2)</translation>
    </message>
    <message>
        <source>(change)</source>
        <translation>(visszajáró)</translation>
    </message>
</context>
<context>
    <name>EditAddressDialog</name>
    <message>
        <source>Edit Address</source>
        <translation>Cím szerkesztése</translation>
    </message>
    <message>
        <source>&amp;Label</source>
        <translation>Cím&amp;ke</translation>
    </message>
    <message>
        <source>The label associated with this address list entry</source>
        <translation>Ehhez a listaelemhez rendelt címke </translation>
    </message>
    <message>
        <source>The address associated with this address list entry. This can only be modified for sending addresses.</source>
        <translation>Ehhez a címlistaelemhez rendelt cím. Csak a küldő címek módosíthatók.</translation>
    </message>
    <message>
        <source>&amp;Address</source>
        <translation>&amp;Cím</translation>
    </message>
    <message>
        <source>New sending address</source>
        <translation>Új küldő cím</translation>
    </message>
    <message>
        <source>Edit receiving address</source>
        <translation>Fogadó cím szerkesztése</translation>
    </message>
    <message>
        <source>Edit sending address</source>
        <translation>Küldő cím szerkesztése</translation>
    </message>
    <message>
        <source>The entered address "%1" is not a valid Bitcoin address.</source>
        <translation>A megadott "%1" cím nem egy érvényes Blackcoin-cím.</translation>
    </message>
    <message>
        <source>Could not unlock wallet.</source>
        <translation>Tárca feloldása sikertelen</translation>
    </message>
    <message>
        <source>New key generation failed.</source>
        <translation>Új kulcs generálása sikertelen.</translation>
    </message>
</context>
<context>
    <name>FreespaceChecker</name>
    <message>
        <source>A new data directory will be created.</source>
        <translation>Új adatkönyvtár lesz létrehozva.</translation>
    </message>
    <message>
        <source>name</source>
        <translation>Név</translation>
    </message>
    <message>
        <source>Directory already exists. Add %1 if you intend to create a new directory here.</source>
        <translation>A könyvtár már létezik. %1 hozzáadása, ha új könyvtárat kíván létrehozni.</translation>
    </message>
    <message>
        <source>Path already exists, and is not a directory.</source>
        <translation>Az elérési út létezik, de nem egy könyvtáré.</translation>
    </message>
    <message>
        <source>Cannot create data directory here.</source>
        <translation>Adatkönyvtár nem hozható itt létre.</translation>
    </message>
</context>
<context>
    <name>HelpMessageDialog</name>
    <message>
        <source>version</source>
        <translation>verzió</translation>
    </message>
    <message>
        <source>(%1-bit)</source>
        <translation>(%1-bit)</translation>
    </message>
    <message>
        <source>About %1</source>
        <translation>A %1 -ról</translation>
    </message>
    <message>
        <source>Command-line options</source>
        <translation>Parancssoros opciók</translation>
    </message>
</context>
<context>
    <name>Intro</name>
    <message>
        <source>Welcome</source>
        <translation>Üdvözlünk</translation>
    </message>
    <message>
        <source>Welcome to %1.</source>
        <translation>Üdvözlünk a %1 -ban.</translation>
    </message>
    <message>
        <source>As this is the first time the program is launched, you can choose where %1 will store its data.</source>
        <translation>Mivel ez a program első indulása, megváltoztathatja, hogy a %1 hova mentse az adatokat.</translation>
    </message>
    <message>
        <source>When you click OK, %1 will begin to download and process the full %4 block chain (%2GB) starting with the earliest transactions in %3 when %4 initially launched.</source>
        <translation>Ha az OK-ra kattint, %1 megkezdi a teljes %4 blokk lánc letöltését és feldolgozását (%2GB) a legkorábbi tranzakciókkal kezdve %3 -ben, amikor a %4 bevezetésre került.</translation>
    </message>
    <message>
        <source>This initial synchronisation is very demanding, and may expose hardware problems with your computer that had previously gone unnoticed. Each time you run %1, it will continue downloading where it left off.</source>
        <translation>Az első szinkronizáció nagyon erőforrás-igényes és felszínre hozhat a számítógépében eddig rejtve maradt hardver problémákat. Minden %1 indításnál a program onnan folytatja a letöltést, ahol legutóbb abbahagyta.</translation>
    </message>
    <message>
        <source>If you have chosen to limit block chain storage (pruning), the historical data must still be downloaded and processed, but will be deleted afterward to keep your disk usage low.</source>
        <translation>Ha a tárolt blokk lánc méretének korlátozását (megnyesését) választotta, akkor is le kell tölteni és feldolgozni az eddig keletkezett összes adatot, de utána ezek törlésre kerülnek, hogy ne foglaljunk sok helyet a merevlemezén.</translation>
    </message>
    <message>
        <source>Use the default data directory</source>
        <translation>Az alapértelmezett adat könyvtár használata</translation>
    </message>
    <message>
        <source>Use a custom data directory:</source>
        <translation>Saját adatkönyvtár használata:</translation>
    </message>
    <message>
        <source>Bitcoin</source>
        <translation>Blackcoin</translation>
    </message>
    <message>
        <source>At least %1 GB of data will be stored in this directory, and it will grow over time.</source>
        <translation>Legalább %1 GB adatot fogunk ebben a könyvtárban tárolni és idővel ez egyre több lesz.</translation>
    </message>
    <message>
        <source>Approximately %1 GB of data will be stored in this directory.</source>
        <translation>Hozzávetőlegesen %1 GB adatot fogunk ebben a könyvtárban tárolni.</translation>
    </message>
    <message>
        <source>%1 will download and store a copy of the Bitcoin block chain.</source>
        <translation>%1 le fog töltődni és a Blackcoin blokk lánc egy másolatát fogja tárolni.</translation>
    </message>
    <message>
        <source>The wallet will also be stored in this directory.</source>
        <translation>Ebben a könyvtárban lesz a pénztárca is.</translation>
    </message>
    <message>
        <source>Error: Specified data directory "%1" cannot be created.</source>
        <translation>Hiba: A megadott "%1" adatkönyvtár nem hozható létre. </translation>
    </message>
    <message>
        <source>Error</source>
        <translation>Hiba</translation>
    </message>
    <message numerus="yes">
        <source>%n GB of free space available</source>
        <translation><numerusform>%n GB elérhető szabad hely</numerusform><numerusform>%n GB elérhető szabad hely</numerusform></translation>
    </message>
    </context>
<context>
    <name>ModalOverlay</name>
    <message>
        <source>Form</source>
        <translation>Űrlap</translation>
    </message>
    <message>
        <source>Recent transactions may not yet be visible, and therefore your wallet's balance might be incorrect. This information will be correct once your wallet has finished synchronizing with the bitcoin network, as detailed below.</source>
        <translation>A legutóbbi tranzakciók még lehet, hogy nem látszanak, ezért előfordulhat, hogy a pénztárca egyenlege nem a valós állapotot mutatja. Ha a pénztárca befejezte a szinkronizációt a blackcoin hálózattal, utána már az aktuális egyenleget fogja mutatni, amint alant részletesen látszik.</translation>
    </message>
    <message>
        <source>Attempting to spend bitcoins that are affected by not-yet-displayed transactions will not be accepted by the network.</source>
        <translation>A hálózat nem fogadja el azoknak a blackcoinoknak az elköltését, amelyek érintettek a még nem látszódó tranzakciókban.</translation>
    </message>
    <message>
        <source>Number of blocks left</source>
        <translation>Hátralévő blokkok száma</translation>
    </message>
    <message>
        <source>Unknown...</source>
        <translation>Ismeretlen...</translation>
    </message>
    <message>
        <source>Last block time</source>
        <translation>Utolsó blokk ideje</translation>
    </message>
    <message>
        <source>Progress</source>
        <translation>Folyamat</translation>
    </message>
    <message>
        <source>Progress increase per hour</source>
        <translation>A folyamat előrehaladása óránként</translation>
    </message>
    <message>
        <source>calculating...</source>
        <translation>számítás folyamatban...</translation>
    </message>
    <message>
        <source>Estimated time left until synced</source>
        <translation>Hozzávetőlegesen a hátralévő idő a szinkronizáció befejezéséig</translation>
    </message>
    <message>
        <source>Hide</source>
        <translation>Elrejtés</translation>
    </message>
    </context>
<context>
    <name>OpenURIDialog</name>
    <message>
        <source>Open URI</source>
        <translation>URI megnyitása</translation>
    </message>
    <message>
        <source>Open payment request from URI or file</source>
        <translation>Fizetési kérelem megnyitása URI azonosítóból vagy fájlból</translation>
    </message>
    <message>
        <source>URI:</source>
        <translation>URI:</translation>
    </message>
    <message>
        <source>Select payment request file</source>
        <translation>Fizetési kérelmi fájl kiválasztása</translation>
    </message>
    <message>
        <source>Select payment request file to open</source>
        <translation>Válassza ki a megnyitni kívánt fizetési kérelem fájlt</translation>
    </message>
</context>
<context>
    <name>OptionsDialog</name>
    <message>
        <source>Options</source>
        <translation>Opciók</translation>
    </message>
    <message>
        <source>&amp;Main</source>
        <translation>&amp;Fő</translation>
    </message>
    <message>
        <source>Automatically start %1 after logging in to the system.</source>
        <translation>%1 automatikus indítása  a rendszerbe való belépés után.</translation>
    </message>
    <message>
        <source>&amp;Start %1 on system login</source>
        <translation>&amp;Induljon el a %1 a rendszerbe való belépéskor</translation>
    </message>
    <message>
        <source>Size of &amp;database cache</source>
        <translation>A&amp;datbázis gyorsítótár mérete</translation>
    </message>
    <message>
        <source>Number of script &amp;verification threads</source>
        <translation>A szkript &amp;igazolási szálak száma</translation>
    </message>
    <message>
        <source>IP address of the proxy (e.g. IPv4: 127.0.0.1 / IPv6: ::1)</source>
        <translation>A proxy IP címe (pl.: IPv4: 127.0.0.1 / IPv6: ::1)</translation>
    </message>
    <message>
        <source>Shows if the supplied default SOCKS5 proxy is used to reach peers via this network type.</source>
        <translation>Megmutatja, hogy az alapértelmezett SOCKS5 proxy van-e használatban, hogy elérje a párokat ennél a hálózati típusnál.</translation>
    </message>
    <message>
        <source>Hide the icon from the system tray.</source>
        <translation>Ikon elrejtése a tálcáról.</translation>
    </message>
    <message>
        <source>&amp;Hide tray icon</source>
        <translation>&amp;Tálcaikon elrejtése</translation>
    </message>
    <message>
        <source>Minimize instead of exit the application when the window is closed. When this option is enabled, the application will be closed only after selecting Exit in the menu.</source>
        <translation>Az alkalmazásból való kilépés helyett az eszköztárba kicsinyíti az alkalmazást az ablak bezárásakor. Ez esetben az alkalmazás csak a Kilépés menüponttal zárható be.</translation>
    </message>
    <message>
        <source>Third party URLs (e.g. a block explorer) that appear in the transactions tab as context menu items. %s in the URL is replaced by transaction hash. Multiple URLs are separated by vertical bar |.</source>
        <translation>Harmadik féltől származó URL-ek (pl. egy blokk felfedező) amelyek a tranzakciós fülön jelennek meg mint a környezetérzékeny menü tételei. %s az URL-ben helyettesítve a tranzakciós hash-el. Több URL esetén, függőleges vonal választja el őket.</translation>
    </message>
    <message>
        <source>Open the %1 configuration file from the working directory.</source>
        <translation>A %1 konfigurációs fájl megnyitása a munkakönyvtárból.</translation>
    </message>
    <message>
        <source>Open Configuration File</source>
        <translation>Konfigurációs Fájl Megnyitása</translation>
    </message>
    <message>
        <source>Active command-line options that override above options:</source>
        <translation>Aktív parancssori beállítások, melyek felülírják a fenti beállításokat:</translation>
    </message>
    <message>
        <source>Reset all client options to default.</source>
        <translation>Minden kliensbeállítás alapértelmezettre állítása.</translation>
    </message>
    <message>
        <source>&amp;Reset Options</source>
        <translation>Beállítások tö&amp;rlése</translation>
    </message>
    <message>
        <source>&amp;Network</source>
        <translation>&amp;Hálózat</translation>
    </message>
    <message>
        <source>GB</source>
        <translation>GB</translation>
    </message>
    <message>
        <source>(0 = auto, &lt;0 = leave that many cores free)</source>
        <translation>(0 = automatikus, &lt;0 = ennyi processzormagot hagyjon szabadon)</translation>
    </message>
    <message>
        <source>W&amp;allet</source>
        <translation>T&amp;árca</translation>
    </message>
    <message>
        <source>Expert</source>
        <translation>Szakértő</translation>
    </message>
    <message>
        <source>Enable coin &amp;control features</source>
        <translation>Pénzküldés beállításainak engedélyezése</translation>
    </message>
    <message>
        <source>If you disable the spending of unconfirmed change, the change from a transaction cannot be used until that transaction has at least one confirmation. This also affects how your balance is computed.</source>
        <translation>Ha letiltja a jóváhagyatlan visszajáró elköltését, akkor egy tranzakcióból származó visszajárót nem lehet felhasználni, amíg legalább egy jóváhagyás nem történik. Ez befolyásolja az egyenlegének a kiszámítását is.</translation>
    </message>
    <message>
        <source>&amp;Spend unconfirmed change</source>
        <translation>&amp;Költése a a jóváhagyatlan visszajárónak</translation>
    </message>
    <message>
        <source>Automatically open the Bitcoin client port on the router. This only works when your router supports UPnP and it is enabled.</source>
        <translation>A Blackcoin-kliens portjának automatikus megnyitása a routeren. Ez csak akkor működik, ha a routered támogatja az UPnP-t és az engedélyezve is van rajta.</translation>
    </message>
    <message>
        <source>Map port using &amp;UPnP</source>
        <translation>&amp;UPnP port-feltérképezés</translation>
    </message>
    <message>
        <source>Accept connections from outside.</source>
        <translation>Külső csatlakozások elfogadása.</translation>
    </message>
    <message>
        <source>Allow incomin&amp;g connections</source>
        <translation>Bejövő kapcsolatok engedélyezése.</translation>
    </message>
    <message>
        <source>Connect to the Bitcoin network through a SOCKS5 proxy.</source>
        <translation>Csatlakozás a Blackcoin hálózatához SOCKS5 proxyn keresztül</translation>
    </message>
    <message>
        <source>&amp;Connect through SOCKS5 proxy (default proxy):</source>
        <translation>&amp;Kapcsolódás SOCKS5 proxyn keresztül (alapértelmezett proxy):</translation>
    </message>
    <message>
        <source>&amp;Connect through SOCKS5 proxy (default proxy):</source>
        <translation>&amp;Kapcsolódás SOCKS5 proxyn keresztül (alapértelmezett proxy):</translation>
    </message>
    <message>
        <source>Proxy &amp;IP:</source>
        <translation>Proxy &amp;IP:</translation>
    </message>
    <message>
        <source>&amp;Port:</source>
        <translation>&amp;Port:</translation>
    </message>
    <message>
        <source>Port of the proxy (e.g. 9050)</source>
        <translation>Proxy portja (pl.: 9050)</translation>
    </message>
    <message>
        <source>Used for reaching peers via:</source>
        <translation>Párok elérésére használjuk ezen keresztül:</translation>
    </message>
    <message>
        <source>IPv4</source>
        <translation>IPv4</translation>
    </message>
    <message>
        <source>IPv6</source>
        <translation>IPv6</translation>
    </message>
    <message>
        <source>Tor</source>
        <translation>Tor</translation>
    </message>
    <message>
        <source>Connect to the Bitcoin network through a separate SOCKS5 proxy for Tor hidden services.</source>
        <translation>Csatlakozás a Blackcoin hálózathoz külön SOCKS5 proxy használatával a Tor rejtett szolgáltatásainak eléréséhez.</translation>
    </message>
    <message>
        <source>&amp;Window</source>
        <translation>&amp;Ablak</translation>
    </message>
    <message>
        <source>&amp;Hide the icon from the system tray.</source>
        <translation>&amp;Rejtse el az ikont a rendszer tálcáról.</translation>
    </message>
    <message>
        <source>Hide tray icon</source>
        <translation>Tálcaikon elrejtése</translation>
    </message>
    <message>
        <source>Show only a tray icon after minimizing the window.</source>
        <translation>Kicsinyítés után csak eszköztár-ikont mutass</translation>
    </message>
    <message>
        <source>&amp;Minimize to the tray instead of the taskbar</source>
        <translation>&amp;Kicsinyítés a tálcára az eszköztár helyett</translation>
    </message>
    <message>
        <source>M&amp;inimize on close</source>
        <translation>K&amp;icsinyítés záráskor</translation>
    </message>
    <message>
        <source>&amp;Display</source>
        <translation>&amp;Megjelenítés</translation>
    </message>
    <message>
        <source>User Interface &amp;language:</source>
        <translation>Felhasználófelület nye&amp;lve:</translation>
    </message>
    <message>
        <source>The user interface language can be set here. This setting will take effect after restarting %1.</source>
        <translation>A felhasználói felület nyelvét tudja itt beállítani. Ez a beállítás csak a %1 újraindítása után lép életbe.</translation>
    </message>
    <message>
        <source>&amp;Unit to show amounts in:</source>
        <translation>&amp;Mértékegység:</translation>
    </message>
    <message>
        <source>Choose the default subdivision unit to show in the interface and when sending coins.</source>
        <translation>Válaszd ki az interfészen és érmék küldésekor megjelenítendő alapértelmezett alegységet.</translation>
    </message>
    <message>
        <source>Whether to show coin control features or not.</source>
        <translation>Mutassa a pénzküldés beállításait vagy ne.</translation>
    </message>
    <message>
        <source>&amp;Third party transaction URLs</source>
        <translation>&amp;Harmadik féltől származó tranzakció URL-ek</translation>
    </message>
    <message>
        <source>&amp;OK</source>
        <translation>&amp;OK</translation>
    </message>
    <message>
        <source>&amp;Cancel</source>
        <translation>Megszakítás</translation>
    </message>
    <message>
        <source>default</source>
        <translation>alapértelmezett</translation>
    </message>
    <message>
        <source>none</source>
        <translation>semmi</translation>
    </message>
    <message>
        <source>Confirm options reset</source>
        <translation>Beállítások törlésének jóváhagyása.</translation>
    </message>
    <message>
        <source>Client restart required to activate changes.</source>
        <translation>A változtatások aktiválásahoz újra kell indítani a klienst.</translation>
    </message>
    <message>
        <source>Client will be shut down. Do you want to proceed?</source>
        <translation>A kliens le fog állni. Szeretné folytatni?</translation>
    </message>
    <message>
        <source>Configuration options</source>
        <translation>Beállítási lehetőségek</translation>
    </message>
    <message>
        <source>The configuration file is used to specify advanced user options which override GUI settings. Additionally, any command-line options will override this configuration file.</source>
        <translation>A konfigurációs fájlt a haladó felhasználók olyan beállításokra használhatják, amelyek felülírják a grafikus felület beállításait. Azonban bármely parancssori beállítás felülírja a konfigurációs fájl beállításait.</translation>
    </message>
    <message>
        <source>Error</source>
        <translation>Hiba</translation>
    </message>
    <message>
        <source>The configuration file could not be opened.</source>
        <translation>Nem sikerült megnyitni a konfigurációs fájlt.</translation>
    </message>
    <message>
        <source>This change would require a client restart.</source>
        <translation>Ehhez a változtatáshoz újra kellene indítani a klienst.</translation>
    </message>
    <message>
        <source>The supplied proxy address is invalid.</source>
        <translation>A megadott proxy cím nem érvényes.</translation>
    </message>
</context>
<context>
    <name>OverviewPage</name>
    <message>
        <source>Form</source>
        <translation>Űrlap</translation>
    </message>
    <message>
        <source>The displayed information may be out of date. Your wallet automatically synchronizes with the Bitcoin network after a connection is established, but this process has not completed yet.</source>
        <translation>A kijelzett információ lehet, hogy elavult. A pénztárcája automatikusan szinkronizálja magát a Blackcoin hálózattal miután a kapcsolat létrejön, de ez e folyamat még nem fejeződött be.</translation>
    </message>
    <message>
        <source>Watch-only:</source>
        <translation>Csak megfigyelés</translation>
    </message>
    <message>
        <source>Available:</source>
        <translation>Elérhető:</translation>
    </message>
    <message>
        <source>Your current spendable balance</source>
        <translation>Jelenlegi egyenleg</translation>
    </message>
    <message>
        <source>Pending:</source>
        <translation>Küldés:</translation>
    </message>
    <message>
        <source>Total of transactions that have yet to be confirmed, and do not yet count toward the spendable balance</source>
        <translation>Még megerősítésre váró, a jelenlegi egyenlegbe be nem számított tranzakciók</translation>
    </message>
    <message>
        <source>Immature:</source>
        <translation>Éretlen:</translation>
    </message>
    <message>
        <source>Mined balance that has not yet matured</source>
        <translation>Bányászott egyenleg amely még nem érett be.</translation>
    </message>
    <message>
        <source>Balances</source>
        <translation>Egyenlegek</translation>
    </message>
    <message>
        <source>Total:</source>
        <translation>Összesen:</translation>
    </message>
    <message>
        <source>Your current total balance</source>
        <translation>Aktuális egyenleged</translation>
    </message>
    <message>
        <source>Your current balance in watch-only addresses</source>
        <translation>A csak megfigyelt címeinek az egyenlege</translation>
    </message>
    <message>
        <source>Spendable:</source>
        <translation>Elkölthető:</translation>
    </message>
    <message>
        <source>Recent transactions</source>
        <translation>A legutóbbi tranzakciók</translation>
    </message>
    <message>
        <source>Unconfirmed transactions to watch-only addresses</source>
        <translation>A csak megfigyelt címek hitelesítetlen tranzakciói</translation>
    </message>
    <message>
        <source>Mined balance in watch-only addresses that has not yet matured</source>
        <translation>A csak megfigyelt címek bányászott, még éretlen egyenlege</translation>
    </message>
    <message>
        <source>Current total balance in watch-only addresses</source>
        <translation>A csak megfigyelt címek jelenlegi teljes egyenlege</translation>
    </message>
</context>
<context>
    <name>PaymentServer</name>
    <message>
        <source>Payment request error</source>
        <translation>Hiba történt a fizetési kérelem során</translation>
    </message>
    <message>
        <source>Cannot start bitcoin: click-to-pay handler</source>
        <translation>A blackcoin nem tud elindulni: click-to-pay kezelő</translation>
    </message>
    <message>
        <source>URI handling</source>
        <translation>URI kezelés</translation>
    </message>
    <message>
        <source>Invalid payment address %1</source>
        <translation>Érvénytelen fizetési cím %1</translation>
    </message>
    <message>
        <source>URI cannot be parsed! This can be caused by an invalid Bitcoin address or malformed URI parameters.</source>
        <translation>Nem sikerült az URI elemzése! Ezt okozhatja érvénytelen Blackcoin cím, vagy rossz URI paraméterezés.</translation>
    </message>
    <message>
        <source>Payment request file handling</source>
        <translation>Fizetés kérelmi fájl kezelése</translation>
    </message>
    <message>
        <source>Payment request file cannot be read! This can be caused by an invalid payment request file.</source>
        <translation>Nem sikerült beolvasni a fizetési kérelmi fájlt! Ezt érvénytelen fizetési kérelmi fájl okozhatja.</translation>
    </message>
    <message>
        <source>Payment request rejected</source>
        <translation>A fizetési kérelem visszautasítva</translation>
    </message>
    <message>
        <source>Payment request network doesn't match client network.</source>
        <translation>A fizetési kérelmi hálózat nem egyezik a kliens hálózatával.</translation>
    </message>
    <message>
        <source>Payment request expired.</source>
        <translation>A fizetési kérelem lejárt.</translation>
    </message>
    <message>
        <source>Payment request is not initialized.</source>
        <translation>A fizetési kérelem nem inicializálódott</translation>
    </message>
    <message>
        <source>Invalid payment request.</source>
        <translation>Érvénytelen fizetési kérelem</translation>
    </message>
    <message>
        <source>Requested payment amount of %1 is too small (considered dust).</source>
        <translation>A %1 fizetésre kért összege túl kevés (porszemnek minősül).</translation>
    </message>
    <message>
        <source>Refund from %1</source>
        <translation>Visszatérítés a %1 -tól</translation>
    </message>
    <message>
        <source>Payment request %1 is too large (%2 bytes, allowed %3 bytes).</source>
        <translation>A fizetési kérelem %1 túl nagy (%2 byte, csak %3 byte engedélyezett).</translation>
    </message>
    <message>
        <source>Error communicating with %1: %2</source>
        <translation>Hiba a kommuniáció során %1 -el: %2</translation>
    </message>
    <message>
        <source>Payment request cannot be parsed!</source>
        <translation>Nem sikerült elemezni a fizetési kérelmet!</translation>
    </message>
    <message>
        <source>Bad response from server %1</source>
        <translation>Rossz válasz a kiszolgálótól %1</translation>
    </message>
    <message>
        <source>Network request error</source>
        <translation>Hálózati kérelem hiba</translation>
    </message>
    <message>
        <source>Payment acknowledged</source>
        <translation>Fizetés elfogadva</translation>
    </message>
</context>
<context>
    <name>PeerTableModel</name>
    <message>
        <source>Unconfirmed transactions to watch-only addresses</source>
        <translation>A csak megfigyelt címek hitelesítetlen tranzakciói</translation>
    </message>
    <message>
        <source>Node/Service</source>
        <translation>Csomópont/Szolgáltatás</translation>
    </message>
    <message>
        <source>NodeId</source>
        <translation>Csomópont Azonosító</translation>
    </message>
    <message>
        <source>Ping</source>
        <translation>Ping</translation>
    </message>
    <message>
        <source>Sent</source>
        <translation>Küldött</translation>
    </message>
    <message>
        <source>Received</source>
        <translation>Fogadott</translation>
    </message>
</context>
<context>
    <name>QObject</name>
    <message>
        <source>Amount</source>
        <translation>Összeg</translation>
    </message>
    <message>
        <source>Enter a Bitcoin address (e.g. %1)</source>
        <translation>Ad meg egy Blackcoin címet (pl: %1)</translation>
    </message>
    <message>
        <source>%1 d</source>
        <translation>%1 n</translation>
    </message>
    <message>
        <source>%1 h</source>
        <translation>%1 ó</translation>
    </message>
    <message>
        <source>%1 m</source>
        <translation>%1 p</translation>
    </message>
    <message>
        <source>%1 s</source>
        <translation>%1 mp</translation>
    </message>
    <message>
        <source>None</source>
        <translation>Semmi</translation>
    </message>
    <message>
        <source>N/A</source>
        <translation>Nem elérhető</translation>
    </message>
    <message>
        <source>%1 ms</source>
        <translation>%1 ms</translation>
    </message>
    <message numerus="yes">
        <source>%n second(s)</source>
        <translation><numerusform>%n másodperc</numerusform><numerusform>%n másodperc</numerusform></translation>
    </message>
    <message numerus="yes">
        <source>%n minute(s)</source>
        <translation><numerusform>%n perc</numerusform><numerusform>%n perc</numerusform></translation>
    </message>
    <message numerus="yes">
        <source>%n hour(s)</source>
        <translation><numerusform>%n óra</numerusform><numerusform>%n óra</numerusform></translation>
    </message>
    <message numerus="yes">
        <source>%n day(s)</source>
        <translation><numerusform>%n nap</numerusform><numerusform>%n nap</numerusform></translation>
    </message>
    <message numerus="yes">
        <source>%n week(s)</source>
        <translation><numerusform>%n hét</numerusform><numerusform>%n hét</numerusform></translation>
    </message>
    <message>
        <source>%1 and %2</source>
        <translation>%1 és %2</translation>
    </message>
    <message numerus="yes">
        <source>%n year(s)</source>
        <translation><numerusform>%n év</numerusform><numerusform>%n év</numerusform></translation>
    </message>
    <message>
        <source>%1 B</source>
        <translation>%1 B</translation>
    </message>
    <message>
        <source>%1 KB</source>
        <translation>%1 KB</translation>
    </message>
    <message>
        <source>%1 MB</source>
        <translation>%1 MB</translation>
    </message>
    <message>
        <source>%1 GB</source>
        <translation>%1 GB</translation>
    </message>
    <message>
        <source>%1 didn't yet exit safely...</source>
        <translation>%1 még nem lépett ki biztonságosan...</translation>
    </message>
    <message>
        <source>unknown</source>
        <translation>ismeretlen</translation>
    </message>
</context>
<context>
    <name>QObject::QObject</name>
    <message>
        <source>Error: Specified data directory "%1" does not exist.</source>
        <translation>Hiba: A megadott "%1" adatkönyvtár nem létezik. </translation>
    </message>
    <message>
        <source>Error: %1</source>
        <translation>Hiba: %1</translation>
    </message>
</context>
<context>
    <name>QRImageWidget</name>
    <message>
        <source>&amp;Save Image...</source>
        <translation>&amp;Kép Mentése</translation>
    </message>
    <message>
        <source>&amp;Copy Image</source>
        <translation>&amp;Kép Másolása</translation>
    </message>
    <message>
        <source>Save QR Code</source>
        <translation>QR Kód Mentése</translation>
    </message>
    <message>
        <source>PNG Image (*.png)</source>
        <translation>PNG kép (*.png)</translation>
    </message>
</context>
<context>
    <name>RPCConsole</name>
    <message>
        <source>N/A</source>
        <translation>Nem elérhető</translation>
    </message>
    <message>
        <source>Client version</source>
        <translation>Kliens verzió</translation>
    </message>
    <message>
        <source>&amp;Information</source>
        <translation>&amp;Információ</translation>
    </message>
    <message>
        <source>Debug window</source>
        <translation>Debug ablak</translation>
    </message>
    <message>
        <source>General</source>
        <translation>Általános</translation>
    </message>
    <message>
        <source>Using BerkeleyDB version</source>
        <translation>Használt BerkeleyDB verzió</translation>
    </message>
    <message>
        <source>Datadir</source>
        <translation>Adatkönyvtár</translation>
    </message>
    <message>
        <source>Startup time</source>
        <translation>Bekapcsolás ideje</translation>
    </message>
    <message>
        <source>Network</source>
        <translation>Hálózat</translation>
    </message>
    <message>
        <source>Name</source>
        <translation>Név</translation>
    </message>
    <message>
        <source>Number of connections</source>
        <translation>Kapcsolatok száma</translation>
    </message>
    <message>
        <source>Block chain</source>
        <translation>Blokklánc</translation>
    </message>
    <message>
        <source>Current number of blocks</source>
        <translation>Aktuális blokkok száma</translation>
    </message>
    <message>
        <source>Memory Pool</source>
        <translation>Memória Halom</translation>
    </message>
    <message>
        <source>Current number of transactions</source>
        <translation>Jelenlegi tranzakciók száma</translation>
    </message>
    <message>
        <source>Memory usage</source>
        <translation>Memóriahasználat</translation>
    </message>
    <message>
        <source>&amp;Reset</source>
        <translation>&amp;Visszaállítás</translation>
    </message>
    <message>
        <source>Received</source>
        <translation>Fogadott</translation>
    </message>
    <message>
        <source>Sent</source>
        <translation>Küldött</translation>
    </message>
    <message>
        <source>&amp;Peers</source>
        <translation>&amp;Peerek</translation>
    </message>
    <message>
        <source>Banned peers</source>
        <translation>Kitiltott felek</translation>
    </message>
    <message>
        <source>Select a peer to view detailed information.</source>
        <translation>Peer kijelölése a részletes információkért</translation>
    </message>
    <message>
        <source>Whitelisted</source>
        <translation>Engedélyezett</translation>
    </message>
    <message>
        <source>Direction</source>
        <translation>Irány</translation>
    </message>
    <message>
        <source>Version</source>
        <translation>Verzió</translation>
    </message>
    <message>
        <source>Starting Block</source>
        <translation>Kezdő Blokk</translation>
    </message>
    <message>
        <source>Synced Headers</source>
        <translation>Szinkronizált Fejlécek</translation>
    </message>
    <message>
        <source>Synced Blocks</source>
        <translation>Szinkronizált Blokkok</translation>
    </message>
    <message>
        <source>User Agent</source>
        <translation>User Agent</translation>
    </message>
    <message>
        <source>Open the %1 debug log file from the current data directory. This can take a few seconds for large log files.</source>
        <translation>A %1 debug log fájl megnyitása a jelenlegi könyvtárból. Ez néhány másodpercig eltarthat nagyobb log fájlok esetén.</translation>
    </message>
    <message>
        <source>Decrease font size</source>
        <translation>Betűméret kicsinyítése</translation>
    </message>
    <message>
        <source>Increase font size</source>
        <translation>Betűméret növelése</translation>
    </message>
    <message>
        <source>Services</source>
        <translation>Szolgáltatások</translation>
    </message>
    <message>
        <source>Connection Time</source>
        <translation>Csatlakozás ideje</translation>
    </message>
    <message>
        <source>Last Send</source>
        <translation>Legutóbbi küldés</translation>
    </message>
    <message>
        <source>Last Receive</source>
        <translation>Legutóbbi fogadás</translation>
    </message>
    <message>
        <source>Ping Time</source>
        <translation>Ping idő</translation>
    </message>
    <message>
        <source>The duration of a currently outstanding ping.</source>
        <translation>A jelenlegi kiváló ping időtartama.</translation>
    </message>
    <message>
        <source>Ping Wait</source>
        <translation>Ping Várakozás</translation>
    </message>
    <message>
        <source>Min Ping</source>
        <translation>Minimum Ping</translation>
    </message>
    <message>
        <source>Time Offset</source>
        <translation>Idő Eltolódás</translation>
    </message>
    <message>
        <source>Last block time</source>
        <translation>Utolsó blokk ideje</translation>
    </message>
    <message>
        <source>&amp;Open</source>
        <translation>&amp;Megnyitás</translation>
    </message>
    <message>
        <source>&amp;Console</source>
        <translation>&amp;Konzol</translation>
    </message>
    <message>
        <source>&amp;Network Traffic</source>
        <translation>&amp;Hálózati forgalom</translation>
    </message>
    <message>
        <source>Totals</source>
        <translation>Összesen:</translation>
    </message>
    <message>
        <source>In:</source>
        <translation>Be:</translation>
    </message>
    <message>
        <source>Out:</source>
        <translation>Ki:</translation>
    </message>
    <message>
        <source>Debug log file</source>
        <translation>Debug naplófájl</translation>
    </message>
    <message>
        <source>Clear console</source>
        <translation>Konzol törlése</translation>
    </message>
    <message>
        <source>1 &amp;hour</source>
        <translation>1 &amp;óra</translation>
    </message>
    <message>
        <source>1 &amp;day</source>
        <translation>1 &amp;nap</translation>
    </message>
    <message>
        <source>1 &amp;week</source>
        <translation>1 &amp;hét</translation>
    </message>
    <message>
        <source>1 &amp;year</source>
        <translation>1 &amp;év</translation>
    </message>
    <message>
        <source>&amp;Disconnect</source>
        <translation>&amp;Szétkapcsol</translation>
    </message>
    <message>
        <source>Ban for</source>
        <translation>Kitiltás oka</translation>
    </message>
    <message>
        <source>&amp;Unban</source>
        <translation>&amp;Feloldja a kitiltást</translation>
    </message>
    <message>
        <source>default wallet</source>
        <translation>Alapértelmezett tárca</translation>
    </message>
    <message>
        <source>Welcome to the %1 RPC console.</source>
        <translation>Üdv a %1 RPC konzoljában.</translation>
    </message>
    <message>
        <source>Use up and down arrows to navigate history, and %1 to clear screen.</source>
        <translation>Használja a fel és le nyilakat az előzményekben való navigáláshoz, és %1 -et a képernyő törlésére.</translation>
    </message>
    <message>
        <source>Type %1 for an overview of available commands.</source>
        <translation>Írja be a %1 parancsot az elérhető utasítások áttekintéséhez.</translation>
    </message>
    <message>
        <source>For more information on using this console type %1.</source>
        <translation>Több információért használja a konzolban a %1 parancsot.</translation>
    </message>
    <message>
        <source>WARNING: Scammers have been active, telling users to type commands here, stealing their wallet contents. Do not use this console without fully understanding the ramifications of a command.</source>
        <translation>FIGYELEM: Csalók megpróbálnak felhasználókat rávenni, hogy parancsokat írjanak be ide, és ellopják a tárca tartalmát. Ne használja ezt a konzolt anélkül, hogy teljesen megértené egy parancs kiadásának a következményeit.</translation>
    </message>
    <message>
        <source>Network activity disabled</source>
        <translation>Hálózati tevékenység letiltva.</translation>
    </message>
    <message>
        <source>(node id: %1)</source>
        <translation>(csomópont azonosító: %1)</translation>
    </message>
    <message>
        <source>(node id: %1)</source>
        <translation>(csomópont azonosító: %1)</translation>
    </message>
    <message>
        <source>via %1</source>
        <translation>%1 által</translation>
    </message>
    <message>
        <source>never</source>
        <translation>soha</translation>
    </message>
    <message>
        <source>Inbound</source>
        <translation>Bejövő</translation>
    </message>
    <message>
        <source>Outbound</source>
        <translation>Kimenő</translation>
    </message>
    <message>
        <source>Yes</source>
        <translation>Igen</translation>
    </message>
    <message>
        <source>No</source>
        <translation>Nem</translation>
    </message>
    <message>
        <source>Unknown</source>
        <translation>Ismeretlen</translation>
    </message>
</context>
<context>
    <name>ReceiveCoinsDialog</name>
    <message>
        <source>&amp;Amount:</source>
        <translation>&amp;Összeg:</translation>
    </message>
    <message>
        <source>&amp;Label:</source>
        <translation>Címke:</translation>
    </message>
    <message>
        <source>&amp;Message:</source>
        <translation>&amp;Üzenet:</translation>
    </message>
    <message>
        <source>An optional message to attach to the payment request, which will be displayed when the request is opened. Note: The message will not be sent with the payment over the Bitcoin network.</source>
        <translation>Egy opcionális üzenet csatolása a fizetési kérelemhez, amely megjelenik a kérelem megnyitásakor. Megjegyzés: Az üzenet nem lesz elküldve a fizetséggel a Blackcoin hálózaton keresztül.</translation>
    </message>
    <message>
        <source>An optional label to associate with the new receiving address.</source>
        <translation>Egy opcionális címke, amit hozzá lehet rendelni az új fogadó címhez.</translation>
    </message>
    <message>
        <source>Use this form to request payments. All fields are &lt;b&gt;optional&lt;/b&gt;.</source>
        <translation>Használja ezt az űrlapot fizetési kérelmekhez. Minden mező &lt;b&gt;opcionális&lt;/b&gt; </translation>
    </message>
    <message>
        <source>An optional amount to request. Leave this empty or zero to not request a specific amount.</source>
        <translation>Egy opcionálisan kérhető összeg. Hagyja üresen, vagy írjon be nullát, ha nem kívánja használni.</translation>
    </message>
    <message>
        <source>Clear all fields of the form.</source>
        <translation>Minden mező törlése</translation>
    </message>
    <message>
        <source>Clear</source>
        <translation>Törlés</translation>
    </message>
    <message>
        <source>Bech32 (or BIP-173) addresses offer better protection against typos, but old wallets don't support them. When unchecked, an address compatible with older wallets will be created instead.</source>
        <translation>Segwit címek (Bech32 vagy BIP-173) csökkentik a tranzakciók díját és jobb védelmet biztosítanak gépelési hibával szemben, de a régi pénztárcák nem támogatják. Ha nincs aktiválva, egy régi pénztárcával is kompatibilis cím lesz létrehozva.</translation>
    </message>
    <message>
        <source>Generate Bech32 address</source>
        <translation>Segwit cím (Bech32) létrehozása</translation>
    </message>
    <message>
        <source>Requested payments history</source>
        <translation>A kért kifizetések története</translation>
    </message>
    <message>
        <source>&amp;Request payment</source>
        <translation>&amp;Fizetés kérése</translation>
    </message>
    <message>
        <source>Show the selected request (does the same as double clicking an entry)</source>
        <translation>Mutassa meg a kiválasztott kérelmet (ugyanaz, mint a duplaklikk)</translation>
    </message>
    <message>
        <source>Show</source>
        <translation>Mutat</translation>
    </message>
    <message>
        <source>Remove the selected entries from the list</source>
        <translation>A kijelölt elemek törlése a listáról</translation>
    </message>
    <message>
        <source>Remove</source>
        <translation>Eltávolítás</translation>
    </message>
    <message>
        <source>Copy URI</source>
        <translation>URI másolása</translation>
    </message>
    <message>
        <source>Copy label</source>
        <translation>Címke másolása</translation>
    </message>
    <message>
        <source>Copy message</source>
        <translation>Üzenet másolása</translation>
    </message>
    <message>
        <source>Copy amount</source>
        <translation>Összeg másolása</translation>
    </message>
</context>
<context>
    <name>ReceiveRequestDialog</name>
    <message>
        <source>QR Code</source>
        <translation>QR kód</translation>
    </message>
    <message>
        <source>Copy &amp;URI</source>
        <translation>&amp;URI másolása</translation>
    </message>
    <message>
        <source>Copy &amp;Address</source>
        <translation>&amp;Cím másolása</translation>
    </message>
    <message>
        <source>&amp;Save Image...</source>
        <translation>&amp;Kép mentése</translation>
    </message>
    <message>
        <source>Request payment to %1</source>
        <translation>Fizetés kérése a %1 -hez</translation>
    </message>
    <message>
        <source>Payment information</source>
        <translation>Fizetési információ</translation>
    </message>
    <message>
        <source>URI</source>
        <translation>URI</translation>
    </message>
    <message>
        <source>Address</source>
        <translation>Cím</translation>
    </message>
    <message>
        <source>Amount</source>
        <translation>Összeg</translation>
    </message>
    <message>
        <source>Label</source>
        <translation>Címke</translation>
    </message>
    <message>
        <source>Message</source>
        <translation>Üzenet</translation>
    </message>
    <message>
        <source>Wallet</source>
        <translation>Tárca</translation>
    </message>
    <message>
        <source>Resulting URI too long, try to reduce the text for label / message.</source>
        <translation>A keletkezett URI túl hosszú, próbálja meg csökkenteni a cimke / üzenet szövegének méretét.</translation>
    </message>
    <message>
        <source>Error encoding URI into QR Code.</source>
        <translation>Hiba lépett fel az URI QR kóddá alakításakor.</translation>
    </message>
</context>
<context>
    <name>RecentRequestsTableModel</name>
    <message>
        <source>Date</source>
        <translation>Dátum</translation>
    </message>
    <message>
        <source>Label</source>
        <translation>Címke</translation>
    </message>
    <message>
        <source>Message</source>
        <translation>Üzenet</translation>
    </message>
    <message>
        <source>(no label)</source>
        <translation>(nincs címke)</translation>
    </message>
    <message>
        <source>(no message)</source>
        <translation>(nincs üzenet)</translation>
    </message>
    <message>
        <source>(no amount requested)</source>
        <translation>(nem kért összeget)</translation>
    </message>
    <message>
        <source>Requested</source>
        <translation>Kért</translation>
    </message>
</context>
<context>
    <name>SendCoinsDialog</name>
    <message>
        <source>Send Coins</source>
        <translation>Érmék küldése</translation>
    </message>
    <message>
        <source>Coin Control Features</source>
        <translation>Pénzküldés beállításai</translation>
    </message>
    <message>
        <source>Inputs...</source>
        <translation>Bemenetek...</translation>
    </message>
    <message>
        <source>automatically selected</source>
        <translation>automatikusan kiválasztva</translation>
    </message>
    <message>
        <source>Insufficient funds!</source>
        <translation>Fedezethiány!</translation>
    </message>
    <message>
        <source>Quantity:</source>
        <translation>Mennyiség:</translation>
    </message>
    <message>
        <source>Bytes:</source>
        <translation>Bájtok:</translation>
    </message>
    <message>
        <source>Amount:</source>
        <translation>Összeg:</translation>
    </message>
    <message>
        <source>Fee:</source>
        <translation>Díjak:</translation>
    </message>
    <message>
        <source>After Fee:</source>
        <translation>Utólagos díj:</translation>
    </message>
    <message>
        <source>Change:</source>
        <translation>Visszajáró:</translation>
    </message>
    <message>
        <source>If this is activated, but the change address is empty or invalid, change will be sent to a newly generated address.</source>
        <translation>Ha ezt a beállítást engedélyezi, de a visszajáró cím érvénytelen, a visszajáró egy újonnan generált címre lesz küldve.</translation>
    </message>
    <message>
        <source>Custom change address</source>
        <translation>Egyedi visszajáró cím</translation>
    </message>
    <message>
        <source>Transaction Fee:</source>
        <translation>Tranzakciós díj</translation>
    </message>
    <message>
        <source>Choose...</source>
        <translation>Válassz...</translation>
    </message>
    <message>
        <source>Using the fallbackfee can result in sending a transaction that will take several hours or days (or never) to confirm. Consider choosing your fee manually or wait until you have validated the complete chain.</source>
        <translation>A tartalék díj (failback fee) használata egy órákig vagy napokig tartó (vagy soha be nem fejeződő) tranzakciót eredményezhet. Fontolja meg, hogy Ön adja meg a díjat, vagy várjon amíg a teljes láncot érvényesíti.</translation>
    </message>
    <message>
        <source>Warning: Fee estimation is currently not possible.</source>
        <translation>Figyelem: A hozzávetőleges díjszámítás jelenleg nem lehetséges.</translation>
    </message>
    <message>
        <source>collapse fee-settings</source>
        <translation>díj beállítások bezárása</translation>
    </message>
    <message>
        <source>per kilobyte</source>
        <translation>kilobájtonként</translation>
    </message>
    <message>
        <source>Hide</source>
        <translation>Elrejtés</translation>
    </message>
    <message>
        <source>Recommended:</source>
        <translation>Ajánlott:</translation>
    </message>
    <message>
        <source>Custom:</source>
        <translation>Egyéni:</translation>
    </message>
    <message>
        <source>Send to multiple recipients at once</source>
        <translation>Küldés több címzettnek egyszerre</translation>
    </message>
    <message>
        <source>Add &amp;Recipient</source>
        <translation>&amp;Címzett hozzáadása</translation>
    </message>
    <message>
        <source>Clear all fields of the form.</source>
        <translation>Minden mező törlése</translation>
    </message>
    <message>
        <source>Dust:</source>
        <translation>Por-határ:</translation>
    </message>
    <message>
        <source>Confirmation time target:</source>
        <translation>Várható megerősítési idő:</translation>
    </message>
    <message>
        <source>Enable Replace-By-Fee</source>
        <translation>Replace-By-Fee bekapcsolása</translation>
    </message>
    <message>
        <source>Clear &amp;All</source>
        <translation>Mindent &amp;töröl</translation>
    </message>
    <message>
        <source>Balance:</source>
        <translation>Egyenleg:</translation>
    </message>
    <message>
        <source>Confirm the send action</source>
        <translation>Küldés megerősítése</translation>
    </message>
    <message>
        <source>S&amp;end</source>
        <translation>&amp;Küldés</translation>
    </message>
    <message>
        <source>Copy quantity</source>
        <translation>Mennyiség másolása</translation>
    </message>
    <message>
        <source>Copy amount</source>
        <translation>Összeg másolása</translation>
    </message>
    <message>
        <source>Copy fee</source>
        <translation>Díj másolása</translation>
    </message>
    <message>
        <source>Copy after fee</source>
        <translation>Utólagos díj másolása</translation>
    </message>
    <message>
        <source>Copy bytes</source>
        <translation>Byte-ok másolása </translation>
    </message>
    <message>
        <source>Copy dust</source>
        <translation>Porszemek másolása</translation>
    </message>
    <message>
        <source>Copy change</source>
        <translation>Visszajáró másolása</translation>
    </message>
    <message>
        <source>Are you sure you want to send?</source>
        <translation>Biztosan el akarja küldeni?</translation>
    </message>
    <message>
        <source>or</source>
        <translation>vagy</translation>
    </message>
    <message>
        <source>You can increase the fee later (signals Replace-By-Fee, BIP-125).</source>
        <translation>Később növelheti a tranzakció díját (lásd Replace-By-Fee, BIP-125).</translation>
    </message>
    <message>
        <source>Transaction fee</source>
        <translation>Tranzakciós díj</translation>
    </message>
    <message>
        <source>Confirm send coins</source>
        <translation>Összeg küldésének megerősítése</translation>
    </message>
    <message>
        <source>The recipient address is not valid. Please recheck.</source>
        <translation>A fogadó címe érvénytelen. Kérem ellenőrizze.</translation>
    </message>
    <message>
        <source>The amount to pay must be larger than 0.</source>
        <translation>A fizetendő összegnek nagyobbnak kell lennie 0-nál.</translation>
    </message>
    <message>
        <source>The amount exceeds your balance.</source>
        <translation>Az összeg meghaladja az egyenlegét.</translation>
    </message>
    <message>
        <source>The total exceeds your balance when the %1 transaction fee is included.</source>
        <translation>A küldeni kívánt összeg és a %1 tranzakciós díj együtt meghaladja az egyenlegén rendelkezésre álló összeget.</translation>
    </message>
    <message>
        <source>Duplicate address found: addresses should only be used once each.</source>
        <translation>Többször szerepel ugyanaz a cím: egy címet csak egyszer használjon.</translation>
    </message>
    <message>
        <source>Transaction creation failed!</source>
        <translation>Tranzakció létrehozása sikertelen!</translation>
    </message>
    <message>
        <source>The transaction was rejected with the following reason: %1</source>
        <translation>Tranzakció visszautasítva a következő indokkal: %1</translation>
    </message>
    <message>
        <source>A fee higher than %1 is considered an absurdly high fee.</source>
        <translation>Magasabb díj mint %1 abszurd magas díjnak számít.</translation>
    </message>
    <message>
        <source>Payment request expired.</source>
        <translation>A fizetési kérelem lejárt.</translation>
    </message>
    <message>
        <source>Warning: Invalid Bitcoin address</source>
        <translation>Figyelmeztetés: Érvénytelen Blackcoin cím</translation>
    </message>
    <message>
        <source>Warning: Unknown change address</source>
        <translation>Figyelmeztetés: Ismeretlen visszajáró cím</translation>
    </message>
    <message>
        <source>Confirm custom change address</source>
        <translation>Egyedi visszajáró cím jóváhagyása</translation>
    </message>
    <message>
        <source>The address you selected for change is not part of this wallet. Any or all funds in your wallet may be sent to this address. Are you sure?</source>
        <translation>A cím, amelyet a visszajárónak megadott, nincs ebben a tárcában. Bármennyi vagy minden összeg elküldhető a tárcájából erre a címre. Biztos benne?</translation>
    </message>
    <message>
        <source>(no label)</source>
        <translation>(nincs címke)</translation>
    </message>
</context>
<context>
    <name>SendCoinsEntry</name>
    <message>
        <source>Copy quantity</source>
        <translation>Mennyiség másolása</translation>
    </message>
    <message>
        <source>Copy amount</source>
        <translation>Összeg másolása</translation>
    </message>
    <message>
        <source>Copy fee</source>
        <translation>Díj másolása</translation>
    </message>
    <message>
        <source>Copy bytes</source>
        <translation>Byte-ok másolása </translation>
    </message>
    <message>
        <source>This is a normal payment.</source>
        <translation>Ez normál fizetés.</translation>
    </message>
    <message>
        <source>The Bitcoin address to send the payment to</source>
        <translation>Erre a Blackcoin címre küldje az összeget</translation>
    </message>
    <message>
        <source>Alt+A</source>
        <translation>Alt+A</translation>
    </message>
    <message>
        <source>Copy change</source>
        <translation>Visszajáró másolása</translation>
    </message>
    <message>
        <source>Are you sure you want to send?</source>
        <translation>Biztosan el akarja küldeni?</translation>
    </message>
    <message>
        <source>added as transaction fee</source>
        <translation>hozzáadva, mint tranzakciós díj</translation>
    </message>
    <message>
        <source>S&amp;ubtract fee from amount</source>
        <translation>&amp;Vonja le a díjat az összegből</translation>
    </message>
    <message>
        <source>Use available balance</source>
        <translation>Elérhető egyenleg használata</translation>
    </message>
    <message>
        <source>Message:</source>
        <translation>Üzenet:</translation>
    </message>
    <message>
        <source>This is an unauthenticated payment request.</source>
        <translation>Ez egy nem hitelesített fizetési kérelem.</translation>
    </message>
    <message>
        <source>This is an authenticated payment request.</source>
        <translation>Ez egy hitelesített fizetési kérelem.</translation>
    </message>
    <message>
        <source>Enter a label for this address to add it to the list of used addresses</source>
        <translation>Adjon egy címkét ehhez a címhez, hogy bekerüljön a használt címek közé</translation>
    </message>
    <message>
        <source>Pay To:</source>
        <translation>Címzett:</translation>
    </message>
    <message>
        <source>Confirm send coins</source>
        <translation>Összeg küldésének megerősítése</translation>
    </message>
    <message>
        <source>Enter a label for this address to add it to your address book</source>
        <translation>Adjon egy címkét ehhez a címhez, hogy bekerüljön a címtárába</translation>
    </message>
</context>
<context>
    <name>SendConfirmationDialog</name>
    <message>
        <source>Yes</source>
        <translation>Igen</translation>
    </message>
</context>
<context>
    <name>ShutdownWindow</name>
    <message>
        <source>%1 is shutting down...</source>
        <translation>A %1 leáll...</translation>
    </message>
    <message>
        <source>Do not shut down the computer until this window disappears.</source>
        <translation>Ne állítsd le a számítógépet amíg ez az ablak el nem tűnik.</translation>
    </message>
    <message>
        <source>The amount to pay must be larger than 0.</source>
        <translation>A fizetendő összegnek nagyobbnak kell lennie 0-nál.</translation>
    </message>
    <message>
        <source>The amount exceeds your balance.</source>
        <translation>Az összeg meghaladja az egyenlegét.</translation>
    </message>
    <message>
        <source>The Bitcoin address to sign the message with</source>
        <translation>Blackcoin cím, amivel alá kívánja írni az üzenetet</translation>
    </message>
    <message>
        <source>Choose previously used address</source>
        <translation>Válassz egy korábban már használt címet</translation>
    </message>
    <message>
        <source>Duplicate address found: addresses should only be used once each.</source>
        <translation>Többször szerepel ugyanaz a cím: egy címet csak egyszer használjon.</translation>
    </message>
    <message>
        <source>Transaction creation failed!</source>
        <translation>Tranzakció létrehozása sikertelen!</translation>
    </message>
    <message>
        <source>The transaction was rejected with the following reason: %1</source>
        <translation>Tranzakció visszautasítva a következő indokkal: %1</translation>
    </message>
    <message>
        <source>A fee higher than %1 is considered an absurdly high fee.</source>
        <translation>Magasabb díj mint %1 abszurd magas díjnak számít.</translation>
    </message>
    <message>
        <source>Payment request expired.</source>
        <translation>A fizetési kérelem lejárt.</translation>
    </message>
    <message>
        <source>Pay only the required fee of %1</source>
        <translation>Csak a szükséges %1 díj fizetése</translation>
    </message>
    <message>
        <source>Warning: Invalid Bitcoin address</source>
        <translation>Figyelmeztetés: Érvénytelen Blackcoin cím</translation>
    </message>
    <message>
        <source>Warning: Unknown change address</source>
        <translation>Figyelmeztetés: Ismeretlen visszajáró cím</translation>
    </message>
    <message>
        <source>Confirm custom change address</source>
        <translation>Egyedi visszajáró cím jóváhagyása</translation>
    </message>
    <message>
        <source>The address you selected for change is not part of this wallet. Any or all funds in your wallet may be sent to this address. Are you sure?</source>
        <translation>A cím, amelyet a visszajárónak megadott, nincs ebben a tárcában. Bármennyi vagy minden összeg elküldhető a tárcájából erre a címre. Biztos benne?</translation>
    </message>
    <message>
        <source>The Bitcoin address the message was signed with</source>
        <translation>Blackcoin cím, amivel aláírta az üzenetet</translation>
    </message>
    <message>
        <source>Verify the message to ensure it was signed with the specified Bitcoin address</source>
        <translation>Ellenőrizze az üzenetet, hogy valóban a megjelölt Blackcoin címmel van-e aláírva</translation>
    </message>
    <message>
        <source>Verify &amp;Message</source>
        <translation>Üzenet ellenőrzése</translation>
    </message>
    <message>
        <source>Click "Sign Message" to generate signature</source>
        <translation>Klikkeljen az "Üzenet Aláírása" -ra, hogy aláírást generáljon</translation>
    </message>
    <message>
        <source>The entered address is invalid.</source>
        <translation>A megadott cím nem érvényes.</translation>
    </message>
    <message>
        <source>Please check the address and try again.</source>
        <translation>Kérem ellenőrizze a címet és próbálja meg újra.</translation>
    </message>
    <message>
        <source>Wallet unlock was cancelled.</source>
        <translation>Tárca megnyitása megszakítva</translation>
    </message>
    <message>
        <source>Private key for the entered address is not available.</source>
        <translation>A megadott cím privát kulcsa nem található.</translation>
    </message>
    <message>
        <source>Message signing failed.</source>
        <translation>Üzenet aláírása sikertelen.</translation>
    </message>
    <message>
        <source>Message signed.</source>
        <translation>Üzenet aláírva.</translation>
    </message>
    <message>
        <source>The signature could not be decoded.</source>
        <translation>Az aláírást nem sikerült dekódolni.</translation>
    </message>
    <message>
        <source>Please check the signature and try again.</source>
        <translation>Kérem ellenőrizze az aláírást és próbálja újra.</translation>
    </message>
    <message>
        <source>Message verification failed.</source>
        <translation>Az üzenet ellenőrzése sikertelen.</translation>
    </message>
    <message>
        <source>Message verified.</source>
        <translation>Üzenet ellenőrizve.</translation>
    </message>
</context>
<context>
    <name>SplashScreen</name>
    <message>
        <source>[testnet]</source>
        <translation>[teszthálózat]</translation>
    </message>
</context>
<context>
    <name>TrafficGraphWidget</name>
    <message>
        <source>KB/s</source>
        <translation>KB/s</translation>
    </message>
</context>
<context>
    <name>TransactionDesc</name>
    <message>
        <source>Open until %1</source>
        <translation>%1 -ig megnyitva</translation>
    </message>
    <message>
        <source>0/unconfirmed, %1</source>
        <translation>0/megerősítetlen, %1</translation>
    </message>
    <message>
        <source>in memory pool</source>
        <translation>a memória halomban</translation>
    </message>
    <message>
        <source>not in memory pool</source>
        <translation>nincs a memória halomban</translation>
    </message>
    <message>
        <source>abandoned</source>
        <translation>elhagyott</translation>
    </message>
    <message>
        <source>%1/unconfirmed</source>
        <translation>%1/megerősítetlen</translation>
    </message>
    <message>
        <source>%1 confirmations</source>
        <translation>%1 megerősítés</translation>
    </message>
    <message>
        <source>Status</source>
        <translation>Állapot</translation>
    </message>
    <message>
        <source>Date</source>
        <translation>Dátum</translation>
    </message>
    <message>
        <source>Source</source>
        <translation>Forrás</translation>
    </message>
    <message>
        <source>Generated</source>
        <translation>Generálva</translation>
    </message>
    <message>
        <source>From</source>
        <translation>Küldő: </translation>
    </message>
    <message>
        <source>unknown</source>
        <translation>ismeretlen</translation>
    </message>
    <message>
        <source>To</source>
        <translation>Címzett</translation>
    </message>
    <message>
        <source>own address</source>
        <translation>saját cím</translation>
    </message>
    <message>
        <source>watch-only</source>
        <translation>csak megfigyelés</translation>
    </message>
    <message>
        <source>label</source>
        <translation>címke</translation>
    </message>
    <message>
        <source>Credit</source>
        <translation>Jóváírás</translation>
    </message>
    <message>
        <source>not accepted</source>
        <translation>elutasítva</translation>
    </message>
    <message>
        <source>Debit</source>
        <translation>Terhelés</translation>
    </message>
    <message>
        <source>Total debit</source>
        <translation>Teljes terhelés</translation>
    </message>
    <message>
        <source>Transaction fee</source>
        <translation>Tranzakciós díj</translation>
    </message>
    <message>
        <source>Net amount</source>
        <translation>Nettó összeg</translation>
    </message>
    <message>
        <source>Message</source>
        <translation>Üzenet</translation>
    </message>
    <message>
        <source>Comment</source>
        <translation>Megjegyzés</translation>
    </message>
    <message>
        <source>Transaction ID</source>
        <translation>Tranzakció Azonosító</translation>
    </message>
    <message>
        <source>Transaction total size</source>
        <translation>Tranzakció teljes mérete</translation>
    </message>
    <message>
        <source>Merchant</source>
        <translation>Kereskedő</translation>
    </message>
    <message>
        <source>Debug information</source>
        <translation>Debug információ</translation>
    </message>
    <message>
        <source>Transaction</source>
        <translation>Tranzakció</translation>
    </message>
    <message>
        <source>Inputs</source>
        <translation>Bemenetek</translation>
    </message>
    <message>
        <source>Amount</source>
        <translation>Összeg</translation>
    </message>
    <message>
        <source>true</source>
        <translation>igaz</translation>
    </message>
    <message>
        <source>false</source>
        <translation>hamis</translation>
    </message>
</context>
<context>
    <name>TransactionDescDialog</name>
    <message>
        <source>This pane shows a detailed description of the transaction</source>
        <translation>Ez a mező a tranzakció részleteit mutatja</translation>
    </message>
    <message>
        <source>Details for %1</source>
        <translation>%1 részletei</translation>
    </message>
</context>
<context>
    <name>TransactionTableModel</name>
    <message>
        <source>Date</source>
        <translation>Dátum</translation>
    </message>
    <message>
        <source>Type</source>
        <translation>Típus</translation>
    </message>
    <message>
        <source>Label</source>
        <translation>Címke</translation>
    </message>
    <message>
        <source>Open until %1</source>
        <translation>%1 -ig megnyitva</translation>
    </message>
    <message>
        <source>Unconfirmed</source>
        <translation>Megerősítetlen</translation>
    </message>
    <message>
        <source>Abandoned</source>
        <translation>Elhagyott</translation>
    </message>
    <message>
        <source>Confirming (%1 of %2 recommended confirmations)</source>
        <translation>Megerősítés (%1 az ajánlott %2 megerősítésből)</translation>
    </message>
    <message>
        <source>Confirmed (%1 confirmations)</source>
        <translation>Megerősítve (%1 megerősítés)</translation>
    </message>
    <message>
        <source>Conflicted</source>
        <translation>Konfliktusos</translation>
    </message>
    <message>
        <source>Immature (%1 confirmations, will be available after %2)</source>
        <translation>Éretlen (%1 megerősítés, %2 után lesz elérhető)</translation>
    </message>
    <message>
        <source>Generated but not accepted</source>
        <translation>Generálva, de nincs elfogadva</translation>
    </message>
    <message>
        <source>Received with</source>
        <translation>Erre a címre</translation>
    </message>
    <message>
        <source>Received from</source>
        <translation>Fogadva innen</translation>
    </message>
    <message>
        <source>Sent to</source>
        <translation>Elküldve ide</translation>
    </message>
    <message>
        <source>Payment to yourself</source>
        <translation>Magadnak kifizetve</translation>
    </message>
    <message>
        <source>Mined</source>
        <translation>Kibányászva</translation>
    </message>
    <message>
        <source>watch-only</source>
        <translation>csak megfigyelés</translation>
    </message>
    <message>
        <source>(n/a)</source>
        <translation>(nincs adat)</translation>
    </message>
    <message>
        <source>(no label)</source>
        <translation>(nincs címke)</translation>
    </message>
    <message>
        <source>Transaction status. Hover over this field to show number of confirmations.</source>
        <translation>Tranzakció állapota. Húzza ide az egeret, hogy lássa a megerősítések számát.</translation>
    </message>
    <message>
        <source>Date and time that the transaction was received.</source>
        <translation>Tranzakció fogadásának dátuma és időpontja.</translation>
    </message>
    <message>
        <source>Type of transaction.</source>
        <translation>Tranzakció típusa.</translation>
    </message>
    <message>
        <source>Whether or not a watch-only address is involved in this transaction.</source>
        <translation>Egy csak megfigyelt cím érintett vagy nem ebben a tranzakcióban.</translation>
    </message>
    </context>
<context>
    <name>TransactionView</name>
    <message>
        <source>All</source>
        <translation>Mind</translation>
    </message>
    <message>
        <source>Today</source>
        <translation>Ma</translation>
    </message>
    <message>
        <source>This week</source>
        <translation>Ezen a héten</translation>
    </message>
    <message>
        <source>This month</source>
        <translation>Ebben a hónapban</translation>
    </message>
    <message>
        <source>Last month</source>
        <translation>Múlt hónapban</translation>
    </message>
    <message>
        <source>This year</source>
        <translation>Ebben az évben</translation>
    </message>
    <message>
        <source>Range...</source>
        <translation>Tartomány...</translation>
    </message>
    <message>
        <source>Received with</source>
        <translation>Erre a címre</translation>
    </message>
    <message>
        <source>Sent to</source>
        <translation>Elküldve ide</translation>
    </message>
    <message>
        <source>To yourself</source>
        <translation>Magának</translation>
    </message>
    <message>
        <source>Mined</source>
        <translation>Kibányászva</translation>
    </message>
    <message>
        <source>Other</source>
        <translation>Más</translation>
    </message>
    <message>
        <source>Min amount</source>
        <translation>Minimális összeg</translation>
    </message>
    <message>
        <source>Abandon transaction</source>
        <translation>Tranzakció megszakítása</translation>
    </message>
    <message>
        <source>Increase transaction fee</source>
        <translation>Tranzakciós díj növelése</translation>
    </message>
    <message>
        <source>Copy address</source>
        <translation>Cím másolása</translation>
    </message>
    <message>
        <source>Copy label</source>
        <translation>Címke másolása</translation>
    </message>
    <message>
        <source>Copy amount</source>
        <translation>Összeg másolása</translation>
    </message>
    <message>
        <source>Copy transaction ID</source>
        <translation>Tranzakció azonosító másolása</translation>
    </message>
    <message>
        <source>Copy raw transaction</source>
        <translation>Nyers tranzakció másolása</translation>
    </message>
    <message>
        <source>Copy full transaction details</source>
        <translation>Tranzakció részleteinek teljes másolása</translation>
    </message>
    <message>
        <source>Edit label</source>
        <translation>Címke szerkesztése</translation>
    </message>
    <message>
        <source>Show transaction details</source>
        <translation>Tranzakció részletesen</translation>
    </message>
    <message>
        <source>Export Transaction History</source>
        <translation>Tranzakciós előzmények exportálása</translation>
    </message>
    <message>
        <source>Comma separated file (*.csv)</source>
        <translation>Vesszővel elválasztott adatokat tartalmazó fájl</translation>
    </message>
    <message>
        <source>Confirmed</source>
        <translation>Megerősítve</translation>
    </message>
    <message>
        <source>Watch-only</source>
        <translation>Csak megfigyelés</translation>
    </message>
    <message>
        <source>Date</source>
        <translation>Dátum</translation>
    </message>
    <message>
        <source>Type</source>
        <translation>Típus</translation>
    </message>
    <message>
        <source>Label</source>
        <translation>Címke</translation>
    </message>
    <message>
        <source>Address</source>
        <translation>Cím</translation>
    </message>
    <message>
        <source>ID</source>
        <translation>Azonosító</translation>
    </message>
    <message>
        <source>Exporting Failed</source>
        <translation>Hiba az exportálás során</translation>
    </message>
    <message>
        <source>There was an error trying to save the transaction history to %1.</source>
        <translation>Hiba történt a tranzakciós előzmények %1 helyre való mentésekor. </translation>
    </message>
    <message>
        <source>Exporting Successful</source>
        <translation>Sikeres Exportálás</translation>
    </message>
    <message>
        <source>Range:</source>
        <translation>Tartomány:</translation>
    </message>
    </context>
<context>
    <name>UnitDisplayStatusBarControl</name>
    </context>
<context>
    <name>WalletController</name>
    </context>
<context>
    <name>WalletFrame</name>
    <message>
        <source>No wallet has been loaded.</source>
        <translation>Nincs betöltve pénztárca.</translation>
    </message>
</context>
<context>
    <name>WalletModel</name>
    <message>
        <source>Send Coins</source>
        <translation>Érmék Küldése</translation>
    </message>
    <message>
        <source>Increasing transaction fee failed</source>
        <translation>Tranzakciós díj növelése sikertelen</translation>
    </message>
    <message>
        <source>Do you want to increase the fee?</source>
        <translation>Kívánja megnövelni a díjat?</translation>
    </message>
    <message>
        <source>Current fee:</source>
        <translation>Jelenlegi díj:</translation>
    </message>
    <message>
        <source>Increase:</source>
        <translation>Növekedés:</translation>
    </message>
    <message>
        <source>New fee:</source>
        <translation>Új díj:</translation>
    </message>
    <message>
        <source>Can't sign transaction.</source>
        <translation>Tranzakció aláírása sikertelen.</translation>
    </message>
    <message>
        <source>Could not commit transaction</source>
        <translation>A tranzakciót nem lehet elküldeni</translation>
    </message>
    </context>
<context>
    <name>WalletView</name>
    <message>
        <source>&amp;Export</source>
        <translation>&amp;Exportálás</translation>
    </message>
    <message>
        <source>Export the data in the current tab to a file</source>
        <translation>Jelenlegi nézet adatainak exportálása fájlba</translation>
    </message>
    <message>
        <source>Backup Wallet</source>
        <translation>Biztonsági másolat készítése a Tárcáról</translation>
    </message>
    <message>
        <source>Wallet Data (*.dat)</source>
        <translation>Tárca Fájl (*.dat)</translation>
    </message>
    <message>
        <source>Backup Failed</source>
        <translation>Biztonsági másolat készítése sikertelen</translation>
    </message>
    <message>
        <source>There was an error trying to save the wallet data to %1.</source>
        <translation>Hiba történt a pénztárca adatainak %1 mentésekor.</translation>
    </message>
    <message>
        <source>Backup Successful</source>
        <translation>Sikeres biztonsági mentés</translation>
    </message>
    <message>
        <source>The wallet data was successfully saved to %1.</source>
        <translation>A tárca adatai sikeresen elmentve %1.</translation>
    </message>
    </context>
<context>
    <name>bitcoin-core</name>
    <message>
        <source>Distributed under the MIT software license, see the accompanying file %s or %s</source>
        <translation>MIT szoftver licenc alapján terjesztve, tekintse meg a hozzátartozó fájlt %s or %s</translation>
    </message>
    <message>
        <source>Error: A fatal internal error occurred, see debug.log for details</source>
        <translation>Hiba: Fatális belső hiba történt, nézze meg a debug.log -ot a részletekért</translation>
    </message>
    <message>
        <source>Unable to start HTTP server. See debug log for details.</source>
        <translation>HTTP szerver indítása sikertelen. A részleteket lásd: debug log.</translation>
    </message>
    <message>
        <source>Bitcoin Core</source>
        <translation>Blackcoin More</translation>
    </message>
    <message>
        <source>The %s developers</source>
        <translation>A %s fejlesztők</translation>
    </message>
    <message>
        <source>The %s developers</source>
        <translation>A %s fejlesztők</translation>
    </message>
    <message>
        <source>Cannot obtain a lock on data directory %s. %s is probably already running.</source>
        <translation>Az %s adatkönyvtár nem zárható.  A %s valószínűleg fut már.</translation>
    </message>
    <message>
        <source>This is a pre-release test build - use at your own risk - do not use for mining or merchant applications</source>
        <translation>Ez egy kiadás előtt álló, teszt verzió - csak saját felelősségre - ne használja bányászatra vagy kereskedéshez.</translation>
    </message>
    <message>
        <source>Warning: The network does not appear to fully agree! Some miners appear to be experiencing issues.</source>
        <translation>Figyelem: A hálózat úgy tűnik nem teljesen egyezik! Néhány bányász problémákat tapasztalhat.</translation>
    </message>
    <message>
        <source>-maxmempool must be at least %d MB</source>
        <translation>-maxmempool legalább %d MB kell legyen.</translation>
    </message>
    <message>
        <source>Copyright (C) %i-%i</source>
        <translation>Szerzői jog (C) fenntartva %i-%i</translation>
    </message>
    <message>
        <source>Corrupted block database detected</source>
        <translation>Sérült blokk-adatbázis észlelve</translation>
    </message>
    <message>
        <source>Do you want to rebuild the block database now?</source>
        <translation>Újra akarod építeni a blokk adatbázist most?</translation>
    </message>
    <message>
        <source>Error initializing block database</source>
        <translation>A blokkadatbázis inicializálása nem sikerült</translation>
    </message>
    <message>
        <source>Error initializing wallet database environment %s!</source>
        <translation>A tárca-adatbázis inicializálása nem sikerült: %s!</translation>
    </message>
    <message>
        <source>Error loading %s</source>
        <translation>Hiba a(z) %s betöltése közben</translation>
    </message>
    <message>
        <source>Error loading %s: Wallet corrupted</source>
        <translation>Hiba a(z) %s betöltése közben: A tárca hibás.</translation>
    </message>
    <message>
        <source>Error loading %s: Wallet requires newer version of %s</source>
        <translation>Hiba a(z) %s betöltése közben: A tárcához %s újabb verziója szükséges.</translation>
    </message>
    <message>
        <source>Error loading block database</source>
        <translation>Hiba a blokk adatbázis betöltése közben.</translation>
    </message>
    <message>
        <source>Error opening block database</source>
        <translation>Hiba a blokk adatbázis megnyitása közben.</translation>
    </message>
    <message>
        <source>Error: Disk space is low!</source>
        <translation>Hiba: kevés a hely a lemezen!</translation>
    </message>
    <message>
        <source>Failed to listen on any port. Use -listen=0 if you want this.</source>
        <translation>Egyik hálózati porton sem sikerül hallgatni. Használja a -listen=0 kapcsolót, ha ezt szeretné.</translation>
    </message>
    <message>
        <source>Failed to rescan the wallet during initialization</source>
        <translation>A tárca átvizsgálása közben hiba történt.</translation>
    </message>
    <message>
        <source>Importing...</source>
        <translation>Importálás</translation>
    </message>
    <message>
        <source>Incorrect or no genesis block found. Wrong datadir for network?</source>
        <translation>Helytelen vagy nemlétező genézis blokk. Helytelen hálózati adatkönyvtár?</translation>
    </message>
    <message>
        <source>Loading P2P addresses...</source>
        <translation>P2P címek betöltése...</translation>
    </message>
    <message>
        <source>Loading banlist...</source>
        <translation>Tiltólista betöltése...</translation>
    </message>
    <message>
        <source>Not enough file descriptors available.</source>
        <translation>Nincs elég fájlleíró. </translation>
    </message>
    <message>
        <source>Replaying blocks...</source>
        <translation>Blokkok újrajátszása...</translation>
    </message>
    <message>
        <source>Rewinding blocks...</source>
        <translation>Blokkok visszapörgetése...</translation>
    </message>
    <message>
        <source>The source code is available from %s.</source>
        <translation>A forráskód elérhető: %s.</translation>
    </message>
    <message>
        <source>Transaction fee and change calculation failed</source>
        <translation>A tranzakciós díj és a visszajáró kiszámítása nem sikerült</translation>
    </message>
    <message>
        <source>Upgrading UTXO database</source>
        <translation>Blokk adatbázis frissítése</translation>
    </message>
    <message>
        <source>Verifying blocks...</source>
        <translation>Blokkok ellenőrzése...</translation>
    </message>
    <message>
        <source>Wallet needed to be rewritten: restart %s to complete</source>
        <translation>A Tárca újraírása szükséges: Indítsa újra a %s-t.</translation>
    </message>
    <message>
        <source>Error reading from database, shutting down.</source>
        <translation>Hiba az adatbázis olvasásakor, leállítás</translation>
    </message>
    <message>
        <source>Error upgrading chainstate database</source>
        <translation>Hiba a blokk adatbázis betöltése közben</translation>
    </message>
    <message>
        <source>Information</source>
        <translation>Információ</translation>
    </message>
    <message>
        <source>Signing transaction failed</source>
        <translation>Tranzakció aláírása sikertelen</translation>
    </message>
    <message>
        <source>This is experimental software.</source>
        <translation>Ez egy kísérleti szoftver.</translation>
    </message>
    <message>
        <source>Transaction amount too small</source>
        <translation>Tranzakció összege túl alacsony</translation>
    </message>
    <message>
        <source>Transaction too large</source>
        <translation>Túl nagy tranzakció</translation>
    </message>
    <message>
        <source>Verifying wallet(s)...</source>
        <translation>Tárcák ellenőrzése...</translation>
    </message>
    <message>
        <source>Warning</source>
        <translation>Figyelem</translation>
    </message>
    <message>
        <source>%s is set very high!</source>
        <translation>%s étéke nagyon magas!</translation>
    </message>
    <message>
        <source>Starting network threads...</source>
        <translation>Hálózati szálak indítása...</translation>
    </message>
    <message>
        <source>This is the minimum transaction fee you pay on every transaction.</source>
        <translation>Ez a minimum tranzakciós díj, amelyet tranzakciónként kifizet.</translation>
    </message>
    <message>
        <source>This is the transaction fee you will pay if you send a transaction.</source>
        <translation>Ez a tranzakció díja, amelyet kifizet, ha tranzakciót indít.</translation>
    </message>
    <message>
        <source>Transaction amounts must not be negative</source>
        <translation>Tranzakció összege nem lehet negatív</translation>
    </message>
    <message>
        <source>Transaction must have at least one recipient</source>
        <translation>Legalább egy címzett kell a tranzakcióhoz</translation>
    </message>
    <message>
        <source>Maximum per-connection receive buffer, &lt;n&gt;*1000 bytes (default: %u)</source>
        <translation>Kapcsolatonkénti maximum fogadó buffer, &lt;n&gt;*1000 byte (alapértelmezett: %u)</translation>
    </message>
    <message>
        <source>Maximum per-connection send buffer, &lt;n&gt;*1000 bytes (default: %u)</source>
        <translation>Kapcsolatonkénti maximum küldő buffer, &lt;n&gt;*1000 byte (alapértelmezett: %u)</translation>
    </message>
    <message>
        <source>Set key pool size to &lt;n&gt; (default: %u)</source>
        <translation>Kulcs halmaz méretének a beállítása &lt;n&gt;(alapértelmezett: %u) </translation>
    </message>
    <message>
        <source>Specify configuration file (default: %s)</source>
        <translation>Konfigurációs fájl megadása (alapértelmezett: %s)</translation>
    </message>
    <message>
        <source>Specify connection timeout in milliseconds (minimum: 1, default: %d)</source>
        <translation>Csatlakozás időtúllépése milliszekundumban (minimum: 1, alapértelmezett: %d)</translation>
    </message>
    <message>
        <source>Specify pid file (default: %s)</source>
        <translation>Pid-fájl megadása (alapértelmezett: %s)</translation>
    </message>
    <message>
        <source>Spend unconfirmed change when sending transactions (default: %u)</source>
        <translation>Tranzakciók küldésekor a jóváhagyatlan visszajáró elköltése (alapértelmezés: %u)</translation>
    </message>
    <message>
        <source>Starting network threads...</source>
        <translation>Hálózati szálak indítása...</translation>
    </message>
    <message>
        <source>This is the minimum transaction fee you pay on every transaction.</source>
        <translation>Ez a minimum tranzakciós díj, amelyet tranzakciónként kifizet.</translation>
    </message>
    <message>
        <source>This is the transaction fee you will pay if you send a transaction.</source>
        <translation>Ez a tranzakció díja, amelyet kifizet, ha tranzakciót indít.</translation>
    </message>
    <message>
        <source>Transaction amounts must not be negative</source>
        <translation>Tranzakció összege nem lehet negatív</translation>
    </message>
    <message>
        <source>Transaction must have at least one recipient</source>
        <translation>Legalább egy címzett kell a tranzakcióhoz</translation>
    </message>
    <message>
        <source>Unknown network specified in -onlynet: '%s'</source>
        <translation>Ismeretlen hálózat lett megadva -onlynet: '%s'</translation>
    </message>
    <message>
        <source>Insufficient funds</source>
        <translation>Nincs elég blackcoinod.</translation>
    </message>
    <message>
        <source>Loading block index...</source>
        <translation>Blokkindex betöltése...</translation>
    </message>
    <message>
        <source>Loading wallet...</source>
        <translation>Tárca betöltése...</translation>
    </message>
    <message>
        <source>Cannot downgrade wallet</source>
        <translation>Nem sikerült a Tárca visszaállítása a korábbi verzióra</translation>
    </message>
    <message>
        <source>Rescanning...</source>
        <translation>Újraszkennelés...</translation>
    </message>
    <message>
        <source>Done loading</source>
        <translation>Betöltés befejezve.</translation>
    </message>
    <message>
        <source>Error</source>
        <translation>Hiba</translation>
    </message>
</context>
</TS><|MERGE_RESOLUTION|>--- conflicted
+++ resolved
@@ -189,13 +189,6 @@
         <translation>Tárca titkosítva</translation>
     </message>
     <message>
-<<<<<<< HEAD
-        <source>%1 will close now to finish the encryption process. Remember that encrypting your wallet cannot fully protect your bitcoins from being stolen by malware infecting your computer.</source>
-        <translation>%1 Most az ablak bezáródik, amíg befejeződik a titkosítási folyamat. Kérem vegye figyelembe, hogy a pénztárca titkosítása nem jelenti a blackcoinjai teljes körű védelmét, a számítógépét esetlegesen megfertőző kártékony programoktól.</translation>
-    </message>
-    <message>
-=======
->>>>>>> 8b676984
         <source>IMPORTANT: Any previous backups you have made of your wallet file should be replaced with the newly generated, encrypted wallet file. For security reasons, previous backups of the unencrypted wallet file will become useless as soon as you start using the new, encrypted wallet.</source>
         <translation>FONTOS: A tárca-fájl minden korábbi biztonsági mentését cserélje le ezzel az újonnan generált, titkosított tárca-fájllal. Biztonsági okokból a tárca-fájl korábbi, titkosítás nélküli mentései használhatatlanná válnak, amint elkezdi használni az új, titkosított tárcát.</translation>
     </message>
@@ -314,17 +307,6 @@
         <translation>Jelszó &amp;megváltoztatása...</translation>
     </message>
     <message>
-<<<<<<< HEAD
-        <source>&amp;Sending addresses...</source>
-        <translation>&amp;Címek küldése</translation>
-    </message>
-    <message>
-        <source>&amp;Receiving addresses...</source>
-        <translation>Címek &amp;fogadása</translation>
-    </message>
-    <message>
-=======
->>>>>>> 8b676984
         <source>Open &amp;URI...</source>
         <translation>&amp;URI azonosító megnyitása...</translation>
     </message>
