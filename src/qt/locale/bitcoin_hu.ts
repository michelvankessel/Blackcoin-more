<TS language="hu" version="2.1">
<context>
    <name>AddressBookPage</name>
    <message>
        <source>Right-click to edit address or label</source>
        <translation>A cím vagy címke szerkesztéséhez kattints jobb gombbal</translation>
    </message>
    <message>
        <source>Create a new address</source>
        <translation>Új cím létrehozása</translation>
    </message>
    <message>
        <source>&amp;New</source>
        <translation>&amp;Új</translation>
    </message>
    <message>
        <source>Copy the currently selected address to the system clipboard</source>
        <translation>A kiválasztott cím másolása a vágólapra</translation>
    </message>
    <message>
        <source>&amp;Copy</source>
        <translation>&amp;Másolás</translation>
    </message>
    <message>
        <source>C&amp;lose</source>
        <translation>&amp;Bezárás</translation>
    </message>
    <message>
        <source>Delete the currently selected address from the list</source>
        <translation>Kiválasztott cím törlése a listából</translation>
    </message>
    <message>
        <source>Enter address or label to search</source>
        <translation>Írd be a keresendő címet vagy címkét</translation>
    </message>
    <message>
        <source>Export the data in the current tab to a file</source>
        <translation>Jelenlegi nézet exportálása fájlba</translation>
    </message>
    <message>
        <source>&amp;Export</source>
        <translation>&amp;Exportálás</translation>
    </message>
    <message>
        <source>&amp;Delete</source>
        <translation>&amp;Törlés</translation>
    </message>
    <message>
        <source>Choose the address to send coins to</source>
        <translation>Válaszd ki a címet utaláshoz</translation>
    </message>
    <message>
        <source>Choose the address to receive coins with</source>
        <translation>Válaszd ki a címet jóváíráshoz</translation>
    </message>
    <message>
        <source>C&amp;hoose</source>
        <translation>K&amp;iválaszt</translation>
    </message>
    <message>
        <source>Sending addresses</source>
        <translation>Küldési cím</translation>
    </message>
    <message>
        <source>Receiving addresses</source>
        <translation>Fogadási cím</translation>
    </message>
    <message>
        <source>These are your Bitcoin addresses for sending payments. Always check the amount and the receiving address before sending coins.</source>
<<<<<<< HEAD
        <translation>Ezek a Blackcoin címeid kifizetések küldéséhez. Mindíg ellenőrizd az összeget és a fogadó címet mielőtt coinokat küldenél.</translation>
    </message>
    <message>
        <source>These are your Bitcoin addresses for receiving payments. It is recommended to use a new receiving address for each transaction.</source>
        <translation>Ezek a Blackcoin címeid kifizetések fogadásához. Ajánlott új címet használni minden új fogadáshoz.</translation>
=======
        <translation>Ezek a Bitcoin-címeid kifizetések küldéséhez. Mindig ellenőrizd az összeget és a fogadócímet mielőtt coinokat küldenél.</translation>
    </message>
    <message>
        <source>These are your Bitcoin addresses for receiving payments. Use the 'Create new receiving address' button in the receive tab to create new addresses.</source>
        <translation>Ezek a fizetések fogadására szolgáló Bitcoin-címeid. Használd az "Új fogadócím létrehozása" gombot a fogadás fülön új cím létrehozásához.</translation>
>>>>>>> 2f9f9b37
    </message>
    <message>
        <source>&amp;Copy Address</source>
        <translation>&amp;Cím másolása</translation>
    </message>
    <message>
        <source>Copy &amp;Label</source>
        <translation>Másolás és Címkézés</translation>
    </message>
    <message>
        <source>&amp;Edit</source>
        <translation>Szerkesztés</translation>
    </message>
    <message>
        <source>Export Address List</source>
        <translation>Címlista exportálása</translation>
    </message>
    <message>
        <source>Comma separated file (*.csv)</source>
        <translation>Vesszővel elválasztott adatokat tartalmazó fájl (*.csv)</translation>
    </message>
    <message>
        <source>Exporting Failed</source>
        <translation>Hiba az exportálás során</translation>
    </message>
    <message>
        <source>There was an error trying to save the address list to %1. Please try again.</source>
<<<<<<< HEAD
        <translation>Hiba történt a címlista %1 mentésekor.  Kérem próbálja újra.</translation>
=======
        <translation>Hiba történt a címlista %1 mentésekor.  Kérlek próbáld újra.</translation>
>>>>>>> 2f9f9b37
    </message>
</context>
<context>
    <name>AddressTableModel</name>
    <message>
        <source>Label</source>
        <translation>Címke</translation>
    </message>
    <message>
        <source>Address</source>
        <translation>Cím</translation>
    </message>
    <message>
        <source>(no label)</source>
        <translation>(nincs címke)</translation>
    </message>
</context>
<context>
    <name>AskPassphraseDialog</name>
    <message>
        <source>Passphrase Dialog</source>
        <translation>Jelszó-párbeszédablak</translation>
    </message>
    <message>
        <source>Enter passphrase</source>
        <translation>Írd be a jelszót</translation>
    </message>
    <message>
        <source>New passphrase</source>
        <translation>Új jelszó</translation>
    </message>
    <message>
        <source>Repeat new passphrase</source>
        <translation>Ismét az új jelszó</translation>
    </message>
    <message>
        <source>Show passphrase</source>
        <translation>Jelszó mutatása</translation>
    </message>
    <message>
        <source>Encrypt wallet</source>
        <translation>Tárca titkosítása</translation>
    </message>
    <message>
        <source>This operation needs your wallet passphrase to unlock the wallet.</source>
        <translation>Ehhez a művelethez szükség van a tárcanyitó jelszóra.</translation>
    </message>
    <message>
        <source>Unlock wallet</source>
        <translation>Tárca feloldása</translation>
    </message>
    <message>
        <source>This operation needs your wallet passphrase to decrypt the wallet.</source>
        <translation>Ehhez a művelethez szükség van a tárcatitkosítást feloldó jelszóra.</translation>
    </message>
    <message>
        <source>Decrypt wallet</source>
        <translation>Tárcatitkosítás feloldása</translation>
    </message>
    <message>
        <source>Change passphrase</source>
        <translation>Jelszó megváltoztatása</translation>
    </message>
    <message>
        <source>Confirm wallet encryption</source>
        <translation>Tárca titkosításának megerősítése</translation>
    </message>
    <message>
        <source>Warning: If you encrypt your wallet and lose your passphrase, you will &lt;b&gt;LOSE ALL OF YOUR BITCOINS&lt;/b&gt;!</source>
<<<<<<< HEAD
        <translation>Figyelem: Ha titkosítja a tárcáját és elveszíti a jelszavát, akkor &lt;b&gt;AZ ÖSSZES BLACKCOINJA ELVESZIK&lt;/b&gt;!</translation>
=======
        <translation>Figyelem: Ha titkosítod a tárcádat és elveszíted a jelszavad, akkor &lt;b&gt;AZ ÖSSZES BITCOINOD ELVÉSZ&lt;/b&gt;!</translation>
>>>>>>> 2f9f9b37
    </message>
    <message>
        <source>Are you sure you wish to encrypt your wallet?</source>
        <translation>Biztosan titkosítani akarod a tárcát?</translation>
    </message>
    <message>
        <source>Wallet encrypted</source>
        <translation>Tárca titkosítva</translation>
    </message>
    <message>
<<<<<<< HEAD
=======
        <source>Enter the new passphrase for the wallet.&lt;br/&gt;Please use a passphrase of &lt;b&gt;ten or more random characters&lt;/b&gt;, or &lt;b&gt;eight or more words&lt;/b&gt;.</source>
        <translation>Írd be a tárca új jelszavát. &lt;br/&gt;A jelszónak tartalmaznia kell: &lt;b&gt;tíz vagy annál több véletlenszerű karakter&lt;/b&gt;, avagy &lt;b&gt;nyolc vagy annál több szó&lt;/b&gt;. </translation>
    </message>
    <message>
        <source>Enter the old passphrase and new passphrase for the wallet.</source>
        <translation>Írd be a tárca régi és új jelszavát.</translation>
    </message>
    <message>
        <source>Remember that encrypting your wallet cannot fully protect your bitcoins from being stolen by malware infecting your computer.</source>
        <translation>Ne feledd, hogy a tárca titkosítása nem nyújt teljes védelmet az adathalász programok fertőzésével szemben.</translation>
    </message>
    <message>
        <source>Wallet to be encrypted</source>
        <translation>A titkositandó tárca</translation>
    </message>
    <message>
        <source>Your wallet is about to be encrypted. </source>
        <translation>Tárcatitkosítás megkezdése.</translation>
    </message>
    <message>
        <source>Your wallet is now encrypted. </source>
        <translation>Tárcádat titkosítottuk.</translation>
    </message>
    <message>
>>>>>>> 2f9f9b37
        <source>IMPORTANT: Any previous backups you have made of your wallet file should be replaced with the newly generated, encrypted wallet file. For security reasons, previous backups of the unencrypted wallet file will become useless as soon as you start using the new, encrypted wallet.</source>
        <translation>FONTOS: A tárcafájl minden korábbi biztonsági mentését cseréld le ezzel az újonnan generált, titkosított tárcafájllal. Biztonsági okokból a tárcafájl korábbi, titkosítás nélküli mentései használhatatlanná válnak, amint elkezded használni az új, titkosított tárcát.</translation>
    </message>
    <message>
        <source>Wallet encryption failed</source>
        <translation>A tárca titkosítása sikertelen.</translation>
    </message>
    <message>
        <source>Wallet encryption failed due to an internal error. Your wallet was not encrypted.</source>
        <translation>A tárca titkosítása belső hiba miatt nem sikerült. A tárcád nem került titkosításra.</translation>
    </message>
    <message>
        <source>The supplied passphrases do not match.</source>
        <translation>A megadott jelszók nem egyeznek.</translation>
    </message>
    <message>
        <source>Wallet unlock failed</source>
        <translation>A tárca feloldása nem sikerült</translation>
    </message>
    <message>
        <source>The passphrase entered for the wallet decryption was incorrect.</source>
        <translation>A tárcatitkosítás feloldásához megadott jelszó helytelen.</translation>
    </message>
    <message>
        <source>Wallet decryption failed</source>
        <translation>A tárca titkosításának feloldása nem sikerült</translation>
    </message>
    <message>
        <source>Wallet passphrase was successfully changed.</source>
        <translation>A tárca jelszavát sikeresen megváltoztattad.</translation>
    </message>
    <message>
        <source>Warning: The Caps Lock key is on!</source>
        <translation>Vigyázz: a Caps Lock be van kapcsolva!</translation>
    </message>
</context>
<context>
    <name>BanTableModel</name>
    <message>
        <source>IP/Netmask</source>
        <translation>IP-cím/maszk</translation>
    </message>
    <message>
        <source>Banned Until</source>
        <translation>Tiltás vége</translation>
    </message>
</context>
<context>
    <name>BitcoinGUI</name>
    <message>
        <source>Sign &amp;message...</source>
        <translation>Üzenet &amp;aláírása...</translation>
    </message>
    <message>
        <source>Synchronizing with network...</source>
        <translation>Szinkronizálás a hálózattal...</translation>
    </message>
    <message>
        <source>&amp;Overview</source>
        <translation>&amp;Áttekintés</translation>
    </message>
    <message>
        <source>Show general overview of wallet</source>
        <translation>A tárca általános áttekintése</translation>
    </message>
    <message>
        <source>&amp;Transactions</source>
        <translation>&amp;Tranzakciók</translation>
    </message>
    <message>
        <source>Browse transaction history</source>
        <translation>Tranzakciós előzmények megtekintése</translation>
    </message>
    <message>
        <source>E&amp;xit</source>
        <translation>K&amp;ilépés</translation>
    </message>
    <message>
        <source>Quit application</source>
        <translation>Kilépés az alkalmazásból</translation>
    </message>
    <message>
        <source>&amp;About %1</source>
        <translation>&amp;A %1-ról</translation>
    </message>
    <message>
        <source>Show information about %1</source>
        <translation>%1 információ megjelenítése</translation>
    </message>
    <message>
        <source>About &amp;Qt</source>
        <translation>A &amp;Qt-ról</translation>
    </message>
    <message>
        <source>Show information about Qt</source>
        <translation>Információk a Qt-ról</translation>
    </message>
    <message>
        <source>&amp;Options...</source>
        <translation>&amp;Opciók...</translation>
    </message>
    <message>
        <source>Modify configuration options for %1</source>
        <translation>%1 beállítások módosítása</translation>
    </message>
    <message>
        <source>&amp;Encrypt Wallet...</source>
        <translation>Tárca &amp;titkosítása...</translation>
    </message>
    <message>
        <source>&amp;Backup Wallet...</source>
        <translation>&amp;Biztonsági másolat készítése a tárcáról...</translation>
    </message>
    <message>
        <source>&amp;Change Passphrase...</source>
        <translation>Jelszó &amp;megváltoztatása...</translation>
    </message>
    <message>
        <source>Open &amp;URI...</source>
<<<<<<< HEAD
        <translation>&amp;URI azonosító megnyitása...</translation>
    </message>
    <message>
        <source>Wallet:</source>
        <translation>Tárca:</translation>
    </message>
    <message>
        <source>default wallet</source>
        <translation>Alapértelmezett tárca</translation>
=======
        <translation>&amp;URI-azonosító megnyitása...</translation>
    </message>
    <message>
        <source>Create Wallet...</source>
        <translation>Tárca létrehozása...</translation>
    </message>
    <message>
        <source>Create a new wallet</source>
        <translation>Új tárca létrehozása</translation>
    </message>
    <message>
        <source>Wallet:</source>
        <translation>Tárca:</translation>
>>>>>>> 2f9f9b37
    </message>
    <message>
        <source>Click to disable network activity.</source>
        <translation>Kattints a hálózati tevékenység letiltásához.</translation>
    </message>
    <message>
        <source>Network activity disabled.</source>
        <translation>Hálózati tevékenység letiltva.</translation>
    </message>
    <message>
        <source>Click to enable network activity again.</source>
        <translation>Kattints a hálózati tevékenység újbóli engedélyezéséhez.</translation>
    </message>
    <message>
        <source>Syncing Headers (%1%)...</source>
        <translation>Fejlécek Szinkronizálása (%1%)...</translation>
    </message>
    <message>
        <source>Reindexing blocks on disk...</source>
        <translation>Lemezen lévő blokkok újraindexelése...</translation>
    </message>
    <message>
        <source>Proxy is &lt;b&gt;enabled&lt;/b&gt;: %1</source>
<<<<<<< HEAD
        <translation>Proxy  &lt;b&gt;aktív&lt;/b&gt;: %1 </translation>
=======
        <translation>A proxy  &lt;b&gt;aktív&lt;/b&gt;: %1</translation>
>>>>>>> 2f9f9b37
    </message>
    <message>
        <source>Send coins to a Bitcoin address</source>
        <translation>Blackcoin küldése megadott címre</translation>
    </message>
    <message>
        <source>Backup wallet to another location</source>
        <translation>Biztonsági másolat készítése a tárcáról egy másik helyre</translation>
    </message>
    <message>
        <source>Change the passphrase used for wallet encryption</source>
        <translation>Tárcatitkosító jelszó megváltoztatása</translation>
    </message>
    <message>
        <source>&amp;Debug window</source>
        <translation>&amp;Debug ablak</translation>
    </message>
    <message>
        <source>Open debugging and diagnostic console</source>
        <translation>Hibakereső és diagnosztikai konzol megnyitása</translation>
    </message>
    <message>
        <source>&amp;Verify message...</source>
        <translation>Üzenet &amp;valódiságának ellenőrzése</translation>
    </message>
    <message>
<<<<<<< HEAD
        <source>Bitcoin</source>
        <translation>Blackcoin</translation>
    </message>
    <message>
=======
>>>>>>> 2f9f9b37
        <source>&amp;Send</source>
        <translation>&amp;Küldés</translation>
    </message>
    <message>
        <source>&amp;Receive</source>
        <translation>&amp;Fogadás</translation>
    </message>
    <message>
        <source>&amp;Show / Hide</source>
        <translation>&amp;Mutat / Elrejt</translation>
    </message>
    <message>
        <source>Show or hide the main Window</source>
        <translation>Főablakot mutat/elrejt</translation>
    </message>
    <message>
        <source>Encrypt the private keys that belong to your wallet</source>
        <translation>A tárcádhoz tartozó privát kulcsok titkosítása</translation>
    </message>
    <message>
        <source>Sign messages with your Bitcoin addresses to prove you own them</source>
        <translation>Üzenetek aláírása a Blackcoin-címmeiddel, amivel bizonyítod, hogy a cím a sajátod</translation>
    </message>
    <message>
        <source>Verify messages to ensure they were signed with specified Bitcoin addresses</source>
        <translation>Üzenetek ellenőrzése, hogy valóban a megjelölt Blackcoin-címekkel vannak-e aláírva</translation>
    </message>
    <message>
        <source>&amp;File</source>
        <translation>&amp;Fájl</translation>
    </message>
    <message>
        <source>&amp;Settings</source>
        <translation>&amp;Beállítások</translation>
    </message>
    <message>
        <source>&amp;Help</source>
        <translation>&amp;Súgó</translation>
    </message>
    <message>
        <source>Tabs toolbar</source>
        <translation>Fül eszköztár</translation>
    </message>
    <message>
        <source>Request payments (generates QR codes and bitcoin: URIs)</source>
        <translation>Fizetési kérelem (QR-kódot és "blackcoin:" URI azonosítót hoz létre)</translation>
    </message>
    <message>
        <source>Show the list of used sending addresses and labels</source>
        <translation>A használt küldési címek és címkék megtekintése</translation>
    </message>
    <message>
        <source>Show the list of used receiving addresses and labels</source>
        <translation>A használt fogadó címek és címkék megtekintése</translation>
    </message>
    <message>
        <source>Open a bitcoin: URI or payment request</source>
        <translation>"blackcoin:" URI azonosító vagy fizetési kérelem megnyitása</translation>
    </message>
    <message>
        <source>&amp;Command-line options</source>
        <translation>Paran&amp;cssor kapcsolók</translation>
    </message>
    <message numerus="yes">
        <source>%n active connection(s) to Bitcoin network</source>
        <translation><numerusform>%n aktív kapcsolat a Blackcoin hálózathoz</numerusform><numerusform>%n aktív kapcsolat a Blackcoin hálózathoz</numerusform></translation>
    </message>
    <message>
        <source>Indexing blocks on disk...</source>
        <translation>Lemezen lévő blokkok indexelése...</translation>
    </message>
    <message>
        <source>Processing blocks on disk...</source>
        <translation>Lemezen lévő blokkok feldolgozása...</translation>
    </message>
    <message>
        <source>Indexing blocks on disk...</source>
        <translation>Lemezen lévő blokkok indexelése...</translation>
    </message>
    <message>
        <source>Processing blocks on disk...</source>
        <translation>Lemezen lévő blokkok feldolgozása...</translation>
    </message>
    <message numerus="yes">
        <source>Processed %n block(s) of transaction history.</source>
        <translation><numerusform>%n blokk feldolgozva a tranzakció előzményből.</numerusform><numerusform>%n blokk feldolgozva a tranzakció előzményből.</numerusform></translation>
    </message>
    <message>
        <source>%1 behind</source>
        <translation>%1 lemaradás</translation>
    </message>
    <message>
        <source>Last received block was generated %1 ago.</source>
        <translation>Az utolsóként kapott blokk kora: %1.</translation>
    </message>
    <message>
        <source>Transactions after this will not yet be visible.</source>
        <translation>Ez utáni tranzakciók még nem lesznek láthatóak.</translation>
    </message>
    <message>
        <source>Error</source>
        <translation>Hiba</translation>
    </message>
    <message>
        <source>Warning</source>
        <translation>Figyelem</translation>
    </message>
    <message>
        <source>Information</source>
        <translation>Információ</translation>
    </message>
    <message>
        <source>Up to date</source>
        <translation>Naprakész</translation>
    </message>
    <message>
        <source>&amp;Sending addresses</source>
        <translation>&amp;Küldő címek</translation>
    </message>
    <message>
        <source>&amp;Receiving addresses</source>
        <translation>&amp;Fogadó címek</translation>
    </message>
    <message>
        <source>Open Wallet</source>
        <translation>Tárca megnyitása</translation>
    </message>
    <message>
        <source>Open a wallet</source>
        <translation>Tárca megnyitása</translation>
    </message>
    <message>
        <source>Close Wallet...</source>
        <translation>Tárca bezárása...</translation>
    </message>
    <message>
        <source>Close wallet</source>
        <translation>Tárca bezárása</translation>
    </message>
    <message>
        <source>Show the %1 help message to get a list with possible Bitcoin command-line options</source>
        <translation>A %1 súgó megjelenítése a Blackcoin lehetséges parancssori kapcsolóinak listájával</translation>
    </message>
    <message>
        <source>&amp;Window</source>
        <translation>&amp;Ablak</translation>
    </message>
    <message>
        <source>Minimize</source>
        <translation>Kicsinyítés</translation>
    </message>
    <message>
        <source>default wallet</source>
        <translation>Alapértelmezett tárca</translation>
    </message>
    <message>
        <source>No wallets available</source>
        <translation>Nincs elérhető tárca</translation>
    </message>
    <message>
        <source>&amp;Window</source>
        <translation>&amp;Ablak</translation>
    </message>
    <message>
        <source>Minimize</source>
        <translation>Rejtés</translation>
    </message>
    <message>
        <source>Zoom</source>
        <translation>Nagyítás</translation>
    </message>
    <message>
        <source>Main Window</source>
        <translation>Főablak</translation>
    </message>
    <message>
        <source>%1 client</source>
        <translation>%1 kliens</translation>
    </message>
    <message>
        <source>Connecting to peers...</source>
        <translation>Csatlakozás párokhoz...</translation>
    </message>
    <message>
        <source>Catching up...</source>
        <translation>Frissítés...</translation>
    </message>
    <message>
        <source>Error: %1</source>
        <translation>Hiba: %1</translation>
    </message>
    <message>
        <source>Warning: %1</source>
        <translation>Vigyázz: %1</translation>
    </message>
    <message>
        <source>Date: %1
</source>
        <translation>Dátum:  %1
</translation>
    </message>
    <message>
        <source>Amount: %1
</source>
        <translation>Összeg: %1
</translation>
    </message>
    <message>
        <source>Wallet: %1
</source>
<<<<<<< HEAD
        <translation>Tárca: %1 </translation>
=======
        <translation>Tárca: %1</translation>
>>>>>>> 2f9f9b37
    </message>
    <message>
        <source>Type: %1
</source>
        <translation>Típus: %1
</translation>
    </message>
    <message>
        <source>Label: %1
</source>
        <translation>Címke: %1
</translation>
    </message>
    <message>
        <source>Address: %1
</source>
        <translation>Cím: %1
</translation>
    </message>
    <message>
        <source>Sent transaction</source>
        <translation>Tranzakció elküldve.</translation>
    </message>
    <message>
        <source>Incoming transaction</source>
        <translation>Beérkező tranzakció</translation>
    </message>
    <message>
        <source>HD key generation is &lt;b&gt;enabled&lt;/b&gt;</source>
        <translation>HD kulcs generálás &lt;b&gt;engedélyezett&lt;/b&gt;</translation>
    </message>
    <message>
        <source>HD key generation is &lt;b&gt;disabled&lt;/b&gt;</source>
        <translation>HD kulcs generálás &lt;b&gt;tiltva&lt;/b&gt;</translation>
    </message>
    <message>
        <source>Private key &lt;b&gt;disabled&lt;/b&gt;</source>
        <translation>Privát kulcs &lt;b&gt;inaktív&lt;/b&gt;</translation>
    </message>
    <message>
        <source>Wallet is &lt;b&gt;encrypted&lt;/b&gt; and currently &lt;b&gt;unlocked&lt;/b&gt;</source>
        <translation>A tárca &lt;b&gt;titkosítva&lt;/b&gt; és jelenleg &lt;b&gt;megnyitva&lt;/b&gt;.</translation>
    </message>
    <message>
        <source>Wallet is &lt;b&gt;encrypted&lt;/b&gt; and currently &lt;b&gt;locked&lt;/b&gt;</source>
        <translation>A tárca &lt;b&gt;titkosítva&lt;/b&gt; és jelenleg &lt;b&gt;bezárva&lt;/b&gt;.</translation>
    </message>
    <message>
        <source>A fatal error occurred. Bitcoin can no longer continue safely and will quit.</source>
        <translation>Végzetes hiba történt. A Blackcoin működése nem biztonságos és hamarosan leáll.</translation>
    </message>
</context>
<context>
    <name>CoinControlDialog</name>
    <message>
        <source>Coin Selection</source>
        <translation>Érme Választás</translation>
    </message>
    <message>
        <source>Quantity:</source>
        <translation>Mennyiség:</translation>
    </message>
    <message>
        <source>Bytes:</source>
        <translation>Bájtok:</translation>
    </message>
    <message>
        <source>Amount:</source>
        <translation>Összeg:</translation>
    </message>
    <message>
        <source>Fee:</source>
        <translation>Díj:</translation>
    </message>
    <message>
        <source>Dust:</source>
        <translation>Por-határ:</translation>
    </message>
    <message>
        <source>After Fee:</source>
        <translation>Utólagos díj:</translation>
    </message>
    <message>
        <source>Change:</source>
        <translation>Visszajáró:</translation>
    </message>
    <message>
        <source>(un)select all</source>
        <translation>mindent kiválaszt/elvet</translation>
    </message>
    <message>
        <source>Tree mode</source>
        <translation>Fa nézet</translation>
    </message>
    <message>
        <source>List mode</source>
        <translation>Lista nézet</translation>
    </message>
    <message>
        <source>Amount</source>
        <translation>Összeg</translation>
    </message>
    <message>
        <source>Received with label</source>
        <translation>Címkével érkezett</translation>
    </message>
    <message>
        <source>Received with address</source>
        <translation>Címmel érkezett</translation>
    </message>
    <message>
        <source>Date</source>
        <translation>Dátum</translation>
    </message>
    <message>
        <source>Confirmations</source>
        <translation>Megerősítések</translation>
    </message>
    <message>
        <source>Confirmed</source>
        <translation>Megerősítve</translation>
    </message>
    <message>
        <source>Copy address</source>
        <translation>Cím másolása</translation>
    </message>
    <message>
        <source>Copy label</source>
        <translation>Címke másolása</translation>
    </message>
    <message>
        <source>Copy amount</source>
        <translation>Összeg másolása</translation>
    </message>
    <message>
        <source>Copy transaction ID</source>
        <translation>Tranzakció azonosító másolása</translation>
    </message>
    <message>
        <source>Lock unspent</source>
        <translation>Elköltetlen összeg zárolása</translation>
    </message>
    <message>
        <source>Unlock unspent</source>
        <translation>Elköltetlen összeg zárolásának a feloldása</translation>
    </message>
    <message>
        <source>Copy quantity</source>
        <translation>Mennyiség másolása</translation>
    </message>
    <message>
        <source>Copy fee</source>
        <translation>Díj másolása</translation>
    </message>
    <message>
        <source>Copy after fee</source>
        <translation>Utólagos díj másolása</translation>
    </message>
    <message>
        <source>Copy bytes</source>
        <translation>Byte-ok másolása</translation>
    </message>
    <message>
        <source>Copy dust</source>
        <translation>Porszemek másolása</translation>
    </message>
    <message>
        <source>Copy change</source>
        <translation>Visszajáró másolása</translation>
    </message>
    <message>
        <source>(%1 locked)</source>
        <translation>(%1 zárolva)</translation>
    </message>
    <message>
        <source>yes</source>
        <translation>igen</translation>
    </message>
    <message>
        <source>no</source>
        <translation>nem</translation>
    </message>
    <message>
        <source>This label turns red if any recipient receives an amount smaller than the current dust threshold.</source>
        <translation>Ez a címke pirosra változik, ha bármely fogadóhoz, a porszem határértéknél kevesebb összeg érkezik.</translation>
    </message>
    <message>
        <source>Can vary +/- %1 satoshi(s) per input.</source>
        <translation>Megadott értékenként  +/- %1 satoshi-val változhat.</translation>
    </message>
    <message>
        <source>(no label)</source>
        <translation>(nincs címke)</translation>
    </message>
    <message>
        <source>change from %1 (%2)</source>
        <translation>visszajáró %1-ből (%2)</translation>
    </message>
    <message>
        <source>(change)</source>
        <translation>(visszajáró)</translation>
    </message>
</context>
<context>
    <name>CreateWalletActivity</name>
    <message>
        <source>Creating Wallet &lt;b&gt;%1&lt;/b&gt;...</source>
        <translation>&lt;b&gt;%1&lt;/b&gt; tárca készítése folyamatban...</translation>
    </message>
    <message>
        <source>Create wallet failed</source>
        <translation>A tárcakészítés nem sikerült</translation>
    </message>
    <message>
        <source>Create wallet warning</source>
        <translation>Tárcakészítési figyelmeztetés</translation>
    </message>
</context>
<context>
    <name>CreateWalletDialog</name>
    <message>
        <source>Create Wallet</source>
        <translation>Tárca készítése</translation>
    </message>
    <message>
        <source>Wallet Name</source>
        <translation>Tárca neve</translation>
    </message>
    <message>
        <source>Encrypt the wallet. The wallet will be encrypted with a passphrase of your choice.</source>
        <translation>A tárca titkosítása. A tárcát egy Ön által megadott jelszó titkosítja.</translation>
    </message>
    <message>
        <source>Encrypt Wallet</source>
        <translation>Tárca titkosítása</translation>
    </message>
    <message>
        <source>Disable private keys for this wallet. Wallets with private keys disabled will have no private keys and cannot have an HD seed or imported private keys. This is ideal for watch-only wallets.</source>
        <translation>A tárcához tartozó privát kulcsok letiltása. Azok a tárcák, melyeknél a privát kulcsok le vannak tiltva, nem tartalmaznak privát kulcsokat és nem tartalmazhatnak HD magot vagy importált privát kulcsokat. Ez azoknál a tárcáknál ideális, melyeket csak megfigyelésre használnak.</translation>
    </message>
    <message>
        <source>Disable Private Keys</source>
        <translation>Kapcsold ki a Privát Kódot</translation>
    </message>
    <message>
        <source>Make a blank wallet. Blank wallets do not initially have private keys or scripts. Private keys and addresses can be imported, or an HD seed can be set, at a later time.</source>
        <translation>Üres tárca készítése. Az üres tárcák kezdetben nem tartalmaznak privát kulcsokat vagy szkripteket. Később lehetséges a privát kulcsok vagy címek importálása avagy egy HD mag beállítása.</translation>
    </message>
    <message>
        <source>Make Blank Wallet</source>
        <translation>Üres tárca készítése</translation>
    </message>
    <message>
        <source>Create</source>
        <translation>Létrehozás</translation>
    </message>
</context>
<context>
    <name>EditAddressDialog</name>
    <message>
        <source>Edit Address</source>
        <translation>Cím szerkesztése</translation>
    </message>
    <message>
        <source>&amp;Label</source>
        <translation>Cím&amp;ke</translation>
    </message>
    <message>
        <source>The label associated with this address list entry</source>
        <translation>Ehhez a listaelemhez rendelt címke</translation>
    </message>
    <message>
        <source>The address associated with this address list entry. This can only be modified for sending addresses.</source>
        <translation>Ehhez a címlistaelemhez rendelt cím. Csak a küldő címek módosíthatók.</translation>
    </message>
    <message>
        <source>&amp;Address</source>
        <translation>&amp;Cím</translation>
    </message>
    <message>
        <source>New sending address</source>
        <translation>Új küldő cím</translation>
    </message>
    <message>
        <source>Edit receiving address</source>
        <translation>Fogadó cím szerkesztése</translation>
    </message>
    <message>
        <source>Edit sending address</source>
        <translation>Küldő cím szerkesztése</translation>
    </message>
    <message>
        <source>The entered address "%1" is not a valid Bitcoin address.</source>
        <translation>A megadott "%1" cím nem egy érvényes Blackcoin-cím.</translation>
    </message>
    <message>
        <source>Address "%1" already exists as a receiving address with label "%2" and so cannot be added as a sending address.</source>
        <translation>A(z) "%1" már egy létező fogadó cím "%2" névvel és nem lehet küldő címként hozzáadni.</translation>
    </message>
    <message>
        <source>The entered address "%1" is already in the address book with label "%2".</source>
        <translation>A megadott "%1" cím már szerepel a címjegyzékben "%2" néven.</translation>
    </message>
    <message>
        <source>Could not unlock wallet.</source>
        <translation>Nem sikerült a tárca megnyitása</translation>
    </message>
    <message>
        <source>New key generation failed.</source>
        <translation>Új kulcs generálása sikertelen.</translation>
    </message>
</context>
<context>
    <name>FreespaceChecker</name>
    <message>
        <source>A new data directory will be created.</source>
        <translation>Új adatkönyvtár lesz létrehozva.</translation>
    </message>
    <message>
        <source>name</source>
        <translation>Név</translation>
    </message>
    <message>
        <source>Directory already exists. Add %1 if you intend to create a new directory here.</source>
        <translation>A könyvtár már létezik. %1 hozzáadása, ha új könyvtárat kíván létrehozni.</translation>
    </message>
    <message>
        <source>Path already exists, and is not a directory.</source>
        <translation>Az elérési út létezik, de nem egy könyvtáré.</translation>
    </message>
    <message>
        <source>Cannot create data directory here.</source>
        <translation>Adatkönyvtár nem hozható itt létre.</translation>
    </message>
</context>
<context>
    <name>HelpMessageDialog</name>
    <message>
        <source>version</source>
        <translation>verzió</translation>
    </message>
    <message>
        <source>(%1-bit)</source>
        <translation>(%1-bit)</translation>
    </message>
    <message>
        <source>About %1</source>
        <translation>A %1 -ról</translation>
    </message>
    <message>
        <source>Command-line options</source>
        <translation>Parancssoros opciók</translation>
    </message>
</context>
<context>
    <name>Intro</name>
    <message>
        <source>Welcome</source>
        <translation>Üdvözlünk</translation>
    </message>
    <message>
        <source>Welcome to %1.</source>
        <translation>Üdvözlünk a %1 -ban.</translation>
    </message>
    <message>
        <source>As this is the first time the program is launched, you can choose where %1 will store its data.</source>
        <translation>Mivel ez a program első indulása, megváltoztathatja, hogy a %1 hova mentse az adatokat.</translation>
    </message>
    <message>
        <source>When you click OK, %1 will begin to download and process the full %4 block chain (%2GB) starting with the earliest transactions in %3 when %4 initially launched.</source>
        <translation>Ha az OK-ra kattint, %1 megkezdi a teljes %4 blokk lánc letöltését és feldolgozását (%2GB) a legkorábbi tranzakciókkal kezdve %3 -ben, amikor a %4 bevezetésre került.</translation>
    </message>
    <message>
        <source>Reverting this setting requires re-downloading the entire blockchain. It is faster to download the full chain first and prune it later. Disables some advanced features.</source>
        <translation>A beállítás visszaállításához le kell tölteni a teljes blokkláncot. A teljes lánc letöltése és későbbi nyesése ennél gyorsabb. Bizonyos haladó funkciókat letilt.</translation>
    </message>
    <message>
        <source>This initial synchronisation is very demanding, and may expose hardware problems with your computer that had previously gone unnoticed. Each time you run %1, it will continue downloading where it left off.</source>
        <translation>Az első szinkronizáció nagyon erőforrás-igényes és felszínre hozhat a számítógépében eddig rejtve maradt hardver problémákat. Minden %1 indításnál a program onnan folytatja a letöltést, ahol legutóbb abbahagyta.</translation>
    </message>
    <message>
        <source>If you have chosen to limit block chain storage (pruning), the historical data must still be downloaded and processed, but will be deleted afterward to keep your disk usage low.</source>
        <translation>Ha a tárolt blokk lánc méretének korlátozását (megnyesését) választotta, akkor is le kell tölteni és feldolgozni az eddig keletkezett összes adatot, de utána ezek törlésre kerülnek, hogy ne foglaljunk sok helyet a merevlemezén.</translation>
    </message>
    <message>
        <source>Use the default data directory</source>
        <translation>Az alapértelmezett adat könyvtár használata</translation>
    </message>
    <message>
        <source>Use a custom data directory:</source>
        <translation>Saját adatkönyvtár használata:</translation>
    </message>
    <message>
        <source>Bitcoin</source>
        <translation>Blackcoin</translation>
    </message>
    <message>
        <source>Discard blocks after verification, except most recent %1 GB (prune)</source>
        <translation>Blokkok elhgyása ellenőrzés után, kivéve a legújabb %1 GB-ot (nyesés)</translation>
    </message>
    <message>
        <source>At least %1 GB of data will be stored in this directory, and it will grow over time.</source>
        <translation>Legalább %1 GB adatot fogunk ebben a könyvtárban tárolni és idővel ez egyre több lesz.</translation>
    </message>
    <message>
        <source>Approximately %1 GB of data will be stored in this directory.</source>
        <translation>Hozzávetőlegesen %1 GB adatot fogunk ebben a könyvtárban tárolni.</translation>
    </message>
    <message>
        <source>%1 will download and store a copy of the Bitcoin block chain.</source>
        <translation>%1 le fog töltődni és a Blackcoin blokk lánc egy másolatát fogja tárolni.</translation>
    </message>
    <message>
        <source>The wallet will also be stored in this directory.</source>
        <translation>A tárcát is ebben a könyvtárban tároljuk.</translation>
    </message>
    <message>
        <source>Error: Specified data directory "%1" cannot be created.</source>
        <translation>Hiba: A megadott "%1" adatkönyvtár nem hozható létre.</translation>
    </message>
    <message>
        <source>Error</source>
        <translation>Hiba</translation>
    </message>
    <message numerus="yes">
        <source>%n GB of free space available</source>
        <translation><numerusform>%n GB elérhető szabad hely</numerusform><numerusform>%n GB elérhető szabad hely</numerusform></translation>
    </message>
    </context>
<context>
    <name>ModalOverlay</name>
    <message>
        <source>Form</source>
        <translation>Űrlap</translation>
    </message>
    <message>
        <source>Recent transactions may not yet be visible, and therefore your wallet's balance might be incorrect. This information will be correct once your wallet has finished synchronizing with the bitcoin network, as detailed below.</source>
<<<<<<< HEAD
        <translation>A legutóbbi tranzakciók még lehet, hogy nem látszanak, ezért előfordulhat, hogy a pénztárca egyenlege nem a valós állapotot mutatja. Ha a pénztárca befejezte a szinkronizációt a blackcoin hálózattal, utána már az aktuális egyenleget fogja mutatni, amint alant részletesen látszik.</translation>
=======
        <translation>A legutóbbi tranzakciók még lehet, hogy nem láthatók, és így előfordulhat, hogy a tárca egyenlege helytelen. A tárca azon nyomban az aktuális egyenleget fogja mutatni, amint befejezte a bitcoin hálózattal történő szinkronizációt, amely alább van részletezve.</translation>
>>>>>>> 2f9f9b37
    </message>
    <message>
        <source>Attempting to spend bitcoins that are affected by not-yet-displayed transactions will not be accepted by the network.</source>
        <translation>A hálózat nem fogadja el azoknak a blackcoinoknak az elköltését, amelyek érintettek a még nem látszódó tranzakciókban.</translation>
    </message>
    <message>
        <source>Number of blocks left</source>
        <translation>Hátralévő blokkok száma</translation>
    </message>
    <message>
        <source>Unknown...</source>
        <translation>Ismeretlen...</translation>
    </message>
    <message>
        <source>Last block time</source>
        <translation>Utolsó blokk ideje</translation>
    </message>
    <message>
        <source>Progress</source>
        <translation>Folyamat</translation>
    </message>
    <message>
        <source>Progress increase per hour</source>
        <translation>A folyamat előrehaladása óránként</translation>
    </message>
    <message>
        <source>calculating...</source>
        <translation>számítás folyamatban...</translation>
    </message>
    <message>
        <source>Estimated time left until synced</source>
        <translation>Hozzávetőlegesen a hátralévő idő a szinkronizáció befejezéséig</translation>
    </message>
    <message>
        <source>Hide</source>
        <translation>Elrejtés</translation>
    </message>
<<<<<<< HEAD
    </context>
=======
    <message>
        <source>Unknown. Syncing Headers (%1, %2%)...</source>
        <translation>Ismeretlen. Fejlécek szinkronizálása (%1, %2%)...</translation>
    </message>
</context>
>>>>>>> 2f9f9b37
<context>
    <name>OpenURIDialog</name>
    <message>
        <source>Open URI</source>
        <translation>URI megnyitása</translation>
    </message>
    <message>
        <source>Open payment request from URI or file</source>
        <translation>Fizetési kérelem megnyitása URI azonosítóból vagy fájlból</translation>
    </message>
    <message>
        <source>URI:</source>
        <translation>URI:</translation>
    </message>
    <message>
        <source>Select payment request file</source>
        <translation>Fizetési kérelmi fájl kiválasztása</translation>
    </message>
    <message>
        <source>Select payment request file to open</source>
        <translation>Válassza ki a megnyitni kívánt fizetési kérelem fájlt</translation>
    </message>
</context>
<context>
    <name>OpenWalletActivity</name>
    <message>
        <source>Open wallet failed</source>
        <translation>Nem sikerült a tárca megnyitása</translation>
    </message>
    <message>
        <source>Open wallet warning</source>
        <translation>Tárca-megnyitási figyelmeztetés</translation>
    </message>
    <message>
        <source>default wallet</source>
        <translation>Alapértelmezett tárca</translation>
    </message>
    <message>
        <source>Opening Wallet &lt;b&gt;%1&lt;/b&gt;...</source>
        <translation>&lt;b&gt;%1&lt;/b&gt; tárca megnyitása...</translation>
    </message>
</context>
<context>
    <name>OptionsDialog</name>
    <message>
        <source>Options</source>
        <translation>Opciók</translation>
    </message>
    <message>
        <source>&amp;Main</source>
        <translation>&amp;Fő</translation>
    </message>
    <message>
        <source>Automatically start %1 after logging in to the system.</source>
        <translation>%1 automatikus indítása  a rendszerbe való belépés után.</translation>
    </message>
    <message>
        <source>&amp;Start %1 on system login</source>
        <translation>&amp;Induljon el a %1 a rendszerbe való belépéskor</translation>
    </message>
    <message>
        <source>Size of &amp;database cache</source>
        <translation>A&amp;datbázis gyorsítótár mérete</translation>
    </message>
    <message>
        <source>Number of script &amp;verification threads</source>
        <translation>A szkript &amp;igazolási szálak száma</translation>
    </message>
    <message>
        <source>IP address of the proxy (e.g. IPv4: 127.0.0.1 / IPv6: ::1)</source>
        <translation>A proxy IP címe (pl.: IPv4: 127.0.0.1 / IPv6: ::1)</translation>
    </message>
    <message>
        <source>Shows if the supplied default SOCKS5 proxy is used to reach peers via this network type.</source>
        <translation>Megmutatja, hogy az alapértelmezett SOCKS5 proxy van-e használatban, hogy elérje a párokat ennél a hálózati típusnál.</translation>
    </message>
    <message>
        <source>Hide the icon from the system tray.</source>
        <translation>Ikon elrejtése a tálcáról.</translation>
    </message>
    <message>
        <source>&amp;Hide tray icon</source>
        <translation>&amp;Tálcaikon elrejtése</translation>
    </message>
    <message>
        <source>Minimize instead of exit the application when the window is closed. When this option is enabled, the application will be closed only after selecting Exit in the menu.</source>
        <translation>Az alkalmazásból való kilépés helyett az eszköztárba kicsinyíti az alkalmazást az ablak bezárásakor. Ez esetben az alkalmazás csak a Kilépés menüponttal zárható be.</translation>
    </message>
    <message>
        <source>Third party URLs (e.g. a block explorer) that appear in the transactions tab as context menu items. %s in the URL is replaced by transaction hash. Multiple URLs are separated by vertical bar |.</source>
        <translation>Harmadik féltől származó URL-ek (pl. egy blokk felfedező) amelyek a tranzakciós fülön jelennek meg mint a környezetérzékeny menü tételei. %s az URL-ben helyettesítve a tranzakciós hash-el. Több URL esetén, függőleges vonal választja el őket.</translation>
    </message>
    <message>
        <source>Open the %1 configuration file from the working directory.</source>
        <translation>A %1 konfigurációs fájl megnyitása a munkakönyvtárból.</translation>
    </message>
    <message>
        <source>Open Configuration File</source>
        <translation>Konfigurációs Fájl Megnyitása</translation>
    </message>
    <message>
        <source>Active command-line options that override above options:</source>
        <translation>Aktív parancssori beállítások, melyek felülírják a fenti beállításokat:</translation>
    </message>
    <message>
        <source>Reset all client options to default.</source>
        <translation>Minden kliensbeállítás alapértelmezettre állítása.</translation>
    </message>
    <message>
        <source>&amp;Reset Options</source>
        <translation>Beállítások tö&amp;rlése</translation>
    </message>
    <message>
        <source>&amp;Network</source>
        <translation>&amp;Hálózat</translation>
    </message>
    <message>
<<<<<<< HEAD
=======
        <source>Disables some advanced features but all blocks will still be fully validated. Reverting this setting requires re-downloading the entire blockchain. Actual disk usage may be somewhat higher.</source>
        <translation>Bizonyos haladó funkciókat letilt, de minden blokkot teljes mértékben érvényesít. A beállítás visszaállításához le kell tölteni a teljes blokkláncot. A tényleges lemezhasználat valamennyire megnövekedhet.</translation>
    </message>
    <message>
        <source>Prune &amp;block storage to</source>
        <translation>Nyesi a &amp;block tárolását ide:</translation>
    </message>
    <message>
>>>>>>> 2f9f9b37
        <source>GB</source>
        <translation>GB</translation>
    </message>
    <message>
<<<<<<< HEAD
=======
        <source>Reverting this setting requires re-downloading the entire blockchain.</source>
        <translation>A beállítás visszaállításához le kell tölteni a teljes blokkláncot.</translation>
    </message>
    <message>
        <source>MiB</source>
        <translation>MB</translation>
    </message>
    <message>
>>>>>>> 2f9f9b37
        <source>(0 = auto, &lt;0 = leave that many cores free)</source>
        <translation>(0 = automatikus, &lt;0 = ennyi processzormagot hagyjon szabadon)</translation>
    </message>
    <message>
        <source>W&amp;allet</source>
        <translation>T&amp;árca</translation>
    </message>
    <message>
        <source>Expert</source>
        <translation>Szakértő</translation>
    </message>
    <message>
        <source>Enable coin &amp;control features</source>
        <translation>Pénzküldés beállításainak engedélyezése</translation>
    </message>
    <message>
        <source>If you disable the spending of unconfirmed change, the change from a transaction cannot be used until that transaction has at least one confirmation. This also affects how your balance is computed.</source>
        <translation>Ha letiltja a jóváhagyatlan visszajáró elköltését, akkor egy tranzakcióból származó visszajárót nem lehet felhasználni, amíg legalább egy jóváhagyás nem történik. Ez befolyásolja az egyenlegének a kiszámítását is.</translation>
    </message>
    <message>
        <source>&amp;Spend unconfirmed change</source>
        <translation>&amp;Költése a a jóváhagyatlan visszajárónak</translation>
    </message>
    <message>
        <source>Automatically open the Bitcoin client port on the router. This only works when your router supports UPnP and it is enabled.</source>
        <translation>A Blackcoin-kliens portjának automatikus megnyitása a routeren. Ez csak akkor működik, ha a routered támogatja az UPnP-t és az engedélyezve is van rajta.</translation>
    </message>
    <message>
        <source>Map port using &amp;UPnP</source>
        <translation>&amp;UPnP port-feltérképezés</translation>
    </message>
    <message>
        <source>Accept connections from outside.</source>
        <translation>Külső csatlakozások elfogadása.</translation>
    </message>
    <message>
        <source>Allow incomin&amp;g connections</source>
        <translation>Bejövő kapcsolatok engedélyezése.</translation>
    </message>
    <message>
        <source>Connect to the Bitcoin network through a SOCKS5 proxy.</source>
        <translation>Csatlakozás a Blackcoin hálózatához SOCKS5 proxyn keresztül</translation>
    </message>
    <message>
        <source>&amp;Connect through SOCKS5 proxy (default proxy):</source>
        <translation>&amp;Kapcsolódás SOCKS5 proxyn keresztül (alapértelmezett proxy):</translation>
    </message>
    <message>
        <source>&amp;Connect through SOCKS5 proxy (default proxy):</source>
        <translation>&amp;Kapcsolódás SOCKS5 proxyn keresztül (alapértelmezett proxy):</translation>
    </message>
    <message>
        <source>Proxy &amp;IP:</source>
        <translation>Proxy &amp;IP:</translation>
    </message>
    <message>
        <source>&amp;Port:</source>
        <translation>&amp;Port:</translation>
    </message>
    <message>
        <source>Port of the proxy (e.g. 9050)</source>
        <translation>Proxy portja (pl.: 9050)</translation>
    </message>
    <message>
        <source>Used for reaching peers via:</source>
        <translation>Párok elérésére használjuk ezen keresztül:</translation>
    </message>
    <message>
        <source>IPv4</source>
        <translation>IPv4</translation>
    </message>
    <message>
        <source>IPv6</source>
        <translation>IPv6</translation>
    </message>
    <message>
        <source>Tor</source>
        <translation>Tor</translation>
    </message>
    <message>
        <source>Connect to the Bitcoin network through a separate SOCKS5 proxy for Tor hidden services.</source>
        <translation>Csatlakozás a Blackcoin hálózathoz külön SOCKS5 proxy használatával a Tor rejtett szolgáltatásainak eléréséhez.</translation>
    </message>
    <message>
        <source>&amp;Window</source>
        <translation>&amp;Ablak</translation>
    </message>
    <message>
        <source>&amp;Hide the icon from the system tray.</source>
        <translation>&amp;Rejtse el az ikont a rendszer tálcáról.</translation>
    </message>
    <message>
        <source>Hide tray icon</source>
        <translation>Tálcaikon elrejtése</translation>
    </message>
    <message>
        <source>Show only a tray icon after minimizing the window.</source>
        <translation>Kicsinyítés után csak eszköztár-ikont mutass</translation>
    </message>
    <message>
        <source>&amp;Minimize to the tray instead of the taskbar</source>
        <translation>&amp;Kicsinyítés a tálcára az eszköztár helyett</translation>
    </message>
    <message>
        <source>M&amp;inimize on close</source>
        <translation>K&amp;icsinyítés záráskor</translation>
    </message>
    <message>
        <source>&amp;Display</source>
        <translation>&amp;Megjelenítés</translation>
    </message>
    <message>
        <source>User Interface &amp;language:</source>
        <translation>Felhasználófelület nye&amp;lve:</translation>
    </message>
    <message>
        <source>The user interface language can be set here. This setting will take effect after restarting %1.</source>
        <translation>A felhasználói felület nyelvét tudja itt beállítani. Ez a beállítás csak a %1 újraindítása után lép életbe.</translation>
    </message>
    <message>
        <source>&amp;Unit to show amounts in:</source>
        <translation>&amp;Mértékegység:</translation>
    </message>
    <message>
        <source>Choose the default subdivision unit to show in the interface and when sending coins.</source>
        <translation>Válaszd ki az interfészen és érmék küldésekor megjelenítendő alapértelmezett alegységet.</translation>
    </message>
    <message>
        <source>Whether to show coin control features or not.</source>
        <translation>Mutassa a pénzküldés beállításait vagy ne.</translation>
    </message>
    <message>
        <source>&amp;Third party transaction URLs</source>
        <translation>&amp;Harmadik féltől származó tranzakció URL-ek</translation>
    </message>
    <message>
        <source>Options set in this dialog are overridden by the command line or in the configuration file:</source>
        <translation>Az ebben a párbeszédablakban beállított opciók felülírásra kerültek a parancssor által vagy a konfigurációs fájlban:</translation>
    </message>
    <message>
        <source>&amp;OK</source>
        <translation>&amp;OK</translation>
    </message>
    <message>
        <source>&amp;Cancel</source>
        <translation>Megszakítás</translation>
    </message>
    <message>
        <source>default</source>
        <translation>alapértelmezett</translation>
    </message>
    <message>
        <source>none</source>
        <translation>semmi</translation>
    </message>
    <message>
        <source>Confirm options reset</source>
        <translation>Beállítások törlésének jóváhagyása.</translation>
    </message>
    <message>
        <source>Client restart required to activate changes.</source>
        <translation>A változtatások aktiválásahoz újra kell indítani a klienst.</translation>
    </message>
    <message>
        <source>Client will be shut down. Do you want to proceed?</source>
        <translation>A kliens le fog állni. Szeretné folytatni?</translation>
    </message>
    <message>
        <source>Configuration options</source>
        <translation>Beállítási lehetőségek</translation>
    </message>
    <message>
        <source>The configuration file is used to specify advanced user options which override GUI settings. Additionally, any command-line options will override this configuration file.</source>
        <translation>A konfigurációs fájlt a haladó felhasználók olyan beállításokra használhatják, amelyek felülírják a grafikus felület beállításait. Azonban bármely parancssori beállítás felülírja a konfigurációs fájl beállításait.</translation>
    </message>
    <message>
        <source>Error</source>
        <translation>Hiba</translation>
    </message>
    <message>
        <source>The configuration file could not be opened.</source>
        <translation>Nem sikerült megnyitni a konfigurációs fájlt.</translation>
    </message>
    <message>
        <source>This change would require a client restart.</source>
        <translation>Ehhez a változtatáshoz újra kellene indítani a klienst.</translation>
    </message>
    <message>
        <source>The supplied proxy address is invalid.</source>
        <translation>A megadott proxy cím nem érvényes.</translation>
    </message>
</context>
<context>
    <name>OverviewPage</name>
    <message>
        <source>Form</source>
        <translation>Űrlap</translation>
    </message>
    <message>
        <source>The displayed information may be out of date. Your wallet automatically synchronizes with the Bitcoin network after a connection is established, but this process has not completed yet.</source>
<<<<<<< HEAD
        <translation>A kijelzett információ lehet, hogy elavult. A pénztárcája automatikusan szinkronizálja magát a Blackcoin hálózattal miután a kapcsolat létrejön, de ez e folyamat még nem fejeződött be.</translation>
=======
        <translation>A kijelzett információ lehet, hogy elavult. A kapcsolat létrehozatalát követően tárcája automatikusan szinkronba kerül a Bitcoin hálózattal, de ez a folyamat még nem fejeződött be.</translation>
>>>>>>> 2f9f9b37
    </message>
    <message>
        <source>Watch-only:</source>
        <translation>Csak megfigyelés</translation>
    </message>
    <message>
        <source>Available:</source>
        <translation>Elérhető:</translation>
    </message>
    <message>
        <source>Your current spendable balance</source>
        <translation>Jelenlegi egyenleg</translation>
    </message>
    <message>
        <source>Pending:</source>
        <translation>Küldés:</translation>
    </message>
    <message>
        <source>Total of transactions that have yet to be confirmed, and do not yet count toward the spendable balance</source>
        <translation>Még megerősítésre váró, a jelenlegi egyenlegbe be nem számított tranzakciók</translation>
    </message>
    <message>
        <source>Immature:</source>
        <translation>Éretlen:</translation>
    </message>
    <message>
        <source>Mined balance that has not yet matured</source>
        <translation>Bányászott egyenleg amely még nem érett be.</translation>
    </message>
    <message>
        <source>Balances</source>
        <translation>Egyenlegek</translation>
    </message>
    <message>
        <source>Total:</source>
        <translation>Összesen:</translation>
    </message>
    <message>
        <source>Your current total balance</source>
        <translation>Aktuális egyenleged</translation>
    </message>
    <message>
        <source>Your current balance in watch-only addresses</source>
        <translation>A csak megfigyelt címeinek az egyenlege</translation>
    </message>
    <message>
        <source>Spendable:</source>
        <translation>Elkölthető:</translation>
    </message>
    <message>
        <source>Recent transactions</source>
        <translation>A legutóbbi tranzakciók</translation>
    </message>
    <message>
        <source>Unconfirmed transactions to watch-only addresses</source>
        <translation>A csak megfigyelt címek hitelesítetlen tranzakciói</translation>
    </message>
    <message>
        <source>Mined balance in watch-only addresses that has not yet matured</source>
        <translation>A csak megfigyelt címek bányászott, még éretlen egyenlege</translation>
    </message>
    <message>
        <source>Current total balance in watch-only addresses</source>
        <translation>A csak megfigyelt címek jelenlegi teljes egyenlege</translation>
    </message>
</context>
<context>
    <name>PaymentServer</name>
    <message>
        <source>Payment request error</source>
        <translation>Hiba történt a fizetési kérelem során</translation>
    </message>
    <message>
        <source>Cannot start bitcoin: click-to-pay handler</source>
        <translation>A blackcoin nem tud elindulni: click-to-pay kezelő</translation>
    </message>
    <message>
        <source>URI handling</source>
        <translation>URI kezelés</translation>
    </message>
    <message>
        <source>'bitcoin://' is not a valid URI. Use 'bitcoin:' instead.</source>
        <translation>'bitcoin://' nem érvényes egységes erőforrás azonosító (URI). Használd helyette a 'bitcoin'-t.</translation>
    </message>
    <message>
        <source>Due to widespread security flaws in BIP70 it's strongly recommended that any merchant instructions to switch wallets be ignored.</source>
        <translation>A BIP70 széleskörű biztonsági hiányosságai következtében határozottan ajánljuk, hogy hagyjon figyelmen kívül bármiféle kereskedelmi utasítást, amely a tárca váltására készteti.</translation>
    </message>
    <message>
        <source>If you are receiving this error you should request the merchant provide a BIP21 compatible URI.</source>
        <translation>Ha ezt a hibaüzenetet kapod, meg kell kérned a kereskedőt, hogy biztosítson BIP21 kompatibilis URI-t.</translation>
    </message>
    <message>
        <source>Invalid payment address %1</source>
        <translation>Érvénytelen fizetési cím %1</translation>
    </message>
    <message>
        <source>URI cannot be parsed! This can be caused by an invalid Bitcoin address or malformed URI parameters.</source>
        <translation>Nem sikerült az URI elemzése! Ezt okozhatja érvénytelen Blackcoin cím, vagy rossz URI paraméterezés.</translation>
    </message>
    <message>
        <source>Payment request file handling</source>
        <translation>Fizetés kérelmi fájl kezelése</translation>
    </message>
    <message>
        <source>Payment request file cannot be read! This can be caused by an invalid payment request file.</source>
        <translation>Nem sikerült beolvasni a fizetési kérelmi fájlt! Ezt érvénytelen fizetési kérelmi fájl okozhatja.</translation>
    </message>
    <message>
        <source>Payment request rejected</source>
        <translation>A fizetési kérelem visszautasítva</translation>
    </message>
    <message>
        <source>Payment request network doesn't match client network.</source>
        <translation>A fizetési kérelmi hálózat nem egyezik a kliens hálózatával.</translation>
    </message>
    <message>
        <source>Payment request expired.</source>
        <translation>A fizetési kérelem lejárt.</translation>
    </message>
    <message>
        <source>Payment request is not initialized.</source>
        <translation>A fizetési kérelem nem inicializálódott</translation>
    </message>
    <message>
        <source>Invalid payment request.</source>
        <translation>Érvénytelen fizetési kérelem</translation>
    </message>
    <message>
        <source>Requested payment amount of %1 is too small (considered dust).</source>
        <translation>A %1 fizetésre kért összege túl kevés (porszemnek minősül).</translation>
    </message>
    <message>
        <source>Refund from %1</source>
        <translation>Visszatérítés innen: %1</translation>
    </message>
    <message>
        <source>Payment request %1 is too large (%2 bytes, allowed %3 bytes).</source>
        <translation>A fizetési kérelem %1 túl nagy (%2 byte, csak %3 byte engedélyezett).</translation>
    </message>
    <message>
        <source>Error communicating with %1: %2</source>
        <translation>Hiba a kommuniáció során %1 -el: %2</translation>
    </message>
    <message>
        <source>Payment request cannot be parsed!</source>
        <translation>Nem sikerült elemezni a fizetési kérelmet!</translation>
    </message>
    <message>
        <source>Bad response from server %1</source>
        <translation>Rossz válasz a kiszolgálótól %1</translation>
    </message>
    <message>
        <source>Network request error</source>
        <translation>Hálózati kérelem hiba</translation>
    </message>
    <message>
        <source>Payment acknowledged</source>
        <translation>Fizetés elfogadva</translation>
    </message>
</context>
<context>
    <name>PeerTableModel</name>
    <message>
        <source>Unconfirmed transactions to watch-only addresses</source>
        <translation>A csak megfigyelt címek hitelesítetlen tranzakciói</translation>
    </message>
    <message>
        <source>Node/Service</source>
        <translation>Csomópont/Szolgáltatás</translation>
    </message>
    <message>
        <source>NodeId</source>
        <translation>Csomópont Azonosító</translation>
    </message>
    <message>
        <source>Ping</source>
        <translation>Ping</translation>
    </message>
    <message>
        <source>Sent</source>
        <translation>Küldött</translation>
    </message>
    <message>
        <source>Received</source>
        <translation>Fogadott</translation>
    </message>
</context>
<context>
    <name>QObject</name>
    <message>
        <source>Amount</source>
        <translation>Összeg</translation>
    </message>
    <message>
        <source>Enter a Bitcoin address (e.g. %1)</source>
        <translation>Ad meg egy Blackcoin címet (pl: %1)</translation>
    </message>
    <message>
        <source>%1 d</source>
        <translation>%1 n</translation>
    </message>
    <message>
        <source>%1 h</source>
        <translation>%1 ó</translation>
    </message>
    <message>
        <source>%1 m</source>
        <translation>%1 p</translation>
    </message>
    <message>
        <source>%1 s</source>
        <translation>%1 mp</translation>
    </message>
    <message>
        <source>None</source>
        <translation>Semmi</translation>
    </message>
    <message>
        <source>N/A</source>
        <translation>Nem elérhető</translation>
    </message>
    <message>
        <source>%1 ms</source>
        <translation>%1 ms</translation>
    </message>
    <message numerus="yes">
        <source>%n second(s)</source>
        <translation><numerusform>%n másodperc</numerusform><numerusform>%n másodperc</numerusform></translation>
    </message>
    <message numerus="yes">
        <source>%n minute(s)</source>
        <translation><numerusform>%n perc</numerusform><numerusform>%n perc</numerusform></translation>
    </message>
    <message numerus="yes">
        <source>%n hour(s)</source>
        <translation><numerusform>%n óra</numerusform><numerusform>%n óra</numerusform></translation>
    </message>
    <message numerus="yes">
        <source>%n day(s)</source>
        <translation><numerusform>%n nap</numerusform><numerusform>%n nap</numerusform></translation>
    </message>
    <message numerus="yes">
        <source>%n week(s)</source>
        <translation><numerusform>%n hét</numerusform><numerusform>%n hét</numerusform></translation>
    </message>
    <message>
        <source>%1 and %2</source>
        <translation>%1 és %2</translation>
    </message>
    <message numerus="yes">
        <source>%n year(s)</source>
        <translation><numerusform>%n év</numerusform><numerusform>%n év</numerusform></translation>
    </message>
    <message>
        <source>%1 B</source>
        <translation>%1 B</translation>
    </message>
    <message>
        <source>%1 KB</source>
        <translation>%1 KB</translation>
    </message>
    <message>
        <source>%1 MB</source>
        <translation>%1 MB</translation>
    </message>
    <message>
        <source>%1 GB</source>
        <translation>%1 GB</translation>
    </message>
    <message>
        <source>Error: Specified data directory "%1" does not exist.</source>
        <translation>Hiba: A megadott "%1" adatkönyvtár nem létezik.</translation>
    </message>
    <message>
        <source>Error: Cannot parse configuration file: %1.</source>
        <translation>Napaka: Ne morem razčleniti konfiguracijske datoteke: %1.</translation>
    </message>
    <message>
        <source>Error: %1</source>
        <translation>Hiba: %1</translation>
    </message>
    <message>
        <source>%1 didn't yet exit safely...</source>
        <translation>%1 még nem lépett ki biztonságosan...</translation>
    </message>
    <message>
        <source>unknown</source>
        <translation>ismeretlen</translation>
    </message>
</context>
<context>
    <name>QRImageWidget</name>
    <message>
        <source>&amp;Save Image...</source>
        <translation>&amp;Kép Mentése</translation>
    </message>
    <message>
        <source>&amp;Copy Image</source>
        <translation>&amp;Kép Másolása</translation>
    </message>
    <message>
        <source>Resulting URI too long, try to reduce the text for label / message.</source>
        <translation>A keletkezett URI túl hosszú, próbálja meg csökkenteni a cimke / üzenet szövegének méretét.</translation>
    </message>
    <message>
        <source>Error encoding URI into QR Code.</source>
        <translation>Hiba lépett fel az URI QR kóddá alakításakor.</translation>
    </message>
    <message>
        <source>QR code support not available.</source>
        <translation>QR kód támogatás nem elérhető.</translation>
    </message>
    <message>
        <source>Save QR Code</source>
        <translation>QR Kód Mentése</translation>
    </message>
    <message>
        <source>PNG Image (*.png)</source>
        <translation>PNG kép (*.png)</translation>
    </message>
</context>
<context>
    <name>RPCConsole</name>
    <message>
        <source>N/A</source>
        <translation>Nem elérhető</translation>
    </message>
    <message>
        <source>Client version</source>
        <translation>Kliens verzió</translation>
    </message>
    <message>
        <source>&amp;Information</source>
        <translation>&amp;Információ</translation>
    </message>
    <message>
        <source>Debug window</source>
        <translation>Debug ablak</translation>
    </message>
    <message>
        <source>General</source>
        <translation>Általános</translation>
    </message>
    <message>
        <source>Using BerkeleyDB version</source>
        <translation>Használt BerkeleyDB verzió</translation>
    </message>
    <message>
        <source>Datadir</source>
        <translation>Adatkönyvtár</translation>
    </message>
    <message>
        <source>To specify a non-default location of the data directory use the '%1' option.</source>
        <translation>A nem alapértelmezett elérési út használatához használd a '%1' opciót</translation>
    </message>
    <message>
        <source>Blocksdir</source>
        <translation>Blokk könyvtár</translation>
    </message>
    <message>
        <source>To specify a non-default location of the blocks directory use the '%1' option.</source>
        <translation>Az blokkk könyvárhoz kívánt nem alapértelmezett elérési úthoz használd a '%1' opciót</translation>
    </message>
    <message>
        <source>Startup time</source>
        <translation>Bekapcsolás ideje</translation>
    </message>
    <message>
        <source>Network</source>
        <translation>Hálózat</translation>
    </message>
    <message>
        <source>Name</source>
        <translation>Név</translation>
    </message>
    <message>
        <source>Number of connections</source>
        <translation>Kapcsolatok száma</translation>
    </message>
    <message>
        <source>Block chain</source>
        <translation>Blokklánc</translation>
    </message>
    <message>
        <source>Current number of blocks</source>
        <translation>Aktuális blokkok száma</translation>
    </message>
    <message>
        <source>Memory Pool</source>
        <translation>Memória Halom</translation>
    </message>
    <message>
        <source>Current number of transactions</source>
        <translation>Jelenlegi tranzakciók száma</translation>
    </message>
    <message>
        <source>Memory usage</source>
        <translation>Memóriahasználat</translation>
    </message>
    <message>
        <source>Wallet: </source>
        <translation>Tárca:</translation>
    </message>
    <message>
        <source>(none)</source>
        <translation>(nincs)</translation>
    </message>
    <message>
        <source>&amp;Reset</source>
        <translation>&amp;Visszaállítás</translation>
    </message>
    <message>
        <source>Received</source>
        <translation>Fogadott</translation>
    </message>
    <message>
        <source>Sent</source>
        <translation>Küldött</translation>
    </message>
    <message>
        <source>&amp;Peers</source>
        <translation>&amp;Peerek</translation>
    </message>
    <message>
        <source>Banned peers</source>
        <translation>Kitiltott felek</translation>
    </message>
    <message>
        <source>Select a peer to view detailed information.</source>
        <translation>Peer kijelölése a részletes információkért</translation>
    </message>
    <message>
        <source>Whitelisted</source>
        <translation>Engedélyezett</translation>
    </message>
    <message>
        <source>Direction</source>
        <translation>Irány</translation>
    </message>
    <message>
        <source>Version</source>
        <translation>Verzió</translation>
    </message>
    <message>
        <source>Starting Block</source>
        <translation>Kezdő Blokk</translation>
    </message>
    <message>
        <source>Synced Headers</source>
        <translation>Szinkronizált Fejlécek</translation>
    </message>
    <message>
        <source>Synced Blocks</source>
        <translation>Szinkronizált Blokkok</translation>
    </message>
    <message>
        <source>User Agent</source>
        <translation>User Agent</translation>
    </message>
    <message>
        <source>Open the %1 debug log file from the current data directory. This can take a few seconds for large log files.</source>
        <translation>A %1 debug log fájl megnyitása a jelenlegi könyvtárból. Ez néhány másodpercig eltarthat nagyobb log fájlok esetén.</translation>
    </message>
    <message>
        <source>Decrease font size</source>
        <translation>Betűméret kicsinyítése</translation>
    </message>
    <message>
        <source>Increase font size</source>
        <translation>Betűméret növelése</translation>
    </message>
    <message>
        <source>Services</source>
        <translation>Szolgáltatások</translation>
    </message>
    <message>
        <source>Ban Score</source>
        <translation>Tiltási érték</translation>
    </message>
    <message>
        <source>Connection Time</source>
        <translation>Csatlakozás ideje</translation>
    </message>
    <message>
        <source>Last Send</source>
        <translation>Legutóbbi küldés</translation>
    </message>
    <message>
        <source>Last Receive</source>
        <translation>Legutóbbi fogadás</translation>
    </message>
    <message>
        <source>Ping Time</source>
        <translation>Ping idő</translation>
    </message>
    <message>
        <source>The duration of a currently outstanding ping.</source>
        <translation>A jelenlegi kiváló ping időtartama.</translation>
    </message>
    <message>
        <source>Ping Wait</source>
        <translation>Ping Várakozás</translation>
    </message>
    <message>
        <source>Min Ping</source>
        <translation>Minimum Ping</translation>
    </message>
    <message>
        <source>Time Offset</source>
        <translation>Idő Eltolódás</translation>
    </message>
    <message>
        <source>Last block time</source>
        <translation>Utolsó blokk ideje</translation>
    </message>
    <message>
        <source>&amp;Open</source>
        <translation>&amp;Megnyitás</translation>
    </message>
    <message>
        <source>&amp;Console</source>
        <translation>&amp;Konzol</translation>
    </message>
    <message>
        <source>&amp;Network Traffic</source>
        <translation>&amp;Hálózati forgalom</translation>
    </message>
    <message>
        <source>Totals</source>
        <translation>Összesen:</translation>
    </message>
    <message>
        <source>In:</source>
        <translation>Be:</translation>
    </message>
    <message>
        <source>Out:</source>
        <translation>Ki:</translation>
    </message>
    <message>
        <source>Debug log file</source>
        <translation>Debug naplófájl</translation>
    </message>
    <message>
        <source>Clear console</source>
        <translation>Konzol törlése</translation>
    </message>
    <message>
        <source>1 &amp;hour</source>
        <translation>1 &amp;óra</translation>
    </message>
    <message>
        <source>1 &amp;day</source>
        <translation>1 &amp;nap</translation>
    </message>
    <message>
        <source>1 &amp;week</source>
        <translation>1 &amp;hét</translation>
    </message>
    <message>
        <source>1 &amp;year</source>
        <translation>1 &amp;év</translation>
    </message>
    <message>
        <source>&amp;Disconnect</source>
        <translation>&amp;Szétkapcsol</translation>
    </message>
    <message>
        <source>Ban for</source>
        <translation>Kitiltás oka</translation>
    </message>
    <message>
        <source>&amp;Unban</source>
        <translation>&amp;Feloldja a kitiltást</translation>
    </message>
    <message>
        <source>default wallet</source>
        <translation>Alapértelmezett tárca</translation>
    </message>
    <message>
        <source>Welcome to the %1 RPC console.</source>
        <translation>Üdv a %1 RPC konzoljában.</translation>
    </message>
    <message>
        <source>Use up and down arrows to navigate history, and %1 to clear screen.</source>
        <translation>Használja a fel és le nyilakat az előzményekben való navigáláshoz, és %1 -et a képernyő törlésére.</translation>
    </message>
    <message>
        <source>Type %1 for an overview of available commands.</source>
        <translation>Írja be a %1 parancsot az elérhető utasítások áttekintéséhez.</translation>
    </message>
    <message>
        <source>For more information on using this console type %1.</source>
        <translation>Több információért használja a konzolban a %1 parancsot.</translation>
    </message>
    <message>
        <source>WARNING: Scammers have been active, telling users to type commands here, stealing their wallet contents. Do not use this console without fully understanding the ramifications of a command.</source>
        <translation>FIGYELEM: Csalók megpróbálnak felhasználókat rávenni, hogy parancsokat írjanak be ide, és ellopják a tárca tartalmát. Ne használja ezt a konzolt anélkül, hogy teljesen megértené egy parancs kiadásának a következményeit.</translation>
    </message>
    <message>
        <source>Network activity disabled</source>
        <translation>Hálózati tevékenység letiltva.</translation>
    </message>
    <message>
        <source>Executing command without any wallet</source>
        <translation>Parancs végrehajtása tárca nélkül</translation>
    </message>
    <message>
        <source>Executing command using "%1" wallet</source>
        <translation>Parancs végrehajtása a "%1" tárca használatával</translation>
    </message>
    <message>
        <source>(node id: %1)</source>
        <translation>(csomópont azonosító: %1)</translation>
    </message>
    <message>
        <source>(node id: %1)</source>
        <translation>(csomópont azonosító: %1)</translation>
    </message>
    <message>
        <source>via %1</source>
        <translation>%1 által</translation>
    </message>
    <message>
        <source>never</source>
        <translation>soha</translation>
    </message>
    <message>
        <source>Inbound</source>
        <translation>Bejövő</translation>
    </message>
    <message>
        <source>Outbound</source>
        <translation>Kimenő</translation>
    </message>
    <message>
        <source>Yes</source>
        <translation>Igen</translation>
    </message>
    <message>
        <source>No</source>
        <translation>Nem</translation>
    </message>
    <message>
        <source>Unknown</source>
        <translation>Ismeretlen</translation>
    </message>
</context>
<context>
    <name>ReceiveCoinsDialog</name>
    <message>
        <source>&amp;Amount:</source>
        <translation>&amp;Összeg:</translation>
    </message>
    <message>
        <source>&amp;Label:</source>
        <translation>Címke:</translation>
    </message>
    <message>
        <source>&amp;Message:</source>
        <translation>&amp;Üzenet:</translation>
    </message>
    <message>
        <source>An optional message to attach to the payment request, which will be displayed when the request is opened. Note: The message will not be sent with the payment over the Bitcoin network.</source>
        <translation>Egy opcionális üzenet csatolása a fizetési kérelemhez, amely megjelenik a kérelem megnyitásakor. Megjegyzés: Az üzenet nem lesz elküldve a fizetséggel a Blackcoin hálózaton keresztül.</translation>
    </message>
    <message>
        <source>An optional label to associate with the new receiving address.</source>
        <translation>Egy opcionális címke, amit hozzá lehet rendelni az új fogadó címhez.</translation>
    </message>
    <message>
        <source>Use this form to request payments. All fields are &lt;b&gt;optional&lt;/b&gt;.</source>
        <translation>Használja ezt az űrlapot fizetési kérelmekhez. Minden mező &lt;b&gt;opcionális&lt;/b&gt;</translation>
    </message>
    <message>
        <source>An optional amount to request. Leave this empty or zero to not request a specific amount.</source>
        <translation>Egy opcionálisan kérhető összeg. Hagyja üresen, vagy írjon be nullát, ha nem kívánja használni.</translation>
    </message>
    <message>
        <source>&amp;Create new receiving address</source>
        <translation>&amp;Új fogadócím létrehozása</translation>
    </message>
    <message>
        <source>Clear all fields of the form.</source>
        <translation>Minden mező törlése</translation>
    </message>
    <message>
        <source>Clear</source>
        <translation>Törlés</translation>
    </message>
    <message>
        <source>Bech32 (or BIP-173) addresses offer better protection against typos, but old wallets don't support them. When unchecked, an address compatible with older wallets will be created instead.</source>
        <translation>Segwit címek (Bech32 vagy BIP-173) csökkentik a tranzakciók díját és jobb védelmet biztosítanak gépelési hibával szemben, de a régi pénztárcák nem támogatják. Ha nincs aktiválva, egy régi pénztárcával is kompatibilis cím lesz létrehozva.</translation>
    </message>
    <message>
        <source>Generate Bech32 address</source>
        <translation>Segwit cím (Bech32) létrehozása</translation>
    </message>
    <message>
        <source>Requested payments history</source>
        <translation>A kért kifizetések története</translation>
    </message>
    <message>
        <source>Show the selected request (does the same as double clicking an entry)</source>
        <translation>Mutassa meg a kiválasztott kérelmet (ugyanaz, mint a duplaklikk)</translation>
    </message>
    <message>
        <source>Show</source>
        <translation>Mutat</translation>
    </message>
    <message>
        <source>Remove the selected entries from the list</source>
        <translation>A kijelölt elemek törlése a listáról</translation>
    </message>
    <message>
        <source>Remove</source>
        <translation>Eltávolítás</translation>
    </message>
    <message>
        <source>Copy URI</source>
        <translation>URI másolása</translation>
    </message>
    <message>
        <source>Copy label</source>
        <translation>Címke másolása</translation>
    </message>
    <message>
        <source>Copy message</source>
        <translation>Üzenet másolása</translation>
    </message>
    <message>
        <source>Copy amount</source>
        <translation>Összeg másolása</translation>
    </message>
</context>
<context>
    <name>ReceiveRequestDialog</name>
    <message>
        <source>QR Code</source>
        <translation>QR kód</translation>
    </message>
    <message>
        <source>Copy &amp;URI</source>
        <translation>&amp;URI másolása</translation>
    </message>
    <message>
        <source>Copy &amp;Address</source>
        <translation>&amp;Cím másolása</translation>
    </message>
    <message>
        <source>&amp;Save Image...</source>
        <translation>&amp;Kép mentése</translation>
    </message>
    <message>
        <source>Request payment to %1</source>
        <translation>Fizetés kérése a %1 -hez</translation>
    </message>
    <message>
        <source>Payment information</source>
        <translation>Fizetési információ</translation>
    </message>
    <message>
        <source>URI</source>
        <translation>URI</translation>
    </message>
    <message>
        <source>Address</source>
        <translation>Cím</translation>
    </message>
    <message>
        <source>Amount</source>
        <translation>Összeg</translation>
    </message>
    <message>
        <source>Label</source>
        <translation>Címke</translation>
    </message>
    <message>
        <source>Message</source>
        <translation>Üzenet</translation>
    </message>
    <message>
        <source>Wallet</source>
        <translation>Tárca</translation>
    </message>
</context>
<context>
    <name>RecentRequestsTableModel</name>
    <message>
        <source>Date</source>
        <translation>Dátum</translation>
    </message>
    <message>
        <source>Label</source>
        <translation>Címke</translation>
    </message>
    <message>
        <source>Message</source>
        <translation>Üzenet</translation>
    </message>
    <message>
        <source>(no label)</source>
        <translation>(nincs címke)</translation>
    </message>
    <message>
        <source>(no message)</source>
        <translation>(nincs üzenet)</translation>
    </message>
    <message>
        <source>(no amount requested)</source>
        <translation>(nem kért összeget)</translation>
    </message>
    <message>
        <source>Requested</source>
        <translation>Kért</translation>
    </message>
</context>
<context>
    <name>SendCoinsDialog</name>
    <message>
        <source>Send Coins</source>
        <translation>Érmék küldése</translation>
    </message>
    <message>
        <source>Coin Control Features</source>
        <translation>Pénzküldés beállításai</translation>
    </message>
    <message>
        <source>Inputs...</source>
        <translation>Bemenetek...</translation>
    </message>
    <message>
        <source>automatically selected</source>
        <translation>automatikusan kiválasztva</translation>
    </message>
    <message>
        <source>Insufficient funds!</source>
        <translation>Fedezethiány!</translation>
    </message>
    <message>
        <source>Quantity:</source>
        <translation>Mennyiség:</translation>
    </message>
    <message>
        <source>Bytes:</source>
        <translation>Bájtok:</translation>
    </message>
    <message>
        <source>Amount:</source>
        <translation>Összeg:</translation>
    </message>
    <message>
        <source>Fee:</source>
        <translation>Díjak:</translation>
    </message>
    <message>
        <source>After Fee:</source>
        <translation>Utólagos díj:</translation>
    </message>
    <message>
        <source>Change:</source>
        <translation>Visszajáró:</translation>
    </message>
    <message>
        <source>If this is activated, but the change address is empty or invalid, change will be sent to a newly generated address.</source>
        <translation>Ha ezt a beállítást engedélyezi, de a visszajáró cím érvénytelen, a visszajáró egy újonnan generált címre lesz küldve.</translation>
    </message>
    <message>
        <source>Custom change address</source>
        <translation>Egyedi visszajáró cím</translation>
    </message>
    <message>
        <source>Transaction Fee:</source>
        <translation>Tranzakciós díj</translation>
    </message>
    <message>
        <source>Choose...</source>
        <translation>Válassz...</translation>
    </message>
    <message>
        <source>Using the fallbackfee can result in sending a transaction that will take several hours or days (or never) to confirm. Consider choosing your fee manually or wait until you have validated the complete chain.</source>
        <translation>A tartalék díj (failback fee) használata egy órákig vagy napokig tartó (vagy soha be nem fejeződő) tranzakciót eredményezhet. Fontolja meg, hogy Ön adja meg a díjat, vagy várjon amíg a teljes láncot érvényesíti.</translation>
    </message>
    <message>
        <source>Warning: Fee estimation is currently not possible.</source>
        <translation>Figyelem: A hozzávetőleges díjszámítás jelenleg nem lehetséges.</translation>
    </message>
    <message>
        <source>collapse fee-settings</source>
        <translation>díj beállítások bezárása</translation>
    </message>
    <message>
        <source>Specify a custom fee per kB (1,000 bytes) of the transaction's virtual size.

Note:  Since the fee is calculated on a per-byte basis, a fee of "100 satoshis per kB" for a transaction size of 500 bytes (half of 1 kB) would ultimately yield a fee of only 50 satoshis.</source>
        <translation>Add meg a választott tranzakciós díjat kB (1000 bájt) -onként a tranzakció virtuális méretére számolva.

Figyelem: Mivel bájtonként lesz a dj kiszámolva ezért a "100 satoshi per kB" egy 500 bájtos (fél kB) tranzakciónál  ténylegesen 50 satoshi lesz.</translation>
    </message>
    <message>
        <source>per kilobyte</source>
        <translation>kilobájtonként</translation>
    </message>
    <message>
        <source>Hide</source>
        <translation>Elrejtés</translation>
    </message>
    <message>
        <source>Recommended:</source>
        <translation>Ajánlott:</translation>
    </message>
    <message>
        <source>Custom:</source>
        <translation>Egyéni:</translation>
    </message>
    <message>
        <source>Send to multiple recipients at once</source>
        <translation>Küldés több címzettnek egyszerre</translation>
    </message>
    <message>
        <source>Add &amp;Recipient</source>
        <translation>&amp;Címzett hozzáadása</translation>
    </message>
    <message>
        <source>Clear all fields of the form.</source>
        <translation>Minden mező törlése</translation>
    </message>
    <message>
        <source>Dust:</source>
        <translation>Por-határ:</translation>
    </message>
    <message>
        <source>When there is less transaction volume than space in the blocks, miners as well as relaying nodes may enforce a minimum fee. Paying only this minimum fee is just fine, but be aware that this can result in a never confirming transaction once there is more demand for bitcoin transactions than the network can process.</source>
        <translation>Ha kevesebb a tranzakció mint amennyi hely lenne egy blokkban, akkor a bányászok és a többi node megkövetelheti a minimum díjat. E minimum díjat fizetni elegendő lehet, de tudnod kell, hogy ez esetleg soha nem konfirmálódó tranzakciót eredményezhet ahogy a tranzakciók száma magasabb lesz mint a network által megengedett.</translation>
    </message>
    <message>
        <source>A too low fee might result in a never confirming transaction (read the tooltip)</source>
        <translation>A túl alacsony illeték a tranzakció soha be nem teljesülését eredményezheti (olvassa el az elemleírást)</translation>
    </message>
    <message>
        <source>Confirmation time target:</source>
        <translation>Várható megerősítési idő:</translation>
    </message>
    <message>
        <source>Enable Replace-By-Fee</source>
        <translation>Replace-By-Fee bekapcsolása</translation>
    </message>
    <message>
        <source>With Replace-By-Fee (BIP-125) you can increase a transaction's fee after it is sent. Without this, a higher fee may be recommended to compensate for increased transaction delay risk.</source>
        <translation>A With Replace-By-Fee (BIP-125) funkciót használva küldés után is megemelheted a tranzakciós díjat. Ha ezt nem használod akkor magasabb díjat érdemes használni, hogy kisebb legyen a késedelem.</translation>
    </message>
    <message>
        <source>Clear &amp;All</source>
        <translation>Mindent &amp;töröl</translation>
    </message>
    <message>
        <source>Balance:</source>
        <translation>Egyenleg:</translation>
    </message>
    <message>
        <source>Confirm the send action</source>
        <translation>Küldés megerősítése</translation>
    </message>
    <message>
        <source>S&amp;end</source>
        <translation>&amp;Küldés</translation>
    </message>
    <message>
        <source>Copy quantity</source>
        <translation>Mennyiség másolása</translation>
    </message>
    <message>
        <source>Copy amount</source>
        <translation>Összeg másolása</translation>
    </message>
    <message>
        <source>Copy fee</source>
        <translation>Díj másolása</translation>
    </message>
    <message>
        <source>Copy after fee</source>
        <translation>Utólagos díj másolása</translation>
    </message>
    <message>
        <source>Copy bytes</source>
        <translation>Byte-ok másolása</translation>
    </message>
    <message>
        <source>Copy dust</source>
        <translation>Porszemek másolása</translation>
    </message>
    <message>
        <source>Copy change</source>
        <translation>Visszajáró másolása</translation>
    </message>
    <message>
        <source>%1 (%2 blocks)</source>
        <translation>%1 (%2 blokk)</translation>
    </message>
    <message>
        <source> from wallet '%1'</source>
        <translation>A "%1" tárcától</translation>
    </message>
    <message>
        <source>%1 to '%2'</source>
        <translation>%1 -től '%2-ig'</translation>
    </message>
    <message>
        <source>Are you sure you want to send?</source>
        <translation>Biztosan el akarja küldeni?</translation>
    </message>
    <message>
        <source>or</source>
        <translation>vagy</translation>
    </message>
    <message>
        <source>You can increase the fee later (signals Replace-By-Fee, BIP-125).</source>
        <translation>Később növelheti a tranzakció díját (lásd Replace-By-Fee, BIP-125).</translation>
    </message>
    <message>
        <source>Please, review your transaction.</source>
        <translation>Kérjük, hogy ellenőrizze le a tranzakciót.</translation>
    </message>
    <message>
        <source>Transaction fee</source>
        <translation>Tranzakciós díj</translation>
    </message>
    <message>
        <source>Not signalling Replace-By-Fee, BIP-125.</source>
        <translation>Nem jelzek Replace-By-Fee, BIP-125-t</translation>
    </message>
    <message>
        <source>Total Amount</source>
        <translation>Teljes összeg</translation>
    </message>
    <message>
        <source>To review recipient list click "Show Details..."</source>
        <translation>A címzett lista ellenőrzéséhez kattintson a "További részletek" gombra.</translation>
    </message>
    <message>
        <source>Confirm send coins</source>
        <translation>Összeg küldésének megerősítése</translation>
    </message>
    <message>
        <source>The recipient address is not valid. Please recheck.</source>
        <translation>A fogadó címe érvénytelen. Kérem ellenőrizze.</translation>
    </message>
    <message>
        <source>The amount to pay must be larger than 0.</source>
        <translation>A fizetendő összegnek nagyobbnak kell lennie 0-nál.</translation>
    </message>
    <message>
        <source>The amount exceeds your balance.</source>
        <translation>Az összeg meghaladja az egyenlegét.</translation>
    </message>
    <message>
        <source>The total exceeds your balance when the %1 transaction fee is included.</source>
        <translation>A küldeni kívánt összeg és a %1 tranzakciós díj együtt meghaladja az egyenlegén rendelkezésre álló összeget.</translation>
    </message>
    <message>
        <source>Duplicate address found: addresses should only be used once each.</source>
        <translation>Többször szerepel ugyanaz a cím: egy címet csak egyszer használjon.</translation>
    </message>
    <message>
        <source>Transaction creation failed!</source>
        <translation>Tranzakció létrehozása sikertelen!</translation>
    </message>
    <message>
        <source>The transaction was rejected with the following reason: %1</source>
        <translation>Tranzakció visszautasítva a következő indokkal: %1</translation>
    </message>
    <message>
        <source>A fee higher than %1 is considered an absurdly high fee.</source>
        <translation>Magasabb díj mint %1 abszurd magas díjnak számít.</translation>
    </message>
    <message>
        <source>Payment request expired.</source>
        <translation>A fizetési kérelem lejárt.</translation>
    </message>
    <message>
        <source>Warning: Invalid Bitcoin address</source>
        <translation>Figyelmeztetés: Érvénytelen Blackcoin cím</translation>
    </message>
    <message>
        <source>Warning: Unknown change address</source>
        <translation>Figyelmeztetés: Ismeretlen visszajáró cím</translation>
    </message>
    <message>
        <source>Confirm custom change address</source>
        <translation>Egyedi visszajáró cím jóváhagyása</translation>
    </message>
    <message>
        <source>The address you selected for change is not part of this wallet. Any or all funds in your wallet may be sent to this address. Are you sure?</source>
        <translation>A visszajárónak megadott cím nem szerepel ebben a tárcában. Bármilyen - vagy az egész - összeg elküldhető a tárcájából erre a címre. Biztos benne?</translation>
    </message>
    <message>
        <source>(no label)</source>
        <translation>(nincs címke)</translation>
    </message>
</context>
<context>
    <name>SendCoinsEntry</name>
    <message>
        <source>Copy quantity</source>
        <translation>Mennyiség másolása</translation>
    </message>
    <message>
        <source>Copy amount</source>
        <translation>Összeg másolása</translation>
    </message>
    <message>
        <source>Copy fee</source>
        <translation>Díj másolása</translation>
    </message>
    <message>
        <source>Copy bytes</source>
        <translation>Byte-ok másolása </translation>
    </message>
    <message>
        <source>This is a normal payment.</source>
        <translation>Ez normál fizetés.</translation>
    </message>
    <message>
        <source>The Bitcoin address to send the payment to</source>
        <translation>Erre a Blackcoin címre küldje az összeget</translation>
    </message>
    <message>
        <source>Alt+A</source>
        <translation>Alt+A</translation>
    </message>
    <message>
        <source>Copy change</source>
        <translation>Visszajáró másolása</translation>
    </message>
    <message>
        <source>Are you sure you want to send?</source>
        <translation>Biztosan el akarja küldeni?</translation>
    </message>
    <message>
        <source>added as transaction fee</source>
        <translation>hozzáadva, mint tranzakciós díj</translation>
    </message>
    <message>
        <source>The fee will be deducted from the amount being sent. The recipient will receive less bitcoins than you enter in the amount field. If multiple recipients are selected, the fee is split equally.</source>
        <translation>Az illeték le lesz vonva a küldött telkes összegből. A címzett kevesebb bitcoint fog megkapni, mint amennyit az összeg mezőbe beüt. Amennyiben több címzett van kiválasztva, az illeték egyenlő mértékben van elosztva.</translation>
    </message>
    <message>
        <source>S&amp;ubtract fee from amount</source>
        <translation>&amp;Vonja le a díjat az összegből</translation>
    </message>
    <message>
        <source>Use available balance</source>
        <translation>Elérhető egyenleg használata</translation>
    </message>
    <message>
        <source>Message:</source>
        <translation>Üzenet:</translation>
    </message>
    <message>
        <source>This is an unauthenticated payment request.</source>
        <translation>Ez egy nem hitelesített fizetési kérelem.</translation>
    </message>
    <message>
        <source>This is an authenticated payment request.</source>
        <translation>Ez egy hitelesített fizetési kérelem.</translation>
    </message>
    <message>
        <source>Enter a label for this address to add it to the list of used addresses</source>
        <translation>Adjon egy címkét ehhez a címhez, hogy bekerüljön a használt címek közé</translation>
    </message>
    <message>
        <source>Pay To:</source>
        <translation>Címzett:</translation>
    </message>
    <message>
        <source>Confirm send coins</source>
        <translation>Összeg küldésének megerősítése</translation>
    </message>
    <message>
        <source>Enter a label for this address to add it to your address book</source>
        <translation>Adjon egy címkét ehhez a címhez, hogy bekerüljön a címtárába</translation>
    </message>
</context>
<context>
    <name>SendConfirmationDialog</name>
    <message>
        <source>Yes</source>
        <translation>Igen</translation>
    </message>
</context>
<context>
    <name>ShutdownWindow</name>
    <message>
        <source>%1 is shutting down...</source>
        <translation>A %1 leáll...</translation>
    </message>
    <message>
        <source>Do not shut down the computer until this window disappears.</source>
        <translation>Ne állítsd le a számítógépet amíg ez az ablak el nem tűnik.</translation>
    </message>
    <message>
        <source>The amount to pay must be larger than 0.</source>
        <translation>A fizetendő összegnek nagyobbnak kell lennie 0-nál.</translation>
    </message>
    <message>
        <source>The amount exceeds your balance.</source>
        <translation>Az összeg meghaladja az egyenlegét.</translation>
    </message>
    <message>
        <source>You can sign messages/agreements with your addresses to prove you can receive bitcoins sent to them. Be careful not to sign anything vague or random, as phishing attacks may try to trick you into signing your identity over to them. Only sign fully-detailed statements you agree to.</source>
        <translation>Címeivel aláírhatja az üzeneteket/egyezményeket, amivel bizonyíthatja, hogy át tudja venni az ezekre a címekre küldött bitcoin-t. Vigyázzon, hogy ne írjon alá semmi félreérthetőt, mivel a phising támadásokkal megpróbálhatják becsapni, hogy az azonosságát átírja másokra. Csak olyan részletes állításokat írjon alá, amivel egyetért.</translation>
    </message>
    <message>
        <source>The Bitcoin address to sign the message with</source>
        <translation>Blackcoin cím, amivel alá kívánja írni az üzenetet</translation>
    </message>
    <message>
        <source>Choose previously used address</source>
        <translation>Válassz egy korábban már használt címet</translation>
    </message>
    <message>
        <source>Duplicate address found: addresses should only be used once each.</source>
        <translation>Többször szerepel ugyanaz a cím: egy címet csak egyszer használjon.</translation>
    </message>
    <message>
        <source>Transaction creation failed!</source>
        <translation>Tranzakció létrehozása sikertelen!</translation>
    </message>
    <message>
        <source>The transaction was rejected with the following reason: %1</source>
        <translation>Tranzakció visszautasítva a következő indokkal: %1</translation>
    </message>
    <message>
        <source>A fee higher than %1 is considered an absurdly high fee.</source>
        <translation>Magasabb díj mint %1 abszurd magas díjnak számít.</translation>
    </message>
    <message>
        <source>Payment request expired.</source>
        <translation>A fizetési kérelem lejárt.</translation>
    </message>
    <message>
        <source>Pay only the required fee of %1</source>
        <translation>Csak a szükséges %1 díj fizetése</translation>
    </message>
    <message>
<<<<<<< HEAD
        <source>Warning: Invalid Bitcoin address</source>
        <translation>Figyelmeztetés: Érvénytelen Blackcoin cím</translation>
=======
        <source>Sign the message to prove you own this Bitcoin address</source>
        <translation>Üzenet</translation>
>>>>>>> 2f9f9b37
    </message>
    <message>
        <source>Warning: Unknown change address</source>
        <translation>Figyelmeztetés: Ismeretlen visszajáró cím</translation>
    </message>
    <message>
        <source>Confirm custom change address</source>
        <translation>Egyedi visszajáró cím jóváhagyása</translation>
    </message>
    <message>
        <source>The address you selected for change is not part of this wallet. Any or all funds in your wallet may be sent to this address. Are you sure?</source>
        <translation>A cím, amelyet a visszajárónak megadott, nincs ebben a tárcában. Bármennyi vagy minden összeg elküldhető a tárcájából erre a címre. Biztos benne?</translation>
    </message>
    <message>
        <source>The Bitcoin address the message was signed with</source>
        <translation>Blackcoin cím, amivel aláírta az üzenetet</translation>
    </message>
    <message>
        <source>Verify the message to ensure it was signed with the specified Bitcoin address</source>
        <translation>Ellenőrizze az üzenetet, hogy valóban a megjelölt Blackcoin címmel van-e aláírva</translation>
    </message>
    <message>
        <source>Verify &amp;Message</source>
        <translation>Üzenet ellenőrzése</translation>
    </message>
    <message>
        <source>Click "Sign Message" to generate signature</source>
        <translation>Klikkeljen az "Üzenet Aláírása" -ra, hogy aláírást generáljon</translation>
    </message>
    <message>
        <source>The entered address is invalid.</source>
        <translation>A megadott cím nem érvényes.</translation>
    </message>
    <message>
        <source>Please check the address and try again.</source>
        <translation>Kérem ellenőrizze a címet és próbálja meg újra.</translation>
    </message>
    <message>
        <source>The entered address does not refer to a key.</source>
        <translation>A megadott cím nem hivatkozik egy kulcshoz sem.</translation>
    </message>
    <message>
        <source>Wallet unlock was cancelled.</source>
        <translation>Tárca megnyitása megszakítva</translation>
    </message>
    <message>
        <source>Private key for the entered address is not available.</source>
        <translation>A megadott cím privát kulcsa nem található.</translation>
    </message>
    <message>
        <source>Message signing failed.</source>
        <translation>Üzenet aláírása sikertelen.</translation>
    </message>
    <message>
        <source>Message signed.</source>
        <translation>Üzenet aláírva.</translation>
    </message>
    <message>
        <source>The signature could not be decoded.</source>
        <translation>Az aláírást nem sikerült dekódolni.</translation>
    </message>
    <message>
        <source>Please check the signature and try again.</source>
        <translation>Kérem ellenőrizze az aláírást és próbálja újra.</translation>
    </message>
    <message>
        <source>Message verification failed.</source>
        <translation>Az üzenet ellenőrzése sikertelen.</translation>
    </message>
    <message>
        <source>Message verified.</source>
        <translation>Üzenet ellenőrizve.</translation>
    </message>
</context>
<context>
    <name>TrafficGraphWidget</name>
    <message>
        <source>KB/s</source>
        <translation>KB/s</translation>
    </message>
</context>
<context>
    <name>TransactionDesc</name>
    <message>
        <source>Open until %1</source>
        <translation>%1 -ig megnyitva</translation>
    </message>
    <message>
        <source>0/unconfirmed, %1</source>
        <translation>0/megerősítetlen, %1</translation>
    </message>
    <message>
        <source>in memory pool</source>
        <translation>a memória halomban</translation>
    </message>
    <message>
        <source>not in memory pool</source>
        <translation>nincs a memória halomban</translation>
    </message>
    <message>
        <source>abandoned</source>
        <translation>elhagyott</translation>
    </message>
    <message>
        <source>%1/unconfirmed</source>
        <translation>%1/megerősítetlen</translation>
    </message>
    <message>
        <source>%1 confirmations</source>
        <translation>%1 megerősítés</translation>
    </message>
    <message>
        <source>Status</source>
        <translation>Állapot</translation>
    </message>
    <message>
        <source>Date</source>
        <translation>Dátum</translation>
    </message>
    <message>
        <source>Source</source>
        <translation>Forrás</translation>
    </message>
    <message>
        <source>Generated</source>
        <translation>Generálva</translation>
    </message>
    <message>
        <source>From</source>
        <translation>Küldő:</translation>
    </message>
    <message>
        <source>unknown</source>
        <translation>ismeretlen</translation>
    </message>
    <message>
        <source>To</source>
        <translation>Címzett</translation>
    </message>
    <message>
        <source>own address</source>
        <translation>saját cím</translation>
    </message>
    <message>
        <source>watch-only</source>
        <translation>csak megfigyelés</translation>
    </message>
    <message>
        <source>label</source>
        <translation>címke</translation>
    </message>
    <message>
        <source>Credit</source>
        <translation>Jóváírás</translation>
    </message>
    <message>
        <source>not accepted</source>
        <translation>elutasítva</translation>
    </message>
    <message>
        <source>Debit</source>
        <translation>Terhelés</translation>
    </message>
    <message>
        <source>Total debit</source>
        <translation>Teljes terhelés</translation>
    </message>
    <message>
        <source>Total credit</source>
        <translation>Teljes hitel</translation>
    </message>
    <message>
        <source>Transaction fee</source>
        <translation>Tranzakciós díj</translation>
    </message>
    <message>
        <source>Net amount</source>
        <translation>Nettó összeg</translation>
    </message>
    <message>
        <source>Message</source>
        <translation>Üzenet</translation>
    </message>
    <message>
        <source>Comment</source>
        <translation>Megjegyzés</translation>
    </message>
    <message>
        <source>Transaction ID</source>
        <translation>Tranzakció Azonosító</translation>
    </message>
    <message>
        <source>Transaction total size</source>
        <translation>Tranzakció teljes mérete</translation>
    </message>
    <message>
        <source>Transaction virtual size</source>
        <translation>A tranzakció virtuális mérete</translation>
    </message>
    <message>
        <source>Output index</source>
        <translation>Kimeneti index</translation>
    </message>
    <message>
        <source> (Certificate was not verified)</source>
        <translation>(A tanúsítvány nem ellenőrzött)</translation>
    </message>
    <message>
        <source>Merchant</source>
        <translation>Kereskedő</translation>
    </message>
    <message>
        <source>Debug information</source>
        <translation>Debug információ</translation>
    </message>
    <message>
        <source>Transaction</source>
        <translation>Tranzakció</translation>
    </message>
    <message>
        <source>Inputs</source>
        <translation>Bemenetek</translation>
    </message>
    <message>
        <source>Amount</source>
        <translation>Összeg</translation>
    </message>
    <message>
        <source>true</source>
        <translation>igaz</translation>
    </message>
    <message>
        <source>false</source>
        <translation>hamis</translation>
    </message>
</context>
<context>
    <name>TransactionDescDialog</name>
    <message>
        <source>This pane shows a detailed description of the transaction</source>
        <translation>Ez a mező a tranzakció részleteit mutatja</translation>
    </message>
    <message>
        <source>Details for %1</source>
        <translation>%1 részletei</translation>
    </message>
</context>
<context>
    <name>TransactionTableModel</name>
    <message>
        <source>Date</source>
        <translation>Dátum</translation>
    </message>
    <message>
        <source>Type</source>
        <translation>Típus</translation>
    </message>
    <message>
        <source>Label</source>
        <translation>Címke</translation>
    </message>
    <message>
        <source>Open until %1</source>
        <translation>%1 -ig megnyitva</translation>
    </message>
    <message>
        <source>Unconfirmed</source>
        <translation>Megerősítetlen</translation>
    </message>
    <message>
        <source>Abandoned</source>
        <translation>Elhagyott</translation>
    </message>
    <message>
        <source>Confirming (%1 of %2 recommended confirmations)</source>
        <translation>Megerősítés (%1 az ajánlott %2 megerősítésből)</translation>
    </message>
    <message>
        <source>Confirmed (%1 confirmations)</source>
        <translation>Megerősítve (%1 megerősítés)</translation>
    </message>
    <message>
        <source>Conflicted</source>
        <translation>Konfliktusos</translation>
    </message>
    <message>
        <source>Immature (%1 confirmations, will be available after %2)</source>
        <translation>Éretlen (%1 megerősítés, %2 után lesz elérhető)</translation>
    </message>
    <message>
        <source>Generated but not accepted</source>
        <translation>Generálva, de nincs elfogadva</translation>
    </message>
    <message>
        <source>Received with</source>
        <translation>Erre a címre</translation>
    </message>
    <message>
        <source>Received from</source>
        <translation>Fogadva innen</translation>
    </message>
    <message>
        <source>Sent to</source>
        <translation>Elküldve ide</translation>
    </message>
    <message>
        <source>Payment to yourself</source>
        <translation>Magadnak kifizetve</translation>
    </message>
    <message>
        <source>Mined</source>
        <translation>Kibányászva</translation>
    </message>
    <message>
        <source>watch-only</source>
        <translation>csak megfigyelés</translation>
    </message>
    <message>
        <source>(n/a)</source>
        <translation>(nincs adat)</translation>
    </message>
    <message>
        <source>(no label)</source>
        <translation>(nincs címke)</translation>
    </message>
    <message>
        <source>Transaction status. Hover over this field to show number of confirmations.</source>
        <translation>Tranzakció állapota. Húzza ide az egeret, hogy lássa a megerősítések számát.</translation>
    </message>
    <message>
        <source>Date and time that the transaction was received.</source>
        <translation>Tranzakció fogadásának dátuma és időpontja.</translation>
    </message>
    <message>
        <source>Type of transaction.</source>
        <translation>Tranzakció típusa.</translation>
    </message>
    <message>
        <source>Whether or not a watch-only address is involved in this transaction.</source>
        <translation>Egy csak megfigyelt cím érintett vagy nem ebben a tranzakcióban.</translation>
    </message>
    <message>
        <source>Amount removed from or added to balance.</source>
        <translation>Az egyenleghez jóváírt vagy ráterhelt összeg.</translation>
    </message>
</context>
<context>
    <name>TransactionView</name>
    <message>
        <source>All</source>
        <translation>Mind</translation>
    </message>
    <message>
        <source>Today</source>
        <translation>Ma</translation>
    </message>
    <message>
        <source>This week</source>
        <translation>Ezen a héten</translation>
    </message>
    <message>
        <source>This month</source>
        <translation>Ebben a hónapban</translation>
    </message>
    <message>
        <source>Last month</source>
        <translation>Múlt hónapban</translation>
    </message>
    <message>
        <source>This year</source>
        <translation>Ebben az évben</translation>
    </message>
    <message>
        <source>Range...</source>
        <translation>Tartomány...</translation>
    </message>
    <message>
        <source>Received with</source>
        <translation>Erre a címre</translation>
    </message>
    <message>
        <source>Sent to</source>
        <translation>Elküldve ide</translation>
    </message>
    <message>
        <source>To yourself</source>
        <translation>Magának</translation>
    </message>
    <message>
        <source>Mined</source>
        <translation>Kibányászva</translation>
    </message>
    <message>
        <source>Other</source>
        <translation>Más</translation>
    </message>
    <message>
        <source>Min amount</source>
        <translation>Minimális összeg</translation>
    </message>
    <message>
        <source>Abandon transaction</source>
        <translation>Tranzakció megszakítása</translation>
    </message>
    <message>
        <source>Increase transaction fee</source>
        <translation>Tranzakciós díj növelése</translation>
    </message>
    <message>
        <source>Copy address</source>
        <translation>Cím másolása</translation>
    </message>
    <message>
        <source>Copy label</source>
        <translation>Címke másolása</translation>
    </message>
    <message>
        <source>Copy amount</source>
        <translation>Összeg másolása</translation>
    </message>
    <message>
        <source>Copy transaction ID</source>
        <translation>Tranzakció azonosító másolása</translation>
    </message>
    <message>
        <source>Copy raw transaction</source>
        <translation>Nyers tranzakció másolása</translation>
    </message>
    <message>
        <source>Copy full transaction details</source>
        <translation>Tranzakció részleteinek teljes másolása</translation>
    </message>
    <message>
        <source>Edit label</source>
        <translation>Címke szerkesztése</translation>
    </message>
    <message>
        <source>Show transaction details</source>
        <translation>Tranzakció részletesen</translation>
    </message>
    <message>
        <source>Export Transaction History</source>
        <translation>Tranzakciós előzmények exportálása</translation>
    </message>
    <message>
        <source>Comma separated file (*.csv)</source>
        <translation>Vesszővel elválasztott adatokat tartalmazó fájl</translation>
    </message>
    <message>
        <source>Confirmed</source>
        <translation>Megerősítve</translation>
    </message>
    <message>
        <source>Watch-only</source>
        <translation>Csak megfigyelés</translation>
    </message>
    <message>
        <source>Date</source>
        <translation>Dátum</translation>
    </message>
    <message>
        <source>Type</source>
        <translation>Típus</translation>
    </message>
    <message>
        <source>Label</source>
        <translation>Címke</translation>
    </message>
    <message>
        <source>Address</source>
        <translation>Cím</translation>
    </message>
    <message>
        <source>ID</source>
        <translation>Azonosító</translation>
    </message>
    <message>
        <source>Exporting Failed</source>
        <translation>Hiba az exportálás során</translation>
    </message>
    <message>
        <source>There was an error trying to save the transaction history to %1.</source>
        <translation>Hiba történt a tranzakciós előzmények %1 helyre való mentésekor.</translation>
    </message>
    <message>
        <source>Exporting Successful</source>
        <translation>Sikeres Exportálás</translation>
    </message>
    <message>
        <source>Range:</source>
        <translation>Tartomány:</translation>
    </message>
    </context>
<context>
    <name>UnitDisplayStatusBarControl</name>
    </context>
<context>
    <name>WalletController</name>
<<<<<<< HEAD
    </context>
=======
    <message>
        <source>Close wallet</source>
        <translation>Tárca bezárása</translation>
    </message>
    <message>
        <source>Are you sure you wish to close the wallet &lt;i&gt;%1&lt;/i&gt;?</source>
        <translation>Biztos, hogy bezárja a "%1" tárcát?</translation>
    </message>
    <message>
        <source>Closing the wallet for too long can result in having to resync the entire chain if pruning is enabled.</source>
        <translation>A tárca hosszantartó bezárása nyesési üzemmódban azt eredményezheti, hogy a teljes láncot újra kell szinkronizálnia.</translation>
    </message>
</context>
>>>>>>> 2f9f9b37
<context>
    <name>WalletFrame</name>
    <message>
        <source>No wallet has been loaded.</source>
        <translation>Nincs betöltve pénztárca.</translation>
    </message>
</context>
<context>
    <name>WalletModel</name>
    <message>
        <source>Send Coins</source>
        <translation>Érmék Küldése</translation>
    </message>
    <message>
        <source>Fee bump error</source>
        <translation>Díj emelési hiba</translation>
    </message>
    <message>
        <source>Increasing transaction fee failed</source>
        <translation>Tranzakciós díj növelése sikertelen</translation>
    </message>
    <message>
        <source>Do you want to increase the fee?</source>
        <translation>Kívánja megnövelni a díjat?</translation>
    </message>
    <message>
        <source>Current fee:</source>
        <translation>Jelenlegi díj:</translation>
    </message>
    <message>
        <source>Increase:</source>
        <translation>Növekedés:</translation>
    </message>
    <message>
        <source>New fee:</source>
        <translation>Új díj:</translation>
    </message>
    <message>
        <source>Confirm fee bump</source>
        <translation>Erősitsd meg a díj emelését</translation>
    </message>
    <message>
        <source>Can't sign transaction.</source>
        <translation>Tranzakció aláírása sikertelen.</translation>
    </message>
    <message>
        <source>Could not commit transaction</source>
        <translation>A tranzakciót nem lehet elküldeni</translation>
    </message>
<<<<<<< HEAD
    </context>
=======
    <message>
        <source>default wallet</source>
        <translation>Alapértelmezett tárca</translation>
    </message>
</context>
>>>>>>> 2f9f9b37
<context>
    <name>WalletView</name>
    <message>
        <source>&amp;Export</source>
        <translation>&amp;Exportálás</translation>
    </message>
    <message>
        <source>Export the data in the current tab to a file</source>
        <translation>Jelenlegi nézet adatainak exportálása fájlba</translation>
    </message>
    <message>
        <source>Backup Wallet</source>
        <translation>Biztonsági másolat készítése a Tárcáról</translation>
    </message>
    <message>
        <source>Wallet Data (*.dat)</source>
        <translation>Tárca Fájl (*.dat)</translation>
    </message>
    <message>
        <source>Backup Failed</source>
        <translation>Biztonsági másolat készítése sikertelen</translation>
    </message>
    <message>
        <source>There was an error trying to save the wallet data to %1.</source>
        <translation>Hiba történt a pénztárca adatainak %1 mentésekor.</translation>
    </message>
    <message>
        <source>Backup Successful</source>
        <translation>Sikeres biztonsági mentés</translation>
    </message>
    <message>
        <source>The wallet data was successfully saved to %1.</source>
        <translation>A tárca adatai sikeresen elmentve %1.</translation>
    </message>
    <message>
        <source>Cancel</source>
        <translation>Bezárás</translation>
    </message>
</context>
<context>
    <name>bitcoin-core</name>
    <message>
        <source>Distributed under the MIT software license, see the accompanying file %s or %s</source>
        <translation>MIT szoftver licenc alapján terjesztve, tekintse meg a hozzátartozó fájlt %s or %s</translation>
    </message>
    <message>
        <source>Prune configured below the minimum of %d MiB.  Please use a higher number.</source>
        <translation>Nyesés megkísérlése a minimális %d MiB alatt. Kérjük, használjon egy magasabb értéket.</translation>
    </message>
    <message>
        <source>Prune: last wallet synchronisation goes beyond pruned data. You need to -reindex (download the whole blockchain again in case of pruned node)</source>
        <translation>Nyesés: az utolsó tárcaszinkronizálás meghaladja a nyesett adatokat. Szükséges a -reindex használata (nyesett csomópont esetében a teljes blokklánc ismételt letöltése).</translation>
    </message>
    <message>
        <source>Rescans are not possible in pruned mode. You will need to use -reindex which will download the whole blockchain again.</source>
        <translation>Nyesett üzemmódban nem lehet megismételni a feltérképezést. Szükséges a -reindex használata, ami a teljes blokklánc letöltését eredményezi.</translation>
    </message>
    <message>
        <source>Error: A fatal internal error occurred, see debug.log for details</source>
        <translation>Hiba: Fatális belső hiba történt, nézze meg a debug.log -ot a részletekért</translation>
    </message>
    <message>
        <source>Unable to start HTTP server. See debug log for details.</source>
        <translation>HTTP szerver indítása sikertelen. A részleteket lásd: debug log.</translation>
    </message>
    <message>
<<<<<<< HEAD
        <source>Bitcoin Core</source>
        <translation>Blackcoin More</translation>
    </message>
    <message>
        <source>The %s developers</source>
        <translation>A %s fejlesztők</translation>
    </message>
    <message>
=======
>>>>>>> 2f9f9b37
        <source>The %s developers</source>
        <translation>A %s fejlesztők</translation>
    </message>
    <message>
        <source>Cannot obtain a lock on data directory %s. %s is probably already running.</source>
        <translation>Az %s adatkönyvtár nem zárható.  A %s valószínűleg fut már.</translation>
    </message>
    <message>
<<<<<<< HEAD
=======
        <source>Cannot provide specific connections and have addrman find outgoing connections at the same.</source>
        <translation>Nem lehetséges a megadott kapcsolatok és az addrman által felderített kapcsolatok egyidejű használata.</translation>
    </message>
    <message>
        <source>Error reading %s! All keys read correctly, but transaction data or address book entries might be missing or incorrect.</source>
        <translation>Hiba %s beolvasása közben. Az összes kulcs sikeresen beolvasva, de a tranzakciós adatok és a címtár rekordok hiányoznak vagy sérültek.</translation>
    </message>
    <message>
        <source>Please contribute if you find %s useful. Visit %s for further information about the software.</source>
        <translation>Kérlek támogasd ha hasznásnak találtad a  %s-t. Az alábbi linken találsz bővebb információt a szoftverről %s.</translation>
    </message>
    <message>
        <source>The block database contains a block which appears to be from the future. This may be due to your computer's date and time being set incorrectly. Only rebuild the block database if you are sure that your computer's date and time are correct</source>
        <translation>A blokk adatbázis tartalmaz egy blokkot ami a jövőből érkezettnek látszik. Ennek oka lehet, hogy a számítógéped dátum és idő beállítása helytelen. Csak akkor építsd újra a block adatbázist ha biztos vagy benne, hogy az időbeállítás helyes.</translation>
    </message>
    <message>
>>>>>>> 2f9f9b37
        <source>This is a pre-release test build - use at your own risk - do not use for mining or merchant applications</source>
        <translation>Ez egy kiadás előtt álló, teszt verzió - csak saját felelősségre - ne használja bányászatra vagy kereskedéshez.</translation>
    </message>
    <message>
        <source>This is the transaction fee you may discard if change is smaller than dust at this level</source>
        <translation>Ezt a tranzakciós díjat figyelmen kívül hagyhatod ha a visszajáró kisebb mint a "porhintés" összege jelenleg.</translation>
    </message>
    <message>
        <source>Unable to rewind the database to a pre-fork state. You will need to redownload the blockchain</source>
        <translation>Az adatbázis visszatekerése az elágazás előtti állapotba nem sikerült. Ismételten le kell töltenie a blokkláncot.</translation>
    </message>
    <message>
        <source>Warning: The network does not appear to fully agree! Some miners appear to be experiencing issues.</source>
        <translation>Figyelem: A hálózat úgy tűnik nem teljesen egyezik! Néhány bányász problémákat tapasztalhat.</translation>
    </message>
    <message>
        <source>-maxmempool must be at least %d MB</source>
        <translation>-maxmempool legalább %d MB kell legyen.</translation>
    </message>
    <message>
        <source>Config setting for %s only applied on %s network when in [%s] section.</source>
        <translation>A konfigurációs beálltás %s kizárólag az %s hálózatra vonatkozik amikor a [%s] szekcióban van.</translation>
    </message>
    <message>
        <source>Copyright (C) %i-%i</source>
        <translation>Szerzői jog (C) fenntartva %i-%i</translation>
    </message>
    <message>
        <source>Corrupted block database detected</source>
        <translation>Sérült blokk-adatbázis észlelve</translation>
    </message>
    <message>
        <source>Do you want to rebuild the block database now?</source>
        <translation>Újra akarod építeni a blokk adatbázist most?</translation>
    </message>
    <message>
        <source>Error initializing block database</source>
        <translation>A blokkadatbázis inicializálása nem sikerült</translation>
    </message>
    <message>
        <source>Error initializing wallet database environment %s!</source>
        <translation>A tárca-adatbázis inicializálása nem sikerült: %s!</translation>
    </message>
    <message>
        <source>Error loading %s</source>
        <translation>Hiba a(z) %s betöltése közben</translation>
    </message>
    <message>
        <source>Error loading %s: Private keys can only be disabled during creation</source>
        <translation> %s betöltése sikertelen. A privát kulcsok csak a létrehozáskor tilthatóak le.</translation>
    </message>
    <message>
        <source>Error loading %s: Wallet corrupted</source>
        <translation>Hiba a(z) %s betöltése közben: A tárca hibás.</translation>
    </message>
    <message>
        <source>Error loading %s: Wallet requires newer version of %s</source>
        <translation>Hiba a(z) %s betöltése közben: A tárcához %s újabb verziója szükséges.</translation>
    </message>
    <message>
        <source>Error loading block database</source>
        <translation>Hiba a blokk adatbázis betöltése közben.</translation>
    </message>
    <message>
        <source>Error opening block database</source>
        <translation>Hiba a blokk adatbázis megnyitása közben.</translation>
    </message>
    <message>
        <source>Failed to listen on any port. Use -listen=0 if you want this.</source>
        <translation>Egyik hálózati porton sem sikerül hallgatni. Használja a -listen=0 kapcsolót, ha ezt szeretné.</translation>
    </message>
    <message>
        <source>Failed to rescan the wallet during initialization</source>
        <translation>Inicializálás közben nem sikerült feltérképezni a tárcát</translation>
    </message>
    <message>
        <source>Importing...</source>
        <translation>Importálás</translation>
    </message>
    <message>
        <source>Incorrect or no genesis block found. Wrong datadir for network?</source>
        <translation>Helytelen vagy nemlétező genézis blokk. Helytelen hálózati adatkönyvtár?</translation>
    </message>
    <message>
        <source>Initialization sanity check failed. %s is shutting down.</source>
        <translation>%s bezárása folyamatban. A kezdeti hibátlansági teszt sikertelen.</translation>
    </message>
    <message>
        <source>Invalid P2P permission: '%s'</source>
        <translation>Érvénytelen P2P jog: '%s'</translation>
    </message>
    <message>
        <source>Specified blocks directory "%s" does not exist.</source>
        <translation>A megadott blokk "%s" nem létezik.</translation>
    </message>
    <message>
        <source>Unknown address type '%s'</source>
        <translation>Ismeretlen cím típus '%s'</translation>
    </message>
    <message>
        <source>Unknown change type '%s'</source>
        <translation>Visszajáró típusa ismeretlen '%s'</translation>
    </message>
    <message>
        <source>Upgrading txindex database</source>
        <translation>txindex adatbázis frissítése</translation>
    </message>
    <message>
        <source>Loading P2P addresses...</source>
        <translation>P2P címek betöltése...</translation>
    </message>
    <message>
        <source>Error: Disk space is too low!</source>
        <translation>Hiba: A lemezen kevés hely elérhető!</translation>
    </message>
    <message>
        <source>Loading banlist...</source>
        <translation>Tiltólista betöltése...</translation>
    </message>
    <message>
        <source>Not enough file descriptors available.</source>
        <translation>Nincs elég fájlleíró.</translation>
    </message>
    <message>
        <source>Prune cannot be configured with a negative value.</source>
        <translation>Nyesett üzemmódot nem lehet negatív értékkel kialakítani.</translation>
    </message>
    <message>
        <source>Prune mode is incompatible with -txindex.</source>
        <translation>A -txindex nem használható nyesett üzemmódban.</translation>
    </message>
    <message>
        <source>Replaying blocks...</source>
        <translation>Blokkok újrajátszása...</translation>
    </message>
    <message>
        <source>Rewinding blocks...</source>
        <translation>Blokkok visszapörgetése...</translation>
    </message>
    <message>
        <source>The source code is available from %s.</source>
        <translation>A forráskód elérhető: %s.</translation>
    </message>
    <message>
        <source>Transaction fee and change calculation failed</source>
        <translation>A tranzakciós díj és a visszajáró kiszámítása nem sikerült</translation>
    </message>
    <message>
        <source>Unable to generate keys</source>
        <translation>Kulcs generálás sikertelen</translation>
    </message>
    <message>
        <source>Unsupported logging category %s=%s.</source>
        <translation>Nem támogatott logolási kategória %s=%s</translation>
    </message>
    <message>
        <source>Upgrading UTXO database</source>
        <translation>Blokk adatbázis frissítése</translation>
    </message>
    <message>
        <source>User Agent comment (%s) contains unsafe characters.</source>
        <translation>Az ügyfélügynök megjegyzésben nem biztonságos karakter van: (%s) </translation>
    </message>
    <message>
        <source>Verifying blocks...</source>
        <translation>Blokkok ellenőrzése...</translation>
    </message>
    <message>
        <source>Wallet needed to be rewritten: restart %s to complete</source>
        <translation>A Tárca újraírása szükséges: Indítsa újra a %s-t.</translation>
    </message>
    <message>
        <source>Invalid amount for -maxtxfee=&lt;amount&gt;: '%s' (must be at least the minrelay fee of %s to prevent stuck transactions)</source>
        <translation>Érvénytelen összeg -maxtxfee=&lt;amount&gt;: '%s' (legalább a minrelay összeg azaz %s kell legyen, hogy ne ragadjon be a tranzakció)</translation>
    </message>
    <message>
        <source>The transaction amount is too small to send after the fee has been deducted</source>
        <translation>A tranzakció összege túl alacsony az elküldéshez miután a díj levonódik</translation>
    </message>
    <message>
        <source>You need to rebuild the database using -reindex to go back to unpruned mode.  This will redownload the entire blockchain</source>
        <translation>Újra kell építeni az adatbázist a -reindex használatával, ami a nyesett üzemmódot megszünteti. Ez a teljes blokklánc ismételt letöltésével jár.</translation>
    </message>
    <message>
        <source>Error reading from database, shutting down.</source>
        <translation>Hiba az adatbázis olvasásakor, leállítás</translation>
    </message>
    <message>
        <source>Error upgrading chainstate database</source>
        <translation>Hiba a blokk adatbázis betöltése közben</translation>
    </message>
    <message>
        <source>Invalid -onion address or hostname: '%s'</source>
        <translation>Érvénytelen -onion cím vagy hostname: '%s'</translation>
    </message>
    <message>
        <source>Invalid -proxy address or hostname: '%s'</source>
        <translation>Érvénytelen -proxy cím vagy hostname: '%s'</translation>
    </message>
    <message>
        <source>Invalid amount for -paytxfee=&lt;amount&gt;: '%s' (must be at least %s)</source>
        <translation>Érvénytelen tranzakciós díj -paytxfee=&lt;amount&gt;: '%s' (minimum ennyinek kell legyen %s)</translation>
    </message>
    <message>
        <source>Invalid netmask specified in -whitelist: '%s'</source>
        <translation>Érvénytelen hálózati maszk van megadva itt:  -whitelist: '%s'</translation>
    </message>
    <message>
        <source>Prune mode is incompatible with -blockfilterindex.</source>
        <translation>A -blockfilterindex nem használható nyesés üzemmódban.</translation>
    </message>
    <message>
        <source>Section [%s] is not recognized.</source>
        <translation>Ismeretlen szekció [%s]</translation>
    </message>
    <message>
        <source>Signing transaction failed</source>
        <translation>Tranzakció aláírása sikertelen</translation>
    </message>
    <message>
        <source>Specified -walletdir "%s" does not exist</source>
        <translation>A megadott "%s" -walletdir nem létezik</translation>
    </message>
    <message>
        <source>Specified -walletdir "%s" is a relative path</source>
        <translation>A megadott "%s" -walletdir relatív elérési út</translation>
    </message>
    <message>
        <source>Specified -walletdir "%s" is not a directory</source>
        <translation>A megadott "%s" -walletdir nem könyvtár</translation>
    </message>
    <message>
        <source>The specified config file %s does not exist
</source>
        <translation>A megadott konfigurációs fájl %s nem található.</translation>
    </message>
    <message>
        <source>The transaction amount is too small to pay the fee</source>
        <translation>A tranzakció összege túl alacsony a tranzakciós költség kifizetéséhez.</translation>
    </message>
    <message>
        <source>This is experimental software.</source>
        <translation>Ez egy kísérleti szoftver.</translation>
    </message>
    <message>
        <source>Transaction amount too small</source>
        <translation>Tranzakció összege túl alacsony</translation>
    </message>
    <message>
        <source>Transaction too large</source>
        <translation>Túl nagy tranzakció</translation>
    </message>
    <message>
        <source>Unable to create the PID file '%s': %s</source>
        <translation>PID fájl létrehozása sikertelen '%s': %s</translation>
    </message>
    <message>
        <source>Unknown -blockfilterindex value %s.</source>
        <translation>Ismeretlen -blockfilterindex érték %s.</translation>
    </message>
    <message>
        <source>Verifying wallet(s)...</source>
        <translation>Tárcák ellenőrzése...</translation>
    </message>
    <message>
        <source>Zapping all transactions from wallet...</source>
        <translation>A tárca összes trancakciójának törlése...</translation>
    </message>
    <message>
<<<<<<< HEAD
=======
        <source>-maxtxfee is set very high! Fees this large could be paid on a single transaction.</source>
        <translation>-maxtxfee túl magasra van állítva! Ez a jelentős díj esetleg már egy egyszeri tranzakcióra is ki lehet fizetve.</translation>
    </message>
    <message>
        <source>This is the transaction fee you may pay when fee estimates are not available.</source>
        <translation>Ezt a tranzakciós díjat fogod fizetni ha a díjbecslés nem lehetséges.</translation>
    </message>
    <message>
        <source>Total length of network version string (%i) exceeds maximum length (%i). Reduce the number or size of uacomments.</source>
        <translation>A hálózati verzió string (%i) hossza túllépi a megengedettet (%i). Csökkentsd a hosszt vagy a darabszámot uacomments beállításban.</translation>
    </message>
    <message>
        <source>Warning: Wallet file corrupt, data salvaged! Original %s saved as %s in %s; if your balance or transactions are incorrect you should restore from a backup.</source>
        <translation>Figyelem: A tárca-fájl megsérült, de az adatokat sikerült megmenteni! Az eredeti %s fájlt mentettük %s név alatt a %s könyvtárban. Amennyiben az egyenleg vagy a trancakciók helytelenek, állítsa vissza tárcáját a biztonsági mentés használatával.</translation>
    </message>
    <message>
>>>>>>> 2f9f9b37
        <source>%s is set very high!</source>
        <translation>%s étéke nagyon magas!</translation>
    </message>
    <message>
        <source>Error loading wallet %s. Duplicate -wallet filename specified.</source>
        <translation>Hiba történt a %s tárca betöltésekor, mert duplikált tárca-fájlnevet adott meg.</translation>
    </message>
    <message>
        <source>Starting network threads...</source>
        <translation>Hálózati szálak indítása...</translation>
    </message>
    <message>
        <source>The wallet will avoid paying less than the minimum relay fee.</source>
        <translation>A tárca nem fog a minimális továbbítási díjnál kevesebbet fizetni. </translation>
    </message>
    <message>
        <source>This is the minimum transaction fee you pay on every transaction.</source>
        <translation>Ez a minimum tranzakciós díj, amelyet tranzakciónként kifizet.</translation>
    </message>
    <message>
        <source>This is the transaction fee you will pay if you send a transaction.</source>
        <translation>Ez a tranzakció díja, amelyet kifizet, ha tranzakciót indít.</translation>
    </message>
    <message>
        <source>Transaction amounts must not be negative</source>
        <translation>Tranzakció összege nem lehet negatív</translation>
    </message>
    <message>
        <source>Transaction has too long of a mempool chain</source>
        <translation>A tranzakcóihoz tartozó mempool elődlánc túl hosszú</translation>
    </message>
    <message>
        <source>Transaction must have at least one recipient</source>
        <translation>Legalább egy címzett kell a tranzakcióhoz</translation>
    </message>
    <message>
        <source>Maximum per-connection receive buffer, &lt;n&gt;*1000 bytes (default: %u)</source>
        <translation>Kapcsolatonkénti maximum fogadó buffer, &lt;n&gt;*1000 byte (alapértelmezett: %u)</translation>
    </message>
    <message>
        <source>Maximum per-connection send buffer, &lt;n&gt;*1000 bytes (default: %u)</source>
        <translation>Kapcsolatonkénti maximum küldő buffer, &lt;n&gt;*1000 byte (alapértelmezett: %u)</translation>
    </message>
    <message>
        <source>Set key pool size to &lt;n&gt; (default: %u)</source>
        <translation>Kulcs halmaz méretének a beállítása &lt;n&gt;(alapértelmezett: %u) </translation>
    </message>
    <message>
        <source>Specify configuration file (default: %s)</source>
        <translation>Konfigurációs fájl megadása (alapértelmezett: %s)</translation>
    </message>
    <message>
        <source>Specify connection timeout in milliseconds (minimum: 1, default: %d)</source>
        <translation>Csatlakozás időtúllépése milliszekundumban (minimum: 1, alapértelmezett: %d)</translation>
    </message>
    <message>
        <source>Specify pid file (default: %s)</source>
        <translation>Pid-fájl megadása (alapértelmezett: %s)</translation>
    </message>
    <message>
        <source>Spend unconfirmed change when sending transactions (default: %u)</source>
        <translation>Tranzakciók küldésekor a jóváhagyatlan visszajáró elköltése (alapértelmezés: %u)</translation>
    </message>
    <message>
        <source>Starting network threads...</source>
        <translation>Hálózati szálak indítása...</translation>
    </message>
    <message>
        <source>This is the minimum transaction fee you pay on every transaction.</source>
        <translation>Ez a minimum tranzakciós díj, amelyet tranzakciónként kifizet.</translation>
    </message>
    <message>
        <source>This is the transaction fee you will pay if you send a transaction.</source>
        <translation>Ez a tranzakció díja, amelyet kifizet, ha tranzakciót indít.</translation>
    </message>
    <message>
        <source>Transaction amounts must not be negative</source>
        <translation>Tranzakció összege nem lehet negatív</translation>
    </message>
    <message>
        <source>Transaction must have at least one recipient</source>
        <translation>Legalább egy címzett kell a tranzakcióhoz</translation>
    </message>
    <message>
        <source>Unknown network specified in -onlynet: '%s'</source>
        <translation>Ismeretlen hálózat lett megadva -onlynet: '%s'</translation>
    </message>
    <message>
        <source>Insufficient funds</source>
<<<<<<< HEAD
        <translation>Nincs elég blackcoinod.</translation>
=======
        <translation>Fedezethiány</translation>
    </message>
    <message>
        <source>Cannot upgrade a non HD split wallet without upgrading to support pre split keypool. Please use -upgradewallet=169900 or -upgradewallet with no version specified.</source>
        <translation>A nem HD-s megosztott tárcát nem lehet bővíteni anélkül, hogy először a megosztás előtti kulcskészlet támogatására bővít. Használja az -upgradewallet=169900 parancsot vagy az -upgradewallet parancsot verzió megadása nélkül.</translation>
    </message>
    <message>
        <source>Fee estimation failed. Fallbackfee is disabled. Wait a few blocks or enable -fallbackfee.</source>
        <translation>Díjbecslés sikertelen. Alapértelmezett díj le van tiltva. Fárj néhány blokkot vagy engedélyezd a -fallbackfee -t.</translation>
    </message>
    <message>
        <source>Warning: Private keys detected in wallet {%s} with disabled private keys</source>
        <translation>Figyelem: Privát kulcsokat észleltünk a {%s} tárcában, melynél a privát kulcsok le vannak tiltva.</translation>
    </message>
    <message>
        <source>Cannot write to data directory '%s'; check permissions.</source>
        <translation>Nem tudok írni a '%s' könyvtárba, ellenőrizd a jogosultságokat.</translation>
>>>>>>> 2f9f9b37
    </message>
    <message>
        <source>Loading block index...</source>
        <translation>Blokkindex betöltése...</translation>
    </message>
    <message>
        <source>Loading wallet...</source>
        <translation>Tárca betöltése...</translation>
    </message>
    <message>
        <source>Cannot downgrade wallet</source>
        <translation>Nem sikerült a Tárca visszaállítása a korábbi verzióra</translation>
    </message>
    <message>
        <source>Rescanning...</source>
        <translation>Feltérképezés megismétlése...</translation>
    </message>
    <message>
        <source>Done loading</source>
        <translation>Betöltés befejezve.</translation>
    </message>
</context>
</TS><|MERGE_RESOLUTION|>--- conflicted
+++ resolved
@@ -67,19 +67,11 @@
     </message>
     <message>
         <source>These are your Bitcoin addresses for sending payments. Always check the amount and the receiving address before sending coins.</source>
-<<<<<<< HEAD
-        <translation>Ezek a Blackcoin címeid kifizetések küldéséhez. Mindíg ellenőrizd az összeget és a fogadó címet mielőtt coinokat küldenél.</translation>
-    </message>
-    <message>
-        <source>These are your Bitcoin addresses for receiving payments. It is recommended to use a new receiving address for each transaction.</source>
-        <translation>Ezek a Blackcoin címeid kifizetések fogadásához. Ajánlott új címet használni minden új fogadáshoz.</translation>
-=======
         <translation>Ezek a Bitcoin-címeid kifizetések küldéséhez. Mindig ellenőrizd az összeget és a fogadócímet mielőtt coinokat küldenél.</translation>
     </message>
     <message>
         <source>These are your Bitcoin addresses for receiving payments. Use the 'Create new receiving address' button in the receive tab to create new addresses.</source>
         <translation>Ezek a fizetések fogadására szolgáló Bitcoin-címeid. Használd az "Új fogadócím létrehozása" gombot a fogadás fülön új cím létrehozásához.</translation>
->>>>>>> 2f9f9b37
     </message>
     <message>
         <source>&amp;Copy Address</source>
@@ -107,11 +99,7 @@
     </message>
     <message>
         <source>There was an error trying to save the address list to %1. Please try again.</source>
-<<<<<<< HEAD
-        <translation>Hiba történt a címlista %1 mentésekor.  Kérem próbálja újra.</translation>
-=======
         <translation>Hiba történt a címlista %1 mentésekor.  Kérlek próbáld újra.</translation>
->>>>>>> 2f9f9b37
     </message>
 </context>
 <context>
@@ -181,11 +169,7 @@
     </message>
     <message>
         <source>Warning: If you encrypt your wallet and lose your passphrase, you will &lt;b&gt;LOSE ALL OF YOUR BITCOINS&lt;/b&gt;!</source>
-<<<<<<< HEAD
-        <translation>Figyelem: Ha titkosítja a tárcáját és elveszíti a jelszavát, akkor &lt;b&gt;AZ ÖSSZES BLACKCOINJA ELVESZIK&lt;/b&gt;!</translation>
-=======
         <translation>Figyelem: Ha titkosítod a tárcádat és elveszíted a jelszavad, akkor &lt;b&gt;AZ ÖSSZES BITCOINOD ELVÉSZ&lt;/b&gt;!</translation>
->>>>>>> 2f9f9b37
     </message>
     <message>
         <source>Are you sure you wish to encrypt your wallet?</source>
@@ -196,8 +180,6 @@
         <translation>Tárca titkosítva</translation>
     </message>
     <message>
-<<<<<<< HEAD
-=======
         <source>Enter the new passphrase for the wallet.&lt;br/&gt;Please use a passphrase of &lt;b&gt;ten or more random characters&lt;/b&gt;, or &lt;b&gt;eight or more words&lt;/b&gt;.</source>
         <translation>Írd be a tárca új jelszavát. &lt;br/&gt;A jelszónak tartalmaznia kell: &lt;b&gt;tíz vagy annál több véletlenszerű karakter&lt;/b&gt;, avagy &lt;b&gt;nyolc vagy annál több szó&lt;/b&gt;. </translation>
     </message>
@@ -222,7 +204,6 @@
         <translation>Tárcádat titkosítottuk.</translation>
     </message>
     <message>
->>>>>>> 2f9f9b37
         <source>IMPORTANT: Any previous backups you have made of your wallet file should be replaced with the newly generated, encrypted wallet file. For security reasons, previous backups of the unencrypted wallet file will become useless as soon as you start using the new, encrypted wallet.</source>
         <translation>FONTOS: A tárcafájl minden korábbi biztonsági mentését cseréld le ezzel az újonnan generált, titkosított tárcafájllal. Biztonsági okokból a tárcafájl korábbi, titkosítás nélküli mentései használhatatlanná válnak, amint elkezded használni az új, titkosított tárcát.</translation>
     </message>
@@ -342,33 +323,21 @@
     </message>
     <message>
         <source>Open &amp;URI...</source>
-<<<<<<< HEAD
-        <translation>&amp;URI azonosító megnyitása...</translation>
+        <translation>&amp;URI-azonosító megnyitása...</translation>
+    </message>
+    <message>
+        <source>Create Wallet...</source>
+        <translation>Tárca létrehozása...</translation>
+    </message>
+    <message>
+        <source>Create a new wallet</source>
+        <translation>Új tárca létrehozása</translation>
     </message>
     <message>
         <source>Wallet:</source>
         <translation>Tárca:</translation>
     </message>
     <message>
-        <source>default wallet</source>
-        <translation>Alapértelmezett tárca</translation>
-=======
-        <translation>&amp;URI-azonosító megnyitása...</translation>
-    </message>
-    <message>
-        <source>Create Wallet...</source>
-        <translation>Tárca létrehozása...</translation>
-    </message>
-    <message>
-        <source>Create a new wallet</source>
-        <translation>Új tárca létrehozása</translation>
-    </message>
-    <message>
-        <source>Wallet:</source>
-        <translation>Tárca:</translation>
->>>>>>> 2f9f9b37
-    </message>
-    <message>
         <source>Click to disable network activity.</source>
         <translation>Kattints a hálózati tevékenység letiltásához.</translation>
     </message>
@@ -390,11 +359,7 @@
     </message>
     <message>
         <source>Proxy is &lt;b&gt;enabled&lt;/b&gt;: %1</source>
-<<<<<<< HEAD
-        <translation>Proxy  &lt;b&gt;aktív&lt;/b&gt;: %1 </translation>
-=======
         <translation>A proxy  &lt;b&gt;aktív&lt;/b&gt;: %1</translation>
->>>>>>> 2f9f9b37
     </message>
     <message>
         <source>Send coins to a Bitcoin address</source>
@@ -421,13 +386,6 @@
         <translation>Üzenet &amp;valódiságának ellenőrzése</translation>
     </message>
     <message>
-<<<<<<< HEAD
-        <source>Bitcoin</source>
-        <translation>Blackcoin</translation>
-    </message>
-    <message>
-=======
->>>>>>> 2f9f9b37
         <source>&amp;Send</source>
         <translation>&amp;Küldés</translation>
     </message>
@@ -638,11 +596,7 @@
     <message>
         <source>Wallet: %1
 </source>
-<<<<<<< HEAD
-        <translation>Tárca: %1 </translation>
-=======
         <translation>Tárca: %1</translation>
->>>>>>> 2f9f9b37
     </message>
     <message>
         <source>Type: %1
@@ -1080,11 +1034,7 @@
     </message>
     <message>
         <source>Recent transactions may not yet be visible, and therefore your wallet's balance might be incorrect. This information will be correct once your wallet has finished synchronizing with the bitcoin network, as detailed below.</source>
-<<<<<<< HEAD
-        <translation>A legutóbbi tranzakciók még lehet, hogy nem látszanak, ezért előfordulhat, hogy a pénztárca egyenlege nem a valós állapotot mutatja. Ha a pénztárca befejezte a szinkronizációt a blackcoin hálózattal, utána már az aktuális egyenleget fogja mutatni, amint alant részletesen látszik.</translation>
-=======
         <translation>A legutóbbi tranzakciók még lehet, hogy nem láthatók, és így előfordulhat, hogy a tárca egyenlege helytelen. A tárca azon nyomban az aktuális egyenleget fogja mutatni, amint befejezte a bitcoin hálózattal történő szinkronizációt, amely alább van részletezve.</translation>
->>>>>>> 2f9f9b37
     </message>
     <message>
         <source>Attempting to spend bitcoins that are affected by not-yet-displayed transactions will not be accepted by the network.</source>
@@ -1122,15 +1072,11 @@
         <source>Hide</source>
         <translation>Elrejtés</translation>
     </message>
-<<<<<<< HEAD
-    </context>
-=======
     <message>
         <source>Unknown. Syncing Headers (%1, %2%)...</source>
         <translation>Ismeretlen. Fejlécek szinkronizálása (%1, %2%)...</translation>
     </message>
 </context>
->>>>>>> 2f9f9b37
 <context>
     <name>OpenURIDialog</name>
     <message>
@@ -1248,8 +1194,6 @@
         <translation>&amp;Hálózat</translation>
     </message>
     <message>
-<<<<<<< HEAD
-=======
         <source>Disables some advanced features but all blocks will still be fully validated. Reverting this setting requires re-downloading the entire blockchain. Actual disk usage may be somewhat higher.</source>
         <translation>Bizonyos haladó funkciókat letilt, de minden blokkot teljes mértékben érvényesít. A beállítás visszaállításához le kell tölteni a teljes blokkláncot. A tényleges lemezhasználat valamennyire megnövekedhet.</translation>
     </message>
@@ -1258,13 +1202,10 @@
         <translation>Nyesi a &amp;block tárolását ide:</translation>
     </message>
     <message>
->>>>>>> 2f9f9b37
         <source>GB</source>
         <translation>GB</translation>
     </message>
     <message>
-<<<<<<< HEAD
-=======
         <source>Reverting this setting requires re-downloading the entire blockchain.</source>
         <translation>A beállítás visszaállításához le kell tölteni a teljes blokkláncot.</translation>
     </message>
@@ -1273,7 +1214,6 @@
         <translation>MB</translation>
     </message>
     <message>
->>>>>>> 2f9f9b37
         <source>(0 = auto, &lt;0 = leave that many cores free)</source>
         <translation>(0 = automatikus, &lt;0 = ennyi processzormagot hagyjon szabadon)</translation>
     </message>
@@ -1474,11 +1414,7 @@
     </message>
     <message>
         <source>The displayed information may be out of date. Your wallet automatically synchronizes with the Bitcoin network after a connection is established, but this process has not completed yet.</source>
-<<<<<<< HEAD
-        <translation>A kijelzett információ lehet, hogy elavult. A pénztárcája automatikusan szinkronizálja magát a Blackcoin hálózattal miután a kapcsolat létrejön, de ez e folyamat még nem fejeződött be.</translation>
-=======
         <translation>A kijelzett információ lehet, hogy elavult. A kapcsolat létrehozatalát követően tárcája automatikusan szinkronba kerül a Bitcoin hálózattal, de ez a folyamat még nem fejeződött be.</translation>
->>>>>>> 2f9f9b37
     </message>
     <message>
         <source>Watch-only:</source>
@@ -2725,13 +2661,8 @@
         <translation>Csak a szükséges %1 díj fizetése</translation>
     </message>
     <message>
-<<<<<<< HEAD
-        <source>Warning: Invalid Bitcoin address</source>
-        <translation>Figyelmeztetés: Érvénytelen Blackcoin cím</translation>
-=======
         <source>Sign the message to prove you own this Bitcoin address</source>
         <translation>Üzenet</translation>
->>>>>>> 2f9f9b37
     </message>
     <message>
         <source>Warning: Unknown change address</source>
@@ -3230,9 +3161,6 @@
     </context>
 <context>
     <name>WalletController</name>
-<<<<<<< HEAD
-    </context>
-=======
     <message>
         <source>Close wallet</source>
         <translation>Tárca bezárása</translation>
@@ -3246,7 +3174,6 @@
         <translation>A tárca hosszantartó bezárása nyesési üzemmódban azt eredményezheti, hogy a teljes láncot újra kell szinkronizálnia.</translation>
     </message>
 </context>
->>>>>>> 2f9f9b37
 <context>
     <name>WalletFrame</name>
     <message>
@@ -3296,15 +3223,11 @@
         <source>Could not commit transaction</source>
         <translation>A tranzakciót nem lehet elküldeni</translation>
     </message>
-<<<<<<< HEAD
-    </context>
-=======
     <message>
         <source>default wallet</source>
         <translation>Alapértelmezett tárca</translation>
     </message>
 </context>
->>>>>>> 2f9f9b37
 <context>
     <name>WalletView</name>
     <message>
@@ -3371,27 +3294,14 @@
         <translation>HTTP szerver indítása sikertelen. A részleteket lásd: debug log.</translation>
     </message>
     <message>
-<<<<<<< HEAD
-        <source>Bitcoin Core</source>
-        <translation>Blackcoin More</translation>
-    </message>
-    <message>
         <source>The %s developers</source>
         <translation>A %s fejlesztők</translation>
     </message>
     <message>
-=======
->>>>>>> 2f9f9b37
-        <source>The %s developers</source>
-        <translation>A %s fejlesztők</translation>
-    </message>
-    <message>
         <source>Cannot obtain a lock on data directory %s. %s is probably already running.</source>
         <translation>Az %s adatkönyvtár nem zárható.  A %s valószínűleg fut már.</translation>
     </message>
     <message>
-<<<<<<< HEAD
-=======
         <source>Cannot provide specific connections and have addrman find outgoing connections at the same.</source>
         <translation>Nem lehetséges a megadott kapcsolatok és az addrman által felderített kapcsolatok egyidejű használata.</translation>
     </message>
@@ -3408,7 +3318,6 @@
         <translation>A blokk adatbázis tartalmaz egy blokkot ami a jövőből érkezettnek látszik. Ennek oka lehet, hogy a számítógéped dátum és idő beállítása helytelen. Csak akkor építsd újra a block adatbázist ha biztos vagy benne, hogy az időbeállítás helyes.</translation>
     </message>
     <message>
->>>>>>> 2f9f9b37
         <source>This is a pre-release test build - use at your own risk - do not use for mining or merchant applications</source>
         <translation>Ez egy kiadás előtt álló, teszt verzió - csak saját felelősségre - ne használja bányászatra vagy kereskedéshez.</translation>
     </message>
@@ -3678,8 +3587,6 @@
         <translation>A tárca összes trancakciójának törlése...</translation>
     </message>
     <message>
-<<<<<<< HEAD
-=======
         <source>-maxtxfee is set very high! Fees this large could be paid on a single transaction.</source>
         <translation>-maxtxfee túl magasra van állítva! Ez a jelentős díj esetleg már egy egyszeri tranzakcióra is ki lehet fizetve.</translation>
     </message>
@@ -3696,7 +3603,6 @@
         <translation>Figyelem: A tárca-fájl megsérült, de az adatokat sikerült megmenteni! Az eredeti %s fájlt mentettük %s név alatt a %s könyvtárban. Amennyiben az egyenleg vagy a trancakciók helytelenek, állítsa vissza tárcáját a biztonsági mentés használatával.</translation>
     </message>
     <message>
->>>>>>> 2f9f9b37
         <source>%s is set very high!</source>
         <translation>%s étéke nagyon magas!</translation>
     </message>
@@ -3786,9 +3692,6 @@
     </message>
     <message>
         <source>Insufficient funds</source>
-<<<<<<< HEAD
-        <translation>Nincs elég blackcoinod.</translation>
-=======
         <translation>Fedezethiány</translation>
     </message>
     <message>
@@ -3806,7 +3709,6 @@
     <message>
         <source>Cannot write to data directory '%s'; check permissions.</source>
         <translation>Nem tudok írni a '%s' könyvtárba, ellenőrizd a jogosultságokat.</translation>
->>>>>>> 2f9f9b37
     </message>
     <message>
         <source>Loading block index...</source>
