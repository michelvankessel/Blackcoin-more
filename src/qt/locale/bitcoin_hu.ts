--- conflicted
+++ resolved
@@ -3,11 +3,7 @@
     <name>AddressBookPage</name>
     <message>
         <source>Right-click to edit address or label</source>
-<<<<<<< HEAD
-        <translation>A cím vagy címke szerkesztéséhez kattints jobb gombbal</translation>
-=======
         <translation>A cím vagy címke szerkesztéséhez kattints a jobb gombbal</translation>
->>>>>>> 56311988
     </message>
     <message>
         <source>Create a new address</source>
@@ -133,11 +129,7 @@
     </message>
     <message>
         <source>Enter passphrase</source>
-<<<<<<< HEAD
-        <translation>Írd be a jelszót</translation>
-=======
         <translation>Írja be a jelszót</translation>
->>>>>>> 56311988
     </message>
     <message>
         <source>New passphrase</source>
@@ -193,19 +185,11 @@
     </message>
     <message>
         <source>Enter the new passphrase for the wallet.&lt;br/&gt;Please use a passphrase of &lt;b&gt;ten or more random characters&lt;/b&gt;, or &lt;b&gt;eight or more words&lt;/b&gt;.</source>
-<<<<<<< HEAD
-        <translation>Írd be a tárca új jelszavát. &lt;br/&gt;A jelszónak tartalmaznia kell: &lt;b&gt;tíz vagy annál több véletlenszerű karakter&lt;/b&gt;, avagy &lt;b&gt;nyolc vagy annál több szó&lt;/b&gt;. </translation>
-    </message>
-    <message>
-        <source>Enter the old passphrase and new passphrase for the wallet.</source>
-        <translation>Írd be a tárca régi és új jelszavát.</translation>
-=======
         <translation>Írja be a tárca új jelszavát. &lt;br/&gt;A jelszó összetétele a következő: &lt;b&gt;tíz vagy annál több véletlenszerű karakter&lt;/b&gt;, vagy &lt;b&gt;nyolc vagy annál több szó&lt;/b&gt;. </translation>
     </message>
     <message>
         <source>Enter the old passphrase and new passphrase for the wallet.</source>
         <translation>Írja be a tárca régi és új jelszavát.</translation>
->>>>>>> 56311988
     </message>
     <message>
         <source>Remember that encrypting your wallet cannot fully protect your bitcoins from being stolen by malware infecting your computer.</source>
@@ -221,11 +205,7 @@
     </message>
     <message>
         <source>Your wallet is now encrypted. </source>
-<<<<<<< HEAD
-        <translation>Tárcádat titkosítottuk.</translation>
-=======
         <translation>Tárcáját titkosítottuk.</translation>
->>>>>>> 56311988
     </message>
     <message>
         <source>IMPORTANT: Any previous backups you have made of your wallet file should be replaced with the newly generated, encrypted wallet file. For security reasons, previous backups of the unencrypted wallet file will become useless as soon as you start using the new, encrypted wallet.</source>
@@ -237,11 +217,7 @@
     </message>
     <message>
         <source>Wallet encryption failed due to an internal error. Your wallet was not encrypted.</source>
-<<<<<<< HEAD
-        <translation>A tárca titkosítása belső hiba miatt nem sikerült. A tárcád nem került titkosításra.</translation>
-=======
         <translation>A tárca titkosítása belső hiba miatt nem sikerült. A tárcád nem lett titkosítva.</translation>
->>>>>>> 56311988
     </message>
     <message>
         <source>The supplied passphrases do not match.</source>
@@ -249,11 +225,7 @@
     </message>
     <message>
         <source>Wallet unlock failed</source>
-<<<<<<< HEAD
-        <translation>A tárca feloldása nem sikerült</translation>
-=======
         <translation>A tárca felnyitása nem sikerült</translation>
->>>>>>> 56311988
     </message>
     <message>
         <source>The passphrase entered for the wallet decryption was incorrect.</source>
@@ -265,11 +237,7 @@
     </message>
     <message>
         <source>Wallet passphrase was successfully changed.</source>
-<<<<<<< HEAD
-        <translation>A tárca jelszavát sikeresen megváltoztattad.</translation>
-=======
         <translation>A tárca jelszavát sikeresen megváltoztatta.</translation>
->>>>>>> 56311988
     </message>
     <message>
         <source>Warning: The Caps Lock key is on!</source>
@@ -351,11 +319,7 @@
     </message>
     <message>
         <source>&amp;Backup Wallet...</source>
-<<<<<<< HEAD
-        <translation>&amp;Biztonsági másolat készítése a tárcáról...</translation>
-=======
         <translation>&amp;Biztonsági tárcamásolat készítése...</translation>
->>>>>>> 56311988
     </message>
     <message>
         <source>&amp;Change Passphrase...</source>
@@ -407,11 +371,7 @@
     </message>
     <message>
         <source>Proxy is &lt;b&gt;enabled&lt;/b&gt;: %1</source>
-<<<<<<< HEAD
-        <translation>A proxy  &lt;b&gt;aktív&lt;/b&gt;: %1</translation>
-=======
         <translation>Proxy  &lt;b&gt;aktív&lt;/b&gt;: %1</translation>
->>>>>>> 56311988
     </message>
     <message>
         <source>Send coins to a Bitcoin address</source>
@@ -424,17 +384,6 @@
     <message>
         <source>Change the passphrase used for wallet encryption</source>
         <translation>Tárcatitkosító jelszó megváltoztatása</translation>
-<<<<<<< HEAD
-    </message>
-    <message>
-        <source>&amp;Debug window</source>
-        <translation>&amp;Debug ablak</translation>
-    </message>
-    <message>
-        <source>Open debugging and diagnostic console</source>
-        <translation>Hibakereső és diagnosztikai konzol megnyitása</translation>
-=======
->>>>>>> 56311988
     </message>
     <message>
         <source>&amp;Verify message...</source>
@@ -497,13 +446,6 @@
         <translation>A használt fogadó címek és címkék megtekintése</translation>
     </message>
     <message>
-<<<<<<< HEAD
-        <source>Open a bitcoin: URI or payment request</source>
-        <translation>"blackcoin:" URI azonosító vagy fizetési kérelem megnyitása</translation>
-    </message>
-    <message>
-=======
->>>>>>> 56311988
         <source>&amp;Command-line options</source>
         <translation>Paran&amp;cssor kapcsolók</translation>
     </message>
@@ -1158,7 +1100,14 @@
         <source>Hide</source>
         <translation>Elrejtés</translation>
     </message>
-<<<<<<< HEAD
+    <message>
+        <source>Esc</source>
+        <translation>Kilépés</translation>
+    </message>
+    <message>
+        <source>%1 is currently syncing.  It will download headers and blocks from peers and validate them until reaching the tip of the block chain.</source>
+        <translation>%1 szinkronizálás alatt. Fejléceket és blokkokat tölt le a felektől, majd érvényesíti, amíg el nem éri a blokklánc tetejét.</translation>
+    </message>
     <message>
         <source>Unknown. Syncing Headers (%1, %2%)...</source>
         <translation>Ismeretlen. Fejlécek szinkronizálása (%1, %2%)...</translation>
@@ -1166,23 +1115,6 @@
 </context>
 <context>
     <name>OpenURIDialog</name>
-=======
->>>>>>> 56311988
-    <message>
-        <source>Esc</source>
-        <translation>Kilépés</translation>
-    </message>
-    <message>
-        <source>%1 is currently syncing.  It will download headers and blocks from peers and validate them until reaching the tip of the block chain.</source>
-        <translation>%1 szinkronizálás alatt. Fejléceket és blokkokat tölt le a felektől, majd érvényesíti, amíg el nem éri a blokklánc tetejét.</translation>
-    </message>
-    <message>
-        <source>Unknown. Syncing Headers (%1, %2%)...</source>
-        <translation>Ismeretlen. Fejlécek szinkronizálása (%1, %2%)...</translation>
-    </message>
-</context>
-<context>
-    <name>OpenURIDialog</name>
     <message>
         <source>Open bitcoin URI</source>
         <translation>Nyisd meg a bitcoin címedet</translation>
@@ -1594,7 +1526,10 @@
     <message>
         <source>'bitcoin://' is not a valid URI. Use 'bitcoin:' instead.</source>
         <translation>'bitcoin://' nem érvényes egységes erőforrás azonosító (URI). Használd helyette a 'bitcoin'-t.</translation>
-<<<<<<< HEAD
+    </message>
+    <message>
+        <source>Cannot process payment request because BIP70 is not supported.</source>
+        <translation>A fizetési kérelmet nem lehet feldolgozni, mert a BIP70 nem támogatott.</translation>
     </message>
     <message>
         <source>Due to widespread security flaws in BIP70 it's strongly recommended that any merchant instructions to switch wallets be ignored.</source>
@@ -1607,65 +1542,6 @@
     <message>
         <source>Invalid payment address %1</source>
         <translation>Érvénytelen fizetési cím %1</translation>
-    </message>
-    <message>
-        <source>URI cannot be parsed! This can be caused by an invalid Bitcoin address or malformed URI parameters.</source>
-        <translation>Nem sikerült az URI elemzése! Ezt okozhatja érvénytelen Blackcoin cím, vagy rossz URI paraméterezés.</translation>
-    </message>
-    <message>
-        <source>Payment request file handling</source>
-        <translation>Fizetés kérelmi fájl kezelése</translation>
-    </message>
-    <message>
-        <source>Payment request file cannot be read! This can be caused by an invalid payment request file.</source>
-        <translation>Nem sikerült beolvasni a fizetési kérelmi fájlt! Ezt érvénytelen fizetési kérelmi fájl okozhatja.</translation>
-    </message>
-    <message>
-        <source>Payment request rejected</source>
-        <translation>A fizetési kérelem visszautasítva</translation>
-    </message>
-    <message>
-        <source>Payment request network doesn't match client network.</source>
-        <translation>A fizetési kérelmi hálózat nem egyezik a kliens hálózatával.</translation>
-=======
->>>>>>> 56311988
-    </message>
-    <message>
-        <source>Cannot process payment request because BIP70 is not supported.</source>
-        <translation>A fizetési kérelmet nem lehet feldolgozni, mert a BIP70 nem támogatott.</translation>
-    </message>
-    <message>
-        <source>Due to widespread security flaws in BIP70 it's strongly recommended that any merchant instructions to switch wallets be ignored.</source>
-        <translation>A BIP70 széleskörű biztonsági hiányosságai következtében határozottan ajánljuk, hogy hagyjon figyelmen kívül bármiféle kereskedelmi utasítást, amely a tárca váltására készteti.</translation>
-    </message>
-    <message>
-        <source>If you are receiving this error you should request the merchant provide a BIP21 compatible URI.</source>
-        <translation>Ha ezt a hibaüzenetet kapod, meg kell kérned a kereskedőt, hogy biztosítson BIP21 kompatibilis URI-t.</translation>
-    </message>
-    <message>
-<<<<<<< HEAD
-        <source>Refund from %1</source>
-        <translation>Visszatérítés innen: %1</translation>
-    </message>
-    <message>
-        <source>Payment request %1 is too large (%2 bytes, allowed %3 bytes).</source>
-        <translation>A fizetési kérelem %1 túl nagy (%2 byte, csak %3 byte engedélyezett).</translation>
-    </message>
-    <message>
-        <source>Error communicating with %1: %2</source>
-        <translation>Hiba a kommuniáció során %1 -el: %2</translation>
-    </message>
-    <message>
-        <source>Payment request cannot be parsed!</source>
-        <translation>Nem sikerült elemezni a fizetési kérelmet!</translation>
-    </message>
-    <message>
-        <source>Bad response from server %1</source>
-        <translation>Rossz válasz a kiszolgálótól %1</translation>
-=======
-        <source>Invalid payment address %1</source>
-        <translation>Érvénytelen fizetési cím %1</translation>
->>>>>>> 56311988
     </message>
     <message>
         <source>URI cannot be parsed! This can be caused by an invalid Bitcoin address or malformed URI parameters.</source>
@@ -2001,11 +1877,7 @@
     </message>
     <message>
         <source>Ban Score</source>
-<<<<<<< HEAD
-        <translation>Tiltási érték</translation>
-=======
         <translation>Kazenske točke</translation>
->>>>>>> 56311988
     </message>
     <message>
         <source>Connection Time</source>
@@ -2140,13 +2012,6 @@
         <translation>Parancs végrehajtása a "%1" tárca használatával</translation>
     </message>
     <message>
-<<<<<<< HEAD
-        <source>(node id: %1)</source>
-        <translation>(csomópont azonosító: %1)</translation>
-    </message>
-    <message>
-=======
->>>>>>> 56311988
         <source>(node id: %1)</source>
         <translation>(csomópont azonosító: %1)</translation>
     </message>
@@ -2210,8 +2075,6 @@
         <translation>Egy opcionálisan kérhető összeg. Hagyja üresen, vagy írjon be nullát, ha nem kívánja használni.</translation>
     </message>
     <message>
-<<<<<<< HEAD
-=======
         <source>An optional label to associate with the new receiving address (used by you to identify an invoice).  It is also attached to the payment request.</source>
         <translation>Egy opcionális címke, amit hozzá lehet rendelni az új fogadó címhez (amit használhatsz a számla azonosításához). E mellett hozzá lesz csatolva a fizetési kérelemhez is.</translation>
     </message>
@@ -2220,7 +2083,6 @@
         <translation>Egy opcionális üzenet ami a fizetési kérelemhez van fűzve és valószínűleg meg lesz jelenítve a fizető oldalán.</translation>
     </message>
     <message>
->>>>>>> 56311988
         <source>&amp;Create new receiving address</source>
         <translation>&amp;Új fogadócím létrehozása</translation>
     </message>
@@ -2482,13 +2344,10 @@
         <translation>Por-határ:</translation>
     </message>
     <message>
-<<<<<<< HEAD
-=======
         <source>Hide transaction fee settings</source>
         <translation>Rejtsd el a tranzakciós költségek beállításait</translation>
     </message>
     <message>
->>>>>>> 56311988
         <source>When there is less transaction volume than space in the blocks, miners as well as relaying nodes may enforce a minimum fee. Paying only this minimum fee is just fine, but be aware that this can result in a never confirming transaction once there is more demand for bitcoin transactions than the network can process.</source>
         <translation>Ha kevesebb a tranzakció mint amennyi hely lenne egy blokkban, akkor a bányászok és a többi node megkövetelheti a minimum díjat. E minimum díjat fizetni elegendő lehet, de tudnod kell, hogy ez esetleg soha nem konfirmálódó tranzakciót eredményezhet ahogy a tranzakciók száma magasabb lesz mint a network által megengedett.</translation>
     </message>
@@ -2554,9 +2413,6 @@
     </message>
     <message>
         <source>%1 (%2 blocks)</source>
-<<<<<<< HEAD
-        <translation>%1 (%2 blokk)</translation>
-=======
         <translation>%1 (%2 blokov)</translation>
     </message>
     <message>
@@ -2566,7 +2422,6 @@
     <message>
         <source>Creates a Partially Signed Bitcoin Transaction (PSBT) for use with e.g. an offline %1 wallet, or a PSBT-compatible hardware wallet.</source>
         <translation>Létrehoz egy Részlegesen Aláírt Bitcoin Tranzakciót (PSBT) melyet offline %1 tárcával vagy egy PSBT kompatibilis hardver tárcával használhatsz.</translation>
->>>>>>> 56311988
     </message>
     <message>
         <source> from wallet '%1'</source>
@@ -2577,8 +2432,6 @@
         <translation>%1 -től '%2-ig'</translation>
     </message>
     <message>
-<<<<<<< HEAD
-=======
         <source>%1 to %2</source>
         <translation>%1 do %2</translation>
     </message>
@@ -2587,7 +2440,6 @@
         <translation>Piszkozatba teszed ezt a tranzakciót?</translation>
     </message>
     <message>
->>>>>>> 56311988
         <source>Are you sure you want to send?</source>
         <translation>Biztosan el akarja küldeni?</translation>
     </message>
@@ -2601,11 +2453,7 @@
     </message>
     <message>
         <source>Please, review your transaction.</source>
-<<<<<<< HEAD
-        <translation>Kérjük, hogy ellenőrizze le a tranzakciót.</translation>
-=======
         <translation>Kérjük, hogy ellenőrizze le a tranzakcióját.</translation>
->>>>>>> 56311988
     </message>
     <message>
         <source>Transaction fee</source>
@@ -2850,17 +2698,12 @@
         <translation>Figyelmeztetés: Ismeretlen visszajáró cím</translation>
     </message>
     <message>
-<<<<<<< HEAD
-        <source>Confirm custom change address</source>
-        <translation>Egyedi visszajáró cím jóváhagyása</translation>
-=======
         <source>Reset all sign message fields</source>
         <translation>Počisti vsa polja za vnos v oknu za podpisovanje</translation>
     </message>
     <message>
         <source>Clear &amp;All</source>
         <translation>Mindent &amp;töröl</translation>
->>>>>>> 56311988
     </message>
     <message>
         <source>The address you selected for change is not part of this wallet. Any or all funds in your wallet may be sent to this address. Are you sure?</source>
@@ -2908,11 +2751,7 @@
     </message>
     <message>
         <source>The entered address does not refer to a key.</source>
-<<<<<<< HEAD
-        <translation>A megadott cím nem hivatkozik egy kulcshoz sem.</translation>
-=======
         <translation>Vnešeni naslov se ne nanaša na ključ.</translation>
->>>>>>> 56311988
     </message>
     <message>
         <source>Wallet unlock was cancelled.</source>
@@ -3054,11 +2893,7 @@
     </message>
     <message>
         <source>Total credit</source>
-<<<<<<< HEAD
-        <translation>Teljes hitel</translation>
-=======
         <translation>Skupni kredit</translation>
->>>>>>> 56311988
     </message>
     <message>
         <source>Transaction fee</source>
@@ -3090,11 +2925,7 @@
     </message>
     <message>
         <source>Output index</source>
-<<<<<<< HEAD
-        <translation>Kimeneti index</translation>
-=======
         <translation>Indeks izhoda</translation>
->>>>>>> 56311988
     </message>
     <message>
         <source> (Certificate was not verified)</source>
@@ -3239,17 +3070,12 @@
         <translation>Egy csak megfigyelt cím érintett vagy nem ebben a tranzakcióban.</translation>
     </message>
     <message>
-<<<<<<< HEAD
-        <source>Amount removed from or added to balance.</source>
-        <translation>Az egyenleghez jóváírt vagy ráterhelt összeg.</translation>
-=======
         <source>User-defined intent/purpose of the transaction.</source>
         <translation>Uporabniško določen namen transakcije.</translation>
     </message>
     <message>
         <source>Amount removed from or added to balance.</source>
         <translation>Znesek spremembe stanja sredstev.</translation>
->>>>>>> 56311988
     </message>
 </context>
 <context>
@@ -3479,8 +3305,6 @@
         <translation>Erősitsd meg a díj emelését</translation>
     </message>
     <message>
-<<<<<<< HEAD
-=======
         <source>Can't draft transaction.</source>
         <translation>Sikertelen tranzakciós piszkozat</translation>
     </message>
@@ -3489,7 +3313,6 @@
         <translation>PSBT másolva</translation>
     </message>
     <message>
->>>>>>> 56311988
         <source>Can't sign transaction.</source>
         <translation>Tranzakció aláírása sikertelen.</translation>
     </message>
@@ -3556,13 +3379,6 @@
         <translation>Nyesés: az utolsó tárcaszinkronizálás meghaladja a nyesett adatokat. Szükséges a -reindex használata (nyesett csomópont esetében a teljes blokklánc ismételt letöltése).</translation>
     </message>
     <message>
-<<<<<<< HEAD
-        <source>Rescans are not possible in pruned mode. You will need to use -reindex which will download the whole blockchain again.</source>
-        <translation>Nyesett üzemmódban nem lehet megismételni a feltérképezést. Szükséges a -reindex használata, ami a teljes blokklánc letöltését eredményezi.</translation>
-    </message>
-    <message>
-=======
->>>>>>> 56311988
         <source>Error: A fatal internal error occurred, see debug.log for details</source>
         <translation>Hiba: Fatális belső hiba történt, nézze meg a debug.log -ot a részletekért</translation>
     </message>
@@ -3591,13 +3407,10 @@
         <translation>Hiba %s beolvasása közben. Az összes kulcs sikeresen beolvasva, de a tranzakciós adatok és a címtár rekordok hiányoznak vagy sérültek.</translation>
     </message>
     <message>
-<<<<<<< HEAD
-=======
         <source>Please check that your computer's date and time are correct! If your clock is wrong, %s will not work properly.</source>
         <translation>Opozorilo: Preverite, če sta datum in ura na vašem računalniku točna! %s ne bo deloval pravilno, če je nastavljeni čas nepravilen.</translation>
     </message>
     <message>
->>>>>>> 56311988
         <source>Please contribute if you find %s useful. Visit %s for further information about the software.</source>
         <translation>Kérlek támogasd ha hasznásnak találtad a  %s-t. Az alábbi linken találsz bővebb információt a szoftverről %s.</translation>
     </message>
@@ -3614,13 +3427,10 @@
         <translation>Ezt a tranzakciós díjat figyelmen kívül hagyhatod ha a visszajáró kisebb mint a "porhintés" összege jelenleg.</translation>
     </message>
     <message>
-<<<<<<< HEAD
-=======
         <source>Unable to replay blocks. You will need to rebuild the database using -reindex-chainstate.</source>
         <translation>Ne morem ponoviti blokov. Podatkovno bazo bo potrebno ponovno zgraditi z uporabo ukaza -reindex-chainstate.</translation>
     </message>
     <message>
->>>>>>> 56311988
         <source>Unable to rewind the database to a pre-fork state. You will need to redownload the blockchain</source>
         <translation>Az adatbázis visszatekerése az elágazás előtti állapotba nem sikerült. Ismételten le kell töltenie a blokkláncot.</translation>
     </message>
@@ -3645,8 +3455,6 @@
         <translation>-maxmempool legalább %d MB kell legyen.</translation>
     </message>
     <message>
-<<<<<<< HEAD
-=======
         <source>Cannot resolve -%s address: '%s'</source>
         <translation>Naslova -%s ni mogoče razrešiti: '%s'</translation>
     </message>
@@ -3655,7 +3463,6 @@
         <translation>Indeks drobiža izven dovoljenega območja</translation>
     </message>
     <message>
->>>>>>> 56311988
         <source>Config setting for %s only applied on %s network when in [%s] section.</source>
         <translation>A konfigurációs beálltás %s kizárólag az %s hálózatra vonatkozik amikor a [%s] szekcióban van.</translation>
     </message>
@@ -3736,8 +3543,6 @@
         <translation>Érvénytelen P2P jog: '%s'</translation>
     </message>
     <message>
-<<<<<<< HEAD
-=======
         <source>Invalid amount for -%s=&lt;amount&gt;: '%s'</source>
         <translation>Neveljavna količina za -%s=&lt;amount&gt;: '%s'</translation>
     </message>
@@ -3750,7 +3555,6 @@
         <translation>Neveljavna količina za -fallbackfee=&lt;amount&gt;: '%s'</translation>
     </message>
     <message>
->>>>>>> 56311988
         <source>Specified blocks directory "%s" does not exist.</source>
         <translation>A megadott blokk "%s" nem létezik.</translation>
     </message>
@@ -3807,13 +3611,10 @@
         <translation>A tranzakciós díj és a visszajáró kiszámítása nem sikerült</translation>
     </message>
     <message>
-<<<<<<< HEAD
-=======
         <source>Unable to bind to %s on this computer. %s is probably already running.</source>
         <translation>Na tem računalniku ni bilo mogoče vezati naslova %s. %s je verjetno že zagnan.</translation>
     </message>
     <message>
->>>>>>> 56311988
         <source>Unable to generate keys</source>
         <translation>Kulcs generálás sikertelen</translation>
     </message>
@@ -3838,13 +3639,10 @@
         <translation>A Tárca újraírása szükséges: Indítsa újra a %s-t.</translation>
     </message>
     <message>
-<<<<<<< HEAD
-=======
         <source>Error: Listening for incoming connections failed (listen returned error %s)</source>
         <translation>Napaka: Ni mogoče sprejemati dohodnih povezav (vrnjena napaka: %s)</translation>
     </message>
     <message>
->>>>>>> 56311988
         <source>Invalid amount for -maxtxfee=&lt;amount&gt;: '%s' (must be at least the minrelay fee of %s to prevent stuck transactions)</source>
         <translation>Érvénytelen összeg -maxtxfee=&lt;amount&gt;: '%s' (legalább a minrelay összeg azaz %s kell legyen, hogy ne ragadjon be a tranzakció)</translation>
     </message>
@@ -3881,24 +3679,18 @@
         <translation>Érvénytelen hálózati maszk van megadva itt:  -whitelist: '%s'</translation>
     </message>
     <message>
-<<<<<<< HEAD
-=======
         <source>Need to specify a port with -whitebind: '%s'</source>
         <translation>Pri opciji -whitebind morate navesti vrata: %s</translation>
     </message>
     <message>
->>>>>>> 56311988
         <source>Prune mode is incompatible with -blockfilterindex.</source>
         <translation>A -blockfilterindex nem használható nyesés üzemmódban.</translation>
     </message>
     <message>
-<<<<<<< HEAD
-=======
         <source>Reducing -maxconnections from %d to %d, because of system limitations.</source>
         <translation>Zmanjšujem maksimalno število povezav (-maxconnections) iz %d na %d, zaradi sistemskih omejitev.</translation>
     </message>
     <message>
->>>>>>> 56311988
         <source>Section [%s] is not recognized.</source>
         <translation>Ismeretlen szekció [%s]</translation>
     </message>
@@ -3940,24 +3732,18 @@
         <translation>Túl nagy tranzakció</translation>
     </message>
     <message>
-<<<<<<< HEAD
-=======
         <source>Unable to bind to %s on this computer (bind returned error %s)</source>
         <translation>Na tem računalniku ni bilo mogoče vezati naslova %s (vrnjena napaka: %s)</translation>
     </message>
     <message>
->>>>>>> 56311988
         <source>Unable to create the PID file '%s': %s</source>
         <translation>PID fájl létrehozása sikertelen '%s': %s</translation>
     </message>
     <message>
-<<<<<<< HEAD
-=======
         <source>Unable to generate initial keys</source>
         <translation>Ne zmorem ustvariti začetnih ključev</translation>
     </message>
     <message>
->>>>>>> 56311988
         <source>Unknown -blockfilterindex value %s.</source>
         <translation>Ismeretlen -blockfilterindex érték %s.</translation>
     </message>
@@ -3966,13 +3752,10 @@
         <translation>Tárcák ellenőrzése...</translation>
     </message>
     <message>
-<<<<<<< HEAD
-=======
         <source>Warning: unknown new rules activated (versionbit %i)</source>
         <translation>Opozorilo: neznana nova pravila aktivirana (verzija %i)</translation>
     </message>
     <message>
->>>>>>> 56311988
         <source>Zapping all transactions from wallet...</source>
         <translation>A tárca összes trancakciójának törlése...</translation>
     </message>
@@ -4001,7 +3784,6 @@
         <translation>Hiba történt a %s tárca betöltésekor, mert duplikált tárca-fájlnevet adott meg.</translation>
     </message>
     <message>
-<<<<<<< HEAD
         <source>Starting network threads...</source>
         <translation>Hálózati szálak indítása...</translation>
     </message>
@@ -4030,64 +3812,6 @@
         <translation>Legalább egy címzett kell a tranzakcióhoz</translation>
     </message>
     <message>
-        <source>Maximum per-connection receive buffer, &lt;n&gt;*1000 bytes (default: %u)</source>
-        <translation>Kapcsolatonkénti maximum fogadó buffer, &lt;n&gt;*1000 byte (alapértelmezett: %u)</translation>
-    </message>
-    <message>
-        <source>Maximum per-connection send buffer, &lt;n&gt;*1000 bytes (default: %u)</source>
-        <translation>Kapcsolatonkénti maximum küldő buffer, &lt;n&gt;*1000 byte (alapértelmezett: %u)</translation>
-    </message>
-    <message>
-        <source>Set key pool size to &lt;n&gt; (default: %u)</source>
-        <translation>Kulcs halmaz méretének a beállítása &lt;n&gt;(alapértelmezett: %u) </translation>
-    </message>
-    <message>
-        <source>Specify configuration file (default: %s)</source>
-        <translation>Konfigurációs fájl megadása (alapértelmezett: %s)</translation>
-    </message>
-    <message>
-        <source>Specify connection timeout in milliseconds (minimum: 1, default: %d)</source>
-        <translation>Csatlakozás időtúllépése milliszekundumban (minimum: 1, alapértelmezett: %d)</translation>
-    </message>
-    <message>
-        <source>Specify pid file (default: %s)</source>
-        <translation>Pid-fájl megadása (alapértelmezett: %s)</translation>
-    </message>
-    <message>
-        <source>Spend unconfirmed change when sending transactions (default: %u)</source>
-        <translation>Tranzakciók küldésekor a jóváhagyatlan visszajáró elköltése (alapértelmezés: %u)</translation>
-    </message>
-    <message>
-=======
->>>>>>> 56311988
-        <source>Starting network threads...</source>
-        <translation>Hálózati szálak indítása...</translation>
-    </message>
-    <message>
-        <source>The wallet will avoid paying less than the minimum relay fee.</source>
-        <translation>A tárca nem fog a minimális továbbítási díjnál kevesebbet fizetni. </translation>
-    </message>
-    <message>
-        <source>This is the minimum transaction fee you pay on every transaction.</source>
-        <translation>Ez a minimum tranzakciós díj, amelyet tranzakciónként kifizet.</translation>
-    </message>
-    <message>
-        <source>This is the transaction fee you will pay if you send a transaction.</source>
-        <translation>Ez a tranzakció díja, amelyet kifizet, ha tranzakciót indít.</translation>
-    </message>
-    <message>
-        <source>Transaction amounts must not be negative</source>
-        <translation>Tranzakció összege nem lehet negatív</translation>
-    </message>
-    <message>
-        <source>Transaction has too long of a mempool chain</source>
-        <translation>A tranzakcóihoz tartozó mempool elődlánc túl hosszú</translation>
-    </message>
-    <message>
-        <source>Transaction must have at least one recipient</source>
-        <translation>Legalább egy címzett kell a tranzakcióhoz</translation>
-    </message>
-    <message>
         <source>Unknown network specified in -onlynet: '%s'</source>
         <translation>Ismeretlen hálózat lett megadva -onlynet: '%s'</translation>
     </message>
