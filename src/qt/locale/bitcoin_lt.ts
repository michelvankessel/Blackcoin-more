<TS language="lt" version="2.1">
<context>
    <name>AddressBookPage</name>
    <message>
        <source>Right-click to edit address or label</source>
        <translation>Spustelėkite dešinįjį klavišą norint keisti adresą arba etiketę</translation>
    </message>
    <message>
        <source>Create a new address</source>
        <translation>Sukurti naują adresą</translation>
    </message>
    <message>
        <source>&amp;New</source>
        <translation>&amp;Naujas</translation>
    </message>
    <message>
        <source>Copy the currently selected address to the system clipboard</source>
        <translation>Kopijuoti esamą adresą į mainų atmintį</translation>
    </message>
    <message>
        <source>&amp;Copy</source>
        <translation>&amp;Kopijuoti</translation>
    </message>
    <message>
        <source>C&amp;lose</source>
        <translation>&amp;Užverti</translation>
    </message>
    <message>
        <source>Delete the currently selected address from the list</source>
        <translation>Ištrinti pasirinktą adresą iš sąrašo</translation>
    </message>
    <message>
        <source>Enter address or label to search</source>
        <translation>Įveskite adresą ar žymę į paiešką</translation>
    </message>
    <message>
        <source>Export the data in the current tab to a file</source>
        <translation>Eksportuoti informaciją iš dabartinės lentelės į failą</translation>
    </message>
    <message>
        <source>&amp;Export</source>
        <translation>&amp;Eksportuoti</translation>
    </message>
    <message>
        <source>&amp;Delete</source>
        <translation>&amp;Trinti</translation>
    </message>
    <message>
        <source>Choose the address to send coins to</source>
        <translation>Pasirinkite adresą, kuriam siūsite monetas</translation>
    </message>
    <message>
        <source>Choose the address to receive coins with</source>
        <translation>Pasirinkite adresą su kuriuo gauti monetas</translation>
    </message>
    <message>
        <source>C&amp;hoose</source>
        <translation>P&amp;asirinkti</translation>
    </message>
    <message>
        <source>Sending addresses</source>
        <translation>Išsiuntimo adresai</translation>
    </message>
    <message>
        <source>Receiving addresses</source>
        <translation>Gavimo adresai</translation>
    </message>
    <message>
        <source>These are your Bitcoin addresses for sending payments. Always check the amount and the receiving address before sending coins.</source>
        <translation>Tai yra jūsų Bitcoin adresai išeinantiems mokėjimams. Visada pasitikrinkite sumą ir gavėjo adresą prieš siunčiant lėšas.</translation>
    </message>
    <message>
        <source>These are your Bitcoin addresses for receiving payments. Use the 'Create new receiving address' button in the receive tab to create new addresses.</source>
        <translation>Tai jūsų Bitcoin mokėjimų gavimo adresai. Naudokite 'Sukurti naują gavimo adresą' migtuką gavimų skirtuke kad sukurtumėt nauja adresą.</translation>
    </message>
    <message>
        <source>&amp;Copy Address</source>
        <translation>&amp;Kopijuoti adresą</translation>
    </message>
    <message>
        <source>Copy &amp;Label</source>
        <translation>Kopijuoti &amp;Žymę</translation>
    </message>
    <message>
        <source>&amp;Edit</source>
        <translation>&amp;Keisti</translation>
    </message>
    <message>
        <source>Export Address List</source>
        <translation>Eksportuoti adresų sąrašą</translation>
    </message>
    <message>
        <source>Comma separated file (*.csv)</source>
        <translation>Kableliais atskirtų duomenų failas (*.csv)</translation>
    </message>
    <message>
        <source>Exporting Failed</source>
        <translation>Eksportavimas nepavyko</translation>
    </message>
    <message>
        <source>There was an error trying to save the address list to %1. Please try again.</source>
        <translation>Bandant išsaugoti adresų sąrašą - įvyko klaida keliant į %1. Prašome bandyti dar kartą.</translation>
    </message>
</context>
<context>
    <name>AddressTableModel</name>
    <message>
        <source>Label</source>
        <translation>Žymė</translation>
    </message>
    <message>
        <source>Address</source>
        <translation>Adresas</translation>
    </message>
    <message>
        <source>(no label)</source>
        <translation>(nėra žymės)</translation>
    </message>
</context>
<context>
    <name>AskPassphraseDialog</name>
    <message>
        <source>Passphrase Dialog</source>
        <translation>Slaptafrazės dialogas</translation>
    </message>
    <message>
        <source>Enter passphrase</source>
        <translation>Įvesti slaptafrazę</translation>
    </message>
    <message>
        <source>New passphrase</source>
        <translation>Nauja slaptafrazė</translation>
    </message>
    <message>
        <source>Repeat new passphrase</source>
        <translation>Pakartokite naują slaptafrazę</translation>
    </message>
    <message>
        <source>Show passphrase</source>
        <translation>Rodyti slaptafrazę</translation>
    </message>
    <message>
        <source>Encrypt wallet</source>
        <translation>Užšifruoti piniginę</translation>
    </message>
    <message>
        <source>This operation needs your wallet passphrase to unlock the wallet.</source>
        <translation>Ši operacija reikalauja jūsų piniginės slaptafrazės jai atrakinti.</translation>
    </message>
    <message>
        <source>Unlock wallet</source>
        <translation>Atrakinti piniginę</translation>
    </message>
    <message>
        <source>This operation needs your wallet passphrase to decrypt the wallet.</source>
        <translation>Ši operacija reikalauja jūsų piniginės slaptafrazės jai iššifruoti.</translation>
    </message>
    <message>
        <source>Decrypt wallet</source>
        <translation>Iššifruoti piniginę</translation>
    </message>
    <message>
        <source>Change passphrase</source>
        <translation>Pakeisti slaptafrazę</translation>
    </message>
    <message>
        <source>Confirm wallet encryption</source>
        <translation>Patvirtinkite piniginės užšifravimą</translation>
    </message>
    <message>
        <source>Warning: If you encrypt your wallet and lose your passphrase, you will &lt;b&gt;LOSE ALL OF YOUR BITCOINS&lt;/b&gt;!</source>
        <translation>Dėmesio: jei užšifruosite savo piniginę ir pamesite slaptafrazę, jūs&lt;b&gt;PRARASITE VISUS SAVO BITCOINUS&lt;/b&gt;!</translation>
    </message>
    <message>
        <source>Are you sure you wish to encrypt your wallet?</source>
        <translation>Ar tikrai norite šifruoti savo piniginę?</translation>
    </message>
    <message>
        <source>Wallet encrypted</source>
        <translation>Piniginė užšifruota</translation>
    </message>
    <message>
        <source>Enter the old passphrase and new passphrase for the wallet.</source>
        <translation>Įveskite seną ir naują slaptažodį.</translation>
    </message>
    <message>
        <source>IMPORTANT: Any previous backups you have made of your wallet file should be replaced with the newly generated, encrypted wallet file. For security reasons, previous backups of the unencrypted wallet file will become useless as soon as you start using the new, encrypted wallet.</source>
        <translation>SVARBU: Betkokios ankstesnės jūsų piniginės atsarginės kopijos turėtų būti pakeistos naujai sugeneruotu, užšifruotu piniginės failu. Dėl saugumo sumetimų, anstesnės neužšifruotos piniginės kopijos failas taps nenaudingu nuo momento, kai nauja ir užšifruota piniginė bus pradėta naudoti.</translation>
    </message>
    <message>
        <source>Wallet encryption failed</source>
        <translation>Nepavyko užšifruoti piniginę</translation>
    </message>
    <message>
        <source>Wallet encryption failed due to an internal error. Your wallet was not encrypted.</source>
        <translation>Dėl vidinės klaidos nepavyko užšifruoti piniginę.Piniginė neužšifruota.</translation>
    </message>
    <message>
        <source>The supplied passphrases do not match.</source>
        <translation>Įvestos slaptafrazės nesutampa.</translation>
    </message>
    <message>
        <source>Wallet unlock failed</source>
        <translation>Nepavyko atrakinti piniginę</translation>
    </message>
    <message>
        <source>The passphrase entered for the wallet decryption was incorrect.</source>
        <translation>Neteisingai įvestas slaptažodis piniginės iššifravimui.</translation>
    </message>
    <message>
        <source>Wallet decryption failed</source>
        <translation>Nepavyko iššifruoti piniginės</translation>
    </message>
    <message>
        <source>Wallet passphrase was successfully changed.</source>
        <translation>Piniginės slaptažodis sėkmingai pakeistas.</translation>
    </message>
    <message>
        <source>Warning: The Caps Lock key is on!</source>
        <translation>Įspėjimas: įjungtas Caps Lock klavišas!</translation>
    </message>
</context>
<context>
    <name>BanTableModel</name>
    <message>
        <source>IP/Netmask</source>
        <translation>IP/Tinklas</translation>
    </message>
    <message>
        <source>Banned Until</source>
        <translation>Užblokuotas iki</translation>
    </message>
</context>
<context>
    <name>BitcoinGUI</name>
    <message>
        <source>Sign &amp;message...</source>
        <translation>Pasirašyti ži&amp;nutę...</translation>
    </message>
    <message>
        <source>Synchronizing with network...</source>
        <translation>Sinchronizavimas su tinklu ...</translation>
    </message>
    <message>
        <source>&amp;Overview</source>
        <translation>&amp;Apžvalga</translation>
    </message>
    <message>
        <source>Show general overview of wallet</source>
        <translation>Rodyti piniginės bendrą apžvalgą</translation>
    </message>
    <message>
        <source>&amp;Transactions</source>
        <translation>&amp;Sandoriai</translation>
    </message>
    <message>
        <source>Browse transaction history</source>
        <translation>Apžvelgti sandorių istoriją</translation>
    </message>
    <message>
        <source>E&amp;xit</source>
        <translation>&amp;Išeiti</translation>
    </message>
    <message>
        <source>Quit application</source>
        <translation>Išjungti programą</translation>
    </message>
    <message>
        <source>&amp;About %1</source>
        <translation>&amp;Apie %1</translation>
    </message>
    <message>
        <source>Show information about %1</source>
        <translation>Rodyti informaciją apie %1</translation>
    </message>
    <message>
        <source>About &amp;Qt</source>
        <translation>Apie &amp;Qt</translation>
    </message>
    <message>
        <source>Show information about Qt</source>
        <translation>Rodyti informaciją apie Qt</translation>
    </message>
    <message>
        <source>&amp;Options...</source>
        <translation>&amp;Parinktys...</translation>
    </message>
    <message>
        <source>Modify configuration options for %1</source>
        <translation>Keisti %1 konfigūracijos galimybes</translation>
    </message>
    <message>
        <source>&amp;Encrypt Wallet...</source>
        <translation>&amp;Užšifruoti piniginę...</translation>
    </message>
    <message>
        <source>&amp;Backup Wallet...</source>
        <translation>&amp;Backup piniginę...</translation>
    </message>
    <message>
        <source>&amp;Change Passphrase...</source>
        <translation>&amp;Keisti slaptafrazę...</translation>
    </message>
    <message>
        <source>Open &amp;URI...</source>
        <translation>Atidaryti &amp;URI...</translation>
    </message>
    <message>
        <source>Create Wallet...</source>
        <translation>Sukurti piniginę...</translation>
    </message>
    <message>
        <source>Create a new wallet</source>
        <translation>Sukurti naują piniginę</translation>
    </message>
    <message>
        <source>Wallet:</source>
        <translation>Piniginė</translation>
    </message>
    <message>
        <source>Click to disable network activity.</source>
        <translation>Spauskite norėdami išjungti tinklo veiklą.</translation>
    </message>
    <message>
        <source>Network activity disabled.</source>
        <translation>Tinklo veikla išjungta.</translation>
    </message>
    <message>
        <source>Click to enable network activity again.</source>
        <translation>Spauskite norėdami įjungti tinklo veiklą.</translation>
    </message>
    <message>
        <source>Syncing Headers (%1%)...</source>
        <translation>Sinchronizuojamos Antraštės (%1%)...</translation>
    </message>
    <message>
        <source>Reindexing blocks on disk...</source>
        <translation>Blokai iš naujo indeksuojami...</translation>
    </message>
    <message>
        <source>Proxy is &lt;b&gt;enabled&lt;/b&gt;: %1</source>
        <translation>Tarpinis serveris yra &lt;b&gt;įgalintas&lt;/b&gt;: %1</translation>
    </message>
    <message>
        <source>Send coins to a Bitcoin address</source>
        <translation>Siųsti monetas Blackcoin adresui</translation>
    </message>
    <message>
        <source>Backup wallet to another location</source>
        <translation>Daryti piniginės atsarginę kopiją</translation>
    </message>
    <message>
        <source>Change the passphrase used for wallet encryption</source>
        <translation>Pakeisti slaptafrazę naudojamą piniginės užšifravimui</translation>
    </message>
    <message>
        <source>&amp;Verify message...</source>
        <translation>&amp;Tikrinti žinutę...</translation>
    </message>
    <message>
        <source>&amp;Send</source>
        <translation>&amp;Siųsti</translation>
    </message>
    <message>
        <source>&amp;Receive</source>
        <translation>&amp;Gauti</translation>
    </message>
    <message>
        <source>&amp;Show / Hide</source>
        <translation>&amp;Rodyti / Slėpti</translation>
    </message>
    <message>
        <source>Show or hide the main Window</source>
        <translation>Rodyti arba slėpti pagrindinį langą</translation>
    </message>
    <message>
        <source>Encrypt the private keys that belong to your wallet</source>
        <translation>Užšifruoti privačius raktus, kurie priklauso jūsų piniginei</translation>
    </message>
    <message>
        <source>Sign messages with your Bitcoin addresses to prove you own them</source>
        <translation>Pasirašydami žinutes su savo Bitcoin adresais įrodysite jog esate jų savininkas</translation>
    </message>
    <message>
        <source>Verify messages to ensure they were signed with specified Bitcoin addresses</source>
        <translation>Patikrinkite žinutę, jog įsitikintumėte, kad ją pasirašė nurodytas Bitcoin adresas</translation>
    </message>
    <message>
        <source>&amp;File</source>
        <translation>&amp;Failas</translation>
    </message>
    <message>
        <source>&amp;Settings</source>
        <translation>&amp;Nustatymai</translation>
    </message>
    <message>
        <source>&amp;Help</source>
        <translation>&amp;Pagalba</translation>
    </message>
    <message>
        <source>Tabs toolbar</source>
        <translation>Kortelių įrankinė</translation>
    </message>
    <message>
        <source>Request payments (generates QR codes and bitcoin: URIs)</source>
        <translation>Reikalauti mokėjimų (sukuria QR kodus ir bitcoin: URI)</translation>
    </message>
    <message>
        <source>Show the list of used sending addresses and labels</source>
        <translation>Rodyti sąrašą panaudotų siuntimo adresų ir žymių</translation>
    </message>
    <message>
        <source>Show the list of used receiving addresses and labels</source>
        <translation>Rodyti sąrašą panaudotų gavimo adresų ir žymių</translation>
    </message>
    <message>
        <source>&amp;Command-line options</source>
        <translation>Komandinės eilutės parametrai</translation>
    </message>
    <message numerus="yes">
        <source>%n active connection(s) to Bitcoin network</source>
        <translation><numerusform>%n Bitcoin tinklo aktyvus ryšys</numerusform><numerusform>%n Bitcoin tinklo aktyvūs ryšiai</numerusform><numerusform>%n Bitcoin tinklo aktyvūs ryšiai</numerusform><numerusform>%n Bitcoin tinklo aktyvūs ryšiai</numerusform></translation>
    </message>
    <message>
        <source>Indexing blocks on disk...</source>
        <translation>Blokai iš naujo indeksuojami...</translation>
    </message>
    <message>
        <source>Processing blocks on disk...</source>
        <translation>Blokai apdirbami diske...</translation>
    </message>
    <message numerus="yes">
        <source>Processed %n block(s) of transaction history.</source>
        <translation><numerusform>Apdirbtas %n blokas transakcijų istorijoje.</numerusform><numerusform>Apdirbti %n blokas transakcijų istorijoje.</numerusform><numerusform>Apdirbti %n blokas transakcijų istorijoje.</numerusform><numerusform>Apdirbti %n blokas transakcijų istorijoje.</numerusform></translation>
    </message>
    <message>
        <source>%1 behind</source>
        <translation>%1 atsilieka</translation>
    </message>
    <message>
        <source>%1 behind</source>
        <translation>%1 atsilieka</translation>
    </message>
    <message>
        <source>Last received block was generated %1 ago.</source>
        <translation>Paskutinis gautas blokas buvo sukurtas prieš %1.</translation>
    </message>
    <message>
        <source>Transactions after this will not yet be visible.</source>
        <translation>Sekančios operacijos dar nebus matomos.</translation>
    </message>
    <message>
        <source>Error</source>
        <translation>Klaida</translation>
    </message>
    <message>
        <source>Warning</source>
        <translation>Įspėjimas</translation>
    </message>
    <message>
        <source>Information</source>
        <translation>Informacija</translation>
    </message>
    <message>
        <source>Up to date</source>
        <translation>Atnaujinta</translation>
    </message>
    <message>
        <source>&amp;Sending addresses</source>
        <translation>&amp;Siunčiami adresai</translation>
    </message>
    <message>
        <source>&amp;Receiving addresses</source>
        <translation>&amp;Gaunami adresai</translation>
    </message>
    <message>
        <source>Open Wallet</source>
        <translation>Atidaryti Piniginę</translation>
    </message>
    <message>
        <source>Open a wallet</source>
        <translation>Atidaryti Piniginę</translation>
    </message>
    <message>
        <source>Close Wallet...</source>
        <translation>Uždaryti Piniginę</translation>
    </message>
    <message>
        <source>Close wallet</source>
        <translation>Uždaryti Piniginę</translation>
    </message>
    <message>
        <source>Show the %1 help message to get a list with possible Bitcoin command-line options</source>
        <translation>Rodyti %1 pagalbos žinutę su Bitcoin pasirinkimo komandomis</translation>
    </message>
    <message>
        <source>default wallet</source>
        <translation>numatyta piniginė</translation>
    </message>
    <message>
        <source>No wallets available</source>
        <translation>Piniginių nėra</translation>
    </message>
    <message>
        <source>&amp;Window</source>
        <translation>&amp;Langas</translation>
    </message>
    <message>
        <source>Minimize</source>
        <translation>Sumažinti</translation>
    </message>
    <message>
        <source>Zoom</source>
        <translation>Priartinti</translation>
    </message>
    <message>
        <source>Main Window</source>
        <translation>Pagrindinis langas</translation>
    </message>
    <message>
        <source>%1 client</source>
        <translation>%1 klientas</translation>
    </message>
    <message>
        <source>Connecting to peers...</source>
        <translation>Prisijungiama su peers...</translation>
    </message>
    <message>
        <source>Catching up...</source>
        <translation>Vejamasi...</translation>
    </message>
    <message>
        <source>Error: %1</source>
        <translation>Klaida: %1</translation>
    </message>
    <message>
        <source>Warning: %1</source>
        <translation>Įspėjimas: %1</translation>
    </message>
    <message>
        <source>Date: %1
</source>
        <translation>Data: %1
</translation>
    </message>
    <message>
        <source>Amount: %1
</source>
        <translation>Suma: %1
</translation>
    </message>
    <message>
        <source>Wallet: %1
</source>
        <translation>Piniginė: %1
</translation>
    </message>
    <message>
        <source>Type: %1
</source>
        <translation>Spausti: %1
</translation>
    </message>
    <message>
        <source>Label: %1
</source>
        <translation>Antraštė: %1
</translation>
    </message>
    <message>
        <source>Address: %1
</source>
        <translation>Adresas: %1
</translation>
    </message>
    <message>
        <source>Sent transaction</source>
        <translation>Sandoris nusiųstas</translation>
    </message>
    <message>
        <source>Incoming transaction</source>
        <translation>Ateinantis sandoris</translation>
    </message>
    <message>
        <source>HD key generation is &lt;b&gt;enabled&lt;/b&gt;</source>
        <translation>HD rakto generacija &lt;b&gt;įgalinta&lt;/b&gt;</translation>
    </message>
    <message>
        <source>HD key generation is &lt;b&gt;disabled&lt;/b&gt;</source>
        <translation>HD rakto generacija &lt;b&gt;išjungta&lt;/b&gt;</translation>
    </message>
    <message>
        <source>Private key &lt;b&gt;disabled&lt;/b&gt;</source>
        <translation>Privatus raktas &lt;b&gt;išjungtas&lt;/b&gt;</translation>
    </message>
    <message>
        <source>Wallet is &lt;b&gt;encrypted&lt;/b&gt; and currently &lt;b&gt;unlocked&lt;/b&gt;</source>
        <translation>Piniginė &lt;b&gt;užšifruota&lt;/b&gt; ir šiuo metu &lt;b&gt;atrakinta&lt;/b&gt;</translation>
    </message>
    <message>
        <source>Wallet is &lt;b&gt;encrypted&lt;/b&gt; and currently &lt;b&gt;locked&lt;/b&gt;</source>
        <translation>Piniginė &lt;b&gt;užšifruota&lt;/b&gt; ir šiuo metu &lt;b&gt;užrakinta&lt;/b&gt;</translation>
    </message>
    <message>
        <source>A fatal error occurred. Bitcoin can no longer continue safely and will quit.</source>
        <translation>Kritinė klaida. Bitcoin nebegali tęsti saugiai ir bus išjungtas.</translation>
    </message>
</context>
<context>
    <name>CoinControlDialog</name>
    <message>
        <source>Coin Selection</source>
        <translation>Monetų pasirinkimas</translation>
    </message>
    <message>
        <source>Quantity:</source>
        <translation>Kiekis:</translation>
    </message>
    <message>
        <source>Bytes:</source>
        <translation>Baitai:</translation>
    </message>
    <message>
        <source>Amount:</source>
        <translation>Suma:</translation>
    </message>
    <message>
        <source>Fee:</source>
        <translation>Mokestis:</translation>
    </message>
    <message>
        <source>Dust:</source>
        <translation>Dulkės:</translation>
    </message>
    <message>
        <source>After Fee:</source>
        <translation>Po mokesčio:</translation>
    </message>
    <message>
        <source>Change:</source>
        <translation>Graža:</translation>
    </message>
    <message>
        <source>(un)select all</source>
        <translation>(ne)pasirinkti viską</translation>
    </message>
    <message>
        <source>Tree mode</source>
        <translation>Medžio režimas</translation>
    </message>
    <message>
        <source>List mode</source>
        <translation>Sąrašo režimas</translation>
    </message>
    <message>
        <source>Amount</source>
        <translation>Suma</translation>
    </message>
    <message>
        <source>Received with label</source>
        <translation>Gauta su žyme</translation>
    </message>
    <message>
        <source>Received with address</source>
        <translation>Gauta su adresu</translation>
    </message>
    <message>
        <source>Date</source>
        <translation>Data</translation>
    </message>
    <message>
        <source>Confirmations</source>
        <translation>Patvirtinimai</translation>
    </message>
    <message>
        <source>Confirmed</source>
        <translation>Patvirtintas</translation>
    </message>
    <message>
        <source>Copy address</source>
        <translation>Kopijuoti adresą</translation>
    </message>
    <message>
        <source>Copy label</source>
        <translation>Kopijuoti žymę</translation>
    </message>
    <message>
        <source>Copy amount</source>
        <translation>Kopijuoti sumą</translation>
    </message>
    <message>
        <source>Copy transaction ID</source>
        <translation>Sandorio ID</translation>
    </message>
    <message>
        <source>Lock unspent</source>
        <translation>Užrakinti nepanaudotus</translation>
    </message>
    <message>
        <source>Unlock unspent</source>
        <translation>Atrakinti nepanaudotus</translation>
    </message>
    <message>
        <source>Copy quantity</source>
        <translation>Kopijuoti kiekį</translation>
    </message>
    <message>
        <source>Copy fee</source>
        <translation>Kopijuoti mokestį</translation>
    </message>
    <message>
        <source>Copy after fee</source>
        <translation>Kopijuoti po mokesčio</translation>
    </message>
    <message>
        <source>Copy bytes</source>
        <translation>Kopijuoti baitus</translation>
    </message>
    <message>
        <source>Copy dust</source>
        <translation>Kopijuoti dulkę</translation>
    </message>
    <message>
        <source>Copy change</source>
        <translation>Kopijuoti keisti</translation>
    </message>
    <message>
        <source>(%1 locked)</source>
        <translation>(%1 užrakinta)</translation>
    </message>
    <message>
        <source>yes</source>
        <translation>taip</translation>
    </message>
    <message>
        <source>no</source>
        <translation>ne</translation>
    </message>
    <message>
        <source>This label turns red if any recipient receives an amount smaller than the current dust threshold.</source>
        <translation>Ši etiketė tampa raudona, jei bet kuris gavėjas gauna mažesnę sumą nei dabartinė dulkių slenkstis.</translation>
    </message>
    <message>
        <source>Can vary +/- %1 satoshi(s) per input.</source>
        <translation>Gali svyruoti nuo +/-%1 satoshi(-ų) vienam įvedimui.</translation>
    </message>
    <message>
        <source>(no label)</source>
        <translation>(nėra žymės)</translation>
    </message>
    <message>
        <source>change from %1 (%2)</source>
        <translation>pakeisti nuo %1 (%2)</translation>
    </message>
    <message>
        <source>(change)</source>
        <translation>(graža)</translation>
    </message>
</context>
<context>
    <name>CreateWalletActivity</name>
    <message>
        <source>Creating Wallet &lt;b&gt;%1&lt;/b&gt;...</source>
<<<<<<< HEAD
        <translation>Sukūriama Piniginė &lt;b&gt;%1&lt;/b&gt;...</translation>
    </message>
    <message>
        <source>Create wallet failed</source>
        <translation>Piniginės sukūrimas nepavyko</translation>
    </message>
    <message>
        <source>Create wallet warning</source>
        <translation>Piniginės sukūrimo įspėjimas</translation>
=======
        <translation>Sukuriama Piniginė &lt;b&gt;%1&lt;/b&gt;...</translation>
    </message>
    <message>
        <source>Create wallet failed</source>
        <translation>Piniginės sukurimas nepavyko</translation>
    </message>
    <message>
        <source>Create wallet warning</source>
        <translation>Piniginės sukurimo įspėjimas</translation>
>>>>>>> 56311988
    </message>
</context>
<context>
    <name>CreateWalletDialog</name>
    <message>
        <source>Create Wallet</source>
        <translation>Sukurti Piniginę</translation>
    </message>
    <message>
        <source>Wallet Name</source>
        <translation>Piniginės Pavadinimas</translation>
    </message>
    <message>
        <source>Encrypt the wallet. The wallet will be encrypted with a passphrase of your choice.</source>
<<<<<<< HEAD
        <translation>Užkoduoti piniginę. Piniginė bus užkoduota jūsų pasirinktu slaptažodžiu.</translation>
=======
        <translation>Užkoduoti piniginę. Piniginė bus užkoduota jūsų pasirinkta slapta fraze.</translation>
>>>>>>> 56311988
    </message>
    <message>
        <source>Encrypt Wallet</source>
        <translation>Užkoduoti Piniginę</translation>
    </message>
    <message>
        <source>Disable Private Keys</source>
        <translation>Atjungti Privačius Raktus</translation>
    </message>
    <message>
        <source>Make Blank Wallet</source>
        <translation>Sukurti Tuščia Piniginę</translation>
    </message>
    <message>
        <source>Create</source>
        <translation>Sukurti</translation>
    </message>
</context>
<context>
    <name>EditAddressDialog</name>
    <message>
        <source>Edit Address</source>
        <translation>Keisti adresą</translation>
    </message>
    <message>
        <source>&amp;Label</source>
        <translation>Ž&amp;ymė</translation>
    </message>
    <message>
        <source>The label associated with this address list entry</source>
        <translation>Etiketė, susijusi su šiuo adresų sąrašo įrašu</translation>
    </message>
    <message>
        <source>The address associated with this address list entry. This can only be modified for sending addresses.</source>
        <translation>Adresas, susijęs su šiuo adresų sąrašo įrašu. Tai galima keisti tik siuntimo adresams.</translation>
    </message>
    <message>
        <source>&amp;Address</source>
        <translation>&amp;Adresas</translation>
    </message>
    <message>
        <source>New sending address</source>
        <translation>Naujas siuntimo adresas</translation>
    </message>
    <message>
        <source>Edit receiving address</source>
        <translation>Keisti gavimo adresą</translation>
    </message>
    <message>
        <source>Edit sending address</source>
        <translation>Keisti siuntimo adresą</translation>
    </message>
    </context>
<context>
    <name>Intro</name>
    <message>
        <source>The entered address "%1" is not a valid Bitcoin address.</source>
        <translation>Įvestas adresas „%1“ nėra galiojantis Bitcoin adresas.</translation>
    </message>
    <message>
        <source>Address "%1" already exists as a receiving address with label "%2" and so cannot be added as a sending address.</source>
        <translation>Adresas „%1“  jau yra kaip gavėjo adresas su etikete „%2“, todėl jo negalima pridėti kaip siuntimo adresą.</translation>
    </message>
    <message>
        <source>The entered address "%1" is already in the address book with label "%2".</source>
        <translation>Įvestas adresas „%1“ jau yra adresų knygoje su etikete „%2“.</translation>
    </message>
    <message>
        <source>Could not unlock wallet.</source>
        <translation>Nepavyko atrakinti piniginės.</translation>
    </message>
    <message>
        <source>New key generation failed.</source>
        <translation>Naujo rakto generavimas nepavyko.</translation>
    </message>
</context>
<context>
    <name>FreespaceChecker</name>
    <message>
        <source>A new data directory will be created.</source>
        <translation>Naujas duomenų katalogas bus sukurtas.</translation>
    </message>
    <message>
        <source>name</source>
        <translation>pavadinimas</translation>
    </message>
    <message>
        <source>Directory already exists. Add %1 if you intend to create a new directory here.</source>
        <translation>Katalogas jau egzistuoja. Pridėkite %1 jei planuojate sukurti naują katalogą čia.</translation>
    </message>
    <message>
        <source>Path already exists, and is not a directory.</source>
        <translation>Takas jau egzistuoja, ir tai nėra katalogas.</translation>
    </message>
    <message>
        <source>Cannot create data directory here.</source>
        <translation>Negalima sukurti duomenų katalogo.</translation>
    </message>
</context>
<context>
    <name>HelpMessageDialog</name>
    <message>
        <source>version</source>
        <translation>versija</translation>
    </message>
    <message>
        <source>About %1</source>
        <translation>&amp;Apie %1</translation>
    </message>
    <message>
        <source>Command-line options</source>
        <translation>Komandinės eilutės parametrai</translation>
    </message>
</context>
<context>
    <name>Intro</name>
    <message>
        <source>Welcome</source>
        <translation>Sveiki</translation>
    </message>
    <message>
        <source>Welcome to %1.</source>
        <translation>Sveiki atvykę į %1.</translation>
    </message>
    <message>
        <source>As this is the first time the program is launched, you can choose where %1 will store its data.</source>
        <translation>Kadangi tai yra pirmas kartas, kai programa paleidžiama, galite pasirinkti, kur %1 išsaugos savo duomenis.</translation>
    </message>
    <message>
        <source>When you click OK, %1 will begin to download and process the full %4 block chain (%2GB) starting with the earliest transactions in %3 when %4 initially launched.</source>
        <translation>Spustelėjus Gerai, %1 pradės atsisiųsti ir apdoroti visą %4 blokų grandinę (%2GB), pradedant nuo ankstesnių operacijų %3, kai iš pradžių buvo paleista %4.</translation>
    </message>
    <message>
        <source>This initial synchronisation is very demanding, and may expose hardware problems with your computer that had previously gone unnoticed. Each time you run %1, it will continue downloading where it left off.</source>
        <translation>Ši pradinė sinchronizacija yra labai sudėtinga ir gali sukelti kompiuterio techninės įrangos problemas, kurios anksčiau buvo nepastebėtos. Kiekvieną kartą, kai paleidžiate %1, jis tęs parsisiuntimą ten, kur jis buvo išjungtas.</translation>
    </message>
    <message>
        <source>If you have chosen to limit block chain storage (pruning), the historical data must still be downloaded and processed, but will be deleted afterward to keep your disk usage low.</source>
        <translation>Jei pasirinkote apriboti blokavimo grandinės saugojimą (genėjimas), istoriniai duomenys vis tiek turi būti atsisiunčiami ir apdorojami, bet vėliau bus ištrinti, kad diskų naudojimas būtų mažas.</translation>
    </message>
    <message>
        <source>Use the default data directory</source>
        <translation>Naudoti numatytajį duomenų katalogą</translation>
    </message>
    <message>
        <source>Use a custom data directory:</source>
        <translation>Naudoti kitą duomenų katalogą:</translation>
    </message>
    <message>
        <source>Bitcoin</source>
        <translation>Bitcoin</translation>
    </message>
    <message>
        <source>Discard blocks after verification, except most recent %1 GB (prune)</source>
        <translation>Ištrinti blokus po patikrinimo, išskyrus paskutinius %1 GB (nukarpimas)</translation>
    </message>
    <message>
        <source>At least %1 GB of data will be stored in this directory, and it will grow over time.</source>
        <translation>Šiame kataloge bus saugomi bent %1 GB duomenų, kurie laikui bėgant didės.</translation>
    </message>
    <message>
        <source>Approximately %1 GB of data will be stored in this directory.</source>
        <translation>Šiame kataloge bus saugoma maždaug apie %1 GB duomenų.</translation>
    </message>
    <message>
        <source>%1 will download and store a copy of the Bitcoin block chain.</source>
        <translation>%1 bus atsisiųsta ir išsaugota Bitcoin blokų grandinės kopiją.</translation>
    </message>
    <message>
        <source>The wallet will also be stored in this directory.</source>
        <translation>Piniginė taip pat bus saugojama šiame direktyve.</translation>
    </message>
    <message>
        <source>Error: Specified data directory "%1" cannot be created.</source>
        <translation>Klaida: negali būti sukurtas nurodytas duomenų katalogas „%1“.</translation>
    </message>
    <message>
        <source>Error</source>
        <translation>Klaida</translation>
    </message>
    <message numerus="yes">
        <source>%n GB of free space available</source>
        <translation><numerusform>%n GB laisvos vietos</numerusform><numerusform>%n GB laisvos vietos</numerusform><numerusform>%n GB laisvos vietos</numerusform><numerusform>%n GB laisvos vietos</numerusform></translation>
    </message>
    <message numerus="yes">
        <source>(of %n GB needed)</source>
        <translation><numerusform>(reikalinga %n GB)</numerusform><numerusform>(reikalinga %n GB)</numerusform><numerusform>(reikalinga %n GB)</numerusform><numerusform>(reikalinga %n GB)</numerusform></translation>
    </message>
    </context>
<context>
    <name>ModalOverlay</name>
    <message>
        <source>Form</source>
        <translation>Forma</translation>
    </message>
    <message>
        <source>Recent transactions may not yet be visible, and therefore your wallet's balance might be incorrect. This information will be correct once your wallet has finished synchronizing with the bitcoin network, as detailed below.</source>
        <translation>Naujausi sandoriai gali būti dar nematomi, todėl jūsų piniginės likutis gali būti neteisingas. Ši informacija bus teisinga, kai jūsų piniginė bus baigta sinchronizuoti su bitcoin tinklu, kaip nurodyta žemiau.</translation>
    </message>
    <message>
        <source>Attempting to spend bitcoins that are affected by not-yet-displayed transactions will not be accepted by the network.</source>
        <translation>Tinklas nepriims bandymų išleisti bitcoinus, kurie yra vis dar nematomi.</translation>
    </message>
    <message>
        <source>Number of blocks left</source>
        <translation>Likusių blokų skaičius</translation>
    </message>
    <message>
        <source>Unknown...</source>
        <translation>Nežinomas...</translation>
    </message>
    <message>
        <source>Last block time</source>
        <translation>Paskutinio bloko laikas</translation>
    </message>
    <message>
        <source>Progress</source>
        <translation>Progresas</translation>
    </message>
    <message>
        <source>Progress increase per hour</source>
        <translation>Pažangos didėjimas per valandą</translation>
    </message>
    <message>
        <source>calculating...</source>
        <translation>skaičiuojama...</translation>
    </message>
    <message>
        <source>Estimated time left until synced</source>
        <translation>Numatomas laikas iki sinchronizavimo</translation>
    </message>
    <message>
        <source>Hide</source>
        <translation>Slėpti</translation>
    </message>
    <message>
        <source>Unknown. Syncing Headers (%1, %2%)...</source>
        <translation>Nežinomas. Sinchronizuojamos Antraštės (%1, %2%)...</translation>
    </message>
</context>
<context>
    <name>OpenURIDialog</name>
    <message>
        <source>URI:</source>
        <translation>URI:</translation>
    </message>
</context>
<context>
    <name>OpenWalletActivity</name>
    <message>
        <source>Open wallet failed</source>
        <translation>Piniginės atidarymas nepavyko</translation>
    </message>
    <message>
        <source>Open wallet warning</source>
        <translation>Piniginės atidarymo įspėjimas</translation>
    </message>
    <message>
        <source>Open wallet failed</source>
        <translation>Piniginės atidarymas nepavyko</translation>
    </message>
    <message>
        <source>Open wallet warning</source>
        <translation>Piniginės atidarymo įspėjimas</translation>
    </message>
    <message>
        <source>default wallet</source>
        <translation>numatyta piniginė</translation>
    </message>
    <message>
        <source>Opening Wallet &lt;b&gt;%1&lt;/b&gt;...</source>
        <translation>Atidaroma Piniginė &lt;b&gt;%1&lt;/b&gt;...</translation>
    </message>
</context>
<context>
    <name>OptionsDialog</name>
    <message>
        <source>Options</source>
        <translation>Parinktys</translation>
    </message>
    <message>
        <source>&amp;Main</source>
        <translation>&amp;Pagrindinės</translation>
    </message>
    <message>
        <source>Automatically start %1 after logging in to the system.</source>
        <translation>Automatiškai paleisti %1 po prisijungimo prie sistemos.</translation>
    </message>
    <message>
        <source>&amp;Start %1 on system login</source>
        <translation>&amp;Pradėti %1 sistemos prisijungimo metu</translation>
    </message>
    <message>
        <source>Size of &amp;database cache</source>
        <translation>&amp;Duomenų bazės talpyklos dydis</translation>
    </message>
    <message>
        <source>Number of script &amp;verification threads</source>
        <translation>Patvirtinimų skaičius</translation>
    </message>
    <message>
        <source>IP address of the proxy (e.g. IPv4: 127.0.0.1 / IPv6: ::1)</source>
        <translation>Proxy IP adresas (Pvz. IPv4: 127.0.0.1 / IPv6: ::1)</translation>
    </message>
    <message>
        <source>Shows if the supplied default SOCKS5 proxy is used to reach peers via this network type.</source>
        <translation>Rodo, ar pridedamas numatytasis SOCKS5 proxy naudojamas pasiekti Peers per šį tinklo tipą.</translation>
    </message>
    <message>
        <source>Use separate SOCKS&amp;5 proxy to reach peers via Tor hidden services:</source>
        <translation>Naudokite atskirą SOCKS&amp;5 tarpinius serverius, kad pasiektumėte Peers per „Tor“ paslėptas paslaugas:</translation>
    </message>
    <message>
        <source>Hide the icon from the system tray.</source>
        <translation>Slėpti piktogramą</translation>
    </message>
    <message>
        <source>&amp;Hide tray icon</source>
        <translation>&amp; Slėpti piktogramą</translation>
    </message>
    <message>
        <source>Minimize instead of exit the application when the window is closed. When this option is enabled, the application will be closed only after selecting Exit in the menu.</source>
        <translation>Uždarant langą neuždaryti programos. Kai ši parinktis įjungta, programa bus uždaryta tik pasirinkus  meniu komandą Baigti.</translation>
    </message>
    <message>
        <source>Third party URLs (e.g. a block explorer) that appear in the transactions tab as context menu items. %s in the URL is replaced by transaction hash. Multiple URLs are separated by vertical bar |.</source>
        <translation>Trečiųjų šalių URL (pvz., Blokų tyrėjas), kurie rodomi operacijų skirtuke kaip kontekstinio meniu elementai. %s URL yra pakeistas sandorio Hash. Keli URL yra atskirti vertikalia juosta |.</translation>
    </message>
    <message>
        <source>Open the %1 configuration file from the working directory.</source>
        <translation>Atidarykite %1 konfigūracijos failą iš veikiančio katalogo.</translation>
    </message>
    <message>
        <source>Open Configuration File</source>
        <translation>Atidarykite konfigūracijos failą</translation>
    </message>
    <message>
        <source>Reset all client options to default.</source>
        <translation>Atstatyti visus kliento pasirinkimus į numatytuosius.</translation>
    </message>
    <message>
        <source>&amp;Reset Options</source>
        <translation>&amp;Atstatyti Parinktis</translation>
    </message>
    <message>
        <source>&amp;Network</source>
        <translation>&amp;Tinklas</translation>
    </message>
    <message>
        <source>Disables some advanced features but all blocks will still be fully validated. Reverting this setting requires re-downloading the entire blockchain. Actual disk usage may be somewhat higher.</source>
        <translation>Išjungia kai kurias pažangias funkcijas, tačiau visi blokai vis dar bus patvirtinti. Jei norite grąžinti šį nustatymą, reikia iš naujo atsisiųsti visą bloko grandinę. Tikras diskų naudojimas gali būti šiek tiek didesnis.</translation>
    </message>
    <message>
        <source>Prune &amp;block storage to</source>
        <translation>&amp;blokuokite saugyklą į</translation>
    </message>
    <message>
        <source>GB</source>
        <translation>GB</translation>
    </message>
    <message>
        <source>Reverting this setting requires re-downloading the entire blockchain.</source>
        <translation>Jei norite grąžinti šį nustatymą, reikia iš naujo atsisiųsti visą bloko grandinę.</translation>
    </message>
    <message>
        <source>MiB</source>
        <translation>MiB</translation>
    </message>
    <message>
        <source>(0 = auto, &lt;0 = leave that many cores free)</source>
        <translation>(0 = automatinis, &lt;0 = palikti tiek nenaudojamų branduolių)</translation>
    </message>
    <message>
        <source>W&amp;allet</source>
        <translation>Piniginė</translation>
    </message>
    <message>
        <source>Expert</source>
        <translation>Ekspertas</translation>
    </message>
    <message>
        <source>Enable coin &amp;control features</source>
        <translation>Įgalinti monetų ir &amp;valdymo funkcijas</translation>
    </message>
    <message>
        <source>If you disable the spending of unconfirmed change, the change from a transaction cannot be used until that transaction has at least one confirmation. This also affects how your balance is computed.</source>
        <translation>Jei išjungsite nepatvirtintą likučio išleidimą, likutį iš sandorio negalėsite naudoti tol, kol toks sandoris turės bent vieną patvirtinimą. Tai taip pat turi įtakos jūsų balansui.</translation>
    </message>
    <message>
        <source>&amp;Spend unconfirmed change</source>
        <translation>&amp;Išleiskite nepatvirtintus pakeitimus</translation>
    </message>
    <message>
        <source>Automatically open the Bitcoin client port on the router. This only works when your router supports UPnP and it is enabled.</source>
        <translation>Automatiškai atidaryti Bitcoin kliento prievadą maršrutizatoriuje. Tai veikia tik tada, kai jūsų maršrutizatorius palaiko UPnP ir ji įjungta.</translation>
    </message>
    <message>
        <source>Map port using &amp;UPnP</source>
        <translation>Persiųsti prievadą naudojant &amp;UPnP</translation>
    </message>
    <message>
        <source>Accept connections from outside.</source>
        <translation>Priimti ryšius iš išorės.</translation>
    </message>
    <message>
        <source>Allow incomin&amp;g connections</source>
        <translation>Leisti gaunamu&amp;s ryšius</translation>
    </message>
    <message>
        <source>Connect to the Bitcoin network through a SOCKS5 proxy.</source>
        <translation>Prisijunkite prie „Bitcoin“ tinklo per SOCKS5 proxy.</translation>
    </message>
    <message>
        <source>&amp;Connect through SOCKS5 proxy (default proxy):</source>
        <translation>&amp; Prisijunkite per SOCKS5 proxy (numatytasis proxy):</translation>
    </message>
    <message>
        <source>Proxy &amp;IP:</source>
        <translation>Tarpinio serverio &amp;IP:</translation>
    </message>
    <message>
        <source>&amp;Port:</source>
        <translation>&amp;Prievadas:</translation>
    </message>
    <message>
        <source>Port of the proxy (e.g. 9050)</source>
        <translation>Tarpinio serverio preivadas (pvz, 9050)</translation>
    </message>
    <message>
        <source>Used for reaching peers via:</source>
        <translation>Naudojamas Peers pasiekti per:</translation>
    </message>
    <message>
        <source>IPv4</source>
        <translation>IPv4</translation>
    </message>
    <message>
        <source>IPv6</source>
        <translation>IPv6</translation>
    </message>
    <message>
        <source>Tor</source>
        <translation>Tor</translation>
    </message>
    <message>
        <source>Connect to the Bitcoin network through a separate SOCKS5 proxy for Tor hidden services.</source>
        <translation>Prisijunkite prie „Bitcoin“ tinklo per atskirą „SOCKS5“ proxy „Tor“ paslėptas paslaugas.</translation>
    </message>
    <message>
        <source>&amp;Window</source>
        <translation>&amp;Langas</translation>
    </message>
    <message>
        <source>Show only a tray icon after minimizing the window.</source>
        <translation>Po programos lango sumažinimo rodyti tik programos ikoną.</translation>
    </message>
    <message>
        <source>&amp;Minimize to the tray instead of the taskbar</source>
        <translation>&amp;M sumažinti langą bet ne užduočių juostą</translation>
    </message>
    <message>
        <source>M&amp;inimize on close</source>
        <translation>&amp;Sumažinti uždarant</translation>
    </message>
    <message>
        <source>&amp;Display</source>
        <translation>&amp;Rodymas</translation>
    </message>
    <message>
        <source>User Interface &amp;language:</source>
        <translation>Naudotojo sąsajos &amp;kalba:</translation>
    </message>
    <message>
        <source>The user interface language can be set here. This setting will take effect after restarting %1.</source>
        <translation>Čia galite nustatyti vartotojo sąsajos kalbą. Šis nustatymas įsigalios iš naujo paleidus %1.</translation>
    </message>
    <message>
        <source>&amp;Unit to show amounts in:</source>
        <translation>&amp;Vienetai, kuriais rodyti sumas:</translation>
    </message>
    <message>
        <source>Choose the default subdivision unit to show in the interface and when sending coins.</source>
        <translation>Rodomų ir siunčiamų monetų kiekio matavimo vienetai</translation>
    </message>
    <message>
        <source>Whether to show coin control features or not.</source>
        <translation>Rodyti monetų valdymo funkcijas, ar ne.</translation>
    </message>
    <message>
        <source>&amp;Third party transaction URLs</source>
        <translation>&amp;Trečiųjų šalių sandorių URL</translation>
    </message>
    <message>
        <source>Options set in this dialog are overridden by the command line or in the configuration file:</source>
        <translation>Šiame dialogo lange nustatytos parinktys yra panaikintos komandų eilutėje arba konfigūracijos faile:</translation>
    </message>
    <message>
        <source>&amp;OK</source>
        <translation>&amp;Gerai</translation>
    </message>
    <message>
        <source>&amp;Cancel</source>
        <translation>&amp;Atšaukti</translation>
    </message>
    <message>
        <source>default</source>
        <translation>numatyta</translation>
    </message>
    <message>
        <source>none</source>
        <translation>niekas</translation>
    </message>
    <message>
        <source>Confirm options reset</source>
        <translation>Patvirtinti nustatymų atstatymą</translation>
    </message>
    <message>
        <source>Client restart required to activate changes.</source>
        <translation>Kliento perkrovimas reikalingas nustatymų aktyvavimui</translation>
    </message>
    <message>
        <source>Client will be shut down. Do you want to proceed?</source>
        <translation>Klientas bus uždarytas. Ar norite testi?</translation>
    </message>
    <message>
        <source>Configuration options</source>
        <translation>Konfigūravimo parinktys</translation>
    </message>
    <message>
        <source>The configuration file is used to specify advanced user options which override GUI settings. Additionally, any command-line options will override this configuration file.</source>
        <translation>Konfigūracijos failas naudojamas patobulintoms naudotojo parinktims, kurios ignoruoja GUI nustatymus. Be to, visos komandų eilutės parinktys nepaisys šio konfigūracijos failo.</translation>
    </message>
    <message>
        <source>Error</source>
        <translation>Klaida</translation>
    </message>
    <message>
        <source>The configuration file could not be opened.</source>
        <translation>Konfigūracijos failo negalima atidaryti.</translation>
    </message>
    <message>
        <source>This change would require a client restart.</source>
        <translation>Šis pakeitimas reikalautų kliento perkrovimo</translation>
    </message>
    <message>
        <source>The supplied proxy address is invalid.</source>
        <translation>Nurodytas tarpinio serverio adresas negalioja.</translation>
    </message>
</context>
<context>
    <name>OverviewPage</name>
    <message>
        <source>Form</source>
        <translation>Forma</translation>
    </message>
    <message>
        <source>The displayed information may be out of date. Your wallet automatically synchronizes with the Bitcoin network after a connection is established, but this process has not completed yet.</source>
        <translation>Rodoma informacija gali būti pasenusi. Piniginė automatiškai sinchronizuojasi su „Bitcoin“ tinklu po ryšio užmezgimo, tačiau šis procesas dar nebaigtas.</translation>
    </message>
    <message>
        <source>Watch-only:</source>
        <translation>Tik stebėti</translation>
    </message>
    <message>
        <source>Available:</source>
        <translation>Galimi:</translation>
    </message>
    <message>
        <source>Your current spendable balance</source>
        <translation>Jūsų dabartinis išleidžiamas balansas</translation>
    </message>
    <message>
        <source>Pending:</source>
        <translation>Laukiantys:</translation>
    </message>
    <message>
        <source>Total of transactions that have yet to be confirmed, and do not yet count toward the spendable balance</source>
        <translation>Iš viso sandorių, kurie dar turi būti patvirtinti ir kurie dar neįskaičiuojami į išleidžiamą balansą</translation>
    </message>
    <message>
        <source>Total of transactions that have yet to be confirmed, and do not yet count toward the spendable balance</source>
        <translation>Iš viso sandorių, kurie dar turi būti patvirtinti ir kurie dar neįskaičiuojami į išleidžiamą balansą</translation>
    </message>
    <message>
        <source>Immature:</source>
        <translation>Nepribrendę:</translation>
    </message>
    <message>
        <source>Mined balance that has not yet matured</source>
        <translation>Kasyklų balansas, kuris dar nėra subrandintas</translation>
    </message>
    <message>
        <source>Balances</source>
        <translation>Balansai</translation>
    </message>
    <message>
        <source>Total:</source>
        <translation>Viso:</translation>
    </message>
    <message>
        <source>Your current total balance</source>
        <translation>Jūsų balansas</translation>
    </message>
    <message>
        <source>Your current balance in watch-only addresses</source>
        <translation>Jūsų dabartinis balansas tik stebimų adresų</translation>
    </message>
    <message>
        <source>Spendable:</source>
        <translation>Išleidžiamas:</translation>
    </message>
    <message>
        <source>Recent transactions</source>
        <translation>Naujausi sandoriai</translation>
    </message>
    <message>
        <source>Unconfirmed transactions to watch-only addresses</source>
        <translation>Nepatvirtinti sandoriai stebimų adresų</translation>
    </message>
    <message>
        <source>Mined balance in watch-only addresses that has not yet matured</source>
        <translation>Kasybos balansas skirtas tik stebimiems adresams, kurie dar nera subrendę</translation>
    </message>
    <message>
        <source>Current total balance in watch-only addresses</source>
        <translation>Dabartinis visas balansas tik stebimų adresų</translation>
    </message>
</context>
<context>
    <name>PaymentServer</name>
    <message>
        <source>Payment request error</source>
        <translation>Mokėjimo užklausos klaida</translation>
    </message>
    <message>
        <source>Cannot start bitcoin: click-to-pay handler</source>
        <translation>Negalima paleisti bitcoin: paspauskite sumokėti tvarkytojui</translation>
    </message>
    <message>
        <source>URI handling</source>
        <translation>URI tvarkymas</translation>
    </message>
    <message>
        <source>'bitcoin://' is not a valid URI. Use 'bitcoin:' instead.</source>
        <translation>„bitcoin: //“ nėra galiojantis URI. Vietoj to naudokite „bitcoin:“.</translation>
    </message>
    <message>
        <source>Invalid payment address %1</source>
        <translation>Neteisingas mokėjimo adresas %1</translation>
    </message>
    <message>
        <source>URI cannot be parsed! This can be caused by an invalid Bitcoin address or malformed URI parameters.</source>
        <translation>URI negalima perskaityti! Tai gali sukelti negaliojantys „Bitcoin“ adresas arba netinkami URI parametrai.</translation>
    </message>
    <message>
        <source>Payment request file handling</source>
        <translation>Mokėjimo užklausos failų tvarkymas</translation>
    </message>
</context>
<context>
    <name>PeerTableModel</name>
    <message>
        <source>User Agent</source>
        <translation>Vartotojo atstovas</translation>
    </message>
    <message>
        <source>Node/Service</source>
        <translation>Mazgas/Paslaugos</translation>
    </message>
    <message>
        <source>NodeId</source>
        <translation>MazgoId</translation>
    </message>
    <message>
        <source>Ping</source>
        <translation>Ping</translation>
    </message>
    <message>
        <source>Sent</source>
        <translation>Išsiųsta</translation>
    </message>
    <message>
        <source>Received</source>
        <translation>Gauta</translation>
    </message>
</context>
<context>
    <name>QObject</name>
    <message>
        <source>Amount</source>
        <translation>Suma</translation>
    </message>
    <message>
        <source>Enter a Bitcoin address (e.g. %1)</source>
        <translation>Įveskite Bitcoin adresą (pvz., %1)</translation>
    </message>
    <message>
        <source>%1 d</source>
        <translation>%1 d</translation>
    </message>
    <message>
        <source>%1 h</source>
        <translation>%1 h</translation>
    </message>
    <message>
        <source>%1 m</source>
        <translation>%1 m</translation>
    </message>
    <message>
        <source>%1 s</source>
        <translation>%1 s</translation>
    </message>
    <message>
        <source>None</source>
        <translation>Nė vienas</translation>
    </message>
    <message>
        <source>N/A</source>
        <translation>nėra</translation>
    </message>
    <message>
        <source>%1 ms</source>
        <translation>%1 ms</translation>
    </message>
    <message numerus="yes">
        <source>%n second(s)</source>
        <translation><numerusform>%n sekundė</numerusform><numerusform>%n sekundžių</numerusform><numerusform>%n sekundžių</numerusform><numerusform>%n sekundžių</numerusform></translation>
    </message>
    <message numerus="yes">
        <source>%n minute(s)</source>
        <translation><numerusform>%n minutė</numerusform><numerusform>%n minučių</numerusform><numerusform>%n minučių</numerusform><numerusform>%n minučių</numerusform></translation>
    </message>
    <message numerus="yes">
        <source>%n hour(s)</source>
        <translation><numerusform>%n valandą</numerusform><numerusform>%n valandas</numerusform><numerusform>%n valandų</numerusform><numerusform>%n valandų</numerusform></translation>
    </message>
    <message numerus="yes">
        <source>%n day(s)</source>
        <translation><numerusform>%n dieną</numerusform><numerusform>%n dienas</numerusform><numerusform>%n dienų</numerusform><numerusform>%n dienų</numerusform></translation>
    </message>
    <message numerus="yes">
        <source>%n week(s)</source>
        <translation><numerusform>%n savaitę</numerusform><numerusform>%n savaites</numerusform><numerusform>%n savaičių</numerusform><numerusform>%n savaičių</numerusform></translation>
    </message>
    <message>
        <source>%1 and %2</source>
        <translation>%1 ir %2</translation>
    </message>
    <message numerus="yes">
        <source>%n year(s)</source>
        <translation><numerusform>%n metus</numerusform><numerusform>%n metus</numerusform><numerusform>%n metų</numerusform><numerusform>%n metų</numerusform></translation>
    </message>
    <message>
        <source>%1 B</source>
        <translation>%1 B</translation>
    </message>
    <message>
        <source>%1 KB</source>
        <translation>%1 KB</translation>
    </message>
    <message>
        <source>%1 MB</source>
        <translation>%1 MB</translation>
    </message>
    <message>
        <source>%1 GB</source>
        <translation>%1 GB</translation>
    </message>
    <message>
        <source>Error: Specified data directory "%1" does not exist.</source>
        <translation>Klaida: nurodytas duomenų katalogas „%1“ neegzistuoja.</translation>
    </message>
    <message>
        <source>Error: Cannot parse configuration file: %1.</source>
        <translation>Klaida: Negalima analizuoti konfigūracijos failo: %1.</translation>
    </message>
    <message>
        <source>Error: %1</source>
        <translation>Klaida: %1</translation>
    </message>
    <message>
        <source>%1 didn't yet exit safely...</source>
        <translation>%1 dar neišėjo saugiai...</translation>
    </message>
    <message>
        <source>unknown</source>
        <translation>nežinomas</translation>
    </message>
</context>
<context>
    <name>QRImageWidget</name>
    <message>
        <source>&amp;Save Image...</source>
        <translation>Išsaugoti nuotrauką</translation>
    </message>
    <message>
        <source>&amp;Copy Image</source>
        <translation>Kopijuoti nuotrauką</translation>
    </message>
    <message>
        <source>Resulting URI too long, try to reduce the text for label / message.</source>
        <translation>Gautas URI per ilgas, pabandykite sumažinti etiketės / pranešimo tekstą.</translation>
    </message>
    <message>
        <source>Error encoding URI into QR Code.</source>
        <translation>Klaida koduojant URI į QR kodą.</translation>
    </message>
    <message>
        <source>QR code support not available.</source>
        <translation>QR kodas nepalaikomas</translation>
    </message>
    <message>
        <source>Save QR Code</source>
        <translation>Įrašyti QR kodą</translation>
    </message>
    <message>
        <source>PNG Image (*.png)</source>
        <translation>PNG paveikslėlis (*.png)</translation>
    </message>
</context>
<context>
    <name>RPCConsole</name>
    <message>
        <source>N/A</source>
        <translation>nėra</translation>
    </message>
    <message>
        <source>Client version</source>
        <translation>Kliento versija</translation>
    </message>
    <message>
        <source>&amp;Information</source>
        <translation>&amp;Informacija</translation>
    </message>
    <message>
        <source>General</source>
        <translation>Bendras</translation>
    </message>
    <message>
        <source>Using BerkeleyDB version</source>
        <translation>Naudojama BerkeleyDB versija</translation>
    </message>
    <message>
        <source>Datadir</source>
        <translation>Datadir</translation>
    </message>
    <message>
        <source>To specify a non-default location of the data directory use the '%1' option.</source>
        <translation>Jei norite nurodyti duomenų katalogo vietą, naudokite parinktį „ %1“.</translation>
    </message>
    <message>
        <source>Blocksdir</source>
        <translation>Blocksdir</translation>
    </message>
    <message>
        <source>To specify a non-default location of the blocks directory use the '%1' option.</source>
        <translation>Jei norite nurodyti blokų katalogo vietą, naudokite parinktį "%1".</translation>
    </message>
    <message>
        <source>Startup time</source>
        <translation>Paleidimo laikas</translation>
    </message>
    <message>
        <source>Network</source>
        <translation>Tinklas</translation>
    </message>
    <message>
        <source>Name</source>
        <translation>Pavadinimas</translation>
    </message>
    <message>
        <source>Number of connections</source>
        <translation>Prisijungimų kiekis</translation>
    </message>
    <message>
        <source>Block chain</source>
        <translation>Blokų grandinė</translation>
    </message>
    <message>
        <source>Current number of blocks</source>
        <translation>Dabartinis blokų skaičius</translation>
    </message>
    <message>
        <source>Memory Pool</source>
        <translation>Memory Pool</translation>
    </message>
    <message>
        <source>Current number of transactions</source>
        <translation>Dabartinis sandorių skaičius</translation>
    </message>
    <message>
        <source>Memory usage</source>
        <translation>Memory usage</translation>
    </message>
    <message>
        <source>Wallet: </source>
        <translation>Piniginė:</translation>
    </message>
    <message>
        <source>(none)</source>
        <translation>(niekas)</translation>
    </message>
    <message>
        <source>&amp;Reset</source>
        <translation>&amp;Perkrauti</translation>
    </message>
    <message>
        <source>Received</source>
        <translation>Gauta</translation>
    </message>
    <message>
        <source>Sent</source>
        <translation>Išsiųsta</translation>
    </message>
    <message>
        <source>&amp;Peers</source>
        <translation>&amp;Peers</translation>
    </message>
    <message>
        <source>Banned peers</source>
        <translation>Uždrausti peers</translation>
    </message>
    <message>
        <source>Select a peer to view detailed information.</source>
        <translation>Pasirinkite peer, kad galėtumėte peržiūrėti išsamią informaciją.</translation>
    </message>
    <message>
        <source>Whitelisted</source>
        <translation>Baltasis sąrašas</translation>
    </message>
    <message>
        <source>Direction</source>
        <translation>Kryptis</translation>
    </message>
    <message>
        <source>Version</source>
        <translation>Versija</translation>
    </message>
    <message>
        <source>Starting Block</source>
        <translation>Pradinis blokas</translation>
    </message>
    <message>
        <source>Synced Headers</source>
        <translation>Sinchronizuotos antraštės</translation>
    </message>
    <message>
        <source>Synced Blocks</source>
        <translation>Sinchronizuoti blokai</translation>
    </message>
    <message>
        <source>User Agent</source>
        <translation>Vartotojo atstovas</translation>
    </message>
    <message>
        <source>Open the %1 debug log file from the current data directory. This can take a few seconds for large log files.</source>
        <translation>Atidarykite %1 derinimo žurnalo failą iš dabartinio duomenų katalogo. Tai gali užtrukti kelias sekundes dideliems žurnalo failams.</translation>
    </message>
    <message>
        <source>Decrease font size</source>
        <translation>Sumažinti šrifto dydį</translation>
    </message>
    <message>
        <source>Increase font size</source>
        <translation>Padidinti šrifto dydį</translation>
    </message>
    <message>
        <source>Services</source>
        <translation>Paslaugos</translation>
    </message>
    <message>
        <source>Ban Score</source>
        <translation>Uždraudimo balas</translation>
    </message>
    <message>
        <source>Connection Time</source>
        <translation>Ryšio laikas</translation>
    </message>
    <message>
        <source>Last Send</source>
        <translation>Paskutinis siuntimas</translation>
    </message>
    <message>
        <source>Last Receive</source>
        <translation>Paskutinis priėmimas</translation>
    </message>
    <message>
        <source>Ping Time</source>
        <translation>Ping Laikas</translation>
    </message>
    <message>
        <source>The duration of a currently outstanding ping.</source>
        <translation>Šiuo metu ping laiko trukmė.</translation>
    </message>
    <message>
        <source>Ping Wait</source>
        <translation>Ping Laukimas</translation>
    </message>
    <message>
        <source>Min Ping</source>
        <translation>Minimalus Ping</translation>
    </message>
    <message>
        <source>Time Offset</source>
        <translation>Laiko poslinkis</translation>
    </message>
    <message>
        <source>Last block time</source>
        <translation>Paskutinio bloko laikas</translation>
    </message>
    <message>
        <source>&amp;Open</source>
        <translation>&amp;Atverti</translation>
    </message>
    <message>
        <source>&amp;Console</source>
        <translation>&amp;Konsolė</translation>
    </message>
    <message>
        <source>&amp;Network Traffic</source>
        <translation>&amp;Tinklo eismas</translation>
    </message>
    <message>
        <source>Totals</source>
        <translation>Viso:</translation>
    </message>
    <message>
        <source>In:</source>
        <translation>Į:</translation>
    </message>
    <message>
        <source>Out:</source>
        <translation>Iš:</translation>
    </message>
    <message>
        <source>Debug log file</source>
        <translation>Derinimo žurnalo failas</translation>
    </message>
    <message>
        <source>Clear console</source>
        <translation>Išvalyti konsolę</translation>
    </message>
    <message>
        <source>1 &amp;hour</source>
        <translation>1 &amp;valanda</translation>
    </message>
    <message>
        <source>1 &amp;day</source>
        <translation>1 &amp;diena</translation>
    </message>
    <message>
        <source>1 &amp;week</source>
        <translation>1 &amp;savaitė</translation>
    </message>
    <message>
        <source>1 &amp;year</source>
        <translation>1 &amp;metai</translation>
    </message>
    <message>
        <source>&amp;Disconnect</source>
        <translation>&amp;Atsijungti</translation>
    </message>
    <message>
        <source>Ban for</source>
        <translation>Užblokuota dėl</translation>
    </message>
    <message>
        <source>&amp;Unban</source>
        <translation>&amp;Atblokuoti</translation>
    </message>
    <message>
        <source>Welcome to the %1 RPC console.</source>
        <translation>Sveiki atvykę į %1 RPC konsolę.</translation>
    </message>
    <message>
        <source>Use up and down arrows to navigate history, and %1 to clear screen.</source>
        <translation>Jei norite naršyti istoriją, naudokite rodykles aukštyn ir žemyn, ir %1 - išvalyti ekraną.</translation>
    </message>
    <message>
        <source>Type %1 for an overview of available commands.</source>
        <translation>Jei norite peržiūrėti galimų komandų apžvalgą, įveskite %1.</translation>
    </message>
    <message>
        <source>For more information on using this console type %1.</source>
        <translation>Daugiau informacijos kaip naudotis konsole įveskite %1.</translation>
    </message>
    <message>
        <source>WARNING: Scammers have been active, telling users to type commands here, stealing their wallet contents. Do not use this console without fully understanding the ramifications of a command.</source>
        <translation>ĮSPĖJIMAS: Sukčiai buvo aktyvūs, nurodydami vartotojams įvesti komandas čia, pavogti jų piniginės turinį. Nenaudokite šios konsolės visiškai nesuvokdami komandų pasekmių.</translation>
    </message>
    <message>
        <source>Network activity disabled</source>
        <translation>Tinklo veikla išjungta</translation>
    </message>
    <message>
        <source>Executing command without any wallet</source>
        <translation>Vykdyti komandą be jokios piniginės</translation>
    </message>
    <message>
        <source>Executing command using "%1" wallet</source>
        <translation>Vykdant komandą naudojant „%1“ piniginę</translation>
    </message>
    <message>
        <source>(node id: %1)</source>
        <translation>(mazgo id: %1)</translation>
    </message>
    <message>
        <source>via %1</source>
        <translation>per %1</translation>
    </message>
    <message>
        <source>never</source>
        <translation>Niekada</translation>
    </message>
    <message>
        <source>Inbound</source>
        <translation>Gaunamas</translation>
    </message>
    <message>
        <source>Outbound</source>
        <translation>Išsiunčiamas</translation>
    </message>
    <message>
        <source>Yes</source>
        <translation>Taip</translation>
    </message>
    <message>
        <source>No</source>
        <translation>Ne</translation>
    </message>
    <message>
        <source>Unknown</source>
        <translation>Nežinomas</translation>
    </message>
</context>
<context>
    <name>ReceiveCoinsDialog</name>
    <message>
        <source>&amp;Amount:</source>
        <translation>Suma:</translation>
    </message>
    <message>
        <source>&amp;Label:</source>
        <translation>Ž&amp;ymė:</translation>
    </message>
    <message>
        <source>&amp;Message:</source>
        <translation>Žinutė:</translation>
    </message>
    <message>
        <source>An optional message to attach to the payment request, which will be displayed when the request is opened. Note: The message will not be sent with the payment over the Bitcoin network.</source>
        <translation>Neprivalomas pranešimas, pridedamas prie mokėjimo prašymo, kuris bus rodomas atidarius užklausą. Pastaba: pranešimas nebus išsiųstas su mokėjimu per „Bitcoin“ tinklą.</translation>
    </message>
    <message>
        <source>An optional label to associate with the new receiving address.</source>
        <translation>Nebūtina etiketė, skirta susieti su nauju priimančiu adresu.</translation>
    </message>
    <message>
        <source>Use this form to request payments. All fields are &lt;b&gt;optional&lt;/b&gt;.</source>
        <translation>Naudokite šią formą, kad galėtumėte prašyti mokėjimų. Visi laukai yra &lt;b&gt;neprivalomi&lt;/b&gt;.</translation>
    </message>
    <message>
        <source>An optional amount to request. Leave this empty or zero to not request a specific amount.</source>
        <translation>Neprivaloma suma, kurios prašote. Palikite šį lauką tuščią, kad neprašytumėte konkrečios sumos.</translation>
    </message>
    <message>
        <source>Clear all fields of the form.</source>
        <translation>Išvalykite visus formos laukus.</translation>
    </message>
    <message>
        <source>Clear</source>
        <translation>Išvalyti</translation>
    </message>
    <message>
        <source>Native segwit addresses (aka Bech32 or BIP-173) reduce your transaction fees later on and offer better protection against typos, but old wallets don't support them. When unchecked, an address compatible with older wallets will be created instead.</source>
        <translation>Vietiniai segwit adresai (dar žinomi kaip Bech32 arba BIP-173) vėliau sumažina jūsų sandorių mokesčius ir siūlo geresnę apsaugą nuo klaidų, tačiau senosios piniginės jų nepalaiko. Jei nebus pažymėti, vietoj to bus sukurtas adresas, suderinamas su senesnėmis piniginėmis.</translation>
    </message>
    <message>
        <source>Generate native segwit (Bech32) address</source>
        <translation>Generuoti vietinį segwit (Bech32) adresą</translation>
    </message>
    <message>
        <source>Requested payments history</source>
        <translation>Prašyta mokėjimų istorija</translation>
    </message>
    <message>
        <source>Show the selected request (does the same as double clicking an entry)</source>
        <translation>Rodyti pasirinktą užklausą (atlieką tą pačią funkciją, kaip dukart spustelėjus įrašą)</translation>
    </message>
    <message>
        <source>Show</source>
        <translation>Rodyti</translation>
    </message>
    <message>
        <source>Remove the selected entries from the list</source>
        <translation>Iš sąrašo pašalinkite pasirinktus įrašus</translation>
    </message>
    <message>
        <source>Remove</source>
        <translation>Panaikinti</translation>
    </message>
    <message>
        <source>Copy URI</source>
        <translation>Kopijuoti URI</translation>
    </message>
    <message>
        <source>Copy label</source>
        <translation>Kopijuoti žymę</translation>
    </message>
    <message>
        <source>Copy message</source>
        <translation>Kopijuoti žinutę</translation>
    </message>
    <message>
        <source>Copy amount</source>
        <translation>Kopijuoti sumą</translation>
    </message>
</context>
<context>
    <name>ReceiveRequestDialog</name>
    <message>
        <source>QR Code</source>
        <translation>QR kodas</translation>
    </message>
    <message>
        <source>Copy &amp;URI</source>
        <translation>Kopijuoti &amp;URI</translation>
    </message>
    <message>
        <source>Copy &amp;Address</source>
        <translation>&amp;Kopijuoti adresą</translation>
    </message>
    <message>
        <source>&amp;Save Image...</source>
        <translation>Išsaugoti nuotrauką</translation>
    </message>
    <message>
        <source>Request payment to %1</source>
        <translation>Reikalauti mokėjimo į %1</translation>
    </message>
    <message>
        <source>Payment information</source>
        <translation>Mokėjimo informacija</translation>
    </message>
    <message>
        <source>URI</source>
        <translation>URI</translation>
    </message>
    <message>
        <source>Address</source>
        <translation>Adresas</translation>
    </message>
    <message>
        <source>Amount</source>
        <translation>Suma</translation>
    </message>
    <message>
        <source>Label</source>
        <translation>Žymė</translation>
    </message>
    <message>
        <source>Message</source>
        <translation>Žinutė</translation>
    </message>
    <message>
        <source>Wallet</source>
        <translation>Piniginė</translation>
    </message>
</context>
<context>
    <name>RecentRequestsTableModel</name>
    <message>
        <source>Date</source>
        <translation>Data</translation>
    </message>
    <message>
        <source>Label</source>
        <translation>Žymė</translation>
    </message>
    <message>
        <source>Message</source>
        <translation>Žinutė</translation>
    </message>
    <message>
        <source>(no label)</source>
        <translation>(nėra žymės)</translation>
    </message>
    <message>
        <source>(no message)</source>
        <translation>(Jokios žinutės)</translation>
    </message>
    <message>
        <source>(no amount requested)</source>
        <translation>(nėra prašomos sumos)</translation>
    </message>
    <message>
        <source>Requested</source>
        <translation>Reikalaujama</translation>
    </message>
</context>
<context>
    <name>SendCoinsDialog</name>
    <message>
        <source>Send Coins</source>
        <translation>Siųsti monetas</translation>
    </message>
    <message>
        <source>Coin Control Features</source>
        <translation>Monetų valdymo funkcijos</translation>
    </message>
    <message>
        <source>Inputs...</source>
        <translation>Įvesties duomenys...</translation>
    </message>
    <message>
        <source>automatically selected</source>
        <translation>Automatiškai pasirinkta</translation>
    </message>
    <message>
        <source>Insufficient funds!</source>
        <translation>Nepakanka lėšų</translation>
    </message>
    <message>
        <source>Quantity:</source>
        <translation>Kiekis:</translation>
    </message>
    <message>
        <source>Bytes:</source>
        <translation>Baitai:</translation>
    </message>
    <message>
        <source>Amount:</source>
        <translation>Suma:</translation>
    </message>
    <message>
        <source>Fee:</source>
        <translation>Mokestis:</translation>
    </message>
    <message>
        <source>After Fee:</source>
        <translation>Po mokesčio:</translation>
    </message>
    <message>
        <source>Change:</source>
        <translation>Graža:</translation>
    </message>
    <message>
        <source>If this is activated, but the change address is empty or invalid, change will be sent to a newly generated address.</source>
        <translation>Jei tai yra įjungta, bet pakeitimo adresas yra tuščias arba netinkamas, pakeitimai bus išsiųsti į naujai sukurtą adresą.</translation>
    </message>
    <message>
        <source>Custom change address</source>
        <translation>Pakeisti adresą</translation>
    </message>
    <message>
        <source>Transaction Fee:</source>
        <translation>Sandorio mokestis:</translation>
    </message>
    <message>
        <source>Choose...</source>
        <translation>Pasirinkti...</translation>
    </message>
    <message>
        <source>Using the fallbackfee can result in sending a transaction that will take several hours or days (or never) to confirm. Consider choosing your fee manually or wait until you have validated the complete chain.</source>
        <translation>Naudojant backbackfee gali būti siunčiamas sandoris, kuris užtruks kelias valandas ar dienas (arba niekada), kad patvirtintų. Apsvarstykite galimybę pasirinkti mokestį rankiniu būdu arba palaukite, kol patvirtinsite visą grandinę.</translation>
    </message>
    <message>
        <source>Warning: Fee estimation is currently not possible.</source>
        <translation>Įspėjimas: šiuo metu neįmanoma apskaičiuoti mokesčio.</translation>
    </message>
    <message>
        <source>Specify a custom fee per kB (1,000 bytes) of the transaction's virtual size.

Note:  Since the fee is calculated on a per-byte basis, a fee of "100 satoshis per kB" for a transaction size of 500 bytes (half of 1 kB) would ultimately yield a fee of only 50 satoshis.</source>
        <translation>Nurodykite individualų mokestį už kB (1000 baitų) nuo sandorio virtualaus dydžio.

Pastaba: Kadangi mokestis apskaičiuojamas pagal baitą, mokestis už „100 satošių per kB“ už 500 baitų (pusę 1 kB) sandorio dydžio galiausiai sudarytų tik 50 satošių mokestį.</translation>
    </message>
    <message>
        <source>per kilobyte</source>
        <translation>per kilobaitą</translation>
    </message>
    <message>
        <source>Hide</source>
        <translation>Slėpti</translation>
    </message>
    <message>
        <source>Recommended:</source>
        <translation>Rekuomenduojamas:</translation>
    </message>
    <message>
        <source>Custom:</source>
        <translation>Kitas:</translation>
    </message>
    <message>
        <source>(Smart fee not initialized yet. This usually takes a few blocks...)</source>
        <translation>(„Smart“ mokestis dar nėra inicijuotas. Tai paprastai trunka keletą blokų ...)</translation>
    </message>
    <message>
        <source>Send to multiple recipients at once</source>
        <translation>Siųsti keliems gavėjams vienu metu</translation>
    </message>
    <message>
        <source>Add &amp;Recipient</source>
        <translation>&amp;A Pridėti gavėją</translation>
    </message>
    <message>
        <source>Clear all fields of the form.</source>
        <translation>Išvalykite visus formos laukus.</translation>
    </message>
    <message>
        <source>Dust:</source>
        <translation>Dulkės:</translation>
    </message>
    <message>
        <source>When there is less transaction volume than space in the blocks, miners as well as relaying nodes may enforce a minimum fee. Paying only this minimum fee is just fine, but be aware that this can result in a never confirming transaction once there is more demand for bitcoin transactions than the network can process.</source>
        <translation>Kai sandorių apimtis yra mažesnė nei erdvės blokuose, kasėjai ir perduodantys mazgai gali užtikrinti minimalų mokestį. Mokėti tik šį minimalų mokestį yra galima, tačiau atkreipkite dėmesį, kad dėl to gali atsirasti niekada nepatvirtinamas sandoris, kai bus daugiau paklausos bitcoin operacijoms, nei tinklas gali apdoroti.</translation>
    </message>
    <message>
        <source>A too low fee might result in a never confirming transaction (read the tooltip)</source>
        <translation>Per mažas mokestis gali lemti niekada nepatvirtinamą sandorį (skaitykite tooltip)</translation>
    </message>
    <message>
        <source>Confirmation time target:</source>
        <translation>Patvirtinimo laiko tikslas:</translation>
    </message>
    <message>
        <source>Enable Replace-By-Fee</source>
        <translation>Įgalinti keitimąsi mokesčiu</translation>
    </message>
    <message>
        <source>With Replace-By-Fee (BIP-125) you can increase a transaction's fee after it is sent. Without this, a higher fee may be recommended to compensate for increased transaction delay risk.</source>
        <translation>Naudojant Replace-by-Fend (BIP-125) galite išsiųsti sandorio mokestį vėliau. Be jo, gali būti rekomenduojamas didesnis mokestis, kad būtų kompensuota padidėjusi sandorio vėlavimo rizika.</translation>
    </message>
    <message>
        <source>Clear &amp;All</source>
        <translation>Išvalyti &amp;viską</translation>
    </message>
    <message>
        <source>Balance:</source>
        <translation>Balansas:</translation>
    </message>
    <message>
        <source>Confirm the send action</source>
        <translation>Patvirtinti siuntimo veiksmą</translation>
    </message>
    <message>
        <source>S&amp;end</source>
        <translation>&amp;Siųsti</translation>
    </message>
    <message>
        <source>Copy quantity</source>
        <translation>Kopijuoti kiekį</translation>
    </message>
    <message>
        <source>Copy amount</source>
        <translation>Kopijuoti sumą</translation>
    </message>
    <message>
        <source>Copy fee</source>
        <translation>Kopijuoti mokestį</translation>
    </message>
    <message>
        <source>Copy after fee</source>
        <translation>Kopijuoti po mokesčio</translation>
    </message>
    <message>
        <source>Copy bytes</source>
        <translation>Kopijuoti baitus</translation>
    </message>
    <message>
        <source>Copy dust</source>
        <translation>Kopijuoti dulkę</translation>
    </message>
    <message>
        <source>Copy change</source>
        <translation>Kopijuoti keisti</translation>
    </message>
    <message>
        <source>%1 (%2 blocks)</source>
        <translation>%1 (%2 blokai)</translation>
    </message>
    <message>
        <source> from wallet '%1'</source>
<<<<<<< HEAD
        <translation>iš '%1' piniginės</translation>
=======
        <translation>iš piniginės '%1'</translation>
>>>>>>> 56311988
    </message>
    <message>
        <source>%1 to '%2'</source>
        <translation>'%1' į '%2'</translation>
    </message>
    <message>
        <source>%1 to %2</source>
        <translation>%1 iki %2</translation>
    </message>
    <message>
        <source>Are you sure you want to send?</source>
        <translation>Ar tikrai norite siųsti?</translation>
    </message>
    <message>
        <source>or</source>
        <translation>ar</translation>
    </message>
    <message>
        <source>You can increase the fee later (signals Replace-By-Fee, BIP-125).</source>
        <translation>Vėliau galite padidinti mokestį (signalai Pakeisti mokesčius, BIP-125).</translation>
    </message>
    <message>
        <source>Please, review your transaction.</source>
        <translation>Prašome peržiūrėti savo sandorį.</translation>
    </message>
    <message>
        <source>Transaction fee</source>
        <translation>Sandorio mokestis</translation>
    </message>
    <message>
        <source>Total Amount</source>
        <translation>Visas kiekis</translation>
    </message>
    <message>
        <source>Confirm send coins</source>
        <translation>Patvirtinti monetų siuntimą</translation>
    </message>
    <message>
        <source>The recipient address is not valid. Please recheck.</source>
        <translation>Gavėjo adresas negalioja. Patikrinkite dar kartą.</translation>
    </message>
    <message>
        <source>The amount to pay must be larger than 0.</source>
        <translation>Mokėtina suma turi būti didesnė nei 0.</translation>
    </message>
    <message>
        <source>The amount exceeds your balance.</source>
        <translation>Ši suma viršija jūsų balansą.</translation>
    </message>
    <message>
        <source>The total exceeds your balance when the %1 transaction fee is included.</source>
        <translation>Bendra suma viršija jūsų balansą, kai įtraukiamas %1 sandorio mokestis.</translation>
    </message>
    <message>
        <source>Duplicate address found: addresses should only be used once each.</source>
        <translation>Rastas dublikatas: adresai turėtų būti naudojami tik vieną kartą.</translation>
    </message>
    <message>
        <source>Transaction creation failed!</source>
        <translation>Sandorio sudarymas nepavyko!</translation>
    </message>
    <message>
        <source>A fee higher than %1 is considered an absurdly high fee.</source>
        <translation>Mokestis, didesnis nei %1, laikomas absurdiškai aukštu mokesčiu.</translation>
    </message>
    <message>
        <source>Payment request expired.</source>
        <translation>Mokėjimo prašymas pasibaigė</translation>
    </message>
    <message numerus="yes">
        <source>Estimated to begin confirmation within %n block(s).</source>
        <translation><numerusform>Apskaičiuota, kad bus pradėtas patvirtinimas per %n bloką.</numerusform><numerusform>Apskaičiuota, kad bus pradėtas patvirtinimas per %n blokus.</numerusform><numerusform>Apskaičiuota, kad bus pradėtas patvirtinimas per %n blokus.</numerusform><numerusform>Apskaičiuota, kad bus pradėtas patvirtinimas per %n blokus.</numerusform></translation>
    </message>
    <message>
        <source>Warning: Invalid Bitcoin address</source>
        <translation>Įspėjimas: neteisingas Bitcoin adresas</translation>
    </message>
    <message>
        <source>Warning: Unknown change address</source>
        <translation>Įspėjimas: nežinomas keitimo adresas</translation>
    </message>
    <message>
        <source>Confirm custom change address</source>
        <translation>Patvirtinkite pasirinktinio pakeitimo adresą</translation>
    </message>
    <message>
        <source>The address you selected for change is not part of this wallet. Any or all funds in your wallet may be sent to this address. Are you sure?</source>
        <translation>Pakeitimui pasirinktas adresas nėra šio piniginės dalis. Bet kuri arba visos piniginės lėšos gali būti siunčiamos į šį adresą. Ar jūs įsitikinęs?</translation>
    </message>
    <message>
        <source>(no label)</source>
        <translation>(nėra žymės)</translation>
    </message>
</context>
<context>
    <name>SendCoinsEntry</name>
    <message>
        <source>A&amp;mount:</source>
        <translation>Su&amp;ma:</translation>
    </message>
    <message>
        <source>Pay &amp;To:</source>
        <translation>Mokėti &amp;gavėjui:</translation>
    </message>
    <message>
        <source>&amp;Label:</source>
        <translation>Ž&amp;ymė:</translation>
    </message>
    <message>
        <source>Choose previously used address</source>
        <translation>Pasirinkite anksčiau naudojamą adresą</translation>
    </message>
    <message>
        <source>The Bitcoin address to send the payment to</source>
        <translation>Bitcoin adresas, į kurį siunčiamas mokėjimas</translation>
    </message>
    <message>
        <source>Alt+A</source>
        <translation>Alt+A</translation>
    </message>
    <message>
        <source>Paste address from clipboard</source>
        <translation>Įvesti adresą iš mainų atminties</translation>
    </message>
    <message>
        <source>Alt+P</source>
        <translation>Alt+P</translation>
    </message>
    <message>
        <source>Remove this entry</source>
        <translation>Pašalinti šį įrašą</translation>
    </message>
    <message>
        <source>The fee will be deducted from the amount being sent. The recipient will receive less bitcoins than you enter in the amount field. If multiple recipients are selected, the fee is split equally.</source>
        <translation>Mokestis bus atimamas iš siunčiamos sumos. Gavėjas gaus mažiau bitcoinų nei įvesite sumos lauke. Jei pasirenkami keli gavėjai, mokestis padalijamas lygiai.</translation>
    </message>
    <message>
        <source>S&amp;ubtract fee from amount</source>
        <translation>A&amp;timkite mokestį iš sumos</translation>
    </message>
    <message>
        <source>Use available balance</source>
        <translation>Naudokite galimą balansą:</translation>
    </message>
    <message>
        <source>Message:</source>
        <translation>Žinutė:</translation>
    </message>
    <message>
        <source>This is an unauthenticated payment request.</source>
        <translation>Tai yra nepatvirtinta mokėjimo užklausos suma</translation>
    </message>
    <message>
        <source>This is an authenticated payment request.</source>
        <translation>Tai yra patvirtintas mokėjimo prašymas.</translation>
    </message>
    <message>
        <source>Enter a label for this address to add it to the list of used addresses</source>
        <translation>Įveskite šio adreso etiketę, kad ją pridėtumėte prie naudojamų adresų sąrašo</translation>
    </message>
    <message>
        <source>A message that was attached to the bitcoin: URI which will be stored with the transaction for your reference. Note: This message will not be sent over the Bitcoin network.</source>
        <translation>Pranešimas, kuris buvo pridėtas prie bitcoin: URI, kuris bus saugomas kartu su sandoriu jūsų nuoroda. Pastaba: šis pranešimas nebus išsiųstas per „Bitcoin“ tinklą.</translation>
    </message>
    <message>
        <source>Pay To:</source>
        <translation>Mokėti gavėjui:</translation>
    </message>
    <message>
        <source>Memo:</source>
        <translation>Atmintinė:</translation>
    </message>
</context>
<context>
    <name>ShutdownWindow</name>
    <message>
        <source>%1 is shutting down...</source>
        <translation>%1 išsijungia...</translation>
    </message>
    <message>
        <source>Do not shut down the computer until this window disappears.</source>
        <translation>Neišjunkite kompiuterio tol, kol šis langas neišnyks.</translation>
    </message>
</context>
<context>
    <name>SignVerifyMessageDialog</name>
    <message>
        <source>Signatures - Sign / Verify a Message</source>
        <translation>Parašai - Pasirašyti / Patvirtinti pranešimą</translation>
    </message>
    <message>
        <source>&amp;Sign Message</source>
        <translation>&amp;Pasirašyti žinutę</translation>
    </message>
    <message>
        <source>The Bitcoin address to sign the message with</source>
        <translation>Bitcoin adresas, kuriuo bus pasirašytas pranešimas su</translation>
    </message>
    <message>
        <source>Choose previously used address</source>
        <translation>Pasirinkite anksčiau naudojamą adresą</translation>
    </message>
    <message>
        <source>Alt+A</source>
        <translation>Alt+A</translation>
    </message>
    <message>
        <source>Paste address from clipboard</source>
        <translation>Įvesti adresą iš mainų atminties</translation>
    </message>
    <message>
        <source>Alt+P</source>
        <translation>Alt+P</translation>
    </message>
    <message>
        <source>Enter the message you want to sign here</source>
        <translation>Įveskite pranešimą, kurį norite pasirašyti čia</translation>
    </message>
    <message>
        <source>Signature</source>
        <translation>Parašas</translation>
    </message>
    <message>
        <source>Copy the current signature to the system clipboard</source>
        <translation>Nukopijuokite dabartinį parašą į sistemos iškarpinę</translation>
    </message>
    <message>
        <source>Sign the message to prove you own this Bitcoin address</source>
        <translation>Registruotis žinute įrodymuii, kad turite šį adresą</translation>
    </message>
    <message>
        <source>Sign &amp;Message</source>
        <translation>Registruoti praneši&amp;mą</translation>
    </message>
    <message>
        <source>Reset all sign message fields</source>
        <translation>Atstatyti visus ženklų pranešimų laukus</translation>
    </message>
    <message>
        <source>Clear &amp;All</source>
        <translation>Išvalyti &amp;viską</translation>
    </message>
    <message>
        <source>&amp;Verify Message</source>
        <translation>&amp;Patikrinti žinutę</translation>
    </message>
    <message>
        <source>The Bitcoin address the message was signed with</source>
        <translation>Bitcoin adresas, kuriuo buvo pasirašytas pranešimas</translation>
    </message>
    <message>
        <source>Verify the message to ensure it was signed with the specified Bitcoin address</source>
        <translation>Patikrinkite žinutę, jog įsitikintumėte, kad ją pasirašė nurodytas Bitcoin adresas</translation>
    </message>
    <message>
        <source>Verify &amp;Message</source>
        <translation>&amp;Patikrinti žinutę</translation>
    </message>
    <message>
        <source>Reset all verify message fields</source>
        <translation>Atstatyti visus patvirtinimo pranešimų laukus</translation>
    </message>
    <message>
        <source>Click "Sign Message" to generate signature</source>
        <translation>Jei norite generuoti parašą, spustelėkite „Sign Message“</translation>
    </message>
    <message>
        <source>The entered address is invalid.</source>
        <translation>Įvestas adresas neteisingas.</translation>
    </message>
    <message>
        <source>Please check the address and try again.</source>
        <translation>Patikrinkite adresą ir bandykite dar kartą.</translation>
    </message>
    <message>
        <source>The entered address does not refer to a key.</source>
        <translation>Įvestas adresas nėra susijęs su raktu.</translation>
    </message>
    <message>
        <source>Wallet unlock was cancelled.</source>
        <translation>Piniginės atrakinimas buvo atšauktas.</translation>
    </message>
    <message>
        <source>Private key for the entered address is not available.</source>
        <translation>Privataus rakto įvestam adresu nėra.</translation>
    </message>
    <message>
        <source>Message signing failed.</source>
        <translation>Žinutės pasirašymas nepavyko.</translation>
    </message>
    <message>
        <source>Message signed.</source>
        <translation>Žinutė pasirašyta.</translation>
    </message>
    <message>
        <source>The signature could not be decoded.</source>
        <translation>Nepavyko iškoduoti parašo.</translation>
    </message>
    <message>
        <source>Please check the signature and try again.</source>
        <translation>Prašom patikrinti parašą ir bandyti iš naujo.</translation>
    </message>
    <message>
        <source>The signature did not match the message digest.</source>
        <translation>Parašas neatitinka žinutės.</translation>
    </message>
    <message>
        <source>Message verification failed.</source>
        <translation>Žinutės tikrinimas nepavyko.</translation>
    </message>
    <message>
        <source>Message verified.</source>
        <translation>Žinutė patikrinta.</translation>
    </message>
</context>
<context>
    <name>TrafficGraphWidget</name>
    <message>
        <source>KB/s</source>
        <translation>KB/s</translation>
    </message>
</context>
<context>
    <name>TransactionDesc</name>
    <message numerus="yes">
        <source>Open for %n more block(s)</source>
        <translation><numerusform>Atidaryta %n blokui</numerusform><numerusform>Atidaryta %n blokam</numerusform><numerusform>Atidaryta %n blokam</numerusform><numerusform>Atidaryta %n blokam</numerusform></translation>
    </message>
    <message>
        <source>Open until %1</source>
        <translation>Atidaryta iki %1</translation>
    </message>
    <message>
        <source>conflicted with a transaction with %1 confirmations</source>
        <translation>prieštaravo sandoriui su %1 patvirtinimais</translation>
    </message>
    <message>
        <source>0/unconfirmed, %1</source>
        <translation>0/nepatvirtintas, %1</translation>
    </message>
    <message>
        <source>in memory pool</source>
        <translation>atminties talpykloje</translation>
    </message>
    <message>
        <source>not in memory pool</source>
        <translation>ne atminties talpykloje</translation>
    </message>
</context>
<context>
    <name>PaymentServer</name>
    <message>
        <source>abandoned</source>
        <translation>paliktas</translation>
    </message>
    <message>
        <source>%1/unconfirmed</source>
        <translation>%1/nepatvirtintas</translation>
    </message>
    <message>
        <source>%1 confirmations</source>
        <translation>%1 patvirtinimų</translation>
    </message>
    <message>
        <source>Status</source>
        <translation>Būsena</translation>
    </message>
    <message>
        <source>Date</source>
        <translation>Data</translation>
    </message>
    <message>
        <source>Source</source>
        <translation>Šaltinis</translation>
    </message>
    <message>
        <source>Generated</source>
        <translation>Sugeneruotas</translation>
    </message>
    <message>
        <source>From</source>
        <translation>Nuo</translation>
    </message>
    <message>
        <source>%1 didn't yet exit safely...</source>
        <translation>%1 dar neišėjo saugiai...</translation>
    </message>
    <message>
        <source>unknown</source>
        <translation>nežinomas</translation>
    </message>
    <message>
        <source>To</source>
        <translation>Kam</translation>
    </message>
    <message>
        <source>own address</source>
        <translation>savo adresas</translation>
    </message>
    <message>
        <source>watch-only</source>
        <translation>Tik stebėti</translation>
    </message>
    <message>
        <source>label</source>
        <translation>žymė</translation>
    </message>
    <message>
        <source>Credit</source>
        <translation>Kreditas</translation>
    </message>
    <message>
        <source>not accepted</source>
        <translation>nepriimta</translation>
    </message>
    <message>
        <source>Debit</source>
        <translation>Debitas</translation>
    </message>
    <message>
        <source>Total debit</source>
        <translation>Visas debetas</translation>
    </message>
    <message>
        <source>Total credit</source>
        <translation>Visas kreditas</translation>
    </message>
    <message>
        <source>Transaction fee</source>
        <translation>Sandorio mokestis</translation>
    </message>
    <message>
        <source>Net amount</source>
        <translation>Neto suma</translation>
    </message>
    <message>
        <source>Message</source>
        <translation>Žinutė</translation>
    </message>
    <message>
        <source>Comment</source>
        <translation>Komentaras</translation>
    </message>
    <message>
        <source>Transaction ID</source>
        <translation>Sandorio ID</translation>
    </message>
    <message>
        <source>Merchant</source>
        <translation>Prekybininkas</translation>
    </message>
    <message>
        <source>Debug information</source>
        <translation>Debug informacija</translation>
    </message>
    <message>
        <source>Transaction</source>
        <translation>Sandoris</translation>
    </message>
    <message>
        <source>Inputs</source>
        <translation>Duomenys</translation>
    </message>
    <message>
        <source>Amount</source>
        <translation>Suma</translation>
    </message>
    <message>
        <source>true</source>
        <translation>tiesa</translation>
    </message>
    <message>
        <source>false</source>
        <translation>netiesa</translation>
    </message>
</context>
<context>
    <name>TransactionDescDialog</name>
    <message>
        <source>This pane shows a detailed description of the transaction</source>
        <translation>Šis langas sandorio detalų aprašymą</translation>
    </message>
    <message>
        <source>Details for %1</source>
        <translation>Informacija apie %1</translation>
    </message>
</context>
<context>
    <name>TransactionTableModel</name>
    <message>
        <source>Date</source>
        <translation>Data</translation>
    </message>
    <message>
        <source>Type</source>
        <translation>Tipas</translation>
    </message>
    <message>
        <source>Label</source>
        <translation>Žymė</translation>
    </message>
    <message numerus="yes">
        <source>Open for %n more block(s)</source>
        <translation><numerusform>Atidarykite %n  blokui</numerusform><numerusform>Atidarykite %n blokam</numerusform><numerusform>Atidarykite %n blokų</numerusform><numerusform>Atidarykite %n blokų</numerusform></translation>
    </message>
    <message>
        <source>Open until %1</source>
        <translation>Atidaryta iki %1</translation>
    </message>
    <message>
        <source>Unconfirmed</source>
        <translation>Nepatvirtintas</translation>
    </message>
    <message>
        <source>Abandoned</source>
        <translation>Apleistas</translation>
    </message>
    <message>
        <source>Confirming (%1 of %2 recommended confirmations)</source>
        <translation>Patvirtinima (%1 iš rekomenduojamų patvirtinimų %2)</translation>
    </message>
    <message>
        <source>Confirmed (%1 confirmations)</source>
        <translation>Patvirtinta (%1 patvirtinimas)</translation>
    </message>
    <message>
        <source>Conflicted</source>
        <translation>Prieštaraujama</translation>
    </message>
    <message>
        <source>Immature (%1 confirmations, will be available after %2)</source>
        <translation>Nesubrendę (%1 patvirtinimai bus prieinami po %2)</translation>
    </message>
    <message>
        <source>Generated but not accepted</source>
        <translation>Sukurtas, bet nepriimtas</translation>
    </message>
    <message>
        <source>Received with</source>
        <translation>Gauta su</translation>
    </message>
    <message>
        <source>Received from</source>
        <translation>Gauta iš</translation>
    </message>
    <message>
        <source>Sent to</source>
        <translation>Išsiųsta</translation>
    </message>
    <message>
        <source>Payment to yourself</source>
        <translation>Mokėjimas sau</translation>
    </message>
    <message>
        <source>Mined</source>
        <translation>Išgauta</translation>
    </message>
    <message>
        <source>watch-only</source>
        <translation>Tik stebėti</translation>
    </message>
    <message>
        <source>(n/a)</source>
        <translation>nepasiekiama</translation>
    </message>
    <message>
        <source>(no label)</source>
        <translation>(nėra žymės)</translation>
    </message>
    <message>
        <source>Transaction status. Hover over this field to show number of confirmations.</source>
        <translation>Sandorio būklė. Užvedus pelės žymeklį ant šios srities matysite patvirtinimų skaičių.</translation>
    </message>
    <message>
        <source>Date and time that the transaction was received.</source>
        <translation>Sandorio gavimo data ir laikas</translation>
    </message>
    <message>
        <source>Type of transaction.</source>
        <translation>Sandorio tipas.</translation>
    </message>
    <message>
        <source>User-defined intent/purpose of the transaction.</source>
        <translation>Vartotojo apibrėžtas sandorio tikslas.</translation>
    </message>
    <message>
        <source>Amount removed from or added to balance.</source>
        <translation>Suma pridėta ar išskaičiuota iš balanso</translation>
    </message>
</context>
<context>
    <name>TransactionView</name>
    <message>
        <source>All</source>
        <translation>Visi</translation>
    </message>
    <message>
        <source>Today</source>
        <translation>Šiandien</translation>
    </message>
    <message>
        <source>This week</source>
        <translation>Šią savaitę</translation>
    </message>
    <message>
        <source>This month</source>
        <translation>Šį mėnesį</translation>
    </message>
    <message>
        <source>Last month</source>
        <translation>Paskutinį mėnesį</translation>
    </message>
    <message>
        <source>This year</source>
        <translation>Šiais metais</translation>
    </message>
    <message>
        <source>Range...</source>
        <translation>Intervalas...</translation>
    </message>
    <message>
        <source>Received with</source>
        <translation>Gauta su</translation>
    </message>
    <message>
        <source>Sent to</source>
        <translation>Išsiųsta</translation>
    </message>
    <message>
        <source>To yourself</source>
        <translation>Skirta sau</translation>
    </message>
    <message>
        <source>Mined</source>
        <translation>Išgauta</translation>
    </message>
    <message>
        <source>Other</source>
        <translation>Kita</translation>
    </message>
    <message>
        <source>Enter address, transaction id, or label to search</source>
        <translation>Įveskite adresą ar žymę į paiešką</translation>
    </message>
    <message>
        <source>Min amount</source>
        <translation>Minimali suma</translation>
    </message>
    <message>
        <source>Abandon transaction</source>
        <translation>Apleisti sandorį</translation>
    </message>
    <message>
        <source>Increase transaction fee</source>
        <translation>Padidinkite sandorio mokestį</translation>
    </message>
    <message>
        <source>Copy address</source>
        <translation>Kopijuoti adresą</translation>
    </message>
    <message>
        <source>Copy label</source>
        <translation>Kopijuoti žymę</translation>
    </message>
    <message>
        <source>Copy amount</source>
        <translation>Kopijuoti sumą</translation>
    </message>
    <message>
        <source>Copy transaction ID</source>
        <translation>Sandorio ID</translation>
    </message>
    <message>
        <source>Copy raw transaction</source>
        <translation>Kopijuoti neapdirbtą sandorį</translation>
    </message>
    <message>
        <source>Copy full transaction details</source>
        <translation>Kopijuoti visą sandorio informaciją</translation>
    </message>
    <message>
        <source>Edit label</source>
        <translation>Taisyti žymę</translation>
    </message>
    <message>
        <source>Show transaction details</source>
        <translation>Rodyti sandorio informaciją</translation>
    </message>
    <message>
        <source>Export Transaction History</source>
        <translation>Eksportuoti sandorių istoriją</translation>
    </message>
    <message>
        <source>Comma separated file (*.csv)</source>
        <translation>Kableliais atskirtų duomenų failas (*.csv)</translation>
    </message>
    <message>
        <source>Confirmed</source>
        <translation>Patvirtinta</translation>
    </message>
    <message>
        <source>Watch-only</source>
        <translation>Tik stebėti</translation>
    </message>
    <message>
        <source>Date</source>
        <translation>Data</translation>
    </message>
    <message>
        <source>Type</source>
        <translation>Tipas</translation>
    </message>
    <message>
        <source>Label</source>
        <translation>Žymė</translation>
    </message>
    <message>
        <source>Address</source>
        <translation>Adresas</translation>
    </message>
    <message>
        <source>ID</source>
        <translation>ID</translation>
    </message>
    <message>
        <source>Exporting Failed</source>
        <translation>Eksportavimas nepavyko</translation>
    </message>
    <message>
        <source>There was an error trying to save the transaction history to %1.</source>
        <translation>Bandant išsaugoti sandorio istoriją %1 įvyko klaida.</translation>
    </message>
    <message>
        <source>Exporting Successful</source>
        <translation>Eksportavimas sėkmingas</translation>
    </message>
    <message>
        <source>The transaction history was successfully saved to %1.</source>
        <translation>Sandorio istorija buvo sėkmingai išsaugota %1.</translation>
    </message>
    <message>
        <source>Range:</source>
        <translation>Diapazonas:</translation>
    </message>
    <message>
        <source>to</source>
        <translation>skirta</translation>
    </message>
</context>
<context>
    <name>UnitDisplayStatusBarControl</name>
    <message>
        <source>Unit to show amounts in. Click to select another unit.</source>
        <translation>Vienetas rodo sumas. Spustelėkite, jei norite pasirinkti kitą vienetą.</translation>
    </message>
</context>
<context>
    <name>WalletController</name>
    <message>
        <source>Close wallet</source>
        <translation>Uždaryti Piniginę</translation>
    </message>
    <message>
        <source>Are you sure you wish to close the wallet &lt;i&gt;%1&lt;/i&gt;?</source>
        <translation>Ar tikrai norite uždaryti piniginę &lt;i&gt;%1&lt;/i&gt;?</translation>
    </message>
    </context>
<context>
    <name>WalletFrame</name>
    <message>
        <source>No wallet has been loaded.</source>
        <translation>Piniginė nebuvo įkelta.</translation>
    </message>
</context>
<context>
    <name>WalletModel</name>
    <message>
        <source>Send Coins</source>
        <translation>Siųsti monetas</translation>
    </message>
    <message>
        <source>Fee bump error</source>
        <translation>Mokesčių pakilimo klaida</translation>
    </message>
    <message>
        <source>Increasing transaction fee failed</source>
        <translation>Nepavyko padidinti sandorio mokesčio</translation>
    </message>
    <message>
        <source>Do you want to increase the fee?</source>
        <translation>Ar norite padidinti mokestį?</translation>
    </message>
    <message>
        <source>Current fee:</source>
        <translation>Dabartinis mokestis:</translation>
    </message>
    <message>
        <source>Increase:</source>
        <translation>Padidinti:</translation>
    </message>
    <message>
        <source>New fee:</source>
        <translation>Naujas mokestis:</translation>
    </message>
    <message>
        <source>Confirm fee bump</source>
        <translation>Patvirtinkite mokesčio pakilimą</translation>
    </message>
    <message>
        <source>Can't sign transaction.</source>
        <translation>Nepavyko pasirašyti sandorio.</translation>
    </message>
    <message>
        <source>Could not commit transaction</source>
        <translation>Nepavyko įvykdyti sandorio</translation>
    </message>
    <message>
        <source>default wallet</source>
        <translation>numatyta piniginė</translation>
    </message>
</context>
<context>
    <name>WalletView</name>
    <message>
        <source>&amp;Export</source>
        <translation>&amp;Eksportuoti</translation>
    </message>
    <message>
        <source>Export the data in the current tab to a file</source>
        <translation>Eksportuokite duomenis iš dabartinio skirtuko į failą</translation>
    </message>
    <message>
        <source>Backup Wallet</source>
        <translation>Sukurti Piniginės atsarginę kopiją</translation>
    </message>
    <message>
        <source>Wallet Data (*.dat)</source>
        <translation>Piniginės duomenys (*.dat)</translation>
    </message>
    <message>
        <source>Backup Failed</source>
        <translation>Nepavyko sukurti atsarginės kopijos</translation>
    </message>
    <message>
        <source>There was an error trying to save the wallet data to %1.</source>
        <translation>Bandant išsaugoti „Piniginės“ duomenis, įvyko klaida %1.</translation>
    </message>
    <message>
        <source>Backup Successful</source>
        <translation>Atsarginė kopija sėkminga</translation>
    </message>
    <message>
        <source>The wallet data was successfully saved to %1.</source>
        <translation>Piniginės duomenys sėkmingai išsaugoti %1.</translation>
    </message>
    <message>
        <source>Cancel</source>
        <translation>Atšaukti</translation>
    </message>
</context>
<context>
    <name>bitcoin-core</name>
    <message>
        <source>The %s developers</source>
        <translation>%s kūrėjai</translation>
    </message>
    <message>
        <source>%d of last 100 blocks have unexpected version</source>
        <translation>%d iš paskutinių 100 blokų turi nenumatyą versiją</translation>
    </message>
    <message>
        <source>%s corrupt, salvage failed</source>
        <translation>%s sugadintas, išgelbėjimas nepavyko</translation>
    </message>
    <message>
        <source>-maxmempool must be at least %d MB</source>
        <translation>-maxmempool turi būti bent %d MB</translation>
    </message>
    <message>
        <source>Cannot resolve -%s address: '%s'</source>
        <translation>Negalima išspręsti -%s adreso: „%s“</translation>
    </message>
    <message>
        <source>Change index out of range</source>
        <translation>Pakeiskite indeksą iš diapazono</translation>
    </message>
    <message>
        <source>Config setting for %s only applied on %s network when in [%s] section.</source>
        <translation>%s konfigūravimo nustatymas taikomas tik %s tinkle, kai yra [%s] skiltyje.</translation>
    </message>
    <message>
        <source>Copyright (C) %i-%i</source>
        <translation>Autorių teisės (C) %i-%i</translation>
    </message>
    <message>
        <source>Corrupted block database detected</source>
        <translation>Nustatyta sugadinta blokų duomenų bazė</translation>
    </message>
    <message>
        <source>Do you want to rebuild the block database now?</source>
        <translation>Ar norite dabar atstatyti blokų duomenų bazę?</translation>
    </message>
    <message>
        <source>Error initializing block database</source>
        <translation>Klaida inicijuojant blokų duomenų bazę</translation>
    </message>
    <message>
        <source>Error initializing wallet database environment %s!</source>
        <translation>Klaida inicijuojant piniginės duomenų bazės aplinką %s!</translation>
    </message>
    <message>
        <source>Error loading %s</source>
        <translation>Klaida įkeliant %s</translation>
    </message>
    <message>
        <source>Error loading %s: Private keys can only be disabled during creation</source>
        <translation>Klaida įkeliant %s: Privatūs raktai gali būti išjungti tik kūrimo metu</translation>
    </message>
    <message>
        <source>Error loading %s: Wallet corrupted</source>
        <translation>Klaida įkeliant %s: Piniginės failas pažeistas</translation>
    </message>
    <message>
        <source>Error loading %s: Wallet requires newer version of %s</source>
        <translation>Klaida įkeliant %s: Piniginei reikia naujesnės%s versijos</translation>
    </message>
    <message>
        <source>Error loading block database</source>
        <translation>Klaida įkeliant blokų duombazę</translation>
    </message>
    <message>
        <source>Error opening block database</source>
        <translation>Klaida atveriant blokų duombazę</translation>
    </message>
    <message>
        <source>Importing...</source>
        <translation>Importuojama...</translation>
    </message>
    <message>
        <source>Unknown address type '%s'</source>
        <translation>Nežinomas adreso tipas '%s'</translation>
    </message>
    <message>
        <source>Upgrading txindex database</source>
        <translation>Txindex duomenų bazės atnaujinimas</translation>
    </message>
    <message>
        <source>Loading P2P addresses...</source>
        <translation>Užkraunami P2P adresai...</translation>
    </message>
    <message>
        <source>Error: Disk space is too low!</source>
        <translation>Klaida: Diske mažai vietos!</translation>
    </message>
    <message>
        <source>Loading banlist...</source>
        <translation>Įkeliamas draudžiamas sąrašas...</translation>
    </message>
    <message>
        <source>Not enough file descriptors available.</source>
        <translation>Nėra pakankamai failų aprašų.</translation>
    </message>
    <message>
        <source>Rewinding blocks...</source>
        <translation>Perkėlimo blokai...</translation>
    </message>
    <message>
        <source>The source code is available from %s.</source>
        <translation>Šaltinio kodas pasiekiamas iš %s.</translation>
    </message>
    <message>
        <source>Transaction fee and change calculation failed</source>
        <translation>Sandorio mokestis ir pakeitimų skaičiavimas nepavyko</translation>
    </message>
    <message>
        <source>Unable to generate keys</source>
        <translation>Nepavyko generuoti raktų</translation>
    </message>
    <message>
        <source>Upgrading UTXO database</source>
        <translation>UTXO duomenų bazės atnaujinimas</translation>
    </message>
    <message>
        <source>Verifying blocks...</source>
        <translation>Tikrinami blokai...</translation>
    </message>
    <message>
        <source>This is experimental software.</source>
        <translation>Tai eksperimentinė programinė įranga.</translation>
    </message>
    <message>
        <source>Transaction amount too small</source>
        <translation>Transakcijos suma per maža</translation>
    </message>
    <message>
        <source>Transaction too large</source>
        <translation>Sandoris yra per didelis</translation>
    </message>
    <message>
        <source>Unable to generate initial keys</source>
        <translation>Nepavyko generuoti pradinių raktų</translation>
    </message>
    <message>
        <source>Verifying wallet(s)...</source>
        <translation>Tikrinama piniginė(s)...</translation>
    </message>
    <message>
        <source>Zapping all transactions from wallet...</source>
        <translation>Visų operacijų sulaikymas iš piniginės...</translation>
    </message>
    <message>
        <source>%s is set very high!</source>
        <translation>%s labai aukštas!</translation>
    </message>
    <message>
        <source>Error loading wallet %s. Duplicate -wallet filename specified.</source>
        <translation>Įkeliant piniginę %s įvyko klaida. Dvigubo -wallet pavadinimas.</translation>
    </message>
    <message>
        <source>Starting network threads...</source>
        <translation>Pradėti tinklo temas...</translation>
    </message>
    <message>
        <source>The wallet will avoid paying less than the minimum relay fee.</source>
        <translation>Piniginė vengs mokėti mažiau nei minimalus perdavimo mokestį.</translation>
    </message>
    <message>
        <source>This is the minimum transaction fee you pay on every transaction.</source>
        <translation>Tai yra minimalus transakcijos mokestis, kurį jūs mokate kiekvieną transakciją.</translation>
    </message>
    <message>
        <source>This is the transaction fee you will pay if you send a transaction.</source>
        <translation>Tai yra sandorio mokestis, kurį mokėsite, jei siunčiate sandorį.</translation>
    </message>
    <message>
        <source>Transaction amounts must not be negative</source>
        <translation>Transakcijos suma negali buti neigiama</translation>
    </message>
    <message>
        <source>Transaction has too long of a mempool chain</source>
        <translation>Sandoris turi per ilgą mempool grandinę</translation>
    </message>
    <message>
        <source>Transaction must have at least one recipient</source>
        <translation>Transakcija privalo turėti bent vieną gavėją</translation>
    </message>
    <message>
        <source>Insufficient funds</source>
        <translation>Nepakanka lėšų</translation>
    </message>
    <message>
        <source>Loading block index...</source>
        <translation>Įkeliamas blokų indeksas...</translation>
    </message>
    <message>
        <source>Loading wallet...</source>
        <translation>Užkraunama piniginė...</translation>
    </message>
    <message>
        <source>Cannot downgrade wallet</source>
        <translation>Negalima sumažinti piniginės versijos</translation>
    </message>
    <message>
        <source>Rescanning...</source>
        <translation>Peržiūra</translation>
    </message>
    <message>
        <source>Done loading</source>
        <translation>Įkėlimas baigtas</translation>
    </message>
</context>
</TS><|MERGE_RESOLUTION|>--- conflicted
+++ resolved
@@ -761,17 +761,6 @@
     <name>CreateWalletActivity</name>
     <message>
         <source>Creating Wallet &lt;b&gt;%1&lt;/b&gt;...</source>
-<<<<<<< HEAD
-        <translation>Sukūriama Piniginė &lt;b&gt;%1&lt;/b&gt;...</translation>
-    </message>
-    <message>
-        <source>Create wallet failed</source>
-        <translation>Piniginės sukūrimas nepavyko</translation>
-    </message>
-    <message>
-        <source>Create wallet warning</source>
-        <translation>Piniginės sukūrimo įspėjimas</translation>
-=======
         <translation>Sukuriama Piniginė &lt;b&gt;%1&lt;/b&gt;...</translation>
     </message>
     <message>
@@ -781,7 +770,6 @@
     <message>
         <source>Create wallet warning</source>
         <translation>Piniginės sukurimo įspėjimas</translation>
->>>>>>> 56311988
     </message>
 </context>
 <context>
@@ -796,11 +784,7 @@
     </message>
     <message>
         <source>Encrypt the wallet. The wallet will be encrypted with a passphrase of your choice.</source>
-<<<<<<< HEAD
-        <translation>Užkoduoti piniginę. Piniginė bus užkoduota jūsų pasirinktu slaptažodžiu.</translation>
-=======
         <translation>Užkoduoti piniginę. Piniginė bus užkoduota jūsų pasirinkta slapta fraze.</translation>
->>>>>>> 56311988
     </message>
     <message>
         <source>Encrypt Wallet</source>
@@ -2285,11 +2269,7 @@
     </message>
     <message>
         <source> from wallet '%1'</source>
-<<<<<<< HEAD
-        <translation>iš '%1' piniginės</translation>
-=======
         <translation>iš piniginės '%1'</translation>
->>>>>>> 56311988
     </message>
     <message>
         <source>%1 to '%2'</source>
