--- conflicted
+++ resolved
@@ -63,19 +63,11 @@
     </message>
     <message>
         <source>These are your Bitcoin addresses for sending payments. Always check the amount and the receiving address before sending coins.</source>
-<<<<<<< HEAD
-        <translation>Voici vos adresses Blackcoin pour envoyer des paiements. Vérifiez toujours le montant et l'adresse du destinataire avant d'envoyer des pièces.</translation>
+        <translation>Voici vos adresses Blackcoin pour envoyer des paiements. Vérifiez toujours le montant et l’adresse du destinataire avant d’envoyer des pièces.</translation>
     </message>
     <message>
         <source>These are your Bitcoin addresses for receiving payments. It is recommended to use a new receiving address for each transaction.</source>
-        <translation>Voici vos adresses Blackcoin pour recevoir des paiements. Il est recommandé d'utiliser une nouvelle adresse de réception pour chaque transaction.</translation>
-=======
-        <translation>Voici vos adresses Bitcoin pour envoyer des paiements. Vérifiez toujours le montant et l’adresse du destinataire avant d’envoyer des pièces.</translation>
-    </message>
-    <message>
-        <source>These are your Bitcoin addresses for receiving payments. It is recommended to use a new receiving address for each transaction.</source>
-        <translation>Voici vos adresses Bitcoin pour recevoir des paiements. Il est recommandé d’utiliser une nouvelle adresse de réception pour chaque transaction.</translation>
->>>>>>> f56c00b2
+        <translation>Voici vos adresses Blackcoin pour recevoir des paiements. Il est recommandé d’utiliser une nouvelle adresse de réception pour chaque transaction.</translation>
     </message>
     <message>
         <source>&amp;Copy Address</source>
@@ -181,11 +173,7 @@
     </message>
     <message>
         <source>Warning: If you encrypt your wallet and lose your passphrase, you will &lt;b&gt;LOSE ALL OF YOUR BITCOINS&lt;/b&gt;!</source>
-<<<<<<< HEAD
-        <translation>Avertissement : si vous chiffrez votre porte-monnaie et perdez votre phrase de passe, vous &lt;b&gt;PERDREZ TOUS VOS BLACKCOINS&lt;/b&gt; !</translation>
-=======
-        <translation>Avertissement : si vous chiffrez votre porte-monnaie et perdez votre phrase de passe, vous &lt;b&gt;PERDREZ TOUS VOS BITCOINS&lt;/b&gt; !</translation>
->>>>>>> f56c00b2
+        <translation>Avertissement : si vous chiffrez votre porte-monnaie et perdez votre phrase de passe, vous &lt;b&gt;PERDREZ TOUS VOS BLACKCOINS&lt;/b&gt; !</translation>
     </message>
     <message>
         <source>Are you sure you wish to encrypt your wallet?</source>
@@ -411,11 +399,7 @@
     </message>
     <message>
         <source>Verify messages to ensure they were signed with specified Bitcoin addresses</source>
-<<<<<<< HEAD
-        <translation>Vérifier les messages pour s'assurer qu'ils ont été signés avec les adresses Blackcoin spécifiées</translation>
-=======
-        <translation>Vérifier les messages pour s’assurer qu’ils ont été signés avec les adresses Bitcoin indiquées</translation>
->>>>>>> f56c00b2
+        <translation>Vérifier les messages pour s’assurer qu’ils ont été signés avec les adresses Blackcoin indiquées</translation>
     </message>
     <message>
         <source>&amp;File</source>
@@ -499,11 +483,7 @@
     </message>
     <message>
         <source>Show the %1 help message to get a list with possible Bitcoin command-line options</source>
-<<<<<<< HEAD
-        <translation>Afficher le message d'aide de %1 pour obtenir la liste des options de ligne de commande Blackcoin possibles.</translation>
-=======
-        <translation>Afficher le message d’aide de %1 pour obtenir la liste des options de ligne de commande Bitcoin possibles.</translation>
->>>>>>> f56c00b2
+        <translation>Afficher le message d’aide de %1 pour obtenir la liste des options de ligne de commande Blackcoin possibles.</translation>
     </message>
     <message>
         <source>%1 client</source>
@@ -573,11 +553,7 @@
     </message>
     <message>
         <source>A fatal error occurred. Bitcoin can no longer continue safely and will quit.</source>
-<<<<<<< HEAD
-        <translation>Une erreur fatale est survenue. Blackcoin ne peut plus continuer en toute sécurité et va s'arrêter.</translation>
-=======
-        <translation>Une erreur fatale est survenue. Bitcoin ne peut plus continuer en toute sécurité et va s’arrêter.</translation>
->>>>>>> f56c00b2
+        <translation>Une erreur fatale est survenue. Blackcoin ne peut plus continuer en toute sécurité et va s’arrêter.</translation>
     </message>
 </context>
 <context>
@@ -771,11 +747,7 @@
     </message>
     <message>
         <source>The entered address "%1" is not a valid Bitcoin address.</source>
-<<<<<<< HEAD
-        <translation>L'adresse saisie « %1 » n'est pas une adresse Blackcoin valide.</translation>
-=======
-        <translation>L’adresse saisie « %1 » n’est pas une adresse Bitcoin valide.</translation>
->>>>>>> f56c00b2
+        <translation>L’adresse saisie « %1 » n’est pas une adresse Blackcoin valide.</translation>
     </message>
     <message>
         <source>The entered address "%1" is already in the address book.</source>
@@ -883,10 +855,6 @@
         <translation>Puisque c’est la première fois que le logiciel est lancé, vous pouvez choisir où %1 stockera ses données.</translation>
     </message>
     <message>
-<<<<<<< HEAD
-        <source>%1 will download and store a copy of the Bitcoin block chain. At least %2GB of data will be stored in this directory, and it will grow over time. The wallet will also be stored in this directory.</source>
-        <translation>%1 téléchargera et stockera une copie de la chaîne de blocs de Blackcoin. Au moins %2 Go de données seront stockés dans ce répertoire et sa taille augmentera avec le temps. Le porte-monnaie sera également stocké dans ce répertoire.</translation>
-=======
         <source>When you click OK, %1 will begin to download and process the full %4 block chain (%2GB) starting with the earliest transactions in %3 when %4 initially launched.</source>
         <translation>Lorsque vous cliquez sur OK, %1 commence à télécharger et à traiter l’intégralité de la chaîne de blocs %4 (%2 Go) en débutant avec les transactions les plus anciennes de %3, quand %4 a été lancé initialement.</translation>
     </message>
@@ -897,7 +865,6 @@
     <message>
         <source>If you have chosen to limit block chain storage (pruning), the historical data must still be downloaded and processed, but will be deleted afterward to keep your disk usage low.</source>
         <translation>Si vous avez choisi de limiter le stockage de la chaîne de blocs (élagage), les données historiques doivent quand même être téléchargées et traitées, mais seront supprimées par la suite pour minimiser l’utilisation de votre espace disque.</translation>
->>>>>>> f56c00b2
     </message>
     <message>
         <source>Use the default data directory</source>
@@ -1126,11 +1093,7 @@
     </message>
     <message>
         <source>Automatically open the Bitcoin client port on the router. This only works when your router supports UPnP and it is enabled.</source>
-<<<<<<< HEAD
-        <translation>Ouvrir automatiquement le port du client Blackcoin sur le routeur. Cela ne fonctionne que si votre routeur prend en charge l'UPnP et si la fonction est activée.</translation>
-=======
-        <translation>Ouvrir automatiquement le port du client Bitcoin sur le routeur. Cela ne fonctionne que si votre routeur prend en charge l’UPnP et si la fonction est activée.</translation>
->>>>>>> f56c00b2
+        <translation>Ouvrir automatiquement le port du client Blackcoin sur le routeur. Cela ne fonctionne que si votre routeur prend en charge l’UPnP et si la fonction est activée.</translation>
     </message>
     <message>
         <source>Map port using &amp;UPnP</source>
@@ -1182,15 +1145,7 @@
     </message>
     <message>
         <source>Connect to the Bitcoin network through a separate SOCKS5 proxy for Tor hidden services.</source>
-<<<<<<< HEAD
-        <translation>Se connecter au réseau Blackcoin au travers d'un mandataire SOCKS5 séparé pour les services cachés de Tor.</translation>
-    </message>
-    <message>
-        <source>Use separate SOCKS5 proxy to reach peers via Tor hidden services:</source>
-        <translation>Utiliser un mandataire SOCKS5 séparé pour atteindre les pairs grâce aux services cachés de Tor :</translation>
-=======
-        <translation>Se connecter au réseau Bitcoin au travers d’un mandataire SOCKS5 séparé pour les services cachés de Tor.</translation>
->>>>>>> f56c00b2
+        <translation>Se connecter au réseau Blackcoin au travers d’un mandataire SOCKS5 séparé pour les services cachés de Tor.</translation>
     </message>
     <message>
         <source>&amp;Window</source>
@@ -1297,11 +1252,7 @@
     </message>
     <message>
         <source>The displayed information may be out of date. Your wallet automatically synchronizes with the Bitcoin network after a connection is established, but this process has not completed yet.</source>
-<<<<<<< HEAD
-        <translation>Les informations affichées peuvent être obsolètes. Votre porte-monnaie est automatiquement synchronisé avec le réseau Blackcoin lorsque la connexion s'établit, or ce processus n'est pas encore terminé.</translation>
-=======
-        <translation>Les informations affichées peuvent être obsolètes. Votre porte-monnaie est automatiquement synchronisé avec le réseau Bitcoin lorsque la connexion s’établit, or ce processus n’est pas encore terminé.</translation>
->>>>>>> f56c00b2
+        <translation>Les informations affichées peuvent être obsolètes. Votre porte-monnaie est automatiquement synchronisé avec le réseau Blackcoin lorsque la connexion s’établit, or ce processus n’est pas encore terminé.</translation>
     </message>
     <message>
         <source>Watch-only:</source>
@@ -1392,11 +1343,7 @@
     </message>
     <message>
         <source>URI cannot be parsed! This can be caused by an invalid Bitcoin address or malformed URI parameters.</source>
-<<<<<<< HEAD
-        <translation>L'URI ne peut pas être analysée ! Cela peut être causé par une adresse Blackcoin invalide ou par des paramètres d'URI mal formés.</translation>
-=======
-        <translation>L’URI ne peut pas être analysée ! Cela peut être causé par une adresse Bitcoin invalide ou par des paramètres d’URI mal formés.</translation>
->>>>>>> f56c00b2
+        <translation>L’URI ne peut pas être analysée ! Cela peut être causé par une adresse Blackcoin invalide ou par des paramètres d’URI mal formés.</translation>
     </message>
     <message>
         <source>Payment request file handling</source>
@@ -1922,11 +1869,7 @@
     </message>
     <message>
         <source>An optional message to attach to the payment request, which will be displayed when the request is opened. Note: The message will not be sent with the payment over the Bitcoin network.</source>
-<<<<<<< HEAD
-        <translation>Un message facultatif à joindre à la demande de paiement et qui sera affiché à l'ouverture de celle-ci. Note : le message ne sera pas envoyé avec le paiement par le réseau Blackcoin.</translation>
-=======
-        <translation>Un message facultatif à joindre à la demande de paiement et qui sera affiché à l’ouverture de celle-ci. Note : le message ne sera pas envoyé avec le paiement par le réseau Bitcoin.</translation>
->>>>>>> f56c00b2
+        <translation>Un message facultatif à joindre à la demande de paiement et qui sera affiché à l’ouverture de celle-ci. Note : le message ne sera pas envoyé avec le paiement par le réseau Blackcoin.</translation>
     </message>
     <message>
         <source>An optional label to associate with the new receiving address.</source>
@@ -2386,11 +2329,7 @@
     </message>
     <message>
         <source>The Bitcoin address to send the payment to</source>
-<<<<<<< HEAD
-        <translation>L'adresse Blackcoin à laquelle envoyer le paiement</translation>
-=======
-        <translation>L’adresse Bitcoin à laquelle envoyer le paiement</translation>
->>>>>>> f56c00b2
+        <translation>L’adresse Blackcoin à laquelle envoyer le paiement</translation>
     </message>
     <message>
         <source>Alt+A</source>
@@ -2438,11 +2377,7 @@
     </message>
     <message>
         <source>A message that was attached to the bitcoin: URI which will be stored with the transaction for your reference. Note: This message will not be sent over the Bitcoin network.</source>
-<<<<<<< HEAD
-        <translation>Un message qui était joint à l'URI blackcoin: et qui sera stocké avec la transaction pour référence. Note : ce message ne sera pas envoyé par le réseau Blackcoin.</translation>
-=======
-        <translation>Un message qui était joint à l’URI bitcoin: et qui sera stocké avec la transaction pour référence. Note : ce message ne sera pas envoyé par le réseau Bitcoin.</translation>
->>>>>>> f56c00b2
+        <translation>Un message qui était joint à l’URI blackcoin: et qui sera stocké avec la transaction pour référence. Note : ce message ne sera pas envoyé par le réseau Blackcoin.</translation>
     </message>
     <message>
         <source>Pay To:</source>
@@ -2487,19 +2422,11 @@
     </message>
     <message>
         <source>You can sign messages/agreements with your addresses to prove you can receive bitcoins sent to them. Be careful not to sign anything vague or random, as phishing attacks may try to trick you into signing your identity over to them. Only sign fully-detailed statements you agree to.</source>
-<<<<<<< HEAD
-        <translation>Vous pouvez signer des messages ou des accords avec vos adresses pour prouver que vous pouvez recevoir des blackcoins à ces dernières. Faites attention de ne rien signer de vague ou au hasard, car des attaques d'hameçonnage pourraient essayer de vous faire signer avec votre identité afin de l'usurper. Ne signez que des déclarations entièrement détaillées et avec lesquelles vous êtes d'accord.</translation>
+        <translation>Vous pouvez signer des messages ou des accords avec vos adresses pour prouver que vous pouvez recevoir des blackcoins à ces dernières. Faites attention de ne rien signer de vague ou au hasard, car des attaques d’hameçonnage pourraient essayer de vous faire signer avec votre identité afin de l’usurper. Ne signez que des déclarations entièrement détaillées et avec lesquelles vous êtes d’accord.</translation>
     </message>
     <message>
         <source>The Bitcoin address to sign the message with</source>
-        <translation>L'adresse Blackcoin avec laquelle signer le message</translation>
-=======
-        <translation>Vous pouvez signer des messages ou des accords avec vos adresses pour prouver que vous pouvez recevoir des bitcoins à ces dernières. Faites attention de ne rien signer de vague ou au hasard, car des attaques d’hameçonnage pourraient essayer de vous faire signer avec votre identité afin de l’usurper. Ne signez que des déclarations entièrement détaillées et avec lesquelles vous êtes d’accord.</translation>
-    </message>
-    <message>
-        <source>The Bitcoin address to sign the message with</source>
-        <translation>L’adresse Bitcoin avec laquelle signer le message</translation>
->>>>>>> f56c00b2
+        <translation>L’adresse Blackcoin avec laquelle signer le message</translation>
     </message>
     <message>
         <source>Choose previously used address</source>
@@ -2555,19 +2482,11 @@
     </message>
     <message>
         <source>The Bitcoin address the message was signed with</source>
-<<<<<<< HEAD
-        <translation>L'adresse Blackcoin avec laquelle le message a été signé</translation>
+        <translation>L’adresse Blackcoin avec laquelle le message a été signé</translation>
     </message>
     <message>
         <source>Verify the message to ensure it was signed with the specified Bitcoin address</source>
-        <translation>Vérifier le message pour s'assurer qu'il a été signé avec l'adresse Blackcoin spécifiée</translation>
-=======
-        <translation>L’adresse Bitcoin avec laquelle le message a été signé</translation>
-    </message>
-    <message>
-        <source>Verify the message to ensure it was signed with the specified Bitcoin address</source>
-        <translation>Vérifier le message pour s’assurer qu’il a été signé avec l’adresse Bitcoin indiquée</translation>
->>>>>>> f56c00b2
+        <translation>Vérifier le message pour s’assurer qu’il a été signé avec l’adresse Blackcoin indiquée</translation>
     </message>
     <message>
         <source>Verify &amp;Message</source>
@@ -3963,10 +3882,6 @@
         <translation>Extraire les informations de débogage (par défaut : %u, fournir &lt;category&gt; est facultatif)</translation>
     </message>
     <message>
-<<<<<<< HEAD
-        <source>Query for peer addresses via DNS lookup, if low on addresses (default: 1 unless -connect/-noconnect)</source>
-        <translation>Requête d'adresses de paires par consultation DNS, si il y a peu d'adresses (par défaut : 1 sauf si -connect/-noconnect)</translation>
-=======
         <source>Sets the serialization of raw transaction or block hex returned in non-verbose mode, non-segwit(0) or segwit(1) (default: %d)</source>
         <translation>Définit la sérialisation de la transaction brute ou les données hexa de bloc retournées en mode non-verbose, non-segwit(0) ou segwit(1) (par défaut : %d)</translation>
     </message>
@@ -3977,7 +3892,6 @@
     <message>
         <source>Specify location of debug log file: this can be an absolute path or a path relative to the data directory (default: %s)</source>
         <translation>Indiquer l’emplacement du fichier journal de débogage : ce peut être un chemin absolu ou un chemin relatif au répertoire de données (par défaut : %s)</translation>
->>>>>>> f56c00b2
     </message>
     <message>
         <source>Support filtering of blocks and transaction with bloom filters (default: %u)</source>
