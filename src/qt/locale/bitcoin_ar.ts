<TS language="ar" version="2.1">
<context>
    <name>AddressBookPage</name>
    <message>
        <source>Right-click to edit address or label</source>
<<<<<<< HEAD
        <translation>Right-click to edit address or label</translation>
=======
        <translation>أنقر بزر الفأرة الأيمن لتحرير العنوان أو التصنيف</translation>
>>>>>>> 56311988
    </message>
    <message>
        <source>Create a new address</source>
        <translation>إنشاء عنوان جديد</translation>
    </message>
    <message>
        <source>&amp;New</source>
        <translation>جديد</translation>
    </message>
    <message>
        <source>Copy the currently selected address to the system clipboard</source>
        <translation>نسخ العنوان المحدد حاليًا إلى حافظة النظام</translation>
    </message>
    <message>
        <source>&amp;Copy</source>
        <translation>نسخ</translation>
    </message>
    <message>
        <source>C&amp;lose</source>
        <translation>غلق</translation>
    </message>
    <message>
        <source>Delete the currently selected address from the list</source>
        <translation>احذف العنوان المحدد حاليًا من القائمة</translation>
    </message>
    <message>
        <source>Enter address or label to search</source>
        <translation>أدخل العنوان أو التصنيف للبحث</translation>
    </message>
    <message>
        <source>Export the data in the current tab to a file</source>
        <translation>استخراج البيانات في علامة التبويب الحالية إلى ملف</translation>
    </message>
    <message>
        <source>&amp;Export</source>
        <translation>استخراج</translation>
    </message>
    <message>
        <source>&amp;Delete</source>
        <translation>حذف</translation>
    </message>
    <message>
        <source>Choose the address to send coins to</source>
<<<<<<< HEAD
        <translation>إختر العنوان المراد أرسال الدفعة له</translation>
=======
        <translation>إختر العنوان الرقمي اللذي تريد الإرسال له</translation>
>>>>>>> 56311988
    </message>
    <message>
        <source>Choose the address to receive coins with</source>
        <translation>إختر العنوان الرقمي اللذي سيحصل على العملات</translation>
    </message>
    <message>
        <source>C&amp;hoose</source>
        <translation>اختر</translation>
    </message>
    <message>
        <source>Sending addresses</source>
        <translation>العنوان الرقمي المُرسِل</translation>
    </message>
    <message>
        <source>Receiving addresses</source>
        <translation>العنوان الرقمي المُرسَل إليه</translation>
    </message>
    <message>
        <source>These are your Bitcoin addresses for sending payments. Always check the amount and the receiving address before sending coins.</source>
        <translation>هذه هي عناوين البيتكوين لإرسال المدفوعات. دائما تحقق من المبلغ وعنوان المستلم قبل الإرسال.</translation>
    </message>
    <message>
        <source>These are your Bitcoin addresses for receiving payments. Use the 'Create new receiving address' button in the receive tab to create new addresses.</source>
        <translation>هذه هي عناوين البيتكوين الخاصة بك لإستلام المدفوعات. استخدم زر "إنشاء عنوان استلام جديد" في علامة التبويب "إستلام" لإنشاء عناوين جديدة.</translation>
    </message>
    <message>
        <source>&amp;Copy Address</source>
        <translation>نسخ العنوان</translation>
    </message>
    <message>
        <source>Copy &amp;Label</source>
        <translation>نسخ&amp;تسمية</translation>
    </message>
    <message>
        <source>&amp;Edit</source>
        <translation>تحرير</translation>
    </message>
    <message>
        <source>Export Address List</source>
        <translation>تصدير قائمة العناوين</translation>
    </message>
    <message>
        <source>Comma separated file (*.csv)</source>
        <translation>ملف مفصول بفاصلة (*.csv)</translation>
    </message>
    <message>
        <source>Exporting Failed</source>
        <translation>لقد فشل التصدير</translation>
    </message>
    </context>
<context>
    <name>AddressTableModel</name>
    <message>
        <source>Label</source>
<<<<<<< HEAD
        <translation>ملصق التسمية</translation>
=======
        <translation>وسم</translation>
>>>>>>> 56311988
    </message>
    <message>
        <source>Address</source>
        <translation>عنوان</translation>
    </message>
    <message>
        <source>(no label)</source>
        <translation>(بدون وسم)</translation>
    </message>
</context>
<context>
    <name>AskPassphraseDialog</name>
    <message>
        <source>Passphrase Dialog</source>
        <translation>مربع كلمة المرور</translation>
    </message>
    <message>
        <source>Enter passphrase</source>
        <translation>ادخل كلمة المرور</translation>
    </message>
    <message>
        <source>New passphrase</source>
        <translation>كلمة مرور جديد</translation>
    </message>
    <message>
        <source>Repeat new passphrase</source>
        <translation>إعادة إدخال كلمة المرور</translation>
    </message>
    <message>
        <source>Show passphrase</source>
        <translation>إظهار كلمة المرور</translation>
    </message>
    <message>
        <source>Encrypt wallet</source>
        <translation>تشفير المحفظة</translation>
    </message>
    <message>
        <source>This operation needs your wallet passphrase to unlock the wallet.</source>
        <translation>العملية تحتاج كملة المرور المحفظة لتستطيع فتحها.</translation>
    </message>
    <message>
        <source>Unlock wallet</source>
        <translation>فتح المحفظة</translation>
    </message>
    <message>
        <source>This operation needs your wallet passphrase to decrypt the wallet.</source>
        <translation>العملية تحتاج كملة المرور المحفظة لتستطيع فتحها.</translation>
    </message>
    <message>
        <source>Decrypt wallet</source>
        <translation>فك تشفير المحفظة</translation>
    </message>
    <message>
        <source>Change passphrase</source>
        <translation>تغيير كلمة المرور</translation>
    </message>
    <message>
        <source>Confirm wallet encryption</source>
        <translation>تأكيد تشفير المحفظة</translation>
    </message>
    <message>
        <source>Warning: If you encrypt your wallet and lose your passphrase, you will &lt;b&gt;LOSE ALL OF YOUR BITCOINS&lt;/b&gt;!</source>
        <translation>إذا شفرت محفظتك وفقدت كلمة المرور، ستفقد كل ما تملك من البيتكوين.</translation>
    </message>
    <message>
        <source>Are you sure you wish to encrypt your wallet?</source>
        <translation>هل انت متأكد بأنك تريد تشفير محفظتك؟</translation>
    </message>
    <message>
        <source>Wallet encrypted</source>
        <translation>تم تشفير المحفظة</translation>
    </message>
    <message>
        <source>Enter the new passphrase for the wallet.&lt;br/&gt;Please use a passphrase of &lt;b&gt;ten or more random characters&lt;/b&gt;, or &lt;b&gt;eight or more words&lt;/b&gt;.</source>
        <translation>أدخل كلمة المرور الجديدة للمحفظة. &lt;br/&gt; الرجاء استخدام  كلمة مرور تتكون من &lt;b&gt; عشرة أحرف عشوائية أو أكثر &lt;/b&gt; ، أو &lt;b&gt; ثماني كلمات أو أكثر&lt;/b&gt; .</translation>
    </message>
    <message>
        <source>Enter the old passphrase and new passphrase for the wallet.</source>
        <translation>ادخل كملة المرور القديمة وكلمة المرور الجديدة للمحفظة.</translation>
    </message>
    <message>
        <source>Remember that encrypting your wallet cannot fully protect your bitcoins from being stolen by malware infecting your computer.</source>
<<<<<<< HEAD
        <translation>تذكر أن تشفير محفظتك لا يحمي البيتكوين الخاصة بك بشكل كامل من السرقة من قبل البرامج الخبيثةالتي تصيب حاسوبك.</translation>
=======
        <translation>تذكر أن تشفير محفظتك لا يحمي البيتكوين الخاصة بك بشكل كامل من السرقة من قبل البرامج الخبيثةالتي تصيب حاسوبك</translation>
>>>>>>> 56311988
    </message>
    <message>
        <source>Wallet to be encrypted</source>
        <translation>سوف يتم تشفير محفظتك</translation>
    </message>
    <message>
        <source>Your wallet is about to be encrypted. </source>
        <translation>سوف يتم تشفير محفظتك.</translation>
    </message>
    <message>
        <source>Your wallet is now encrypted. </source>
        <translation>تم تشفير محفظتك.</translation>
    </message>
    <message>
        <source>IMPORTANT: Any previous backups you have made of your wallet file should be replaced with the newly generated, encrypted wallet file. For security reasons, previous backups of the unencrypted wallet file will become useless as soon as you start using the new, encrypted wallet.</source>
<<<<<<< HEAD
        <translation>IMPORTANT: Any previous backups you have made of your wallet file should be replaced with the newly generated, encrypted wallet file. For security reasons, previous backups of the unencrypted wallet file will become useless as soon as you start using the new, encrypted wallet.</translation>
=======
        <translation>هام: أي نسخة إحتياطية سابقة  قمت بها لمحفظتك يجب استبدالها  بأخرى حديثة، مشفرة. لأسباب أمنية، النسخ الاحتياطية السابقة لملفات المحفظة الغير مشفرة تصبح عديمة الفائدة مع بداية استخدام المحفظة المشفرة الجديدة.</translation>
>>>>>>> 56311988
    </message>
    <message>
        <source>Wallet encryption failed</source>
        <translation>خطأ في تشفير المحفظة</translation>
    </message>
    <message>
        <source>Wallet encryption failed due to an internal error. Your wallet was not encrypted.</source>
        <translation>فشل تشفير المحفظة بسبب خطأ داخلي. لم يتم تشفير محفظتك.</translation>
    </message>
    <message>
<<<<<<< HEAD
        <source>Wallet unlock failed</source>
        <translation>فشل إلغاء قفل المحفظة.</translation>
    </message>
    <message>
        <source>Wallet decryption failed</source>
        <translation>فشل فك تشفير المحفظة.</translation>
    </message>
    </context>
=======
        <source>The supplied passphrases do not match.</source>
        <translation>كلمتي المرور ليستا متطابقتان</translation>
    </message>
    <message>
        <source>Wallet unlock failed</source>
        <translation>فشل فتح المحفظة</translation>
    </message>
    <message>
        <source>The passphrase entered for the wallet decryption was incorrect.</source>
        <translation>كلمة المرور التي تم إدخالها لفك تشفير المحفظة غير صحيحة.</translation>
    </message>
    <message>
        <source>Wallet decryption failed</source>
        <translation>فشل   فك التشفير المحفظة</translation>
    </message>
    <message>
        <source>Wallet passphrase was successfully changed.</source>
        <translation>لقد تم تغير عبارة مرور المحفظة بنجاح</translation>
    </message>
    <message>
        <source>Warning: The Caps Lock key is on!</source>
        <translation>تحذير: مفتاح الحروف الكبيرة مفعل</translation>
    </message>
</context>
>>>>>>> 56311988
<context>
    <name>BanTableModel</name>
    <message>
        <source>IP/Netmask</source>
        <translation>عنوان البروتوكول/قناع</translation>
    </message>
    <message>
        <source>Banned Until</source>
        <translation>محظور حتى</translation>
    </message>
</context>
<context>
    <name>BitcoinGUI</name>
    <message>
<<<<<<< HEAD
        <source>Browse transaction history</source>
        <translation>تصفح تاريخ العمليات</translation>
    </message>
    <message>
        <source>Quit application</source>
        <translation>إغلاق التطبيق</translation>
    </message>
    <message>
        <source>Create Wallet...</source>
        <translation>إنشاء محفظة...</translation>
    </message>
    <message>
        <source>Create a new wallet</source>
        <translation>إنشاء محفظة جديدة</translation>
    </message>
    <message>
        <source>Wallet:</source>
        <translation>المحفظة:</translation>
    </message>
    <message>
        <source>Proxy is &lt;b&gt;enabled&lt;/b&gt;: %1</source>
        <translation>%1 اتصال نشط بشبكة البيتكوين</translation>
    </message>
    <message>
        <source>Error</source>
        <translation>خطأ</translation>
    </message>
    <message>
        <source>Warning</source>
        <translation>تحذير</translation>
    </message>
    <message>
        <source>Information</source>
        <translation>المعلومات</translation>
    </message>
    <message>
        <source>Up to date</source>
        <translation>محدث</translation>
    </message>
    <message>
        <source>Open Wallet</source>
        <translation>افتح المحفظة</translation>
    </message>
    <message>
        <source>Open a wallet</source>
        <translation>افتح المحفظة</translation>
    </message>
    <message>
        <source>Close Wallet...</source>
        <translation>اغلق المحفظة...</translation>
    </message>
    <message>
        <source>Close wallet</source>
        <translation>اغلق المحفظة</translation>
    </message>
    <message>
        <source>default wallet</source>
        <translation>المحفظة الإفتراضية</translation>
    </message>
    <message>
        <source>No wallets available</source>
        <translation>المحفظة الرقمية غير متوفرة</translation>
    </message>
    <message>
        <source>Main Window</source>
        <translation>النافذة الرئيسية</translation>
    </message>
    <message>
        <source>Error: %1</source>
        <translation>خطأ: %1</translation>
    </message>
    <message>
        <source>Warning: %1</source>
        <translation>تحذير:  %1</translation>
    </message>
    <message>
        <source>Sent transaction</source>
        <translation>إرسال المعاملة</translation>
    </message>
    <message>
        <source>Incoming transaction</source>
        <translation>المعاملات الواردة</translation>
    </message>
    </context>
<context>
    <name>CoinControlDialog</name>
    <message>
        <source>Coin Selection</source>
        <translation>اختيار العمله</translation>
    </message>
    <message>
        <source>Quantity:</source>
        <translation>الكمية:</translation>
    </message>
    <message>
        <source>Fee:</source>
        <translation>الرسوم:</translation>
    </message>
    <message>
        <source>Date</source>
        <translation>التاريخ</translation>
    </message>
    <message>
        <source>Confirmations</source>
        <translation>التأكيدات</translation>
    </message>
    <message>
        <source>yes</source>
        <translation>نعم</translation>
    </message>
    <message>
        <source>no</source>
        <translation>لا</translation>
    </message>
    <message>
        <source>(no label)</source>
        <translation>(بدون وسم)</translation>
    </message>
    </context>
<context>
    <name>CreateWalletActivity</name>
    <message>
        <source>Creating Wallet &lt;b&gt;%1&lt;/b&gt;...</source>
        <translation>Creating Wallet &lt;b&gt;%1&lt;/b&gt;...</translation>
    </message>
    <message>
        <source>Create wallet failed</source>
        <translation>فشل إنشاء المحفظة</translation>
    </message>
    <message>
        <source>Create wallet warning</source>
        <translation>تحذير إنشاء محفظة</translation>
    </message>
</context>
<context>
    <name>CreateWalletDialog</name>
    <message>
        <source>Create Wallet</source>
        <translation>إنشاء محفظة</translation>
    </message>
    <message>
        <source>Wallet Name</source>
        <translation>إسم المحفظة</translation>
    </message>
    <message>
        <source>Encrypt the wallet. The wallet will be encrypted with a passphrase of your choice.</source>
        <translation>شفر المحفظة. المحفظة سيتم تشفيرها بإستخدام كلمة مرور من إختيارك.</translation>
    </message>
    <message>
        <source>Encrypt Wallet</source>
        <translation>تشفير محفظة</translation>
    </message>
    <message>
        <source>Disable private keys for this wallet. Wallets with private keys disabled will have no private keys and cannot have an HD seed or imported private keys. This is ideal for watch-only wallets.</source>
        <translation>تعطيل المفاتيح الخاصة لهذه المحفظة. لن تحتوي المحافظ ذات المفاتيح الخاصة المعطلة على مفاتيح خاصة ولا يمكن أن تحتوي على مفتاح HD أو مفاتيح خاصة مستوردة. هذا مثالي لمحافظ watch-only فقط.</translation>
    </message>
    <message>
        <source>Disable Private Keys</source>
        <translation>إيقاف المفاتيح الخاصة</translation>
    </message>
    <message>
        <source>Make a blank wallet. Blank wallets do not initially have private keys or scripts. Private keys and addresses can be imported, or an HD seed can be set, at a later time.</source>
        <translation>اصنع محفظة فارغة. لا تحتوي المحافظ الفارغة في البداية على مفاتيح خاصة أو نصوص. يمكن استيراد المفاتيح والعناوين الخاصة، أو يمكن تعيين مصدر HD في وقت لاحق.</translation>
    </message>
    <message>
        <source>Make Blank Wallet</source>
        <translation>أنشئ محفظة فارغة</translation>
    </message>
    <message>
        <source>Create</source>
        <translation>إنشاء</translation>
    </message>
</context>
<context>
    <name>EditAddressDialog</name>
    <message>
        <source>Edit Address</source>
        <translation>تعديل العنوان</translation>
    </message>
    <message>
        <source>Address "%1" already exists as a receiving address with label "%2" and so cannot be added as a sending address.</source>
        <translation>العنوان "%1" موجود بالفعل كعنوان إستقبال تحت مسمى "%2" ولذلك لا يمكن إضافته كعنوان إرسال.</translation>
    </message>
    <message numerus="yes">
        <source>%n active connection(s) to Bitcoin network</source>
        <translation><numerusform>%n اتصال نشطة بشبكة بتكوين</numerusform><numerusform>%n اتصال نشطة بشبكة بتكوين</numerusform><numerusform>%n اتصال نشطة بشبكة بتكوين</numerusform><numerusform>%n اتصالات نشطة بشبكة بتكوين</numerusform><numerusform>%n اتصالات نشطة بشبكة بتكوين</numerusform><numerusform>%n اتصالات نشطة بشبكة بتكوين</numerusform></translation>
    </message>
    <message>
        <source>The entered address "%1" is already in the address book with label "%2".</source>
        <translation>العنوان المدخل  "%1" موجود بالفعل في سجل العناوين تحت مسمى " "%2".</translation>
    </message>
    </context>
<context>
    <name>FreespaceChecker</name>
    <message>
        <source>name</source>
        <translation>الإسم</translation>
    </message>
    </context>
<context>
    <name>HelpMessageDialog</name>
    <message>
        <source>version</source>
        <translation>النسخة</translation>
    </message>
    </context>
<context>
    <name>Intro</name>
    <message>
        <source>Reverting this setting requires re-downloading the entire blockchain. It is faster to download the full chain first and prune it later. Disables some advanced features.</source>
        <translation>تتطلب العودة إلى هذا الإعداد إعادة تنزيل blockchain بالكامل. من الأسرع تنزيل السلسلة الكاملة أولاً وتقليمها لاحقًا. تعطيل بعض الميزات المتقدمة.</translation>
    </message>
    <message>
        <source>Discard blocks after verification, except most recent %1 GB (prune)</source>
        <translation>تجاهل الكتل بعد التحقق ، باستثناء أحدث %1  جيجابايت (تقليم)</translation>
    </message>
    <message>
        <source>Error</source>
        <translation>خطأ</translation>
    </message>
    </context>
<context>
    <name>ModalOverlay</name>
    <message>
        <source>Unknown. Syncing Headers (%1, %2%)...</source>
        <translation>مجهول. مزامنة الرؤوس (%1, %2%)...</translation>
    </message>
</context>
<context>
    <name>OpenURIDialog</name>
    </context>
<context>
    <name>OpenWalletActivity</name>
    <message>
        <source>Open wallet failed</source>
        <translation>فشل فتح المحفظة</translation>
    </message>
    <message>
        <source>Open wallet warning</source>
        <translation>تحذير محفظة مفتوحة</translation>
    </message>
    <message>
        <source>default wallet</source>
        <translation>محفظة إفتراضية</translation>
=======
        <source>Sign &amp;message...</source>
        <translation>التوقيع و الرسائل</translation>
    </message>
    <message>
        <source>Synchronizing with network...</source>
        <translation>مزامنة مع الشبكة ...</translation>
    </message>
    <message>
        <source>&amp;Overview</source>
        <translation>&amp;نظرة عامة</translation>
>>>>>>> 56311988
    </message>
    <message>
        <source>Show general overview of wallet</source>
        <translation>إظهار نظرة عامة على المحفظة</translation>
    </message>
    <message>
<<<<<<< HEAD
        <source>IP address of the proxy (e.g. IPv4: 127.0.0.1 / IPv6: ::1)</source>
        <translation>عنوان IP للوكيل (مثل IPv4: 127.0.0.1 / IPv6: ::1)</translation>
    </message>
    <message>
        <source>Disables some advanced features but all blocks will still be fully validated. Reverting this setting requires re-downloading the entire blockchain. Actual disk usage may be somewhat higher.</source>
        <translation>يعطل بعض الميزات المتقدمة ولكن سيظل التحقق من صحة جميع الكتل بالكامل. تتطلب العودة إلى هذا الإعداد إعادة تنزيل سلسلة الكتل بالكامل. قد يكون الاستخدام الفعلي للقرص أعلى إلى حد ما.</translation>
    </message>
    <message>
        <source>Prune &amp;block storage to</source>
        <translation>تقليم وحظر التخزين من أجل</translation>
    </message>
    <message>
        <source>GB</source>
        <translation>جب</translation>
    </message>
    <message>
        <source>Reverting this setting requires re-downloading the entire blockchain.</source>
        <translation>تتطلب العودة إلى هذا الإعداد إعادة تنزيل سلسلة الكتل بالكامل.</translation>
    </message>
    <message>
        <source>MiB</source>
        <translation>ميجا بايت</translation>
    </message>
    <message>
        <source>The user interface language can be set here. This setting will take effect after restarting %1.</source>
        <translation>سيسري هذا الإعداد بعد إعادة تشغيل %1.</translation>
    </message>
    <message>
        <source>Options set in this dialog are overridden by the command line or in the configuration file:</source>
        <translation>يتم تجاوز الخيارات المعينة في مربع الحوار هذا بواسطة سطر الأوامر أو في ملف التكوين:</translation>
    </message>
    <message>
        <source>The configuration file is used to specify advanced user options which override GUI settings. Additionally, any command-line options will override this configuration file.</source>
        <translation>يتم استخدام ملف التكوين لتحديد خيارات المستخدم المتقدمة التي تتجاوز إعدادات واجهة المستخدم الرسومية. بالإضافة إلى ذلك ، ستتجاوز أي خيارات سطر أوامر ملف التكوين هذا.</translation>
    </message>
    <message>
        <source>Error</source>
        <translation>خطأ</translation>
    </message>
    </context>
<context>
    <name>OverviewPage</name>
    </context>
<context>
    <name>PaymentServer</name>
    </context>
<context>
    <name>PeerTableModel</name>
    </context>
<context>
    <name>QObject</name>
=======
        <source>&amp;Transactions</source>
        <translation>&amp;المعاملات</translation>
    </message>
    <message>
        <source>Browse transaction history</source>
        <translation>تصفح تاريخ العمليات</translation>
    </message>
>>>>>>> 56311988
    <message>
        <source>E&amp;xit</source>
        <translation>خروج</translation>
    </message>
    <message>
        <source>Quit application</source>
        <translation>إغلاق التطبيق</translation>
    </message>
    <message>
        <source>&amp;About %1</source>
        <translation>حوالي %1</translation>
    </message>
    <message>
        <source>Show information about %1</source>
        <translation>أظهر المعلومات حولة %1</translation>
    </message>
<<<<<<< HEAD
    </context>
<context>
    <name>RPCConsole</name>
    <message>
        <source>Wallet: </source>
        <translation>محفظة:</translation>
    </message>
    <message>
        <source>(none)</source>
        <translation>(لايوجد)</translation>
    </message>
    <message>
        <source>Executing command without any wallet</source>
        <translation>تنفيذ الأوامر بدون محفظة </translation>
    </message>
    </context>
<context>
    <name>ReceiveCoinsDialog</name>
    <message>
        <source>&amp;Create new receiving address</source>
        <translation>و إنشاء عناوين استقبال جديدة</translation>
    </message>
    </context>
<context>
    <name>ReceiveRequestDialog</name>
    <message>
        <source>Address</source>
        <translation>عنوان</translation>
    </message>
    <message>
        <source>Label</source>
        <translation>وسم</translation>
    </message>
    </context>
<context>
    <name>RecentRequestsTableModel</name>
    <message>
        <source>Date</source>
        <translation>التاريخ</translation>
    </message>
    <message>
        <source>Label</source>
        <translation>وسم</translation>
    </message>
    <message>
        <source>(no label)</source>
        <translation>(بدون وسم)</translation>
    </message>
    </context>
<context>
    <name>SendCoinsDialog</name>
    <message>
        <source>Send Coins</source>
        <translation>إرسال العملات</translation>
    </message>
    <message>
        <source>Quantity:</source>
        <translation>الكمية:</translation>
    </message>
    <message>
        <source>Fee:</source>
        <translation>الرسوم:</translation>
    </message>
    <message>
        <source>Total Amount</source>
        <translation>القيمة الإجمالية</translation>
    </message>
    <message>
        <source>(no label)</source>
        <translation>(بدون وسم)</translation>
    </message>
</context>
<context>
    <name>SendCoinsEntry</name>
    </context>
<context>
    <name>SendConfirmationDialog</name>
    </context>
<context>
    <name>ShutdownWindow</name>
    </context>
<context>
    <name>SignVerifyMessageDialog</name>
    </context>
<context>
    <name>TrafficGraphWidget</name>
    </context>
<context>
    <name>TransactionDesc</name>
    <message>
        <source>Date</source>
        <translation>التاريخ</translation>
    </message>
    </context>
<context>
    <name>TransactionDescDialog</name>
    </context>
<context>
    <name>TransactionTableModel</name>
    <message>
        <source>Date</source>
        <translation>التاريخ</translation>
    </message>
    <message>
        <source>Type</source>
        <translation>النوع</translation>
    </message>
    <message>
        <source>Label</source>
        <translation>وسم</translation>
    </message>
    <message>
        <source>(no label)</source>
        <translation>(بدون وسم)</translation>
    </message>
    </context>
<context>
    <name>TransactionView</name>
=======
>>>>>>> 56311988
    <message>
        <source>About &amp;Qt</source>
        <translation>عن &amp;Qt</translation>
    </message>
    <message>
<<<<<<< HEAD
        <source>Copy address</source>
        <translation>نسخ العنوان</translation>
    </message>
    <message>
        <source>Comma separated file (*.csv)</source>
        <translation>ملف مفصول بفاصلة (*.csv)</translation>
    </message>
    <message>
        <source>Date</source>
        <translation>التاريخ</translation>
    </message>
    <message>
        <source>Type</source>
        <translation>النوع</translation>
    </message>
    <message>
        <source>Label</source>
        <translation>وسم</translation>
    </message>
    <message>
        <source>Address</source>
        <translation>عنوان</translation>
    </message>
    <message>
        <source>Exporting Failed</source>
        <translation>لقد فشل التصدير</translation>
    </message>
    <message>
        <source>to</source>
        <translation>إلى</translation>
    </message>
</context>
<context>
    <name>UnitDisplayStatusBarControl</name>
    </context>
<context>
    <name>WalletController</name>
    <message>
        <source>Close wallet</source>
        <translation>اغلق المحفظة</translation>
    </message>
    </context>
<context>
    <name>WalletFrame</name>
    </context>
<context>
    <name>WalletModel</name>
    <message>
        <source>Send Coins</source>
        <translation>إرسال العملات</translation>
    </message>
    <message>
        <source>default wallet</source>
        <translation>المحفظة إفتراضية</translation>
    </message>
</context>
<context>
    <name>WalletView</name>
=======
        <source>Show information about Qt</source>
        <translation>اظهر المعلومات</translation>
    </message>
    <message>
        <source>&amp;Options...</source>
        <translation>&amp;خيارات ...</translation>
    </message>
>>>>>>> 56311988
    <message>
        <source>Modify configuration options for %1</source>
        <translation>تغيير خيارات الإعداد لأساس ل%1</translation>
    </message>
    <message>
        <source>&amp;Encrypt Wallet...</source>
        <translation>&amp;تشفير المحفظة</translation>
    </message>
    <message>
<<<<<<< HEAD
=======
        <source>&amp;Backup Wallet...</source>
        <translation>&amp;نسخ احتياط للمحفظة</translation>
    </message>
    <message>
        <source>&amp;Change Passphrase...</source>
        <translation>&amp;تغيير كلمة المرور</translation>
    </message>
    <message>
        <source>Open &amp;URI...</source>
        <translation>افتح &amp;URI...</translation>
    </message>
    <message>
        <source>Create Wallet...</source>
        <translation>إنشاء محفظة...</translation>
    </message>
    <message>
        <source>Create a new wallet</source>
        <translation>إنشاء محفظة جديدة</translation>
    </message>
    <message>
        <source>Wallet:</source>
        <translation>المحفظة:</translation>
    </message>
    <message>
        <source>Click to disable network activity.</source>
        <translation>اضغط لإلغاء تفعيل الشبكه</translation>
    </message>
    <message>
        <source>Network activity disabled.</source>
        <translation>تم إلغاء تفعيل الشبكه</translation>
    </message>
    <message>
        <source>Click to enable network activity again.</source>
        <translation>اضغط لتفعيل الشبكه مره أخرى</translation>
    </message>
    <message>
        <source>Syncing Headers (%1%)...</source>
        <translation>مزامنة الرؤوس (%1%)...</translation>
    </message>
    <message>
        <source>Reindexing blocks on disk...</source>
        <translation>إعادة فهرسة الكتل على القرص ...</translation>
    </message>
    <message>
        <source>Proxy is &lt;b&gt;enabled&lt;/b&gt;: %1</source>
        <translation>%1 اتصال نشط بشبكة البيتكوين</translation>
    </message>
    <message>
        <source>Send coins to a Bitcoin address</source>
        <translation>ارسل عملات الى عنوان بيتكوين</translation>
    </message>
    <message>
        <source>Backup wallet to another location</source>
        <translation>احفظ نسخة احتياطية للمحفظة في مكان آخر</translation>
    </message>
    <message>
        <source>Change the passphrase used for wallet encryption</source>
        <translation>تغيير كلمة المرور المستخدمة لتشفير المحفظة</translation>
    </message>
    <message>
        <source>&amp;Verify message...</source>
        <translation>&amp;التحقق من الرسالة...</translation>
    </message>
    <message>
        <source>&amp;Send</source>
        <translation>&amp;ارسل</translation>
    </message>
    <message>
        <source>&amp;Receive</source>
        <translation>&amp;استقبل</translation>
    </message>
    <message>
        <source>&amp;Show / Hide</source>
        <translation>&amp;عرض / اخفاء</translation>
    </message>
    <message>
        <source>Show or hide the main Window</source>
        <translation>عرض او اخفاء النافذة الرئيسية</translation>
    </message>
    <message>
        <source>Encrypt the private keys that belong to your wallet</source>
        <translation>تشفير المفتاح الخاص بمحفظتك</translation>
    </message>
    <message>
        <source>Sign messages with your Bitcoin addresses to prove you own them</source>
        <translation>وقَع الرسائل بواسطة ال: Bitcoin الخاص بك لإثبات امتلاكك لهم</translation>
    </message>
    <message>
        <source>Verify messages to ensure they were signed with specified Bitcoin addresses</source>
        <translation>تحقق من الرسائل للتأكد من أنَها وُقعت برسائل Bitcoin محدَدة</translation>
    </message>
    <message>
        <source>&amp;File</source>
        <translation>&amp;ملف</translation>
    </message>
    <message>
        <source>&amp;Settings</source>
        <translation>&amp;الاعدادات</translation>
    </message>
    <message>
        <source>&amp;Help</source>
        <translation>&amp;مساعدة</translation>
    </message>
    <message>
        <source>Tabs toolbar</source>
        <translation>شريط أدوات علامات التبويب</translation>
    </message>
    <message>
        <source>Request payments (generates QR codes and bitcoin: URIs)</source>
        <translation>أطلب دفعات (يولد كودات الرمز المربع وبيت كوين: العناوين المعطاة)</translation>
    </message>
    <message>
        <source>Show the list of used sending addresses and labels</source>
        <translation>عرض قائمة عناوين الإرسال المستخدمة والملصقات</translation>
    </message>
    <message>
        <source>Show the list of used receiving addresses and labels</source>
        <translation>عرض قائمة عناوين الإستقبال المستخدمة والملصقات</translation>
    </message>
    <message>
        <source>&amp;Command-line options</source>
        <translation>&amp;خيارات سطر الأوامر</translation>
    </message>
    <message>
        <source>Indexing blocks on disk...</source>
        <translation>ترتيب فهرسة الكتل على القرص...</translation>
    </message>
    <message>
        <source>Processing blocks on disk...</source>
        <translation>معالجة الكتل على القرص...</translation>
    </message>
    <message>
        <source>%1 behind</source>
        <translation>خلف %1</translation>
    </message>
    <message>
        <source>Last received block was generated %1 ago.</source>
        <translation>تم توليد الكتلة المستقبلة الأخيرة منذ %1.</translation>
    </message>
    <message>
        <source>Transactions after this will not yet be visible.</source>
        <translation>المعاملات بعد ذلك لن تكون مريئة بعد.</translation>
    </message>
    <message>
        <source>Error</source>
        <translation>خطأ</translation>
    </message>
    <message>
        <source>Warning</source>
        <translation>تحذير</translation>
    </message>
    <message>
        <source>Information</source>
        <translation>المعلومات</translation>
    </message>
    <message>
        <source>Up to date</source>
        <translation>محدث</translation>
    </message>
    <message>
        <source>Node window</source>
        <translation>نافذة Node </translation>
    </message>
    <message>
        <source>Open node debugging and diagnostic console</source>
        <translation>افتح وحدة التحكم في تصحيح أخطاء node والتشخيص</translation>
    </message>
    <message>
        <source>&amp;Sending addresses</source>
        <translation>&amp;عناوين الإرسال</translation>
    </message>
    <message>
        <source>&amp;Receiving addresses</source>
        <translation>&amp;عناوين الإستقبال</translation>
    </message>
    <message>
        <source>Open Wallet</source>
        <translation>افتح المحفظة</translation>
    </message>
    <message>
        <source>Open a wallet</source>
        <translation>افتح المحفظة</translation>
    </message>
    <message>
        <source>Close Wallet...</source>
        <translation>اغلق المحفظة...</translation>
    </message>
    <message>
        <source>Close wallet</source>
        <translation>اغلق المحفظة</translation>
    </message>
    <message>
        <source>Show the %1 help message to get a list with possible Bitcoin command-line options</source>
        <translation>بين اشارة المساعدة %1 للحصول على قائمة من خيارات اوامر البت كوين المحتملة </translation>
    </message>
    <message>
        <source>default wallet</source>
        <translation>المحفظة الإفتراضية</translation>
    </message>
    <message>
        <source>No wallets available</source>
        <translation>المحفظة الرقمية غير متوفرة</translation>
    </message>
    <message>
        <source>&amp;Window</source>
        <translation>نافذه</translation>
    </message>
    <message>
        <source>Minimize</source>
        <translation>تصغير</translation>
    </message>
    <message>
        <source>Zoom</source>
        <translation>تكبير</translation>
    </message>
    <message>
        <source>Main Window</source>
        <translation>النافذة الرئيسية</translation>
    </message>
    <message>
        <source>%1 client</source>
        <translation>الزبون %1</translation>
    </message>
    <message>
        <source>Connecting to peers...</source>
        <translation>اتصال إلي القرناء...</translation>
    </message>
    <message>
        <source>Catching up...</source>
        <translation>اللحاق بالركب ...</translation>
    </message>
    <message>
        <source>Error: %1</source>
        <translation>خطأ: %1</translation>
    </message>
    <message>
        <source>Warning: %1</source>
        <translation>تحذير:  %1</translation>
    </message>
    <message>
        <source>Date: %1
</source>
        <translation>التاريخ %1


</translation>
    </message>
    <message>
        <source>Amount: %1
</source>
        <translation>الكمية %1
</translation>
    </message>
    <message>
        <source>Wallet: %1
</source>
        <translation>المحفظة:  %1</translation>
    </message>
    <message>
        <source>Type: %1
</source>
        <translation>نوع %1
</translation>
    </message>
    <message>
        <source>Label: %1
</source>
        <translation>علامه: %1
</translation>
    </message>
    <message>
        <source>Address: %1
</source>
        <translation>عنوان %1
</translation>
    </message>
    <message>
        <source>Sent transaction</source>
        <translation>إرسال المعاملة</translation>
    </message>
    <message>
        <source>Incoming transaction</source>
        <translation>المعاملات الواردة</translation>
    </message>
    <message>
        <source>HD key generation is &lt;b&gt;enabled&lt;/b&gt;</source>
        <translation>توليد المفاتيح الهرمية الحتمية HD &lt;b&gt;مفعل&lt;/b&gt;</translation>
    </message>
    <message>
        <source>HD key generation is &lt;b&gt;disabled&lt;/b&gt;</source>
        <translation>توليد المفاتيح الهرمية الحتمية HD &lt;b&gt;معطل&lt;/b&gt;</translation>
    </message>
    <message>
        <source>Private key &lt;b&gt;disabled&lt;/b&gt;</source>
        <translation>المفتاح السري &lt;b&gt;معطل&lt;/b&gt;</translation>
    </message>
    <message>
        <source>Wallet is &lt;b&gt;encrypted&lt;/b&gt; and currently &lt;b&gt;unlocked&lt;/b&gt;</source>
        <translation>المحفظة &lt;b&gt;مشفرة&lt;/b&gt; و &lt;b&gt;مفتوحة&lt;/b&gt; حاليا</translation>
    </message>
    <message>
        <source>Wallet is &lt;b&gt;encrypted&lt;/b&gt; and currently &lt;b&gt;locked&lt;/b&gt;</source>
        <translation>المحفظة &lt;b&gt;مشفرة&lt;/b&gt; و &lt;b&gt;مقفلة&lt;/b&gt; حاليا</translation>
    </message>
    <message>
        <source>A fatal error occurred. Bitcoin can no longer continue safely and will quit.</source>
        <translation>خطأ فادح حدث . لا يمكن اتمام بيتكوين بامان سيتم الخروج</translation>
    </message>
</context>
<context>
    <name>CoinControlDialog</name>
    <message>
        <source>Coin Selection</source>
        <translation>اختيار العمله</translation>
    </message>
    <message>
        <source>Quantity:</source>
        <translation>الكمية:</translation>
    </message>
    <message>
        <source>Bytes:</source>
        <translation>بايت</translation>
    </message>
    <message>
        <source>Amount:</source>
        <translation>القيمة :</translation>
    </message>
    <message>
        <source>Fee:</source>
        <translation>الرسوم:</translation>
    </message>
    <message>
        <source>Dust:</source>
        <translation>غبار:</translation>
    </message>
    <message>
        <source>After Fee:</source>
        <translation>بعد الرسوم :</translation>
    </message>
    <message>
        <source>Change:</source>
        <translation>تعديل :</translation>
    </message>
    <message>
        <source>(un)select all</source>
        <translation>عدم اختيار الجميع</translation>
    </message>
    <message>
        <source>Tree mode</source>
        <translation>صيغة الشجرة</translation>
    </message>
    <message>
        <source>List mode</source>
        <translation>صيغة القائمة</translation>
    </message>
    <message>
        <source>Amount</source>
        <translation>مبلغ</translation>
    </message>
    <message>
        <source>Received with label</source>
        <translation>مستقبل مع ملصق</translation>
    </message>
    <message>
        <source>Received with address</source>
        <translation>مستقبل مع عنوان</translation>
    </message>
    <message>
        <source>Date</source>
        <translation>التاريخ</translation>
    </message>
    <message>
        <source>Confirmations</source>
        <translation>التأكيدات</translation>
    </message>
    <message>
        <source>Confirmed</source>
        <translation>تأكيد</translation>
    </message>
    <message>
        <source>Copy address</source>
        <translation>نسخ العنوان</translation>
    </message>
    <message>
        <source>Copy label</source>
        <translation> انسخ التسمية</translation>
    </message>
    <message>
        <source>Copy amount</source>
        <translation>نسخ الكمية</translation>
    </message>
    <message>
        <source>Copy transaction ID</source>
        <translation>نسخ رقم العملية</translation>
    </message>
    <message>
        <source>Lock unspent</source>
        <translation>قفل غير المنفق</translation>
    </message>
    <message>
        <source>Unlock unspent</source>
        <translation>فتح غير المنفق</translation>
    </message>
    <message>
        <source>Copy quantity</source>
        <translation>نسخ الكمية </translation>
    </message>
    <message>
        <source>Copy fee</source>
        <translation>نسخ الرسوم</translation>
    </message>
    <message>
        <source>Copy after fee</source>
        <translation>نسخ بعد الرسوم</translation>
    </message>
    <message>
        <source>Copy bytes</source>
        <translation>نسخ البايتات </translation>
    </message>
    <message>
        <source>Copy dust</source>
        <translation>نسخ الغبار</translation>
    </message>
    <message>
        <source>Copy change</source>
        <translation>نسخ التعديل</translation>
    </message>
    <message>
        <source>(%1 locked)</source>
        <translation>(%1 تم قفله)</translation>
    </message>
    <message>
        <source>yes</source>
        <translation>نعم</translation>
    </message>
    <message>
        <source>no</source>
        <translation>لا</translation>
    </message>
    <message>
        <source>This label turns red if any recipient receives an amount smaller than the current dust threshold.</source>
        <translation>يتحول هذا الملصق إلى اللون الأحمر إذا تلقى أي مستلم كمية أصغر من عتبة الغبار الحالية.</translation>
    </message>
    <message>
        <source>Can vary +/- %1 satoshi(s) per input.</source>
        <translation>يمكن أن يختلف +/- %1 من ساتوشي(s) لكل إدخال.</translation>
    </message>
    <message>
        <source>(no label)</source>
        <translation>(بدون وسم)</translation>
    </message>
    <message>
        <source>change from %1 (%2)</source>
        <translation>تغير من %1 (%2)</translation>
    </message>
    <message>
        <source>(change)</source>
        <translation>(تغير)</translation>
    </message>
</context>
<context>
    <name>CreateWalletActivity</name>
    <message>
        <source>Creating Wallet &lt;b&gt;%1&lt;/b&gt;...</source>
        <translation>Creating Wallet &lt;b&gt;%1&lt;/b&gt;...</translation>
    </message>
    <message>
        <source>Create wallet failed</source>
        <translation>فشل إنشاء المحفظة</translation>
    </message>
    <message>
        <source>Create wallet warning</source>
        <translation>تحذير إنشاء محفظة</translation>
    </message>
</context>
<context>
    <name>CreateWalletDialog</name>
    <message>
        <source>Create Wallet</source>
        <translation>إنشاء محفظة</translation>
    </message>
    <message>
        <source>Wallet Name</source>
        <translation>إسم المحفظة</translation>
    </message>
    <message>
        <source>Encrypt the wallet. The wallet will be encrypted with a passphrase of your choice.</source>
        <translation>شفر المحفظة. المحفظة سيتم تشفيرها بإستخدام كلمة مرور من إختيارك.</translation>
    </message>
    <message>
        <source>Encrypt Wallet</source>
        <translation>تشفير محفظة</translation>
    </message>
    <message>
        <source>Disable private keys for this wallet. Wallets with private keys disabled will have no private keys and cannot have an HD seed or imported private keys. This is ideal for watch-only wallets.</source>
        <translation>تعطيل المفاتيح الخاصة لهذه المحفظة. لن تحتوي المحافظ ذات المفاتيح الخاصة المعطلة على مفاتيح خاصة ولا يمكن أن تحتوي على مفتاح HD أو مفاتيح خاصة مستوردة. هذا مثالي لمحافظ watch-only فقط.</translation>
    </message>
    <message>
        <source>Disable Private Keys</source>
        <translation>إيقاف المفاتيح الخاصة</translation>
    </message>
    <message>
        <source>Make a blank wallet. Blank wallets do not initially have private keys or scripts. Private keys and addresses can be imported, or an HD seed can be set, at a later time.</source>
        <translation>اصنع محفظة فارغة. لا تحتوي المحافظ الفارغة في البداية على مفاتيح خاصة أو نصوص. يمكن استيراد المفاتيح والعناوين الخاصة، أو يمكن تعيين مصدر HD في وقت لاحق.</translation>
    </message>
    <message>
        <source>Make Blank Wallet</source>
        <translation>أنشئ محفظة فارغة</translation>
    </message>
    <message>
        <source>Create</source>
        <translation>إنشاء</translation>
    </message>
</context>
<context>
    <name>EditAddressDialog</name>
    <message>
        <source>Edit Address</source>
        <translation>تعديل العنوان</translation>
    </message>
    <message>
        <source>&amp;Label</source>
        <translation>&amp;وصف</translation>
    </message>
    <message>
        <source>The label associated with this address list entry</source>
        <translation>الملصق المرتبط بقائمة العناوين المدخلة</translation>
    </message>
    <message>
        <source>The address associated with this address list entry. This can only be modified for sending addresses.</source>
        <translation>العنوان المرتبط بقائمة العناوين المدخلة. و التي يمكن تعديلها فقط بواسطة ارسال العناوين</translation>
    </message>
    <message>
        <source>&amp;Address</source>
        <translation>&amp;العنوان</translation>
    </message>
    <message>
        <source>New sending address</source>
        <translation>عنوان إرسال جديد</translation>
    </message>
    <message>
        <source>Edit receiving address</source>
        <translation>تعديل عنوان الأستلام</translation>
    </message>
    <message>
        <source>Edit sending address</source>
        <translation>تعديل عنوان الارسال</translation>
    </message>
    <message>
        <source>The entered address "%1" is not a valid Bitcoin address.</source>
        <translation>العنوان المدخل "%1" ليس عنوان بيت كوين صحيح.</translation>
    </message>
    <message>
        <source>Address "%1" already exists as a receiving address with label "%2" and so cannot be added as a sending address.</source>
        <translation>العنوان "%1" موجود بالفعل كعنوان إستقبال تحت مسمى "%2" ولذلك لا يمكن إضافته كعنوان إرسال.</translation>
    </message>
    <message>
        <source>The entered address "%1" is already in the address book with label "%2".</source>
        <translation>العنوان المدخل  "%1" موجود بالفعل في سجل العناوين تحت مسمى " "%2".</translation>
    </message>
    <message>
        <source>Could not unlock wallet.</source>
        <translation> يمكن فتح المحفظة.</translation>
    </message>
    <message>
        <source>New key generation failed.</source>
        <translation>فشل توليد مفتاح جديد.</translation>
    </message>
</context>
<context>
    <name>FreespaceChecker</name>
    <message>
        <source>A new data directory will be created.</source>
        <translation>سيتم انشاء دليل بيانات جديد.</translation>
    </message>
    <message>
        <source>name</source>
        <translation>الإسم</translation>
    </message>
    <message>
        <source>Directory already exists. Add %1 if you intend to create a new directory here.</source>
        <translation>الدليل موجوج بالفعل. أضف %1 اذا نويت إنشاء دليل جديد هنا.</translation>
    </message>
    <message>
        <source>Path already exists, and is not a directory.</source>
        <translation>المسار موجود بالفعل، وهو ليس دليلاً.</translation>
    </message>
    <message>
        <source>Cannot create data directory here.</source>
        <translation>لا يمكن انشاء دليل بيانات هنا .</translation>
    </message>
</context>
<context>
    <name>HelpMessageDialog</name>
    <message>
        <source>version</source>
        <translation>النسخة</translation>
    </message>
    <message>
        <source>About %1</source>
        <translation>حوالي %1</translation>
    </message>
    <message>
        <source>Command-line options</source>
        <translation>خيارات سطر الأوامر</translation>
    </message>
</context>
<context>
    <name>Intro</name>
    <message>
        <source>Welcome</source>
        <translation>أهلا</translation>
    </message>
    <message>
        <source>Welcome to %1.</source>
        <translation> اهلا بكم في %1</translation>
    </message>
    <message>
        <source>As this is the first time the program is launched, you can choose where %1 will store its data.</source>
        <translation>بما انه هذه اول مرة لانطلاق هذا البرنامج, فيمكنك ان تختار اين سيخزن %1 بياناته</translation>
    </message>
    <message>
        <source>When you click OK, %1 will begin to download and process the full %4 block chain (%2GB) starting with the earliest transactions in %3 when %4 initially launched.</source>
        <translation>عند النقر على "موافق" ، سيبدأ %1 في تنزيل ومعالجة سلسلة الكتل %4 الكاملة (%2 جيجابايت) بدءًا من المعاملات الأقدم في %3 عند تشغيل %4 في البداية.</translation>
    </message>
    <message>
        <source>Reverting this setting requires re-downloading the entire blockchain. It is faster to download the full chain first and prune it later. Disables some advanced features.</source>
        <translation>تتطلب العودة إلى هذا الإعداد إعادة تنزيل blockchain بالكامل. من الأسرع تنزيل السلسلة الكاملة أولاً وتقليمها لاحقًا. تعطيل بعض الميزات المتقدمة.</translation>
    </message>
    <message>
        <source>This initial synchronisation is very demanding, and may expose hardware problems with your computer that had previously gone unnoticed. Each time you run %1, it will continue downloading where it left off.</source>
        <translation>تُعد هذه المزامنة الأولية أمرًا شاقًا للغاية، وقد تعرض جهاز الكمبيوتر الخاص بك للمشاكل الذي لم يلاحظها أحد سابقًا. في كل مرة تقوم فيها بتشغيل %1، سيتابع التحميل من حيث تم التوقف.</translation>
    </message>
    <message>
        <source>If you have chosen to limit block chain storage (pruning), the historical data must still be downloaded and processed, but will be deleted afterward to keep your disk usage low.</source>
        <translation>إذا كنت قد اخترت تقييد تخزين سلسلة الكتل (التجريد)، فيجب تحميل البيانات القديمة ومعالجتها، ولكن سيتم حذفها بعد ذلك للحفاظ على انخفاض استخدام القرص.</translation>
    </message>
    <message>
        <source>Use the default data directory</source>
        <translation>استخدام دليل البانات الافتراضي</translation>
    </message>
    <message>
        <source>Use a custom data directory:</source>
        <translation>استخدام دليل بيانات مخصص:</translation>
    </message>
    <message>
        <source>Bitcoin</source>
        <translation>بتكوين</translation>
    </message>
    <message>
        <source>Discard blocks after verification, except most recent %1 GB (prune)</source>
        <translation>تجاهل الكتل بعد التحقق ، باستثناء أحدث %1  جيجابايت (تقليم)</translation>
    </message>
    <message>
        <source>At least %1 GB of data will be stored in this directory, and it will grow over time.</source>
        <translation>سيتم تخزين %1 جيجابايت على الأقل من البيانات في هذا الدليل، وستنمو مع الوقت.</translation>
    </message>
    <message>
        <source>Approximately %1 GB of data will be stored in this directory.</source>
        <translation>سيتم تخزين %1 جيجابايت تقريباً من البيانات في هذا الدليل.</translation>
    </message>
    <message>
        <source>%1 will download and store a copy of the Bitcoin block chain.</source>
        <translation>سيقوم %1 بتنزيل نسخة من سلسلة كتل بتكوين وتخزينها.</translation>
    </message>
    <message>
        <source>The wallet will also be stored in this directory.</source>
        <translation>سوف يتم تخزين المحفظة في هذا الدليل.</translation>
    </message>
    <message>
        <source>Error: Specified data directory "%1" cannot be created.</source>
        <translation>خطأ: لا يمكن تكوين دليل بيانات مخصص ل %1</translation>
    </message>
    <message>
        <source>Error</source>
        <translation>خطأ</translation>
    </message>
    </context>
<context>
    <name>ModalOverlay</name>
    <message>
        <source>Form</source>
        <translation>نمودج</translation>
    </message>
    <message>
        <source>Recent transactions may not yet be visible, and therefore your wallet's balance might be incorrect. This information will be correct once your wallet has finished synchronizing with the bitcoin network, as detailed below.</source>
        <translation>قد لا تكون المعاملات الأخيرة مرئية بعد، وبالتالي قد يكون رصيد محفظتك غير صحيح. ستكون هذه المعلومات صحيحة بمجرد الانتهاء من محفظتك مع شبكة البيتكوين، كما هو مفصل أدناه.</translation>
    </message>
    <message>
        <source>Attempting to spend bitcoins that are affected by not-yet-displayed transactions will not be accepted by the network.</source>
        <translation>لن تقبل الشبكة محاولة إنفاق البتكوين المتأثرة بالمعاملات التي لم يتم عرضها بعد.</translation>
    </message>
    <message>
        <source>Number of blocks left</source>
        <translation>عدد الكتل الفاضلة</translation>
    </message>
    <message>
        <source>Unknown...</source>
        <translation>غير معرف</translation>
    </message>
    <message>
        <source>Last block time</source>
        <translation>اخر وقت الكتلة</translation>
    </message>
    <message>
        <source>Progress</source>
        <translation>تقدم</translation>
    </message>
    <message>
        <source>Progress increase per hour</source>
        <translation>تقدم يزيد بلساعة</translation>
    </message>
    <message>
        <source>calculating...</source>
        <translation>تحسب الان...</translation>
    </message>
    <message>
        <source>Estimated time left until synced</source>
        <translation>الوقت المتبقي للمزامنة</translation>
    </message>
    <message>
        <source>Hide</source>
        <translation>إخفاء</translation>
    </message>
    <message>
        <source>Unknown. Syncing Headers (%1, %2%)...</source>
        <translation>مجهول. مزامنة الرؤوس (%1, %2%)...</translation>
    </message>
</context>
<context>
    <name>OpenURIDialog</name>
    <message>
        <source>Open bitcoin URI</source>
        <translation>افتح بتكوين URI</translation>
    </message>
    <message>
        <source>URI:</source>
        <translation>العنوان:</translation>
    </message>
</context>
<context>
    <name>OpenWalletActivity</name>
    <message>
        <source>Open wallet failed</source>
        <translation>فشل فتح المحفظة</translation>
    </message>
    <message>
        <source>Open wallet warning</source>
        <translation>تحذير محفظة مفتوحة</translation>
    </message>
    <message>
        <source>default wallet</source>
        <translation>محفظة إفتراضية</translation>
    </message>
    <message>
        <source>Opening Wallet &lt;b&gt;%1&lt;/b&gt;...</source>
        <translation>يتم فتح المحفظة&lt;b&gt;%1&lt;/b&gt;</translation>
    </message>
</context>
<context>
    <name>OptionsDialog</name>
    <message>
        <source>Options</source>
        <translation>خيارات ...</translation>
    </message>
    <message>
        <source>&amp;Main</source>
        <translation>&amp;الرئيسي</translation>
    </message>
    <message>
        <source>Automatically start %1 after logging in to the system.</source>
        <translation>ابدأ تلقائيًا %1 بعد تسجيل الدخول إلى النظام.</translation>
    </message>
    <message>
        <source>&amp;Start %1 on system login</source>
        <translation>تشغيل %1 عند الدخول إلى النظام</translation>
    </message>
    <message>
        <source>Size of &amp;database cache</source>
        <translation>حجم ذاكرة التخزين المؤقت لقاعدة البيانات</translation>
    </message>
    <message>
        <source>Number of script &amp;verification threads</source>
        <translation>عدد مؤشرات التحقق من البرنامج النصي</translation>
    </message>
    <message>
        <source>IP address of the proxy (e.g. IPv4: 127.0.0.1 / IPv6: ::1)</source>
        <translation>عنوان IP للوكيل (مثل IPv4: 127.0.0.1 / IPv6: ::1)</translation>
    </message>
    <message>
        <source>Shows if the supplied default SOCKS5 proxy is used to reach peers via this network type.</source>
        <translation>إظهار ما إذا كان وكيل SOCKS5 الافتراضي الموفر تم استخدامه للوصول إلى النظراء عبر نوع الشبكة هذا.</translation>
    </message>
    <message>
        <source>Use separate SOCKS&amp;5 proxy to reach peers via Tor hidden services:</source>
        <translation>استخدام وكيل SOCKS5 منفصل للوصول إلى الأقران عبر خدمات Tor المخفية:</translation>
    </message>
    <message>
        <source>Hide the icon from the system tray.</source>
        <translation>إخفاء الآيقونة من صينية النظام.</translation>
    </message>
    <message>
        <source>&amp;Hide tray icon</source>
        <translation>اخفاء آيقونة الصينية</translation>
    </message>
    <message>
        <source>Minimize instead of exit the application when the window is closed. When this option is enabled, the application will be closed only after selecting Exit in the menu.</source>
        <translation>التصغير بدلاً من الخروج من التطبيق عند إغلاق النافذة. عند تفعيل هذا الخيار، سيتم إغلاق التطبيق فقط بعد اختيار الخروج من القائمة.</translation>
    </message>
    <message>
        <source>Open the %1 configuration file from the working directory.</source>
        <translation>فتح ملف الإعدادات %1 من الدليل العامل.</translation>
    </message>
    <message>
        <source>Open Configuration File</source>
        <translation>فتح ملف الإعدادات</translation>
    </message>
    <message>
        <source>Reset all client options to default.</source>
        <translation>إعادة تعيين كل إعدادات العميل للحالة الإفتراضية.</translation>
    </message>
    <message>
        <source>&amp;Reset Options</source>
        <translation>&amp;استعادة الخيارات</translation>
    </message>
    <message>
        <source>&amp;Network</source>
        <translation>&amp;الشبكة</translation>
    </message>
    <message>
        <source>Disables some advanced features but all blocks will still be fully validated. Reverting this setting requires re-downloading the entire blockchain. Actual disk usage may be somewhat higher.</source>
        <translation>يعطل بعض الميزات المتقدمة ولكن سيظل التحقق من صحة جميع الكتل بالكامل. تتطلب العودة إلى هذا الإعداد إعادة تنزيل سلسلة الكتل بالكامل. قد يكون الاستخدام الفعلي للقرص أعلى إلى حد ما.</translation>
    </message>
    <message>
        <source>Prune &amp;block storage to</source>
        <translation>تقليم وحظر التخزين من أجل</translation>
    </message>
    <message>
        <source>GB</source>
        <translation>جب</translation>
    </message>
    <message>
        <source>Reverting this setting requires re-downloading the entire blockchain.</source>
        <translation>تتطلب العودة إلى هذا الإعداد إعادة تنزيل سلسلة الكتل بالكامل.</translation>
    </message>
    <message>
        <source>MiB</source>
        <translation>ميجا بايت</translation>
    </message>
    <message>
        <source>W&amp;allet</source>
        <translation>&amp;محفظة</translation>
    </message>
    <message>
        <source>Expert</source>
        <translation>تصدير</translation>
    </message>
    <message>
        <source>Enable coin &amp;control features</source>
        <translation>تفعيل ميزات التحكم في العملة</translation>
    </message>
    <message>
        <source>&amp;Spend unconfirmed change</source>
        <translation>دفع الفكة غير المؤكدة</translation>
    </message>
    <message>
        <source>Map port using &amp;UPnP</source>
        <translation>ربط المنفذ باستخدام UPnP</translation>
    </message>
    <message>
        <source>Accept connections from outside.</source>
        <translation>قبول الاتصالات من الخارج.</translation>
    </message>
    <message>
        <source>Allow incomin&amp;g connections</source>
        <translation>السماح بالاتصالات الواردة.</translation>
    </message>
    <message>
        <source>Connect to the Bitcoin network through a SOCKS5 proxy.</source>
        <translation>الاتصال بشبكة البتكوين عبر وكيل SOCKS5.</translation>
    </message>
    <message>
        <source>&amp;Connect through SOCKS5 proxy (default proxy):</source>
        <translation>الاتصال من خلال وكيل SOCKS5 (الوكيل الافتراضي):</translation>
    </message>
    <message>
        <source>Proxy &amp;IP:</source>
        <translation>بروكسي &amp;اي بي:</translation>
    </message>
    <message>
        <source>&amp;Port:</source>
        <translation>&amp;المنفذ:</translation>
    </message>
    <message>
        <source>Port of the proxy (e.g. 9050)</source>
        <translation>منفذ البروكسي (مثلا 9050)</translation>
    </message>
    <message>
        <source>Used for reaching peers via:</source>
        <translation>مستخدم للاتصال بالاصدقاء من خلال:</translation>
    </message>
    <message>
        <source>IPv4</source>
        <translation>IPv4</translation>
    </message>
    <message>
        <source>IPv6</source>
        <translation>IPv6</translation>
    </message>
    <message>
        <source>Tor</source>
        <translation>تور</translation>
    </message>
    <message>
        <source>Connect to the Bitcoin network through a separate SOCKS5 proxy for Tor hidden services.</source>
        <translation>قم بالاتصال بشبكة بتكوين عبر وكيل SOCKS5 منفصل لخدمات تور المخفية.</translation>
    </message>
    <message>
        <source>&amp;Window</source>
        <translation>نافذه</translation>
    </message>
    <message>
        <source>Show only a tray icon after minimizing the window.</source>
        <translation>إظهار آيقونة الصينية فقط بعد تصغير النافذة.</translation>
    </message>
    <message>
        <source>&amp;Minimize to the tray instead of the taskbar</source>
        <translation>التصغير إلى صينية النظام بدلاً من شريط المهام</translation>
    </message>
    <message>
        <source>M&amp;inimize on close</source>
        <translation>تصغير عند الإغلاق</translation>
    </message>
    <message>
        <source>&amp;Display</source>
        <translation>&amp;عرض</translation>
    </message>
    <message>
        <source>User Interface &amp;language:</source>
        <translation>واجهة المستخدم &amp;اللغة:</translation>
    </message>
    <message>
        <source>The user interface language can be set here. This setting will take effect after restarting %1.</source>
        <translation>سيسري هذا الإعداد بعد إعادة تشغيل %1.</translation>
    </message>
    <message>
        <source>&amp;Unit to show amounts in:</source>
        <translation>الوحدة لإظهار المبالغ فيها:</translation>
    </message>
    <message>
        <source>Choose the default subdivision unit to show in the interface and when sending coins.</source>
        <translation>اختر وحدة التقسيم الفرعية الافتراضية للعرض في الواجهة وعند إرسال العملات.</translation>
    </message>
    <message>
        <source>Whether to show coin control features or not.</source>
        <translation>ما اذا أردت إظهار ميزات التحكم في العملة أم لا.</translation>
    </message>
    <message>
        <source>&amp;Third party transaction URLs</source>
        <translation>العناوين (URL) لجهات خارجية</translation>
    </message>
    <message>
        <source>Options set in this dialog are overridden by the command line or in the configuration file:</source>
        <translation>يتم تجاوز الخيارات المعينة في مربع الحوار هذا بواسطة سطر الأوامر أو في ملف التكوين:</translation>
    </message>
    <message>
        <source>&amp;OK</source>
        <translation>تم</translation>
    </message>
    <message>
        <source>&amp;Cancel</source>
        <translation>الغاء</translation>
    </message>
    <message>
        <source>default</source>
        <translation>الافتراضي</translation>
    </message>
    <message>
        <source>none</source>
        <translation>لا شيء</translation>
    </message>
    <message>
        <source>Confirm options reset</source>
        <translation>تأكيد استعادة الخيارات</translation>
    </message>
    <message>
        <source>Client restart required to activate changes.</source>
        <translation>يتطلب إعادة تشغيل العميل لتفعيل التغييرات.</translation>
    </message>
    <message>
        <source>Client will be shut down. Do you want to proceed?</source>
        <translation>سوف يتم إيقاف العميل تماماً. هل تريد الإستمرار؟</translation>
    </message>
    <message>
        <source>Configuration options</source>
        <translation>إعداد الخيارات</translation>
    </message>
    <message>
        <source>The configuration file is used to specify advanced user options which override GUI settings. Additionally, any command-line options will override this configuration file.</source>
        <translation>يتم استخدام ملف التكوين لتحديد خيارات المستخدم المتقدمة التي تتجاوز إعدادات واجهة المستخدم الرسومية. بالإضافة إلى ذلك ، ستتجاوز أي خيارات سطر أوامر ملف التكوين هذا.</translation>
    </message>
    <message>
        <source>Error</source>
        <translation>خطأ</translation>
    </message>
    <message>
        <source>The configuration file could not be opened.</source>
        <translation>لم تتمكن من فتح ملف الإعدادات.</translation>
    </message>
    <message>
        <source>This change would require a client restart.</source>
        <translation>هذا التغيير يتطلب إعادة تشغيل العميل بشكل كامل.</translation>
    </message>
    <message>
        <source>The supplied proxy address is invalid.</source>
        <translation>عنوان الوكيل توفيره غير صالح.</translation>
    </message>
</context>
<context>
    <name>OverviewPage</name>
    <message>
        <source>Form</source>
        <translation>نمودج</translation>
    </message>
    <message>
        <source>The displayed information may be out of date. Your wallet automatically synchronizes with the Bitcoin network after a connection is established, but this process has not completed yet.</source>
        <translation>قد تكون المعلومات المعروضة قديمة. تتزامن محفظتك تلقائيًا مع شبكة البتكوين بعد إنشاء الاتصال، ولكن هذه العملية لم تكتمل بعد.</translation>
    </message>
    <message>
        <source>Watch-only:</source>
        <translation>مشاهدة فقط:</translation>
    </message>
    <message>
        <source>Available:</source>
        <translation>متوفر</translation>
    </message>
    <message>
        <source>Your current spendable balance</source>
        <translation>رصيدك القابل للصرف</translation>
    </message>
    <message>
        <source>Pending:</source>
        <translation>معلق:</translation>
    </message>
    <message>
        <source>Total of transactions that have yet to be confirmed, and do not yet count toward the spendable balance</source>
        <translation>إجمالي المعاملات التي لم يتم تأكيدها بعد ولا تحتسب ضمن الرصيد القابل للانفاق</translation>
    </message>
    <message>
        <source>Immature:</source>
        <translation>غير ناضجة</translation>
    </message>
    <message>
        <source>Mined balance that has not yet matured</source>
        <translation>الرصيد المعدّن الذي لم ينضج بعد</translation>
    </message>
    <message>
        <source>Balances</source>
        <translation>الأرصدة</translation>
    </message>
    <message>
        <source>Total:</source>
        <translation>المجموع:</translation>
    </message>
    <message>
        <source>Your current total balance</source>
        <translation>رصيدك الكلي الحالي</translation>
    </message>
    <message>
        <source>Your current balance in watch-only addresses</source>
        <translation>رصيدك الحالي في العناوين المشاهدة فقط</translation>
    </message>
    <message>
        <source>Spendable:</source>
        <translation>قابل للصرف:</translation>
    </message>
    <message>
        <source>Recent transactions</source>
        <translation>أحدث المعاملات</translation>
    </message>
    <message>
        <source>Unconfirmed transactions to watch-only addresses</source>
        <translation>معاملات غير مؤكدة للعناوين المشاهدة فقط</translation>
    </message>
    <message>
        <source>Mined balance in watch-only addresses that has not yet matured</source>
        <translation>الرصيد المعدّن في العناوين المشاهدة فقط التي لم تنضج بعد</translation>
    </message>
    <message>
        <source>Current total balance in watch-only addresses</source>
        <translation>الرصيد الإجمالي الحالي في العناوين المشاهدة فقط</translation>
    </message>
</context>
<context>
    <name>PaymentServer</name>
    <message>
        <source>Payment request error</source>
        <translation>خطأ في طلب الدفع</translation>
    </message>
    <message>
        <source>Cannot start bitcoin: click-to-pay handler</source>
        <translation>لا يمكن تشغيل بتكوين: معالج النقر للدفع</translation>
    </message>
    <message>
        <source>URI handling</source>
        <translation>التعامل مع العنوان</translation>
    </message>
    <message>
        <source>Invalid payment address %1</source>
        <translation>عنوان الدفع غير صالح %1</translation>
    </message>
    <message>
        <source>URI cannot be parsed! This can be caused by an invalid Bitcoin address or malformed URI parameters.</source>
        <translation>لا يمكن تحليل العنوان (URI)! يمكن أن يحدث هذا بسبب عنوان بتكوين غير صالح أو معلمات عنوان (URI) غير صحيحة.</translation>
    </message>
    <message>
        <source>Payment request file handling</source>
        <translation>التعامل مع ملف طلب الدفع</translation>
    </message>
</context>
<context>
    <name>PeerTableModel</name>
    <message>
        <source>User Agent</source>
        <translation>وكيل المستخدم</translation>
    </message>
    <message>
        <source>Node/Service</source>
        <translation>عقدة/خدمة</translation>
    </message>
    <message>
        <source>NodeId</source>
        <translation>رقم العقدة</translation>
    </message>
    <message>
        <source>Ping</source>
        <translation>رنين</translation>
    </message>
    <message>
        <source>Sent</source>
        <translation>تم الإرسال</translation>
    </message>
    <message>
        <source>Received</source>
        <translation>إستقبل</translation>
    </message>
</context>
<context>
    <name>QObject</name>
    <message>
        <source>Amount</source>
        <translation>مبلغ</translation>
    </message>
    <message>
        <source>Enter a Bitcoin address (e.g. %1)</source>
        <translation>ادخل عنوان محفطة البتكوين (مثال %1)</translation>
    </message>
    <message>
        <source>%1 d</source>
        <translation>%1 يوم</translation>
    </message>
    <message>
        <source>%1 h</source>
        <translation>%1 ساعة</translation>
    </message>
    <message>
        <source>%1 m</source>
        <translation>%1 دقيقة</translation>
    </message>
    <message>
        <source>%1 s</source>
        <translation>%1 ثانية</translation>
    </message>
    <message>
        <source>None</source>
        <translation>لا شيء</translation>
    </message>
    <message>
        <source>N/A</source>
        <translation>غير معروف</translation>
    </message>
    <message>
        <source>%1 ms</source>
        <translation>%1 جزء من الثانية</translation>
    </message>
    <message>
        <source>%1 and %2</source>
        <translation>%1 و %2</translation>
    </message>
    <message>
        <source>%1 B</source>
        <translation>%1 بايت</translation>
    </message>
    <message>
        <source>%1 KB</source>
        <translation>%1 كيلو بايت</translation>
    </message>
    <message>
        <source>%1 MB</source>
        <translation>%1 ميقا بايت</translation>
    </message>
    <message>
        <source>%1 GB</source>
        <translation>%1 قيقا بايت</translation>
    </message>
    <message>
        <source>Error: Specified data directory "%1" does not exist.</source>
        <translation>خطأ: دليل البيانات المحدد "%1" غير موجود.</translation>
    </message>
    <message>
        <source>Error: %1</source>
        <translation>خطأ: %1</translation>
    </message>
    <message>
        <source>%1 didn't yet exit safely...</source>
        <translation>%1 لم يخرج بعد بأمان...</translation>
    </message>
    <message>
        <source>unknown</source>
        <translation>غير معروف</translation>
    </message>
</context>
<context>
    <name>QRImageWidget</name>
    <message>
        <source>&amp;Save Image...</source>
        <translation>&amp;حفظ الصورة</translation>
    </message>
    <message>
        <source>&amp;Copy Image</source>
        <translation>&amp;نسخ الصورة</translation>
    </message>
    <message>
        <source>Resulting URI too long, try to reduce the text for label / message.</source>
        <translation>العنوان المستخدم طويل جدًا، حاول أن تقوم بتقليل نص التسمية / الرسالة.</translation>
    </message>
    <message>
        <source>Error encoding URI into QR Code.</source>
        <translation>خطأ في ترميز العنوان إلى الرمز المربع.</translation>
    </message>
    <message>
        <source>Save QR Code</source>
        <translation>حفظ رمز الاستجابة السريعة QR</translation>
    </message>
    <message>
        <source>PNG Image (*.png)</source>
        <translation>صورة PNG (*.png)</translation>
    </message>
</context>
<context>
    <name>RPCConsole</name>
    <message>
        <source>N/A</source>
        <translation>غير معروف</translation>
    </message>
    <message>
        <source>Client version</source>
        <translation>نسخه العميل</translation>
    </message>
    <message>
        <source>&amp;Information</source>
        <translation>المعلومات</translation>
    </message>
    <message>
        <source>General</source>
        <translation>عام</translation>
    </message>
    <message>
        <source>Using BerkeleyDB version</source>
        <translation>باستخدام BerkeleyDB إصدار</translation>
    </message>
    <message>
        <source>Datadir</source>
        <translation>دليل البيانات</translation>
    </message>
    <message>
        <source>Startup time</source>
        <translation>وقت البدء</translation>
    </message>
    <message>
        <source>Network</source>
        <translation>الشبكه</translation>
    </message>
    <message>
        <source>Name</source>
        <translation>الاسم</translation>
    </message>
    <message>
        <source>Number of connections</source>
        <translation>عدد الاتصالات</translation>
    </message>
    <message>
        <source>Block chain</source>
        <translation>سلسلة الكتل</translation>
    </message>
    <message>
        <source>Current number of blocks</source>
        <translation>عدد الكتل الحالي</translation>
    </message>
    <message>
        <source>Memory Pool</source>
        <translation>تجمع الذاكرة</translation>
    </message>
    <message>
        <source>Current number of transactions</source>
        <translation>عدد المعاملات الحالي</translation>
    </message>
    <message>
        <source>Memory usage</source>
        <translation>استخدام الذاكرة</translation>
    </message>
    <message>
        <source>Wallet: </source>
        <translation>محفظة:</translation>
    </message>
    <message>
        <source>(none)</source>
        <translation>(لايوجد)</translation>
    </message>
    <message>
        <source>&amp;Reset</source>
        <translation>إعادة تعيين</translation>
    </message>
    <message>
        <source>Received</source>
        <translation>إستقبل</translation>
    </message>
    <message>
        <source>Sent</source>
        <translation>تم الإرسال</translation>
    </message>
    <message>
        <source>&amp;Peers</source>
        <translation>&amp;اصدقاء</translation>
    </message>
    <message>
        <source>Banned peers</source>
        <translation>الأقران الممنوعين</translation>
    </message>
    <message>
        <source>Select a peer to view detailed information.</source>
        <translation>حدد نظير لعرض معلومات مفصلة.</translation>
    </message>
    <message>
        <source>Whitelisted</source>
        <translation>اللائحة البيضاء</translation>
    </message>
    <message>
        <source>Direction</source>
        <translation>جهة</translation>
    </message>
    <message>
        <source>Version</source>
        <translation>الإصدار</translation>
    </message>
    <message>
        <source>Starting Block</source>
        <translation>كتلة البداية</translation>
    </message>
    <message>
        <source>Synced Headers</source>
        <translation>رؤوس متزامنة</translation>
    </message>
    <message>
        <source>Synced Blocks</source>
        <translation>كتل متزامنة</translation>
    </message>
    <message>
        <source>User Agent</source>
        <translation>وكيل المستخدم</translation>
    </message>
    <message>
        <source>Node window</source>
        <translation>نافذة Node </translation>
    </message>
    <message>
        <source>Decrease font size</source>
        <translation>تصغير حجم الخط</translation>
    </message>
    <message>
        <source>Increase font size</source>
        <translation>تكبير حجم الخط</translation>
    </message>
    <message>
        <source>Services</source>
        <translation>خدمات</translation>
    </message>
    <message>
        <source>Ban Score</source>
        <translation>نقاط الحظر</translation>
    </message>
    <message>
        <source>Connection Time</source>
        <translation>مدة الاتصال</translation>
    </message>
    <message>
        <source>Last Send</source>
        <translation>آخر استقبال</translation>
    </message>
    <message>
        <source>Last Receive</source>
        <translation>آخر إرسال</translation>
    </message>
    <message>
        <source>Ping Time</source>
        <translation>وقت الرنين</translation>
    </message>
    <message>
        <source>The duration of a currently outstanding ping.</source>
        <translation>مدة الرنين المعلقة حالياً.</translation>
    </message>
    <message>
        <source>Ping Wait</source>
        <translation>انتظار الرنين</translation>
    </message>
    <message>
        <source>Min Ping</source>
        <translation>أقل رنين</translation>
    </message>
    <message>
        <source>Time Offset</source>
        <translation>إزاحة الوقت</translation>
    </message>
    <message>
        <source>Last block time</source>
        <translation>اخر وقت الكتلة</translation>
    </message>
    <message>
        <source>&amp;Open</source>
        <translation>الفتح</translation>
    </message>
    <message>
        <source>&amp;Console</source>
        <translation>وحدة التحكم</translation>
    </message>
    <message>
        <source>&amp;Network Traffic</source>
        <translation>&amp;حركة مرور الشبكة</translation>
    </message>
    <message>
        <source>Totals</source>
        <translation>المجاميع</translation>
    </message>
    <message>
        <source>In:</source>
        <translation>داخل:</translation>
    </message>
    <message>
        <source>Out:</source>
        <translation>خارج:</translation>
    </message>
    <message>
        <source>Debug log file</source>
        <translation>تصحيح ملف السجل</translation>
    </message>
    <message>
        <source>Clear console</source>
        <translation>مسح وحدة التحكم</translation>
    </message>
    <message>
        <source>1 &amp;hour</source>
        <translation>1 &amp;ساعة</translation>
    </message>
    <message>
        <source>1 &amp;day</source>
        <translation>1 &amp; يوم</translation>
    </message>
    <message>
        <source>1 &amp;week</source>
        <translation>1 &amp; اسبوع</translation>
    </message>
    <message>
        <source>1 &amp;year</source>
        <translation>1 &amp; سنة</translation>
    </message>
    <message>
        <source>&amp;Disconnect</source>
        <translation>قطع الاتصال</translation>
    </message>
    <message>
        <source>Ban for</source>
        <translation>حظر ل</translation>
    </message>
    <message>
        <source>&amp;Unban</source>
        <translation>رفع الحظر</translation>
    </message>
    <message>
        <source>Welcome to the %1 RPC console.</source>
        <translation>مرحبًا بك في وحدة التحكم %1 RPC.</translation>
    </message>
    <message>
        <source>Use up and down arrows to navigate history, and %1 to clear screen.</source>
        <translation>استخدم السهمين لأعلى ولأسفل لتصفح السجل، و%1 لمسح الشاشة.</translation>
    </message>
    <message>
        <source>Type %1 for an overview of available commands.</source>
        <translation>اكتب %1 للحصول على نظرة عامة على الأوامر المتوفرة.</translation>
    </message>
    <message>
        <source>For more information on using this console type %1.</source>
        <translation>لمزيد من المعلومات حول استخدام نوع وحدة التحكم هذه اكتب %1.</translation>
    </message>
    <message>
        <source>WARNING: Scammers have been active, telling users to type commands here, stealing their wallet contents. Do not use this console without fully understanding the ramifications of a command.</source>
        <translation>تحذير: المخادعون نشطون، ويطلبون من المستخدمين كتابة الأوامر هنا، من أجل سرقة محتويات محفظتهم. لا تستخدم وحدة التحكم هذه بدون فهم تبعات الأمر بشكل كامل.</translation>
    </message>
    <message>
        <source>Network activity disabled</source>
        <translation>تم تعطيل نشاط الشبكة</translation>
    </message>
    <message>
        <source>Executing command without any wallet</source>
        <translation>تنفيذ الأوامر بدون محفظة </translation>
    </message>
    <message>
        <source>(node id: %1)</source>
        <translation>(معرف العقدة: %1)</translation>
    </message>
    <message>
        <source>via %1</source>
        <translation>خلال %1</translation>
    </message>
    <message>
        <source>never</source>
        <translation>ابدا</translation>
    </message>
    <message>
        <source>Inbound</source>
        <translation>داخل</translation>
    </message>
    <message>
        <source>Outbound</source>
        <translation>خارجي</translation>
    </message>
    <message>
        <source>Yes</source>
        <translation>نعم</translation>
    </message>
    <message>
        <source>No</source>
        <translation>لا</translation>
    </message>
    <message>
        <source>Unknown</source>
        <translation>غير معرف</translation>
    </message>
</context>
<context>
    <name>ReceiveCoinsDialog</name>
    <message>
        <source>&amp;Amount:</source>
        <translation>&amp;القيمة</translation>
    </message>
    <message>
        <source>&amp;Label:</source>
        <translation>&amp;وصف :</translation>
    </message>
    <message>
        <source>&amp;Message:</source>
        <translation>&amp;رسالة:</translation>
    </message>
    <message>
        <source>An optional message to attach to the payment request, which will be displayed when the request is opened. Note: The message will not be sent with the payment over the Bitcoin network.</source>
        <translation>رسالة اختيارية لإرفاقها بطلب الدفع، والتي سيتم عرضها عند فتح الطلب. ملاحظة: لن يتم إرسال الرسالة مع الدفعة عبر شبكة البتكوين.</translation>
    </message>
    <message>
        <source>An optional label to associate with the new receiving address.</source>
        <translation>تسمية اختيارية لربطها بعنوان المستلم الجديد.</translation>
    </message>
    <message>
        <source>Use this form to request payments. All fields are &lt;b&gt;optional&lt;/b&gt;.</source>
        <translation>استخدم هذا النموذج لطلب الدفعات. جميع الحقول &lt;b&gt;اختيارية&lt;/b&gt;.</translation>
    </message>
    <message>
        <source>An optional amount to request. Leave this empty or zero to not request a specific amount.</source>
        <translation>مبلغ اختياري للطلب. اترك هذا فارغًا أو صفراً لعدم طلب مبلغ محدد.</translation>
    </message>
    <message>
        <source>&amp;Create new receiving address</source>
        <translation>و إنشاء عناوين استقبال جديدة</translation>
    </message>
    <message>
        <source>Clear all fields of the form.</source>
        <translation>مسح كل حقول النموذج المطلوبة</translation>
    </message>
    <message>
        <source>Clear</source>
        <translation>مسح</translation>
    </message>
    <message>
        <source>Requested payments history</source>
        <translation>سجل طلبات الدفع</translation>
    </message>
    <message>
        <source>Show the selected request (does the same as double clicking an entry)</source>
        <translation>إظهار الطلب المحدد (يقوم بنفس نتيجة النقر المزدوج على أي إدخال)</translation>
    </message>
    <message>
        <source>Show</source>
        <translation>عرض</translation>
    </message>
    <message>
        <source>Remove the selected entries from the list</source>
        <translation>قم بإزالة الإدخالات المحددة من القائمة</translation>
    </message>
    <message>
        <source>Remove</source>
        <translation>ازل</translation>
    </message>
    <message>
        <source>Copy URI</source>
        <translation>نسخ العنوان</translation>
    </message>
    <message>
        <source>Copy label</source>
        <translation> انسخ التسمية</translation>
    </message>
    <message>
        <source>Copy message</source>
        <translation>انسخ الرسالة</translation>
    </message>
    <message>
        <source>Copy amount</source>
        <translation>نسخ الكمية</translation>
    </message>
</context>
<context>
    <name>ReceiveRequestDialog</name>
    <message>
        <source>QR Code</source>
        <translation>رمز كيو ار</translation>
    </message>
    <message>
        <source>Copy &amp;URI</source>
        <translation>نسخ  &amp;URI</translation>
    </message>
    <message>
        <source>Copy &amp;Address</source>
        <translation>نسخ &amp;العنوان</translation>
    </message>
    <message>
        <source>&amp;Save Image...</source>
        <translation>&amp;حفظ الصورة</translation>
    </message>
    <message>
        <source>Request payment to %1</source>
        <translation>طلب الدفعة إلى %1</translation>
    </message>
    <message>
        <source>Payment information</source>
        <translation>معلومات الدفع</translation>
    </message>
    <message>
        <source>URI</source>
        <translation> URI</translation>
    </message>
    <message>
        <source>Address</source>
        <translation>عنوان</translation>
    </message>
    <message>
        <source>Amount</source>
        <translation>مبلغ</translation>
    </message>
    <message>
        <source>Label</source>
        <translation>وسم</translation>
    </message>
    <message>
        <source>Message</source>
        <translation>رسالة </translation>
    </message>
    <message>
        <source>Wallet</source>
        <translation>محفظة</translation>
    </message>
</context>
<context>
    <name>RecentRequestsTableModel</name>
    <message>
        <source>Date</source>
        <translation>التاريخ</translation>
    </message>
    <message>
        <source>Label</source>
        <translation>وسم</translation>
    </message>
    <message>
        <source>Message</source>
        <translation>رسالة </translation>
    </message>
    <message>
        <source>(no label)</source>
        <translation>(بدون وسم)</translation>
    </message>
    <message>
        <source>(no message)</source>
        <translation>( لا رسائل )</translation>
    </message>
    <message>
        <source>(no amount requested)</source>
        <translation>(لا يوجد مبلغ مطلوب)</translation>
    </message>
    <message>
        <source>Requested</source>
        <translation>تم الطلب</translation>
    </message>
</context>
<context>
    <name>SendCoinsDialog</name>
    <message>
        <source>Send Coins</source>
        <translation>إرسال العملات</translation>
    </message>
    <message>
        <source>Coin Control Features</source>
        <translation>ميزات التحكم بالعملة</translation>
    </message>
    <message>
        <source>Inputs...</source>
        <translation>المدخلات...</translation>
    </message>
    <message>
        <source>automatically selected</source>
        <translation>اختيار تلقائيا</translation>
    </message>
    <message>
        <source>Insufficient funds!</source>
        <translation>الرصيد غير كافي!</translation>
    </message>
    <message>
        <source>Quantity:</source>
        <translation>الكمية:</translation>
    </message>
    <message>
        <source>Bytes:</source>
        <translation>بايت</translation>
    </message>
    <message>
        <source>Amount:</source>
        <translation>القيمة :</translation>
    </message>
    <message>
        <source>Fee:</source>
        <translation>الرسوم:</translation>
    </message>
    <message>
        <source>After Fee:</source>
        <translation>بعد الرسوم :</translation>
    </message>
    <message>
        <source>Change:</source>
        <translation>تعديل :</translation>
    </message>
    <message>
        <source>If this is activated, but the change address is empty or invalid, change will be sent to a newly generated address.</source>
        <translation>إذا تم تنشيط هذا، ولكن عنوان الفكة فارغ أو غير صالح، فسيتم إرسال الفكة إلى عنوان تم إنشاؤه حديثًا.</translation>
    </message>
    <message>
        <source>Custom change address</source>
        <translation>تغيير عنوان الفكة</translation>
    </message>
    <message>
        <source>Transaction Fee:</source>
        <translation>رسوم المعاملة:</translation>
    </message>
    <message>
        <source>Choose...</source>
        <translation>إختر …</translation>
    </message>
    <message>
        <source>Warning: Fee estimation is currently not possible.</source>
        <translation>تحذير: تقدير الرسوم غير ممكن في الوقت الحالي.</translation>
    </message>
    <message>
        <source>per kilobyte</source>
        <translation>لكل كيلوبايت</translation>
    </message>
    <message>
        <source>Hide</source>
        <translation>إخفاء</translation>
    </message>
    <message>
        <source>Recommended:</source>
        <translation>موصى به:</translation>
    </message>
    <message>
        <source>Custom:</source>
        <translation>تخصيص:</translation>
    </message>
    <message>
        <source>(Smart fee not initialized yet. This usually takes a few blocks...)</source>
        <translation>(الرسوم الذكية لم يتم تهيئتها بعد. عادة ما يستغرق ذلك بضع كتل ...)</translation>
    </message>
    <message>
        <source>Send to multiple recipients at once</source>
        <translation>إرسال إلى عدة مستلمين في وقت واحد</translation>
    </message>
    <message>
        <source>Add &amp;Recipient</source>
        <translation>أضافة &amp;مستلم</translation>
    </message>
    <message>
        <source>Clear all fields of the form.</source>
        <translation>مسح كل حقول النموذج المطلوبة</translation>
    </message>
    <message>
        <source>Dust:</source>
        <translation>غبار:</translation>
    </message>
    <message>
        <source>Confirmation time target:</source>
        <translation>هدف وقت التأكيد:</translation>
    </message>
    <message>
        <source>Enable Replace-By-Fee</source>
        <translation>تفعيل الإستبدال بواسطة الرسوم</translation>
    </message>
    <message>
        <source>With Replace-By-Fee (BIP-125) you can increase a transaction's fee after it is sent. Without this, a higher fee may be recommended to compensate for increased transaction delay risk.</source>
        <translation>مع الإستبدال بواسطة الرسوم (BIP-125) يمكنك زيادة رسوم المعاملة بعد إرسالها. وبدون ذلك، قد نوصي برسوم أعلى للتعويض عن مخاطر تأخير المعاملة المتزايدة.</translation>
    </message>
    <message>
        <source>Clear &amp;All</source>
        <translation>مسح الكل</translation>
    </message>
    <message>
        <source>Balance:</source>
        <translation>الرصيد:</translation>
    </message>
    <message>
        <source>Confirm the send action</source>
        <translation>تأكيد الإرسال</translation>
    </message>
    <message>
        <source>S&amp;end</source>
        <translation>&amp;ارسال</translation>
    </message>
    <message>
        <source>Copy quantity</source>
        <translation>نسخ الكمية </translation>
    </message>
    <message>
        <source>Copy amount</source>
        <translation>نسخ الكمية</translation>
    </message>
    <message>
        <source>Copy fee</source>
        <translation>نسخ الرسوم</translation>
    </message>
    <message>
        <source>Copy after fee</source>
        <translation>نسخ بعد الرسوم</translation>
    </message>
    <message>
        <source>Copy bytes</source>
        <translation>نسخ البايتات </translation>
    </message>
    <message>
        <source>Copy dust</source>
        <translation>نسخ الغبار</translation>
    </message>
    <message>
        <source>Copy change</source>
        <translation>نسخ التعديل</translation>
    </message>
    <message>
        <source>%1 (%2 blocks)</source>
        <translation>%1 (%2 كثلة)</translation>
    </message>
    <message>
        <source>%1 to %2</source>
        <translation>%1 الى %2</translation>
    </message>
    <message>
        <source>Are you sure you want to send?</source>
        <translation>هل أنت متأكد من أنك تريد أن ترسل؟</translation>
    </message>
    <message>
        <source>or</source>
        <translation>أو</translation>
    </message>
    <message>
        <source>You can increase the fee later (signals Replace-By-Fee, BIP-125).</source>
        <translation>يمكنك زيادة الرسوم لاحقًا (بإشارة الإستبدال بواسطة الرسوم، BIP-125).</translation>
    </message>
    <message>
        <source>Transaction fee</source>
        <translation>رسوم المعاملة</translation>
    </message>
    <message>
        <source>Not signalling Replace-By-Fee, BIP-125.</source>
        <translation>لا يشير إلى الإستبدال بواسطة الرسوم، BIP-125.</translation>
    </message>
    <message>
        <source>Total Amount</source>
        <translation>القيمة الإجمالية</translation>
    </message>
    <message>
        <source>Confirm send coins</source>
        <translation>تأكيد الإرسال Coins</translation>
    </message>
    <message>
        <source>Send</source>
        <translation>إرسال</translation>
    </message>
    <message>
        <source>The recipient address is not valid. Please recheck.</source>
        <translation>عنوان المستلم غير صالح. يرجى إعادة الفحص.</translation>
    </message>
    <message>
        <source>The amount to pay must be larger than 0.</source>
        <translation>المبلغ المدفوع يجب ان يكون اكبر من 0</translation>
    </message>
    <message>
        <source>The amount exceeds your balance.</source>
        <translation>القيمة تتجاوز رصيدك</translation>
    </message>
    <message>
        <source>The total exceeds your balance when the %1 transaction fee is included.</source>
        <translation>المجموع يتجاوز رصيدك عندما يتم اضافة %1 رسوم العملية</translation>
    </message>
    <message>
        <source>Duplicate address found: addresses should only be used once each.</source>
        <translation>تم العثور على عنوان مكرر: يجب استخدام العناوين مرة واحدة فقط.</translation>
    </message>
    <message>
        <source>Transaction creation failed!</source>
        <translation>فشل في إنشاء المعاملة!</translation>
    </message>
    <message>
        <source>A fee higher than %1 is considered an absurdly high fee.</source>
        <translation>تعتبر الرسوم الأعلى من %1 رسوماً باهظة.</translation>
    </message>
    <message>
        <source>Payment request expired.</source>
        <translation>انتهاء صلاحية طلب الدفع.</translation>
    </message>
    <message>
        <source>Warning: Invalid Bitcoin address</source>
        <translation>تحذير: عنوان بتكوين غير صالح</translation>
    </message>
    <message>
        <source>Warning: Unknown change address</source>
        <translation>تحذير: عنوان الفكة غير معروف</translation>
    </message>
    <message>
        <source>Confirm custom change address</source>
        <translation>تأكيد تغيير العنوان الفكة</translation>
    </message>
    <message>
        <source>(no label)</source>
        <translation>(بدون وسم)</translation>
    </message>
</context>
<context>
    <name>SendCoinsEntry</name>
    <message>
        <source>A&amp;mount:</source>
        <translation>&amp;القيمة</translation>
    </message>
    <message>
        <source>Pay &amp;To:</source>
        <translation>ادفع &amp;الى :</translation>
    </message>
    <message>
        <source>&amp;Label:</source>
        <translation>&amp;وصف :</translation>
    </message>
    <message>
        <source>Choose previously used address</source>
        <translation>اختر عنوانا مستخدم سابقا</translation>
    </message>
    <message>
        <source>The Bitcoin address to send the payment to</source>
        <translation>عنوان البت كوين المرسل اليه الدفع</translation>
    </message>
    <message>
        <source>Alt+A</source>
        <translation>Alt+A</translation>
    </message>
    <message>
        <source>Paste address from clipboard</source>
        <translation>انسخ العنوان من لوحة المفاتيح</translation>
    </message>
    <message>
        <source>Alt+P</source>
        <translation>Alt+P</translation>
    </message>
    <message>
        <source>Remove this entry</source>
        <translation>ازل هذه المداخله</translation>
    </message>
    <message>
        <source>The fee will be deducted from the amount being sent. The recipient will receive less bitcoins than you enter in the amount field. If multiple recipients are selected, the fee is split equally.</source>
        <translation>سيتم خصم الرسوم من المبلغ الذي يتم إرساله. لذا سوف يتلقى المستلم مبلغ أقل من البتكوين المدخل في حقل المبلغ. في حالة تحديد عدة مستلمين، يتم تقسيم الرسوم بالتساوي.</translation>
    </message>
    <message>
        <source>S&amp;ubtract fee from amount</source>
        <translation>طرح الرسوم من المبلغ</translation>
    </message>
    <message>
        <source>Use available balance</source>
        <translation>استخدام الرصيد المتاح</translation>
    </message>
    <message>
        <source>Message:</source>
        <translation>الرسائل</translation>
    </message>
    <message>
        <source>This is an unauthenticated payment request.</source>
        <translation>هذا طلب دفع لم يتم مصادقته.</translation>
    </message>
    <message>
        <source>This is an authenticated payment request.</source>
        <translation>هذا طلب دفع تمت مصادقته.</translation>
    </message>
    <message>
        <source>Enter a label for this address to add it to the list of used addresses</source>
        <translation>أدخل تسمية لهذا العنوان لإضافته إلى قائمة العناوين المستخدمة</translation>
    </message>
    <message>
        <source>A message that was attached to the bitcoin: URI which will be stored with the transaction for your reference. Note: This message will not be sent over the Bitcoin network.</source>
        <translation>الرسالة التي تم إرفاقها مع البتكوين: العنوان الذي سيتم تخزينه مع المعاملة للرجوع إليه. ملاحظة: لن يتم إرسال هذه الرسالة عبر شبكة البتكوين.</translation>
    </message>
    <message>
        <source>Pay To:</source>
        <translation>ادفع &amp;الى :</translation>
    </message>
    <message>
        <source>Memo:</source>
        <translation>مذكرة:</translation>
    </message>
</context>
<context>
    <name>ShutdownWindow</name>
    <message>
        <source>%1 is shutting down...</source>
        <translation>اتمام إيقاف %1...</translation>
    </message>
    <message>
        <source>Do not shut down the computer until this window disappears.</source>
        <translation>لا توقف عمل الكمبيوتر حتى تختفي هذه النافذة</translation>
    </message>
</context>
<context>
    <name>SignVerifyMessageDialog</name>
    <message>
        <source>Signatures - Sign / Verify a Message</source>
        <translation>التواقيع - التوقيع / التحقق من الرسالة</translation>
    </message>
    <message>
        <source>&amp;Sign Message</source>
        <translation>&amp;توقيع الرسالة</translation>
    </message>
    <message>
        <source>The Bitcoin address to sign the message with</source>
        <translation>عنوان البتكوين لتوقيع الرسالة به</translation>
    </message>
    <message>
        <source>Choose previously used address</source>
        <translation>اختر عنوانا مستخدم سابقا</translation>
    </message>
    <message>
        <source>Alt+A</source>
        <translation>Alt+A</translation>
    </message>
    <message>
        <source>Paste address from clipboard</source>
        <translation>انسخ العنوان من لوحة المفاتيح</translation>
    </message>
    <message>
        <source>Alt+P</source>
        <translation>Alt+P</translation>
    </message>
    <message>
        <source>Enter the message you want to sign here</source>
        <translation>ادخل الرسالة التي تريد توقيعها هنا</translation>
    </message>
    <message>
        <source>Signature</source>
        <translation>التوقيع</translation>
    </message>
    <message>
        <source>Copy the current signature to the system clipboard</source>
        <translation>نسخ التوقيع الحالي إلى حافظة النظام</translation>
    </message>
    <message>
        <source>Sign the message to prove you own this Bitcoin address</source>
        <translation>وقع الرسالة لتثبت انك تمتلك عنوان البت كوين هذا</translation>
    </message>
    <message>
        <source>Sign &amp;Message</source>
        <translation>توقيع $الرسالة</translation>
    </message>
    <message>
        <source>Reset all sign message fields</source>
        <translation>إعادة تعيين كافة حقول رسالة التوقيع</translation>
    </message>
    <message>
        <source>Clear &amp;All</source>
        <translation>مسح الكل</translation>
    </message>
    <message>
        <source>&amp;Verify Message</source>
        <translation>&amp;تحقق رسالة</translation>
    </message>
    <message>
        <source>The Bitcoin address the message was signed with</source>
        <translation>عنوان البتكوين الذي تم توقيع الرسالة به</translation>
    </message>
    <message>
        <source>Verify the message to ensure it was signed with the specified Bitcoin address</source>
        <translation>تحقق من الرسالة للتأكد من توقيعها مع عنوان البتكوين المحدد</translation>
    </message>
    <message>
        <source>Verify &amp;Message</source>
        <translation>تحقق &amp;الرسالة</translation>
    </message>
    <message>
        <source>Reset all verify message fields</source>
        <translation>إعادة تعيين جميع حقول التحقق من الرسالة</translation>
    </message>
    <message>
        <source>Click "Sign Message" to generate signature</source>
        <translation>اضغط  "توقيع الرسالة" لتوليد التوقيع</translation>
    </message>
    <message>
        <source>The entered address is invalid.</source>
        <translation>العنوان المدخل غير صالح</translation>
    </message>
    <message>
        <source>Please check the address and try again.</source>
        <translation>الرجاء التأكد من العنوان والمحاولة مرة اخرى</translation>
    </message>
    <message>
        <source>The entered address does not refer to a key.</source>
        <translation>العنوان المدخل لا يشير الى مفتاح</translation>
    </message>
    <message>
        <source>Wallet unlock was cancelled.</source>
        <translation>تم الغاء عملية فتح المحفظة</translation>
    </message>
    <message>
        <source>Private key for the entered address is not available.</source>
        <translation>المفتاح الخاص للعنوان المدخل غير موجود.</translation>
    </message>
    <message>
        <source>Message signing failed.</source>
        <translation>فشل توقيع الرسالة.</translation>
    </message>
    <message>
        <source>Message signed.</source>
        <translation>الرسالة موقعة.</translation>
    </message>
    <message>
        <source>The signature could not be decoded.</source>
        <translation>لا يمكن فك تشفير التوقيع.</translation>
    </message>
    <message>
        <source>Please check the signature and try again.</source>
        <translation>فضلا تاكد من التوقيع وحاول مرة اخرى</translation>
    </message>
    <message>
        <source>The signature did not match the message digest.</source>
        <translation>لم يتطابق التوقيع مع ملخص الرسالة.</translation>
    </message>
    <message>
        <source>Message verification failed.</source>
        <translation>فشلت عملية التأكد من الرسالة.</translation>
    </message>
    <message>
        <source>Message verified.</source>
        <translation>تم تأكيد الرسالة.</translation>
    </message>
</context>
<context>
    <name>TrafficGraphWidget</name>
    <message>
        <source>KB/s</source>
        <translation>كيلوبايت/ث</translation>
    </message>
</context>
<context>
    <name>TransactionDesc</name>
    <message>
        <source>Open until %1</source>
        <translation>مفتوح حتى %1</translation>
    </message>
    <message>
        <source>conflicted with a transaction with %1 confirmations</source>
        <translation>تعارضت مع معاملة لديها %1 تأكيدات</translation>
    </message>
    <message>
        <source>in memory pool</source>
        <translation>في تجمع الذاكرة</translation>
    </message>
    <message>
        <source>not in memory pool</source>
        <translation>ليس في تجمع الذاكرة</translation>
    </message>
    <message>
        <source>abandoned</source>
        <translation>مهجور</translation>
    </message>
    <message>
        <source>%1/unconfirmed</source>
        <translation>غير مؤكدة/%1</translation>
    </message>
    <message>
        <source>%1 confirmations</source>
        <translation>تأكيد %1</translation>
    </message>
    <message>
        <source>Status</source>
        <translation>الحالة.</translation>
    </message>
    <message>
        <source>Date</source>
        <translation>التاريخ</translation>
    </message>
    <message>
        <source>Source</source>
        <translation>المصدر</translation>
    </message>
    <message>
        <source>Generated</source>
        <translation>تم اصداره.</translation>
    </message>
    <message>
        <source>From</source>
        <translation>من</translation>
    </message>
    <message>
        <source>unknown</source>
        <translation>غير معروف</translation>
    </message>
    <message>
        <source>To</source>
        <translation>الى</translation>
    </message>
    <message>
        <source>own address</source>
        <translation>عنوانه</translation>
    </message>
    <message>
        <source>watch-only</source>
        <translation>مشاهدة فقط</translation>
    </message>
    <message>
        <source>label</source>
        <translation>علامة</translation>
    </message>
    <message>
        <source>Credit</source>
        <translation>رصيد</translation>
    </message>
    <message>
        <source>not accepted</source>
        <translation>غير مقبولة</translation>
    </message>
    <message>
        <source>Debit</source>
        <translation>دين</translation>
    </message>
    <message>
        <source>Total debit</source>
        <translation>إجمالي الخصم</translation>
    </message>
    <message>
        <source>Total credit</source>
        <translation>إجمالي الرصيد</translation>
    </message>
    <message>
        <source>Transaction fee</source>
        <translation>رسوم المعاملة</translation>
    </message>
    <message>
        <source>Net amount</source>
        <translation>صافي المبلغ</translation>
    </message>
    <message>
        <source>Message</source>
        <translation>رسالة </translation>
    </message>
    <message>
        <source>Comment</source>
        <translation>تعليق</translation>
    </message>
    <message>
        <source>Transaction ID</source>
        <translation>رقم المعاملة</translation>
    </message>
    <message>
        <source>Transaction total size</source>
        <translation>الحجم الكلي للمعاملات</translation>
    </message>
    <message>
        <source>Output index</source>
        <translation>مؤشر المخرجات</translation>
    </message>
    <message>
        <source>Merchant</source>
        <translation>تاجر</translation>
    </message>
    <message>
        <source>Debug information</source>
        <translation>معلومات التصحيح</translation>
    </message>
    <message>
        <source>Transaction</source>
        <translation>معاملة</translation>
    </message>
    <message>
        <source>Inputs</source>
        <translation>المدخلات</translation>
    </message>
    <message>
        <source>Amount</source>
        <translation>مبلغ</translation>
    </message>
    <message>
        <source>true</source>
        <translation>صحيح</translation>
    </message>
    <message>
        <source>false</source>
        <translation>خاطئ</translation>
    </message>
</context>
<context>
    <name>TransactionDescDialog</name>
    <message>
        <source>This pane shows a detailed description of the transaction</source>
        <translation>يبين هذا الجزء وصفا مفصلا لهده المعاملة</translation>
    </message>
    <message>
        <source>Details for %1</source>
        <translation>تفاصيل عن %1</translation>
    </message>
</context>
<context>
    <name>TransactionTableModel</name>
    <message>
        <source>Date</source>
        <translation>التاريخ</translation>
    </message>
    <message>
        <source>Type</source>
        <translation>النوع</translation>
    </message>
    <message>
        <source>Label</source>
        <translation>وسم</translation>
    </message>
    <message>
        <source>Open until %1</source>
        <translation>مفتوح حتى %1</translation>
    </message>
    <message>
        <source>Unconfirmed</source>
        <translation>غير مؤكد</translation>
    </message>
    <message>
        <source>Abandoned</source>
        <translation>مهجور</translation>
    </message>
    <message>
        <source>Confirming (%1 of %2 recommended confirmations)</source>
        <translation>قيد التأكيد (%1 من %2 تأكيد موصى به)</translation>
    </message>
    <message>
        <source>Confirmed (%1 confirmations)</source>
        <translation>مؤكد (%1 تأكيدات)</translation>
    </message>
    <message>
        <source>Conflicted</source>
        <translation>يتعارض</translation>
    </message>
    <message>
        <source>Immature (%1 confirmations, will be available after %2)</source>
        <translation>غير ناضجة (تأكيدات %1 ، ستكون متوفرة بعد %2)</translation>
    </message>
    <message>
        <source>Generated but not accepted</source>
        <translation>ولدت ولكن لم تقبل</translation>
    </message>
    <message>
        <source>Received with</source>
        <translation>استقبل مع</translation>
    </message>
    <message>
        <source>Received from</source>
        <translation>استقبل من</translation>
    </message>
    <message>
        <source>Sent to</source>
        <translation>أرسل إلى</translation>
    </message>
    <message>
        <source>Payment to yourself</source>
        <translation>دفع لنفسك</translation>
    </message>
    <message>
        <source>Mined</source>
        <translation>Mined</translation>
    </message>
    <message>
        <source>watch-only</source>
        <translation>مشاهدة فقط</translation>
    </message>
    <message>
        <source>(n/a)</source>
        <translation>غير متوفر</translation>
    </message>
    <message>
        <source>(no label)</source>
        <translation>(بدون وسم)</translation>
    </message>
    <message>
        <source>Transaction status. Hover over this field to show number of confirmations.</source>
        <translation>حالة التحويل. مرر فوق هذا الحقل لعرض عدد  التأكيدات.</translation>
    </message>
    <message>
        <source>Date and time that the transaction was received.</source>
        <translation>التاريخ والوقت الذي تم فيه تلقي المعاملة.</translation>
    </message>
    <message>
        <source>Type of transaction.</source>
        <translation>نوع المعاملات</translation>
    </message>
    <message>
        <source>Whether or not a watch-only address is involved in this transaction.</source>
        <translation>ما إذا كان العنوان المشاهدة فقط متضمنًا في هذه المعاملة أم لا.</translation>
    </message>
    <message>
        <source>Amount removed from or added to balance.</source>
        <translation>المبلغ الذي أزيل أو أضيف الى الرصيد</translation>
    </message>
</context>
<context>
    <name>TransactionView</name>
    <message>
        <source>All</source>
        <translation>الكل</translation>
    </message>
    <message>
        <source>Today</source>
        <translation>اليوم</translation>
    </message>
    <message>
        <source>This week</source>
        <translation>هدا الاسبوع</translation>
    </message>
    <message>
        <source>This month</source>
        <translation>هدا الشهر</translation>
    </message>
    <message>
        <source>Last month</source>
        <translation>الشهر الماضي</translation>
    </message>
    <message>
        <source>This year</source>
        <translation>هدا العام</translation>
    </message>
    <message>
        <source>Range...</source>
        <translation>المدى...</translation>
    </message>
    <message>
        <source>Received with</source>
        <translation>استقبل مع</translation>
    </message>
    <message>
        <source>Sent to</source>
        <translation>أرسل إلى</translation>
    </message>
    <message>
        <source>To yourself</source>
        <translation>إليك</translation>
    </message>
    <message>
        <source>Mined</source>
        <translation>Mined</translation>
    </message>
    <message>
        <source>Other</source>
        <translation>أخرى</translation>
    </message>
    <message>
        <source>Enter address, transaction id, or label to search</source>
        <translation>أدخل العنوان أو معرف المعاملة أو التصنيف للبحث</translation>
    </message>
    <message>
        <source>Min amount</source>
        <translation>الحد الأدنى</translation>
    </message>
    <message>
        <source>Abandon transaction</source>
        <translation>التخلي عن المعاملة</translation>
    </message>
    <message>
        <source>Increase transaction fee</source>
        <translation>زيادة رسوم المعاملة</translation>
    </message>
    <message>
        <source>Copy address</source>
        <translation>نسخ العنوان</translation>
    </message>
    <message>
        <source>Copy label</source>
        <translation> انسخ التسمية</translation>
    </message>
    <message>
        <source>Copy amount</source>
        <translation>نسخ الكمية</translation>
    </message>
    <message>
        <source>Copy transaction ID</source>
        <translation>نسخ رقم العملية</translation>
    </message>
    <message>
        <source>Copy raw transaction</source>
        <translation>نسخ المعاملة الخام</translation>
    </message>
    <message>
        <source>Copy full transaction details</source>
        <translation>نسخ كامل تفاصيل المعاملة</translation>
    </message>
    <message>
        <source>Edit label</source>
        <translation>عدل الوصف</translation>
    </message>
    <message>
        <source>Show transaction details</source>
        <translation>عرض تفاصيل المعاملة</translation>
    </message>
    <message>
        <source>Export Transaction History</source>
        <translation>تصدير تفاصيل المعاملات</translation>
    </message>
    <message>
        <source>Comma separated file (*.csv)</source>
        <translation>ملف مفصول بفاصلة (*.csv)</translation>
    </message>
    <message>
        <source>Confirmed</source>
        <translation>تأكيد</translation>
    </message>
    <message>
        <source>Watch-only</source>
        <translation>مشاهدة فقط</translation>
    </message>
    <message>
        <source>Date</source>
        <translation>التاريخ</translation>
    </message>
    <message>
        <source>Type</source>
        <translation>النوع</translation>
    </message>
    <message>
        <source>Label</source>
        <translation>وسم</translation>
    </message>
    <message>
        <source>Address</source>
        <translation>عنوان</translation>
    </message>
    <message>
        <source>ID</source>
        <translation>العنوان</translation>
    </message>
    <message>
        <source>Exporting Failed</source>
        <translation>لقد فشل التصدير</translation>
    </message>
    <message>
        <source>There was an error trying to save the transaction history to %1.</source>
        <translation>حدث خطأ أثناء محاولة حفظ محفوظات المعاملة إلى %1.</translation>
    </message>
    <message>
        <source>Exporting Successful</source>
        <translation>نجح التصدير</translation>
    </message>
    <message>
        <source>The transaction history was successfully saved to %1.</source>
        <translation>تم حفظ محفوظات المعاملة بنجاح إلى %1.</translation>
    </message>
    <message>
        <source>Range:</source>
        <translation>المدى:</translation>
    </message>
    <message>
        <source>to</source>
        <translation>إلى</translation>
    </message>
</context>
<context>
    <name>UnitDisplayStatusBarControl</name>
    <message>
        <source>Unit to show amounts in. Click to select another unit.</source>
        <translation>الوحدة لإظهار المبالغ فيها. انقر لتحديد وحدة أخرى.</translation>
    </message>
</context>
<context>
    <name>WalletController</name>
    <message>
        <source>Close wallet</source>
        <translation>اغلق المحفظة</translation>
    </message>
    </context>
<context>
    <name>WalletFrame</name>
    <message>
        <source>No wallet has been loaded.</source>
        <translation>لا يوجد محفظة تم تحميلها.</translation>
    </message>
</context>
<context>
    <name>WalletModel</name>
    <message>
        <source>Send Coins</source>
        <translation>إرسال العملات</translation>
    </message>
    <message>
        <source>Fee bump error</source>
        <translation>خطأ في زيادة الرسوم</translation>
    </message>
    <message>
        <source>Increasing transaction fee failed</source>
        <translation>فشل في زيادة رسوم المعاملة</translation>
    </message>
    <message>
        <source>Do you want to increase the fee?</source>
        <translation>هل تريد زيادة الرسوم؟</translation>
    </message>
    <message>
        <source>Current fee:</source>
        <translation>الأجر الحالي:</translation>
    </message>
    <message>
        <source>Increase:</source>
        <translation>زيادة:</translation>
    </message>
    <message>
        <source>New fee:</source>
        <translation>أجر جديد:</translation>
    </message>
    <message>
        <source>Confirm fee bump</source>
        <translation>تأكيد زيادة الرسوم</translation>
    </message>
    <message>
        <source>Can't sign transaction.</source>
        <translation>لا يمكن توقيع المعاملة.</translation>
    </message>
    <message>
        <source>Could not commit transaction</source>
        <translation>لا يمكن تنفيذ المعاملة</translation>
    </message>
    <message>
        <source>default wallet</source>
        <translation>المحفظة إفتراضية</translation>
    </message>
</context>
<context>
    <name>WalletView</name>
    <message>
        <source>&amp;Export</source>
        <translation>استخراج</translation>
    </message>
    <message>
        <source>Export the data in the current tab to a file</source>
        <translation>استخراج البيانات في علامة التبويب الحالية إلى ملف</translation>
    </message>
    <message>
        <source>Backup Wallet</source>
        <translation>نسخ احتياط للمحفظة</translation>
    </message>
    <message>
        <source>Wallet Data (*.dat)</source>
        <translation>بيانات المحفظة (*.dat)</translation>
    </message>
    <message>
        <source>Backup Failed</source>
        <translation>فشل النسخ الاحتياطي</translation>
    </message>
    <message>
        <source>Backup Successful</source>
        <translation>نجاح  النسخ الاحتياطي</translation>
    </message>
    <message>
        <source>The wallet data was successfully saved to %1.</source>
        <translation>تم حفظ بيانات المحفظة بنجاح إلى %1.</translation>
    </message>
    <message>
>>>>>>> 56311988
        <source>Cancel</source>
        <translation>إلغاء</translation>
    </message>
</context>
<context>
    <name>bitcoin-core</name>
    <message>
<<<<<<< HEAD
=======
        <source>Error: A fatal internal error occurred, see debug.log for details</source>
        <translation>خطأ: حدث خطأ داخلي فادح، راجع debug.log للحصول على التفاصيل</translation>
    </message>
    <message>
        <source>Pruning blockstore...</source>
        <translation>تجريد مخزن الكتل...</translation>
    </message>
    <message>
        <source>Unable to start HTTP server. See debug log for details.</source>
        <translation>غير قادر على بدء خادم ال HTTP. راجع سجل تصحيح الأخطاء للحصول على التفاصيل.</translation>
    </message>
    <message>
        <source>The %s developers</source>
        <translation>%s المبرمجون</translation>
    </message>
    <message>
        <source>Cannot obtain a lock on data directory %s. %s is probably already running.</source>
        <translation>لا يمكن الحصول على قفل على دليل البيانات %s. من المحتمل أن %s يعمل بالفعل.</translation>
    </message>
    <message>
        <source>Cannot provide specific connections and have addrman find outgoing connections at the same.</source>
        <translation>لا يمكن توفير اتصالات محددة ولابد أن يكون لدى addrman اتصالات صادرة في نفس الوقت.</translation>
    </message>
    <message>
        <source>Please contribute if you find %s useful. Visit %s for further information about the software.</source>
        <translation>يرجى المساهمة إذا وجدت %s مفيداً. تفضل بزيارة %s لمزيد من المعلومات حول البرنامج.</translation>
    </message>
    <message>
        <source>%s corrupt, salvage failed</source>
        <translation>
%s تالف, فشل الانقاذ.</translation>
    </message>
    <message>
        <source>-maxmempool must be at least %d MB</source>
        <translation>-الحد الأقصى للذاكرة على الأقل %d ميغابايت</translation>
    </message>
    <message>
        <source>Change index out of range</source>
        <translation>فهرس الفكة خارج النطاق</translation>
    </message>
    <message>
        <source>Copyright (C) %i-%i</source>
        <translation>حقوق الطبع والنشر (C) %i-%i</translation>
    </message>
    <message>
        <source>Corrupted block database detected</source>
        <translation>تم الكشف عن قاعدة بيانات كتل تالفة</translation>
    </message>
    <message>
        <source>Do you want to rebuild the block database now?</source>
        <translation>هل تريد إعادة بناء قاعدة بيانات الكتل الآن؟</translation>
    </message>
    <message>
        <source>Error loading %s</source>
        <translation>خطأ في تحميل %s</translation>
    </message>
    <message>
        <source>Error loading %s: Private keys can only be disabled during creation</source>
        <translation>خطأ في تحميل %s:  لا يمكن تعطيل المفاتيح الخاصة إلا أثناء الإنشاء.</translation>
    </message>
    <message>
        <source>Error loading %s: Wallet corrupted</source>
        <translation>خطأ في التحميل %s: المحفظة تالفة.</translation>
    </message>
    <message>
        <source>Error loading %s: Wallet requires newer version of %s</source>
        <translation>خطا تحميل %s: المحفظة تتطلب النسخة الجديدة من %s.</translation>
    </message>
    <message>
        <source>Error loading block database</source>
        <translation>خطأ في تحميل قاعدة بيانات الكتل</translation>
    </message>
    <message>
        <source>Error opening block database</source>
        <translation>خطأ في فتح قاعدة بيانات الكتل</translation>
    </message>
    <message>
        <source>Failed to listen on any port. Use -listen=0 if you want this.</source>
        <translation>فشل في الاستماع على أي منفذ. استخدام الاستماع = 0 إذا كنت تريد هذا.</translation>
    </message>
    <message>
        <source>Failed to rescan the wallet during initialization</source>
        <translation>فشل في اعادة مسح المحفظة خلال عملية التهيئة.</translation>
    </message>
    <message>
>>>>>>> 56311988
        <source>Importing...</source>
        <translation>إستيراد...</translation>
    </message>
    <message>
<<<<<<< HEAD
=======
        <source>Incorrect or no genesis block found. Wrong datadir for network?</source>
        <translation>لم يتم العثور على كتلة تكوين أو لم تكون صحيحة. datadir خاطئة للشبكة؟</translation>
    </message>
    <message>
        <source>Initialization sanity check failed. %s is shutting down.</source>
        <translation>فشل بالتحقق في اختبار التعقل. تم إيقاف %s.</translation>
    </message>
    <message>
        <source>Loading P2P addresses...</source>
        <translation>تحميل عناوين P2P...</translation>
    </message>
    <message>
        <source>Loading banlist...</source>
        <translation>جاري تحميل قائمة الحظر...</translation>
    </message>
    <message>
        <source>Not enough file descriptors available.</source>
        <translation>لا تتوفر واصفات ملفات كافية.</translation>
    </message>
    <message>
        <source>Prune cannot be configured with a negative value.</source>
        <translation>لا يمكن تهيئة التجريد بقيمة سالبة.</translation>
    </message>
    <message>
        <source>Prune mode is incompatible with -txindex.</source>
        <translation>وضع التجريد غير متوافق مع -txindex.</translation>
    </message>
    <message>
        <source>Replaying blocks...</source>
        <translation>إعادة لعب الكتل...</translation>
    </message>
    <message>
        <source>Rewinding blocks...</source>
        <translation>العودة بالكتل...</translation>
    </message>
    <message>
        <source>The source code is available from %s.</source>
        <translation>شفرة المصدر متاحة من %s.</translation>
    </message>
    <message>
        <source>Unable to generate keys</source>
        <translation> غير قادر على توليد مفاتيح.</translation>
    </message>
    <message>
        <source>Upgrading UTXO database</source>
        <translation>ترقية قاعدة بيانات UTXO</translation>
    </message>
    <message>
        <source>Verifying blocks...</source>
        <translation>التحقق من الكتل...</translation>
    </message>
    <message>
        <source>Wallet needed to be rewritten: restart %s to complete</source>
        <translation>يلزم إعادة كتابة المحفظة: إعادة تشغيل %s لإكمال العملية</translation>
    </message>
    <message>
        <source>The transaction amount is too small to send after the fee has been deducted</source>
        <translation>قيمة المعاملة صغيرة جدًا ولا يمكن إرسالها بعد خصم الرسوم</translation>
    </message>
    <message>
        <source>You need to rebuild the database using -reindex to go back to unpruned mode.  This will redownload the entire blockchain</source>
        <translation>تحتاج إلى إعادة إنشاء قاعدة البيانات باستخدام -reindex للعودة إلى الوضعية الغير مجردة. هذا سوف يعيد تحميل سلسلة الكتل بأكملها</translation>
    </message>
    <message>
        <source>Error reading from database, shutting down.</source>
        <translation>خطأ في القراءة من قاعدة البيانات ، والتوقف.</translation>
    </message>
    <message>
        <source>Error upgrading chainstate database</source>
        <translation>خطأ في ترقية قاعدة بيانات chainstate</translation>
    </message>
    <message>
        <source>Signing transaction failed</source>
        <translation>فشل توقيع المعاملة</translation>
    </message>
    <message>
        <source>The transaction amount is too small to pay the fee</source>
        <translation>قيمة المعاملة صغيرة جدا لدفع الأجر</translation>
    </message>
    <message>
        <source>This is experimental software.</source>
        <translation>هذا برنامج تجريبي.</translation>
    </message>
    <message>
        <source>Transaction amount too small</source>
        <translation>قيمة العملية صغيره جدا</translation>
    </message>
    <message>
        <source>Transaction too large</source>
        <translation>المعاملة كبيرة جدا</translation>
    </message>
    <message>
        <source>Unable to bind to %s on this computer (bind returned error %s)</source>
        <translation>يتعذر الربط مع %s على هذا الكمبيوتر (الربط انتج خطأ %s)</translation>
    </message>
    <message>
        <source>Unable to generate initial keys</source>
        <translation>غير قادر على توليد مفاتيح أولية</translation>
    </message>
    <message>
        <source>Verifying wallet(s)...</source>
        <translation>التحقق من المحفظة (المحافظ)...</translation>
    </message>
    <message>
        <source>Zapping all transactions from wallet...</source>
        <translation>إزالة جميع المعاملات من المحفظة...</translation>
    </message>
    <message>
        <source>Warning: Wallet file corrupt, data salvaged! Original %s saved as %s in %s; if your balance or transactions are incorrect you should restore from a backup.</source>
        <translation>تحذير: ملف المحفظة فاسد ، تم انقاذ البيانات! تم حفظ %s الأصلي ك %s في %s؛ إذا كان رصيدك أو كانت معاملاتك غير صحيحة، فيجب عليك الإستعادة من نسخة احتياطية.</translation>
    </message>
    <message>
        <source>%s is set very high!</source>
        <translation>%s عالٍ جداً</translation>
    </message>
    <message>
        <source>Starting network threads...</source>
        <translation>بدء مؤشرات شبكة الاتصال...</translation>
    </message>
    <message>
        <source>The wallet will avoid paying less than the minimum relay fee.</source>
        <translation>سوف تتجنب المحفظة دفع أقل من الحد الأدنى لرسوم التتابع.</translation>
    </message>
    <message>
>>>>>>> 56311988
        <source>This is the minimum transaction fee you pay on every transaction.</source>
        <translation>هذه هي اقل قيمة من العمولة التي تدفعها عند كل عملية تحويل للأموال.</translation>
    </message>
    <message>
<<<<<<< HEAD
=======
        <source>Transaction amounts must not be negative</source>
        <translation>يجب ألا تكون قيمة المعاملة سلبية</translation>
    </message>
    <message>
        <source>Transaction has too long of a mempool chain</source>
        <translation>المعاملات طويلة جداً على حجم سلسلة الذاكرة </translation>
    </message>
    <message>
        <source>Transaction must have at least one recipient</source>
        <translation>يجب أن تحتوي المعاملة على مستلم واحد على الأقل</translation>
    </message>
    <message>
>>>>>>> 56311988
        <source>Insufficient funds</source>
        <translation>الرصيد غير كافي</translation>
    </message>
    <message>
<<<<<<< HEAD
=======
        <source>Cannot write to data directory '%s'; check permissions.</source>
        <translation>لايمكن الكتابة على دليل البيانات '%s'؛ تحقق من السماحيات.</translation>
    </message>
    <message>
        <source>Loading block index...</source>
        <translation>تحميل مؤشر الكتلة</translation>
    </message>
    <message>
>>>>>>> 56311988
        <source>Loading wallet...</source>
        <translation>تحميل المحفظة...</translation>
    </message>
    <message>
        <source>Cannot downgrade wallet</source>
        <translation>لايمكن تنزيل نسخة محفظة أقل</translation>
    </message>
    <message>
        <source>Rescanning...</source>
        <translation>إعادة المسح...</translation>
    </message>
    <message>
        <source>Done loading</source>
        <translation>إنتهاء التحميل</translation>
    </message>
</context>
</TS><|MERGE_RESOLUTION|>--- conflicted
+++ resolved
@@ -3,11 +3,7 @@
     <name>AddressBookPage</name>
     <message>
         <source>Right-click to edit address or label</source>
-<<<<<<< HEAD
-        <translation>Right-click to edit address or label</translation>
-=======
         <translation>أنقر بزر الفأرة الأيمن لتحرير العنوان أو التصنيف</translation>
->>>>>>> 56311988
     </message>
     <message>
         <source>Create a new address</source>
@@ -51,11 +47,7 @@
     </message>
     <message>
         <source>Choose the address to send coins to</source>
-<<<<<<< HEAD
-        <translation>إختر العنوان المراد أرسال الدفعة له</translation>
-=======
         <translation>إختر العنوان الرقمي اللذي تريد الإرسال له</translation>
->>>>>>> 56311988
     </message>
     <message>
         <source>Choose the address to receive coins with</source>
@@ -110,11 +102,7 @@
     <name>AddressTableModel</name>
     <message>
         <source>Label</source>
-<<<<<<< HEAD
-        <translation>ملصق التسمية</translation>
-=======
         <translation>وسم</translation>
->>>>>>> 56311988
     </message>
     <message>
         <source>Address</source>
@@ -197,11 +185,7 @@
     </message>
     <message>
         <source>Remember that encrypting your wallet cannot fully protect your bitcoins from being stolen by malware infecting your computer.</source>
-<<<<<<< HEAD
-        <translation>تذكر أن تشفير محفظتك لا يحمي البيتكوين الخاصة بك بشكل كامل من السرقة من قبل البرامج الخبيثةالتي تصيب حاسوبك.</translation>
-=======
         <translation>تذكر أن تشفير محفظتك لا يحمي البيتكوين الخاصة بك بشكل كامل من السرقة من قبل البرامج الخبيثةالتي تصيب حاسوبك</translation>
->>>>>>> 56311988
     </message>
     <message>
         <source>Wallet to be encrypted</source>
@@ -217,11 +201,7 @@
     </message>
     <message>
         <source>IMPORTANT: Any previous backups you have made of your wallet file should be replaced with the newly generated, encrypted wallet file. For security reasons, previous backups of the unencrypted wallet file will become useless as soon as you start using the new, encrypted wallet.</source>
-<<<<<<< HEAD
-        <translation>IMPORTANT: Any previous backups you have made of your wallet file should be replaced with the newly generated, encrypted wallet file. For security reasons, previous backups of the unencrypted wallet file will become useless as soon as you start using the new, encrypted wallet.</translation>
-=======
         <translation>هام: أي نسخة إحتياطية سابقة  قمت بها لمحفظتك يجب استبدالها  بأخرى حديثة، مشفرة. لأسباب أمنية، النسخ الاحتياطية السابقة لملفات المحفظة الغير مشفرة تصبح عديمة الفائدة مع بداية استخدام المحفظة المشفرة الجديدة.</translation>
->>>>>>> 56311988
     </message>
     <message>
         <source>Wallet encryption failed</source>
@@ -232,16 +212,6 @@
         <translation>فشل تشفير المحفظة بسبب خطأ داخلي. لم يتم تشفير محفظتك.</translation>
     </message>
     <message>
-<<<<<<< HEAD
-        <source>Wallet unlock failed</source>
-        <translation>فشل إلغاء قفل المحفظة.</translation>
-    </message>
-    <message>
-        <source>Wallet decryption failed</source>
-        <translation>فشل فك تشفير المحفظة.</translation>
-    </message>
-    </context>
-=======
         <source>The supplied passphrases do not match.</source>
         <translation>كلمتي المرور ليستا متطابقتان</translation>
     </message>
@@ -266,7 +236,6 @@
         <translation>تحذير: مفتاح الحروف الكبيرة مفعل</translation>
     </message>
 </context>
->>>>>>> 56311988
 <context>
     <name>BanTableModel</name>
     <message>
@@ -281,339 +250,38 @@
 <context>
     <name>BitcoinGUI</name>
     <message>
-<<<<<<< HEAD
+        <source>Sign &amp;message...</source>
+        <translation>التوقيع و الرسائل</translation>
+    </message>
+    <message>
+        <source>Synchronizing with network...</source>
+        <translation>مزامنة مع الشبكة ...</translation>
+    </message>
+    <message>
+        <source>&amp;Overview</source>
+        <translation>&amp;نظرة عامة</translation>
+    </message>
+    <message>
+        <source>Show general overview of wallet</source>
+        <translation>إظهار نظرة عامة على المحفظة</translation>
+    </message>
+    <message>
+        <source>&amp;Transactions</source>
+        <translation>&amp;المعاملات</translation>
+    </message>
+    <message>
         <source>Browse transaction history</source>
         <translation>تصفح تاريخ العمليات</translation>
     </message>
     <message>
+        <source>E&amp;xit</source>
+        <translation>خروج</translation>
+    </message>
+    <message>
         <source>Quit application</source>
         <translation>إغلاق التطبيق</translation>
     </message>
     <message>
-        <source>Create Wallet...</source>
-        <translation>إنشاء محفظة...</translation>
-    </message>
-    <message>
-        <source>Create a new wallet</source>
-        <translation>إنشاء محفظة جديدة</translation>
-    </message>
-    <message>
-        <source>Wallet:</source>
-        <translation>المحفظة:</translation>
-    </message>
-    <message>
-        <source>Proxy is &lt;b&gt;enabled&lt;/b&gt;: %1</source>
-        <translation>%1 اتصال نشط بشبكة البيتكوين</translation>
-    </message>
-    <message>
-        <source>Error</source>
-        <translation>خطأ</translation>
-    </message>
-    <message>
-        <source>Warning</source>
-        <translation>تحذير</translation>
-    </message>
-    <message>
-        <source>Information</source>
-        <translation>المعلومات</translation>
-    </message>
-    <message>
-        <source>Up to date</source>
-        <translation>محدث</translation>
-    </message>
-    <message>
-        <source>Open Wallet</source>
-        <translation>افتح المحفظة</translation>
-    </message>
-    <message>
-        <source>Open a wallet</source>
-        <translation>افتح المحفظة</translation>
-    </message>
-    <message>
-        <source>Close Wallet...</source>
-        <translation>اغلق المحفظة...</translation>
-    </message>
-    <message>
-        <source>Close wallet</source>
-        <translation>اغلق المحفظة</translation>
-    </message>
-    <message>
-        <source>default wallet</source>
-        <translation>المحفظة الإفتراضية</translation>
-    </message>
-    <message>
-        <source>No wallets available</source>
-        <translation>المحفظة الرقمية غير متوفرة</translation>
-    </message>
-    <message>
-        <source>Main Window</source>
-        <translation>النافذة الرئيسية</translation>
-    </message>
-    <message>
-        <source>Error: %1</source>
-        <translation>خطأ: %1</translation>
-    </message>
-    <message>
-        <source>Warning: %1</source>
-        <translation>تحذير:  %1</translation>
-    </message>
-    <message>
-        <source>Sent transaction</source>
-        <translation>إرسال المعاملة</translation>
-    </message>
-    <message>
-        <source>Incoming transaction</source>
-        <translation>المعاملات الواردة</translation>
-    </message>
-    </context>
-<context>
-    <name>CoinControlDialog</name>
-    <message>
-        <source>Coin Selection</source>
-        <translation>اختيار العمله</translation>
-    </message>
-    <message>
-        <source>Quantity:</source>
-        <translation>الكمية:</translation>
-    </message>
-    <message>
-        <source>Fee:</source>
-        <translation>الرسوم:</translation>
-    </message>
-    <message>
-        <source>Date</source>
-        <translation>التاريخ</translation>
-    </message>
-    <message>
-        <source>Confirmations</source>
-        <translation>التأكيدات</translation>
-    </message>
-    <message>
-        <source>yes</source>
-        <translation>نعم</translation>
-    </message>
-    <message>
-        <source>no</source>
-        <translation>لا</translation>
-    </message>
-    <message>
-        <source>(no label)</source>
-        <translation>(بدون وسم)</translation>
-    </message>
-    </context>
-<context>
-    <name>CreateWalletActivity</name>
-    <message>
-        <source>Creating Wallet &lt;b&gt;%1&lt;/b&gt;...</source>
-        <translation>Creating Wallet &lt;b&gt;%1&lt;/b&gt;...</translation>
-    </message>
-    <message>
-        <source>Create wallet failed</source>
-        <translation>فشل إنشاء المحفظة</translation>
-    </message>
-    <message>
-        <source>Create wallet warning</source>
-        <translation>تحذير إنشاء محفظة</translation>
-    </message>
-</context>
-<context>
-    <name>CreateWalletDialog</name>
-    <message>
-        <source>Create Wallet</source>
-        <translation>إنشاء محفظة</translation>
-    </message>
-    <message>
-        <source>Wallet Name</source>
-        <translation>إسم المحفظة</translation>
-    </message>
-    <message>
-        <source>Encrypt the wallet. The wallet will be encrypted with a passphrase of your choice.</source>
-        <translation>شفر المحفظة. المحفظة سيتم تشفيرها بإستخدام كلمة مرور من إختيارك.</translation>
-    </message>
-    <message>
-        <source>Encrypt Wallet</source>
-        <translation>تشفير محفظة</translation>
-    </message>
-    <message>
-        <source>Disable private keys for this wallet. Wallets with private keys disabled will have no private keys and cannot have an HD seed or imported private keys. This is ideal for watch-only wallets.</source>
-        <translation>تعطيل المفاتيح الخاصة لهذه المحفظة. لن تحتوي المحافظ ذات المفاتيح الخاصة المعطلة على مفاتيح خاصة ولا يمكن أن تحتوي على مفتاح HD أو مفاتيح خاصة مستوردة. هذا مثالي لمحافظ watch-only فقط.</translation>
-    </message>
-    <message>
-        <source>Disable Private Keys</source>
-        <translation>إيقاف المفاتيح الخاصة</translation>
-    </message>
-    <message>
-        <source>Make a blank wallet. Blank wallets do not initially have private keys or scripts. Private keys and addresses can be imported, or an HD seed can be set, at a later time.</source>
-        <translation>اصنع محفظة فارغة. لا تحتوي المحافظ الفارغة في البداية على مفاتيح خاصة أو نصوص. يمكن استيراد المفاتيح والعناوين الخاصة، أو يمكن تعيين مصدر HD في وقت لاحق.</translation>
-    </message>
-    <message>
-        <source>Make Blank Wallet</source>
-        <translation>أنشئ محفظة فارغة</translation>
-    </message>
-    <message>
-        <source>Create</source>
-        <translation>إنشاء</translation>
-    </message>
-</context>
-<context>
-    <name>EditAddressDialog</name>
-    <message>
-        <source>Edit Address</source>
-        <translation>تعديل العنوان</translation>
-    </message>
-    <message>
-        <source>Address "%1" already exists as a receiving address with label "%2" and so cannot be added as a sending address.</source>
-        <translation>العنوان "%1" موجود بالفعل كعنوان إستقبال تحت مسمى "%2" ولذلك لا يمكن إضافته كعنوان إرسال.</translation>
-    </message>
-    <message numerus="yes">
-        <source>%n active connection(s) to Bitcoin network</source>
-        <translation><numerusform>%n اتصال نشطة بشبكة بتكوين</numerusform><numerusform>%n اتصال نشطة بشبكة بتكوين</numerusform><numerusform>%n اتصال نشطة بشبكة بتكوين</numerusform><numerusform>%n اتصالات نشطة بشبكة بتكوين</numerusform><numerusform>%n اتصالات نشطة بشبكة بتكوين</numerusform><numerusform>%n اتصالات نشطة بشبكة بتكوين</numerusform></translation>
-    </message>
-    <message>
-        <source>The entered address "%1" is already in the address book with label "%2".</source>
-        <translation>العنوان المدخل  "%1" موجود بالفعل في سجل العناوين تحت مسمى " "%2".</translation>
-    </message>
-    </context>
-<context>
-    <name>FreespaceChecker</name>
-    <message>
-        <source>name</source>
-        <translation>الإسم</translation>
-    </message>
-    </context>
-<context>
-    <name>HelpMessageDialog</name>
-    <message>
-        <source>version</source>
-        <translation>النسخة</translation>
-    </message>
-    </context>
-<context>
-    <name>Intro</name>
-    <message>
-        <source>Reverting this setting requires re-downloading the entire blockchain. It is faster to download the full chain first and prune it later. Disables some advanced features.</source>
-        <translation>تتطلب العودة إلى هذا الإعداد إعادة تنزيل blockchain بالكامل. من الأسرع تنزيل السلسلة الكاملة أولاً وتقليمها لاحقًا. تعطيل بعض الميزات المتقدمة.</translation>
-    </message>
-    <message>
-        <source>Discard blocks after verification, except most recent %1 GB (prune)</source>
-        <translation>تجاهل الكتل بعد التحقق ، باستثناء أحدث %1  جيجابايت (تقليم)</translation>
-    </message>
-    <message>
-        <source>Error</source>
-        <translation>خطأ</translation>
-    </message>
-    </context>
-<context>
-    <name>ModalOverlay</name>
-    <message>
-        <source>Unknown. Syncing Headers (%1, %2%)...</source>
-        <translation>مجهول. مزامنة الرؤوس (%1, %2%)...</translation>
-    </message>
-</context>
-<context>
-    <name>OpenURIDialog</name>
-    </context>
-<context>
-    <name>OpenWalletActivity</name>
-    <message>
-        <source>Open wallet failed</source>
-        <translation>فشل فتح المحفظة</translation>
-    </message>
-    <message>
-        <source>Open wallet warning</source>
-        <translation>تحذير محفظة مفتوحة</translation>
-    </message>
-    <message>
-        <source>default wallet</source>
-        <translation>محفظة إفتراضية</translation>
-=======
-        <source>Sign &amp;message...</source>
-        <translation>التوقيع و الرسائل</translation>
-    </message>
-    <message>
-        <source>Synchronizing with network...</source>
-        <translation>مزامنة مع الشبكة ...</translation>
-    </message>
-    <message>
-        <source>&amp;Overview</source>
-        <translation>&amp;نظرة عامة</translation>
->>>>>>> 56311988
-    </message>
-    <message>
-        <source>Show general overview of wallet</source>
-        <translation>إظهار نظرة عامة على المحفظة</translation>
-    </message>
-    <message>
-<<<<<<< HEAD
-        <source>IP address of the proxy (e.g. IPv4: 127.0.0.1 / IPv6: ::1)</source>
-        <translation>عنوان IP للوكيل (مثل IPv4: 127.0.0.1 / IPv6: ::1)</translation>
-    </message>
-    <message>
-        <source>Disables some advanced features but all blocks will still be fully validated. Reverting this setting requires re-downloading the entire blockchain. Actual disk usage may be somewhat higher.</source>
-        <translation>يعطل بعض الميزات المتقدمة ولكن سيظل التحقق من صحة جميع الكتل بالكامل. تتطلب العودة إلى هذا الإعداد إعادة تنزيل سلسلة الكتل بالكامل. قد يكون الاستخدام الفعلي للقرص أعلى إلى حد ما.</translation>
-    </message>
-    <message>
-        <source>Prune &amp;block storage to</source>
-        <translation>تقليم وحظر التخزين من أجل</translation>
-    </message>
-    <message>
-        <source>GB</source>
-        <translation>جب</translation>
-    </message>
-    <message>
-        <source>Reverting this setting requires re-downloading the entire blockchain.</source>
-        <translation>تتطلب العودة إلى هذا الإعداد إعادة تنزيل سلسلة الكتل بالكامل.</translation>
-    </message>
-    <message>
-        <source>MiB</source>
-        <translation>ميجا بايت</translation>
-    </message>
-    <message>
-        <source>The user interface language can be set here. This setting will take effect after restarting %1.</source>
-        <translation>سيسري هذا الإعداد بعد إعادة تشغيل %1.</translation>
-    </message>
-    <message>
-        <source>Options set in this dialog are overridden by the command line or in the configuration file:</source>
-        <translation>يتم تجاوز الخيارات المعينة في مربع الحوار هذا بواسطة سطر الأوامر أو في ملف التكوين:</translation>
-    </message>
-    <message>
-        <source>The configuration file is used to specify advanced user options which override GUI settings. Additionally, any command-line options will override this configuration file.</source>
-        <translation>يتم استخدام ملف التكوين لتحديد خيارات المستخدم المتقدمة التي تتجاوز إعدادات واجهة المستخدم الرسومية. بالإضافة إلى ذلك ، ستتجاوز أي خيارات سطر أوامر ملف التكوين هذا.</translation>
-    </message>
-    <message>
-        <source>Error</source>
-        <translation>خطأ</translation>
-    </message>
-    </context>
-<context>
-    <name>OverviewPage</name>
-    </context>
-<context>
-    <name>PaymentServer</name>
-    </context>
-<context>
-    <name>PeerTableModel</name>
-    </context>
-<context>
-    <name>QObject</name>
-=======
-        <source>&amp;Transactions</source>
-        <translation>&amp;المعاملات</translation>
-    </message>
-    <message>
-        <source>Browse transaction history</source>
-        <translation>تصفح تاريخ العمليات</translation>
-    </message>
->>>>>>> 56311988
-    <message>
-        <source>E&amp;xit</source>
-        <translation>خروج</translation>
-    </message>
-    <message>
-        <source>Quit application</source>
-        <translation>إغلاق التطبيق</translation>
-    </message>
-    <message>
         <source>&amp;About %1</source>
         <translation>حوالي %1</translation>
     </message>
@@ -621,192 +289,11 @@
         <source>Show information about %1</source>
         <translation>أظهر المعلومات حولة %1</translation>
     </message>
-<<<<<<< HEAD
-    </context>
-<context>
-    <name>RPCConsole</name>
-    <message>
-        <source>Wallet: </source>
-        <translation>محفظة:</translation>
-    </message>
-    <message>
-        <source>(none)</source>
-        <translation>(لايوجد)</translation>
-    </message>
-    <message>
-        <source>Executing command without any wallet</source>
-        <translation>تنفيذ الأوامر بدون محفظة </translation>
-    </message>
-    </context>
-<context>
-    <name>ReceiveCoinsDialog</name>
-    <message>
-        <source>&amp;Create new receiving address</source>
-        <translation>و إنشاء عناوين استقبال جديدة</translation>
-    </message>
-    </context>
-<context>
-    <name>ReceiveRequestDialog</name>
-    <message>
-        <source>Address</source>
-        <translation>عنوان</translation>
-    </message>
-    <message>
-        <source>Label</source>
-        <translation>وسم</translation>
-    </message>
-    </context>
-<context>
-    <name>RecentRequestsTableModel</name>
-    <message>
-        <source>Date</source>
-        <translation>التاريخ</translation>
-    </message>
-    <message>
-        <source>Label</source>
-        <translation>وسم</translation>
-    </message>
-    <message>
-        <source>(no label)</source>
-        <translation>(بدون وسم)</translation>
-    </message>
-    </context>
-<context>
-    <name>SendCoinsDialog</name>
-    <message>
-        <source>Send Coins</source>
-        <translation>إرسال العملات</translation>
-    </message>
-    <message>
-        <source>Quantity:</source>
-        <translation>الكمية:</translation>
-    </message>
-    <message>
-        <source>Fee:</source>
-        <translation>الرسوم:</translation>
-    </message>
-    <message>
-        <source>Total Amount</source>
-        <translation>القيمة الإجمالية</translation>
-    </message>
-    <message>
-        <source>(no label)</source>
-        <translation>(بدون وسم)</translation>
-    </message>
-</context>
-<context>
-    <name>SendCoinsEntry</name>
-    </context>
-<context>
-    <name>SendConfirmationDialog</name>
-    </context>
-<context>
-    <name>ShutdownWindow</name>
-    </context>
-<context>
-    <name>SignVerifyMessageDialog</name>
-    </context>
-<context>
-    <name>TrafficGraphWidget</name>
-    </context>
-<context>
-    <name>TransactionDesc</name>
-    <message>
-        <source>Date</source>
-        <translation>التاريخ</translation>
-    </message>
-    </context>
-<context>
-    <name>TransactionDescDialog</name>
-    </context>
-<context>
-    <name>TransactionTableModel</name>
-    <message>
-        <source>Date</source>
-        <translation>التاريخ</translation>
-    </message>
-    <message>
-        <source>Type</source>
-        <translation>النوع</translation>
-    </message>
-    <message>
-        <source>Label</source>
-        <translation>وسم</translation>
-    </message>
-    <message>
-        <source>(no label)</source>
-        <translation>(بدون وسم)</translation>
-    </message>
-    </context>
-<context>
-    <name>TransactionView</name>
-=======
->>>>>>> 56311988
     <message>
         <source>About &amp;Qt</source>
         <translation>عن &amp;Qt</translation>
     </message>
     <message>
-<<<<<<< HEAD
-        <source>Copy address</source>
-        <translation>نسخ العنوان</translation>
-    </message>
-    <message>
-        <source>Comma separated file (*.csv)</source>
-        <translation>ملف مفصول بفاصلة (*.csv)</translation>
-    </message>
-    <message>
-        <source>Date</source>
-        <translation>التاريخ</translation>
-    </message>
-    <message>
-        <source>Type</source>
-        <translation>النوع</translation>
-    </message>
-    <message>
-        <source>Label</source>
-        <translation>وسم</translation>
-    </message>
-    <message>
-        <source>Address</source>
-        <translation>عنوان</translation>
-    </message>
-    <message>
-        <source>Exporting Failed</source>
-        <translation>لقد فشل التصدير</translation>
-    </message>
-    <message>
-        <source>to</source>
-        <translation>إلى</translation>
-    </message>
-</context>
-<context>
-    <name>UnitDisplayStatusBarControl</name>
-    </context>
-<context>
-    <name>WalletController</name>
-    <message>
-        <source>Close wallet</source>
-        <translation>اغلق المحفظة</translation>
-    </message>
-    </context>
-<context>
-    <name>WalletFrame</name>
-    </context>
-<context>
-    <name>WalletModel</name>
-    <message>
-        <source>Send Coins</source>
-        <translation>إرسال العملات</translation>
-    </message>
-    <message>
-        <source>default wallet</source>
-        <translation>المحفظة إفتراضية</translation>
-    </message>
-</context>
-<context>
-    <name>WalletView</name>
-=======
         <source>Show information about Qt</source>
         <translation>اظهر المعلومات</translation>
     </message>
@@ -814,7 +301,6 @@
         <source>&amp;Options...</source>
         <translation>&amp;خيارات ...</translation>
     </message>
->>>>>>> 56311988
     <message>
         <source>Modify configuration options for %1</source>
         <translation>تغيير خيارات الإعداد لأساس ل%1</translation>
@@ -824,8 +310,6 @@
         <translation>&amp;تشفير المحفظة</translation>
     </message>
     <message>
-<<<<<<< HEAD
-=======
         <source>&amp;Backup Wallet...</source>
         <translation>&amp;نسخ احتياط للمحفظة</translation>
     </message>
@@ -3525,7 +3009,6 @@
         <translation>تم حفظ بيانات المحفظة بنجاح إلى %1.</translation>
     </message>
     <message>
->>>>>>> 56311988
         <source>Cancel</source>
         <translation>إلغاء</translation>
     </message>
@@ -3533,8 +3016,6 @@
 <context>
     <name>bitcoin-core</name>
     <message>
-<<<<<<< HEAD
-=======
         <source>Error: A fatal internal error occurred, see debug.log for details</source>
         <translation>خطأ: حدث خطأ داخلي فادح، راجع debug.log للحصول على التفاصيل</translation>
     </message>
@@ -3620,13 +3101,10 @@
         <translation>فشل في اعادة مسح المحفظة خلال عملية التهيئة.</translation>
     </message>
     <message>
->>>>>>> 56311988
         <source>Importing...</source>
         <translation>إستيراد...</translation>
     </message>
     <message>
-<<<<<<< HEAD
-=======
         <source>Incorrect or no genesis block found. Wrong datadir for network?</source>
         <translation>لم يتم العثور على كتلة تكوين أو لم تكون صحيحة. datadir خاطئة للشبكة؟</translation>
     </message>
@@ -3751,13 +3229,10 @@
         <translation>سوف تتجنب المحفظة دفع أقل من الحد الأدنى لرسوم التتابع.</translation>
     </message>
     <message>
->>>>>>> 56311988
         <source>This is the minimum transaction fee you pay on every transaction.</source>
         <translation>هذه هي اقل قيمة من العمولة التي تدفعها عند كل عملية تحويل للأموال.</translation>
     </message>
     <message>
-<<<<<<< HEAD
-=======
         <source>Transaction amounts must not be negative</source>
         <translation>يجب ألا تكون قيمة المعاملة سلبية</translation>
     </message>
@@ -3770,13 +3245,10 @@
         <translation>يجب أن تحتوي المعاملة على مستلم واحد على الأقل</translation>
     </message>
     <message>
->>>>>>> 56311988
         <source>Insufficient funds</source>
         <translation>الرصيد غير كافي</translation>
     </message>
     <message>
-<<<<<<< HEAD
-=======
         <source>Cannot write to data directory '%s'; check permissions.</source>
         <translation>لايمكن الكتابة على دليل البيانات '%s'؛ تحقق من السماحيات.</translation>
     </message>
@@ -3785,7 +3257,6 @@
         <translation>تحميل مؤشر الكتلة</translation>
     </message>
     <message>
->>>>>>> 56311988
         <source>Loading wallet...</source>
         <translation>تحميل المحفظة...</translation>
     </message>
