<TS language="ar" version="2.1">
<context>
    <name>AddressBookPage</name>
    <message>
        <source>Right-click to edit address or label</source>
        <translation>انقر بالزر الايمن لتعديل العنوان</translation>
    </message>
    <message>
        <source>Create a new address</source>
        <translation>انشاء عنوان جديد</translation>
    </message>
    <message>
        <source>&amp;New</source>
        <translation>&amp;جديد</translation>
    </message>
    <message>
        <source>Copy the currently selected address to the system clipboard</source>
        <translation>قم بنسخ العنوان المختار لحافظة النظام</translation>
    </message>
    <message>
        <source>&amp;Copy</source>
        <translation>&amp;نسخ</translation>
    </message>
    <message>
        <source>C&amp;lose</source>
        <translation>ا&amp;غلاق</translation>
    </message>
    <message>
        <source>Delete the currently selected address from the list</source>
        <translation>حذف العنوان المحدد من القائمة</translation>
    </message>
    <message>
        <source>Enter address or label to search</source>
        <translation>ادخل عنوان أووصف للبحث</translation>
    </message>
    <message>
        <source>Export the data in the current tab to a file</source>
        <translation>تحميل البيانات في علامة التبويب الحالية إلى ملف.</translation>
    </message>
    <message>
        <source>&amp;Export</source>
        <translation>&amp;تصدير</translation>
    </message>
    <message>
        <source>&amp;Delete</source>
        <translation>&amp;أمسح</translation>
    </message>
    <message>
        <source>Choose the address to send coins to</source>
        <translation>اختر العنوان الذي سترسل له العملات</translation>
    </message>
    <message>
        <source>Choose the address to receive coins with</source>
        <translation>اختر العنوان الذي تستقبل عليه العملات</translation>
    </message>
    <message>
        <source>C&amp;hoose</source>
        <translation>&amp;اختر</translation>
    </message>
    <message>
        <source>Sending addresses</source>
        <translation>عناوين الإرسال</translation>
    </message>
    <message>
        <source>Receiving addresses</source>
        <translation>عناوين الاستقبال</translation>
    </message>
    <message>
        <source>These are your Bitcoin addresses for sending payments. Always check the amount and the receiving address before sending coins.</source>
<<<<<<< HEAD
        <translation>هذه هي عناوين Blackcoin التابعة لك من أجل إرسال الدفعات. تحقق دائما من المبلغ و عنوان المرسل المستقبل قبل إرسال العملات</translation>
    </message>
    <message>
        <source>These are your Bitcoin addresses for receiving payments. It is recommended to use a new receiving address for each transaction.</source>
        <translation>هذه هي عناوين Blackcoin التابعة لك من أجل إستقبال الدفعات. ينصح استخدام عنوان جديد من أجل كل صفقة</translation>
=======
        <translation>هذه هي عناوين Bitcoin التابعة لك من أجل إرسال الدفعات. تحقق دائما من المبلغ و عنوان المرسل المستقبل قبل إرسال العملات</translation>
    </message>
    <message>
        <source>These are your Bitcoin addresses for receiving payments. It is recommended to use a new receiving address for each transaction.</source>
        <translation>هذه هي عناوين Bitcoin التابعة لك من أجل إستقبال الدفعات. ينصح استخدام عنوان جديد من أجل كل صفقة</translation>
>>>>>>> 2f4f2d38
    </message>
    <message>
        <source>&amp;Copy Address</source>
        <translation>انسخ العنوان</translation>
    </message>
    <message>
        <source>Copy &amp;Label</source>
        <translation>نسخ &amp;الوصف</translation>
    </message>
    <message>
        <source>&amp;Edit</source>
        <translation>تعديل</translation>
    </message>
    <message>
        <source>Export Address List</source>
        <translation>تصدير قائمة العناوين</translation>
    </message>
    <message>
        <source>Comma separated file (*.csv)</source>
        <translation>ملف مفصول بفواصل (*.csv)</translation>
    </message>
    <message>
        <source>Exporting Failed</source>
        <translation>فشل التصدير</translation>
    </message>
    <message>
        <source>There was an error trying to save the address list to %1. Please try again.</source>
        <translation>لقد حدث خطأ أثناء  حفظ قائمة العناوين إلى %1. يرجى المحاولة مرة أخرى.</translation>
    </message>
</context>
<context>
    <name>AddressTableModel</name>
    <message>
        <source>Label</source>
        <translation>وصف</translation>
    </message>
    <message>
        <source>Address</source>
        <translation>عنوان</translation>
    </message>
    <message>
        <source>(no label)</source>
        <translation>(لا وصف)</translation>
    </message>
</context>
<context>
    <name>AskPassphraseDialog</name>
    <message>
        <source>Passphrase Dialog</source>
        <translation>حوار جملة السر</translation>
    </message>
    <message>
        <source>Enter passphrase</source>
        <translation>ادخل كلمة المرور</translation>
    </message>
    <message>
        <source>New passphrase</source>
        <translation>كلمة مرور جديدة</translation>
    </message>
    <message>
        <source>Repeat new passphrase</source>
        <translation>اعد كتابة كلمة السر</translation>
    </message>
    <message>
        <source>Show password</source>
        <translation>إعرض كلمة السر</translation>
    </message>
    <message>
        <source>Enter the new passphrase to the wallet.&lt;br/&gt;Please use a passphrase of &lt;b&gt;ten or more random characters&lt;/b&gt;, or &lt;b&gt;eight or more words&lt;/b&gt;.</source>
        <translation>أدخل عبارة مرور جديدة إلى المحفظة. الرجاء استخدام عبارة مرور تتكون من10 حروف عشوائية على الاقل, أو ثمانية كلمات على الاقل.</translation>
    </message>
    <message>
        <source>Encrypt wallet</source>
        <translation>تشفير المحفظة</translation>
    </message>
    <message>
        <source>This operation needs your wallet passphrase to unlock the wallet.</source>
        <translation>هذه العملية تحتاج كلمة مرور محفظتك لفتحها</translation>
    </message>
    <message>
        <source>Unlock wallet</source>
        <translation>إفتح المحفظة</translation>
    </message>
    <message>
        <source>This operation needs your wallet passphrase to decrypt the wallet.</source>
        <translation>هذه العملية تحتاج كلمة مرور محفظتك لفك تشفيرها </translation>
    </message>
    <message>
        <source>Decrypt wallet</source>
        <translation>فك تشفير المحفظة</translation>
    </message>
    <message>
        <source>Change passphrase</source>
        <translation>تغيير كلمة المرور</translation>
    </message>
    <message>
        <source>Enter the old passphrase and new passphrase to the wallet.</source>
        <translation>أدخل كلمة المرور القديمة والجديدة للمحفظة.</translation>
    </message>
    <message>
        <source>Confirm wallet encryption</source>
        <translation>تأكيد تشفير المحفظة</translation>
    </message>
    <message>
        <source>Warning: If you encrypt your wallet and lose your passphrase, you will &lt;b&gt;LOSE ALL OF YOUR BITCOINS&lt;/b&gt;!</source>
        <translation>تحذير: إذا قمت بتشفير محفظتك وفقدت كلمة المرور الخاص بك, ستفقد كل عملات BLACKCOINS الخاصة بك.</translation>
    </message>
    <message>
        <source>Are you sure you wish to encrypt your wallet?</source>
        <translation>هل أنت متأكد من رغبتك في تشفير محفظتك ؟</translation>
    </message>
    <message>
        <source>Wallet encrypted</source>
        <translation>محفظة مشفرة</translation>
    </message>
    <message>
        <source>%1 will close now to finish the encryption process. Remember that encrypting your wallet cannot fully protect your bitcoins from being stolen by malware infecting your computer.</source>
        <translation>سيتم إغلاق %1 الآن لإنهاء عملية التشفير. تذكر أن تشفير محفظتك لا يمكن أن يحمي البتكوين الخاص بك بالكامل من السرقة عبر البرامج الضارة التي بامكانها أن تصيب جهاز الكمبيوتر الخاص بك.</translation>
    </message>
    <message>
        <source>IMPORTANT: Any previous backups you have made of your wallet file should be replaced with the newly generated, encrypted wallet file. For security reasons, previous backups of the unencrypted wallet file will become useless as soon as you start using the new, encrypted wallet.</source>
        <translation>هام: أي نسخة إحتياطية سابقة  قمت بها لمحفظتك يجب استبدالها  بأخرى حديثة، مشفرة. لأسباب أمنية، النسخ الاحتياطية السابقة لملفات المحفظة الغير مشفرة تصبح عديمة الفائدة مع بداية استخدام المحفظة المشفرة الجديدة.</translation>
    </message>
    <message>
        <source>Wallet encryption failed</source>
        <translation>فشل تشفير المحفظة</translation>
    </message>
    <message>
        <source>Wallet encryption failed due to an internal error. Your wallet was not encrypted.</source>
        <translation>فشل تشفير المحفظة بسبب خطأ داخلي. لم يتم تشفير محفظتك.</translation>
    </message>
    <message>
        <source>The supplied passphrases do not match.</source>
        <translation>كلمتي المرور ليستا متطابقتان</translation>
    </message>
    <message>
        <source>Wallet unlock failed</source>
        <translation>فشل فتح المحفظة</translation>
    </message>
    <message>
        <source>The passphrase entered for the wallet decryption was incorrect.</source>
        <translation>كلمة المرور التي تم إدخالها لفك تشفير المحفظة غير صحيحة.</translation>
    </message>
    <message>
        <source>Wallet decryption failed</source>
        <translation>فشل   فك التشفير المحفظة</translation>
    </message>
    <message>
        <source>Wallet passphrase was successfully changed.</source>
        <translation>لقد تم تغير عبارة مرور المحفظة بنجاح</translation>
    </message>
    <message>
        <source>Warning: The Caps Lock key is on!</source>
        <translation>تحذير: مفتاح الحروف الكبيرة مفعل</translation>
    </message>
</context>
<context>
    <name>BanTableModel</name>
    <message>
        <source>IP/Netmask</source>
        <translation>عنوان البروتوكول/قناع</translation>
    </message>
    <message>
        <source>Banned Until</source>
        <translation>محظور حتى</translation>
    </message>
</context>
<context>
    <name>BitcoinGUI</name>
    <message>
        <source>Sign &amp;message...</source>
        <translation>التوقيع و الرسائل</translation>
    </message>
    <message>
        <source>Synchronizing with network...</source>
        <translation>مزامنة مع الشبكة ...</translation>
    </message>
    <message>
        <source>&amp;Overview</source>
        <translation>&amp;نظرة عامة</translation>
    </message>
    <message>
        <source>Node</source>
        <translation>جهاز</translation>
    </message>
    <message>
        <source>Show general overview of wallet</source>
        <translation>إظهار نظرة عامة على المحفظة</translation>
    </message>
    <message>
        <source>&amp;Transactions</source>
        <translation>&amp;المعاملات</translation>
    </message>
    <message>
        <source>Browse transaction history</source>
        <translation>تصفح سجل المعاملات</translation>
    </message>
    <message>
        <source>E&amp;xit</source>
        <translation>خروج</translation>
    </message>
    <message>
        <source>Quit application</source>
        <translation>الخروج من التطبيق</translation>
    </message>
    <message>
        <source>&amp;About %1</source>
        <translation>حوالي %1</translation>
    </message>
    <message>
        <source>Show information about %1</source>
        <translation>أظهر المعلومات حولة %1</translation>
    </message>
    <message>
        <source>About &amp;Qt</source>
        <translation>عن &amp;Qt</translation>
    </message>
    <message>
        <source>Show information about Qt</source>
        <translation>اظهر المعلومات</translation>
    </message>
    <message>
        <source>&amp;Options...</source>
        <translation>&amp;خيارات ...</translation>
    </message>
    <message>
        <source>Modify configuration options for %1</source>
        <translation>تغيير خيارات الإعداد لأساس ل%1</translation>
    </message>
    <message>
        <source>&amp;Encrypt Wallet...</source>
        <translation>&amp;تشفير المحفظة</translation>
    </message>
    <message>
        <source>&amp;Backup Wallet...</source>
        <translation>&amp;نسخ احتياط للمحفظة</translation>
    </message>
    <message>
        <source>&amp;Change Passphrase...</source>
        <translation>&amp;تغيير كلمة المرور</translation>
    </message>
    <message>
        <source>&amp;Sending addresses...</source>
        <translation>&amp;عناوين الإرسال...</translation>
    </message>
    <message>
        <source>&amp;Receiving addresses...</source>
        <translation>&amp;عناوين الاستقبال...</translation>
    </message>
    <message>
        <source>Open &amp;URI...</source>
        <translation>افتح &amp;URI...</translation>
    </message>
    <message>
        <source>Wallet:</source>
        <translation>محفظة:</translation>
    </message>
    <message>
        <source>default wallet</source>
        <translation>محفظة إفتراضية</translation>
    </message>
    <message>
        <source>Click to disable network activity.</source>
        <translation>اضغط لإلغاء تفعيل الشبكه</translation>
    </message>
    <message>
        <source>Network activity disabled.</source>
        <translation>تم إلغاء تفعيل الشبكه</translation>
    </message>
    <message>
        <source>Click to enable network activity again.</source>
        <translation>اضغط لتفعيل الشبكه مره أخرى</translation>
    </message>
    <message>
        <source>Syncing Headers (%1%)...</source>
        <translation>مزامنة الرؤوس (%1%)...</translation>
    </message>
    <message>
        <source>Reindexing blocks on disk...</source>
        <translation>إعادة فهرسة الكتل على القرص ...</translation>
    </message>
    <message>
        <source>Send coins to a Bitcoin address</source>
        <translation>ارسل عملات الى عنوان بيتكوين</translation>
    </message>
    <message>
        <source>Backup wallet to another location</source>
        <translation>احفظ نسخة احتياطية للمحفظة في مكان آخر</translation>
    </message>
    <message>
        <source>Change the passphrase used for wallet encryption</source>
        <translation>تغيير كلمة المرور المستخدمة لتشفير المحفظة</translation>
    </message>
    <message>
        <source>&amp;Debug window</source>
        <translation>&amp;نافذة المعالجة</translation>
    </message>
    <message>
        <source>Open debugging and diagnostic console</source>
        <translation>إفتح وحدة التصحيح و التشخيص</translation>
    </message>
    <message>
        <source>&amp;Verify message...</source>
        <translation>&amp;التحقق من الرسالة...</translation>
    </message>
    <message>
        <source>Bitcoin</source>
        <translation>بتكوين</translation>
    </message>
    <message>
        <source>Wallet</source>
        <translation>محفظة</translation>
    </message>
    <message>
        <source>&amp;Send</source>
        <translation>&amp;ارسل</translation>
    </message>
    <message>
        <source>&amp;Receive</source>
        <translation>&amp;استقبل</translation>
    </message>
    <message>
        <source>&amp;Show / Hide</source>
        <translation>&amp;عرض / اخفاء</translation>
    </message>
    <message>
        <source>Show or hide the main Window</source>
        <translation>عرض او اخفاء النافذة الرئيسية</translation>
    </message>
    <message>
        <source>Encrypt the private keys that belong to your wallet</source>
        <translation>تشفير المفتاح الخاص بمحفظتك</translation>
    </message>
    <message>
        <source>Sign messages with your Bitcoin addresses to prove you own them</source>
        <translation>وقَع الرسائل بواسطة ال: Blackcoin الخاص بك لإثبات امتلاكك لهم</translation>
    </message>
    <message>
        <source>Verify messages to ensure they were signed with specified Bitcoin addresses</source>
        <translation>تحقق من الرسائل للتأكد من أنَها وُقعت برسائل Blackcoin محدَدة</translation>
    </message>
    <message>
        <source>&amp;File</source>
        <translation>&amp;ملف</translation>
    </message>
    <message>
        <source>&amp;Settings</source>
        <translation>&amp;الاعدادات</translation>
    </message>
    <message>
        <source>&amp;Help</source>
        <translation>&amp;مساعدة</translation>
    </message>
    <message>
        <source>Tabs toolbar</source>
        <translation>شريط أدوات علامات التبويب</translation>
    </message>
    <message>
        <source>Request payments (generates QR codes and bitcoin: URIs)</source>
        <translation>أطلب دفعات (يولد كودات الرمز المربع وبيت كوين: العناوين المعطاة)</translation>
    </message>
    <message>
        <source>Show the list of used sending addresses and labels</source>
        <translation>عرض قائمة عناوين الإرسال المستخدمة والملصقات</translation>
    </message>
    <message>
        <source>Show the list of used receiving addresses and labels</source>
        <translation>عرض قائمة عناوين الإستقبال المستخدمة والملصقات</translation>
    </message>
    <message>
        <source>Open a bitcoin: URI or payment request</source>
        <translation>فتح URI : Blackcoin أو طلب دفع</translation>
    </message>
    <message>
        <source>&amp;Command-line options</source>
        <translation>&amp;خيارات سطر الأوامر</translation>
    </message>
    <message numerus="yes">
        <source>%n active connection(s) to Bitcoin network</source>
        <translation><numerusform>%n اتصال نشطة بشبكة بتكوين</numerusform><numerusform>%n اتصال نشطة بشبكة بتكوين</numerusform><numerusform>%n اتصال نشطة بشبكة بتكوين</numerusform><numerusform>%n اتصالات نشطة بشبكة بتكوين</numerusform><numerusform>%n اتصالات نشطة بشبكة بتكوين</numerusform><numerusform>%n اتصالات نشطة بشبكة بتكوين</numerusform></translation>
    </message>
    <message>
        <source>Indexing blocks on disk...</source>
        <translation>ترتيب فهرسة الكتل على القرص...</translation>
    </message>
    <message>
        <source>Processing blocks on disk...</source>
        <translation>معالجة الكتل على القرص...</translation>
    </message>
    <message numerus="yes">
        <source>Processed %n block(s) of transaction history.</source>
        <translation><numerusform>تمت معالجة %n كتلة من محفوظات المعاملة.</numerusform><numerusform>تمت معالجة %n كتلة من محفوظات المعاملة.</numerusform><numerusform>تمت معالجة %n كتلة من محفوظات المعاملة.</numerusform><numerusform>تمت معالجة %n كتلات من محفوظات المعاملة.</numerusform><numerusform>تمت معالجة %n كتلات من محفوظات المعاملة.</numerusform><numerusform>تمت معالجة %n كتلات من محفوظات المعاملة.</numerusform></translation>
    </message>
    <message>
        <source>%1 behind</source>
        <translation>خلف %1</translation>
    </message>
    <message>
        <source>Last received block was generated %1 ago.</source>
        <translation>تم توليد الكتلة المستقبلة الأخيرة منذ %1.</translation>
    </message>
    <message>
        <source>Transactions after this will not yet be visible.</source>
        <translation>المعاملات بعد ذلك لن تكون مريئة بعد.</translation>
    </message>
    <message>
        <source>Error</source>
        <translation>خطأ</translation>
    </message>
    <message>
        <source>Warning</source>
        <translation>تحذير</translation>
    </message>
    <message>
        <source>Information</source>
        <translation>معلومات</translation>
    </message>
    <message>
        <source>Up to date</source>
        <translation>محدث</translation>
    </message>
    <message>
        <source>Show the %1 help message to get a list with possible Bitcoin command-line options</source>
        <translation>بين اشارة المساعدة %1 للحصول على قائمة من خيارات اوامر البت كوين المحتملة </translation>
    </message>
    <message>
        <source>%1 client</source>
        <translation>الزبون %1</translation>
    </message>
    <message>
        <source>Connecting to peers...</source>
        <translation>اتصال إلي القرناء...</translation>
    </message>
    <message>
        <source>Catching up...</source>
        <translation>اللحاق بالركب ...</translation>
    </message>
    <message>
        <source>Date: %1
</source>
        <translation>التاريخ %1


</translation>
    </message>
    <message>
        <source>Amount: %1
</source>
        <translation>الكمية %1
</translation>
    </message>
    <message>
        <source>Wallet: %1
</source>
        <translation>المحفظة:  %1</translation>
    </message>
    <message>
        <source>Type: %1
</source>
        <translation>نوع %1
</translation>
    </message>
    <message>
        <source>Label: %1
</source>
        <translation>علامه: %1
</translation>
    </message>
    <message>
        <source>Address: %1
</source>
        <translation>عنوان %1
</translation>
    </message>
    <message>
        <source>Sent transaction</source>
        <translation>المعاملات  المرسلة</translation>
    </message>
    <message>
        <source>Incoming transaction</source>
        <translation>المعاملات الواردة</translation>
    </message>
    <message>
        <source>HD key generation is &lt;b&gt;enabled&lt;/b&gt;</source>
        <translation>توليد المفاتيح الهرمية الحتمية HD &lt;b&gt;مفعل&lt;/b&gt;</translation>
    </message>
    <message>
        <source>HD key generation is &lt;b&gt;disabled&lt;/b&gt;</source>
        <translation>توليد المفاتيح الهرمية الحتمية HD &lt;b&gt;معطل&lt;/b&gt;</translation>
    </message>
    <message>
        <source>Wallet is &lt;b&gt;encrypted&lt;/b&gt; and currently &lt;b&gt;unlocked&lt;/b&gt;</source>
        <translation>المحفظة &lt;b&gt;مشفرة&lt;/b&gt; و &lt;b&gt;مفتوحة&lt;/b&gt; حاليا</translation>
    </message>
    <message>
        <source>Wallet is &lt;b&gt;encrypted&lt;/b&gt; and currently &lt;b&gt;locked&lt;/b&gt;</source>
        <translation>المحفظة &lt;b&gt;مشفرة&lt;/b&gt; و &lt;b&gt;مقفلة&lt;/b&gt; حاليا</translation>
    </message>
    <message>
        <source>A fatal error occurred. Bitcoin can no longer continue safely and will quit.</source>
        <translation>خطأ فادح حدث . لا يمكن اتمام بيتكوين بامان سيتم الخروج</translation>
    </message>
</context>
<context>
    <name>CoinControlDialog</name>
    <message>
        <source>Coin Selection</source>
        <translation>اختيار العمله</translation>
    </message>
    <message>
        <source>Quantity:</source>
        <translation>الكمية :</translation>
    </message>
    <message>
        <source>Bytes:</source>
        <translation>بايت</translation>
    </message>
    <message>
        <source>Amount:</source>
        <translation>القيمة :</translation>
    </message>
    <message>
        <source>Fee:</source>
        <translation>رسوم :</translation>
    </message>
    <message>
        <source>Dust:</source>
        <translation>غبار:</translation>
    </message>
    <message>
        <source>After Fee:</source>
        <translation>بعد الرسوم :</translation>
    </message>
    <message>
        <source>Change:</source>
        <translation>تعديل :</translation>
    </message>
    <message>
        <source>(un)select all</source>
        <translation>عدم اختيار الجميع</translation>
    </message>
    <message>
        <source>Tree mode</source>
        <translation>صيغة الشجرة</translation>
    </message>
    <message>
        <source>List mode</source>
        <translation>صيغة القائمة</translation>
    </message>
    <message>
        <source>Amount</source>
        <translation>مبلغ</translation>
    </message>
    <message>
        <source>Received with label</source>
        <translation>مستقبل مع ملصق</translation>
    </message>
    <message>
        <source>Received with address</source>
        <translation>مستقبل مع عنوان</translation>
    </message>
    <message>
        <source>Date</source>
        <translation>تاريخ</translation>
    </message>
    <message>
        <source>Confirmations</source>
        <translation>تأكيدات</translation>
    </message>
    <message>
        <source>Confirmed</source>
        <translation>تأكيد</translation>
    </message>
    <message>
        <source>Copy address</source>
        <translation>  انسخ عنوان</translation>
    </message>
    <message>
        <source>Copy label</source>
        <translation> انسخ التسمية</translation>
    </message>
    <message>
        <source>Copy amount</source>
        <translation>نسخ الكمية</translation>
    </message>
    <message>
        <source>Copy transaction ID</source>
        <translation>نسخ رقم العملية</translation>
    </message>
    <message>
        <source>Lock unspent</source>
        <translation>قفل غير المنفق</translation>
    </message>
    <message>
        <source>Unlock unspent</source>
        <translation>فتح غير المنفق</translation>
    </message>
    <message>
        <source>Copy quantity</source>
        <translation>نسخ الكمية </translation>
    </message>
    <message>
        <source>Copy fee</source>
        <translation>نسخ الرسوم</translation>
    </message>
    <message>
        <source>Copy after fee</source>
        <translation>نسخ بعد الرسوم</translation>
    </message>
    <message>
        <source>Copy bytes</source>
        <translation>نسخ البايتات </translation>
    </message>
    <message>
        <source>Copy dust</source>
        <translation>نسخ الغبار</translation>
    </message>
    <message>
        <source>Copy change</source>
        <translation>نسخ التعديل</translation>
    </message>
    <message>
        <source>(%1 locked)</source>
        <translation>(%1 تم قفله)</translation>
    </message>
    <message>
        <source>yes</source>
        <translation>نعم</translation>
    </message>
    <message>
        <source>no</source>
        <translation>لا</translation>
    </message>
    <message>
        <source>This label turns red if any recipient receives an amount smaller than the current dust threshold.</source>
        <translation>يتحول هذا الملصق إلى اللون الأحمر إذا تلقى أي مستلم كمية أصغر من عتبة الغبار الحالية.</translation>
    </message>
    <message>
        <source>Can vary +/- %1 satoshi(s) per input.</source>
        <translation>يمكن أن يختلف +/- %1 من ساتوشي(s) لكل إدخال.</translation>
    </message>
    <message>
        <source>(no label)</source>
        <translation>(لا وصف)</translation>
    </message>
    <message>
        <source>change from %1 (%2)</source>
        <translation>تغير من %1 (%2)</translation>
    </message>
    <message>
        <source>(change)</source>
        <translation>(تغير)</translation>
    </message>
</context>
<context>
    <name>EditAddressDialog</name>
    <message>
        <source>Edit Address</source>
        <translation>عدل العنوان</translation>
    </message>
    <message>
        <source>&amp;Label</source>
        <translation>&amp;وصف</translation>
    </message>
    <message>
        <source>The label associated with this address list entry</source>
        <translation>الملصق المرتبط بقائمة العناوين المدخلة</translation>
    </message>
    <message>
        <source>The address associated with this address list entry. This can only be modified for sending addresses.</source>
        <translation>العنوان المرتبط بقائمة العناوين المدخلة. و التي يمكن تعديلها فقط بواسطة ارسال العناوين</translation>
    </message>
    <message>
        <source>&amp;Address</source>
        <translation>&amp;العنوان</translation>
    </message>
    <message>
        <source>New sending address</source>
        <translation>عنوان إرسال جديد</translation>
    </message>
    <message>
        <source>Edit receiving address</source>
        <translation>تعديل عنوان الأستلام</translation>
    </message>
    <message>
        <source>Edit sending address</source>
        <translation>تعديل عنوان الارسال</translation>
    </message>
    <message>
        <source>The entered address "%1" is not a valid Bitcoin address.</source>
        <translation>العنوان المدخل "%1" ليس عنوان بيت كوين صحيح.</translation>
    </message>
    <message>
        <source>Could not unlock wallet.</source>
        <translation> يمكن فتح المحفظة.</translation>
    </message>
    <message>
        <source>New key generation failed.</source>
        <translation>فشل توليد مفتاح جديد.</translation>
    </message>
</context>
<context>
    <name>FreespaceChecker</name>
    <message>
        <source>A new data directory will be created.</source>
        <translation>سيتم انشاء دليل بيانات جديد.</translation>
    </message>
    <message>
        <source>name</source>
        <translation>الاسم</translation>
    </message>
    <message>
        <source>Directory already exists. Add %1 if you intend to create a new directory here.</source>
        <translation>الدليل موجوج بالفعل. أضف %1 اذا نويت إنشاء دليل جديد هنا.</translation>
    </message>
    <message>
        <source>Path already exists, and is not a directory.</source>
        <translation>المسار موجود بالفعل، وهو ليس دليلاً.</translation>
    </message>
    <message>
        <source>Cannot create data directory here.</source>
        <translation>لا يمكن انشاء دليل بيانات هنا .</translation>
    </message>
</context>
<context>
    <name>HelpMessageDialog</name>
    <message>
        <source>version</source>
        <translation>النسخة</translation>
    </message>
    <message>
        <source>(%1-bit)</source>
        <translation>(%1-بت)</translation>
    </message>
    <message>
        <source>About %1</source>
        <translation>حوالي %1</translation>
    </message>
    <message>
        <source>Command-line options</source>
        <translation>خيارات سطر الأوامر</translation>
    </message>
</context>
<context>
    <name>Intro</name>
    <message>
        <source>Welcome</source>
        <translation>أهلا</translation>
    </message>
    <message>
        <source>Welcome to %1.</source>
        <translation> اهلا بكم في %1</translation>
    </message>
    <message>
        <source>As this is the first time the program is launched, you can choose where %1 will store its data.</source>
        <translation>بما انه هذه اول مرة لانطلاق هذا البرنامج, فيمكنك ان تختار اين سيخزن %1 بياناته</translation>
    </message>
    <message>
        <source>When you click OK, %1 will begin to download and process the full %4 block chain (%2GB) starting with the earliest transactions in %3 when %4 initially launched.</source>
        <translation>عند النقر على "موافق" ، سيبدأ %1 في تنزيل ومعالجة سلسلة الكتل %4 الكاملة (%2 جيجابايت) بدءًا من المعاملات الأقدم في %3 عند تشغيل %4 في البداية.</translation>
    </message>
    <message>
<<<<<<< HEAD
        <source>Start minimized</source>
        <translation>البدء مصغراً</translation>
=======
        <source>This initial synchronisation is very demanding, and may expose hardware problems with your computer that had previously gone unnoticed. Each time you run %1, it will continue downloading where it left off.</source>
        <translation>تُعد هذه المزامنة الأولية أمرًا شاقًا للغاية، وقد تعرض جهاز الكمبيوتر الخاص بك للمشاكل الذي لم يلاحظها أحد سابقًا. في كل مرة تقوم فيها بتشغيل %1، سيتابع التحميل من حيث تم التوقف.</translation>
>>>>>>> 2f4f2d38
    </message>
    <message>
        <source>If you have chosen to limit block chain storage (pruning), the historical data must still be downloaded and processed, but will be deleted afterward to keep your disk usage low.</source>
        <translation>إذا كنت قد اخترت تقييد تخزين سلسلة الكتل (التجريد)، فيجب تحميل البيانات القديمة ومعالجتها، ولكن سيتم حذفها بعد ذلك للحفاظ على انخفاض استخدام القرص.</translation>
    </message>
    <message>
        <source>Use the default data directory</source>
        <translation>استخدام دليل البانات الافتراضي</translation>
    </message>
    <message>
        <source>Use a custom data directory:</source>
        <translation>استخدام دليل بيانات مخصص:</translation>
    </message>
    <message>
        <source>Bitcoin</source>
        <translation>بتكوين</translation>
    </message>
    <message>
        <source>At least %1 GB of data will be stored in this directory, and it will grow over time.</source>
        <translation>سيتم تخزين %1 جيجابايت على الأقل من البيانات في هذا الدليل، وستنمو مع الوقت.</translation>
    </message>
    <message>
        <source>Approximately %1 GB of data will be stored in this directory.</source>
        <translation>سيتم تخزين %1 جيجابايت تقريباً من البيانات في هذا الدليل.</translation>
    </message>
    <message>
<<<<<<< HEAD
        <source>When you click OK, %1 will begin to download and process the full %4 block chain (%2GB) starting with the earliest transactions in %3 when %4 initially launched.</source>
        <translation>عند النقر على "موافق" ، سيبدأ %1 في تنزيل ومعالجة سلسلة الكتل %4 الكاملة (%2 جيجابايت) بدءًا من المعاملات الأقدم في %3 عند تشغيل %4 في البداية.</translation>
    </message>
    <message>
        <source>This initial synchronisation is very demanding, and may expose hardware problems with your computer that had previously gone unnoticed. Each time you run %1, it will continue downloading where it left off.</source>
        <translation>تُعد هذه المزامنة الأولية أمرًا شاقًا للغاية، وقد تعرض جهاز الكمبيوتر الخاص بك للمشاكل الذي لم يلاحظها أحد سابقًا. في كل مرة تقوم فيها بتشغيل %1، سيتابع التحميل من حيث تم التوقف.</translation>
    </message>
    <message>
        <source>If you have chosen to limit block chain storage (pruning), the historical data must still be downloaded and processed, but will be deleted afterward to keep your disk usage low.</source>
        <translation>إذا كنت قد اخترت تقييد تخزين سلسلة الكتل (التجريد)، فيجب تحميل البيانات القديمة ومعالجتها، ولكن سيتم حذفها بعد ذلك للحفاظ على انخفاض استخدام القرص.</translation>
    </message>
    <message>
        <source>Use the default data directory</source>
        <translation>استخدام دليل البانات الافتراضي</translation>
=======
        <source>%1 will download and store a copy of the Bitcoin block chain.</source>
        <translation>سيقوم %1 بتنزيل نسخة من سلسلة كتل بتكوين وتخزينها.</translation>
>>>>>>> 2f4f2d38
    </message>
    <message>
        <source>The wallet will also be stored in this directory.</source>
        <translation>سوف يتم تخزين المحفظة في هذا الدليل.</translation>
    </message>
    <message>
        <source>Bitcoin</source>
        <translation>بتكوين</translation>
    </message>
    <message>
        <source>At least %1 GB of data will be stored in this directory, and it will grow over time.</source>
        <translation>سيتم تخزين %1 جيجابايت على الأقل من البيانات في هذا الدليل، وستنمو مع الوقت.</translation>
    </message>
    <message>
        <source>Approximately %1 GB of data will be stored in this directory.</source>
        <translation>سيتم تخزين %1 جيجابايت تقريباً من البيانات في هذا الدليل.</translation>
    </message>
    <message>
        <source>%1 will download and store a copy of the Bitcoin block chain.</source>
        <translation>سيقوم %1 بتنزيل نسخة من سلسلة كتل بتكوين وتخزينها.</translation>
    </message>
    <message>
        <source>The wallet will also be stored in this directory.</source>
        <translation>سوف يتم تخزين المحفظة في هذا الدليل.</translation>
    </message>
    <message>
        <source>Error: Specified data directory "%1" cannot be created.</source>
        <translation>خطأ: لا يمكن تكوين دليل بيانات مخصص ل %1</translation>
    </message>
    <message>
        <source>Error</source>
        <translation>خطأ</translation>
    </message>
    <message numerus="yes">
        <source>%n GB of free space available</source>
        <translation><numerusform>%n جيجابايت من المساحة المتوفرة</numerusform><numerusform>%n جيجابايت من المساحة المتوفرة</numerusform><numerusform>%n جيجابايت من المساحة المتوفرة</numerusform><numerusform>%n جيجابايت من المساحة المتوفرة</numerusform><numerusform>%n جيجابايت من المساحة المتوفرة</numerusform><numerusform>%n جيجابايت من المساحة المتوفرة</numerusform></translation>
    </message>
    <message numerus="yes">
        <source>(of %n GB needed)</source>
        <translation><numerusform>(من %n جيجابايت اللازمة)</numerusform><numerusform>(من %n جيجابايت اللازمة)</numerusform><numerusform>(من %n جيجابايت اللازمة)</numerusform><numerusform>(من %n جيجابايت اللازمة)</numerusform><numerusform>(من %n جيجابايت اللازمة)</numerusform><numerusform>(من %n جيجابايت اللازمة)</numerusform></translation>
    </message>
</context>
<context>
    <name>ModalOverlay</name>
    <message>
        <source>Form</source>
        <translation>نمودج</translation>
    </message>
    <message>
        <source>Recent transactions may not yet be visible, and therefore your wallet's balance might be incorrect. This information will be correct once your wallet has finished synchronizing with the bitcoin network, as detailed below.</source>
        <translation>قد لا تكون المعاملات الأخيرة مرئية بعد، وبالتالي قد يكون رصيد محفظتك غير صحيح. ستكون هذه المعلومات صحيحة بمجرد الانتهاء من محفظتك مع شبكة البيتكوين، كما هو مفصل أدناه.</translation>
    </message>
    <message>
        <source>Attempting to spend bitcoins that are affected by not-yet-displayed transactions will not be accepted by the network.</source>
        <translation>لن تقبل الشبكة محاولة إنفاق البتكوين المتأثرة بالمعاملات التي لم يتم عرضها بعد.</translation>
    </message>
    <message>
        <source>Number of blocks left</source>
        <translation>عدد الكتل الفاضلة</translation>
    </message>
    <message>
        <source>Unknown...</source>
        <translation>غير معرف</translation>
    </message>
    <message>
        <source>Last block time</source>
        <translation>اخر وقت الكتلة</translation>
    </message>
    <message>
        <source>Progress</source>
        <translation>تقدم</translation>
    </message>
    <message>
        <source>Progress increase per hour</source>
        <translation>تقدم يزيد بلساعة</translation>
    </message>
    <message>
        <source>calculating...</source>
        <translation>تحسب الان...</translation>
    </message>
    <message>
        <source>Estimated time left until synced</source>
        <translation>الوقت المتبقي للمزامنة</translation>
    </message>
    <message>
        <source>Hide</source>
        <translation>إخفاء</translation>
    </message>
    <message>
        <source>Unknown. Syncing Headers (%1)...</source>
        <translation>غير معروف. مزامنة الرؤوس (%1) ...</translation>
    </message>
</context>
<context>
    <name>OpenURIDialog</name>
    <message>
        <source>Open URI</source>
        <translation>افتح URL</translation>
    </message>
    <message>
        <source>Open payment request from URI or file</source>
        <translation>حدد طلب الدفع من ملف او URI</translation>
    </message>
    <message>
        <source>URI:</source>
        <translation>العنوان:</translation>
    </message>
    <message>
        <source>Select payment request file</source>
        <translation>حدد ملف طلب الدفع</translation>
    </message>
    <message>
        <source>Select payment request file to open</source>
        <translation>حدد ملف طلب الدفع لفتحه</translation>
    </message>
</context>
<context>
    <name>OptionsDialog</name>
    <message>
        <source>Options</source>
        <translation>خيارات ...</translation>
    </message>
    <message>
        <source>&amp;Main</source>
        <translation>&amp;الرئيسي</translation>
    </message>
    <message>
        <source>Automatically start %1 after logging in to the system.</source>
        <translation>ابدأ تلقائيًا %1 بعد تسجيل الدخول إلى النظام.</translation>
    </message>
    <message>
        <source>&amp;Start %1 on system login</source>
        <translation>تشغيل %1 عند الدخول إلى النظام</translation>
    </message>
    <message>
        <source>Size of &amp;database cache</source>
        <translation>حجم ذاكرة التخزين المؤقت لقاعدة البيانات</translation>
    </message>
    <message>
        <source>MB</source>
        <translation>م ب</translation>
    </message>
    <message>
        <source>Number of script &amp;verification threads</source>
        <translation>عدد مؤشرات التحقق من البرنامج النصي</translation>
    </message>
    <message>
        <source>Shows if the supplied default SOCKS5 proxy is used to reach peers via this network type.</source>
        <translation>إظهار ما إذا كان وكيل SOCKS5 الافتراضي الموفر تم استخدامه للوصول إلى النظراء عبر نوع الشبكة هذا.</translation>
    </message>
    <message>
        <source>Use separate SOCKS&amp;5 proxy to reach peers via Tor hidden services:</source>
        <translation>استخدام وكيل SOCKS5 منفصل للوصول إلى الأقران عبر خدمات Tor المخفية:</translation>
    </message>
    <message>
        <source>Hide the icon from the system tray.</source>
        <translation>إخفاء الآيقونة من صينية النظام.</translation>
    </message>
    <message>
        <source>&amp;Hide tray icon</source>
        <translation>اخفاء آيقونة الصينية</translation>
    </message>
    <message>
        <source>Minimize instead of exit the application when the window is closed. When this option is enabled, the application will be closed only after selecting Exit in the menu.</source>
        <translation>التصغير بدلاً من الخروج من التطبيق عند إغلاق النافذة. عند تفعيل هذا الخيار، سيتم إغلاق التطبيق فقط بعد اختيار الخروج من القائمة.</translation>
    </message>
    <message>
        <source>Active command-line options that override above options:</source>
        <translation>خيارات سطر الأوامر النشطة التي تتجاوز الخيارات أعلاه:</translation>
    </message>
    <message>
        <source>Open the %1 configuration file from the working directory.</source>
        <translation>فتح ملف الإعدادات %1 من الدليل العامل.</translation>
    </message>
    <message>
        <source>Open Configuration File</source>
        <translation>فتح ملف الإعدادات</translation>
    </message>
    <message>
        <source>Reset all client options to default.</source>
        <translation>إعادة تعيين كل إعدادات العميل للحالة الإفتراضية.</translation>
    </message>
    <message>
        <source>&amp;Reset Options</source>
        <translation>&amp;استعادة الخيارات</translation>
    </message>
    <message>
        <source>&amp;Network</source>
        <translation>&amp;الشبكة</translation>
    </message>
    <message>
        <source>W&amp;allet</source>
        <translation>&amp;محفظة</translation>
    </message>
    <message>
        <source>Expert</source>
        <translation>تصدير</translation>
    </message>
    <message>
        <source>Enable coin &amp;control features</source>
        <translation>تفعيل ميزات التحكم في العملة</translation>
    </message>
    <message>
        <source>&amp;Spend unconfirmed change</source>
        <translation>دفع الفكة غير المؤكدة</translation>
    </message>
    <message>
        <source>Map port using &amp;UPnP</source>
        <translation>ربط المنفذ باستخدام UPnP</translation>
    </message>
    <message>
        <source>Accept connections from outside.</source>
        <translation>قبول الاتصالات من الخارج.</translation>
    </message>
    <message>
        <source>Allow incomin&amp;g connections</source>
        <translation>السماح بالاتصالات الواردة.</translation>
    </message>
    <message>
        <source>Connect to the Bitcoin network through a SOCKS5 proxy.</source>
        <translation>الاتصال بشبكة البتكوين عبر وكيل SOCKS5.</translation>
    </message>
    <message>
        <source>&amp;Connect through SOCKS5 proxy (default proxy):</source>
        <translation>الاتصال من خلال وكيل SOCKS5 (الوكيل الافتراضي):</translation>
    </message>
    <message>
        <source>Proxy &amp;IP:</source>
        <translation>بروكسي &amp;اي بي:</translation>
    </message>
    <message>
        <source>&amp;Port:</source>
        <translation>&amp;المنفذ:</translation>
    </message>
    <message>
        <source>Port of the proxy (e.g. 9050)</source>
        <translation>منفذ البروكسي (مثلا 9050)</translation>
    </message>
    <message>
        <source>Used for reaching peers via:</source>
        <translation>مستخدم للاتصال بالاصدقاء من خلال:</translation>
    </message>
    <message>
        <source>IPv4</source>
        <translation>IPv4</translation>
    </message>
    <message>
        <source>IPv6</source>
        <translation>IPv6</translation>
    </message>
    <message>
        <source>Tor</source>
        <translation>تور</translation>
    </message>
    <message>
        <source>Connect to the Bitcoin network through a separate SOCKS5 proxy for Tor hidden services.</source>
        <translation>قم بالاتصال بشبكة بتكوين عبر وكيل SOCKS5 منفصل لخدمات تور المخفية.</translation>
    </message>
    <message>
        <source>&amp;Window</source>
        <translation>نافذه</translation>
    </message>
    <message>
        <source>Show only a tray icon after minimizing the window.</source>
        <translation>إظهار آيقونة الصينية فقط بعد تصغير النافذة.</translation>
    </message>
    <message>
        <source>&amp;Minimize to the tray instead of the taskbar</source>
        <translation>التصغير إلى صينية النظام بدلاً من شريط المهام</translation>
    </message>
    <message>
        <source>M&amp;inimize on close</source>
        <translation>تصغير عند الإغلاق</translation>
    </message>
    <message>
        <source>&amp;Display</source>
        <translation>&amp;عرض</translation>
    </message>
    <message>
        <source>User Interface &amp;language:</source>
        <translation>واجهة المستخدم &amp;اللغة:</translation>
    </message>
    <message>
        <source>&amp;Unit to show amounts in:</source>
        <translation>الوحدة لإظهار المبالغ فيها:</translation>
    </message>
    <message>
        <source>Choose the default subdivision unit to show in the interface and when sending coins.</source>
        <translation>اختر وحدة التقسيم الفرعية الافتراضية للعرض في الواجهة وعند إرسال العملات.</translation>
    </message>
    <message>
        <source>Whether to show coin control features or not.</source>
        <translation>ما اذا أردت إظهار ميزات التحكم في العملة أم لا.</translation>
    </message>
    <message>
        <source>&amp;Third party transaction URLs</source>
        <translation>العناوين (URL) لجهات خارجية</translation>
    </message>
    <message>
        <source>&amp;OK</source>
        <translation>تم</translation>
    </message>
    <message>
        <source>&amp;Cancel</source>
        <translation>الغاء</translation>
    </message>
    <message>
        <source>default</source>
        <translation>الافتراضي</translation>
    </message>
    <message>
        <source>none</source>
        <translation>لا شيء</translation>
    </message>
    <message>
        <source>Confirm options reset</source>
        <translation>تأكيد استعادة الخيارات</translation>
    </message>
    <message>
        <source>Client restart required to activate changes.</source>
        <translation>يتطلب إعادة تشغيل العميل لتفعيل التغييرات.</translation>
    </message>
    <message>
        <source>Client will be shut down. Do you want to proceed?</source>
        <translation>سوف يتم إيقاف العميل تماماً. هل تريد الإستمرار؟</translation>
    </message>
    <message>
        <source>Configuration options</source>
        <translation>إعداد الخيارات</translation>
    </message>
    <message>
        <source>Error</source>
        <translation>خطأ</translation>
    </message>
    <message>
        <source>The configuration file could not be opened.</source>
        <translation>لم تتمكن من فتح ملف الإعدادات.</translation>
    </message>
    <message>
        <source>This change would require a client restart.</source>
        <translation>هذا التغيير يتطلب إعادة تشغيل العميل بشكل كامل.</translation>
    </message>
    <message>
        <source>The supplied proxy address is invalid.</source>
        <translation>عنوان الوكيل توفيره غير صالح.</translation>
    </message>
</context>
<context>
    <name>OverviewPage</name>
    <message>
        <source>Form</source>
        <translation>نمودج</translation>
    </message>
    <message>
        <source>The displayed information may be out of date. Your wallet automatically synchronizes with the Bitcoin network after a connection is established, but this process has not completed yet.</source>
        <translation>قد تكون المعلومات المعروضة قديمة. تتزامن محفظتك تلقائيًا مع شبكة البتكوين بعد إنشاء الاتصال، ولكن هذه العملية لم تكتمل بعد.</translation>
    </message>
    <message>
        <source>Watch-only:</source>
        <translation>مشاهدة فقط:</translation>
    </message>
    <message>
        <source>Available:</source>
        <translation>متوفر</translation>
    </message>
    <message>
        <source>Your current spendable balance</source>
        <translation>رصيدك القابل للصرف</translation>
    </message>
    <message>
        <source>Pending:</source>
        <translation>معلق:</translation>
    </message>
    <message>
        <source>Total of transactions that have yet to be confirmed, and do not yet count toward the spendable balance</source>
        <translation>إجمالي المعاملات التي لم يتم تأكيدها بعد ولا تحتسب ضمن الرصيد القابل للانفاق</translation>
    </message>
    <message>
        <source>Immature:</source>
        <translation>غير ناضجة</translation>
    </message>
    <message>
        <source>Mined balance that has not yet matured</source>
        <translation>الرصيد المعدّن الذي لم ينضج بعد</translation>
    </message>
    <message>
        <source>Balances</source>
        <translation>الأرصدة</translation>
    </message>
    <message>
        <source>Total:</source>
        <translation>المجموع:</translation>
    </message>
    <message>
        <source>Your current total balance</source>
        <translation>رصيدك الكلي الحالي</translation>
    </message>
    <message>
        <source>Your current balance in watch-only addresses</source>
        <translation>رصيدك الحالي في العناوين المشاهدة فقط</translation>
    </message>
    <message>
        <source>Spendable:</source>
        <translation>قابل للصرف:</translation>
    </message>
    <message>
        <source>Recent transactions</source>
        <translation>أحدث المعاملات</translation>
    </message>
    <message>
        <source>Unconfirmed transactions to watch-only addresses</source>
        <translation>معاملات غير مؤكدة للعناوين المشاهدة فقط</translation>
    </message>
    <message>
        <source>Mined balance in watch-only addresses that has not yet matured</source>
        <translation>الرصيد المعدّن في العناوين المشاهدة فقط التي لم تنضج بعد</translation>
    </message>
    <message>
        <source>Current total balance in watch-only addresses</source>
        <translation>الرصيد الإجمالي الحالي في العناوين المشاهدة فقط</translation>
    </message>
</context>
<context>
    <name>PaymentServer</name>
    <message>
        <source>Payment request error</source>
        <translation>خطأ في طلب الدفع</translation>
    </message>
    <message>
        <source>Cannot start bitcoin: click-to-pay handler</source>
        <translation>لا يمكن تشغيل بتكوين: معالج النقر للدفع</translation>
    </message>
    <message>
        <source>URI handling</source>
        <translation>التعامل مع العنوان</translation>
    </message>
    <message>
        <source>Invalid payment address %1</source>
        <translation>عنوان الدفع غير صالح %1</translation>
    </message>
    <message>
        <source>URI cannot be parsed! This can be caused by an invalid Bitcoin address or malformed URI parameters.</source>
        <translation>لا يمكن تحليل العنوان (URI)! يمكن أن يحدث هذا بسبب عنوان بتكوين غير صالح أو معلمات عنوان (URI) غير صحيحة.</translation>
    </message>
    <message>
        <source>Payment request file handling</source>
        <translation>التعامل مع ملف طلب الدفع</translation>
    </message>
    <message>
        <source>Payment request file cannot be read! This can be caused by an invalid payment request file.</source>
        <translation>لا يمكن قراءة ملف طلب الدفع! يمكن أن يحدث هذا بسبب ملف لطلب الدفع غير صالح.</translation>
    </message>
    <message>
        <source>Payment request rejected</source>
        <translation>تم رفض طلب الدفع</translation>
    </message>
    <message>
        <source>Payment request network doesn't match client network.</source>
        <translation>لا تتطابق شبكة طلب الدفع مع شبكة العميل.</translation>
    </message>
    <message>
        <source>Payment request expired.</source>
        <translation>انتهاء صلاحية طلب الدفع.</translation>
    </message>
    <message>
        <source>Payment request is not initialized.</source>
        <translation>لم يتم تهيئة طلب الدفع.</translation>
    </message>
    <message>
        <source>Unverified payment requests to custom payment scripts are unsupported.</source>
        <translation>طلبات الدفع غير المؤكدة إلى نصوص الدفع المخصصة غير مدعومة.</translation>
    </message>
    <message>
        <source>Invalid payment request.</source>
        <translation>طلب دفع غير صالح.</translation>
    </message>
    <message>
        <source>Requested payment amount of %1 is too small (considered dust).</source>
        <translation>المبلغ المطلوب للدفع %1 صغير جداً (يعتبر غبار).</translation>
    </message>
    <message>
        <source>Refund from %1</source>
        <translation>إعادة مال من %1</translation>
    </message>
    <message>
        <source>Payment request %1 is too large (%2 bytes, allowed %3 bytes).</source>
        <translation>طلب الدفع %1 كبير جداً (%2 بايت، المسموح به %3 بايت).</translation>
    </message>
    <message>
        <source>Error communicating with %1: %2</source>
        <translation>حدث خطأ في الاتصال بـ %1: %2</translation>
    </message>
    <message>
        <source>Payment request cannot be parsed!</source>
        <translation>لا يمكن تحليل طلب الدفع!</translation>
    </message>
    <message>
        <source>Bad response from server %1</source>
        <translation>استجابة سيئة من الملقم %1</translation>
    </message>
    <message>
        <source>Network request error</source>
        <translation>خطأ في طلب الشبكة</translation>
    </message>
    <message>
        <source>Payment acknowledged</source>
        <translation>اعتراف بالدفع</translation>
    </message>
</context>
<context>
    <name>PeerTableModel</name>
    <message>
        <source>User Agent</source>
        <translation>وكيل المستخدم</translation>
<<<<<<< HEAD
    </message>
    <message>
        <source>Node/Service</source>
        <translation>عقدة/خدمة</translation>
=======
    </message>
    <message>
        <source>Node/Service</source>
        <translation>عقدة/خدمة</translation>
    </message>
    <message>
        <source>NodeId</source>
        <translation>رقم العقدة</translation>
    </message>
    <message>
        <source>Ping</source>
        <translation>رنين</translation>
    </message>
    <message>
        <source>Sent</source>
        <translation>تم الإرسال</translation>
    </message>
    <message>
        <source>Received</source>
        <translation>إستقبل</translation>
    </message>
</context>
<context>
    <name>QObject</name>
    <message>
        <source>Amount</source>
        <translation>مبلغ</translation>
    </message>
    <message>
        <source>Enter a Bitcoin address (e.g. %1)</source>
        <translation>ادخل عنوان محفطة البتكوين (مثال %1)</translation>
    </message>
    <message>
        <source>%1 d</source>
        <translation>%1 يوم</translation>
    </message>
    <message>
        <source>%1 h</source>
        <translation>%1 ساعة</translation>
    </message>
    <message>
        <source>%1 m</source>
        <translation>%1 دقيقة</translation>
    </message>
    <message>
        <source>%1 s</source>
        <translation>%1 ثانية</translation>
    </message>
    <message>
        <source>None</source>
        <translation>لا شيء</translation>
    </message>
    <message>
        <source>N/A</source>
        <translation>غير معروف</translation>
    </message>
    <message>
        <source>%1 ms</source>
        <translation>%1 جزء من الثانية</translation>
    </message>
    <message>
        <source>%1 and %2</source>
        <translation>%1 و %2</translation>
    </message>
    <message>
        <source>%1 B</source>
        <translation>%1 بايت</translation>
    </message>
    <message>
        <source>%1 KB</source>
        <translation>%1 كيلو بايت</translation>
    </message>
    <message>
        <source>%1 MB</source>
        <translation>%1 ميقا بايت</translation>
    </message>
    <message>
        <source>%1 GB</source>
        <translation>%1 قيقا بايت</translation>
    </message>
    <message>
        <source>%1 didn't yet exit safely...</source>
        <translation>%1 لم يخرج بعد بأمان...</translation>
    </message>
    <message>
        <source>unknown</source>
        <translation>غير معروف</translation>
    </message>
</context>
<context>
    <name>QObject::QObject</name>
    <message>
        <source>Error: Specified data directory "%1" does not exist.</source>
        <translation>خطأ: دليل البيانات المحدد "%1" غير موجود.</translation>
    </message>
    <message>
        <source>Error: %1</source>
        <translation>خطأ: %1</translation>
    </message>
</context>
<context>
    <name>QRImageWidget</name>
    <message>
        <source>&amp;Save Image...</source>
        <translation>&amp;حفظ الصورة</translation>
    </message>
    <message>
        <source>&amp;Copy Image</source>
        <translation>&amp;نسخ الصورة</translation>
    </message>
    <message>
        <source>Save QR Code</source>
        <translation>حفظ رمز الاستجابة السريعة QR</translation>
    </message>
    <message>
        <source>PNG Image (*.png)</source>
        <translation>صورة PNG (*.png)</translation>
    </message>
</context>
<context>
    <name>RPCConsole</name>
    <message>
        <source>N/A</source>
        <translation>غير معروف</translation>
    </message>
    <message>
        <source>Client version</source>
        <translation>نسخه العميل</translation>
    </message>
    <message>
        <source>&amp;Information</source>
        <translation>المعلومات</translation>
    </message>
    <message>
        <source>Debug window</source>
        <translation>نافذة المعالجة</translation>
    </message>
    <message>
        <source>General</source>
        <translation>عام</translation>
    </message>
    <message>
        <source>Using BerkeleyDB version</source>
        <translation>باستخدام BerkeleyDB إصدار</translation>
    </message>
    <message>
        <source>Datadir</source>
        <translation>دليل البيانات</translation>
    </message>
    <message>
        <source>Startup time</source>
        <translation>وقت البدء</translation>
    </message>
    <message>
        <source>Network</source>
        <translation>الشبكه</translation>
    </message>
    <message>
        <source>Name</source>
        <translation>الاسم</translation>
    </message>
    <message>
        <source>Number of connections</source>
        <translation>عدد الاتصالات</translation>
    </message>
    <message>
        <source>Block chain</source>
        <translation>سلسلة الكتل</translation>
    </message>
    <message>
        <source>Current number of blocks</source>
        <translation>عدد الكتل الحالي</translation>
    </message>
    <message>
        <source>Memory Pool</source>
        <translation>تجمع الذاكرة</translation>
    </message>
    <message>
        <source>Current number of transactions</source>
        <translation>عدد المعاملات الحالي</translation>
    </message>
    <message>
        <source>Memory usage</source>
        <translation>استخدام الذاكرة</translation>
    </message>
    <message>
        <source>&amp;Reset</source>
        <translation>إعادة تعيين</translation>
    </message>
    <message>
        <source>Received</source>
        <translation>إستقبل</translation>
    </message>
    <message>
        <source>Sent</source>
        <translation>تم الإرسال</translation>
    </message>
    <message>
        <source>&amp;Peers</source>
        <translation>&amp;اصدقاء</translation>
    </message>
    <message>
        <source>Banned peers</source>
        <translation>الأقران الممنوعين</translation>
    </message>
    <message>
        <source>Select a peer to view detailed information.</source>
        <translation>حدد نظير لعرض معلومات مفصلة.</translation>
    </message>
    <message>
        <source>Whitelisted</source>
        <translation>اللائحة البيضاء</translation>
    </message>
    <message>
        <source>Direction</source>
        <translation>جهة</translation>
    </message>
    <message>
        <source>Version</source>
        <translation>الإصدار</translation>
    </message>
    <message>
        <source>Starting Block</source>
        <translation>كتلة البداية</translation>
    </message>
    <message>
        <source>Synced Headers</source>
        <translation>رؤوس متزامنة</translation>
    </message>
    <message>
        <source>Synced Blocks</source>
        <translation>كتل متزامنة</translation>
    </message>
    <message>
        <source>User Agent</source>
        <translation>وكيل المستخدم</translation>
    </message>
    <message>
        <source>Decrease font size</source>
        <translation>تصغير حجم الخط</translation>
    </message>
    <message>
        <source>Increase font size</source>
        <translation>تكبير حجم الخط</translation>
    </message>
    <message>
        <source>Services</source>
        <translation>خدمات</translation>
    </message>
    <message>
        <source>Ban Score</source>
        <translation>نقاط الحظر</translation>
    </message>
    <message>
        <source>Connection Time</source>
        <translation>مدة الاتصال</translation>
    </message>
    <message>
        <source>Last Send</source>
        <translation>آخر استقبال</translation>
    </message>
    <message>
        <source>Last Receive</source>
        <translation>آخر إرسال</translation>
    </message>
    <message>
        <source>Ping Time</source>
        <translation>وقت الرنين</translation>
    </message>
    <message>
        <source>The duration of a currently outstanding ping.</source>
        <translation>مدة الرنين المعلقة حالياً.</translation>
    </message>
    <message>
        <source>Ping Wait</source>
        <translation>انتظار الرنين</translation>
    </message>
    <message>
        <source>Min Ping</source>
        <translation>أقل رنين</translation>
    </message>
    <message>
        <source>Time Offset</source>
        <translation>إزاحة الوقت</translation>
    </message>
    <message>
        <source>Last block time</source>
        <translation>اخر وقت الكتلة</translation>
    </message>
    <message>
        <source>&amp;Open</source>
        <translation>الفتح</translation>
    </message>
    <message>
        <source>&amp;Console</source>
        <translation>وحدة التحكم</translation>
    </message>
    <message>
        <source>&amp;Network Traffic</source>
        <translation>&amp;حركة مرور الشبكة</translation>
>>>>>>> 2f4f2d38
    </message>
    <message>
        <source>NodeId</source>
        <translation>رقم العقدة</translation>
    </message>
    <message>
        <source>Ping</source>
        <translation>رنين</translation>
    </message>
    <message>
        <source>Sent</source>
        <translation>تم الإرسال</translation>
    </message>
    <message>
<<<<<<< HEAD
        <source>Received</source>
        <translation>إستقبل</translation>
=======
        <source>Debug log file</source>
        <translation>تصحيح ملف السجل</translation>
    </message>
    <message>
        <source>Clear console</source>
        <translation>مسح وحدة التحكم</translation>
    </message>
    <message>
        <source>1 &amp;hour</source>
        <translation>1 &amp;ساعة</translation>
>>>>>>> 2f4f2d38
    </message>
</context>
<context>
    <name>QObject</name>
    <message>
        <source>Amount</source>
        <translation>مبلغ</translation>
    </message>
    <message>
        <source>Enter a Bitcoin address (e.g. %1)</source>
        <translation>ادخل عنوان محفطة البتكوين (مثال %1)</translation>
    </message>
    <message>
        <source>%1 d</source>
        <translation>%1 يوم</translation>
    </message>
    <message>
<<<<<<< HEAD
        <source>%1 h</source>
        <translation>%1 ساعة</translation>
    </message>
    <message>
        <source>%1 m</source>
        <translation>%1 دقيقة</translation>
    </message>
    <message>
        <source>%1 s</source>
        <translation>%1 ثانية</translation>
    </message>
    <message>
        <source>None</source>
        <translation>لا شيء</translation>
    </message>
    <message>
        <source>N/A</source>
        <translation>غير معروف</translation>
    </message>
    <message>
        <source>%1 ms</source>
        <translation>%1 جزء من الثانية</translation>
    </message>
    <message numerus="yes">
        <source>%n second(s)</source>
        <translation><numerusform>%n ثانية</numerusform><numerusform>%n ثانية</numerusform><numerusform>%n ثانية</numerusform><numerusform>%n ثواني</numerusform><numerusform>%n ثانية</numerusform><numerusform>%n ثانية</numerusform></translation>
    </message>
    <message numerus="yes">
        <source>%n minute(s)</source>
        <translation><numerusform>%n دقيقة</numerusform><numerusform>%n دقيقة</numerusform><numerusform>%n دقيقة</numerusform><numerusform>%n دقائق</numerusform><numerusform>%n دقيقة</numerusform><numerusform>%n دقيقة</numerusform></translation>
    </message>
    <message numerus="yes">
        <source>%n hour(s)</source>
        <translation><numerusform>%n ساعة</numerusform><numerusform>%n ساعة</numerusform><numerusform>%n ساعة</numerusform><numerusform>%n ساعة</numerusform><numerusform>%n ساعات</numerusform><numerusform>%n ساعة</numerusform></translation>
    </message>
    <message numerus="yes">
        <source>%n day(s)</source>
        <translation><numerusform>%n يوم</numerusform><numerusform>%n يوم</numerusform><numerusform>%n يوم</numerusform><numerusform>%n أيام</numerusform><numerusform>%n يوم</numerusform><numerusform>%n يوم</numerusform></translation>
    </message>
    <message numerus="yes">
        <source>%n week(s)</source>
        <translation><numerusform>%n أسبوع</numerusform><numerusform>%n أسبوع</numerusform><numerusform>%n أسبوع</numerusform><numerusform>%n أسابيع</numerusform><numerusform>%n أسابيع</numerusform><numerusform>%n أسابيع</numerusform></translation>
    </message>
    <message>
        <source>%1 and %2</source>
        <translation>%1 و %2</translation>
    </message>
    <message numerus="yes">
        <source>%n year(s)</source>
        <translation><numerusform>%n يوم</numerusform><numerusform>%n يوم</numerusform><numerusform>%n يوم</numerusform><numerusform>%n أيام</numerusform><numerusform>%n أيام</numerusform><numerusform>%n أيام</numerusform></translation>
    </message>
    <message>
        <source>%1 B</source>
        <translation>%1 بايت</translation>
    </message>
    <message>
        <source>%1 KB</source>
        <translation>%1 كيلو بايت</translation>
    </message>
    <message>
        <source>%1 MB</source>
        <translation>%1 ميقا بايت</translation>
=======
        <source>&amp;Disconnect</source>
        <translation>قطع الاتصال</translation>
    </message>
    <message>
        <source>Ban for</source>
        <translation>حظر ل</translation>
    </message>
    <message>
        <source>&amp;Unban</source>
        <translation>رفع الحظر</translation>
    </message>
    <message>
        <source>default wallet</source>
        <translation>محفظة إفتراضية</translation>
>>>>>>> 2f4f2d38
    </message>
    <message>
        <source>Welcome to the %1 RPC console.</source>
        <translation>مرحبًا بك في وحدة التحكم %1 RPC.</translation>
    </message>
    <message>
        <source>Use up and down arrows to navigate history, and %1 to clear screen.</source>
        <translation>استخدم السهمين لأعلى ولأسفل لتصفح السجل، و%1 لمسح الشاشة.</translation>
    </message>
    <message>
        <source>Type %1 for an overview of available commands.</source>
        <translation>اكتب %1 للحصول على نظرة عامة على الأوامر المتوفرة.</translation>
    </message>
    <message>
        <source>For more information on using this console type %1.</source>
        <translation>لمزيد من المعلومات حول استخدام نوع وحدة التحكم هذه اكتب %1.</translation>
    </message>
    <message>
        <source>WARNING: Scammers have been active, telling users to type commands here, stealing their wallet contents. Do not use this console without fully understanding the ramifications of a command.</source>
        <translation>تحذير: المخادعون نشطون، ويطلبون من المستخدمين كتابة الأوامر هنا، من أجل سرقة محتويات محفظتهم. لا تستخدم وحدة التحكم هذه بدون فهم تبعات الأمر بشكل كامل.</translation>
    </message>
    <message>
        <source>Network activity disabled</source>
        <translation>تم تعطيل نشاط الشبكة</translation>
    </message>
    <message>
        <source>(node id: %1)</source>
        <translation>(معرف العقدة: %1)</translation>
    </message>
    <message>
        <source>via %1</source>
        <translation>خلال %1</translation>
    </message>
    <message>
        <source>%1 didn't yet exit safely...</source>
        <translation>%1 لم يخرج بعد بأمان...</translation>
    </message>
    <message>
        <source>unknown</source>
        <translation>غير معروف</translation>
    </message>
</context>
<context>
    <name>QObject::QObject</name>
    <message>
        <source>Error: Specified data directory "%1" does not exist.</source>
        <translation>خطأ: دليل البيانات المحدد "%1" غير موجود.</translation>
    </message>
    <message>
        <source>Error: %1</source>
        <translation>خطأ: %1</translation>
    </message>
</context>
<context>
    <name>QRImageWidget</name>
    <message>
        <source>&amp;Save Image...</source>
        <translation>&amp;حفظ الصورة</translation>
    </message>
    <message>
        <source>&amp;Copy Image</source>
        <translation>&amp;نسخ الصورة</translation>
    </message>
    <message>
        <source>Save QR Code</source>
        <translation>حفظ رمز الاستجابة السريعة QR</translation>
    </message>
    <message>
        <source>PNG Image (*.png)</source>
        <translation>صورة PNG (*.png)</translation>
    </message>
</context>
<context>
    <name>RPCConsole</name>
    <message>
        <source>N/A</source>
        <translation>غير معروف</translation>
    </message>
    <message>
        <source>Client version</source>
        <translation>نسخه العميل</translation>
    </message>
    <message>
        <source>&amp;Information</source>
        <translation>المعلومات</translation>
    </message>
    <message>
        <source>Debug window</source>
        <translation>نافذة المعالجة</translation>
    </message>
    <message>
        <source>General</source>
        <translation>عام</translation>
    </message>
    <message>
        <source>Using BerkeleyDB version</source>
        <translation>باستخدام BerkeleyDB إصدار</translation>
    </message>
    <message>
        <source>Datadir</source>
        <translation>دليل البيانات</translation>
    </message>
    <message>
        <source>Startup time</source>
        <translation>وقت البدء</translation>
    </message>
    <message>
        <source>Network</source>
        <translation>الشبكه</translation>
    </message>
    <message>
        <source>Name</source>
        <translation>الاسم</translation>
    </message>
    <message>
        <source>Number of connections</source>
        <translation>عدد الاتصالات</translation>
    </message>
    <message>
        <source>Block chain</source>
        <translation>سلسلة الكتل</translation>
    </message>
    <message>
        <source>Current number of blocks</source>
        <translation>عدد الكتل الحالي</translation>
    </message>
    <message>
        <source>Memory Pool</source>
        <translation>تجمع الذاكرة</translation>
    </message>
    <message>
        <source>Current number of transactions</source>
        <translation>عدد المعاملات الحالي</translation>
    </message>
    <message>
        <source>Memory usage</source>
        <translation>استخدام الذاكرة</translation>
    </message>
    <message>
        <source>&amp;Reset</source>
        <translation>إعادة تعيين</translation>
    </message>
    <message>
        <source>Received</source>
        <translation>إستقبل</translation>
    </message>
    <message>
        <source>Sent</source>
        <translation>تم الإرسال</translation>
    </message>
    <message>
        <source>&amp;Peers</source>
        <translation>&amp;اصدقاء</translation>
    </message>
    <message>
        <source>Banned peers</source>
        <translation>الأقران الممنوعين</translation>
    </message>
    <message>
        <source>Select a peer to view detailed information.</source>
        <translation>حدد نظير لعرض معلومات مفصلة.</translation>
    </message>
    <message>
        <source>Whitelisted</source>
        <translation>اللائحة البيضاء</translation>
    </message>
    <message>
        <source>Direction</source>
        <translation>جهة</translation>
    </message>
    <message>
        <source>Version</source>
        <translation>الإصدار</translation>
    </message>
    <message>
        <source>Starting Block</source>
        <translation>كتلة البداية</translation>
    </message>
    <message>
        <source>Synced Headers</source>
        <translation>رؤوس متزامنة</translation>
    </message>
    <message>
        <source>Synced Blocks</source>
        <translation>كتل متزامنة</translation>
    </message>
    <message>
        <source>User Agent</source>
        <translation>وكيل المستخدم</translation>
    </message>
    <message>
        <source>Decrease font size</source>
        <translation>تصغير حجم الخط</translation>
    </message>
    <message>
        <source>Increase font size</source>
        <translation>تكبير حجم الخط</translation>
    </message>
    <message>
        <source>Services</source>
        <translation>خدمات</translation>
    </message>
    <message>
        <source>Ban Score</source>
        <translation>نقاط الحظر</translation>
    </message>
    <message>
        <source>Connection Time</source>
        <translation>مدة الاتصال</translation>
    </message>
    <message>
        <source>Last Send</source>
        <translation>آخر استقبال</translation>
    </message>
    <message>
        <source>Last Receive</source>
        <translation>آخر إرسال</translation>
    </message>
    <message>
        <source>Ping Time</source>
        <translation>وقت الرنين</translation>
    </message>
    <message>
        <source>The duration of a currently outstanding ping.</source>
        <translation>مدة الرنين المعلقة حالياً.</translation>
    </message>
    <message>
        <source>Ping Wait</source>
        <translation>انتظار الرنين</translation>
    </message>
    <message>
        <source>Min Ping</source>
        <translation>أقل رنين</translation>
    </message>
    <message>
        <source>Time Offset</source>
        <translation>إزاحة الوقت</translation>
    </message>
    <message>
        <source>Last block time</source>
        <translation>اخر وقت الكتلة</translation>
    </message>
    <message>
        <source>&amp;Open</source>
        <translation>الفتح</translation>
    </message>
    <message>
        <source>&amp;Console</source>
        <translation>وحدة التحكم</translation>
    </message>
    <message>
        <source>&amp;Network Traffic</source>
        <translation>&amp;حركة مرور الشبكة</translation>
    </message>
    <message>
        <source>Totals</source>
        <translation>المجاميع</translation>
    </message>
    <message>
        <source>In:</source>
        <translation>داخل:</translation>
    </message>
    <message>
        <source>Out:</source>
        <translation>خارج:</translation>
    </message>
    <message>
        <source>Debug log file</source>
        <translation>تصحيح ملف السجل</translation>
    </message>
    <message>
        <source>Clear console</source>
        <translation>مسح وحدة التحكم</translation>
    </message>
    <message>
        <source>1 &amp;hour</source>
        <translation>1 &amp;ساعة</translation>
    </message>
    <message>
        <source>1 &amp;day</source>
        <translation>1 &amp; يوم</translation>
    </message>
    <message>
        <source>1 &amp;week</source>
        <translation>1 &amp; اسبوع</translation>
    </message>
    <message>
        <source>1 &amp;year</source>
        <translation>1 &amp; سنة</translation>
    </message>
    <message>
        <source>&amp;Disconnect</source>
        <translation>قطع الاتصال</translation>
    </message>
    <message>
        <source>Ban for</source>
        <translation>حظر ل</translation>
    </message>
    <message>
        <source>&amp;Unban</source>
        <translation>رفع الحظر</translation>
    </message>
    <message>
        <source>Welcome to the %1 RPC console.</source>
        <translation>مرحبًا بك في وحدة التحكم %1 RPC.</translation>
    </message>
    <message>
        <source>Use up and down arrows to navigate history, and %1 to clear screen.</source>
        <translation>استخدم السهمين لأعلى ولأسفل لتصفح السجل، و%1 لمسح الشاشة.</translation>
    </message>
    <message>
        <source>Type %1 for an overview of available commands.</source>
        <translation>اكتب %1 للحصول على نظرة عامة على الأوامر المتوفرة.</translation>
    </message>
    <message>
        <source>For more information on using this console type %1.</source>
        <translation>لمزيد من المعلومات حول استخدام نوع وحدة التحكم هذه اكتب %1.</translation>
    </message>
    <message>
        <source>WARNING: Scammers have been active, telling users to type commands here, stealing their wallet contents. Do not use this console without fully understanding the ramifications of a command.</source>
        <translation>تحذير: المخادعون نشطون، ويطلبون من المستخدمين كتابة الأوامر هنا، من أجل سرقة محتويات محفظتهم. لا تستخدم وحدة التحكم هذه بدون فهم تبعات الأمر بشكل كامل.</translation>
    </message>
    <message>
        <source>Network activity disabled</source>
        <translation>تم تعطيل نشاط الشبكة</translation>
    </message>
    <message>
        <source>(node id: %1)</source>
        <translation>(معرف العقدة: %1)</translation>
    </message>
    <message>
        <source>via %1</source>
        <translation>خلال %1</translation>
    </message>
    <message>
        <source>never</source>
        <translation>ابدا</translation>
    </message>
    <message>
        <source>Inbound</source>
        <translation>داخل</translation>
    </message>
    <message>
        <source>Outbound</source>
        <translation>خارجي</translation>
    </message>
    <message>
        <source>Yes</source>
        <translation>نعم</translation>
    </message>
    <message>
        <source>No</source>
        <translation>لا</translation>
    </message>
    <message>
        <source>Unknown</source>
        <translation>غير معرف</translation>
    </message>
</context>
<context>
    <name>ReceiveCoinsDialog</name>
    <message>
        <source>&amp;Amount:</source>
        <translation>&amp;القيمة</translation>
    </message>
    <message>
        <source>&amp;Label:</source>
        <translation>&amp;وصف :</translation>
    </message>
    <message>
        <source>&amp;Message:</source>
        <translation>&amp;رسالة:</translation>
    </message>
    <message>
        <source>An optional message to attach to the payment request, which will be displayed when the request is opened. Note: The message will not be sent with the payment over the Bitcoin network.</source>
        <translation>رسالة اختيارية لإرفاقها بطلب الدفع، والتي سيتم عرضها عند فتح الطلب. ملاحظة: لن يتم إرسال الرسالة مع الدفعة عبر شبكة البتكوين.</translation>
    </message>
    <message>
        <source>An optional label to associate with the new receiving address.</source>
        <translation>تسمية اختيارية لربطها بعنوان المستلم الجديد.</translation>
    </message>
    <message>
        <source>Use this form to request payments. All fields are &lt;b&gt;optional&lt;/b&gt;.</source>
        <translation>استخدم هذا النموذج لطلب الدفعات. جميع الحقول &lt;b&gt;اختيارية&lt;/b&gt;.</translation>
    </message>
    <message>
        <source>An optional amount to request. Leave this empty or zero to not request a specific amount.</source>
        <translation>مبلغ اختياري للطلب. اترك هذا فارغًا أو صفراً لعدم طلب مبلغ محدد.</translation>
    </message>
    <message>
        <source>Clear all fields of the form.</source>
        <translation>مسح كل حقول النموذج المطلوبة</translation>
    </message>
    <message>
        <source>Clear</source>
        <translation>مسح</translation>
    </message>
    <message>
        <source>Requested payments history</source>
        <translation>سجل طلبات الدفع</translation>
    </message>
    <message>
        <source>&amp;Request payment</source>
        <translation>&amp;طلب دفعة</translation>
    </message>
    <message>
        <source>Show the selected request (does the same as double clicking an entry)</source>
        <translation>إظهار الطلب المحدد (يقوم بنفس نتيجة النقر المزدوج على أي إدخال)</translation>
    </message>
    <message>
        <source>Show</source>
        <translation>عرض</translation>
    </message>
    <message>
        <source>Remove the selected entries from the list</source>
        <translation>قم بإزالة الإدخالات المحددة من القائمة</translation>
    </message>
    <message>
        <source>Remove</source>
        <translation>ازل</translation>
    </message>
    <message>
        <source>Copy URI</source>
        <translation>نسخ العنوان</translation>
    </message>
    <message>
        <source>Copy label</source>
        <translation> انسخ التسمية</translation>
    </message>
    <message>
        <source>Copy message</source>
        <translation>انسخ الرسالة</translation>
    </message>
    <message>
        <source>Copy amount</source>
        <translation>نسخ الكمية</translation>
    </message>
</context>
<context>
    <name>ReceiveRequestDialog</name>
    <message>
        <source>QR Code</source>
        <translation>رمز كيو ار</translation>
    </message>
    <message>
        <source>Copy &amp;URI</source>
        <translation>نسخ  &amp;URI</translation>
    </message>
    <message>
        <source>Copy &amp;Address</source>
        <translation>نسخ &amp;العنوان</translation>
    </message>
    <message>
        <source>&amp;Save Image...</source>
        <translation>&amp;حفظ الصورة</translation>
    </message>
    <message>
        <source>Request payment to %1</source>
        <translation>طلب الدفعة إلى %1</translation>
    </message>
    <message>
        <source>Payment information</source>
        <translation>معلومات الدفع</translation>
    </message>
    <message>
        <source>URI</source>
        <translation> URI</translation>
    </message>
    <message>
        <source>Address</source>
        <translation>عنوان</translation>
    </message>
    <message>
        <source>Amount</source>
        <translation>مبلغ</translation>
    </message>
    <message>
        <source>Label</source>
        <translation>وصف</translation>
    </message>
    <message>
        <source>Message</source>
        <translation>رسالة </translation>
    </message>
    <message>
<<<<<<< HEAD
=======
        <source>Wallet</source>
        <translation>محفظة</translation>
    </message>
    <message>
>>>>>>> 2f4f2d38
        <source>Resulting URI too long, try to reduce the text for label / message.</source>
        <translation>العنوان المستخدم طويل جدًا، حاول أن تقوم بتقليل نص التسمية / الرسالة.</translation>
    </message>
    <message>
        <source>Error encoding URI into QR Code.</source>
        <translation>خطأ في ترميز العنوان إلى الرمز المربع.</translation>
    </message>
</context>
<context>
    <name>RecentRequestsTableModel</name>
    <message>
        <source>Date</source>
        <translation>تاريخ</translation>
    </message>
    <message>
        <source>Label</source>
        <translation>وصف</translation>
    </message>
    <message>
        <source>Message</source>
        <translation>رسالة </translation>
    </message>
    <message>
        <source>(no label)</source>
        <translation>(لا وصف)</translation>
    </message>
    <message>
        <source>(no message)</source>
        <translation>( لا رسائل )</translation>
    </message>
    <message>
        <source>(no amount requested)</source>
        <translation>(لا يوجد مبلغ مطلوب)</translation>
    </message>
    <message>
        <source>Requested</source>
        <translation>تم الطلب</translation>
    </message>
</context>
<context>
    <name>SendCoinsDialog</name>
    <message>
        <source>Send Coins</source>
        <translation>إرسال Coins</translation>
    </message>
    <message>
        <source>Coin Control Features</source>
        <translation>ميزات التحكم بالعملة</translation>
    </message>
    <message>
        <source>Inputs...</source>
        <translation>المدخلات...</translation>
    </message>
    <message>
        <source>automatically selected</source>
        <translation>اختيار تلقائيا</translation>
    </message>
    <message>
        <source>Insufficient funds!</source>
        <translation>الرصيد غير كافي!</translation>
    </message>
    <message>
        <source>Quantity:</source>
        <translation>الكمية :</translation>
    </message>
    <message>
        <source>Bytes:</source>
        <translation>بايت</translation>
    </message>
    <message>
        <source>Amount:</source>
        <translation>القيمة :</translation>
    </message>
    <message>
        <source>Fee:</source>
        <translation>رسوم :</translation>
    </message>
    <message>
        <source>After Fee:</source>
        <translation>بعد الرسوم :</translation>
    </message>
    <message>
        <source>Change:</source>
        <translation>تعديل :</translation>
    </message>
    <message>
        <source>If this is activated, but the change address is empty or invalid, change will be sent to a newly generated address.</source>
        <translation>إذا تم تنشيط هذا، ولكن عنوان الفكة فارغ أو غير صالح، فسيتم إرسال الفكة إلى عنوان تم إنشاؤه حديثًا.</translation>
    </message>
    <message>
        <source>Custom change address</source>
        <translation>تغيير عنوان الفكة</translation>
    </message>
    <message>
        <source>Transaction Fee:</source>
        <translation>رسوم المعاملة:</translation>
    </message>
    <message>
        <source>Choose...</source>
        <translation>إختر …</translation>
    </message>
    <message>
        <source>Warning: Fee estimation is currently not possible.</source>
        <translation>تحذير: تقدير الرسوم غير ممكن في الوقت الحالي.</translation>
    </message>
    <message>
        <source>collapse fee-settings</source>
        <translation>خفض اعدادات الرسوم</translation>
    </message>
    <message>
        <source>per kilobyte</source>
        <translation>لكل كيلوبايت</translation>
    </message>
    <message>
        <source>Hide</source>
        <translation>إخفاء</translation>
    </message>
    <message>
        <source>Paying only the minimum fee is just fine as long as there is less transaction volume than space in the blocks. But be aware that this can end up in a never confirming transaction once there is more demand for bitcoin transactions than the network can process.</source>
        <translation>إن دفع الحد الأدنى فقط من الرسوم يجوز طالما أن حجم المعاملات أقل من المساحة الموجودة في الكتل. ولكن كن على علم بأن هذا يمكن أن ينتهي في معاملة غير مؤكدة أبداً عندما يكون هناك طلب أكبر على معاملات البتكوين مما تستطيع الشبكة معالجته.</translation>
    </message>
    <message>
        <source>(read the tooltip)</source>
        <translation>(اقرأ تلميح الأدوات)</translation>
    </message>
    <message>
        <source>Recommended:</source>
        <translation>موصى به:</translation>
    </message>
    <message>
        <source>Custom:</source>
        <translation>تخصيص:</translation>
    </message>
    <message>
        <source>(Smart fee not initialized yet. This usually takes a few blocks...)</source>
        <translation>(الرسوم الذكية لم يتم تهيئتها بعد. عادة ما يستغرق ذلك بضع كتل ...)</translation>
    </message>
    <message>
        <source>Send to multiple recipients at once</source>
        <translation>إرسال إلى عدة مستلمين في وقت واحد</translation>
    </message>
    <message>
        <source>Add &amp;Recipient</source>
        <translation>أضافة &amp;مستلم</translation>
    </message>
    <message>
        <source>Clear all fields of the form.</source>
        <translation>مسح كل حقول النموذج المطلوبة</translation>
    </message>
    <message>
        <source>Dust:</source>
        <translation>غبار:</translation>
    </message>
    <message>
        <source>Confirmation time target:</source>
        <translation>هدف وقت التأكيد:</translation>
    </message>
    <message>
        <source>Enable Replace-By-Fee</source>
        <translation>تفعيل الإستبدال بواسطة الرسوم</translation>
    </message>
    <message>
        <source>With Replace-By-Fee (BIP-125) you can increase a transaction's fee after it is sent. Without this, a higher fee may be recommended to compensate for increased transaction delay risk.</source>
        <translation>مع الإستبدال بواسطة الرسوم (BIP-125) يمكنك زيادة رسوم المعاملة بعد إرسالها. وبدون ذلك، قد نوصي برسوم أعلى للتعويض عن مخاطر تأخير المعاملة المتزايدة.</translation>
    </message>
    <message>
        <source>Clear &amp;All</source>
        <translation>مسح الكل</translation>
    </message>
    <message>
        <source>Balance:</source>
        <translation>الرصيد:</translation>
    </message>
    <message>
        <source>Confirm the send action</source>
        <translation>تأكيد الإرسال</translation>
    </message>
    <message>
        <source>S&amp;end</source>
        <translation>&amp;ارسال</translation>
    </message>
    <message>
        <source>Copy quantity</source>
        <translation>نسخ الكمية </translation>
    </message>
    <message>
        <source>Copy amount</source>
        <translation>نسخ الكمية</translation>
    </message>
    <message>
        <source>Copy fee</source>
        <translation>نسخ الرسوم</translation>
    </message>
    <message>
        <source>Copy after fee</source>
        <translation>نسخ بعد الرسوم</translation>
    </message>
    <message>
        <source>Copy bytes</source>
        <translation>نسخ البايتات </translation>
    </message>
    <message>
        <source>Copy dust</source>
        <translation>نسخ الغبار</translation>
    </message>
    <message>
        <source>Copy change</source>
        <translation>نسخ التعديل</translation>
<<<<<<< HEAD
    </message>
    <message>
        <source>%1 (%2 blocks)</source>
        <translation>%1 (%2 كثلة)</translation>
    </message>
    <message>
        <source>%1 to %2</source>
        <translation>%1 الى %2</translation>
    </message>
    <message>
        <source>Are you sure you want to send?</source>
        <translation>هل أنت متأكد من أنك تريد أن ترسل؟</translation>
    </message>
    <message>
        <source>added as transaction fee</source>
        <translation>أضيفت كرسوم للمعاملة</translation>
    </message>
    <message>
        <source>Total Amount %1</source>
        <translation>إجمالي المبلغ %1</translation>
    </message>
    <message>
        <source>or</source>
        <translation>أو</translation>
=======
    </message>
    <message>
        <source>%1 (%2 blocks)</source>
        <translation>%1 (%2 كثلة)</translation>
    </message>
    <message>
        <source>%1 to %2</source>
        <translation>%1 الى %2</translation>
    </message>
    <message>
        <source>Are you sure you want to send?</source>
        <translation>هل أنت متأكد من أنك تريد أن ترسل؟</translation>
    </message>
    <message>
        <source>or</source>
        <translation>أو</translation>
    </message>
    <message>
        <source>You can increase the fee later (signals Replace-By-Fee, BIP-125).</source>
        <translation>يمكنك زيادة الرسوم لاحقًا (بإشارة الإستبدال بواسطة الرسوم، BIP-125).</translation>
    </message>
    <message>
        <source>Transaction fee</source>
        <translation>رسوم المعاملة</translation>
    </message>
    <message>
        <source>Not signalling Replace-By-Fee, BIP-125.</source>
        <translation>لا يشير إلى الإستبدال بواسطة الرسوم، BIP-125.</translation>
>>>>>>> 2f4f2d38
    </message>
    <message>
        <source>You can increase the fee later (signals Replace-By-Fee, BIP-125).</source>
        <translation>يمكنك زيادة الرسوم لاحقًا (بإشارة الإستبدال بواسطة الرسوم، BIP-125).</translation>
    </message>
    <message>
        <source>Not signalling Replace-By-Fee, BIP-125.</source>
        <translation>لا يشير إلى الإستبدال بواسطة الرسوم، BIP-125.</translation>
    </message>
    <message>
        <source>Confirm send coins</source>
        <translation>تأكيد الإرسال Coins</translation>
    </message>
    <message>
        <source>The recipient address is not valid. Please recheck.</source>
        <translation>عنوان المستلم غير صالح. يرجى إعادة الفحص.</translation>
    </message>
    <message>
        <source>The amount to pay must be larger than 0.</source>
        <translation>المبلغ المدفوع يجب ان يكون اكبر من 0</translation>
    </message>
    <message>
        <source>The amount exceeds your balance.</source>
        <translation>القيمة تتجاوز رصيدك</translation>
    </message>
    <message>
        <source>The total exceeds your balance when the %1 transaction fee is included.</source>
        <translation>المجموع يتجاوز رصيدك عندما يتم اضافة %1 رسوم العملية</translation>
    </message>
    <message>
        <source>Duplicate address found: addresses should only be used once each.</source>
        <translation>تم العثور على عنوان مكرر: يجب استخدام العناوين مرة واحدة فقط.</translation>
    </message>
    <message>
        <source>Transaction creation failed!</source>
        <translation>فشل في إنشاء المعاملة!</translation>
    </message>
    <message>
        <source>The transaction was rejected with the following reason: %1</source>
        <translation>تم رفض المعاملة للسبب التالي: %1</translation>
    </message>
    <message>
        <source>A fee higher than %1 is considered an absurdly high fee.</source>
        <translation>تعتبر الرسوم الأعلى من %1 رسوماً باهظة.</translation>
    </message>
    <message>
        <source>Payment request expired.</source>
        <translation>انتهاء صلاحية طلب الدفع.</translation>
    </message>
    <message>
        <source>Pay only the required fee of %1</source>
        <translation>دفع فقط الرسوم المطلوبة ل %1</translation>
    </message>
<<<<<<< HEAD
    <message numerus="yes">
        <source>Estimated to begin confirmation within %n block(s).</source>
        <translation><numerusform>يقدر أن يبدأ التأكيد ضمن %n من الكتل.</numerusform><numerusform>يقدر أن يبدأ التأكيد ضمن %n من الكتل.</numerusform><numerusform>يقدر أن يبدأ التأكيد ضمن %n من الكتل.</numerusform><numerusform>يقدر أن يبدأ التأكيد ضمن %n من الكتل.</numerusform><numerusform>يقدر أن يبدأ التأكيد ضمن %n من الكتل.</numerusform><numerusform>يقدر أن يبدأ التأكيد ضمن %n من الكتل.</numerusform></translation>
    </message>
=======
>>>>>>> 2f4f2d38
    <message>
        <source>Warning: Invalid Bitcoin address</source>
        <translation>تحذير: عنوان بتكوين غير صالح</translation>
    </message>
    <message>
        <source>Warning: Unknown change address</source>
        <translation>تحذير: عنوان الفكة غير معروف</translation>
    </message>
    <message>
        <source>Confirm custom change address</source>
        <translation>تأكيد تغيير العنوان الفكة</translation>
    </message>
    <message>
        <source>(no label)</source>
        <translation>(لا وصف)</translation>
    </message>
</context>
<context>
    <name>SendCoinsEntry</name>
    <message>
        <source>A&amp;mount:</source>
        <translation>&amp;القيمة</translation>
    </message>
    <message>
        <source>Pay &amp;To:</source>
        <translation>ادفع &amp;الى :</translation>
    </message>
    <message>
        <source>&amp;Label:</source>
        <translation>&amp;وصف :</translation>
    </message>
    <message>
        <source>Choose previously used address</source>
        <translation>اختر عنوانا مستخدم سابقا</translation>
    </message>
    <message>
        <source>This is a normal payment.</source>
        <translation>هذا دفع اعتيادي</translation>
    </message>
    <message>
        <source>The Bitcoin address to send the payment to</source>
        <translation>عنوان البت كوين المرسل اليه الدفع</translation>
    </message>
    <message>
        <source>Alt+A</source>
        <translation>Alt+A</translation>
    </message>
    <message>
        <source>Paste address from clipboard</source>
        <translation>انسخ العنوان من لوحة المفاتيح</translation>
    </message>
    <message>
        <source>Alt+P</source>
        <translation>Alt+P</translation>
    </message>
    <message>
        <source>Remove this entry</source>
        <translation>ازل هذه المداخله</translation>
    </message>
    <message>
        <source>The fee will be deducted from the amount being sent. The recipient will receive less bitcoins than you enter in the amount field. If multiple recipients are selected, the fee is split equally.</source>
        <translation>سيتم خصم الرسوم من المبلغ الذي يتم إرساله. لذا سوف يتلقى المستلم مبلغ أقل من البتكوين المدخل في حقل المبلغ. في حالة تحديد عدة مستلمين، يتم تقسيم الرسوم بالتساوي.</translation>
    </message>
    <message>
        <source>S&amp;ubtract fee from amount</source>
        <translation>طرح الرسوم من المبلغ</translation>
    </message>
    <message>
        <source>Use available balance</source>
        <translation>استخدام الرصيد المتاح</translation>
    </message>
    <message>
        <source>Message:</source>
        <translation>الرسائل</translation>
    </message>
    <message>
        <source>This is an unauthenticated payment request.</source>
        <translation>هذا طلب دفع لم يتم مصادقته.</translation>
    </message>
    <message>
        <source>This is an authenticated payment request.</source>
        <translation>هذا طلب دفع تمت مصادقته.</translation>
    </message>
    <message>
        <source>Enter a label for this address to add it to the list of used addresses</source>
        <translation>أدخل تسمية لهذا العنوان لإضافته إلى قائمة العناوين المستخدمة</translation>
    </message>
    <message>
        <source>A message that was attached to the bitcoin: URI which will be stored with the transaction for your reference. Note: This message will not be sent over the Bitcoin network.</source>
        <translation>الرسالة التي تم إرفاقها مع البتكوين: العنوان الذي سيتم تخزينه مع المعاملة للرجوع إليه. ملاحظة: لن يتم إرسال هذه الرسالة عبر شبكة البتكوين.</translation>
    </message>
    <message>
        <source>Pay To:</source>
        <translation>ادفع &amp;الى :</translation>
    </message>
    <message>
        <source>Memo:</source>
        <translation>مذكرة:</translation>
    </message>
    <message>
        <source>Enter a label for this address to add it to your address book</source>
        <translation>إدخال تسمية لهذا العنوان لإضافته إلى دفتر العناوين الخاص بك</translation>
    </message>
</context>
<context>
    <name>SendConfirmationDialog</name>
    <message>
        <source>Yes</source>
        <translation>نعم</translation>
    </message>
</context>
<context>
    <name>ShutdownWindow</name>
    <message>
        <source>%1 is shutting down...</source>
        <translation>اتمام إيقاف %1...</translation>
    </message>
    <message>
        <source>Do not shut down the computer until this window disappears.</source>
        <translation>لا توقف عمل الكمبيوتر حتى تختفي هذه النافذة</translation>
    </message>
</context>
<context>
    <name>SignVerifyMessageDialog</name>
    <message>
        <source>Signatures - Sign / Verify a Message</source>
        <translation>التواقيع - التوقيع / التحقق من الرسالة</translation>
    </message>
    <message>
        <source>&amp;Sign Message</source>
        <translation>&amp;توقيع الرسالة</translation>
    </message>
    <message>
        <source>The Bitcoin address to sign the message with</source>
        <translation>عنوان البتكوين لتوقيع الرسالة به</translation>
    </message>
    <message>
        <source>Choose previously used address</source>
        <translation>اختر عنوانا مستخدم سابقا</translation>
    </message>
    <message>
        <source>Alt+A</source>
        <translation>Alt+A</translation>
    </message>
    <message>
        <source>Paste address from clipboard</source>
        <translation>انسخ العنوان من لوحة المفاتيح</translation>
    </message>
    <message>
        <source>Alt+P</source>
        <translation>Alt+P</translation>
    </message>
    <message>
        <source>Enter the message you want to sign here</source>
        <translation>ادخل الرسالة التي تريد توقيعها هنا</translation>
    </message>
    <message>
        <source>Signature</source>
        <translation>التوقيع</translation>
    </message>
    <message>
        <source>Copy the current signature to the system clipboard</source>
        <translation>نسخ التوقيع الحالي إلى حافظة النظام</translation>
    </message>
    <message>
        <source>Sign the message to prove you own this Bitcoin address</source>
        <translation>وقع الرسالة لتثبت انك تمتلك عنوان البت كوين هذا</translation>
    </message>
    <message>
        <source>Sign &amp;Message</source>
        <translation>توقيع $الرسالة</translation>
    </message>
    <message>
        <source>Reset all sign message fields</source>
        <translation>إعادة تعيين كافة حقول رسالة التوقيع</translation>
    </message>
    <message>
        <source>Clear &amp;All</source>
        <translation>مسح الكل</translation>
    </message>
    <message>
        <source>&amp;Verify Message</source>
        <translation>&amp;تحقق رسالة</translation>
    </message>
    <message>
        <source>The Bitcoin address the message was signed with</source>
        <translation>عنوان البتكوين الذي تم توقيع الرسالة به</translation>
    </message>
    <message>
        <source>Verify the message to ensure it was signed with the specified Bitcoin address</source>
        <translation>تحقق من الرسالة للتأكد من توقيعها مع عنوان البتكوين المحدد</translation>
    </message>
    <message>
        <source>The Bitcoin address the message was signed with</source>
        <translation>عنوان البتكوين الذي تم توقيع الرسالة به</translation>
    </message>
    <message>
        <source>Verify the message to ensure it was signed with the specified Bitcoin address</source>
        <translation>تحقق من الرسالة للتأكد من توقيعها مع عنوان البتكوين المحدد</translation>
    </message>
    <message>
        <source>Verify &amp;Message</source>
        <translation>تحقق &amp;الرسالة</translation>
    </message>
    <message>
        <source>Reset all verify message fields</source>
        <translation>إعادة تعيين جميع حقول التحقق من الرسالة</translation>
    </message>
    <message>
        <source>Click "Sign Message" to generate signature</source>
        <translation>اضغط  "توقيع الرسالة" لتوليد التوقيع</translation>
    </message>
    <message>
        <source>The entered address is invalid.</source>
        <translation>العنوان المدخل غير صالح</translation>
    </message>
    <message>
        <source>Please check the address and try again.</source>
        <translation>الرجاء التأكد من العنوان والمحاولة مرة اخرى</translation>
    </message>
    <message>
        <source>The entered address does not refer to a key.</source>
        <translation>العنوان المدخل لا يشير الى مفتاح</translation>
    </message>
    <message>
        <source>Wallet unlock was cancelled.</source>
        <translation>تم الغاء عملية فتح المحفظة</translation>
    </message>
    <message>
        <source>Private key for the entered address is not available.</source>
        <translation>المفتاح الخاص للعنوان المدخل غير موجود.</translation>
    </message>
    <message>
        <source>Message signing failed.</source>
        <translation>فشل توقيع الرسالة.</translation>
    </message>
    <message>
        <source>Message signed.</source>
        <translation>الرسالة موقعة.</translation>
    </message>
    <message>
        <source>The signature could not be decoded.</source>
        <translation>لا يمكن فك تشفير التوقيع.</translation>
    </message>
    <message>
        <source>Please check the signature and try again.</source>
        <translation>فضلا تاكد من التوقيع وحاول مرة اخرى</translation>
    </message>
    <message>
        <source>The signature did not match the message digest.</source>
        <translation>لم يتطابق التوقيع مع ملخص الرسالة.</translation>
    </message>
    <message>
        <source>Message verification failed.</source>
        <translation>فشلت عملية التأكد من الرسالة.</translation>
    </message>
    <message>
        <source>Message verified.</source>
        <translation>تم تأكيد الرسالة.</translation>
    </message>
</context>
<context>
    <name>SplashScreen</name>
    <message>
        <source>[testnet]</source>
        <translation>[testnet]</translation>
    </message>
</context>
<context>
    <name>TrafficGraphWidget</name>
    <message>
        <source>KB/s</source>
        <translation>كيلوبايت/ث</translation>
    </message>
</context>
<context>
    <name>TransactionDesc</name>
    <message numerus="yes">
        <source>Open for %n more block(s)</source>
        <translation><numerusform>مفتوح ل %n كتلة إضافية</numerusform><numerusform>مفتوح ل %n كتلة إضافية</numerusform><numerusform>مفتوح ل %n كتلة إضافية</numerusform><numerusform>مفتوح ل %n كتلات إضافية</numerusform><numerusform>مفتوح ل %n كتلة إضافية</numerusform><numerusform>مفتوح ل %n كتلة إضافية</numerusform></translation>
    </message>
    <message>
        <source>Open until %1</source>
        <translation>مفتوح حتى %1</translation>
    </message>
    <message>
        <source>conflicted with a transaction with %1 confirmations</source>
        <translation>تعارضت مع معاملة لديها %1 تأكيدات</translation>
    </message>
    <message>
<<<<<<< HEAD
        <source>%1/offline</source>
        <translation>%1 غير متواجد</translation>
=======
        <source>in memory pool</source>
        <translation>في تجمع الذاكرة</translation>
    </message>
    <message>
        <source>not in memory pool</source>
        <translation>ليس في تجمع الذاكرة</translation>
    </message>
    <message>
        <source>abandoned</source>
        <translation>مهجور</translation>
>>>>>>> 2f4f2d38
    </message>
    <message>
        <source>in memory pool</source>
        <translation>في تجمع الذاكرة</translation>
    </message>
    <message>
        <source>not in memory pool</source>
        <translation>ليس في تجمع الذاكرة</translation>
    </message>
    <message>
        <source>abandoned</source>
        <translation>مهجور</translation>
    </message>
    <message>
        <source>%1/unconfirmed</source>
        <translation>غير مؤكدة/%1</translation>
    </message>
    <message>
        <source>%1 confirmations</source>
        <translation>تأكيد %1</translation>
    </message>
    <message>
        <source>Status</source>
        <translation>الحالة.</translation>
    </message>
    <message>
        <source>Date</source>
        <translation>تاريخ</translation>
    </message>
    <message>
        <source>Source</source>
        <translation>المصدر</translation>
    </message>
    <message>
        <source>Generated</source>
        <translation>تم اصداره.</translation>
    </message>
    <message>
        <source>From</source>
        <translation>من</translation>
    </message>
    <message>
        <source>unknown</source>
        <translation>غير معروف</translation>
    </message>
    <message>
        <source>To</source>
        <translation>الى</translation>
    </message>
    <message>
        <source>own address</source>
        <translation>عنوانه</translation>
    </message>
    <message>
        <source>watch-only</source>
        <translation>مشاهدة فقط</translation>
    </message>
    <message>
        <source>label</source>
        <translation>علامة</translation>
    </message>
    <message>
        <source>Credit</source>
        <translation>رصيد</translation>
    </message>
<<<<<<< HEAD
    <message numerus="yes">
        <source>matures in %n more block(s)</source>
        <translation><numerusform>تنضج خلال %n كتل إضافية</numerusform><numerusform>تنضج خلال %n كتل إضافية</numerusform><numerusform>تنضج خلال %n كتل إضافية</numerusform><numerusform>تنضج خلال %n كتل إضافية</numerusform><numerusform>تنضج خلال %n كتل إضافية</numerusform><numerusform>تنضج خلال %n كتل إضافية</numerusform></translation>
    </message>
=======
>>>>>>> 2f4f2d38
    <message>
        <source>not accepted</source>
        <translation>غير مقبولة</translation>
    </message>
    <message>
        <source>Debit</source>
        <translation>دين</translation>
    </message>
    <message>
        <source>Total debit</source>
        <translation>إجمالي الخصم</translation>
    </message>
    <message>
        <source>Total credit</source>
        <translation>إجمالي الرصيد</translation>
    </message>
    <message>
        <source>Transaction fee</source>
        <translation>رسوم المعاملة</translation>
    </message>
    <message>
        <source>Net amount</source>
        <translation>صافي المبلغ</translation>
    </message>
    <message>
        <source>Message</source>
        <translation>رسالة </translation>
    </message>
    <message>
        <source>Comment</source>
        <translation>تعليق</translation>
    </message>
    <message>
        <source>Transaction ID</source>
        <translation>رقم المعاملة</translation>
    </message>
    <message>
        <source>Transaction total size</source>
        <translation>الحجم الكلي للمعاملات</translation>
    </message>
    <message>
        <source>Output index</source>
        <translation>مؤشر المخرجات</translation>
    </message>
    <message>
        <source>Merchant</source>
        <translation>تاجر</translation>
    </message>
    <message>
        <source>Debug information</source>
        <translation>معلومات التصحيح</translation>
    </message>
    <message>
        <source>Transaction</source>
        <translation>معاملة</translation>
    </message>
    <message>
        <source>Inputs</source>
        <translation>المدخلات</translation>
    </message>
    <message>
        <source>Amount</source>
        <translation>مبلغ</translation>
    </message>
    <message>
        <source>true</source>
        <translation>صحيح</translation>
    </message>
    <message>
        <source>false</source>
        <translation>خاطئ</translation>
    </message>
</context>
<context>
    <name>TransactionDescDialog</name>
    <message>
        <source>This pane shows a detailed description of the transaction</source>
        <translation>يبين هذا الجزء وصفا مفصلا لهده المعاملة</translation>
    </message>
    <message>
        <source>Details for %1</source>
        <translation>تفاصيل عن %1</translation>
    </message>
</context>
<context>
    <name>TransactionTableModel</name>
    <message>
        <source>Date</source>
        <translation>تاريخ</translation>
    </message>
    <message>
        <source>Type</source>
        <translation>النوع</translation>
    </message>
    <message>
        <source>Label</source>
        <translation>وصف</translation>
    </message>
    <message numerus="yes">
        <source>Open for %n more block(s)</source>
        <translation><numerusform>مفتوح لـ %n كتلة إضافية</numerusform><numerusform>مفتوح لـ %n كتلة إضافية</numerusform><numerusform>مفتوح لـ %n كتلة إضافية</numerusform><numerusform>مفتوح لـ %n كتلة إضافية</numerusform><numerusform>مفتوح لـ %n كتلة إضافية</numerusform><numerusform>مفتوح لـ %n كتلة إضافية</numerusform></translation>
    </message>
    <message>
        <source>Open until %1</source>
        <translation>مفتوح حتى %1</translation>
    </message>
    <message>
        <source>Unconfirmed</source>
        <translation>غير مؤكد</translation>
    </message>
    <message>
        <source>Abandoned</source>
        <translation>مهجور</translation>
    </message>
    <message>
        <source>Confirming (%1 of %2 recommended confirmations)</source>
        <translation>قيد التأكيد (%1 من %2 تأكيد موصى به)</translation>
    </message>
    <message>
        <source>Confirmed (%1 confirmations)</source>
        <translation>مؤكد (%1 تأكيدات)</translation>
    </message>
    <message>
        <source>Unconfirmed</source>
        <translation>غير مؤكد</translation>
    </message>
    <message>
        <source>Abandoned</source>
        <translation>مهجور</translation>
    </message>
    <message>
        <source>Confirming (%1 of %2 recommended confirmations)</source>
        <translation>قيد التأكيد (%1 من %2 تأكيد موصى به)</translation>
    </message>
    <message>
        <source>Conflicted</source>
        <translation>يتعارض</translation>
    </message>
    <message>
        <source>Immature (%1 confirmations, will be available after %2)</source>
        <translation>غير ناضجة (تأكيدات %1 ، ستكون متوفرة بعد %2)</translation>
<<<<<<< HEAD
    </message>
    <message>
        <source>This block was not received by any other nodes and will probably not be accepted!</source>
        <translation>لم يتم تلقى هذه الكتلة (Block) من قبل أي العقد الأخرى وربما لن تكون مقبولة!</translation>
=======
>>>>>>> 2f4f2d38
    </message>
    <message>
        <source>Generated but not accepted</source>
        <translation>ولدت ولكن لم تقبل</translation>
    </message>
    <message>
        <source>Received with</source>
        <translation>استقبل مع</translation>
    </message>
    <message>
        <source>Received from</source>
        <translation>استقبل من</translation>
    </message>
    <message>
        <source>Sent to</source>
        <translation>أرسل إلى</translation>
    </message>
    <message>
        <source>Payment to yourself</source>
        <translation>دفع لنفسك</translation>
    </message>
    <message>
        <source>Mined</source>
        <translation>Mined</translation>
    </message>
    <message>
        <source>watch-only</source>
        <translation>مشاهدة فقط</translation>
    </message>
    <message>
        <source>(n/a)</source>
        <translation>غير متوفر</translation>
    </message>
    <message>
        <source>(no label)</source>
        <translation>(لا وصف)</translation>
    </message>
    <message>
        <source>Transaction status. Hover over this field to show number of confirmations.</source>
        <translation>حالة التحويل. مرر فوق هذا الحقل لعرض عدد  التأكيدات.</translation>
    </message>
    <message>
        <source>Date and time that the transaction was received.</source>
        <translation>التاريخ والوقت الذي تم فيه تلقي المعاملة.</translation>
    </message>
    <message>
        <source>Type of transaction.</source>
        <translation>نوع المعاملات</translation>
    </message>
    <message>
        <source>Whether or not a watch-only address is involved in this transaction.</source>
        <translation>ما إذا كان العنوان المشاهدة فقط متضمنًا في هذه المعاملة أم لا.</translation>
    </message>
    <message>
        <source>Amount removed from or added to balance.</source>
        <translation>المبلغ الذي أزيل أو أضيف الى الرصيد</translation>
    </message>
</context>
<context>
    <name>TransactionView</name>
    <message>
        <source>All</source>
        <translation>الكل</translation>
    </message>
    <message>
        <source>Today</source>
        <translation>اليوم</translation>
    </message>
    <message>
        <source>This week</source>
        <translation>هدا الاسبوع</translation>
    </message>
    <message>
        <source>This month</source>
        <translation>هدا الشهر</translation>
    </message>
    <message>
        <source>Last month</source>
        <translation>الشهر الماضي</translation>
    </message>
    <message>
        <source>This year</source>
        <translation>هدا العام</translation>
    </message>
    <message>
        <source>Range...</source>
        <translation>المدى...</translation>
    </message>
    <message>
        <source>Received with</source>
        <translation>استقبل مع</translation>
    </message>
    <message>
        <source>Sent to</source>
        <translation>أرسل إلى</translation>
    </message>
    <message>
        <source>To yourself</source>
        <translation>إليك</translation>
    </message>
    <message>
        <source>Mined</source>
        <translation>Mined</translation>
    </message>
    <message>
        <source>Other</source>
        <translation>اخرى</translation>
    </message>
    <message>
        <source>Enter address, transaction id, or label to search</source>
        <translation>أدخل العنوان أو معرف المعاملة أو التصنيف للبحث</translation>
    </message>
    <message>
        <source>Min amount</source>
        <translation>الحد الأدنى</translation>
    </message>
    <message>
        <source>Abandon transaction</source>
        <translation>التخلي عن المعاملة</translation>
    </message>
    <message>
        <source>Increase transaction fee</source>
        <translation>زيادة رسوم المعاملة</translation>
    </message>
    <message>
        <source>Copy address</source>
        <translation>  انسخ عنوان</translation>
    </message>
    <message>
        <source>Copy label</source>
        <translation> انسخ التسمية</translation>
    </message>
    <message>
        <source>Copy amount</source>
        <translation>نسخ الكمية</translation>
    </message>
    <message>
        <source>Copy transaction ID</source>
        <translation>نسخ رقم العملية</translation>
    </message>
    <message>
        <source>Copy raw transaction</source>
        <translation>نسخ المعاملة الخام</translation>
    </message>
    <message>
        <source>Copy full transaction details</source>
        <translation>نسخ كامل تفاصيل المعاملة</translation>
    </message>
    <message>
        <source>Edit label</source>
        <translation>عدل الوصف</translation>
    </message>
    <message>
        <source>Show transaction details</source>
        <translation>عرض تفاصيل المعاملة</translation>
    </message>
    <message>
        <source>Export Transaction History</source>
        <translation>تصدير تفاصيل المعاملات</translation>
    </message>
    <message>
        <source>Comma separated file (*.csv)</source>
        <translation>ملف مفصول بفواصل (*.csv)</translation>
    </message>
    <message>
        <source>Confirmed</source>
        <translation>تأكيد</translation>
    </message>
    <message>
        <source>Watch-only</source>
        <translation>مشاهدة فقط</translation>
    </message>
    <message>
        <source>Date</source>
        <translation>تاريخ</translation>
    </message>
    <message>
        <source>Type</source>
        <translation>النوع</translation>
    </message>
    <message>
        <source>Label</source>
        <translation>وصف</translation>
    </message>
    <message>
        <source>Address</source>
        <translation>عنوان</translation>
    </message>
    <message>
        <source>ID</source>
        <translation>العنوان</translation>
    </message>
    <message>
        <source>Exporting Failed</source>
        <translation>فشل التصدير</translation>
    </message>
    <message>
        <source>There was an error trying to save the transaction history to %1.</source>
        <translation>حدث خطأ أثناء محاولة حفظ محفوظات المعاملة إلى %1.</translation>
    </message>
    <message>
        <source>Exporting Successful</source>
        <translation>نجح التصدير</translation>
    </message>
    <message>
        <source>The transaction history was successfully saved to %1.</source>
        <translation>تم حفظ محفوظات المعاملة بنجاح إلى %1.</translation>
    </message>
    <message>
        <source>Range:</source>
        <translation>المدى:</translation>
    </message>
    <message>
        <source>to</source>
        <translation>الى</translation>
    </message>
</context>
<context>
    <name>UnitDisplayStatusBarControl</name>
    <message>
        <source>Unit to show amounts in. Click to select another unit.</source>
        <translation>الوحدة لإظهار المبالغ فيها. انقر لتحديد وحدة أخرى.</translation>
    </message>
</context>
<context>
    <name>WalletFrame</name>
    <message>
        <source>No wallet has been loaded.</source>
        <translation>لا يوجد محفظة تم تحميلها.</translation>
    </message>
</context>
<context>
    <name>WalletModel</name>
    <message>
        <source>Send Coins</source>
        <translation>إرسال Coins</translation>
    </message>
    <message>
        <source>Fee bump error</source>
        <translation>خطأ في زيادة الرسوم</translation>
    </message>
    <message>
        <source>Increasing transaction fee failed</source>
        <translation>فشل في زيادة رسوم المعاملة</translation>
    </message>
    <message>
        <source>Do you want to increase the fee?</source>
        <translation>هل تريد زيادة الرسوم؟</translation>
    </message>
    <message>
        <source>Current fee:</source>
        <translation>الأجر الحالي:</translation>
    </message>
    <message>
        <source>Increase:</source>
        <translation>زيادة:</translation>
    </message>
    <message>
        <source>New fee:</source>
        <translation>أجر جديد:</translation>
    </message>
    <message>
        <source>Confirm fee bump</source>
        <translation>تأكيد زيادة الرسوم</translation>
    </message>
    <message>
        <source>Can't sign transaction.</source>
        <translation>لا يمكن توقيع المعاملة.</translation>
    </message>
    <message>
        <source>Could not commit transaction</source>
        <translation>لا يمكن تنفيذ المعاملة</translation>
    </message>
</context>
<context>
    <name>WalletView</name>
    <message>
        <source>&amp;Export</source>
        <translation>&amp;تصدير</translation>
    </message>
    <message>
        <source>Export the data in the current tab to a file</source>
        <translation>تحميل البيانات في علامة التبويب الحالية إلى ملف.</translation>
    </message>
    <message>
        <source>Backup Wallet</source>
        <translation>نسخ احتياط للمحفظة</translation>
    </message>
    <message>
        <source>Wallet Data (*.dat)</source>
        <translation>بيانات المحفظة (*.dat)</translation>
    </message>
    <message>
        <source>Backup Failed</source>
        <translation>فشل النسخ الاحتياطي</translation>
    </message>
    <message>
        <source>Backup Successful</source>
        <translation>نجاح  النسخ الاحتياطي</translation>
    </message>
    <message>
        <source>The wallet data was successfully saved to %1.</source>
        <translation>تم حفظ بيانات المحفظة بنجاح إلى %1.</translation>
    </message>
<<<<<<< HEAD
</context>
=======
    </context>
>>>>>>> 2f4f2d38
<context>
    <name>bitcoin-core</name>
    <message>
        <source>Error: A fatal internal error occurred, see debug.log for details</source>
        <translation>خطأ: حدث خطأ داخلي فادح، راجع debug.log للحصول على التفاصيل</translation>
    </message>
    <message>
        <source>Pruning blockstore...</source>
        <translation>تجريد مخزن الكتل...</translation>
    </message>
    <message>
        <source>Unable to start HTTP server. See debug log for details.</source>
        <translation>غير قادر على بدء خادم ال HTTP. راجع سجل تصحيح الأخطاء للحصول على التفاصيل.</translation>
    </message>
    <message>
        <source>Specify your own public address</source>
        <translation>حدد العنوان العام لمحفظتك</translation>
    </message>
    <message>
        <source>Accept command line and JSON-RPC commands</source>
        <translation>قبول أوامر وحدة التحكم وأوامر JSON-RPC</translation>
    </message>
    <message>
        <source>Error: A fatal internal error occurred, see debug.log for details</source>
        <translation>خطأ: حدث خطأ داخلي فادح، راجع debug.log للحصول على التفاصيل</translation>
    </message>
    <message>
        <source>Pruning blockstore...</source>
        <translation>تجريد مخزن الكتل...</translation>
    </message>
    <message>
        <source>Run in the background as a daemon and accept commands</source>
        <translation>تشغيل في الخلفية بشكل مخفي لقبول الأوامر</translation>
    </message>
    <message>
        <source>Unable to start HTTP server. See debug log for details.</source>
        <translation>غير قادر على بدء خادم ال HTTP. راجع سجل تصحيح الأخطاء للحصول على التفاصيل.</translation>
    </message>
    <message>
        <source>Bitcoin Core</source>
        <translation>جوهر بيتكوين</translation>
<<<<<<< HEAD
    </message>
    <message>
        <source>Cannot obtain a lock on data directory %s. %s is probably already running.</source>
        <translation>لا يمكن الحصول على قفل على دليل البيانات %s. من المحتمل أن %s يعمل بالفعل.</translation>
    </message>
    <message>
        <source>Cannot provide specific connections and have addrman find outgoing connections at the same.</source>
        <translation>لا يمكن توفير اتصالات محددة ولابد أن يكون لدى addrman اتصالات صادرة في نفس الوقت.</translation>
    </message>
    <message>
        <source>Delete all wallet transactions and only recover those parts of the blockchain through -rescan on startup</source>
        <translation>حذف جميع معاملات المحفظة واسترداد فقط تلك الأجزاء من سلسلة الكتل عبر -escan عند بدء التشغيل</translation>
    </message>
    <message>
        <source>Please contribute if you find %s useful. Visit %s for further information about the software.</source>
        <translation>يرجى المساهمة إذا وجدت %s مفيداً. تفضل بزيارة %s لمزيد من المعلومات حول البرنامج.</translation>
    </message>
    <message>
        <source>Query for peer addresses via DNS lookup, if low on addresses (default: 1 unless -connect used)</source>
        <translation>الاستعلام عن عناوين النظراء من خلال البحث عبر ال DNS إذا كان عدد العناوين منخفضاً (القيمة الافتراضية: 1 ، إلّا في حالة استخدام -connect)</translation>
    </message>
    <message>
        <source>&lt;category&gt; can be:</source>
        <translation>&lt;category&gt; يمكن أن يكون</translation>
    </message>
    <message>
        <source>Accept connections from outside (default: 1 if no -proxy or -connect)</source>
        <translation>قبول الاتصالات من خارج</translation>
    </message>
    <message>
        <source>Append comment to the user agent string</source>
        <translation>إلحاق تعليق إلى سلسلة وكيل المستخدم</translation>
=======
>>>>>>> 2f4f2d38
    </message>
    <message>
        <source>Attempt to recover private keys from a corrupt wallet on startup</source>
        <translation>محاولة استرداد المفاتيح الخاصة من المحفظة في حالة تلفها عند بدء التشغيل</translation>
    </message>
    <message>
        <source>Block creation options:</source>
        <translation>خيارات إنشاء الكتل:</translation>
    </message>
    <message>
        <source>Chain selection options:</source>
        <translation>خيارات اختيار السلسلة:</translation>
    </message>
    <message>
        <source>Change index out of range</source>
        <translation>فهرس الفكة خارج النطاق</translation>
    </message>
    <message>
        <source>Connection options:</source>
        <translation>خيارات الاتصال:</translation>
    </message>
    <message>
        <source>Copyright (C) %i-%i</source>
        <translation>حقوق الطبع والنشر (C) %i-%i</translation>
    </message>
    <message>
        <source>Corrupted block database detected</source>
        <translation>تم الكشف عن قاعدة بيانات كتل تالفة</translation>
    </message>
    <message>
        <source>Debugging/Testing options:</source>
        <translation>خيارات التصحيح / الاختبار:</translation>
    </message>
    <message>
        <source>Do not load the wallet and disable wallet RPC calls</source>
        <translation>لا تقم بتحميل المحفظة وتعطيل استدعاءات RPC للمحفظة</translation>
    </message>
    <message>
        <source>Do you want to rebuild the block database now?</source>
        <translation>هل تريد إعادة بناء قاعدة بيانات الكتل الآن؟</translation>
    </message>
    <message>
        <source>Error creating %s: You can't create non-HD wallets with this version.</source>
        <translation>خطأ في إنشاء %s: لا يمكنك إنشاء محافظ بلا خاصية الهرمية الحتمية non-HD باستخدام هذا الإصدار.</translation>
    </message>
    <message>
        <source>Error loading %s</source>
        <translation>خطأ في تحميل %s</translation>
    </message>
    <message>
        <source>Error loading block database</source>
        <translation>خطأ في تحميل قاعدة بيانات الكتل</translation>
    </message>
    <message>
        <source>Error opening block database</source>
        <translation>خطأ في فتح قاعدة بيانات الكتل</translation>
    </message>
    <message>
        <source>Cannot obtain a lock on data directory %s. %s is probably already running.</source>
        <translation>لا يمكن الحصول على قفل على دليل البيانات %s. من المحتمل أن %s يعمل بالفعل.</translation>
    </message>
    <message>
        <source>Cannot provide specific connections and have addrman find outgoing connections at the same.</source>
        <translation>لا يمكن توفير اتصالات محددة ولابد أن يكون لدى addrman اتصالات صادرة في نفس الوقت.</translation>
    </message>
    <message>
        <source>Please contribute if you find %s useful. Visit %s for further information about the software.</source>
        <translation>يرجى المساهمة إذا وجدت %s مفيداً. تفضل بزيارة %s لمزيد من المعلومات حول البرنامج.</translation>
    </message>
    <message>
        <source>%s corrupt, salvage failed</source>
        <translation>
%s تالف, فشل الانقاذ.</translation>
    </message>
    <message>
        <source>-maxmempool must be at least %d MB</source>
        <translation>-الحد الأقصى للذاكرة على الأقل %d ميغابايت</translation>
    </message>
    <message>
        <source>Change index out of range</source>
        <translation>فهرس الفكة خارج النطاق</translation>
    </message>
    <message>
        <source>Copyright (C) %i-%i</source>
        <translation>حقوق الطبع والنشر (C) %i-%i</translation>
    </message>
    <message>
        <source>Corrupted block database detected</source>
        <translation>تم الكشف عن قاعدة بيانات كتل تالفة</translation>
    </message>
    <message>
        <source>Do you want to rebuild the block database now?</source>
        <translation>هل تريد إعادة بناء قاعدة بيانات الكتل الآن؟</translation>
    </message>
    <message>
        <source>Error creating %s: You can't create non-HD wallets with this version.</source>
        <translation>خطأ في إنشاء %s: لا يمكنك إنشاء محافظ بلا خاصية الهرمية الحتمية non-HD باستخدام هذا الإصدار.</translation>
    </message>
    <message>
        <source>Error loading %s</source>
        <translation>خطأ في تحميل %s</translation>
    </message>
    <message>
        <source>Error loading %s: Private keys can only be disabled during creation</source>
        <translation>خطأ في تحميل %s:  لا يمكن تعطيل المفاتيح الخاصة إلا أثناء الإنشاء.</translation>
    </message>
    <message>
        <source>Error loading %s: Wallet corrupted</source>
        <translation>خطأ في التحميل %s: المحفظة تالفة.</translation>
    </message>
    <message>
        <source>Error loading %s: Wallet requires newer version of %s</source>
        <translation>خطا تحميل %s: المحفظة تتطلب النسخة الجديدة من %s.</translation>
    </message>
    <message>
        <source>Error loading block database</source>
        <translation>خطأ في تحميل قاعدة بيانات الكتل</translation>
    </message>
    <message>
        <source>Error opening block database</source>
        <translation>خطأ في فتح قاعدة بيانات الكتل</translation>
    </message>
    <message>
        <source>Error: Disk space is low!</source>
        <translation>تحذير: مساحة القرص منخفضة</translation>
    </message>
    <message>
        <source>Failed to listen on any port. Use -listen=0 if you want this.</source>
        <translation>فشل في الاستماع على أي منفذ. استخدام الاستماع = 0 إذا كنت تريد هذا.</translation>
    </message>
    <message>
<<<<<<< HEAD
        <source>Importing...</source>
        <translation>استيراد...</translation>
    </message>
    <message>
        <source>Incorrect or no genesis block found. Wrong datadir for network?</source>
        <translation>لم يتم العثور على كتلة تكوين أو لم تكون صحيحة. datadir خاطئة للشبكة؟</translation>
    </message>
    <message>
        <source>Initialization sanity check failed. %s is shutting down.</source>
        <translation>فشل بالتحقق في اختبار التعقل. تم إيقاف %s.</translation>
    </message>
    <message>
        <source>Loading P2P addresses...</source>
        <translation>تحميل عناوين P2P...</translation>
    </message>
    <message>
        <source>Loading banlist...</source>
        <translation>جاري تحميل قائمة الحظر...</translation>
    </message>
    <message>
        <source>Location of the auth cookie (default: data dir)</source>
        <translation>موقع ملف تعريف ارتباط المصادقة (القيمة الافتراضية: دليل البيانات)</translation>
    </message>
    <message>
        <source>Not enough file descriptors available.</source>
        <translation>لا تتوفر واصفات ملفات كافية.</translation>
    </message>
    <message>
        <source>Print this help message and exit</source>
        <translation>اطبع رسالة المساعدة هذه واخرج منها</translation>
    </message>
    <message>
        <source>Print version and exit</source>
        <translation>طباعة النسخة ومن ثم الخروج</translation>
    </message>
    <message>
        <source>Prune cannot be configured with a negative value.</source>
        <translation>لا يمكن تهيئة التجريد بقيمة سالبة.</translation>
    </message>
    <message>
        <source>Prune mode is incompatible with -txindex.</source>
        <translation>وضع التجريد غير متوافق مع -txindex.</translation>
    </message>
    <message>
        <source>Replaying blocks...</source>
        <translation>إعادة لعب الكتل...</translation>
    </message>
    <message>
        <source>Rewinding blocks...</source>
        <translation>العودة بالكتل...</translation>
    </message>
    <message>
        <source>Specify wallet file (within data directory)</source>
        <translation>تحديد ملف المحفظة (داخل دليل البيانات)</translation>
    </message>
    <message>
        <source>The source code is available from %s.</source>
        <translation>شفرة المصدر متاحة من %s.</translation>
    </message>
    <message>
        <source>Unsupported argument -tor found, use -onion.</source>
        <translation>تم العثور على وسيطة غير مدعومة -tor ، استخدم -onion.</translation>
    </message>
    <message>
        <source>Upgrading UTXO database</source>
        <translation>ترقية قاعدة بيانات UTXO</translation>
    </message>
    <message>
        <source>Use the test chain</source>
        <translation>إستخدم السلسلة التجريبية</translation>
    </message>
    <message>
        <source>Verifying blocks...</source>
        <translation>التحقق من الكتل...</translation>
    </message>
    <message>
        <source>Wallet debugging/testing options:</source>
        <translation>خيارات تصحيح / اختبار المحفظة:</translation>
    </message>
    <message>
        <source>Wallet needed to be rewritten: restart %s to complete</source>
        <translation>يلزم إعادة كتابة المحفظة: إعادة تشغيل %s لإكمال العملية</translation>
=======
        <source>Failed to rescan the wallet during initialization</source>
        <translation>فشل في اعادة مسح المحفظة خلال عملية التهيئة.</translation>
    </message>
    <message>
        <source>Importing...</source>
        <translation>استيراد...</translation>
    </message>
    <message>
        <source>Incorrect or no genesis block found. Wrong datadir for network?</source>
        <translation>لم يتم العثور على كتلة تكوين أو لم تكون صحيحة. datadir خاطئة للشبكة؟</translation>
>>>>>>> 2f4f2d38
    </message>
    <message>
        <source>Initialization sanity check failed. %s is shutting down.</source>
        <translation>فشل بالتحقق في اختبار التعقل. تم إيقاف %s.</translation>
    </message>
    <message>
        <source>Loading P2P addresses...</source>
        <translation>تحميل عناوين P2P...</translation>
    </message>
    <message>
        <source>Loading banlist...</source>
        <translation>جاري تحميل قائمة الحظر...</translation>
    </message>
    <message>
        <source>Not enough file descriptors available.</source>
        <translation>لا تتوفر واصفات ملفات كافية.</translation>
    </message>
    <message>
        <source>Prune cannot be configured with a negative value.</source>
        <translation>لا يمكن تهيئة التجريد بقيمة سالبة.</translation>
    </message>
    <message>
        <source>Prune mode is incompatible with -txindex.</source>
        <translation>وضع التجريد غير متوافق مع -txindex.</translation>
    </message>
    <message>
        <source>Replaying blocks...</source>
        <translation>إعادة لعب الكتل...</translation>
    </message>
    <message>
        <source>Rewinding blocks...</source>
        <translation>العودة بالكتل...</translation>
    </message>
    <message>
        <source>The source code is available from %s.</source>
        <translation>شفرة المصدر متاحة من %s.</translation>
    </message>
    <message>
        <source>Unable to generate keys</source>
        <translation> غير قادر على توليد مفاتيح.</translation>
    </message>
    <message>
        <source>Unsupported argument -tor found, use -onion.</source>
        <translation>تم العثور على وسيطة غير مدعومة -tor ، استخدم -onion.</translation>
    </message>
    <message>
        <source>Upgrading UTXO database</source>
        <translation>ترقية قاعدة بيانات UTXO</translation>
    </message>
    <message>
        <source>Verifying blocks...</source>
        <translation>التحقق من الكتل...</translation>
    </message>
    <message>
        <source>Wallet needed to be rewritten: restart %s to complete</source>
        <translation>يلزم إعادة كتابة المحفظة: إعادة تشغيل %s لإكمال العملية</translation>
    </message>
    <message>
        <source>The transaction amount is too small to send after the fee has been deducted</source>
        <translation>قيمة المعاملة صغيرة جدًا ولا يمكن إرسالها بعد خصم الرسوم</translation>
    </message>
    <message>
        <source>You need to rebuild the database using -reindex to go back to unpruned mode.  This will redownload the entire blockchain</source>
        <translation>تحتاج إلى إعادة إنشاء قاعدة البيانات باستخدام -reindex للعودة إلى الوضعية الغير مجردة. هذا سوف يعيد تحميل سلسلة الكتل بأكملها</translation>
    </message>
    <message>
        <source>Error loading %s: You can't disable HD on an already existing HD wallet</source>
        <translation>خطأ أثناء تحميل %s: لا يمكنك تعطيل خاصية الهرمية الحتمية HD في محفظة مفعلة بخاصية الهرمية الحتمية HD مسبقاً</translation>
    </message>
    <message>
        <source>Error reading from database, shutting down.</source>
        <translation>خطأ في القراءة من قاعدة البيانات ، والتوقف.</translation>
    </message>
    <message>
        <source>Error upgrading chainstate database</source>
        <translation>خطأ في ترقية قاعدة بيانات chainstate</translation>
    </message>
    <message>
        <source>Randomize credentials for every proxy connection. This enables Tor stream isolation (default: %u)</source>
        <translation>عشوائية وثائق الاعتماد لكل اتصال عبر وكيل. يتيح ذلك عزل تيار تور (القيمة الافتراضية: %u)</translation>
    </message>
    <message>
        <source>The transaction amount is too small to send after the fee has been deducted</source>
        <translation>قيمة المعاملة صغيرة جدًا ولا يمكن إرسالها بعد خصم الرسوم</translation>
    </message>
    <message>
        <source>You need to rebuild the database using -reindex to go back to unpruned mode.  This will redownload the entire blockchain</source>
        <translation>تحتاج إلى إعادة إنشاء قاعدة البيانات باستخدام -reindex للعودة إلى الوضعية الغير مجردة. هذا سوف يعيد تحميل سلسلة الكتل بأكملها</translation>
    </message>
    <message>
        <source>(default: %u)</source>
        <translation>(القيمة الافتراضية: %u)</translation>
    </message>
    <message>
        <source>Accept public REST requests (default: %u)</source>
        <translation>قبول طلبات REST العامة (القيمة الافتراضية: %u)</translation>
    </message>
    <message>
        <source>Automatically create Tor hidden service (default: %d)</source>
        <translation>إنشاء خدمة تور المخفية تلقائيًا (القيمة الافتراضية: %d)</translation>
    </message>
    <message>
        <source>Connect through SOCKS5 proxy</source>
        <translation>الاتصال من خلال وكيل SOCKS5</translation>
    </message>
    <message>
        <source>Error loading %s: You can't disable HD on an already existing HD wallet</source>
        <translation>خطأ أثناء تحميل %s: لا يمكنك تعطيل خاصية الهرمية الحتمية HD في محفظة مفعلة بخاصية الهرمية الحتمية HD مسبقاً</translation>
    </message>
    <message>
        <source>Error reading from database, shutting down.</source>
        <translation>خطأ في القراءة من قاعدة البيانات ، والتوقف.</translation>
    </message>
    <message>
        <source>Error upgrading chainstate database</source>
        <translation>خطأ في ترقية قاعدة بيانات chainstate</translation>
    </message>
    <message>
        <source>Imports blocks from external blk000??.dat file on startup</source>
        <translation>استيراد كتل من ملف blk000??.dat الخارجي عند بدء التشغيل</translation>
    </message>
    <message>
        <source>Information</source>
        <translation>معلومات</translation>
    </message>
    <message>
        <source>Node relay options:</source>
        <translation>خيارات ترحيل العقد:</translation>
    </message>
    <message>
        <source>RPC server options:</source>
        <translation>خيارات خادم RPC:</translation>
    </message>
    <message>
        <source>Signing transaction failed</source>
        <translation>فشل توقيع المعاملة</translation>
    </message>
    <message>
        <source>The transaction amount is too small to pay the fee</source>
        <translation>قيمة المعاملة صغيرة جدا لدفع الأجر</translation>
    </message>
    <message>
        <source>This is experimental software.</source>
        <translation>هذا برنامج تجريبي.</translation>
    </message>
    <message>
<<<<<<< HEAD
        <source>Tor control port password (default: empty)</source>
        <translation>كلمة مرور منفذ تحكم تور (القيمة الافتراضية: فارغة)</translation>
    </message>
    <message>
        <source>Tor control port to use if onion listening enabled (default: %s)</source>
        <translation>منفذ تحكم Tor لاستخدامه في حالة تفعيل الاستماع بالبصل (افتراضي: %s)</translation>
    </message>
    <message>
=======
>>>>>>> 2f4f2d38
        <source>Transaction amount too small</source>
        <translation>قيمة العملية صغيره جدا</translation>
    </message>
    <message>
        <source>Transaction too large for fee policy</source>
        <translation>قيمة المعاملة كبيرة جدا لسياسة الأجر</translation>
    </message>
    <message>
        <source>Transaction too large</source>
        <translation>المعاملة كبيرة جدا</translation>
    </message>
    <message>
        <source>Unable to bind to %s on this computer (bind returned error %s)</source>
        <translation>يتعذر الربط مع %s على هذا الكمبيوتر (الربط انتج خطأ %s)</translation>
    </message>
    <message>
        <source>Unable to generate initial keys</source>
        <translation>غير قادر على توليد مفاتيح أولية</translation>
    </message>
    <message>
<<<<<<< HEAD
        <source>Upgrade wallet to latest format on startup</source>
        <translation>ترقية المحفظة إلى التنسيق الأحدث عند بدء التشغيل</translation>
    </message>
    <message>
        <source>Username for JSON-RPC connections</source>
        <translation>اسم المستخدم لاتصالات JSON-RPC</translation>
    </message>
    <message>
=======
>>>>>>> 2f4f2d38
        <source>Verifying wallet(s)...</source>
        <translation>التحقق من المحفظة (المحافظ)...</translation>
    </message>
    <message>
        <source>Warning</source>
        <translation>تحذير</translation>
    </message>
    <message>
        <source>Zapping all transactions from wallet...</source>
        <translation>إزالة جميع المعاملات من المحفظة...</translation>
<<<<<<< HEAD
    </message>
    <message>
        <source>Error loading %s: You can't enable HD on an already existing non-HD wallet</source>
        <translation>خطأ أثناء تحميل %s: لا يمكنك تفعيل خاصية الهرمية الحتمية HD في محفظة لا تملك خاصية الهرمية الحتمية non-HD مسبقاً</translation>
    </message>
    <message>
        <source>Use separate SOCKS5 proxy to reach peers via Tor hidden services (default: %s)</source>
        <translation>استخدام وكيل SOCKS5 منفصل للوصول إلى الأقران عبر خدمات تور المخفية (القيمة الافتراضية: %s)</translation>
    </message>
    <message>
        <source>Warning: Wallet file corrupt, data salvaged! Original %s saved as %s in %s; if your balance or transactions are incorrect you should restore from a backup.</source>
        <translation>تحذير: ملف المحفظة فاسد ، تم انقاذ البيانات! تم حفظ %s الأصلي ك %s في %s؛ إذا كان رصيدك أو كانت معاملاتك غير صحيحة، فيجب عليك الإستعادة من نسخة احتياطية.</translation>
    </message>
    <message>
        <source>%s is set very high!</source>
        <translation>%s عالٍ جداً</translation>
    </message>
    <message>
        <source>(default: %s)</source>
        <translation>(القيمة الافتراضية: %s)</translation>
=======
    </message>
    <message>
        <source>Error loading %s: You can't enable HD on an already existing non-HD wallet</source>
        <translation>خطأ أثناء تحميل %s: لا يمكنك تفعيل خاصية الهرمية الحتمية HD في محفظة لا تملك خاصية الهرمية الحتمية non-HD مسبقاً</translation>
>>>>>>> 2f4f2d38
    </message>
    <message>
        <source>Warning: Wallet file corrupt, data salvaged! Original %s saved as %s in %s; if your balance or transactions are incorrect you should restore from a backup.</source>
        <translation>تحذير: ملف المحفظة فاسد ، تم انقاذ البيانات! تم حفظ %s الأصلي ك %s في %s؛ إذا كان رصيدك أو كانت معاملاتك غير صحيحة، فيجب عليك الإستعادة من نسخة احتياطية.</translation>
    </message>
    <message>
        <source>%s is set very high!</source>
        <translation>%s عالٍ جداً</translation>
    </message>
    <message>
        <source>Starting network threads...</source>
        <translation>بدء مؤشرات شبكة الاتصال...</translation>
    </message>
    <message>
        <source>The wallet will avoid paying less than the minimum relay fee.</source>
        <translation>سوف تتجنب المحفظة دفع أقل من الحد الأدنى لرسوم التتابع.</translation>
    </message>
    <message>
        <source>Transaction amounts must not be negative</source>
        <translation>يجب ألا تكون قيمة المعاملة سلبية</translation>
    </message>
    <message>
        <source>Transaction has too long of a mempool chain</source>
        <translation>المعاملات طويلة جداً على حجم سلسلة الذاكرة </translation>
    </message>
    <message>
        <source>Transaction must have at least one recipient</source>
        <translation>يجب أن تحتوي المعاملة على مستلم واحد على الأقل</translation>
    </message>
    <message>
        <source>Starting network threads...</source>
        <translation>بدء مؤشرات شبكة الاتصال...</translation>
    </message>
    <message>
        <source>The wallet will avoid paying less than the minimum relay fee.</source>
        <translation>سوف تتجنب المحفظة دفع أقل من الحد الأدنى لرسوم التتابع.</translation>
    </message>
    <message>
        <source>Transaction amounts must not be negative</source>
        <translation>يجب ألا تكون قيمة المعاملة سلبية</translation>
    </message>
    <message>
        <source>Transaction must have at least one recipient</source>
        <translation>يجب أن تحتوي المعاملة على مستلم واحد على الأقل</translation>
    </message>
    <message>
        <source>Insufficient funds</source>
        <translation>اموال غير كافية</translation>
    </message>
    <message>
        <source>Cannot write to data directory '%s'; check permissions.</source>
        <translation>لايمكن الكتابة على دليل البيانات '%s'؛ تحقق من السماحيات.</translation>
    </message>
    <message>
        <source>Loading block index...</source>
        <translation>تحميل مؤشر الكتلة</translation>
    </message>
    <message>
        <source>Loading wallet...</source>
        <translation>تحميل المحفظه</translation>
    </message>
    <message>
        <source>Cannot downgrade wallet</source>
        <translation>لا يمكن تخفيض قيمة المحفظة</translation>
    </message>
    <message>
        <source>Rescanning...</source>
        <translation>إعادة مسح</translation>
    </message>
    <message>
        <source>Done loading</source>
        <translation>انتهاء التحميل</translation>
    </message>
    <message>
        <source>Error</source>
        <translation>خطأ</translation>
    </message>
</context>
</TS><|MERGE_RESOLUTION|>--- conflicted
+++ resolved
@@ -67,19 +67,11 @@
     </message>
     <message>
         <source>These are your Bitcoin addresses for sending payments. Always check the amount and the receiving address before sending coins.</source>
-<<<<<<< HEAD
         <translation>هذه هي عناوين Blackcoin التابعة لك من أجل إرسال الدفعات. تحقق دائما من المبلغ و عنوان المرسل المستقبل قبل إرسال العملات</translation>
     </message>
     <message>
         <source>These are your Bitcoin addresses for receiving payments. It is recommended to use a new receiving address for each transaction.</source>
         <translation>هذه هي عناوين Blackcoin التابعة لك من أجل إستقبال الدفعات. ينصح استخدام عنوان جديد من أجل كل صفقة</translation>
-=======
-        <translation>هذه هي عناوين Bitcoin التابعة لك من أجل إرسال الدفعات. تحقق دائما من المبلغ و عنوان المرسل المستقبل قبل إرسال العملات</translation>
-    </message>
-    <message>
-        <source>These are your Bitcoin addresses for receiving payments. It is recommended to use a new receiving address for each transaction.</source>
-        <translation>هذه هي عناوين Bitcoin التابعة لك من أجل إستقبال الدفعات. ينصح استخدام عنوان جديد من أجل كل صفقة</translation>
->>>>>>> 2f4f2d38
     </message>
     <message>
         <source>&amp;Copy Address</source>
@@ -842,13 +834,8 @@
         <translation>عند النقر على "موافق" ، سيبدأ %1 في تنزيل ومعالجة سلسلة الكتل %4 الكاملة (%2 جيجابايت) بدءًا من المعاملات الأقدم في %3 عند تشغيل %4 في البداية.</translation>
     </message>
     <message>
-<<<<<<< HEAD
-        <source>Start minimized</source>
-        <translation>البدء مصغراً</translation>
-=======
         <source>This initial synchronisation is very demanding, and may expose hardware problems with your computer that had previously gone unnoticed. Each time you run %1, it will continue downloading where it left off.</source>
         <translation>تُعد هذه المزامنة الأولية أمرًا شاقًا للغاية، وقد تعرض جهاز الكمبيوتر الخاص بك للمشاكل الذي لم يلاحظها أحد سابقًا. في كل مرة تقوم فيها بتشغيل %1، سيتابع التحميل من حيث تم التوقف.</translation>
->>>>>>> 2f4f2d38
     </message>
     <message>
         <source>If you have chosen to limit block chain storage (pruning), the historical data must still be downloaded and processed, but will be deleted afterward to keep your disk usage low.</source>
@@ -861,43 +848,6 @@
     <message>
         <source>Use a custom data directory:</source>
         <translation>استخدام دليل بيانات مخصص:</translation>
-    </message>
-    <message>
-        <source>Bitcoin</source>
-        <translation>بتكوين</translation>
-    </message>
-    <message>
-        <source>At least %1 GB of data will be stored in this directory, and it will grow over time.</source>
-        <translation>سيتم تخزين %1 جيجابايت على الأقل من البيانات في هذا الدليل، وستنمو مع الوقت.</translation>
-    </message>
-    <message>
-        <source>Approximately %1 GB of data will be stored in this directory.</source>
-        <translation>سيتم تخزين %1 جيجابايت تقريباً من البيانات في هذا الدليل.</translation>
-    </message>
-    <message>
-<<<<<<< HEAD
-        <source>When you click OK, %1 will begin to download and process the full %4 block chain (%2GB) starting with the earliest transactions in %3 when %4 initially launched.</source>
-        <translation>عند النقر على "موافق" ، سيبدأ %1 في تنزيل ومعالجة سلسلة الكتل %4 الكاملة (%2 جيجابايت) بدءًا من المعاملات الأقدم في %3 عند تشغيل %4 في البداية.</translation>
-    </message>
-    <message>
-        <source>This initial synchronisation is very demanding, and may expose hardware problems with your computer that had previously gone unnoticed. Each time you run %1, it will continue downloading where it left off.</source>
-        <translation>تُعد هذه المزامنة الأولية أمرًا شاقًا للغاية، وقد تعرض جهاز الكمبيوتر الخاص بك للمشاكل الذي لم يلاحظها أحد سابقًا. في كل مرة تقوم فيها بتشغيل %1، سيتابع التحميل من حيث تم التوقف.</translation>
-    </message>
-    <message>
-        <source>If you have chosen to limit block chain storage (pruning), the historical data must still be downloaded and processed, but will be deleted afterward to keep your disk usage low.</source>
-        <translation>إذا كنت قد اخترت تقييد تخزين سلسلة الكتل (التجريد)، فيجب تحميل البيانات القديمة ومعالجتها، ولكن سيتم حذفها بعد ذلك للحفاظ على انخفاض استخدام القرص.</translation>
-    </message>
-    <message>
-        <source>Use the default data directory</source>
-        <translation>استخدام دليل البانات الافتراضي</translation>
-=======
-        <source>%1 will download and store a copy of the Bitcoin block chain.</source>
-        <translation>سيقوم %1 بتنزيل نسخة من سلسلة كتل بتكوين وتخزينها.</translation>
->>>>>>> 2f4f2d38
-    </message>
-    <message>
-        <source>The wallet will also be stored in this directory.</source>
-        <translation>سوف يتم تخزين المحفظة في هذا الدليل.</translation>
     </message>
     <message>
         <source>Bitcoin</source>
@@ -1408,16 +1358,10 @@
     <message>
         <source>User Agent</source>
         <translation>وكيل المستخدم</translation>
-<<<<<<< HEAD
     </message>
     <message>
         <source>Node/Service</source>
         <translation>عقدة/خدمة</translation>
-=======
-    </message>
-    <message>
-        <source>Node/Service</source>
-        <translation>عقدة/خدمة</translation>
     </message>
     <message>
         <source>NodeId</source>
@@ -1473,337 +1417,6 @@
     <message>
         <source>%1 ms</source>
         <translation>%1 جزء من الثانية</translation>
-    </message>
-    <message>
-        <source>%1 and %2</source>
-        <translation>%1 و %2</translation>
-    </message>
-    <message>
-        <source>%1 B</source>
-        <translation>%1 بايت</translation>
-    </message>
-    <message>
-        <source>%1 KB</source>
-        <translation>%1 كيلو بايت</translation>
-    </message>
-    <message>
-        <source>%1 MB</source>
-        <translation>%1 ميقا بايت</translation>
-    </message>
-    <message>
-        <source>%1 GB</source>
-        <translation>%1 قيقا بايت</translation>
-    </message>
-    <message>
-        <source>%1 didn't yet exit safely...</source>
-        <translation>%1 لم يخرج بعد بأمان...</translation>
-    </message>
-    <message>
-        <source>unknown</source>
-        <translation>غير معروف</translation>
-    </message>
-</context>
-<context>
-    <name>QObject::QObject</name>
-    <message>
-        <source>Error: Specified data directory "%1" does not exist.</source>
-        <translation>خطأ: دليل البيانات المحدد "%1" غير موجود.</translation>
-    </message>
-    <message>
-        <source>Error: %1</source>
-        <translation>خطأ: %1</translation>
-    </message>
-</context>
-<context>
-    <name>QRImageWidget</name>
-    <message>
-        <source>&amp;Save Image...</source>
-        <translation>&amp;حفظ الصورة</translation>
-    </message>
-    <message>
-        <source>&amp;Copy Image</source>
-        <translation>&amp;نسخ الصورة</translation>
-    </message>
-    <message>
-        <source>Save QR Code</source>
-        <translation>حفظ رمز الاستجابة السريعة QR</translation>
-    </message>
-    <message>
-        <source>PNG Image (*.png)</source>
-        <translation>صورة PNG (*.png)</translation>
-    </message>
-</context>
-<context>
-    <name>RPCConsole</name>
-    <message>
-        <source>N/A</source>
-        <translation>غير معروف</translation>
-    </message>
-    <message>
-        <source>Client version</source>
-        <translation>نسخه العميل</translation>
-    </message>
-    <message>
-        <source>&amp;Information</source>
-        <translation>المعلومات</translation>
-    </message>
-    <message>
-        <source>Debug window</source>
-        <translation>نافذة المعالجة</translation>
-    </message>
-    <message>
-        <source>General</source>
-        <translation>عام</translation>
-    </message>
-    <message>
-        <source>Using BerkeleyDB version</source>
-        <translation>باستخدام BerkeleyDB إصدار</translation>
-    </message>
-    <message>
-        <source>Datadir</source>
-        <translation>دليل البيانات</translation>
-    </message>
-    <message>
-        <source>Startup time</source>
-        <translation>وقت البدء</translation>
-    </message>
-    <message>
-        <source>Network</source>
-        <translation>الشبكه</translation>
-    </message>
-    <message>
-        <source>Name</source>
-        <translation>الاسم</translation>
-    </message>
-    <message>
-        <source>Number of connections</source>
-        <translation>عدد الاتصالات</translation>
-    </message>
-    <message>
-        <source>Block chain</source>
-        <translation>سلسلة الكتل</translation>
-    </message>
-    <message>
-        <source>Current number of blocks</source>
-        <translation>عدد الكتل الحالي</translation>
-    </message>
-    <message>
-        <source>Memory Pool</source>
-        <translation>تجمع الذاكرة</translation>
-    </message>
-    <message>
-        <source>Current number of transactions</source>
-        <translation>عدد المعاملات الحالي</translation>
-    </message>
-    <message>
-        <source>Memory usage</source>
-        <translation>استخدام الذاكرة</translation>
-    </message>
-    <message>
-        <source>&amp;Reset</source>
-        <translation>إعادة تعيين</translation>
-    </message>
-    <message>
-        <source>Received</source>
-        <translation>إستقبل</translation>
-    </message>
-    <message>
-        <source>Sent</source>
-        <translation>تم الإرسال</translation>
-    </message>
-    <message>
-        <source>&amp;Peers</source>
-        <translation>&amp;اصدقاء</translation>
-    </message>
-    <message>
-        <source>Banned peers</source>
-        <translation>الأقران الممنوعين</translation>
-    </message>
-    <message>
-        <source>Select a peer to view detailed information.</source>
-        <translation>حدد نظير لعرض معلومات مفصلة.</translation>
-    </message>
-    <message>
-        <source>Whitelisted</source>
-        <translation>اللائحة البيضاء</translation>
-    </message>
-    <message>
-        <source>Direction</source>
-        <translation>جهة</translation>
-    </message>
-    <message>
-        <source>Version</source>
-        <translation>الإصدار</translation>
-    </message>
-    <message>
-        <source>Starting Block</source>
-        <translation>كتلة البداية</translation>
-    </message>
-    <message>
-        <source>Synced Headers</source>
-        <translation>رؤوس متزامنة</translation>
-    </message>
-    <message>
-        <source>Synced Blocks</source>
-        <translation>كتل متزامنة</translation>
-    </message>
-    <message>
-        <source>User Agent</source>
-        <translation>وكيل المستخدم</translation>
-    </message>
-    <message>
-        <source>Decrease font size</source>
-        <translation>تصغير حجم الخط</translation>
-    </message>
-    <message>
-        <source>Increase font size</source>
-        <translation>تكبير حجم الخط</translation>
-    </message>
-    <message>
-        <source>Services</source>
-        <translation>خدمات</translation>
-    </message>
-    <message>
-        <source>Ban Score</source>
-        <translation>نقاط الحظر</translation>
-    </message>
-    <message>
-        <source>Connection Time</source>
-        <translation>مدة الاتصال</translation>
-    </message>
-    <message>
-        <source>Last Send</source>
-        <translation>آخر استقبال</translation>
-    </message>
-    <message>
-        <source>Last Receive</source>
-        <translation>آخر إرسال</translation>
-    </message>
-    <message>
-        <source>Ping Time</source>
-        <translation>وقت الرنين</translation>
-    </message>
-    <message>
-        <source>The duration of a currently outstanding ping.</source>
-        <translation>مدة الرنين المعلقة حالياً.</translation>
-    </message>
-    <message>
-        <source>Ping Wait</source>
-        <translation>انتظار الرنين</translation>
-    </message>
-    <message>
-        <source>Min Ping</source>
-        <translation>أقل رنين</translation>
-    </message>
-    <message>
-        <source>Time Offset</source>
-        <translation>إزاحة الوقت</translation>
-    </message>
-    <message>
-        <source>Last block time</source>
-        <translation>اخر وقت الكتلة</translation>
-    </message>
-    <message>
-        <source>&amp;Open</source>
-        <translation>الفتح</translation>
-    </message>
-    <message>
-        <source>&amp;Console</source>
-        <translation>وحدة التحكم</translation>
-    </message>
-    <message>
-        <source>&amp;Network Traffic</source>
-        <translation>&amp;حركة مرور الشبكة</translation>
->>>>>>> 2f4f2d38
-    </message>
-    <message>
-        <source>NodeId</source>
-        <translation>رقم العقدة</translation>
-    </message>
-    <message>
-        <source>Ping</source>
-        <translation>رنين</translation>
-    </message>
-    <message>
-        <source>Sent</source>
-        <translation>تم الإرسال</translation>
-    </message>
-    <message>
-<<<<<<< HEAD
-        <source>Received</source>
-        <translation>إستقبل</translation>
-=======
-        <source>Debug log file</source>
-        <translation>تصحيح ملف السجل</translation>
-    </message>
-    <message>
-        <source>Clear console</source>
-        <translation>مسح وحدة التحكم</translation>
-    </message>
-    <message>
-        <source>1 &amp;hour</source>
-        <translation>1 &amp;ساعة</translation>
->>>>>>> 2f4f2d38
-    </message>
-</context>
-<context>
-    <name>QObject</name>
-    <message>
-        <source>Amount</source>
-        <translation>مبلغ</translation>
-    </message>
-    <message>
-        <source>Enter a Bitcoin address (e.g. %1)</source>
-        <translation>ادخل عنوان محفطة البتكوين (مثال %1)</translation>
-    </message>
-    <message>
-        <source>%1 d</source>
-        <translation>%1 يوم</translation>
-    </message>
-    <message>
-<<<<<<< HEAD
-        <source>%1 h</source>
-        <translation>%1 ساعة</translation>
-    </message>
-    <message>
-        <source>%1 m</source>
-        <translation>%1 دقيقة</translation>
-    </message>
-    <message>
-        <source>%1 s</source>
-        <translation>%1 ثانية</translation>
-    </message>
-    <message>
-        <source>None</source>
-        <translation>لا شيء</translation>
-    </message>
-    <message>
-        <source>N/A</source>
-        <translation>غير معروف</translation>
-    </message>
-    <message>
-        <source>%1 ms</source>
-        <translation>%1 جزء من الثانية</translation>
-    </message>
-    <message numerus="yes">
-        <source>%n second(s)</source>
-        <translation><numerusform>%n ثانية</numerusform><numerusform>%n ثانية</numerusform><numerusform>%n ثانية</numerusform><numerusform>%n ثواني</numerusform><numerusform>%n ثانية</numerusform><numerusform>%n ثانية</numerusform></translation>
-    </message>
-    <message numerus="yes">
-        <source>%n minute(s)</source>
-        <translation><numerusform>%n دقيقة</numerusform><numerusform>%n دقيقة</numerusform><numerusform>%n دقيقة</numerusform><numerusform>%n دقائق</numerusform><numerusform>%n دقيقة</numerusform><numerusform>%n دقيقة</numerusform></translation>
-    </message>
-    <message numerus="yes">
-        <source>%n hour(s)</source>
-        <translation><numerusform>%n ساعة</numerusform><numerusform>%n ساعة</numerusform><numerusform>%n ساعة</numerusform><numerusform>%n ساعة</numerusform><numerusform>%n ساعات</numerusform><numerusform>%n ساعة</numerusform></translation>
-    </message>
-    <message numerus="yes">
-        <source>%n day(s)</source>
-        <translation><numerusform>%n يوم</numerusform><numerusform>%n يوم</numerusform><numerusform>%n يوم</numerusform><numerusform>%n أيام</numerusform><numerusform>%n يوم</numerusform><numerusform>%n يوم</numerusform></translation>
-    </message>
-    <message numerus="yes">
-        <source>%n week(s)</source>
-        <translation><numerusform>%n أسبوع</numerusform><numerusform>%n أسبوع</numerusform><numerusform>%n أسبوع</numerusform><numerusform>%n أسابيع</numerusform><numerusform>%n أسابيع</numerusform><numerusform>%n أسابيع</numerusform></translation>
     </message>
     <message>
         <source>%1 and %2</source>
@@ -1824,7 +1437,269 @@
     <message>
         <source>%1 MB</source>
         <translation>%1 ميقا بايت</translation>
-=======
+    </message>
+    <message>
+        <source>%1 GB</source>
+        <translation>%1 قيقا بايت</translation>
+    </message>
+    <message>
+        <source>%1 didn't yet exit safely...</source>
+        <translation>%1 لم يخرج بعد بأمان...</translation>
+    </message>
+    <message>
+        <source>unknown</source>
+        <translation>غير معروف</translation>
+    </message>
+</context>
+<context>
+    <name>QObject::QObject</name>
+    <message>
+        <source>Error: Specified data directory "%1" does not exist.</source>
+        <translation>خطأ: دليل البيانات المحدد "%1" غير موجود.</translation>
+    </message>
+    <message>
+        <source>Error: %1</source>
+        <translation>خطأ: %1</translation>
+    </message>
+</context>
+<context>
+    <name>QRImageWidget</name>
+    <message>
+        <source>&amp;Save Image...</source>
+        <translation>&amp;حفظ الصورة</translation>
+    </message>
+    <message>
+        <source>&amp;Copy Image</source>
+        <translation>&amp;نسخ الصورة</translation>
+    </message>
+    <message>
+        <source>Save QR Code</source>
+        <translation>حفظ رمز الاستجابة السريعة QR</translation>
+    </message>
+    <message>
+        <source>PNG Image (*.png)</source>
+        <translation>صورة PNG (*.png)</translation>
+    </message>
+</context>
+<context>
+    <name>RPCConsole</name>
+    <message>
+        <source>N/A</source>
+        <translation>غير معروف</translation>
+    </message>
+    <message>
+        <source>Client version</source>
+        <translation>نسخه العميل</translation>
+    </message>
+    <message>
+        <source>&amp;Information</source>
+        <translation>المعلومات</translation>
+    </message>
+    <message>
+        <source>Debug window</source>
+        <translation>نافذة المعالجة</translation>
+    </message>
+    <message>
+        <source>General</source>
+        <translation>عام</translation>
+    </message>
+    <message>
+        <source>Using BerkeleyDB version</source>
+        <translation>باستخدام BerkeleyDB إصدار</translation>
+    </message>
+    <message>
+        <source>Datadir</source>
+        <translation>دليل البيانات</translation>
+    </message>
+    <message>
+        <source>Startup time</source>
+        <translation>وقت البدء</translation>
+    </message>
+    <message>
+        <source>Network</source>
+        <translation>الشبكه</translation>
+    </message>
+    <message>
+        <source>Name</source>
+        <translation>الاسم</translation>
+    </message>
+    <message>
+        <source>Number of connections</source>
+        <translation>عدد الاتصالات</translation>
+    </message>
+    <message>
+        <source>Block chain</source>
+        <translation>سلسلة الكتل</translation>
+    </message>
+    <message>
+        <source>Current number of blocks</source>
+        <translation>عدد الكتل الحالي</translation>
+    </message>
+    <message>
+        <source>Memory Pool</source>
+        <translation>تجمع الذاكرة</translation>
+    </message>
+    <message>
+        <source>Current number of transactions</source>
+        <translation>عدد المعاملات الحالي</translation>
+    </message>
+    <message>
+        <source>Memory usage</source>
+        <translation>استخدام الذاكرة</translation>
+    </message>
+    <message>
+        <source>&amp;Reset</source>
+        <translation>إعادة تعيين</translation>
+    </message>
+    <message>
+        <source>Received</source>
+        <translation>إستقبل</translation>
+    </message>
+    <message>
+        <source>Sent</source>
+        <translation>تم الإرسال</translation>
+    </message>
+    <message>
+        <source>&amp;Peers</source>
+        <translation>&amp;اصدقاء</translation>
+    </message>
+    <message>
+        <source>Banned peers</source>
+        <translation>الأقران الممنوعين</translation>
+    </message>
+    <message>
+        <source>Select a peer to view detailed information.</source>
+        <translation>حدد نظير لعرض معلومات مفصلة.</translation>
+    </message>
+    <message>
+        <source>Whitelisted</source>
+        <translation>اللائحة البيضاء</translation>
+    </message>
+    <message>
+        <source>Direction</source>
+        <translation>جهة</translation>
+    </message>
+    <message>
+        <source>Version</source>
+        <translation>الإصدار</translation>
+    </message>
+    <message>
+        <source>Starting Block</source>
+        <translation>كتلة البداية</translation>
+    </message>
+    <message>
+        <source>Synced Headers</source>
+        <translation>رؤوس متزامنة</translation>
+    </message>
+    <message>
+        <source>Synced Blocks</source>
+        <translation>كتل متزامنة</translation>
+    </message>
+    <message>
+        <source>User Agent</source>
+        <translation>وكيل المستخدم</translation>
+    </message>
+    <message>
+        <source>Decrease font size</source>
+        <translation>تصغير حجم الخط</translation>
+    </message>
+    <message>
+        <source>Increase font size</source>
+        <translation>تكبير حجم الخط</translation>
+    </message>
+    <message>
+        <source>Services</source>
+        <translation>خدمات</translation>
+    </message>
+    <message>
+        <source>Ban Score</source>
+        <translation>نقاط الحظر</translation>
+    </message>
+    <message>
+        <source>Connection Time</source>
+        <translation>مدة الاتصال</translation>
+    </message>
+    <message>
+        <source>Last Send</source>
+        <translation>آخر استقبال</translation>
+    </message>
+    <message>
+        <source>Last Receive</source>
+        <translation>آخر إرسال</translation>
+    </message>
+    <message>
+        <source>Ping Time</source>
+        <translation>وقت الرنين</translation>
+    </message>
+    <message>
+        <source>The duration of a currently outstanding ping.</source>
+        <translation>مدة الرنين المعلقة حالياً.</translation>
+    </message>
+    <message>
+        <source>Ping Wait</source>
+        <translation>انتظار الرنين</translation>
+    </message>
+    <message>
+        <source>Min Ping</source>
+        <translation>أقل رنين</translation>
+    </message>
+    <message>
+        <source>Time Offset</source>
+        <translation>إزاحة الوقت</translation>
+    </message>
+    <message>
+        <source>Last block time</source>
+        <translation>اخر وقت الكتلة</translation>
+    </message>
+    <message>
+        <source>&amp;Open</source>
+        <translation>الفتح</translation>
+    </message>
+    <message>
+        <source>&amp;Console</source>
+        <translation>وحدة التحكم</translation>
+    </message>
+    <message>
+        <source>&amp;Network Traffic</source>
+        <translation>&amp;حركة مرور الشبكة</translation>
+    </message>
+    <message>
+        <source>Totals</source>
+        <translation>المجاميع</translation>
+    </message>
+    <message>
+        <source>In:</source>
+        <translation>داخل:</translation>
+    </message>
+    <message>
+        <source>Out:</source>
+        <translation>خارج:</translation>
+    </message>
+    <message>
+        <source>Debug log file</source>
+        <translation>تصحيح ملف السجل</translation>
+    </message>
+    <message>
+        <source>Clear console</source>
+        <translation>مسح وحدة التحكم</translation>
+    </message>
+    <message>
+        <source>1 &amp;hour</source>
+        <translation>1 &amp;ساعة</translation>
+    </message>
+    <message>
+        <source>1 &amp;day</source>
+        <translation>1 &amp; يوم</translation>
+    </message>
+    <message>
+        <source>1 &amp;week</source>
+        <translation>1 &amp; اسبوع</translation>
+    </message>
+    <message>
+        <source>1 &amp;year</source>
+        <translation>1 &amp; سنة</translation>
+    </message>
+    <message>
         <source>&amp;Disconnect</source>
         <translation>قطع الاتصال</translation>
     </message>
@@ -1839,7 +1714,6 @@
     <message>
         <source>default wallet</source>
         <translation>محفظة إفتراضية</translation>
->>>>>>> 2f4f2d38
     </message>
     <message>
         <source>Welcome to the %1 RPC console.</source>
@@ -1874,978 +1748,624 @@
         <translation>خلال %1</translation>
     </message>
     <message>
-        <source>%1 didn't yet exit safely...</source>
-        <translation>%1 لم يخرج بعد بأمان...</translation>
-    </message>
-    <message>
-        <source>unknown</source>
-        <translation>غير معروف</translation>
-    </message>
-</context>
-<context>
-    <name>QObject::QObject</name>
-    <message>
-        <source>Error: Specified data directory "%1" does not exist.</source>
-        <translation>خطأ: دليل البيانات المحدد "%1" غير موجود.</translation>
-    </message>
-    <message>
-        <source>Error: %1</source>
-        <translation>خطأ: %1</translation>
-    </message>
-</context>
-<context>
-    <name>QRImageWidget</name>
+        <source>never</source>
+        <translation>ابدا</translation>
+    </message>
+    <message>
+        <source>Inbound</source>
+        <translation>داخل</translation>
+    </message>
+    <message>
+        <source>Outbound</source>
+        <translation>خارجي</translation>
+    </message>
+    <message>
+        <source>Yes</source>
+        <translation>نعم</translation>
+    </message>
+    <message>
+        <source>No</source>
+        <translation>لا</translation>
+    </message>
+    <message>
+        <source>Unknown</source>
+        <translation>غير معرف</translation>
+    </message>
+</context>
+<context>
+    <name>ReceiveCoinsDialog</name>
+    <message>
+        <source>&amp;Amount:</source>
+        <translation>&amp;القيمة</translation>
+    </message>
+    <message>
+        <source>&amp;Label:</source>
+        <translation>&amp;وصف :</translation>
+    </message>
+    <message>
+        <source>&amp;Message:</source>
+        <translation>&amp;رسالة:</translation>
+    </message>
+    <message>
+        <source>An optional message to attach to the payment request, which will be displayed when the request is opened. Note: The message will not be sent with the payment over the Bitcoin network.</source>
+        <translation>رسالة اختيارية لإرفاقها بطلب الدفع، والتي سيتم عرضها عند فتح الطلب. ملاحظة: لن يتم إرسال الرسالة مع الدفعة عبر شبكة البتكوين.</translation>
+    </message>
+    <message>
+        <source>An optional label to associate with the new receiving address.</source>
+        <translation>تسمية اختيارية لربطها بعنوان المستلم الجديد.</translation>
+    </message>
+    <message>
+        <source>Use this form to request payments. All fields are &lt;b&gt;optional&lt;/b&gt;.</source>
+        <translation>استخدم هذا النموذج لطلب الدفعات. جميع الحقول &lt;b&gt;اختيارية&lt;/b&gt;.</translation>
+    </message>
+    <message>
+        <source>An optional amount to request. Leave this empty or zero to not request a specific amount.</source>
+        <translation>مبلغ اختياري للطلب. اترك هذا فارغًا أو صفراً لعدم طلب مبلغ محدد.</translation>
+    </message>
+    <message>
+        <source>Clear all fields of the form.</source>
+        <translation>مسح كل حقول النموذج المطلوبة</translation>
+    </message>
+    <message>
+        <source>Clear</source>
+        <translation>مسح</translation>
+    </message>
+    <message>
+        <source>Requested payments history</source>
+        <translation>سجل طلبات الدفع</translation>
+    </message>
+    <message>
+        <source>&amp;Request payment</source>
+        <translation>&amp;طلب دفعة</translation>
+    </message>
+    <message>
+        <source>Show the selected request (does the same as double clicking an entry)</source>
+        <translation>إظهار الطلب المحدد (يقوم بنفس نتيجة النقر المزدوج على أي إدخال)</translation>
+    </message>
+    <message>
+        <source>Show</source>
+        <translation>عرض</translation>
+    </message>
+    <message>
+        <source>Remove the selected entries from the list</source>
+        <translation>قم بإزالة الإدخالات المحددة من القائمة</translation>
+    </message>
+    <message>
+        <source>Remove</source>
+        <translation>ازل</translation>
+    </message>
+    <message>
+        <source>Copy URI</source>
+        <translation>نسخ العنوان</translation>
+    </message>
+    <message>
+        <source>Copy label</source>
+        <translation> انسخ التسمية</translation>
+    </message>
+    <message>
+        <source>Copy message</source>
+        <translation>انسخ الرسالة</translation>
+    </message>
+    <message>
+        <source>Copy amount</source>
+        <translation>نسخ الكمية</translation>
+    </message>
+</context>
+<context>
+    <name>ReceiveRequestDialog</name>
+    <message>
+        <source>QR Code</source>
+        <translation>رمز كيو ار</translation>
+    </message>
+    <message>
+        <source>Copy &amp;URI</source>
+        <translation>نسخ  &amp;URI</translation>
+    </message>
+    <message>
+        <source>Copy &amp;Address</source>
+        <translation>نسخ &amp;العنوان</translation>
+    </message>
     <message>
         <source>&amp;Save Image...</source>
         <translation>&amp;حفظ الصورة</translation>
     </message>
     <message>
-        <source>&amp;Copy Image</source>
-        <translation>&amp;نسخ الصورة</translation>
-    </message>
-    <message>
-        <source>Save QR Code</source>
-        <translation>حفظ رمز الاستجابة السريعة QR</translation>
-    </message>
-    <message>
-        <source>PNG Image (*.png)</source>
-        <translation>صورة PNG (*.png)</translation>
-    </message>
-</context>
-<context>
-    <name>RPCConsole</name>
-    <message>
-        <source>N/A</source>
-        <translation>غير معروف</translation>
-    </message>
-    <message>
-        <source>Client version</source>
-        <translation>نسخه العميل</translation>
-    </message>
-    <message>
-        <source>&amp;Information</source>
-        <translation>المعلومات</translation>
-    </message>
-    <message>
-        <source>Debug window</source>
-        <translation>نافذة المعالجة</translation>
-    </message>
-    <message>
-        <source>General</source>
-        <translation>عام</translation>
-    </message>
-    <message>
-        <source>Using BerkeleyDB version</source>
-        <translation>باستخدام BerkeleyDB إصدار</translation>
-    </message>
-    <message>
-        <source>Datadir</source>
-        <translation>دليل البيانات</translation>
-    </message>
-    <message>
-        <source>Startup time</source>
-        <translation>وقت البدء</translation>
-    </message>
-    <message>
-        <source>Network</source>
-        <translation>الشبكه</translation>
-    </message>
-    <message>
-        <source>Name</source>
-        <translation>الاسم</translation>
-    </message>
-    <message>
-        <source>Number of connections</source>
-        <translation>عدد الاتصالات</translation>
-    </message>
-    <message>
-        <source>Block chain</source>
-        <translation>سلسلة الكتل</translation>
-    </message>
-    <message>
-        <source>Current number of blocks</source>
-        <translation>عدد الكتل الحالي</translation>
-    </message>
-    <message>
-        <source>Memory Pool</source>
-        <translation>تجمع الذاكرة</translation>
-    </message>
-    <message>
-        <source>Current number of transactions</source>
-        <translation>عدد المعاملات الحالي</translation>
-    </message>
-    <message>
-        <source>Memory usage</source>
-        <translation>استخدام الذاكرة</translation>
-    </message>
-    <message>
-        <source>&amp;Reset</source>
-        <translation>إعادة تعيين</translation>
-    </message>
-    <message>
-        <source>Received</source>
-        <translation>إستقبل</translation>
-    </message>
-    <message>
-        <source>Sent</source>
-        <translation>تم الإرسال</translation>
-    </message>
-    <message>
-        <source>&amp;Peers</source>
-        <translation>&amp;اصدقاء</translation>
-    </message>
-    <message>
-        <source>Banned peers</source>
-        <translation>الأقران الممنوعين</translation>
-    </message>
-    <message>
-        <source>Select a peer to view detailed information.</source>
-        <translation>حدد نظير لعرض معلومات مفصلة.</translation>
-    </message>
-    <message>
-        <source>Whitelisted</source>
-        <translation>اللائحة البيضاء</translation>
-    </message>
-    <message>
-        <source>Direction</source>
-        <translation>جهة</translation>
-    </message>
-    <message>
-        <source>Version</source>
-        <translation>الإصدار</translation>
-    </message>
-    <message>
-        <source>Starting Block</source>
-        <translation>كتلة البداية</translation>
-    </message>
-    <message>
-        <source>Synced Headers</source>
-        <translation>رؤوس متزامنة</translation>
-    </message>
-    <message>
-        <source>Synced Blocks</source>
-        <translation>كتل متزامنة</translation>
-    </message>
-    <message>
-        <source>User Agent</source>
-        <translation>وكيل المستخدم</translation>
-    </message>
-    <message>
-        <source>Decrease font size</source>
-        <translation>تصغير حجم الخط</translation>
-    </message>
-    <message>
-        <source>Increase font size</source>
-        <translation>تكبير حجم الخط</translation>
-    </message>
-    <message>
-        <source>Services</source>
-        <translation>خدمات</translation>
-    </message>
-    <message>
-        <source>Ban Score</source>
-        <translation>نقاط الحظر</translation>
-    </message>
-    <message>
-        <source>Connection Time</source>
-        <translation>مدة الاتصال</translation>
-    </message>
-    <message>
-        <source>Last Send</source>
-        <translation>آخر استقبال</translation>
-    </message>
-    <message>
-        <source>Last Receive</source>
-        <translation>آخر إرسال</translation>
-    </message>
-    <message>
-        <source>Ping Time</source>
-        <translation>وقت الرنين</translation>
-    </message>
-    <message>
-        <source>The duration of a currently outstanding ping.</source>
-        <translation>مدة الرنين المعلقة حالياً.</translation>
-    </message>
-    <message>
-        <source>Ping Wait</source>
-        <translation>انتظار الرنين</translation>
-    </message>
-    <message>
-        <source>Min Ping</source>
-        <translation>أقل رنين</translation>
-    </message>
-    <message>
-        <source>Time Offset</source>
-        <translation>إزاحة الوقت</translation>
-    </message>
-    <message>
-        <source>Last block time</source>
-        <translation>اخر وقت الكتلة</translation>
-    </message>
-    <message>
-        <source>&amp;Open</source>
-        <translation>الفتح</translation>
-    </message>
-    <message>
-        <source>&amp;Console</source>
-        <translation>وحدة التحكم</translation>
-    </message>
-    <message>
-        <source>&amp;Network Traffic</source>
-        <translation>&amp;حركة مرور الشبكة</translation>
-    </message>
-    <message>
-        <source>Totals</source>
-        <translation>المجاميع</translation>
-    </message>
-    <message>
-        <source>In:</source>
-        <translation>داخل:</translation>
-    </message>
-    <message>
-        <source>Out:</source>
-        <translation>خارج:</translation>
-    </message>
-    <message>
-        <source>Debug log file</source>
-        <translation>تصحيح ملف السجل</translation>
-    </message>
-    <message>
-        <source>Clear console</source>
-        <translation>مسح وحدة التحكم</translation>
-    </message>
-    <message>
-        <source>1 &amp;hour</source>
-        <translation>1 &amp;ساعة</translation>
-    </message>
-    <message>
-        <source>1 &amp;day</source>
-        <translation>1 &amp; يوم</translation>
-    </message>
-    <message>
-        <source>1 &amp;week</source>
-        <translation>1 &amp; اسبوع</translation>
-    </message>
-    <message>
-        <source>1 &amp;year</source>
-        <translation>1 &amp; سنة</translation>
-    </message>
-    <message>
-        <source>&amp;Disconnect</source>
-        <translation>قطع الاتصال</translation>
-    </message>
-    <message>
-        <source>Ban for</source>
-        <translation>حظر ل</translation>
-    </message>
-    <message>
-        <source>&amp;Unban</source>
-        <translation>رفع الحظر</translation>
-    </message>
-    <message>
-        <source>Welcome to the %1 RPC console.</source>
-        <translation>مرحبًا بك في وحدة التحكم %1 RPC.</translation>
-    </message>
-    <message>
-        <source>Use up and down arrows to navigate history, and %1 to clear screen.</source>
-        <translation>استخدم السهمين لأعلى ولأسفل لتصفح السجل، و%1 لمسح الشاشة.</translation>
-    </message>
-    <message>
-        <source>Type %1 for an overview of available commands.</source>
-        <translation>اكتب %1 للحصول على نظرة عامة على الأوامر المتوفرة.</translation>
-    </message>
-    <message>
-        <source>For more information on using this console type %1.</source>
-        <translation>لمزيد من المعلومات حول استخدام نوع وحدة التحكم هذه اكتب %1.</translation>
-    </message>
-    <message>
-        <source>WARNING: Scammers have been active, telling users to type commands here, stealing their wallet contents. Do not use this console without fully understanding the ramifications of a command.</source>
-        <translation>تحذير: المخادعون نشطون، ويطلبون من المستخدمين كتابة الأوامر هنا، من أجل سرقة محتويات محفظتهم. لا تستخدم وحدة التحكم هذه بدون فهم تبعات الأمر بشكل كامل.</translation>
-    </message>
-    <message>
-        <source>Network activity disabled</source>
-        <translation>تم تعطيل نشاط الشبكة</translation>
-    </message>
-    <message>
-        <source>(node id: %1)</source>
-        <translation>(معرف العقدة: %1)</translation>
-    </message>
-    <message>
-        <source>via %1</source>
-        <translation>خلال %1</translation>
-    </message>
-    <message>
-        <source>never</source>
-        <translation>ابدا</translation>
-    </message>
-    <message>
-        <source>Inbound</source>
-        <translation>داخل</translation>
-    </message>
-    <message>
-        <source>Outbound</source>
-        <translation>خارجي</translation>
-    </message>
+        <source>Request payment to %1</source>
+        <translation>طلب الدفعة إلى %1</translation>
+    </message>
+    <message>
+        <source>Payment information</source>
+        <translation>معلومات الدفع</translation>
+    </message>
+    <message>
+        <source>URI</source>
+        <translation> URI</translation>
+    </message>
+    <message>
+        <source>Address</source>
+        <translation>عنوان</translation>
+    </message>
+    <message>
+        <source>Amount</source>
+        <translation>مبلغ</translation>
+    </message>
+    <message>
+        <source>Label</source>
+        <translation>وصف</translation>
+    </message>
+    <message>
+        <source>Message</source>
+        <translation>رسالة </translation>
+    </message>
+    <message>
+        <source>Wallet</source>
+        <translation>محفظة</translation>
+    </message>
+    <message>
+        <source>Resulting URI too long, try to reduce the text for label / message.</source>
+        <translation>العنوان المستخدم طويل جدًا، حاول أن تقوم بتقليل نص التسمية / الرسالة.</translation>
+    </message>
+    <message>
+        <source>Error encoding URI into QR Code.</source>
+        <translation>خطأ في ترميز العنوان إلى الرمز المربع.</translation>
+    </message>
+</context>
+<context>
+    <name>RecentRequestsTableModel</name>
+    <message>
+        <source>Date</source>
+        <translation>تاريخ</translation>
+    </message>
+    <message>
+        <source>Label</source>
+        <translation>وصف</translation>
+    </message>
+    <message>
+        <source>Message</source>
+        <translation>رسالة </translation>
+    </message>
+    <message>
+        <source>(no label)</source>
+        <translation>(لا وصف)</translation>
+    </message>
+    <message>
+        <source>(no message)</source>
+        <translation>( لا رسائل )</translation>
+    </message>
+    <message>
+        <source>(no amount requested)</source>
+        <translation>(لا يوجد مبلغ مطلوب)</translation>
+    </message>
+    <message>
+        <source>Requested</source>
+        <translation>تم الطلب</translation>
+    </message>
+</context>
+<context>
+    <name>SendCoinsDialog</name>
+    <message>
+        <source>Send Coins</source>
+        <translation>إرسال Coins</translation>
+    </message>
+    <message>
+        <source>Coin Control Features</source>
+        <translation>ميزات التحكم بالعملة</translation>
+    </message>
+    <message>
+        <source>Inputs...</source>
+        <translation>المدخلات...</translation>
+    </message>
+    <message>
+        <source>automatically selected</source>
+        <translation>اختيار تلقائيا</translation>
+    </message>
+    <message>
+        <source>Insufficient funds!</source>
+        <translation>الرصيد غير كافي!</translation>
+    </message>
+    <message>
+        <source>Quantity:</source>
+        <translation>الكمية :</translation>
+    </message>
+    <message>
+        <source>Bytes:</source>
+        <translation>بايت</translation>
+    </message>
+    <message>
+        <source>Amount:</source>
+        <translation>القيمة :</translation>
+    </message>
+    <message>
+        <source>Fee:</source>
+        <translation>رسوم :</translation>
+    </message>
+    <message>
+        <source>After Fee:</source>
+        <translation>بعد الرسوم :</translation>
+    </message>
+    <message>
+        <source>Change:</source>
+        <translation>تعديل :</translation>
+    </message>
+    <message>
+        <source>If this is activated, but the change address is empty or invalid, change will be sent to a newly generated address.</source>
+        <translation>إذا تم تنشيط هذا، ولكن عنوان الفكة فارغ أو غير صالح، فسيتم إرسال الفكة إلى عنوان تم إنشاؤه حديثًا.</translation>
+    </message>
+    <message>
+        <source>Custom change address</source>
+        <translation>تغيير عنوان الفكة</translation>
+    </message>
+    <message>
+        <source>Transaction Fee:</source>
+        <translation>رسوم المعاملة:</translation>
+    </message>
+    <message>
+        <source>Choose...</source>
+        <translation>إختر …</translation>
+    </message>
+    <message>
+        <source>Warning: Fee estimation is currently not possible.</source>
+        <translation>تحذير: تقدير الرسوم غير ممكن في الوقت الحالي.</translation>
+    </message>
+    <message>
+        <source>collapse fee-settings</source>
+        <translation>خفض اعدادات الرسوم</translation>
+    </message>
+    <message>
+        <source>per kilobyte</source>
+        <translation>لكل كيلوبايت</translation>
+    </message>
+    <message>
+        <source>Hide</source>
+        <translation>إخفاء</translation>
+    </message>
+    <message>
+        <source>Paying only the minimum fee is just fine as long as there is less transaction volume than space in the blocks. But be aware that this can end up in a never confirming transaction once there is more demand for bitcoin transactions than the network can process.</source>
+        <translation>إن دفع الحد الأدنى فقط من الرسوم يجوز طالما أن حجم المعاملات أقل من المساحة الموجودة في الكتل. ولكن كن على علم بأن هذا يمكن أن ينتهي في معاملة غير مؤكدة أبداً عندما يكون هناك طلب أكبر على معاملات البتكوين مما تستطيع الشبكة معالجته.</translation>
+    </message>
+    <message>
+        <source>(read the tooltip)</source>
+        <translation>(اقرأ تلميح الأدوات)</translation>
+    </message>
+    <message>
+        <source>Recommended:</source>
+        <translation>موصى به:</translation>
+    </message>
+    <message>
+        <source>Custom:</source>
+        <translation>تخصيص:</translation>
+    </message>
+    <message>
+        <source>(Smart fee not initialized yet. This usually takes a few blocks...)</source>
+        <translation>(الرسوم الذكية لم يتم تهيئتها بعد. عادة ما يستغرق ذلك بضع كتل ...)</translation>
+    </message>
+    <message>
+        <source>Send to multiple recipients at once</source>
+        <translation>إرسال إلى عدة مستلمين في وقت واحد</translation>
+    </message>
+    <message>
+        <source>Add &amp;Recipient</source>
+        <translation>أضافة &amp;مستلم</translation>
+    </message>
+    <message>
+        <source>Clear all fields of the form.</source>
+        <translation>مسح كل حقول النموذج المطلوبة</translation>
+    </message>
+    <message>
+        <source>Dust:</source>
+        <translation>غبار:</translation>
+    </message>
+    <message>
+        <source>Confirmation time target:</source>
+        <translation>هدف وقت التأكيد:</translation>
+    </message>
+    <message>
+        <source>Enable Replace-By-Fee</source>
+        <translation>تفعيل الإستبدال بواسطة الرسوم</translation>
+    </message>
+    <message>
+        <source>With Replace-By-Fee (BIP-125) you can increase a transaction's fee after it is sent. Without this, a higher fee may be recommended to compensate for increased transaction delay risk.</source>
+        <translation>مع الإستبدال بواسطة الرسوم (BIP-125) يمكنك زيادة رسوم المعاملة بعد إرسالها. وبدون ذلك، قد نوصي برسوم أعلى للتعويض عن مخاطر تأخير المعاملة المتزايدة.</translation>
+    </message>
+    <message>
+        <source>Clear &amp;All</source>
+        <translation>مسح الكل</translation>
+    </message>
+    <message>
+        <source>Balance:</source>
+        <translation>الرصيد:</translation>
+    </message>
+    <message>
+        <source>Confirm the send action</source>
+        <translation>تأكيد الإرسال</translation>
+    </message>
+    <message>
+        <source>S&amp;end</source>
+        <translation>&amp;ارسال</translation>
+    </message>
+    <message>
+        <source>Copy quantity</source>
+        <translation>نسخ الكمية </translation>
+    </message>
+    <message>
+        <source>Copy amount</source>
+        <translation>نسخ الكمية</translation>
+    </message>
+    <message>
+        <source>Copy fee</source>
+        <translation>نسخ الرسوم</translation>
+    </message>
+    <message>
+        <source>Copy after fee</source>
+        <translation>نسخ بعد الرسوم</translation>
+    </message>
+    <message>
+        <source>Copy bytes</source>
+        <translation>نسخ البايتات </translation>
+    </message>
+    <message>
+        <source>Copy dust</source>
+        <translation>نسخ الغبار</translation>
+    </message>
+    <message>
+        <source>Copy change</source>
+        <translation>نسخ التعديل</translation>
+    </message>
+    <message>
+        <source>%1 (%2 blocks)</source>
+        <translation>%1 (%2 كثلة)</translation>
+    </message>
+    <message>
+        <source>%1 to %2</source>
+        <translation>%1 الى %2</translation>
+    </message>
+    <message>
+        <source>Are you sure you want to send?</source>
+        <translation>هل أنت متأكد من أنك تريد أن ترسل؟</translation>
+    </message>
+    <message>
+        <source>or</source>
+        <translation>أو</translation>
+    </message>
+    <message>
+        <source>You can increase the fee later (signals Replace-By-Fee, BIP-125).</source>
+        <translation>يمكنك زيادة الرسوم لاحقًا (بإشارة الإستبدال بواسطة الرسوم، BIP-125).</translation>
+    </message>
+    <message>
+        <source>Transaction fee</source>
+        <translation>رسوم المعاملة</translation>
+    </message>
+    <message>
+        <source>Not signalling Replace-By-Fee, BIP-125.</source>
+        <translation>لا يشير إلى الإستبدال بواسطة الرسوم، BIP-125.</translation>
+    </message>
+    <message>
+        <source>Confirm send coins</source>
+        <translation>تأكيد الإرسال Coins</translation>
+    </message>
+    <message>
+        <source>The recipient address is not valid. Please recheck.</source>
+        <translation>عنوان المستلم غير صالح. يرجى إعادة الفحص.</translation>
+    </message>
+    <message>
+        <source>The amount to pay must be larger than 0.</source>
+        <translation>المبلغ المدفوع يجب ان يكون اكبر من 0</translation>
+    </message>
+    <message>
+        <source>The amount exceeds your balance.</source>
+        <translation>القيمة تتجاوز رصيدك</translation>
+    </message>
+    <message>
+        <source>The total exceeds your balance when the %1 transaction fee is included.</source>
+        <translation>المجموع يتجاوز رصيدك عندما يتم اضافة %1 رسوم العملية</translation>
+    </message>
+    <message>
+        <source>Duplicate address found: addresses should only be used once each.</source>
+        <translation>تم العثور على عنوان مكرر: يجب استخدام العناوين مرة واحدة فقط.</translation>
+    </message>
+    <message>
+        <source>Transaction creation failed!</source>
+        <translation>فشل في إنشاء المعاملة!</translation>
+    </message>
+    <message>
+        <source>The transaction was rejected with the following reason: %1</source>
+        <translation>تم رفض المعاملة للسبب التالي: %1</translation>
+    </message>
+    <message>
+        <source>A fee higher than %1 is considered an absurdly high fee.</source>
+        <translation>تعتبر الرسوم الأعلى من %1 رسوماً باهظة.</translation>
+    </message>
+    <message>
+        <source>Payment request expired.</source>
+        <translation>انتهاء صلاحية طلب الدفع.</translation>
+    </message>
+    <message>
+        <source>Pay only the required fee of %1</source>
+        <translation>دفع فقط الرسوم المطلوبة ل %1</translation>
+    </message>
+    <message>
+        <source>Warning: Invalid Bitcoin address</source>
+        <translation>تحذير: عنوان بتكوين غير صالح</translation>
+    </message>
+    <message>
+        <source>Warning: Unknown change address</source>
+        <translation>تحذير: عنوان الفكة غير معروف</translation>
+    </message>
+    <message>
+        <source>Confirm custom change address</source>
+        <translation>تأكيد تغيير العنوان الفكة</translation>
+    </message>
+    <message>
+        <source>(no label)</source>
+        <translation>(لا وصف)</translation>
+    </message>
+</context>
+<context>
+    <name>SendCoinsEntry</name>
+    <message>
+        <source>A&amp;mount:</source>
+        <translation>&amp;القيمة</translation>
+    </message>
+    <message>
+        <source>Pay &amp;To:</source>
+        <translation>ادفع &amp;الى :</translation>
+    </message>
+    <message>
+        <source>&amp;Label:</source>
+        <translation>&amp;وصف :</translation>
+    </message>
+    <message>
+        <source>Choose previously used address</source>
+        <translation>اختر عنوانا مستخدم سابقا</translation>
+    </message>
+    <message>
+        <source>This is a normal payment.</source>
+        <translation>هذا دفع اعتيادي</translation>
+    </message>
+    <message>
+        <source>The Bitcoin address to send the payment to</source>
+        <translation>عنوان البت كوين المرسل اليه الدفع</translation>
+    </message>
+    <message>
+        <source>Alt+A</source>
+        <translation>Alt+A</translation>
+    </message>
+    <message>
+        <source>Paste address from clipboard</source>
+        <translation>انسخ العنوان من لوحة المفاتيح</translation>
+    </message>
+    <message>
+        <source>Alt+P</source>
+        <translation>Alt+P</translation>
+    </message>
+    <message>
+        <source>Remove this entry</source>
+        <translation>ازل هذه المداخله</translation>
+    </message>
+    <message>
+        <source>The fee will be deducted from the amount being sent. The recipient will receive less bitcoins than you enter in the amount field. If multiple recipients are selected, the fee is split equally.</source>
+        <translation>سيتم خصم الرسوم من المبلغ الذي يتم إرساله. لذا سوف يتلقى المستلم مبلغ أقل من البتكوين المدخل في حقل المبلغ. في حالة تحديد عدة مستلمين، يتم تقسيم الرسوم بالتساوي.</translation>
+    </message>
+    <message>
+        <source>S&amp;ubtract fee from amount</source>
+        <translation>طرح الرسوم من المبلغ</translation>
+    </message>
+    <message>
+        <source>Use available balance</source>
+        <translation>استخدام الرصيد المتاح</translation>
+    </message>
+    <message>
+        <source>Message:</source>
+        <translation>الرسائل</translation>
+    </message>
+    <message>
+        <source>This is an unauthenticated payment request.</source>
+        <translation>هذا طلب دفع لم يتم مصادقته.</translation>
+    </message>
+    <message>
+        <source>This is an authenticated payment request.</source>
+        <translation>هذا طلب دفع تمت مصادقته.</translation>
+    </message>
+    <message>
+        <source>Enter a label for this address to add it to the list of used addresses</source>
+        <translation>أدخل تسمية لهذا العنوان لإضافته إلى قائمة العناوين المستخدمة</translation>
+    </message>
+    <message>
+        <source>A message that was attached to the bitcoin: URI which will be stored with the transaction for your reference. Note: This message will not be sent over the Bitcoin network.</source>
+        <translation>الرسالة التي تم إرفاقها مع البتكوين: العنوان الذي سيتم تخزينه مع المعاملة للرجوع إليه. ملاحظة: لن يتم إرسال هذه الرسالة عبر شبكة البتكوين.</translation>
+    </message>
+    <message>
+        <source>Pay To:</source>
+        <translation>ادفع &amp;الى :</translation>
+    </message>
+    <message>
+        <source>Memo:</source>
+        <translation>مذكرة:</translation>
+    </message>
+    <message>
+        <source>Enter a label for this address to add it to your address book</source>
+        <translation>إدخال تسمية لهذا العنوان لإضافته إلى دفتر العناوين الخاص بك</translation>
+    </message>
+</context>
+<context>
+    <name>SendConfirmationDialog</name>
     <message>
         <source>Yes</source>
         <translation>نعم</translation>
     </message>
-    <message>
-        <source>No</source>
-        <translation>لا</translation>
-    </message>
-    <message>
-        <source>Unknown</source>
-        <translation>غير معرف</translation>
-    </message>
-</context>
-<context>
-    <name>ReceiveCoinsDialog</name>
-    <message>
-        <source>&amp;Amount:</source>
-        <translation>&amp;القيمة</translation>
-    </message>
-    <message>
-        <source>&amp;Label:</source>
-        <translation>&amp;وصف :</translation>
-    </message>
-    <message>
-        <source>&amp;Message:</source>
-        <translation>&amp;رسالة:</translation>
-    </message>
-    <message>
-        <source>An optional message to attach to the payment request, which will be displayed when the request is opened. Note: The message will not be sent with the payment over the Bitcoin network.</source>
-        <translation>رسالة اختيارية لإرفاقها بطلب الدفع، والتي سيتم عرضها عند فتح الطلب. ملاحظة: لن يتم إرسال الرسالة مع الدفعة عبر شبكة البتكوين.</translation>
-    </message>
-    <message>
-        <source>An optional label to associate with the new receiving address.</source>
-        <translation>تسمية اختيارية لربطها بعنوان المستلم الجديد.</translation>
-    </message>
-    <message>
-        <source>Use this form to request payments. All fields are &lt;b&gt;optional&lt;/b&gt;.</source>
-        <translation>استخدم هذا النموذج لطلب الدفعات. جميع الحقول &lt;b&gt;اختيارية&lt;/b&gt;.</translation>
-    </message>
-    <message>
-        <source>An optional amount to request. Leave this empty or zero to not request a specific amount.</source>
-        <translation>مبلغ اختياري للطلب. اترك هذا فارغًا أو صفراً لعدم طلب مبلغ محدد.</translation>
-    </message>
-    <message>
-        <source>Clear all fields of the form.</source>
-        <translation>مسح كل حقول النموذج المطلوبة</translation>
-    </message>
-    <message>
-        <source>Clear</source>
-        <translation>مسح</translation>
-    </message>
-    <message>
-        <source>Requested payments history</source>
-        <translation>سجل طلبات الدفع</translation>
-    </message>
-    <message>
-        <source>&amp;Request payment</source>
-        <translation>&amp;طلب دفعة</translation>
-    </message>
-    <message>
-        <source>Show the selected request (does the same as double clicking an entry)</source>
-        <translation>إظهار الطلب المحدد (يقوم بنفس نتيجة النقر المزدوج على أي إدخال)</translation>
-    </message>
-    <message>
-        <source>Show</source>
-        <translation>عرض</translation>
-    </message>
-    <message>
-        <source>Remove the selected entries from the list</source>
-        <translation>قم بإزالة الإدخالات المحددة من القائمة</translation>
-    </message>
-    <message>
-        <source>Remove</source>
-        <translation>ازل</translation>
-    </message>
-    <message>
-        <source>Copy URI</source>
-        <translation>نسخ العنوان</translation>
-    </message>
-    <message>
-        <source>Copy label</source>
-        <translation> انسخ التسمية</translation>
-    </message>
-    <message>
-        <source>Copy message</source>
-        <translation>انسخ الرسالة</translation>
-    </message>
-    <message>
-        <source>Copy amount</source>
-        <translation>نسخ الكمية</translation>
-    </message>
-</context>
-<context>
-    <name>ReceiveRequestDialog</name>
-    <message>
-        <source>QR Code</source>
-        <translation>رمز كيو ار</translation>
-    </message>
-    <message>
-        <source>Copy &amp;URI</source>
-        <translation>نسخ  &amp;URI</translation>
-    </message>
-    <message>
-        <source>Copy &amp;Address</source>
-        <translation>نسخ &amp;العنوان</translation>
-    </message>
-    <message>
-        <source>&amp;Save Image...</source>
-        <translation>&amp;حفظ الصورة</translation>
-    </message>
-    <message>
-        <source>Request payment to %1</source>
-        <translation>طلب الدفعة إلى %1</translation>
-    </message>
-    <message>
-        <source>Payment information</source>
-        <translation>معلومات الدفع</translation>
-    </message>
-    <message>
-        <source>URI</source>
-        <translation> URI</translation>
-    </message>
-    <message>
-        <source>Address</source>
-        <translation>عنوان</translation>
-    </message>
-    <message>
-        <source>Amount</source>
-        <translation>مبلغ</translation>
-    </message>
-    <message>
-        <source>Label</source>
-        <translation>وصف</translation>
-    </message>
-    <message>
-        <source>Message</source>
-        <translation>رسالة </translation>
-    </message>
-    <message>
-<<<<<<< HEAD
-=======
-        <source>Wallet</source>
-        <translation>محفظة</translation>
-    </message>
-    <message>
->>>>>>> 2f4f2d38
-        <source>Resulting URI too long, try to reduce the text for label / message.</source>
-        <translation>العنوان المستخدم طويل جدًا، حاول أن تقوم بتقليل نص التسمية / الرسالة.</translation>
-    </message>
-    <message>
-        <source>Error encoding URI into QR Code.</source>
-        <translation>خطأ في ترميز العنوان إلى الرمز المربع.</translation>
-    </message>
-</context>
-<context>
-    <name>RecentRequestsTableModel</name>
-    <message>
-        <source>Date</source>
-        <translation>تاريخ</translation>
-    </message>
-    <message>
-        <source>Label</source>
-        <translation>وصف</translation>
-    </message>
-    <message>
-        <source>Message</source>
-        <translation>رسالة </translation>
-    </message>
-    <message>
-        <source>(no label)</source>
-        <translation>(لا وصف)</translation>
-    </message>
-    <message>
-        <source>(no message)</source>
-        <translation>( لا رسائل )</translation>
-    </message>
-    <message>
-        <source>(no amount requested)</source>
-        <translation>(لا يوجد مبلغ مطلوب)</translation>
-    </message>
-    <message>
-        <source>Requested</source>
-        <translation>تم الطلب</translation>
-    </message>
-</context>
-<context>
-    <name>SendCoinsDialog</name>
-    <message>
-        <source>Send Coins</source>
-        <translation>إرسال Coins</translation>
-    </message>
-    <message>
-        <source>Coin Control Features</source>
-        <translation>ميزات التحكم بالعملة</translation>
-    </message>
-    <message>
-        <source>Inputs...</source>
-        <translation>المدخلات...</translation>
-    </message>
-    <message>
-        <source>automatically selected</source>
-        <translation>اختيار تلقائيا</translation>
-    </message>
-    <message>
-        <source>Insufficient funds!</source>
-        <translation>الرصيد غير كافي!</translation>
-    </message>
-    <message>
-        <source>Quantity:</source>
-        <translation>الكمية :</translation>
-    </message>
-    <message>
-        <source>Bytes:</source>
-        <translation>بايت</translation>
-    </message>
-    <message>
-        <source>Amount:</source>
-        <translation>القيمة :</translation>
-    </message>
-    <message>
-        <source>Fee:</source>
-        <translation>رسوم :</translation>
-    </message>
-    <message>
-        <source>After Fee:</source>
-        <translation>بعد الرسوم :</translation>
-    </message>
-    <message>
-        <source>Change:</source>
-        <translation>تعديل :</translation>
-    </message>
-    <message>
-        <source>If this is activated, but the change address is empty or invalid, change will be sent to a newly generated address.</source>
-        <translation>إذا تم تنشيط هذا، ولكن عنوان الفكة فارغ أو غير صالح، فسيتم إرسال الفكة إلى عنوان تم إنشاؤه حديثًا.</translation>
-    </message>
-    <message>
-        <source>Custom change address</source>
-        <translation>تغيير عنوان الفكة</translation>
-    </message>
-    <message>
-        <source>Transaction Fee:</source>
-        <translation>رسوم المعاملة:</translation>
-    </message>
-    <message>
-        <source>Choose...</source>
-        <translation>إختر …</translation>
-    </message>
-    <message>
-        <source>Warning: Fee estimation is currently not possible.</source>
-        <translation>تحذير: تقدير الرسوم غير ممكن في الوقت الحالي.</translation>
-    </message>
-    <message>
-        <source>collapse fee-settings</source>
-        <translation>خفض اعدادات الرسوم</translation>
-    </message>
-    <message>
-        <source>per kilobyte</source>
-        <translation>لكل كيلوبايت</translation>
-    </message>
-    <message>
-        <source>Hide</source>
-        <translation>إخفاء</translation>
-    </message>
-    <message>
-        <source>Paying only the minimum fee is just fine as long as there is less transaction volume than space in the blocks. But be aware that this can end up in a never confirming transaction once there is more demand for bitcoin transactions than the network can process.</source>
-        <translation>إن دفع الحد الأدنى فقط من الرسوم يجوز طالما أن حجم المعاملات أقل من المساحة الموجودة في الكتل. ولكن كن على علم بأن هذا يمكن أن ينتهي في معاملة غير مؤكدة أبداً عندما يكون هناك طلب أكبر على معاملات البتكوين مما تستطيع الشبكة معالجته.</translation>
-    </message>
-    <message>
-        <source>(read the tooltip)</source>
-        <translation>(اقرأ تلميح الأدوات)</translation>
-    </message>
-    <message>
-        <source>Recommended:</source>
-        <translation>موصى به:</translation>
-    </message>
-    <message>
-        <source>Custom:</source>
-        <translation>تخصيص:</translation>
-    </message>
-    <message>
-        <source>(Smart fee not initialized yet. This usually takes a few blocks...)</source>
-        <translation>(الرسوم الذكية لم يتم تهيئتها بعد. عادة ما يستغرق ذلك بضع كتل ...)</translation>
-    </message>
-    <message>
-        <source>Send to multiple recipients at once</source>
-        <translation>إرسال إلى عدة مستلمين في وقت واحد</translation>
-    </message>
-    <message>
-        <source>Add &amp;Recipient</source>
-        <translation>أضافة &amp;مستلم</translation>
-    </message>
-    <message>
-        <source>Clear all fields of the form.</source>
-        <translation>مسح كل حقول النموذج المطلوبة</translation>
-    </message>
-    <message>
-        <source>Dust:</source>
-        <translation>غبار:</translation>
-    </message>
-    <message>
-        <source>Confirmation time target:</source>
-        <translation>هدف وقت التأكيد:</translation>
-    </message>
-    <message>
-        <source>Enable Replace-By-Fee</source>
-        <translation>تفعيل الإستبدال بواسطة الرسوم</translation>
-    </message>
-    <message>
-        <source>With Replace-By-Fee (BIP-125) you can increase a transaction's fee after it is sent. Without this, a higher fee may be recommended to compensate for increased transaction delay risk.</source>
-        <translation>مع الإستبدال بواسطة الرسوم (BIP-125) يمكنك زيادة رسوم المعاملة بعد إرسالها. وبدون ذلك، قد نوصي برسوم أعلى للتعويض عن مخاطر تأخير المعاملة المتزايدة.</translation>
+</context>
+<context>
+    <name>ShutdownWindow</name>
+    <message>
+        <source>%1 is shutting down...</source>
+        <translation>اتمام إيقاف %1...</translation>
+    </message>
+    <message>
+        <source>Do not shut down the computer until this window disappears.</source>
+        <translation>لا توقف عمل الكمبيوتر حتى تختفي هذه النافذة</translation>
+    </message>
+</context>
+<context>
+    <name>SignVerifyMessageDialog</name>
+    <message>
+        <source>Signatures - Sign / Verify a Message</source>
+        <translation>التواقيع - التوقيع / التحقق من الرسالة</translation>
+    </message>
+    <message>
+        <source>&amp;Sign Message</source>
+        <translation>&amp;توقيع الرسالة</translation>
+    </message>
+    <message>
+        <source>The Bitcoin address to sign the message with</source>
+        <translation>عنوان البتكوين لتوقيع الرسالة به</translation>
+    </message>
+    <message>
+        <source>Choose previously used address</source>
+        <translation>اختر عنوانا مستخدم سابقا</translation>
+    </message>
+    <message>
+        <source>Alt+A</source>
+        <translation>Alt+A</translation>
+    </message>
+    <message>
+        <source>Paste address from clipboard</source>
+        <translation>انسخ العنوان من لوحة المفاتيح</translation>
+    </message>
+    <message>
+        <source>Alt+P</source>
+        <translation>Alt+P</translation>
+    </message>
+    <message>
+        <source>Enter the message you want to sign here</source>
+        <translation>ادخل الرسالة التي تريد توقيعها هنا</translation>
+    </message>
+    <message>
+        <source>Signature</source>
+        <translation>التوقيع</translation>
+    </message>
+    <message>
+        <source>Copy the current signature to the system clipboard</source>
+        <translation>نسخ التوقيع الحالي إلى حافظة النظام</translation>
+    </message>
+    <message>
+        <source>Sign the message to prove you own this Bitcoin address</source>
+        <translation>وقع الرسالة لتثبت انك تمتلك عنوان البت كوين هذا</translation>
+    </message>
+    <message>
+        <source>Sign &amp;Message</source>
+        <translation>توقيع $الرسالة</translation>
+    </message>
+    <message>
+        <source>Reset all sign message fields</source>
+        <translation>إعادة تعيين كافة حقول رسالة التوقيع</translation>
     </message>
     <message>
         <source>Clear &amp;All</source>
         <translation>مسح الكل</translation>
     </message>
     <message>
-        <source>Balance:</source>
-        <translation>الرصيد:</translation>
-    </message>
-    <message>
-        <source>Confirm the send action</source>
-        <translation>تأكيد الإرسال</translation>
-    </message>
-    <message>
-        <source>S&amp;end</source>
-        <translation>&amp;ارسال</translation>
-    </message>
-    <message>
-        <source>Copy quantity</source>
-        <translation>نسخ الكمية </translation>
-    </message>
-    <message>
-        <source>Copy amount</source>
-        <translation>نسخ الكمية</translation>
-    </message>
-    <message>
-        <source>Copy fee</source>
-        <translation>نسخ الرسوم</translation>
-    </message>
-    <message>
-        <source>Copy after fee</source>
-        <translation>نسخ بعد الرسوم</translation>
-    </message>
-    <message>
-        <source>Copy bytes</source>
-        <translation>نسخ البايتات </translation>
-    </message>
-    <message>
-        <source>Copy dust</source>
-        <translation>نسخ الغبار</translation>
-    </message>
-    <message>
-        <source>Copy change</source>
-        <translation>نسخ التعديل</translation>
-<<<<<<< HEAD
-    </message>
-    <message>
-        <source>%1 (%2 blocks)</source>
-        <translation>%1 (%2 كثلة)</translation>
-    </message>
-    <message>
-        <source>%1 to %2</source>
-        <translation>%1 الى %2</translation>
-    </message>
-    <message>
-        <source>Are you sure you want to send?</source>
-        <translation>هل أنت متأكد من أنك تريد أن ترسل؟</translation>
-    </message>
-    <message>
-        <source>added as transaction fee</source>
-        <translation>أضيفت كرسوم للمعاملة</translation>
-    </message>
-    <message>
-        <source>Total Amount %1</source>
-        <translation>إجمالي المبلغ %1</translation>
-    </message>
-    <message>
-        <source>or</source>
-        <translation>أو</translation>
-=======
-    </message>
-    <message>
-        <source>%1 (%2 blocks)</source>
-        <translation>%1 (%2 كثلة)</translation>
-    </message>
-    <message>
-        <source>%1 to %2</source>
-        <translation>%1 الى %2</translation>
-    </message>
-    <message>
-        <source>Are you sure you want to send?</source>
-        <translation>هل أنت متأكد من أنك تريد أن ترسل؟</translation>
-    </message>
-    <message>
-        <source>or</source>
-        <translation>أو</translation>
-    </message>
-    <message>
-        <source>You can increase the fee later (signals Replace-By-Fee, BIP-125).</source>
-        <translation>يمكنك زيادة الرسوم لاحقًا (بإشارة الإستبدال بواسطة الرسوم، BIP-125).</translation>
-    </message>
-    <message>
-        <source>Transaction fee</source>
-        <translation>رسوم المعاملة</translation>
-    </message>
-    <message>
-        <source>Not signalling Replace-By-Fee, BIP-125.</source>
-        <translation>لا يشير إلى الإستبدال بواسطة الرسوم، BIP-125.</translation>
->>>>>>> 2f4f2d38
-    </message>
-    <message>
-        <source>You can increase the fee later (signals Replace-By-Fee, BIP-125).</source>
-        <translation>يمكنك زيادة الرسوم لاحقًا (بإشارة الإستبدال بواسطة الرسوم، BIP-125).</translation>
-    </message>
-    <message>
-        <source>Not signalling Replace-By-Fee, BIP-125.</source>
-        <translation>لا يشير إلى الإستبدال بواسطة الرسوم، BIP-125.</translation>
-    </message>
-    <message>
-        <source>Confirm send coins</source>
-        <translation>تأكيد الإرسال Coins</translation>
-    </message>
-    <message>
-        <source>The recipient address is not valid. Please recheck.</source>
-        <translation>عنوان المستلم غير صالح. يرجى إعادة الفحص.</translation>
-    </message>
-    <message>
-        <source>The amount to pay must be larger than 0.</source>
-        <translation>المبلغ المدفوع يجب ان يكون اكبر من 0</translation>
-    </message>
-    <message>
-        <source>The amount exceeds your balance.</source>
-        <translation>القيمة تتجاوز رصيدك</translation>
-    </message>
-    <message>
-        <source>The total exceeds your balance when the %1 transaction fee is included.</source>
-        <translation>المجموع يتجاوز رصيدك عندما يتم اضافة %1 رسوم العملية</translation>
-    </message>
-    <message>
-        <source>Duplicate address found: addresses should only be used once each.</source>
-        <translation>تم العثور على عنوان مكرر: يجب استخدام العناوين مرة واحدة فقط.</translation>
-    </message>
-    <message>
-        <source>Transaction creation failed!</source>
-        <translation>فشل في إنشاء المعاملة!</translation>
-    </message>
-    <message>
-        <source>The transaction was rejected with the following reason: %1</source>
-        <translation>تم رفض المعاملة للسبب التالي: %1</translation>
-    </message>
-    <message>
-        <source>A fee higher than %1 is considered an absurdly high fee.</source>
-        <translation>تعتبر الرسوم الأعلى من %1 رسوماً باهظة.</translation>
-    </message>
-    <message>
-        <source>Payment request expired.</source>
-        <translation>انتهاء صلاحية طلب الدفع.</translation>
-    </message>
-    <message>
-        <source>Pay only the required fee of %1</source>
-        <translation>دفع فقط الرسوم المطلوبة ل %1</translation>
-    </message>
-<<<<<<< HEAD
-    <message numerus="yes">
-        <source>Estimated to begin confirmation within %n block(s).</source>
-        <translation><numerusform>يقدر أن يبدأ التأكيد ضمن %n من الكتل.</numerusform><numerusform>يقدر أن يبدأ التأكيد ضمن %n من الكتل.</numerusform><numerusform>يقدر أن يبدأ التأكيد ضمن %n من الكتل.</numerusform><numerusform>يقدر أن يبدأ التأكيد ضمن %n من الكتل.</numerusform><numerusform>يقدر أن يبدأ التأكيد ضمن %n من الكتل.</numerusform><numerusform>يقدر أن يبدأ التأكيد ضمن %n من الكتل.</numerusform></translation>
-    </message>
-=======
->>>>>>> 2f4f2d38
-    <message>
-        <source>Warning: Invalid Bitcoin address</source>
-        <translation>تحذير: عنوان بتكوين غير صالح</translation>
-    </message>
-    <message>
-        <source>Warning: Unknown change address</source>
-        <translation>تحذير: عنوان الفكة غير معروف</translation>
-    </message>
-    <message>
-        <source>Confirm custom change address</source>
-        <translation>تأكيد تغيير العنوان الفكة</translation>
-    </message>
-    <message>
-        <source>(no label)</source>
-        <translation>(لا وصف)</translation>
-    </message>
-</context>
-<context>
-    <name>SendCoinsEntry</name>
-    <message>
-        <source>A&amp;mount:</source>
-        <translation>&amp;القيمة</translation>
-    </message>
-    <message>
-        <source>Pay &amp;To:</source>
-        <translation>ادفع &amp;الى :</translation>
-    </message>
-    <message>
-        <source>&amp;Label:</source>
-        <translation>&amp;وصف :</translation>
-    </message>
-    <message>
-        <source>Choose previously used address</source>
-        <translation>اختر عنوانا مستخدم سابقا</translation>
-    </message>
-    <message>
-        <source>This is a normal payment.</source>
-        <translation>هذا دفع اعتيادي</translation>
-    </message>
-    <message>
-        <source>The Bitcoin address to send the payment to</source>
-        <translation>عنوان البت كوين المرسل اليه الدفع</translation>
-    </message>
-    <message>
-        <source>Alt+A</source>
-        <translation>Alt+A</translation>
-    </message>
-    <message>
-        <source>Paste address from clipboard</source>
-        <translation>انسخ العنوان من لوحة المفاتيح</translation>
-    </message>
-    <message>
-        <source>Alt+P</source>
-        <translation>Alt+P</translation>
-    </message>
-    <message>
-        <source>Remove this entry</source>
-        <translation>ازل هذه المداخله</translation>
-    </message>
-    <message>
-        <source>The fee will be deducted from the amount being sent. The recipient will receive less bitcoins than you enter in the amount field. If multiple recipients are selected, the fee is split equally.</source>
-        <translation>سيتم خصم الرسوم من المبلغ الذي يتم إرساله. لذا سوف يتلقى المستلم مبلغ أقل من البتكوين المدخل في حقل المبلغ. في حالة تحديد عدة مستلمين، يتم تقسيم الرسوم بالتساوي.</translation>
-    </message>
-    <message>
-        <source>S&amp;ubtract fee from amount</source>
-        <translation>طرح الرسوم من المبلغ</translation>
-    </message>
-    <message>
-        <source>Use available balance</source>
-        <translation>استخدام الرصيد المتاح</translation>
-    </message>
-    <message>
-        <source>Message:</source>
-        <translation>الرسائل</translation>
-    </message>
-    <message>
-        <source>This is an unauthenticated payment request.</source>
-        <translation>هذا طلب دفع لم يتم مصادقته.</translation>
-    </message>
-    <message>
-        <source>This is an authenticated payment request.</source>
-        <translation>هذا طلب دفع تمت مصادقته.</translation>
-    </message>
-    <message>
-        <source>Enter a label for this address to add it to the list of used addresses</source>
-        <translation>أدخل تسمية لهذا العنوان لإضافته إلى قائمة العناوين المستخدمة</translation>
-    </message>
-    <message>
-        <source>A message that was attached to the bitcoin: URI which will be stored with the transaction for your reference. Note: This message will not be sent over the Bitcoin network.</source>
-        <translation>الرسالة التي تم إرفاقها مع البتكوين: العنوان الذي سيتم تخزينه مع المعاملة للرجوع إليه. ملاحظة: لن يتم إرسال هذه الرسالة عبر شبكة البتكوين.</translation>
-    </message>
-    <message>
-        <source>Pay To:</source>
-        <translation>ادفع &amp;الى :</translation>
-    </message>
-    <message>
-        <source>Memo:</source>
-        <translation>مذكرة:</translation>
-    </message>
-    <message>
-        <source>Enter a label for this address to add it to your address book</source>
-        <translation>إدخال تسمية لهذا العنوان لإضافته إلى دفتر العناوين الخاص بك</translation>
-    </message>
-</context>
-<context>
-    <name>SendConfirmationDialog</name>
-    <message>
-        <source>Yes</source>
-        <translation>نعم</translation>
-    </message>
-</context>
-<context>
-    <name>ShutdownWindow</name>
-    <message>
-        <source>%1 is shutting down...</source>
-        <translation>اتمام إيقاف %1...</translation>
-    </message>
-    <message>
-        <source>Do not shut down the computer until this window disappears.</source>
-        <translation>لا توقف عمل الكمبيوتر حتى تختفي هذه النافذة</translation>
-    </message>
-</context>
-<context>
-    <name>SignVerifyMessageDialog</name>
-    <message>
-        <source>Signatures - Sign / Verify a Message</source>
-        <translation>التواقيع - التوقيع / التحقق من الرسالة</translation>
-    </message>
-    <message>
-        <source>&amp;Sign Message</source>
-        <translation>&amp;توقيع الرسالة</translation>
-    </message>
-    <message>
-        <source>The Bitcoin address to sign the message with</source>
-        <translation>عنوان البتكوين لتوقيع الرسالة به</translation>
-    </message>
-    <message>
-        <source>Choose previously used address</source>
-        <translation>اختر عنوانا مستخدم سابقا</translation>
-    </message>
-    <message>
-        <source>Alt+A</source>
-        <translation>Alt+A</translation>
-    </message>
-    <message>
-        <source>Paste address from clipboard</source>
-        <translation>انسخ العنوان من لوحة المفاتيح</translation>
-    </message>
-    <message>
-        <source>Alt+P</source>
-        <translation>Alt+P</translation>
-    </message>
-    <message>
-        <source>Enter the message you want to sign here</source>
-        <translation>ادخل الرسالة التي تريد توقيعها هنا</translation>
-    </message>
-    <message>
-        <source>Signature</source>
-        <translation>التوقيع</translation>
-    </message>
-    <message>
-        <source>Copy the current signature to the system clipboard</source>
-        <translation>نسخ التوقيع الحالي إلى حافظة النظام</translation>
-    </message>
-    <message>
-        <source>Sign the message to prove you own this Bitcoin address</source>
-        <translation>وقع الرسالة لتثبت انك تمتلك عنوان البت كوين هذا</translation>
-    </message>
-    <message>
-        <source>Sign &amp;Message</source>
-        <translation>توقيع $الرسالة</translation>
-    </message>
-    <message>
-        <source>Reset all sign message fields</source>
-        <translation>إعادة تعيين كافة حقول رسالة التوقيع</translation>
-    </message>
-    <message>
-        <source>Clear &amp;All</source>
-        <translation>مسح الكل</translation>
-    </message>
-    <message>
         <source>&amp;Verify Message</source>
         <translation>&amp;تحقق رسالة</translation>
-    </message>
-    <message>
-        <source>The Bitcoin address the message was signed with</source>
-        <translation>عنوان البتكوين الذي تم توقيع الرسالة به</translation>
-    </message>
-    <message>
-        <source>Verify the message to ensure it was signed with the specified Bitcoin address</source>
-        <translation>تحقق من الرسالة للتأكد من توقيعها مع عنوان البتكوين المحدد</translation>
     </message>
     <message>
         <source>The Bitcoin address the message was signed with</source>
@@ -2945,10 +2465,6 @@
         <translation>تعارضت مع معاملة لديها %1 تأكيدات</translation>
     </message>
     <message>
-<<<<<<< HEAD
-        <source>%1/offline</source>
-        <translation>%1 غير متواجد</translation>
-=======
         <source>in memory pool</source>
         <translation>في تجمع الذاكرة</translation>
     </message>
@@ -2959,7 +2475,6 @@
     <message>
         <source>abandoned</source>
         <translation>مهجور</translation>
->>>>>>> 2f4f2d38
     </message>
     <message>
         <source>in memory pool</source>
@@ -3025,13 +2540,6 @@
         <source>Credit</source>
         <translation>رصيد</translation>
     </message>
-<<<<<<< HEAD
-    <message numerus="yes">
-        <source>matures in %n more block(s)</source>
-        <translation><numerusform>تنضج خلال %n كتل إضافية</numerusform><numerusform>تنضج خلال %n كتل إضافية</numerusform><numerusform>تنضج خلال %n كتل إضافية</numerusform><numerusform>تنضج خلال %n كتل إضافية</numerusform><numerusform>تنضج خلال %n كتل إضافية</numerusform><numerusform>تنضج خلال %n كتل إضافية</numerusform></translation>
-    </message>
-=======
->>>>>>> 2f4f2d38
     <message>
         <source>not accepted</source>
         <translation>غير مقبولة</translation>
@@ -3173,13 +2681,6 @@
     <message>
         <source>Immature (%1 confirmations, will be available after %2)</source>
         <translation>غير ناضجة (تأكيدات %1 ، ستكون متوفرة بعد %2)</translation>
-<<<<<<< HEAD
-    </message>
-    <message>
-        <source>This block was not received by any other nodes and will probably not be accepted!</source>
-        <translation>لم يتم تلقى هذه الكتلة (Block) من قبل أي العقد الأخرى وربما لن تكون مقبولة!</translation>
-=======
->>>>>>> 2f4f2d38
     </message>
     <message>
         <source>Generated but not accepted</source>
@@ -3484,11 +2985,7 @@
         <source>The wallet data was successfully saved to %1.</source>
         <translation>تم حفظ بيانات المحفظة بنجاح إلى %1.</translation>
     </message>
-<<<<<<< HEAD
-</context>
-=======
     </context>
->>>>>>> 2f4f2d38
 <context>
     <name>bitcoin-core</name>
     <message>
@@ -3530,97 +3027,10 @@
     <message>
         <source>Bitcoin Core</source>
         <translation>جوهر بيتكوين</translation>
-<<<<<<< HEAD
-    </message>
-    <message>
-        <source>Cannot obtain a lock on data directory %s. %s is probably already running.</source>
-        <translation>لا يمكن الحصول على قفل على دليل البيانات %s. من المحتمل أن %s يعمل بالفعل.</translation>
-    </message>
-    <message>
-        <source>Cannot provide specific connections and have addrman find outgoing connections at the same.</source>
-        <translation>لا يمكن توفير اتصالات محددة ولابد أن يكون لدى addrman اتصالات صادرة في نفس الوقت.</translation>
-    </message>
-    <message>
-        <source>Delete all wallet transactions and only recover those parts of the blockchain through -rescan on startup</source>
-        <translation>حذف جميع معاملات المحفظة واسترداد فقط تلك الأجزاء من سلسلة الكتل عبر -escan عند بدء التشغيل</translation>
-    </message>
-    <message>
-        <source>Please contribute if you find %s useful. Visit %s for further information about the software.</source>
-        <translation>يرجى المساهمة إذا وجدت %s مفيداً. تفضل بزيارة %s لمزيد من المعلومات حول البرنامج.</translation>
-    </message>
-    <message>
-        <source>Query for peer addresses via DNS lookup, if low on addresses (default: 1 unless -connect used)</source>
-        <translation>الاستعلام عن عناوين النظراء من خلال البحث عبر ال DNS إذا كان عدد العناوين منخفضاً (القيمة الافتراضية: 1 ، إلّا في حالة استخدام -connect)</translation>
-    </message>
-    <message>
-        <source>&lt;category&gt; can be:</source>
-        <translation>&lt;category&gt; يمكن أن يكون</translation>
-    </message>
-    <message>
-        <source>Accept connections from outside (default: 1 if no -proxy or -connect)</source>
-        <translation>قبول الاتصالات من خارج</translation>
-    </message>
-    <message>
-        <source>Append comment to the user agent string</source>
-        <translation>إلحاق تعليق إلى سلسلة وكيل المستخدم</translation>
-=======
->>>>>>> 2f4f2d38
-    </message>
-    <message>
-        <source>Attempt to recover private keys from a corrupt wallet on startup</source>
-        <translation>محاولة استرداد المفاتيح الخاصة من المحفظة في حالة تلفها عند بدء التشغيل</translation>
-    </message>
-    <message>
-        <source>Block creation options:</source>
-        <translation>خيارات إنشاء الكتل:</translation>
-    </message>
-    <message>
-        <source>Chain selection options:</source>
-        <translation>خيارات اختيار السلسلة:</translation>
-    </message>
-    <message>
-        <source>Change index out of range</source>
-        <translation>فهرس الفكة خارج النطاق</translation>
-    </message>
-    <message>
-        <source>Connection options:</source>
-        <translation>خيارات الاتصال:</translation>
-    </message>
-    <message>
-        <source>Copyright (C) %i-%i</source>
-        <translation>حقوق الطبع والنشر (C) %i-%i</translation>
-    </message>
-    <message>
-        <source>Corrupted block database detected</source>
-        <translation>تم الكشف عن قاعدة بيانات كتل تالفة</translation>
-    </message>
-    <message>
-        <source>Debugging/Testing options:</source>
-        <translation>خيارات التصحيح / الاختبار:</translation>
-    </message>
-    <message>
-        <source>Do not load the wallet and disable wallet RPC calls</source>
-        <translation>لا تقم بتحميل المحفظة وتعطيل استدعاءات RPC للمحفظة</translation>
-    </message>
-    <message>
-        <source>Do you want to rebuild the block database now?</source>
-        <translation>هل تريد إعادة بناء قاعدة بيانات الكتل الآن؟</translation>
-    </message>
-    <message>
-        <source>Error creating %s: You can't create non-HD wallets with this version.</source>
-        <translation>خطأ في إنشاء %s: لا يمكنك إنشاء محافظ بلا خاصية الهرمية الحتمية non-HD باستخدام هذا الإصدار.</translation>
-    </message>
-    <message>
-        <source>Error loading %s</source>
-        <translation>خطأ في تحميل %s</translation>
-    </message>
-    <message>
-        <source>Error loading block database</source>
-        <translation>خطأ في تحميل قاعدة بيانات الكتل</translation>
-    </message>
-    <message>
-        <source>Error opening block database</source>
-        <translation>خطأ في فتح قاعدة بيانات الكتل</translation>
+    </message>
+    <message>
+        <source>The %s developers</source>
+        <translation>%s المبرمجون</translation>
     </message>
     <message>
         <source>Cannot obtain a lock on data directory %s. %s is probably already running.</source>
@@ -3688,6 +3098,42 @@
         <translation>خطأ في فتح قاعدة بيانات الكتل</translation>
     </message>
     <message>
+        <source>Copyright (C) %i-%i</source>
+        <translation>حقوق الطبع والنشر (C) %i-%i</translation>
+    </message>
+    <message>
+        <source>Corrupted block database detected</source>
+        <translation>تم الكشف عن قاعدة بيانات كتل تالفة</translation>
+    </message>
+    <message>
+        <source>Debugging/Testing options:</source>
+        <translation>خيارات التصحيح / الاختبار:</translation>
+    </message>
+    <message>
+        <source>Do not load the wallet and disable wallet RPC calls</source>
+        <translation>لا تقم بتحميل المحفظة وتعطيل استدعاءات RPC للمحفظة</translation>
+    </message>
+    <message>
+        <source>Do you want to rebuild the block database now?</source>
+        <translation>هل تريد إعادة بناء قاعدة بيانات الكتل الآن؟</translation>
+    </message>
+    <message>
+        <source>Error creating %s: You can't create non-HD wallets with this version.</source>
+        <translation>خطأ في إنشاء %s: لا يمكنك إنشاء محافظ بلا خاصية الهرمية الحتمية non-HD باستخدام هذا الإصدار.</translation>
+    </message>
+    <message>
+        <source>Error loading %s</source>
+        <translation>خطأ في تحميل %s</translation>
+    </message>
+    <message>
+        <source>Error loading block database</source>
+        <translation>خطأ في تحميل قاعدة بيانات الكتل</translation>
+    </message>
+    <message>
+        <source>Error opening block database</source>
+        <translation>خطأ في فتح قاعدة بيانات الكتل</translation>
+    </message>
+    <message>
         <source>Error: Disk space is low!</source>
         <translation>تحذير: مساحة القرص منخفضة</translation>
     </message>
@@ -3696,7 +3142,10 @@
         <translation>فشل في الاستماع على أي منفذ. استخدام الاستماع = 0 إذا كنت تريد هذا.</translation>
     </message>
     <message>
-<<<<<<< HEAD
+        <source>Failed to rescan the wallet during initialization</source>
+        <translation>فشل في اعادة مسح المحفظة خلال عملية التهيئة.</translation>
+    </message>
+    <message>
         <source>Importing...</source>
         <translation>استيراد...</translation>
     </message>
@@ -3717,22 +3166,10 @@
         <translation>جاري تحميل قائمة الحظر...</translation>
     </message>
     <message>
-        <source>Location of the auth cookie (default: data dir)</source>
-        <translation>موقع ملف تعريف ارتباط المصادقة (القيمة الافتراضية: دليل البيانات)</translation>
-    </message>
-    <message>
         <source>Not enough file descriptors available.</source>
         <translation>لا تتوفر واصفات ملفات كافية.</translation>
     </message>
     <message>
-        <source>Print this help message and exit</source>
-        <translation>اطبع رسالة المساعدة هذه واخرج منها</translation>
-    </message>
-    <message>
-        <source>Print version and exit</source>
-        <translation>طباعة النسخة ومن ثم الخروج</translation>
-    </message>
-    <message>
         <source>Prune cannot be configured with a negative value.</source>
         <translation>لا يمكن تهيئة التجريد بقيمة سالبة.</translation>
     </message>
@@ -3749,14 +3186,14 @@
         <translation>العودة بالكتل...</translation>
     </message>
     <message>
-        <source>Specify wallet file (within data directory)</source>
-        <translation>تحديد ملف المحفظة (داخل دليل البيانات)</translation>
-    </message>
-    <message>
         <source>The source code is available from %s.</source>
         <translation>شفرة المصدر متاحة من %s.</translation>
     </message>
     <message>
+        <source>Unable to generate keys</source>
+        <translation> غير قادر على توليد مفاتيح.</translation>
+    </message>
+    <message>
         <source>Unsupported argument -tor found, use -onion.</source>
         <translation>تم العثور على وسيطة غير مدعومة -tor ، استخدم -onion.</translation>
     </message>
@@ -3765,88 +3202,12 @@
         <translation>ترقية قاعدة بيانات UTXO</translation>
     </message>
     <message>
-        <source>Use the test chain</source>
-        <translation>إستخدم السلسلة التجريبية</translation>
-    </message>
-    <message>
         <source>Verifying blocks...</source>
         <translation>التحقق من الكتل...</translation>
     </message>
     <message>
-        <source>Wallet debugging/testing options:</source>
-        <translation>خيارات تصحيح / اختبار المحفظة:</translation>
-    </message>
-    <message>
         <source>Wallet needed to be rewritten: restart %s to complete</source>
         <translation>يلزم إعادة كتابة المحفظة: إعادة تشغيل %s لإكمال العملية</translation>
-=======
-        <source>Failed to rescan the wallet during initialization</source>
-        <translation>فشل في اعادة مسح المحفظة خلال عملية التهيئة.</translation>
-    </message>
-    <message>
-        <source>Importing...</source>
-        <translation>استيراد...</translation>
-    </message>
-    <message>
-        <source>Incorrect or no genesis block found. Wrong datadir for network?</source>
-        <translation>لم يتم العثور على كتلة تكوين أو لم تكون صحيحة. datadir خاطئة للشبكة؟</translation>
->>>>>>> 2f4f2d38
-    </message>
-    <message>
-        <source>Initialization sanity check failed. %s is shutting down.</source>
-        <translation>فشل بالتحقق في اختبار التعقل. تم إيقاف %s.</translation>
-    </message>
-    <message>
-        <source>Loading P2P addresses...</source>
-        <translation>تحميل عناوين P2P...</translation>
-    </message>
-    <message>
-        <source>Loading banlist...</source>
-        <translation>جاري تحميل قائمة الحظر...</translation>
-    </message>
-    <message>
-        <source>Not enough file descriptors available.</source>
-        <translation>لا تتوفر واصفات ملفات كافية.</translation>
-    </message>
-    <message>
-        <source>Prune cannot be configured with a negative value.</source>
-        <translation>لا يمكن تهيئة التجريد بقيمة سالبة.</translation>
-    </message>
-    <message>
-        <source>Prune mode is incompatible with -txindex.</source>
-        <translation>وضع التجريد غير متوافق مع -txindex.</translation>
-    </message>
-    <message>
-        <source>Replaying blocks...</source>
-        <translation>إعادة لعب الكتل...</translation>
-    </message>
-    <message>
-        <source>Rewinding blocks...</source>
-        <translation>العودة بالكتل...</translation>
-    </message>
-    <message>
-        <source>The source code is available from %s.</source>
-        <translation>شفرة المصدر متاحة من %s.</translation>
-    </message>
-    <message>
-        <source>Unable to generate keys</source>
-        <translation> غير قادر على توليد مفاتيح.</translation>
-    </message>
-    <message>
-        <source>Unsupported argument -tor found, use -onion.</source>
-        <translation>تم العثور على وسيطة غير مدعومة -tor ، استخدم -onion.</translation>
-    </message>
-    <message>
-        <source>Upgrading UTXO database</source>
-        <translation>ترقية قاعدة بيانات UTXO</translation>
-    </message>
-    <message>
-        <source>Verifying blocks...</source>
-        <translation>التحقق من الكتل...</translation>
-    </message>
-    <message>
-        <source>Wallet needed to be rewritten: restart %s to complete</source>
-        <translation>يلزم إعادة كتابة المحفظة: إعادة تشغيل %s لإكمال العملية</translation>
     </message>
     <message>
         <source>The transaction amount is too small to send after the fee has been deducted</source>
@@ -3937,7 +3298,6 @@
         <translation>هذا برنامج تجريبي.</translation>
     </message>
     <message>
-<<<<<<< HEAD
         <source>Tor control port password (default: empty)</source>
         <translation>كلمة مرور منفذ تحكم تور (القيمة الافتراضية: فارغة)</translation>
     </message>
@@ -3946,8 +3306,6 @@
         <translation>منفذ تحكم Tor لاستخدامه في حالة تفعيل الاستماع بالبصل (افتراضي: %s)</translation>
     </message>
     <message>
-=======
->>>>>>> 2f4f2d38
         <source>Transaction amount too small</source>
         <translation>قيمة العملية صغيره جدا</translation>
     </message>
@@ -3968,17 +3326,6 @@
         <translation>غير قادر على توليد مفاتيح أولية</translation>
     </message>
     <message>
-<<<<<<< HEAD
-        <source>Upgrade wallet to latest format on startup</source>
-        <translation>ترقية المحفظة إلى التنسيق الأحدث عند بدء التشغيل</translation>
-    </message>
-    <message>
-        <source>Username for JSON-RPC connections</source>
-        <translation>اسم المستخدم لاتصالات JSON-RPC</translation>
-    </message>
-    <message>
-=======
->>>>>>> 2f4f2d38
         <source>Verifying wallet(s)...</source>
         <translation>التحقق من المحفظة (المحافظ)...</translation>
     </message>
@@ -3989,17 +3336,12 @@
     <message>
         <source>Zapping all transactions from wallet...</source>
         <translation>إزالة جميع المعاملات من المحفظة...</translation>
-<<<<<<< HEAD
     </message>
     <message>
         <source>Error loading %s: You can't enable HD on an already existing non-HD wallet</source>
         <translation>خطأ أثناء تحميل %s: لا يمكنك تفعيل خاصية الهرمية الحتمية HD في محفظة لا تملك خاصية الهرمية الحتمية non-HD مسبقاً</translation>
     </message>
     <message>
-        <source>Use separate SOCKS5 proxy to reach peers via Tor hidden services (default: %s)</source>
-        <translation>استخدام وكيل SOCKS5 منفصل للوصول إلى الأقران عبر خدمات تور المخفية (القيمة الافتراضية: %s)</translation>
-    </message>
-    <message>
         <source>Warning: Wallet file corrupt, data salvaged! Original %s saved as %s in %s; if your balance or transactions are incorrect you should restore from a backup.</source>
         <translation>تحذير: ملف المحفظة فاسد ، تم انقاذ البيانات! تم حفظ %s الأصلي ك %s في %s؛ إذا كان رصيدك أو كانت معاملاتك غير صحيحة، فيجب عليك الإستعادة من نسخة احتياطية.</translation>
     </message>
@@ -4008,24 +3350,6 @@
         <translation>%s عالٍ جداً</translation>
     </message>
     <message>
-        <source>(default: %s)</source>
-        <translation>(القيمة الافتراضية: %s)</translation>
-=======
-    </message>
-    <message>
-        <source>Error loading %s: You can't enable HD on an already existing non-HD wallet</source>
-        <translation>خطأ أثناء تحميل %s: لا يمكنك تفعيل خاصية الهرمية الحتمية HD في محفظة لا تملك خاصية الهرمية الحتمية non-HD مسبقاً</translation>
->>>>>>> 2f4f2d38
-    </message>
-    <message>
-        <source>Warning: Wallet file corrupt, data salvaged! Original %s saved as %s in %s; if your balance or transactions are incorrect you should restore from a backup.</source>
-        <translation>تحذير: ملف المحفظة فاسد ، تم انقاذ البيانات! تم حفظ %s الأصلي ك %s في %s؛ إذا كان رصيدك أو كانت معاملاتك غير صحيحة، فيجب عليك الإستعادة من نسخة احتياطية.</translation>
-    </message>
-    <message>
-        <source>%s is set very high!</source>
-        <translation>%s عالٍ جداً</translation>
-    </message>
-    <message>
         <source>Starting network threads...</source>
         <translation>بدء مؤشرات شبكة الاتصال...</translation>
     </message>
