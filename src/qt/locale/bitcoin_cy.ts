<TS language="cy" version="2.1">
<context>
    <name>AddressBookPage</name>
    <message>
        <source>Right-click to edit address or label</source>
        <translation>Clic-dde i olygu cyfeiriad neu label</translation>
    </message>
    <message>
        <source>Create a new address</source>
        <translation>Creu cyfeiriad newydd</translation>
    </message>
    <message>
        <source>&amp;New</source>
        <translation>&amp;Newydd</translation>
    </message>
    <message>
        <source>Copy the currently selected address to the system clipboard</source>
        <translation>Copio'r cyfeiriad sydd wedi'i ddewis i'r clipfwrdd system</translation>
    </message>
    <message>
        <source>&amp;Copy</source>
        <translation>&amp;Copïo</translation>
    </message>
    <message>
        <source>C&amp;lose</source>
        <translation>C&amp;au</translation>
    </message>
    <message>
        <source>Delete the currently selected address from the list</source>
        <translation>Dileu'r cyfeiriad presennol wedi ei ddewis o'r rhestr</translation>
    </message>
    <message>
        <source>Enter address or label to search</source>
        <translation>Cyfeiriad neu label i chwilio</translation>
    </message>
    <message>
        <source>Export the data in the current tab to a file</source>
        <translation>Allforio'r data yn y tab presennol i ffeil</translation>
    </message>
    <message>
        <source>&amp;Export</source>
        <translation>&amp;Allforio</translation>
    </message>
    <message>
        <source>&amp;Delete</source>
        <translation>&amp;Dileu</translation>
    </message>
    <message>
        <source>Choose the address to send coins to</source>
        <translation>Dewis y cyfeiriad i yrru'r arian</translation>
    </message>
    <message>
        <source>Choose the address to receive coins with</source>
        <translation>Dewis y cyfeiriad i dderbyn arian</translation>
    </message>
    <message>
        <source>C&amp;hoose</source>
        <translation>D&amp;ewis</translation>
    </message>
    <message>
        <source>Sending addresses</source>
        <translation>Anfon cyfeiriadau</translation>
    </message>
    <message>
        <source>Receiving addresses</source>
        <translation>Derbyn cyfeiriadau</translation>
    </message>
    <message>
        <source>These are your Bitcoin addresses for sending payments. Always check the amount and the receiving address before sending coins.</source>
        <translation>Rhain ydi eich cyfeiriadau Blackcoin ar gyfer gyrru taliadau. Gwnewch yn sicr o'r swm a'r cyfeiriad derbyn cyn gyrru arian.</translation>
    </message>
    <message>
        <source>&amp;Copy Address</source>
        <translation>&amp;Copïo Cyfeiriad</translation>
    </message>
    <message>
        <source>Copy &amp;Label</source>
        <translation>Copïo &amp;Label</translation>
    </message>
    <message>
    </message>
    <message>
        <source>Exporting Failed</source>
        <translation>Methiant Allforio</translation>
    </message>
    <message>
        <source>There was an error trying to save the address list to %1. Please try again.</source>
        <translation>Roedd camgymeriad yn trïo safio'r rhestr gyfeiriadau i'r %1. Triwch eto os gwelwch yn dda.</translation>
    </message>
</context>
<context>
    <name>AddressTableModel</name>
    <message>
        <source>Label</source>
        <translation>Label</translation>
    </message>
    <message>
        <source>Address</source>
        <translation>Cyfeiriad</translation>
    </message>
    <message>
        <source>(no label)</source>
        <translation>(dim label)</translation>
    </message>
</context>
<context>
    <name>AskPassphraseDialog</name>
    <message>
        <source>Passphrase Dialog</source>
        <translation>Deialog Cyfrinair</translation>
    </message>
    <message>
        <source>Enter passphrase</source>
        <translation>Teipiwch gyfrinymadrodd</translation>
    </message>
    <message>
        <source>New passphrase</source>
        <translation>Cyfrinymadrodd newydd</translation>
    </message>
    <message>
        <source>Repeat new passphrase</source>
        <translation>Ailadroddwch gyfrinymadrodd newydd</translation>
    </message>
    <message>
        <source>Encrypt wallet</source>
        <translation>Amgryptio'r Waled</translation>
    </message>
    <message>
        <source>This operation needs your wallet passphrase to unlock the wallet.</source>
        <translation>Mae'r weithred hon angen eich cyfrinair waled i ddatgloi'r waled.</translation>
    </message>
    <message>
        <source>Unlock wallet</source>
        <translation>Datgloi'r waled</translation>
    </message>
    <message>
        <source>This operation needs your wallet passphrase to decrypt the wallet.</source>
        <translation>Mae'r weithred hon angen eich cyfrinair waled i ddatgryptio'r waled.</translation>
    </message>
    <message>
        <source>Decrypt wallet</source>
        <translation>Datgryptio waled</translation>
    </message>
    <message>
        <source>Change passphrase</source>
        <translation>Newid cyfrinair</translation>
    </message>
    <message>
        <source>Confirm wallet encryption</source>
        <translation>Cadarnhau amgryptio'r waled</translation>
    </message>
    <message>
        <source>Warning: If you encrypt your wallet and lose your passphrase, you will &lt;b&gt;LOSE ALL OF YOUR BITCOINS&lt;/b&gt;!</source>
        <translation>Rhybudd: Os ydych yn amgryptio'r waled ag yn colli'r cyfrinair, byddwch yn &lt;b&gt; COLLI EICH BLACKCOINS I GYD &lt;b&gt; !</translation>
    </message>
    <message>
        <source>Are you sure you wish to encrypt your wallet?</source>
        <translation>Ydych yn siwr eich bod eisiau amgryptio eich waled?</translation>
    </message>
    <message>
        <source>Wallet encrypted</source>
        <translation>Waled wedi amgryptio</translation>
    </message>
    <message>
        <source>Wallet to be encrypted</source>
        <translation>Waled i'w amgryptio</translation>
    </message>
    <message>
        <source>IMPORTANT: Any previous backups you have made of your wallet file should be replaced with the newly generated, encrypted wallet file. For security reasons, previous backups of the unencrypted wallet file will become useless as soon as you start using the new, encrypted wallet.</source>
        <translation>PWYSIG: Mi ddylai unrhyw back ups blaenorol rydych wedi ei wneud o ffeil eich waled gael ei ddiweddaru efo'r ffeil amgryptiedig newydd ei chreu. Am resymau diogelwch, bydd back ups blaenorol o ffeil y walet heb amgryptio yn ddiwerth mor fuan ac yr ydych yn dechrau defnyddio'r waled amgryptiedig newydd.</translation>
    </message>
    <message>
        <source>Wallet encryption failed</source>
        <translation>Amgryptio waled wedi methu</translation>
    </message>
    <message>
        <source>Wallet encryption failed due to an internal error. Your wallet was not encrypted.</source>
        <translation>Amgryptio waled wedi methu oherwydd gwall mewnol. Dydi eich waled heb amgryptio.</translation>
    </message>
    <message>
        <source>The supplied passphrases do not match.</source>
        <translation>Nid ydi'r cyfrineiriau a gyflenwyd yn cyfateb.</translation>
    </message>
    <message>
        <source>Wallet unlock failed</source>
        <translation>Dadgloi waled wedi methu</translation>
    </message>
    <message>
        <source>The passphrase entered for the wallet decryption was incorrect.</source>
        <translation>Mae'r cyfrinair ysgrifennwyd ar gyfer datgryptio'r waled yn anghywir.</translation>
    </message>
    <message>
        <source>Wallet decryption failed</source>
        <translation>Amgryptio waled wedi methu</translation>
    </message>
    <message>
        <source>Wallet passphrase was successfully changed.</source>
        <translation>Newid cyfrinair waled yn llwyddiannus.</translation>
    </message>
    <message>
        <source>Warning: The Caps Lock key is on!</source>
        <translation>Rhybudd: Mae allwedd Caps Lock ymlaen!</translation>
    </message>
</context>
<context>
    <name>BanTableModel</name>
    <message>
        <source>IP/Netmask</source>
        <translation>IP/Rhwydfwgwd</translation>
    </message>
    <message>
        <source>Banned Until</source>
        <translation>Gwaharddwyd Nes</translation>
    </message>
</context>
<context>
    <name>BitcoinGUI</name>
    <message>
        <source>Sign &amp;message...</source>
        <translation>Arwyddo &amp;neges...</translation>
    </message>
    <message>
        <source>Synchronizing with network...</source>
        <translation>Cysoni â'r rhwydwaith...</translation>
    </message>
    <message>
        <source>&amp;Overview</source>
        <translation>&amp;Trosolwg</translation>
    </message>
    <message>
        <source>Show general overview of wallet</source>
        <translation>Dangos trosolwg cyffredinol y waled</translation>
    </message>
    <message>
        <source>&amp;Transactions</source>
        <translation>&amp;Trafodion</translation>
    </message>
    <message>
        <source>Browse transaction history</source>
        <translation>Pori hanes trafodion</translation>
    </message>
    <message>
        <source>E&amp;xit</source>
        <translation>A&amp;llanfa</translation>
    </message>
    <message>
        <source>Quit application</source>
        <translation>Gadael rhaglen</translation>
    </message>
    <message>
        <source>&amp;About %1</source>
        <translation>&amp;Ynghylch %1</translation>
    </message>
    <message>
        <source>Show information about %1</source>
        <translation>Dangos gwybodaeth am %1</translation>
    </message>
    <message>
        <source>About &amp;Qt</source>
        <translation>Ynghylch &amp;Qt</translation>
    </message>
    <message>
        <source>Show information about Qt</source>
        <translation>Dangos gwybodaeth am Qt</translation>
    </message>
    <message>
        <source>&amp;Options...</source>
        <translation>&amp;Opsiynau</translation>
    </message>
    <message>
        <source>Modify configuration options for %1</source>
        <translation>Addasu ffurfweddiad dewisiadau ar gyfer %1</translation>
    </message>
    <message>
        <source>&amp;Encrypt Wallet...</source>
        <translation>&amp;Amgryptio'r waled...</translation>
    </message>
    <message>
        <source>&amp;Backup Wallet...</source>
        <translation>&amp;Backup Waled...</translation>
    </message>
    <message>
        <source>&amp;Change Passphrase...</source>
        <translation>&amp;Newid cyfrinymadrodd...</translation>
    </message>
    <message>
        <source>Open &amp;URI...</source>
        <translation>Agor &amp;URI...</translation>
    </message>
    <message>
        <source>Wallet:</source>
        <translation>Waled:</translation>
    </message>
    <message>
        <source>Click to disable network activity.</source>
        <translation>Cliciwch i anablu gweithgaredd y rhwydwaith.</translation>
    </message>
    <message>
        <source>Network activity disabled.</source>
        <translation>Gweithgaredd rhwydwaith wedi anablu.</translation>
    </message>
    <message>
        <source>Click to enable network activity again.</source>
        <translation>Cliciwch i alluogi gweithgaredd y rhwydwaith eto.</translation>
    </message>
    <message>
        <source>Syncing Headers (%1%)...</source>
        <translation>Syncio pennawdau (%1%)...</translation>
    </message>
    <message>
        <source>Reindexing blocks on disk...</source>
        <translation>Ailfynegi y blociau ar ddisg...</translation>
    </message>
    <message>
        <source>Send coins to a Bitcoin address</source>
        <translation>Anfon arian i gyfeiriad Blackcoin</translation>
    </message>
    <message>
        <source>Backup wallet to another location</source>
        <translation>Bacio fyny'r waled i leoliad arall</translation>
    </message>
    <message>
        <source>Change the passphrase used for wallet encryption</source>
        <translation>Newid y cyfrinair ddefnyddiwyd ar gyfer amgryptio'r waled</translation>
    </message>
    <message>
        <source>&amp;Verify message...</source>
        <translation>&amp;Gwirio neges...</translation>
    </message>
    <message>
        <source>&amp;Send</source>
        <translation>&amp;Anfon</translation>
    </message>
    <message>
        <source>&amp;Receive</source>
        <translation>&amp;Derbyn</translation>
    </message>
    <message>
        <source>&amp;Show / Hide</source>
        <translation>&amp;Dangos / Cuddio</translation>
    </message>
    <message>
        <source>Show or hide the main Window</source>
        <translation>Dangos neu guddio y brif Ffenest</translation>
    </message>
    <message>
        <source>Encrypt the private keys that belong to your wallet</source>
        <translation>Amgryptio'r allweddi preifat sy'n perthyn i'ch waled</translation>
    </message>
    <message>
        <source>Sign messages with your Bitcoin addresses to prove you own them</source>
        <translation>Arwyddo negeseuon gyda eich cyfeiriadau Blackcoin i brofi mae chi sy'n berchen arnynt</translation>
    </message>
    <message>
        <source>Verify messages to ensure they were signed with specified Bitcoin addresses</source>
        <translation>Gwirio negeseuon i sicrhau eu bod wedi eu harwyddo gyda cyfeiriadau Blackcoin penodol</translation>
    </message>
    <message>
        <source>&amp;File</source>
        <translation>&amp;Ffeil</translation>
    </message>
    <message>
        <source>&amp;Settings</source>
        <translation>&amp;Gosodiadau</translation>
    </message>
    <message>
        <source>&amp;Help</source>
        <translation>&amp;Cymorth</translation>
    </message>
    <message>
        <source>Tabs toolbar</source>
        <translation>Bar offer tabiau</translation>
    </message>
    <message>
        <source>Request payments (generates QR codes and bitcoin: URIs)</source>
        <translation>Gofyn taliadau (creu côd QR a Blackcoin: URIs)</translation>
    </message>
    <message>
        <source>Show the list of used sending addresses and labels</source>
        <translation>Dangos rhestr o gyfeiriadau danfon a labelau wedi eu defnyddio</translation>
    </message>
    <message>
        <source>Show the list of used receiving addresses and labels</source>
        <translation>Dangos rhestr o gyfeiriadau derbyn a labelau wedi eu defnyddio</translation>
    </message>
    <message>
<<<<<<< HEAD
        <source>Open a bitcoin: URI or payment request</source>
        <translation>Agor blackcoin: URI neu ofyn taliad</translation>
    </message>
    <message>
=======
>>>>>>> 56311988
        <source>&amp;Command-line options</source>
        <translation>&amp;Dewisiadau Gorchymyn-llinell</translation>
    </message>
    <message>
        <source>Indexing blocks on disk...</source>
        <translation>Mynegai'r blociau ar ddisg...</translation>
    </message>
    <message>
        <source>Processing blocks on disk...</source>
        <translation>Prosesu blociau ar ddisg...</translation>
    </message>
    <message>
        <source>%1 behind</source>
        <translation>%1 Tu ôl</translation>
    </message>
    <message>
        <source>Last received block was generated %1 ago.</source>
        <translation>Cafodd y bloc olaf i'w dderbyn ei greu %1 yn ôl.</translation>
    </message>
    <message>
        <source>Transactions after this will not yet be visible.</source>
        <translation>Ni fydd trafodion ar ôl hyn yn weledol eto.</translation>
    </message>
    <message>
        <source>Error</source>
        <translation>Gwall</translation>
    </message>
    <message>
        <source>Warning</source>
        <translation>Rhybudd</translation>
    </message>
    <message>
        <source>Information</source>
        <translation>Gwybodaeth</translation>
    </message>
    <message>
        <source>Up to date</source>
        <translation>Cyfamserol</translation>
    </message>
    <message>
        <source>Open Wallet</source>
        <translation>Agor Waled</translation>
    </message>
    <message>
        <source>Open a wallet</source>
        <translation>Agor waled</translation>
    </message>
    <message>
        <source>Close Wallet...</source>
        <translation>Cau Waled...</translation>
    </message>
    <message>
        <source>Close wallet</source>
        <translation>Cau waled</translation>
    </message>
    <message>
        <source>&amp;Window</source>
        <translation>&amp;Ffenestr</translation>
    </message>
    <message>
        <source>Connecting to peers...</source>
        <translation>Cysylltu efo cyfoedion...</translation>
    </message>
    <message>
        <source>Catching up...</source>
        <translation>Dal i fyny...</translation>
    </message>
    <message>
        <source>Error: %1</source>
        <translation> Gwall: %1</translation>
    </message>
    <message>
        <source>Warning: %1</source>
        <translation>Rhybudd: %1</translation>
    </message>
    <message>
        <source>Date: %1
</source>
        <translation>Dyddiad: %1
</translation>
    </message>
    <message>
        <source>Amount: %1
</source>
        <translation>Cyfanswm: %1
</translation>
    </message>
    <message>
        <source>Wallet: %1
</source>
        <translation>Waled: %1
</translation>
    </message>
    <message>
        <source>Type: %1
</source>
        <translation>Math: %1
</translation>
    </message>
    <message>
        <source>Label: %1
</source>
        <translation>Label: %1
</translation>
    </message>
    <message>
        <source>Address: %1
</source>
        <translation>Cyfeiriad: %1
</translation>
    </message>
    <message>
        <source>Sent transaction</source>
        <translation>Trafodiad anfonwyd</translation>
    </message>
    <message>
        <source>Incoming transaction</source>
        <translation>Trafodiad sy'n cyrraedd</translation>
    </message>
    <message>
        <source>HD key generation is &lt;b&gt;enabled&lt;/b&gt;</source>
        <translation>Cynhyrchu allweddi HD wedi ei &lt;b&gt; alluogi &lt;/b&gt;</translation>
    </message>
    <message>
        <source>HD key generation is &lt;b&gt;disabled&lt;/b&gt;</source>
        <translation>Cynhyrchu allweddi HD wedi'w &lt;b&gt; anablu &lt;/b&gt;</translation>
    </message>
    <message>
        <source>Wallet is &lt;b&gt;encrypted&lt;/b&gt; and currently &lt;b&gt;unlocked&lt;/b&gt;</source>
        <translation>Mae'r waled &lt;b&gt;wedi'i amgryptio&lt;/b&gt; ac &lt;b&gt;heb ei gloi&lt;/b&gt; ar hyn o bryd</translation>
    </message>
    <message>
        <source>Wallet is &lt;b&gt;encrypted&lt;/b&gt; and currently &lt;b&gt;locked&lt;/b&gt;</source>
        <translation>Mae'r waled &lt;b&gt;wedi'i amgryptio&lt;/b&gt; ac &lt;b&gt;ar glo&lt;/b&gt; ar hyn o bryd</translation>
    </message>
    <message>
        <source>A fatal error occurred. Bitcoin can no longer continue safely and will quit.</source>
        <translation>Mae gwall angheuol wedi digwydd. Ni all Blackcoin barhau'n ddiogel ac mae'n cau lawr.</translation>
    </message>
</context>
<context>
    <name>CoinControlDialog</name>
    <message>
        <source>Coin Selection</source>
        <translation>Dewis Ceiniog</translation>
    </message>
    <message>
        <source>Quantity:</source>
        <translation>Maint:</translation>
    </message>
    <message>
        <source>Bytes:</source>
        <translation>Maint:</translation>
    </message>
    <message>
        <source>Amount:</source>
        <translation>Cyfanswm:</translation>
    </message>
    <message>
        <source>Fee:</source>
        <translation>Ffî:</translation>
    </message>
    <message>
        <source>Dust:</source>
        <translation>Llwch:</translation>
    </message>
    <message>
        <source>After Fee:</source>
        <translation>Ar Ôl Ffî:</translation>
    </message>
    <message>
        <source>Change:</source>
        <translation>Newid:</translation>
    </message>
    <message>
        <source>Amount</source>
        <translation>Cyfanswm</translation>
    </message>
    <message>
        <source>Received with label</source>
        <translation>Derbynwyd gyda label</translation>
    </message>
    <message>
        <source>Received with address</source>
        <translation>Derbynwyd gyda chyfeiriad</translation>
    </message>
    <message>
        <source>Date</source>
        <translation>Dyddiad</translation>
    </message>
    <message>
        <source>Confirmations</source>
        <translation>Cadarnhadiadau</translation>
    </message>
    <message>
        <source>Confirmed</source>
        <translation>Cadarnhawyd</translation>
    </message>
    <message>
        <source>Copy address</source>
        <translation>Copïo cyfeiriad</translation>
    </message>
    <message>
        <source>Copy label</source>
        <translation>Copïo label</translation>
    </message>
    <message>
        <source>Copy amount</source>
        <translation>Copïo cyfanswm</translation>
    </message>
    <message>
        <source>(no label)</source>
        <translation>(dim label)</translation>
    </message>
    <message>
        <source>(change)</source>
        <translation>(newid)</translation>
    </message>
</context>
<context>
    <name>CreateWalletActivity</name>
    </context>
<context>
    <name>CreateWalletDialog</name>
    </context>
<context>
    <name>EditAddressDialog</name>
    <message>
        <source>Edit Address</source>
        <translation>Golygu'r cyfeiriad</translation>
    </message>
    <message>
        <source>&amp;Label</source>
        <translation>&amp;Label</translation>
    </message>
    <message>
        <source>&amp;Address</source>
        <translation>&amp;Cyfeiriad</translation>
    </message>
    <message>
        <source>New sending address</source>
        <translation>Cyfeiriad anfon newydd</translation>
    </message>
    <message>
        <source>Edit receiving address</source>
        <translation>Golygu'r cyfeiriad derbyn</translation>
    </message>
    <message>
        <source>Edit sending address</source>
        <translation>Golygu'r cyfeiriad anfon</translation>
    </message>
    <message>
        <source>Could not unlock wallet.</source>
        <translation>Methodd ddatgloi'r waled.</translation>
    </message>
    <message>
        <source>New key generation failed.</source>
        <translation>Methodd gynhyrchu allwedd newydd.</translation>
    </message>
</context>
<context>
    <name>FreespaceChecker</name>
    <message>
        <source>name</source>
        <translation>enw</translation>
    </message>
    </context>
<context>
    <name>HelpMessageDialog</name>
    </context>
<context>
    <name>Intro</name>
    <message>
        <source>Welcome</source>
        <translation>Croeso</translation>
    </message>
    <message>
        <source>Bitcoin</source>
        <translation>Blackcoin</translation>
    </message>
    <message>
        <source>Error</source>
        <translation>Gwall</translation>
    </message>
    </context>
<context>
    <name>ModalOverlay</name>
    <message>
        <source>Form</source>
        <translation>Ffurflen</translation>
    </message>
    </context>
<context>
    <name>OpenURIDialog</name>
    <message>
        <source>URI:</source>
        <translation>URI:</translation>
    </message>
</context>
<context>
    <name>OpenWalletActivity</name>
    </context>
<context>
    <name>OptionsDialog</name>
    <message>
        <source>Options</source>
        <translation>Opsiynau</translation>
    </message>
    <message>
        <source>&amp;Network</source>
        <translation>&amp;Rhwydwaith</translation>
    </message>
    <message>
        <source>W&amp;allet</source>
        <translation>W&amp;aled</translation>
    </message>
    <message>
        <source>IPv4</source>
        <translation>IPv4</translation>
    </message>
    <message>
        <source>IPv6</source>
        <translation>IPv6</translation>
    </message>
    <message>
        <source>Tor</source>
        <translation>Tor</translation>
    </message>
    <message>
        <source>&amp;Window</source>
        <translation>&amp;Ffenestr</translation>
    </message>
    <message>
        <source>&amp;Display</source>
        <translation>&amp;Dangos</translation>
    </message>
    <message>
        <source>Error</source>
        <translation>Gwall</translation>
    </message>
    </context>
<context>
    <name>OverviewPage</name>
    <message>
        <source>Form</source>
        <translation>Ffurflen</translation>
    </message>
    </context>
<context>
    <name>PaymentServer</name>
    </context>
<context>
    <name>PeerTableModel</name>
    </context>
<context>
    <name>QObject</name>
    <message>
        <source>Amount</source>
        <translation>Cyfanswm</translation>
    </message>
    <message>
        <source>%1 and %2</source>
        <translation>%1 a %2</translation>
    </message>
    <message>
        <source>Error: %1</source>
        <translation> Gwall: %1</translation>
    </message>
    </context>
<context>
    <name>QRImageWidget</name>
    </context>
<context>
    <name>RPCConsole</name>
    <message>
        <source>&amp;Information</source>
        <translation>Gwybodaeth</translation>
    </message>
    <message>
        <source>Network</source>
        <translation>Rhwydwaith</translation>
    </message>
    <message>
        <source>&amp;Open</source>
        <translation>&amp;Agor</translation>
    </message>
    </context>
<context>
    <name>ReceiveCoinsDialog</name>
    <message>
        <source>&amp;Label:</source>
        <translation>&amp;Label:</translation>
    </message>
    <message>
        <source>Copy label</source>
        <translation>Copïo label</translation>
    </message>
    <message>
        <source>Copy amount</source>
        <translation>Copïo Cyfanswm</translation>
    </message>
</context>
<context>
    <name>ReceiveRequestDialog</name>
    <message>
        <source>Copy &amp;Address</source>
        <translation>&amp;Cyfeiriad Copi</translation>
    </message>
    <message>
        <source>Address</source>
        <translation>Cyfeiriad</translation>
    </message>
    <message>
        <source>Amount</source>
        <translation>Cyfanswm</translation>
    </message>
    <message>
        <source>Label</source>
        <translation>Label</translation>
    </message>
    <message>
        <source>Message</source>
        <translation>Neges</translation>
    </message>
    <message>
        <source>Wallet</source>
        <translation>Waled</translation>
    </message>
</context>
<context>
    <name>RecentRequestsTableModel</name>
    <message>
        <source>Date</source>
        <translation>Dyddiad</translation>
    </message>
    <message>
        <source>Label</source>
        <translation>Label</translation>
    </message>
    <message>
        <source>Message</source>
        <translation>Neges</translation>
    </message>
    <message>
        <source>(no label)</source>
        <translation>(dim label)</translation>
    </message>
    </context>
<context>
    <name>SendCoinsDialog</name>
    <message>
        <source>Send Coins</source>
        <translation>Anfon arian</translation>
    </message>
    <message>
        <source>Quantity:</source>
        <translation>Maint:</translation>
    </message>
    <message>
        <source>Bytes:</source>
        <translation>Maint</translation>
    </message>
    <message>
        <source>Amount:</source>
        <translation>Maint</translation>
    </message>
    <message>
        <source>Fee:</source>
        <translation>Ffi</translation>
    </message>
    <message>
        <source>After Fee:</source>
        <translation>Ar Ôl Ffî</translation>
    </message>
    <message>
        <source>Change:</source>
        <translation>Newid:</translation>
    </message>
    <message>
        <source>Send to multiple recipients at once</source>
        <translation>Anfon at pobl lluosog ar yr un pryd</translation>
    </message>
    <message>
        <source>Dust:</source>
        <translation>Llwch</translation>
    </message>
    <message>
        <source>Balance:</source>
        <translation>Gweddill:</translation>
    </message>
    <message>
        <source>Confirm the send action</source>
        <translation>Cadarnhau'r gweithrediad anfon</translation>
    </message>
    <message>
        <source>Copy amount</source>
        <translation>Copïo Cyfanswm</translation>
    </message>
    <message>
        <source>%1 to %2</source>
        <translation>%1 i %2</translation>
    </message>
    <message>
        <source>(no label)</source>
        <translation>(dim label)</translation>
    </message>
</context>
<context>
    <name>SendCoinsEntry</name>
    <message>
        <source>A&amp;mount:</source>
        <translation>&amp;Maint</translation>
    </message>
    <message>
        <source>&amp;Label:</source>
        <translation>&amp;Label:</translation>
    </message>
    <message>
        <source>Alt+A</source>
        <translation>Alt+A</translation>
    </message>
    <message>
        <source>Paste address from clipboard</source>
        <translation>Gludo cyfeiriad o'r glipfwrdd</translation>
    </message>
    <message>
        <source>Alt+P</source>
        <translation>Alt+P</translation>
    </message>
    <message>
        <source>Message:</source>
        <translation>Neges:</translation>
    </message>
    </context>
<context>
    <name>ShutdownWindow</name>
    </context>
<context>
    <name>SignVerifyMessageDialog</name>
    <message>
        <source>Alt+A</source>
        <translation>Alt+A</translation>
    </message>
    <message>
        <source>Paste address from clipboard</source>
        <translation>Gludo cyfeiriad o'r glipfwrdd</translation>
    </message>
    <message>
        <source>Alt+P</source>
        <translation>Alt+P</translation>
    </message>
    </context>
<context>
    <name>TrafficGraphWidget</name>
    </context>
<context>
    <name>TransactionDesc</name>
    <message>
        <source>Open until %1</source>
        <translation>Agor tan %1</translation>
    </message>
    <message>
        <source>Date</source>
        <translation>Dyddiad</translation>
    </message>
    <message>
        <source>Message</source>
        <translation>Neges</translation>
    </message>
    <message>
        <source>Amount</source>
        <translation>Cyfanswm</translation>
    </message>
    </context>
<context>
    <name>TransactionDescDialog</name>
    </context>
<context>
    <name>TransactionTableModel</name>
    <message>
        <source>Date</source>
        <translation>Dyddiad</translation>
    </message>
    <message>
        <source>Type</source>
        <translation>Math</translation>
    </message>
    <message>
        <source>Label</source>
        <translation>Label</translation>
    </message>
    <message>
        <source>Open until %1</source>
        <translation>Agor tan %1</translation>
    </message>
    <message>
        <source>(no label)</source>
        <translation>(dim label)</translation>
    </message>
    </context>
<context>
    <name>TransactionView</name>
    <message>
        <source>Today</source>
        <translation>Heddiw</translation>
    </message>
    <message>
        <source>This week</source>
        <translation>Yr wythnos hon</translation>
    </message>
    <message>
        <source>This month</source>
        <translation>Y mis hwn</translation>
    </message>
    <message>
        <source>Last month</source>
        <translation>Mis diwethaf</translation>
    </message>
    <message>
        <source>This year</source>
        <translation>Eleni</translation>
    </message>
    <message>
        <source>Copy address</source>
        <translation>Copïo cyfeiriad</translation>
    </message>
    <message>
        <source>Copy label</source>
        <translation>Copïo label</translation>
    </message>
    <message>
        <source>Copy amount</source>
        <translation>Copïo Cyfanswm</translation>
    </message>
    <message>
        <source>Edit label</source>
        <translation>Golygu label</translation>
    </message>
    <message>
        <source>Confirmed</source>
        <translation>Cadarnhawyd</translation>
    </message>
    <message>
        <source>Date</source>
        <translation>Dyddiad</translation>
    </message>
    <message>
        <source>Type</source>
        <translation>Math</translation>
    </message>
    <message>
        <source>Label</source>
        <translation>Label</translation>
    </message>
    <message>
        <source>Address</source>
        <translation>Cyfeiriad</translation>
    </message>
    <message>
        <source>Exporting Failed</source>
        <translation>Methu Allforio</translation>
    </message>
    </context>
<context>
    <name>UnitDisplayStatusBarControl</name>
    </context>
<context>
    <name>WalletController</name>
    <message>
        <source>Close wallet</source>
        <translation>Cau waled</translation>
    </message>
    </context>
<context>
    <name>WalletFrame</name>
    </context>
<context>
    <name>WalletModel</name>
    <message>
        <source>Send Coins</source>
        <translation>Anfon arian</translation>
    </message>
    <message>
        <source>Current fee:</source>
        <translation>Ffi gyfredol</translation>
    </message>
    <message>
        <source>Increase:</source>
        <translation>Cynydd:</translation>
    </message>
    <message>
        <source>New fee:</source>
        <translation>Ffi newydd:</translation>
    </message>
    </context>
<context>
    <name>WalletView</name>
    <message>
        <source>&amp;Export</source>
        <translation>&amp;Allforio</translation>
    </message>
    <message>
        <source>Export the data in the current tab to a file</source>
        <translation>Allforio'r data yn y tab presennol i ffeil</translation>
    </message>
    </context>
<context>
    <name>bitcoin-core</name>
    </context>
</TS><|MERGE_RESOLUTION|>--- conflicted
+++ resolved
@@ -384,13 +384,6 @@
         <translation>Dangos rhestr o gyfeiriadau derbyn a labelau wedi eu defnyddio</translation>
     </message>
     <message>
-<<<<<<< HEAD
-        <source>Open a bitcoin: URI or payment request</source>
-        <translation>Agor blackcoin: URI neu ofyn taliad</translation>
-    </message>
-    <message>
-=======
->>>>>>> 56311988
         <source>&amp;Command-line options</source>
         <translation>&amp;Dewisiadau Gorchymyn-llinell</translation>
     </message>
