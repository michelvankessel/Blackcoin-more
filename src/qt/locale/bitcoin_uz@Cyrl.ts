<TS language="uz@Cyrl" version="2.1">
<context>
    <name>AddressBookPage</name>
    <message>
        <source>Right-click to edit address or label</source>
        <translation>Манзил ёки ёрлиқни таҳрирлаш учун икки марта босинг</translation>
    </message>
    <message>
        <source>Create a new address</source>
        <translation>Янги манзил яратинг</translation>
    </message>
    <message>
        <source>&amp;New</source>
        <translation>&amp;Янги</translation>
    </message>
    <message>
        <source>Copy the currently selected address to the system clipboard</source>
        <translation>Жорий танланган манзилни тизим вақтинчалик хотирасига нусха кўчиринг</translation>
    </message>
    <message>
        <source>&amp;Copy</source>
        <translation>&amp;Нусха олиш</translation>
    </message>
    <message>
        <source>C&amp;lose</source>
        <translation>&amp;Ёпиш</translation>
    </message>
    <message>
        <source>Delete the currently selected address from the list</source>
        <translation>Жорий танланган манзилни рўйхатдан ўчириш</translation>
    </message>
    <message>
        <source>Enter address or label to search</source>
        <translation>Излаш учун манзил ёки ёрлиқни киритинг</translation>
    </message>
    <message>
        <source>Export the data in the current tab to a file</source>
        <translation>Жорий ички ойна ичидаги маълумотларни файлга экспорт қилиш</translation>
    </message>
    <message>
        <source>&amp;Export</source>
        <translation>&amp;Экспорт</translation>
    </message>
    <message>
        <source>&amp;Delete</source>
        <translation>&amp;Ўчириш</translation>
    </message>
    </context>
<context>
    <name>AddressTableModel</name>
    </context>
<context>
    <name>AskPassphraseDialog</name>
    <message>
        <source>Passphrase Dialog</source>
        <translation>Махфий сўз ойнаси</translation>
    </message>
    <message>
        <source>Enter passphrase</source>
        <translation>Махфий сузни киритинг</translation>
    </message>
    <message>
        <source>New passphrase</source>
        <translation>Янги махфий суз</translation>
    </message>
    <message>
        <source>Repeat new passphrase</source>
        <translation>Янги махфий сузни такрорланг</translation>
    </message>
    </context>
<context>
    <name>BanTableModel</name>
    </context>
<context>
    <name>BitcoinGUI</name>
    <message>
        <source>Sign &amp;message...</source>
        <translation>&amp;Хабар ёзиш...</translation>
    </message>
    <message>
        <source>Synchronizing with network...</source>
        <translation>Тармоқ билан синхронланмоқда...</translation>
    </message>
    <message>
        <source>&amp;Overview</source>
        <translation>&amp;Кўриб чиқиш</translation>
    </message>
    <message>
        <source>Show general overview of wallet</source>
        <translation>Ҳамённинг умумий кўринишини кўрсатиш</translation>
    </message>
    <message>
        <source>&amp;Transactions</source>
        <translation>&amp;Пул ўтказмалари</translation>
    </message>
    <message>
        <source>Browse transaction history</source>
        <translation>Пул ўтказмалари тарихини кўриш</translation>
    </message>
    <message>
        <source>E&amp;xit</source>
        <translation>Ч&amp;иқиш</translation>
    </message>
    <message>
        <source>Quit application</source>
        <translation>Иловадан чиқиш</translation>
    </message>
    <message>
        <source>About &amp;Qt</source>
        <translation>&amp;Qt ҳақида</translation>
    </message>
    <message>
        <source>Show information about Qt</source>
        <translation>Qt ҳақидаги маълумотларни кўрсатиш</translation>
    </message>
    <message>
        <source>&amp;Options...</source>
        <translation>&amp;Мосламалар...</translation>
    </message>
    <message>
        <source>&amp;Encrypt Wallet...</source>
        <translation>Ҳамённи &amp;кодлаш...</translation>
    </message>
    <message>
        <source>&amp;Backup Wallet...</source>
        <translation>Ҳамённи &amp;заҳиралаш...</translation>
    </message>
    <message>
        <source>&amp;Change Passphrase...</source>
        <translation>Махфий сўзни &amp;ўзгартириш...</translation>
    </message>
    <message>
        <source>Open &amp;URI...</source>
        <translation>Интернет манзилни очиш</translation>
    </message>
    <message>
        <source>Reindexing blocks on disk...</source>
        <translation>Дискдаги блоклар қайта индексланмоқда...</translation>
    </message>
    <message>
        <source>Send coins to a Bitcoin address</source>
        <translation>Тангаларни Blackcoin манзилига жўнатиш</translation>
    </message>
    <message>
        <source>Backup wallet to another location</source>
        <translation>Ҳамённи бошқа манзилга заҳиралаш</translation>
    </message>
    <message>
        <source>Change the passphrase used for wallet encryption</source>
        <translation>Паролни ўзгартириш ҳамённи кодлашда фойдаланилади</translation>
    </message>
    <message>
        <source>&amp;Debug window</source>
        <translation>&amp;Носозликни ҳал қилиш ойнаси</translation>
    </message>
    <message>
        <source>Open debugging and diagnostic console</source>
        <translation>Носозликни ҳал қилиш ва ташхис терминали</translation>
    </message>
    <message>
        <source>&amp;Verify message...</source>
        <translation>Хабарни &amp;тасдиқлаш...</translation>
    </message>
    <message>
<<<<<<< HEAD
        <source>Bitcoin</source>
        <translation>Blackcoin</translation>
    </message>
    <message>
=======
>>>>>>> 2f9f9b37
        <source>&amp;Send</source>
        <translation>&amp;Жўнатиш</translation>
    </message>
    <message>
        <source>&amp;Receive</source>
        <translation>&amp;Қабул қилиш</translation>
    </message>
    <message>
        <source>&amp;Show / Hide</source>
        <translation>&amp;Кўрсатиш / Яшириш</translation>
    </message>
    <message>
        <source>Show or hide the main Window</source>
        <translation>Асосий ойнани кўрсатиш ёки яшириш</translation>
    </message>
    <message>
        <source>Encrypt the private keys that belong to your wallet</source>
        <translation>Ҳамёнингизга тегишли махфий калитларни кодлаш</translation>
    </message>
    <message>
        <source>Sign messages with your Bitcoin addresses to prove you own them</source>
        <translation>Blackcoin манзилидан унинг эгаси эканлигингизни исботлаш учун хабарлар ёзинг</translation>
    </message>
    <message>
        <source>Verify messages to ensure they were signed with specified Bitcoin addresses</source>
        <translation>Хабарларни махсус Blackcoin манзилларингиз билан ёзилганлигига ишонч ҳосил қилиш учун уларни тасдиқланг</translation>
    </message>
    <message>
        <source>&amp;File</source>
        <translation>&amp;Файл</translation>
    </message>
    <message>
        <source>&amp;Settings</source>
        <translation>&amp; Созламалар</translation>
    </message>
    <message>
        <source>&amp;Help</source>
        <translation>&amp;Ёрдам</translation>
    </message>
    <message>
        <source>Tabs toolbar</source>
        <translation>Ички ойналар асбоблар панели</translation>
    </message>
    <message>
        <source>Request payments (generates QR codes and bitcoin: URIs)</source>
        <translation>Тўловлар (QR кодлари ва blackcoin ёрдамида яратишлар: URI’лар) сўраш</translation>
    </message>
    <message>
        <source>Show the list of used sending addresses and labels</source>
        <translation>Фойдаланилган жўнатилган манзиллар ва ёрлиқлар рўйхатини кўрсатиш</translation>
    </message>
    <message>
        <source>Show the list of used receiving addresses and labels</source>
        <translation>Фойдаланилган қабул қилинган манзиллар ва ёрлиқлар рўйхатини кўрсатиш</translation>
    </message>
    <message>
        <source>Open a bitcoin: URI or payment request</source>
        <translation>Blackcoin’ни очиш: URI ёки тўлов сўрови</translation>
    </message>
    <message>
        <source>&amp;Command-line options</source>
        <translation>&amp;Буйруқлар сатри мосламалари</translation>
    </message>
    <message numerus="yes">
        <source>%n active connection(s) to Bitcoin network</source>
        <translation><numerusform>%n та Blackcoin тармоғига фаол уланиш мавжуд</numerusform></translation>
    </message>
    <message>
        <source>%1 behind</source>
        <translation>%1 орқада</translation>
    </message>
    <message>
        <source>Last received block was generated %1 ago.</source>
        <translation>Сўнги қабул қилинган блок %1 олдин яратилган.</translation>
    </message>
    <message>
        <source>Transactions after this will not yet be visible.</source>
        <translation>Бундан кейинги пул ўтказмалари кўринмайдиган бўлади.</translation>
    </message>
    <message>
        <source>Error</source>
        <translation>Хатолик</translation>
    </message>
    <message>
        <source>Warning</source>
        <translation>Диққат</translation>
    </message>
    <message>
        <source>Information</source>
        <translation>Маълумот</translation>
    </message>
    <message>
        <source>Up to date</source>
        <translation>Янгиланган</translation>
    </message>
    <message>
        <source>&amp;Window</source>
        <translation>&amp;Ойна</translation>
    </message>
    <message>
        <source>Minimize</source>
        <translation>Камайтириш</translation>
    </message>
    <message>
        <source>Catching up...</source>
        <translation>Банд қилинмоқда...</translation>
    </message>
    <message>
        <source>Sent transaction</source>
        <translation>Жўнатилган операция</translation>
    </message>
    <message>
        <source>Incoming transaction</source>
        <translation>Кирувчи операция</translation>
    </message>
    <message>
        <source>Wallet is &lt;b&gt;encrypted&lt;/b&gt; and currently &lt;b&gt;unlocked&lt;/b&gt;</source>
        <translation>Ҳамён &lt;b&gt;кодланган&lt;/b&gt; ва вақтинча &lt;b&gt;қулфдан чиқарилган&lt;/b&gt;</translation>
    </message>
    <message>
        <source>Wallet is &lt;b&gt;encrypted&lt;/b&gt; and currently &lt;b&gt;locked&lt;/b&gt;</source>
        <translation>Ҳамён &lt;b&gt;кодланган&lt;/b&gt; ва вақтинча &lt;b&gt;қулфланган&lt;/b&gt;</translation>
    </message>
    </context>
<context>
    <name>CoinControlDialog</name>
    <message>
        <source>Quantity:</source>
        <translation>Сони:</translation>
    </message>
    <message>
        <source>Bytes:</source>
        <translation>Байт:</translation>
    </message>
    <message>
        <source>Amount:</source>
        <translation>Миқдори:</translation>
    </message>
    <message>
        <source>Fee:</source>
        <translation>Солиқ:</translation>
    </message>
    <message>
        <source>Dust:</source>
        <translation>Ахлат қутиси:</translation>
    </message>
    <message>
        <source>After Fee:</source>
        <translation>Солиқдан сўнг:</translation>
    </message>
    <message>
        <source>Change:</source>
        <translation>Ўзгартириш:</translation>
    </message>
    <message>
        <source>(un)select all</source>
        <translation>барчасини танаш (бекор қилиш)</translation>
    </message>
    <message>
        <source>Tree mode</source>
        <translation>Дарахт усулида</translation>
    </message>
    <message>
        <source>List mode</source>
        <translation>Рўйхат усулида</translation>
    </message>
    <message>
        <source>Amount</source>
        <translation>Миқдори</translation>
    </message>
    <message>
        <source>Date</source>
        <translation>Сана</translation>
    </message>
    <message>
        <source>Confirmations</source>
        <translation>Тасдиқлашлар</translation>
    </message>
    <message>
        <source>Confirmed</source>
        <translation>Тасдиқланди</translation>
    </message>
    </context>
<context>
    <name>CreateWalletActivity</name>
    </context>
<context>
    <name>CreateWalletDialog</name>
    </context>
<context>
    <name>EditAddressDialog</name>
    <message>
        <source>Edit Address</source>
        <translation>Манзилларни таҳрирлаш</translation>
    </message>
    <message>
        <source>&amp;Label</source>
        <translation>&amp;Ёрлик</translation>
    </message>
    <message>
        <source>The label associated with this address list entry</source>
        <translation>Ёрлиқ ушбу манзилар рўйхати ёзуви билан боғланган</translation>
    </message>
    <message>
        <source>The address associated with this address list entry. This can only be modified for sending addresses.</source>
        <translation>Манзил ушбу манзиллар рўйхати ёзуви билан боғланган. Уни фақат жўнатиладиган манзиллар учун ўзгартирса бўлади.</translation>
    </message>
    <message>
        <source>&amp;Address</source>
        <translation>&amp;Манзил</translation>
    </message>
    </context>
<context>
    <name>FreespaceChecker</name>
    <message>
        <source>A new data directory will be created.</source>
        <translation>Янги маълумотлар директорияси яратилади.</translation>
    </message>
    <message>
        <source>name</source>
        <translation>номи</translation>
    </message>
    <message>
        <source>Directory already exists. Add %1 if you intend to create a new directory here.</source>
        <translation>Директория аллақачон мавжуд. Агар бу ерда янги директория яратмоқчи бўлсангиз, %1 қўшинг.</translation>
    </message>
    <message>
        <source>Path already exists, and is not a directory.</source>
        <translation>Йўл аллақачон мавжуд. У директория эмас.</translation>
    </message>
    <message>
        <source>Cannot create data directory here.</source>
        <translation>Маълумотлар директориясини бу ерда яратиб бўлмайди..</translation>
    </message>
</context>
<context>
    <name>HelpMessageDialog</name>
    <message>
        <source>version</source>
        <translation>версияси</translation>
    </message>
    <message>
        <source>(%1-bit)</source>
        <translation>(%1-bit)</translation>
    </message>
    <message>
        <source>Command-line options</source>
        <translation>Буйруқлар сатри мосламалари</translation>
    </message>
</context>
<context>
    <name>Intro</name>
    <message>
        <source>Welcome</source>
        <translation>Хуш келибсиз</translation>
    </message>
    <message>
        <source>Use the default data directory</source>
        <translation>Стандарт маълумотлар директориясидан фойдаланиш</translation>
    </message>
    <message>
        <source>Use a custom data directory:</source>
        <translation>Бошқа маълумотлар директориясида фойдаланинг:</translation>
    </message>
    <message>
        <source>Bitcoin</source>
        <translation>Blackcoin</translation>
    </message>
    <message>
        <source>Error: Specified data directory "%1" cannot be created.</source>
        <translation>Хато: кўрсатилган "%1" маълумотлар директориясини яратиб бўлмайди.</translation>
    </message>
    <message>
        <source>Error</source>
        <translation>Хатолик</translation>
    </message>
    </context>
<context>
    <name>ModalOverlay</name>
    <message>
        <source>Form</source>
        <translation>Шакл</translation>
    </message>
    <message>
        <source>Last block time</source>
        <translation>Сўнгги блок вақти</translation>
    </message>
    </context>
<context>
    <name>OpenURIDialog</name>
    <message>
        <source>Open URI</source>
        <translation>URI ни очиш</translation>
    </message>
    <message>
        <source>Open payment request from URI or file</source>
        <translation>URL файлдан тўлов сўровларини очиш</translation>
    </message>
    <message>
        <source>URI:</source>
        <translation>URI:</translation>
    </message>
    <message>
        <source>Select payment request file</source>
        <translation>Тўлов сўрови файлини танлаш</translation>
    </message>
    </context>
<context>
    <name>OpenWalletActivity</name>
    </context>
<context>
    <name>OptionsDialog</name>
    <message>
        <source>Options</source>
        <translation>Танламалар</translation>
    </message>
    <message>
        <source>&amp;Main</source>
        <translation>&amp;Асосий</translation>
    </message>
    <message>
        <source>Size of &amp;database cache</source>
        <translation>&amp;Маълумотлар базаси кеши</translation>
    </message>
    <message>
        <source>Number of script &amp;verification threads</source>
        <translation>Мавзуларни &amp;тўғрилаш скрипти миқдори</translation>
    </message>
    <message>
        <source>IP address of the proxy (e.g. IPv4: 127.0.0.1 / IPv6: ::1)</source>
        <translation>Прокси IP манзили (масалан: IPv4: 127.0.0.1 / IPv6: ::1)</translation>
    </message>
    <message>
        <source>&amp;Network</source>
        <translation>Тармоқ</translation>
    </message>
    <message>
        <source>W&amp;allet</source>
        <translation>Ҳамён</translation>
    </message>
    <message>
        <source>Proxy &amp;IP:</source>
        <translation>Прокси &amp;IP рақами:</translation>
    </message>
    <message>
        <source>&amp;Port:</source>
        <translation>&amp;Порт:</translation>
    </message>
    <message>
        <source>Port of the proxy (e.g. 9050)</source>
        <translation>Прокси порти (e.g. 9050)</translation>
    </message>
    <message>
        <source>&amp;Window</source>
        <translation>&amp;Ойна</translation>
    </message>
    <message>
        <source>Show only a tray icon after minimizing the window.</source>
        <translation>Ойна йиғилгандан сўнг фақат трэй нишончаси кўрсатилсин.</translation>
    </message>
    <message>
        <source>&amp;Minimize to the tray instead of the taskbar</source>
        <translation>Манзиллар панели ўрнига трэйни &amp;йиғиш</translation>
    </message>
    <message>
        <source>M&amp;inimize on close</source>
        <translation>Ёпишда й&amp;иғиш</translation>
    </message>
    <message>
        <source>&amp;Display</source>
        <translation>&amp;Кўрсатиш</translation>
    </message>
    <message>
        <source>User Interface &amp;language:</source>
        <translation>Фойдаланувчи интерфейси &amp;тили:</translation>
    </message>
    <message>
        <source>&amp;Unit to show amounts in:</source>
        <translation>Миқдорларни кўрсатиш учун &amp;қисм:</translation>
    </message>
    <message>
        <source>&amp;OK</source>
        <translation>&amp;OK</translation>
    </message>
    <message>
        <source>&amp;Cancel</source>
        <translation>&amp;Бекор қилиш</translation>
    </message>
    <message>
        <source>default</source>
        <translation>стандарт</translation>
    </message>
    <message>
        <source>none</source>
        <translation>йўқ</translation>
    </message>
    <message>
        <source>Confirm options reset</source>
        <translation>Тасдиқлаш танловларини рад қилиш</translation>
    </message>
    <message>
        <source>Client restart required to activate changes.</source>
        <translation>Ўзгаришлар амалга ошиши учун мижозни қайта ишга тушириш талаб қилинади.</translation>
    </message>
    <message>
        <source>Error</source>
        <translation>Хатолик</translation>
    </message>
    <message>
        <source>This change would require a client restart.</source>
        <translation>Ушбу ўзгариш мижозни қайтадан ишга туширишни талаб қилади.</translation>
    </message>
    <message>
        <source>The supplied proxy address is invalid.</source>
        <translation>Келтирилган прокси манзили ишламайди.</translation>
    </message>
</context>
<context>
    <name>OverviewPage</name>
    <message>
        <source>Form</source>
        <translation>Шакл</translation>
    </message>
    <message>
        <source>The displayed information may be out of date. Your wallet automatically synchronizes with the Bitcoin network after a connection is established, but this process has not completed yet.</source>
        <translation>Кўрсатилган маълумот эскирган бўлиши мумкин. Ҳамёнингиз алоқа ўрнатилгандан сўнг Blackcoin тармоқ билан автоматик тарзда синхронланади, аммо жараён ҳалигача тугалланмади.</translation>
    </message>
    <message>
        <source>Watch-only:</source>
        <translation>Фақат кўришга</translation>
    </message>
    <message>
        <source>Available:</source>
        <translation>Мавжуд:</translation>
    </message>
    <message>
        <source>Your current spendable balance</source>
        <translation>Жорий сарфланадиган балансингиз</translation>
    </message>
    <message>
        <source>Pending:</source>
        <translation>Кутилмоқда:</translation>
    </message>
    <message>
        <source>Total of transactions that have yet to be confirmed, and do not yet count toward the spendable balance</source>
        <translation>Жами ўтказмалар ҳозиргача тасдиқланган ва сафланадиган баланс томонга ҳали ҳам ҳисобланмади</translation>
    </message>
    <message>
        <source>Immature:</source>
        <translation>Тайёр эмас:</translation>
    </message>
    <message>
        <source>Mined balance that has not yet matured</source>
        <translation>Миналаштирилган баланс ҳалигача тайёр эмас</translation>
    </message>
    <message>
        <source>Balances</source>
        <translation>Баланслар</translation>
    </message>
    <message>
        <source>Total:</source>
        <translation>Жами:</translation>
    </message>
    <message>
        <source>Your current total balance</source>
        <translation>Жорий умумий балансингиз</translation>
    </message>
    <message>
        <source>Your current balance in watch-only addresses</source>
        <translation>Жорий балансингиз фақат кўринадиган манзилларда</translation>
    </message>
    <message>
        <source>Spendable:</source>
        <translation>Сарфланадиган:</translation>
    </message>
    <message>
        <source>Recent transactions</source>
        <translation>Сўнгги пул ўтказмалари</translation>
    </message>
    <message>
        <source>Unconfirmed transactions to watch-only addresses</source>
        <translation>Тасдиқланмаган ўтказмалар-фақат манзилларини кўриш</translation>
    </message>
    <message>
        <source>Current total balance in watch-only addresses</source>
        <translation>Жорий умумий баланс фақат кўринадиган манзилларда</translation>
    </message>
</context>
<context>
    <name>PaymentServer</name>
    </context>
<context>
    <name>PeerTableModel</name>
    <message>
        <source>User Agent</source>
        <translation>Фойдаланувчи вакил</translation>
    </message>
    </context>
<context>
    <name>QObject</name>
    <message>
        <source>Amount</source>
        <translation>Миқдори</translation>
    </message>
    <message>
        <source>Enter a Bitcoin address (e.g. %1)</source>
        <translation>Blackcoin манзилини киритинг (масалан.  %1)</translation>
    </message>
    <message>
        <source>%1 m</source>
        <translation>%1 д</translation>
    </message>
    <message>
        <source>%1 s</source>
        <translation>%1 с</translation>
    </message>
    <message>
        <source>None</source>
        <translation>Йўқ</translation>
    </message>
    <message>
        <source>N/A</source>
        <translation>Тўғри келмайди</translation>
    </message>
    <message>
        <source>%1 ms</source>
        <translation>%1 мс</translation>
    </message>
    <message>
        <source>%1 and %2</source>
        <translation>%1 ва %2</translation>
    </message>
    <message>
        <source>%1 B</source>
        <translation>%1 Б</translation>
    </message>
    <message>
        <source>%1 KB</source>
        <translation>%1 КБ</translation>
    </message>
    <message>
        <source>%1 MB</source>
        <translation>%1 МБ</translation>
    </message>
    <message>
        <source>%1 GB</source>
        <translation>%1 ГБ</translation>
    </message>
    <message>
        <source>unknown</source>
        <translation>Номаълум</translation>
    </message>
</context>
<context>
    <name>QRImageWidget</name>
    <message>
        <source>&amp;Save Image...</source>
        <translation>Расмни &amp;сақлаш</translation>
    </message>
    </context>
<context>
    <name>RPCConsole</name>
    <message>
        <source>N/A</source>
        <translation>Тўғри келмайди</translation>
    </message>
    <message>
        <source>Client version</source>
        <translation>Мижоз номи</translation>
    </message>
    <message>
        <source>&amp;Information</source>
        <translation>&amp;Маълумот</translation>
    </message>
    <message>
        <source>Debug window</source>
        <translation>Тузатиш ойнаси</translation>
    </message>
    <message>
        <source>General</source>
        <translation>Асосий</translation>
    </message>
    <message>
        <source>Using BerkeleyDB version</source>
        <translation>Фойдаланилаётган BerkeleyDB версияси</translation>
    </message>
    <message>
        <source>Startup time</source>
        <translation>Бошланиш вақти</translation>
    </message>
    <message>
        <source>Network</source>
        <translation>Тармоқ</translation>
    </message>
    <message>
        <source>Name</source>
        <translation>Ном</translation>
    </message>
    <message>
        <source>&amp;Peers</source>
        <translation>&amp;Уламлар</translation>
    </message>
    <message>
        <source>Select a peer to view detailed information.</source>
        <translation>Батафсил маълумотларни кўриш учун уламни танланг.</translation>
    </message>
    <message>
        <source>Direction</source>
        <translation>Йўналиш</translation>
    </message>
    <message>
        <source>Version</source>
        <translation>Версия</translation>
    </message>
    <message>
        <source>User Agent</source>
        <translation>Фойдаланувчи вакил</translation>
    </message>
    <message>
        <source>Services</source>
        <translation>Хизматлар</translation>
    </message>
    <message>
        <source>Ban Score</source>
        <translation>Тезликни бан қилиш</translation>
    </message>
    <message>
        <source>Connection Time</source>
        <translation>Уланиш вақти</translation>
    </message>
    <message>
        <source>Last Send</source>
        <translation>Сўнгги жўнатилган</translation>
    </message>
    <message>
        <source>Last Receive</source>
        <translation>Сўнгги қабул қилинган</translation>
    </message>
    <message>
        <source>Ping Time</source>
        <translation>Ping вақти</translation>
    </message>
    <message>
        <source>Last block time</source>
        <translation>Сўнгги блок вақти</translation>
    </message>
    <message>
        <source>&amp;Open</source>
        <translation>&amp;Очиш</translation>
    </message>
    <message>
        <source>&amp;Console</source>
        <translation>&amp;Терминал</translation>
    </message>
    <message>
        <source>&amp;Network Traffic</source>
        <translation>&amp;Тармоқ трафиги</translation>
    </message>
    <message>
        <source>Totals</source>
        <translation>Жами</translation>
    </message>
    <message>
        <source>In:</source>
        <translation>Ичига:</translation>
    </message>
    <message>
        <source>Out:</source>
        <translation>Ташқарига:</translation>
    </message>
    <message>
        <source>Debug log file</source>
        <translation>Тузатиш журнали файли</translation>
    </message>
    <message>
        <source>Clear console</source>
        <translation>Терминални тозалаш</translation>
    </message>
    <message>
        <source>via %1</source>
        <translation>%1 орқали</translation>
    </message>
    <message>
        <source>never</source>
        <translation>ҳеч қачон</translation>
    </message>
    <message>
        <source>Inbound</source>
        <translation>Ички йўналиш</translation>
    </message>
    <message>
        <source>Outbound</source>
        <translation>Ташқи йўналиш</translation>
    </message>
    <message>
        <source>Yes</source>
        <translation>Ҳа</translation>
    </message>
    <message>
        <source>No</source>
        <translation>Йўқ</translation>
    </message>
    <message>
        <source>Unknown</source>
        <translation>Номаълум</translation>
    </message>
</context>
<context>
    <name>ReceiveCoinsDialog</name>
    <message>
        <source>&amp;Amount:</source>
        <translation>&amp;Миқдор:</translation>
    </message>
    <message>
        <source>&amp;Label:</source>
        <translation>&amp;Ёрлиқ:</translation>
    </message>
    <message>
        <source>&amp;Message:</source>
        <translation>&amp;Хабар:</translation>
    </message>
    <message>
        <source>An optional label to associate with the new receiving address.</source>
        <translation>Янги қабул қилинаётган манзил билан боғланган танланадиган ёрлиқ.</translation>
    </message>
    <message>
        <source>Use this form to request payments. All fields are &lt;b&gt;optional&lt;/b&gt;.</source>
        <translation>Ушбу сўровдан тўловларни сўраш учун фойдаланинг. Барча майдонлар &lt;b&gt;мажбурий эмас&lt;/b&gt;.</translation>
    </message>
    <message>
        <source>An optional amount to request. Leave this empty or zero to not request a specific amount.</source>
        <translation>Хоҳланган миқдор сўрови. Кўрсатилган миқдорни сўраш учун буни бўш ёки ноль қолдиринг.</translation>
    </message>
    <message>
        <source>Clear all fields of the form.</source>
        <translation>Шаклнинг барча майдончаларини тозалаш</translation>
    </message>
    <message>
        <source>Clear</source>
        <translation>Тозалаш</translation>
    </message>
    <message>
        <source>Requested payments history</source>
        <translation>Сўралган тўлов тарихи</translation>
    </message>
    <message>
        <source>Show the selected request (does the same as double clicking an entry)</source>
        <translation>Танланган сўровни кўрсатиш (икки марта босилганда ҳам бир хил амал бажарилсин)</translation>
    </message>
    <message>
        <source>Show</source>
        <translation>Кўрсатиш</translation>
    </message>
    <message>
        <source>Remove the selected entries from the list</source>
        <translation>Танланганларни рўйхатдан ўчириш</translation>
    </message>
    <message>
        <source>Remove</source>
        <translation>Ўчириш</translation>
    </message>
    </context>
<context>
    <name>ReceiveRequestDialog</name>
    <message>
        <source>QR Code</source>
        <translation>QR Коди</translation>
    </message>
    <message>
        <source>Copy &amp;Address</source>
        <translation>Нусҳалаш &amp; Манзил</translation>
    </message>
    <message>
        <source>&amp;Save Image...</source>
        <translation>Расмни &amp;сақлаш</translation>
    </message>
    <message>
        <source>Amount</source>
        <translation>Миқдори</translation>
    </message>
    <message>
        <source>Wallet</source>
        <translation>Ҳамён</translation>
    </message>
</context>
<context>
    <name>RecentRequestsTableModel</name>
    <message>
        <source>Date</source>
        <translation>Сана</translation>
    </message>
    </context>
<context>
    <name>SendCoinsDialog</name>
    <message>
        <source>Send Coins</source>
        <translation>Тангаларни жунат</translation>
    </message>
    <message>
        <source>Coin Control Features</source>
        <translation>Танга бошқаруви ҳусусиятлари</translation>
    </message>
    <message>
        <source>automatically selected</source>
        <translation>автоматик тарзда танланган</translation>
    </message>
    <message>
        <source>Insufficient funds!</source>
        <translation>Кам миқдор</translation>
    </message>
    <message>
        <source>Quantity:</source>
        <translation>Сони:</translation>
    </message>
    <message>
        <source>Bytes:</source>
        <translation>Байт:</translation>
    </message>
    <message>
        <source>Amount:</source>
        <translation>Миқдори:</translation>
    </message>
    <message>
        <source>Fee:</source>
        <translation>Солиқ:</translation>
    </message>
    <message>
        <source>After Fee:</source>
        <translation>Солиқдан сўнг:</translation>
    </message>
    <message>
        <source>Change:</source>
        <translation>Ўзгартириш:</translation>
    </message>
    <message>
        <source>If this is activated, but the change address is empty or invalid, change will be sent to a newly generated address.</source>
        <translation>Агар бу фаоллаштирилса, аммо ўзгартирилган манзил бўл ёки нотўғри бўлса, ўзгариш янги яратилган манзилга жўнатилади.</translation>
    </message>
    <message>
        <source>Custom change address</source>
        <translation>Бошқа ўзгартирилган манзил</translation>
    </message>
    <message>
        <source>Transaction Fee:</source>
        <translation>Ўтказма тўлови</translation>
    </message>
    <message>
        <source>Choose...</source>
        <translation>Танлов</translation>
    </message>
    <message>
        <source>per kilobyte</source>
        <translation>Хар килобайтига</translation>
    </message>
    <message>
        <source>Recommended:</source>
        <translation>Тавсия этилган</translation>
    </message>
    <message>
        <source>Send to multiple recipients at once</source>
        <translation>Бирданига бир нечта қабул қилувчиларга жўнатиш</translation>
    </message>
    <message>
        <source>Clear all fields of the form.</source>
        <translation>Шаклнинг барча майдончаларини тозалаш</translation>
    </message>
    <message>
        <source>Dust:</source>
        <translation>Ахлат қутиси:</translation>
    </message>
    <message>
        <source>Clear &amp;All</source>
        <translation>Барчасини &amp; Тозалаш</translation>
    </message>
    <message>
        <source>Balance:</source>
        <translation>Баланс</translation>
    </message>
    <message>
        <source>Confirm the send action</source>
        <translation>Жўнатиш амалини тасдиқлаш</translation>
    </message>
    <message>
        <source>S&amp;end</source>
        <translation>Жў&amp;натиш</translation>
    </message>
    <message>
        <source>Transaction fee</source>
        <translation>Ўтказма тўлови</translation>
    </message>
    </context>
<context>
    <name>SendCoinsEntry</name>
    <message>
        <source>A&amp;mount:</source>
        <translation>&amp;Миқдори:</translation>
    </message>
    <message>
        <source>Pay &amp;To:</source>
        <translation>&amp;Тўлов олувчи:</translation>
    </message>
    <message>
        <source>&amp;Label:</source>
        <translation>&amp;Ёрлиқ:</translation>
    </message>
    <message>
        <source>Choose previously used address</source>
        <translation>Олдин фойдаланилган манзилни танла</translation>
    </message>
    <message>
        <source>This is a normal payment.</source>
        <translation>Бу нормал тўлов.</translation>
    </message>
    <message>
        <source>Alt+A</source>
        <translation>Alt+A</translation>
    </message>
    <message>
        <source>Paste address from clipboard</source>
        <translation>Клипбоарддан манзилни қўйиш</translation>
    </message>
    <message>
        <source>Alt+P</source>
        <translation>Alt+P</translation>
    </message>
    <message>
        <source>Message:</source>
        <translation>Хабар</translation>
    </message>
    <message>
        <source>Pay To:</source>
        <translation>Тўлов олувчи:</translation>
    </message>
    </context>
<context>
    <name>SendConfirmationDialog</name>
    <message>
        <source>Yes</source>
        <translation>Ҳа</translation>
    </message>
</context>
<context>
    <name>ShutdownWindow</name>
    </context>
<context>
    <name>SignVerifyMessageDialog</name>
    <message>
        <source>Choose previously used address</source>
        <translation>Олдин фойдаланилган манзилни танла</translation>
    </message>
    <message>
        <source>Alt+A</source>
        <translation>Alt+A</translation>
    </message>
    <message>
        <source>Paste address from clipboard</source>
        <translation>Клипбоарддан манзилни қўйиш</translation>
    </message>
    <message>
        <source>Alt+P</source>
        <translation>Alt+P</translation>
    </message>
    <message>
        <source>Signature</source>
        <translation>Имзо</translation>
    </message>
    <message>
        <source>Clear &amp;All</source>
        <translation>Барчасини &amp; Тозалаш</translation>
    </message>
    </context>
<context>
    <name>TrafficGraphWidget</name>
    </context>
<context>
    <name>TransactionDesc</name>
    <message>
        <source>Date</source>
        <translation>Сана</translation>
    </message>
    <message>
        <source>unknown</source>
        <translation>Номаълум</translation>
    </message>
    <message>
        <source>Transaction fee</source>
        <translation>Ўтказма тўлови</translation>
    </message>
    <message>
        <source>Amount</source>
        <translation>Миқдори</translation>
    </message>
    </context>
<context>
    <name>TransactionDescDialog</name>
    <message>
        <source>This pane shows a detailed description of the transaction</source>
        <translation>Ушбу ойна операциянинг батафсил таърифини кўрсатади</translation>
    </message>
    </context>
<context>
    <name>TransactionTableModel</name>
    <message>
        <source>Date</source>
        <translation>Сана</translation>
    </message>
    </context>
<context>
    <name>TransactionView</name>
    <message>
        <source>Confirmed</source>
        <translation>Тасдиқланди</translation>
    </message>
    <message>
        <source>Date</source>
        <translation>Сана</translation>
    </message>
    </context>
<context>
    <name>UnitDisplayStatusBarControl</name>
    </context>
<context>
    <name>WalletController</name>
    </context>
<context>
    <name>WalletFrame</name>
    </context>
<context>
    <name>WalletModel</name>
    <message>
        <source>Send Coins</source>
        <translation>Тангаларни жунат</translation>
    </message>
    </context>
<context>
    <name>WalletView</name>
<<<<<<< HEAD
    <message>
        <source>&amp;Export</source>
        <translation>&amp;Экспорт</translation>
    </message>
    <message>
        <source>Export the data in the current tab to a file</source>
        <translation>Жорий ички ойна ичидаги маълумотларни файлга экспорт қилиш</translation>
    </message>
    </context>
<context>
    <name>bitcoin-core</name>
    <message>
        <source>Bitcoin Core</source>
        <translation>Blackcoin More</translation>
    </message>
    <message>
        <source>Information</source>
        <translation>Маълумот</translation>
=======
    <message>
        <source>&amp;Export</source>
        <translation>&amp;Экспорт</translation>
>>>>>>> 2f9f9b37
    </message>
    <message>
        <source>Export the data in the current tab to a file</source>
        <translation>Жорий ички ойна ичидаги маълумотларни файлга экспорт қилиш</translation>
    </message>
    </context>
<context>
    <name>bitcoin-core</name>
    <message>
        <source>Insufficient funds</source>
        <translation>Кам миқдор</translation>
    </message>
    <message>
        <source>Loading block index...</source>
        <translation>Тўсиқ индекси юкланмоқда...</translation>
    </message>
    <message>
        <source>Loading wallet...</source>
        <translation>Ҳамён юкланмоқда...</translation>
    </message>
    <message>
        <source>Rescanning...</source>
        <translation>Қайта текшириб чиқилмоқда...</translation>
    </message>
    <message>
        <source>Done loading</source>
        <translation>Юклаш тайёр</translation>
    </message>
</context>
</TS><|MERGE_RESOLUTION|>--- conflicted
+++ resolved
@@ -162,13 +162,6 @@
         <translation>Хабарни &amp;тасдиқлаш...</translation>
     </message>
     <message>
-<<<<<<< HEAD
-        <source>Bitcoin</source>
-        <translation>Blackcoin</translation>
-    </message>
-    <message>
-=======
->>>>>>> 2f9f9b37
         <source>&amp;Send</source>
         <translation>&amp;Жўнатиш</translation>
     </message>
@@ -1205,7 +1198,6 @@
     </context>
 <context>
     <name>WalletView</name>
-<<<<<<< HEAD
     <message>
         <source>&amp;Export</source>
         <translation>&amp;Экспорт</translation>
@@ -1218,26 +1210,6 @@
 <context>
     <name>bitcoin-core</name>
     <message>
-        <source>Bitcoin Core</source>
-        <translation>Blackcoin More</translation>
-    </message>
-    <message>
-        <source>Information</source>
-        <translation>Маълумот</translation>
-=======
-    <message>
-        <source>&amp;Export</source>
-        <translation>&amp;Экспорт</translation>
->>>>>>> 2f9f9b37
-    </message>
-    <message>
-        <source>Export the data in the current tab to a file</source>
-        <translation>Жорий ички ойна ичидаги маълумотларни файлга экспорт қилиш</translation>
-    </message>
-    </context>
-<context>
-    <name>bitcoin-core</name>
-    <message>
         <source>Insufficient funds</source>
         <translation>Кам миқдор</translation>
     </message>
