<TS language="vi" version="2.1">
<context>
    <name>AddressBookPage</name>
    <message>
        <source>Right-click to edit address or label</source>
        <translation>Phải chuột để sửa địa chỉ hoặc nhãn</translation>
    </message>
    <message>
        <source>Create a new address</source>
        <translation>Tạo một địa chỉ mới</translation>
    </message>
    <message>
        <source>&amp;New</source>
        <translation>&amp;Mới</translation>
    </message>
    <message>
        <source>Copy the currently selected address to the system clipboard</source>
        <translation>Sao chép các địa chỉ đã được chọn vào bộ nhớ tạm thời của hệ thống</translation>
    </message>
    <message>
        <source>&amp;Copy</source>
        <translation>&amp;Sao chép</translation>
    </message>
    <message>
        <source>C&amp;lose</source>
        <translation>Đ&amp;óng lại</translation>
    </message>
    <message>
        <source>Delete the currently selected address from the list</source>
        <translation>Xóa địa chỉ đang chọn từ danh sách</translation>
    </message>
    <message>
        <source>Enter address or label to search</source>
        <translation>Enter address or label to search</translation>
    </message>
    <message>
        <source>Export the data in the current tab to a file</source>
        <translation>Xuất dữ liệu trong thẻ hiện tại ra file</translation>
    </message>
    <message>
        <source>&amp;Export</source>
        <translation>&amp;Xuất</translation>
    </message>
    <message>
        <source>&amp;Delete</source>
        <translation>&amp;Xóa</translation>
    </message>
    <message>
        <source>Choose the address to send coins to</source>
        <translation>Chọn địa chỉ để gửi coins đến</translation>
    </message>
    <message>
        <source>Choose the address to receive coins with</source>
        <translation>Chọn địa chỉ để nhận coins với</translation>
    </message>
    <message>
        <source>C&amp;hoose</source>
        <translation>C&amp;họn</translation>
    </message>
    <message>
        <source>Sending addresses</source>
        <translation>Địa chỉ đang gửi</translation>
    </message>
    <message>
        <source>Receiving addresses</source>
        <translation>Địa chỉ đang nhận</translation>
    </message>
    <message>
        <source>These are your Bitcoin addresses for sending payments. Always check the amount and the receiving address before sending coins.</source>
        <translation>Đây là những địa chỉ đang thực hiện thanh toán. Luôn kiểm tra số lượng và địa chỉ nhận trước khi gửi coins.</translation>
    </message>
    <message>
        <source>These are your Bitcoin addresses for receiving payments. It is recommended to use a new receiving address for each transaction.</source>
        <translation>Đây là địa chỉ Blackcoin của bạn để nhận thanh toán. Khuyến cáo nên sử dụng địa chỉ mới cho mỗi giao dịch.</translation>
    </message>
    <message>
        <source>&amp;Copy Address</source>
        <translation>&amp;Copy Địa Chỉ</translation>
    </message>
    <message>
        <source>Copy &amp;Label</source>
        <translation>Copy &amp;Nhãn</translation>
    </message>
    <message>
        <source>&amp;Edit</source>
        <translation>&amp;Edit</translation>
    </message>
    <message>
        <source>Export Address List</source>
        <translation>Xuất List Địa Chỉ</translation>
    </message>
    <message>
        <source>Comma separated file (*.csv)</source>
        <translation>Comma separated file (*.csv)</translation>
    </message>
    <message>
        <source>Exporting Failed</source>
        <translation>Xuất Thất Bại</translation>
    </message>
    </context>
<context>
    <name>AddressTableModel</name>
    <message>
        <source>Label</source>
        <translation>Nhãn</translation>
    </message>
    <message>
        <source>Address</source>
        <translation>Địa chỉ</translation>
    </message>
    <message>
        <source>(no label)</source>
        <translation>(không nhãn)</translation>
    </message>
</context>
<context>
    <name>AskPassphraseDialog</name>
    <message>
        <source>Passphrase Dialog</source>
        <translation>Log Cụm Mật Khẩu</translation>
    </message>
    <message>
        <source>Enter passphrase</source>
        <translation>Nhập cụm mật khẩu</translation>
    </message>
    <message>
        <source>New passphrase</source>
        <translation>Cụm mật khẩu mới</translation>
    </message>
    <message>
        <source>Repeat new passphrase</source>
        <translation>Lặp lại cụm mật khẩu mới</translation>
    </message>
    <message>
        <source>Show password</source>
        <translation>Hiện mật khẩu</translation>
    </message>
    <message>
        <source>Enter the new passphrase to the wallet.&lt;br/&gt;Please use a passphrase of &lt;b&gt;ten or more random characters&lt;/b&gt;, or &lt;b&gt;eight or more words&lt;/b&gt;.</source>
        <translation>Gõ cụm mật khẩu mới cho ví.&lt;br/&gt;Vui lòng dùng cụm mật khẩu của&lt;b&gt;mười hoặc hơn ký tự ngẫu nhiên&lt;/b&gt;, hoặc &lt;b&gt;tám hoặc nhiều từ hơn&lt;/b&gt;.</translation>
    </message>
    <message>
        <source>Encrypt wallet</source>
        <translation>Ví mã hóa</translation>
    </message>
    <message>
        <source>This operation needs your wallet passphrase to unlock the wallet.</source>
        <translation>Quá trình này cần cụm mật khẩu của bạn để mở khóa ví.</translation>
    </message>
    <message>
        <source>Unlock wallet</source>
        <translation>Mở khóa ví</translation>
    </message>
    <message>
        <source>This operation needs your wallet passphrase to decrypt the wallet.</source>
        <translation>Quá trình này cần cụm mật khẩu của bạn để giải mã ví.</translation>
    </message>
    <message>
        <source>Decrypt wallet</source>
        <translation>Giải mã ví</translation>
    </message>
    <message>
        <source>Change passphrase</source>
        <translation>Đổi cụm mật khẩu</translation>
    </message>
    <message>
        <source>Enter the old passphrase and new passphrase to the wallet.</source>
        <translation>Nhập cụm mật khẩu cũ và cụm mật khẩu mới cho ví.</translation>
    </message>
    <message>
        <source>Confirm wallet encryption</source>
        <translation>Xác nhận mã hóa ví</translation>
    </message>
    <message>
        <source>Warning: If you encrypt your wallet and lose your passphrase, you will &lt;b&gt;LOSE ALL OF YOUR BITCOINS&lt;/b&gt;!</source>
        <translation>Cảnh báo: Nếu bạn mã hóa ví và mất cụm mật khẩu, bạn sẽ &lt;b&gt;MẤT TẤT CẢ BLACKCOINS&lt;/b&gt;!</translation>
    </message>
    <message>
        <source>Are you sure you wish to encrypt your wallet?</source>
        <translation>Bạn có chắc bạn muốn mã hóa ví của mình?</translation>
    </message>
    <message>
        <source>Wallet encrypted</source>
        <translation>Ví đã được mã hóa</translation>
    </message>
    <message>
<<<<<<< HEAD
        <source>%1 will close now to finish the encryption process. Remember that encrypting your wallet cannot fully protect your bitcoins from being stolen by malware infecting your computer.</source>
        <translation>%1 sẽ đóng lúc này để kết thúc quá trình mã hóa. Nhớ rằng việc mã hóa ví không thể bảo vệ hoàn toàn số blackcoins khỏi việc Malware lây nhiễm đến computer của bạn.</translation>
=======
        <source>Your wallet is now encrypted. Remember that encrypting your wallet cannot fully protect your bitcoins from being stolen by malware infecting your computer.</source>
        <translation>Ví bạn đã được mã hóa bây giờ. Hãy nhớ rằng việc mã hóa ví bạn không thể hoàn toàn bảo vệ bitcoin của bạn bị đánh cắp bới phần mềm độc hại dính vào máy tính bạn</translation>
>>>>>>> 8b676984
    </message>
    <message>
        <source>IMPORTANT: Any previous backups you have made of your wallet file should be replaced with the newly generated, encrypted wallet file. For security reasons, previous backups of the unencrypted wallet file will become useless as soon as you start using the new, encrypted wallet.</source>
        <translation>QUAN TRỌNG: Bất cứ backup nào bạn từng làm trước đây từ ví của bạn nên được thay thế tạo mới, file mã hóa ví. Vì lý do bảo mật, các backup trước đây của các ví chưa mã hóa sẽ bị vô tác dụng ngay khi bạn bắt đầu sử dụng mới, ví đã được mã hóa.</translation>
    </message>
    <message>
        <source>Wallet encryption failed</source>
        <translation>Quá trình mã hóa ví thất bại</translation>
    </message>
    <message>
        <source>Wallet encryption failed due to an internal error. Your wallet was not encrypted.</source>
        <translation>Quá trình mã hóa ví thất bại do một lỗi nội tại. Ví của bạn vẫn chưa được mã hóa.</translation>
    </message>
    <message>
        <source>The supplied passphrases do not match.</source>
        <translation>Cụm mật khẩu được cung cấp không đúng.</translation>
    </message>
    <message>
        <source>Wallet unlock failed</source>
        <translation>Mở khóa ví thất bại</translation>
    </message>
    <message>
        <source>The passphrase entered for the wallet decryption was incorrect.</source>
        <translation>Cụm mật khẩu đã nhập để giải mã ví không đúng.</translation>
    </message>
    <message>
        <source>Wallet decryption failed</source>
        <translation>Giải mã ví thất bại</translation>
    </message>
    <message>
        <source>Wallet passphrase was successfully changed.</source>
        <translation>Cụm mật khẩu thay đổi thành công.</translation>
    </message>
    <message>
        <source>Warning: The Caps Lock key is on!</source>
        <translation>Cảnh báo: chữ Viết Hoa đang bật!</translation>
    </message>
</context>
<context>
    <name>BanTableModel</name>
    <message>
        <source>IP/Netmask</source>
        <translation>IP/Netmask</translation>
    </message>
    <message>
        <source>Banned Until</source>
        <translation>Cấm Đến</translation>
    </message>
</context>
<context>
    <name>BitcoinGUI</name>
    <message>
        <source>Sign &amp;message...</source>
        <translation>Chữ ký &amp;lời nhắn...</translation>
    </message>
    <message>
        <source>Synchronizing with network...</source>
        <translation>Đồng bộ hóa với network...</translation>
    </message>
    <message>
        <source>&amp;Overview</source>
        <translation>&amp;Tổng quan</translation>
    </message>
    <message>
        <source>Show general overview of wallet</source>
        <translation>Hiển thị tổng quan ví</translation>
    </message>
    <message>
        <source>&amp;Transactions</source>
        <translation>&amp;Các Giao Dịch</translation>
    </message>
    <message>
        <source>Browse transaction history</source>
        <translation>Trình duyệt lịch sử giao dịch</translation>
    </message>
    <message>
        <source>E&amp;xit</source>
        <translation>T&amp;hoát</translation>
    </message>
    <message>
        <source>Quit application</source>
        <translation>Đóng ứng dụng</translation>
    </message>
    <message>
        <source>&amp;About %1</source>
        <translation>&amp;Khoảng %1</translation>
    </message>
    <message>
        <source>Show information about %1</source>
        <translation>Hiện thông tin khoảng %1</translation>
    </message>
    <message>
        <source>About &amp;Qt</source>
        <translation>Về &amp;Qt</translation>
    </message>
    <message>
        <source>Show information about Qt</source>
        <translation>Hiện thông tin về Qt</translation>
    </message>
    <message>
        <source>&amp;Options...</source>
        <translation>&amp;Tùy chọn...</translation>
    </message>
    <message>
        <source>Modify configuration options for %1</source>
        <translation>Sửa đổi tùy chỉnh cấu hình cho %1</translation>
    </message>
    <message>
        <source>&amp;Encrypt Wallet...</source>
        <translation>&amp;Mã Hóa Ví...</translation>
    </message>
    <message>
        <source>&amp;Backup Wallet...</source>
        <translation>&amp;Backup Ví...</translation>
    </message>
    <message>
        <source>&amp;Change Passphrase...</source>
        <translation>&amp;Thay Đổi Cụm Mật Khẩu...</translation>
    </message>
    <message>
        <source>Open &amp;URI...</source>
        <translation>Mở &amp;URI...</translation>
    </message>
    <message>
        <source>Wallet:</source>
        <translation>Ví tiền</translation>
    </message>
    <message>
<<<<<<< HEAD
        <source>default wallet</source>
        <translation>ví mặc định</translation>
    </message>
    <message>
=======
>>>>>>> 8b676984
        <source>Click to disable network activity.</source>
        <translation>Click để vô hiệu hoạt động mạng.</translation>
    </message>
    <message>
        <source>Network activity disabled.</source>
        <translation>Hoạt động mạng được vô hiệu.</translation>
    </message>
    <message>
        <source>Click to enable network activity again.</source>
        <translation>Click để mở hoạt động mạng trở lại.</translation>
    </message>
    <message>
        <source>Syncing Headers (%1%)...</source>
        <translation>Đồng bộ hóa tiêu đề (%1%)...</translation>
    </message>
    <message>
        <source>Reindexing blocks on disk...</source>
        <translation>Khôi phục các khối trên ổ đĩa...</translation>
    </message>
    <message>
        <source>Proxy is &lt;b&gt;enabled&lt;/b&gt;: %1</source>
        <translation>Proxy là &lt;b&gt; cho phép &lt;/b&gt;: %1</translation>
    </message>
    <message>
        <source>Send coins to a Bitcoin address</source>
        <translation>Gửi coin đến một địa chỉ Blackcoin</translation>
    </message>
    <message>
        <source>Backup wallet to another location</source>
        <translation>Backup ví đến một địa chỉ khác</translation>
    </message>
    <message>
        <source>Change the passphrase used for wallet encryption</source>
        <translation>Thay đổi cụm mật khẩu cho ví đã mã hóa</translation>
    </message>
    <message>
        <source>&amp;Debug window</source>
        <translation>&amp;Debug window</translation>
    </message>
    <message>
        <source>Open debugging and diagnostic console</source>
        <translation>Mở trình gỡ lỗi và giao diện điều chỉnh chẩn đoán</translation>
    </message>
    <message>
        <source>&amp;Verify message...</source>
        <translation>&amp;Lời nhắn xác nhận...</translation>
    </message>
    <message>
        <source>Bitcoin</source>
        <translation>Blackcoin</translation>
    </message>
    <message>
        <source>&amp;Send</source>
        <translation>&amp;Gửi</translation>
    </message>
    <message>
        <source>&amp;Receive</source>
        <translation>&amp;Nhận</translation>
    </message>
    <message>
        <source>&amp;Show / Hide</source>
        <translation>&amp;Hiển thị / Ẩn</translation>
    </message>
    <message>
        <source>Show or hide the main Window</source>
        <translation>Hiện hoặc ẩn cửa sổ chính</translation>
    </message>
    <message>
        <source>Encrypt the private keys that belong to your wallet</source>
        <translation>Mã hóa private key thuộc về ví của bạn</translation>
    </message>
    <message>
        <source>Sign messages with your Bitcoin addresses to prove you own them</source>
        <translation>Đăng ký lời nhắn với địa chỉ Blackcoin của bạn để chứng minh quyền sở hữu chúng</translation>
    </message>
    <message>
        <source>Verify messages to ensure they were signed with specified Bitcoin addresses</source>
        <translation>Xác minh lời nhắn để chắc chắn đã được đăng ký với địa chỉ Blackcoin xác định</translation>
    </message>
    <message>
        <source>&amp;File</source>
        <translation>&amp;File</translation>
    </message>
    <message>
        <source>&amp;Settings</source>
        <translation>&amp;Settings</translation>
    </message>
    <message>
        <source>&amp;Help</source>
        <translation>&amp;Help</translation>
    </message>
    <message>
        <source>Tabs toolbar</source>
        <translation>Các thanh công cụ</translation>
    </message>
    <message>
        <source>Request payments (generates QR codes and bitcoin: URIs)</source>
        <translation>Yêu cầu thanh toán (tạo QR code và blackcoin: URIs)</translation>
    </message>
    <message>
        <source>Show the list of used sending addresses and labels</source>
        <translation>Hiển thị danh sách các địa chỉ và nhãn đã dùng để gửi</translation>
    </message>
    <message>
        <source>Show the list of used receiving addresses and labels</source>
        <translation>Hiển thị danh sách các địa chỉ và nhãn đã dùng để nhận</translation>
    </message>
    <message>
        <source>Open a bitcoin: URI or payment request</source>
        <translation>Mở một blackcoin: URI hoặc yêu cầu thanh toán</translation>
    </message>
    <message>
        <source>&amp;Command-line options</source>
        <translation>&amp;Tùy chỉnh Command-line </translation>
    </message>
    <message numerus="yes">
        <source>%n active connection(s) to Bitcoin network</source>
        <translation><numerusform>%n kết nối đến Blackcoin network</numerusform></translation>
    </message>
    <message>
        <source>Indexing blocks on disk...</source>
        <translation>Khối đang được ghi nhận trên đĩa...</translation>
    </message>
    <message>
        <source>Processing blocks on disk...</source>
        <translation>Khối đang được xử lý trên đĩa...</translation>
    </message>
    <message numerus="yes">
        <source>Processed %n block(s) of transaction history.</source>
        <translation><numerusform>Hoàn thành %n khối của lịch sử giao dịch.</numerusform></translation>
    </message>
    <message>
        <source>%1 behind</source>
        <translation>%1 phia sau</translation>
    </message>
    <message>
        <source>Last received block was generated %1 ago.</source>
        <translation>Khối nhận cuối cùng đã được tạo %1.</translation>
    </message>
    <message>
        <source>Transactions after this will not yet be visible.</source>
        <translation>Các giao dịch sau giao dịch này sẽ không được hiển thị.</translation>
    </message>
    <message>
        <source>Error</source>
        <translation>Lỗi</translation>
    </message>
    <message>
        <source>Warning</source>
        <translation>Cảnh báo</translation>
    </message>
    <message>
        <source>Information</source>
        <translation>Thông tin</translation>
    </message>
    <message>
        <source>Up to date</source>
        <translation>Đã cập nhật</translation>
    </message>
    <message>
        <source>&amp;Sending addresses</source>
        <translation>&amp;Các địa chỉ đang gửi</translation>
    </message>
    <message>
        <source>&amp;Receiving addresses</source>
        <translation>&amp;Các địa chỉ đang nhận</translation>
    </message>
    <message>
        <source>Open Wallet</source>
        <translation>Mớ ví</translation>
    </message>
    <message>
        <source>Open a wallet</source>
        <translation>Mở một ví</translation>
    </message>
    <message>
        <source>Close Wallet...</source>
        <translation>Đóng ví...</translation>
    </message>
    <message>
        <source>Close wallet</source>
        <translation>Đông ví</translation>
    </message>
    <message>
        <source>Show the %1 help message to get a list with possible Bitcoin command-line options</source>
        <translation>Hiển thị %1 tin nhắn hỗ trợ để nhận được danh sách Blackcoin command-line khả dụng</translation>
    </message>
    <message>
        <source>default wallet</source>
        <translation>ví mặc định</translation>
    </message>
    <message>
        <source>Opening Wallet &lt;b&gt;%1&lt;/b&gt;...</source>
        <translation>Đang mở ví &lt;b&gt; %1&lt;/b&gt;...</translation>
    </message>
    <message>
        <source>&amp;Window</source>
        <translation>&amp;Window</translation>
    </message>
    <message>
        <source>%1 client</source>
        <translation>%1 khách</translation>
    </message>
    <message>
        <source>Connecting to peers...</source>
        <translation>Đang kết nối đến peers...</translation>
    </message>
    <message>
        <source>Catching up...</source>
        <translation>Đang bắt kịp...</translation>
    </message>
    <message>
        <source>Date: %1
</source>
        <translation>Ngày %1
</translation>
    </message>
    <message>
        <source>Amount: %1
</source>
        <translation>Số lượng: %1
</translation>
    </message>
    <message>
        <source>Type: %1
</source>
        <translation>Loại: %1
</translation>
    </message>
    <message>
        <source>Label: %1
</source>
        <translation>Nhãn: %1
</translation>
    </message>
    <message>
        <source>Address: %1
</source>
        <translation>Địa chỉ: %1
</translation>
    </message>
    <message>
        <source>Sent transaction</source>
        <translation>Giao dịch đã gửi</translation>
    </message>
    <message>
        <source>Incoming transaction</source>
        <translation>Giao dịch đang nhận</translation>
    </message>
    <message>
        <source>HD key generation is &lt;b&gt;enabled&lt;/b&gt;</source>
        <translation>Khởi tạo HD key &lt;b&gt;enabled&lt;/b&gt;</translation>
    </message>
    <message>
        <source>HD key generation is &lt;b&gt;disabled&lt;/b&gt;</source>
        <translation>Khởi tạo HD key &lt;b&gt;disabled&lt;/b&gt;</translation>
    </message>
    <message>
        <source>Wallet is &lt;b&gt;encrypted&lt;/b&gt; and currently &lt;b&gt;unlocked&lt;/b&gt;</source>
        <translation>Ví thì &lt;b&gt;encrypted&lt;/b&gt; và hiện tại &lt;b&gt;unlocked&lt;/b&gt;</translation>
    </message>
    <message>
        <source>Wallet is &lt;b&gt;encrypted&lt;/b&gt; and currently &lt;b&gt;locked&lt;/b&gt;</source>
        <translation>Ví thì &lt;b&gt;encrypted&lt;/b&gt; và hiện tại &lt;b&gt;locked&lt;/b&gt;</translation>
    </message>
    <message>
        <source>A fatal error occurred. Bitcoin can no longer continue safely and will quit.</source>
        <translation>Một lỗi nghiêm trọng vừa xảy ra. Blackcoin có thể không còn tiếp tục an toàn và sẽ bị bỏ.</translation>
    </message>
</context>
<context>
    <name>CoinControlDialog</name>
    <message>
        <source>Coin Selection</source>
        <translation>Lựa chọn Coin</translation>
    </message>
    <message>
        <source>Quantity:</source>
        <translation>Số lượng:</translation>
    </message>
    <message>
        <source>Bytes:</source>
        <translation>Bytes:</translation>
    </message>
    <message>
        <source>Amount:</source>
        <translation>Số lượng:</translation>
    </message>
    <message>
        <source>Fee:</source>
        <translation>Phí:</translation>
    </message>
    <message>
        <source>Dust:</source>
        <translation>Rác:</translation>
    </message>
    <message>
        <source>After Fee:</source>
        <translation>Sau Phí:</translation>
    </message>
    <message>
        <source>Change:</source>
        <translation>Thay đổi:</translation>
    </message>
    <message>
        <source>(un)select all</source>
        <translation>(không)chọn tất cả</translation>
    </message>
    <message>
        <source>Tree mode</source>
        <translation>Tree mode</translation>
    </message>
    <message>
        <source>List mode</source>
        <translation>List mode</translation>
    </message>
    <message>
        <source>Amount</source>
        <translation>Số lượng</translation>
    </message>
    <message>
        <source>Received with label</source>
        <translation>Đã nhận với nhãn</translation>
    </message>
    <message>
        <source>Received with address</source>
        <translation>Đã nhận với địa chỉ</translation>
    </message>
    <message>
        <source>Date</source>
        <translation>Ngày</translation>
    </message>
    <message>
        <source>Confirmations</source>
        <translation>Xác nhận</translation>
    </message>
    <message>
        <source>Confirmed</source>
        <translation>Đã xác nhận</translation>
    </message>
    <message>
        <source>Copy address</source>
        <translation>Sao chép địa chỉ</translation>
    </message>
    <message>
        <source>Copy label</source>
        <translation>Sao chép nhãn</translation>
    </message>
    <message>
        <source>Copy amount</source>
        <translation>Sao chép số lượng</translation>
    </message>
    <message>
        <source>Copy transaction ID</source>
        <translation>Sao chép ID giao dịch</translation>
    </message>
    <message>
        <source>Lock unspent</source>
        <translation>Khóa unspent</translation>
    </message>
    <message>
        <source>Unlock unspent</source>
        <translation>Mở khóa unspent</translation>
    </message>
    <message>
        <source>Copy quantity</source>
        <translation>Sao chép số lượng</translation>
    </message>
    <message>
        <source>Copy fee</source>
        <translation>Sao chép phí</translation>
    </message>
    <message>
        <source>Copy after fee</source>
        <translation>Sao chép sau phí</translation>
    </message>
    <message>
        <source>Copy bytes</source>
        <translation>Sao chép bytes</translation>
    </message>
    <message>
        <source>Copy dust</source>
        <translation>Sao chép rác</translation>
    </message>
    <message>
        <source>Copy change</source>
        <translation>Sao chép thay đổi</translation>
    </message>
    <message>
        <source>(%1 locked)</source>
        <translation>(%1 đã khóa)</translation>
    </message>
    <message>
        <source>yes</source>
        <translation>có</translation>
    </message>
    <message>
        <source>no</source>
        <translation>không</translation>
    </message>
    <message>
        <source>This label turns red if any recipient receives an amount smaller than the current dust threshold.</source>
        <translation>Label này chuyển sang đỏ nếu bất cứ giao dịch nhận nào có số lượng nhỏ hơn ngưỡng dust.</translation>
    </message>
    <message>
        <source>Can vary +/- %1 satoshi(s) per input.</source>
        <translation>Có thể thay đổi +/-%1 satoshi(s) trên input.</translation>
    </message>
    <message>
        <source>(no label)</source>
        <translation>(không nhãn)</translation>
    </message>
    <message>
        <source>change from %1 (%2)</source>
        <translation>change từ %1 (%2)</translation>
    </message>
    <message>
        <source>(change)</source>
        <translation>(change)</translation>
    </message>
</context>
<context>
    <name>EditAddressDialog</name>
    <message>
        <source>Edit Address</source>
        <translation>Edit Address</translation>
    </message>
    <message>
        <source>&amp;Label</source>
        <translation>Nhãn dữ liệu</translation>
    </message>
    <message>
        <source>The label associated with this address list entry</source>
        <translation>Label liên kết với list address ban đầu này</translation>
    </message>
    <message>
        <source>The address associated with this address list entry. This can only be modified for sending addresses.</source>
        <translation>Label liên kết với list address ban đầu này. Điều này chỉ được điều chỉnh cho địa chỉ gửi.</translation>
    </message>
    <message>
        <source>&amp;Address</source>
        <translation>Địa chỉ</translation>
    </message>
    <message>
        <source>New sending address</source>
        <translation>Address đang gửi mới</translation>
    </message>
    <message>
        <source>Edit receiving address</source>
        <translation>Edit address đang nhận</translation>
    </message>
    <message>
        <source>Edit sending address</source>
        <translation>Edit address đang gửi</translation>
    </message>
    <message>
        <source>The entered address "%1" is not a valid Bitcoin address.</source>
        <translation>Address đã nhập "%1" không valid Blackcoin address.</translation>
    </message>
    <message>
        <source>Could not unlock wallet.</source>
        <translation>Không thể unlock wallet.</translation>
    </message>
    <message>
        <source>New key generation failed.</source>
        <translation>Khởi tạo key mới thất bại.</translation>
    </message>
</context>
<context>
    <name>FreespaceChecker</name>
    <message>
        <source>A new data directory will be created.</source>
        <translation>Một danh mục dữ liệu mới sẽ được tạo.</translation>
    </message>
    <message>
        <source>name</source>
        <translation>tên</translation>
    </message>
    <message>
        <source>Directory already exists. Add %1 if you intend to create a new directory here.</source>
        <translation>Danh mục đã tồn tại. Thêm %1 nếu bạn dự định creat một danh mục mới ở đây.</translation>
    </message>
    <message>
        <source>Path already exists, and is not a directory.</source>
        <translation>Path đã tồn tại, và không là danh mục.</translation>
    </message>
    <message>
        <source>Cannot create data directory here.</source>
        <translation>Không thể create dữ liệu danh mục tại đây.</translation>
    </message>
</context>
<context>
    <name>HelpMessageDialog</name>
    <message>
        <source>version</source>
        <translation>phiên bản</translation>
    </message>
    <message>
        <source>(%1-bit)</source>
        <translation>(%1-bit)</translation>
    </message>
    <message>
        <source>About %1</source>
        <translation>About %1</translation>
    </message>
    <message>
        <source>Command-line options</source>
        <translation>Command-line options</translation>
    </message>
</context>
<context>
    <name>Intro</name>
    <message>
        <source>Welcome</source>
        <translation>Welcome</translation>
    </message>
    <message>
        <source>Welcome to %1.</source>
        <translation>Welcome to %1.</translation>
    </message>
    <message>
        <source>As this is the first time the program is launched, you can choose where %1 will store its data.</source>
        <translation>Đây là lần đầu chương trình khởi chạy, bạn có thể chọn nơi %1 sẽ lưu trữ data.</translation>
    </message>
    <message>
        <source>When you click OK, %1 will begin to download and process the full %4 block chain (%2GB) starting with the earliest transactions in %3 when %4 initially launched.</source>
        <translation>Khi bạn click OK, %1 sẽ bắt đầu download và process the full %4 block chain (%2GB) starting with the earliest transactions in %3 when %4 initially launched.</translation>
    </message>
    <message>
        <source>This initial synchronisation is very demanding, and may expose hardware problems with your computer that had previously gone unnoticed. Each time you run %1, it will continue downloading where it left off.</source>
        <translation>Đồng bộ hóa ban đầu này rất đòi hỏi, và có thể phơi bày các sự cố về phần cứng với máy tính của bạn trước đó đã không được chú ý. Mỗi khi bạn chạy %1, nó sẽ tiếp tục tải về nơi nó dừng lại.</translation>
    </message>
    <message>
        <source>If you have chosen to limit block chain storage (pruning), the historical data must still be downloaded and processed, but will be deleted afterward to keep your disk usage low.</source>
        <translation>Nếu bạn đã chọn giới hạn block chain lưu trữ (pruning),dữ liệu lịch sử vẫn phải được tải xuống và xử lý, nhưng sẽ bị xóa sau đó để giữ cho việc sử dụng đĩa của bạn ở mức usage thấp.</translation>
    </message>
    <message>
        <source>Use the default data directory</source>
        <translation>Sử dụng default danh mục đa ta</translation>
    </message>
    <message>
        <source>Use a custom data directory:</source>
        <translation>Sử dụng custom danh mục data:</translation>
    </message>
    <message>
        <source>Bitcoin</source>
        <translation>Blackcoin</translation>
    </message>
    <message>
        <source>At least %1 GB of data will be stored in this directory, and it will grow over time.</source>
        <translation>Ít nhất %1 GB data sẽ được trữ tại danh mục này, và nó sẽ lớn theo thời gian.</translation>
    </message>
    <message>
        <source>Approximately %1 GB of data will be stored in this directory.</source>
        <translation>Gần đúng %1 GB of data sẽ được lưu giữ trong danh mục này.</translation>
    </message>
    <message>
        <source>%1 will download and store a copy of the Bitcoin block chain.</source>
        <translation>%1 sẽ download và lưu trữ một bản copy của Blackcoin block chain.</translation>
    </message>
    <message>
        <source>The wallet will also be stored in this directory.</source>
        <translation>Wallet sẽ cùng được lưu giữ trong danh mục này.</translation>
    </message>
    <message>
        <source>Error: Specified data directory "%1" cannot be created.</source>
        <translation>Error: Danh mục data xác định "%1" không thể được tạo.</translation>
    </message>
    <message>
        <source>Error</source>
        <translation>Lỗi</translation>
    </message>
    <message numerus="yes">
        <source>%n GB of free space available</source>
        <translation><numerusform>%n GB of free space available</numerusform></translation>
    </message>
    <message numerus="yes">
        <source>(of %n GB needed)</source>
        <translation><numerusform>(of %n GB cần thiết)</numerusform></translation>
    </message>
</context>
<context>
    <name>ModalOverlay</name>
    <message>
        <source>Form</source>
        <translation>Form</translation>
    </message>
    <message>
        <source>Recent transactions may not yet be visible, and therefore your wallet's balance might be incorrect. This information will be correct once your wallet has finished synchronizing with the bitcoin network, as detailed below.</source>
        <translation>Giao dịch gần đây có thể chưa được hiển thị, và vì vậy số dư wallet của bạn có thể không dúng. Thông tin này sẽ được làm đúng khi wallet hoàn thành đồng bộ với blackcoin network, như chi tiết bên dưới.</translation>
    </message>
    <message>
        <source>Attempting to spend bitcoins that are affected by not-yet-displayed transactions will not be accepted by the network.</source>
        <translation>Cố gắng spend các blackcoin bị ảnh hưởng bởi các giao dịch chưa được hiển thị sẽ không được chấp nhận bởi mạng.</translation>
    </message>
    <message>
        <source>Number of blocks left</source>
        <translation>Số của blocks còn lại</translation>
    </message>
    <message>
        <source>Unknown...</source>
        <translation>Unknown...</translation>
    </message>
    <message>
        <source>Last block time</source>
        <translation>Thời gian block cuối cùng</translation>
    </message>
    <message>
        <source>Progress</source>
        <translation>Tiến độ</translation>
    </message>
    <message>
        <source>Progress increase per hour</source>
        <translation>Tiến độ tăng mỗi giờ</translation>
    </message>
    <message>
        <source>calculating...</source>
        <translation>Đang tính...</translation>
    </message>
    <message>
        <source>Estimated time left until synced</source>
        <translation>Ước tính thời gian còn lại đến khi đồng bộ</translation>
    </message>
    <message>
        <source>Hide</source>
        <translation>Ẩn</translation>
    </message>
    </context>
<context>
    <name>OpenURIDialog</name>
    <message>
        <source>Open URI</source>
        <translation>Mở URI</translation>
    </message>
    <message>
        <source>Open payment request from URI or file</source>
        <translation>Mở payment request từ URI hoặc file</translation>
    </message>
    <message>
        <source>URI:</source>
        <translation>URI:</translation>
    </message>
    <message>
        <source>Select payment request file</source>
        <translation>Chọn payment request file</translation>
    </message>
    <message>
        <source>Select payment request file to open</source>
        <translation>Chọn file payment request để mở</translation>
    </message>
</context>
<context>
    <name>OptionsDialog</name>
    <message>
        <source>Options</source>
        <translation>Tùy chỉnh</translation>
    </message>
    <message>
        <source>&amp;Main</source>
        <translation>&amp;Chính</translation>
    </message>
    <message>
        <source>Automatically start %1 after logging in to the system.</source>
        <translation>Tự động bắt đầu %1 sau khi đăng nhập vào system.</translation>
    </message>
    <message>
        <source>&amp;Start %1 on system login</source>
        <translation>&amp;Bắt đầu %1 trên đăng nhập system</translation>
    </message>
    <message>
        <source>Size of &amp;database cache</source>
        <translation>Size of &amp;database cache</translation>
    </message>
    <message>
        <source>Number of script &amp;verification threads</source>
        <translation>Number of script &amp;verification threads</translation>
    </message>
    <message>
        <source>IP address of the proxy (e.g. IPv4: 127.0.0.1 / IPv6: ::1)</source>
        <translation>IP address of the proxy (e.g. IPv4: 127.0.0.1 / IPv6: ::1)</translation>
    </message>
    <message>
        <source>Shows if the supplied default SOCKS5 proxy is used to reach peers via this network type.</source>
        <translation>Hiển thị nếu cung cấp default SOCKS5 proxy is used to reach peers via this network type.</translation>
    </message>
    <message>
        <source>Minimize instead of exit the application when the window is closed. When this option is enabled, the application will be closed only after selecting Exit in the menu.</source>
        <translation>Minimize thay vì thoát khỏi ứng dụng khi cửa sổ đóng lại. Khi bật tùy chọn này, ứng dụng sẽ chỉ được đóng sau khi chọn Exit trong menu.</translation>
    </message>
    <message>
        <source>Third party URLs (e.g. a block explorer) that appear in the transactions tab as context menu items. %s in the URL is replaced by transaction hash. Multiple URLs are separated by vertical bar |.</source>
        <translation>Bên thứ ba URLs (e.g. a block explorer) xuất hiện trong thẻ giao dịch như context menu items. %s in the URL thì được thay thế bởi transaction hash. Multiple URLs are separated by vertical bar |.</translation>
    </message>
    <message>
        <source>Open the %1 configuration file from the working directory.</source>
        <translation>Mở %1 configuration file từ danh mục làm việc working directory.</translation>
    </message>
    <message>
        <source>Open Configuration File</source>
        <translation>Mở File cấu hình</translation>
    </message>
    <message>
        <source>Reset all client options to default.</source>
        <translation>Reset tất cả client options to default.</translation>
    </message>
    <message>
        <source>&amp;Reset Options</source>
        <translation>&amp;Reset Tùy chọn</translation>
    </message>
    <message>
        <source>&amp;Network</source>
        <translation>&amp;Network</translation>
    </message>
    <message>
        <source>(0 = auto, &lt;0 = leave that many cores free)</source>
        <translation>(0 = auto, &lt;0 = leave that many cores free)</translation>
    </message>
    <message>
        <source>W&amp;allet</source>
        <translation>W&amp;allet</translation>
    </message>
    <message>
        <source>Expert</source>
        <translation>Expert</translation>
    </message>
    <message>
        <source>Enable coin &amp;control features</source>
        <translation>Enable coin &amp;control features</translation>
    </message>
    <message>
        <source>If you disable the spending of unconfirmed change, the change from a transaction cannot be used until that transaction has at least one confirmation. This also affects how your balance is computed.</source>
        <translation>If you disable the spending of unconfirmed change, the change from a transaction cannot be used until that transaction has at least one confirmation. This also affects how your balance is computed.</translation>
    </message>
    <message>
        <source>&amp;Spend unconfirmed change</source>
        <translation>&amp;Spend unconfirmed change</translation>
    </message>
    <message>
        <source>Automatically open the Bitcoin client port on the router. This only works when your router supports UPnP and it is enabled.</source>
        <translation>Automatically open the Blackcoin client port on the router. This only works when your router supports UPnP and it is enabled.</translation>
    </message>
    <message>
        <source>Map port using &amp;UPnP</source>
        <translation>Map port using &amp;UPnP</translation>
    </message>
    <message>
        <source>Connect to the Bitcoin network through a SOCKS5 proxy.</source>
        <translation>Kết nối đến Blackcoin network qua một SOCKS5 proxy.</translation>
    </message>
    <message>
        <source>&amp;Connect through SOCKS5 proxy (default proxy):</source>
        <translation>&amp;Connect qua SOCKS5 proxy (default proxy):</translation>
    </message>
    <message>
        <source>Proxy &amp;IP:</source>
        <translation>Proxy &amp;IP:</translation>
    </message>
    <message>
        <source>&amp;Port:</source>
        <translation>&amp;Port:</translation>
    </message>
    <message>
        <source>Port of the proxy (e.g. 9050)</source>
        <translation>Port of the proxy (e.g. 9050)</translation>
    </message>
    <message>
        <source>Used for reaching peers via:</source>
        <translation>Sử dụng reaching peers via:</translation>
    </message>
    <message>
        <source>IPv4</source>
        <translation>IPv4</translation>
    </message>
    <message>
        <source>IPv6</source>
        <translation>IPv6</translation>
    </message>
    <message>
        <source>Tor</source>
        <translation>Tor</translation>
    </message>
    <message>
        <source>Connect to the Bitcoin network through a separate SOCKS5 proxy for Tor hidden services.</source>
        <translation>Kết nối đến Blackcoin network qua một nhánh rời SOCKS5 proxy của Tor hidden services.</translation>
    </message>
    <message>
        <source>&amp;Window</source>
        <translation>&amp;Window</translation>
    </message>
    <message>
        <source>Show only a tray icon after minimizing the window.</source>
        <translation>Hiển thị chỉ thẻ icon sau khi thu nhỏ cửa sổ.</translation>
    </message>
    <message>
        <source>&amp;Minimize to the tray instead of the taskbar</source>
        <translation>&amp;Minimize đến thẻ thay vì taskbar</translation>
    </message>
    <message>
        <source>M&amp;inimize on close</source>
        <translation>M&amp;inimize on close</translation>
    </message>
    <message>
        <source>&amp;Display</source>
        <translation>&amp;Display</translation>
    </message>
    <message>
        <source>User Interface &amp;language:</source>
        <translation>Giao diện người dùng &amp;language:</translation>
    </message>
    <message>
        <source>The user interface language can be set here. This setting will take effect after restarting %1.</source>
        <translation>Giao diện ngôn ngữ người dùng có thể được thiết lập tại đây. Tùy chọn này sẽ có hiệu lực sau khi khởi động lại %1.</translation>
    </message>
    <message>
        <source>&amp;Unit to show amounts in:</source>
        <translation>&amp;Unit để hiện số lượng tại đây:</translation>
    </message>
    <message>
        <source>Choose the default subdivision unit to show in the interface and when sending coins.</source>
        <translation>Chọn default đơn vị phân chia để hiện giao diện và đang gửi coins.</translation>
    </message>
    <message>
        <source>Whether to show coin control features or not.</source>
        <translation>Cho hiển thị tính năng coin control hoặc không.</translation>
    </message>
    <message>
        <source>&amp;OK</source>
        <translation>&amp;OK</translation>
    </message>
    <message>
        <source>&amp;Cancel</source>
        <translation>&amp;Hủy</translation>
    </message>
    <message>
        <source>default</source>
        <translation>default</translation>
    </message>
    <message>
        <source>none</source>
        <translation>không có gì</translation>
    </message>
    <message>
        <source>Confirm options reset</source>
        <translation>Confirm tùy chọn reset</translation>
    </message>
    <message>
        <source>Client restart required to activate changes.</source>
        <translation>Client yêu cầu khởi động lại để thay đổi có hiệu lực.</translation>
    </message>
    <message>
        <source>Client will be shut down. Do you want to proceed?</source>
        <translation>Client sẽ đóng lại. Tiếp tục chứ?</translation>
    </message>
    <message>
        <source>Configuration options</source>
        <translation>Tùy chọn cấu hình</translation>
    </message>
    <message>
        <source>The configuration file is used to specify advanced user options which override GUI settings. Additionally, any command-line options will override this configuration file.</source>
        <translation>File cấu hình được sử dụng để chỉ định các tùy chọn nâng cao của người dùng mà ghi đè GUI settings. Ngoài ra, bất kỳ tùy chọn dòng lệnh sẽ ghi đè lên tập tin cấu hình này.</translation>
    </message>
    <message>
        <source>Error</source>
        <translation>Lỗi</translation>
    </message>
    <message>
        <source>The configuration file could not be opened.</source>
        <translation>Không thẻ mở tệp cấu hình.</translation>
    </message>
    <message>
        <source>This change would require a client restart.</source>
        <translation>Việc change này sẽ cần một client restart.</translation>
    </message>
    <message>
        <source>The supplied proxy address is invalid.</source>
        <translation>Cung cấp proxy address thì invalid.</translation>
    </message>
</context>
<context>
    <name>OverviewPage</name>
    <message>
        <source>Form</source>
        <translation>Form</translation>
    </message>
    <message>
        <source>The displayed information may be out of date. Your wallet automatically synchronizes with the Bitcoin network after a connection is established, but this process has not completed yet.</source>
        <translation>Thông tin được hiển thị có thể đã lỗi thời. Cái wallet tự động đồng bộ với Blackcoin network sau một connection được thiết lập, nhưng quá trình này vẫn chưa completed yet.</translation>
    </message>
    <message>
        <source>Watch-only:</source>
        <translation>Chỉ-xem:</translation>
    </message>
    <message>
        <source>Available:</source>
        <translation>Có hiệu lực:</translation>
    </message>
    <message>
        <source>Your current spendable balance</source>
        <translation>Số dư khả dụng:</translation>
    </message>
    <message>
        <source>Pending:</source>
        <translation>Đang xử lý:</translation>
    </message>
    <message>
        <source>Total of transactions that have yet to be confirmed, and do not yet count toward the spendable balance</source>
        <translation>Tất cả giao dịch vẫn chưa được confirmed, và chưa tính vào số dư có thể chi tiêu</translation>
    </message>
    <message>
        <source>Immature:</source>
        <translation>Chưa hoàn thiện:</translation>
    </message>
    <message>
        <source>Mined balance that has not yet matured</source>
        <translation>Mined balance chưa matured hẳn</translation>
    </message>
    <message>
        <source>Balances</source>
        <translation>Số dư</translation>
    </message>
    <message>
        <source>Total:</source>
        <translation>Tổng cộng:</translation>
    </message>
    <message>
        <source>Your current total balance</source>
        <translation>Tổng số dư hiện tại</translation>
    </message>
    <message>
        <source>Your current balance in watch-only addresses</source>
        <translation>Số dư hiện tại trong địa chỉ watch-only</translation>
    </message>
    <message>
        <source>Spendable:</source>
        <translation>Có thể sử dụng</translation>
    </message>
    <message>
        <source>Recent transactions</source>
        <translation>Giao dịch gần đây</translation>
    </message>
    <message>
        <source>Unconfirmed transactions to watch-only addresses</source>
        <translation>Giao dịch chưa được xác nhận đến watch-only addresses</translation>
    </message>
    <message>
        <source>Mined balance in watch-only addresses that has not yet matured</source>
        <translation>Mined số dư trong watch-only address chưa matured hẳn</translation>
    </message>
    <message>
        <source>Current total balance in watch-only addresses</source>
        <translation>Tổng số dư hiện tại trong watch-only addresses</translation>
    </message>
</context>
<context>
    <name>PaymentServer</name>
    <message>
        <source>Payment request error</source>
        <translation>Payment request error</translation>
    </message>
    <message>
        <source>Cannot start bitcoin: click-to-pay handler</source>
        <translation>Không thể khởi tạo blackcoin: click-to-pay handler</translation>
    </message>
    <message>
        <source>URI handling</source>
        <translation>URI handling</translation>
    </message>
    <message>
        <source>Payment request fetch URL is invalid: %1</source>
        <translation>Payment request dẫn đến URL thì invalid: %1</translation>
    </message>
    <message>
        <source>Invalid payment address %1</source>
        <translation>Invalid payment address %1</translation>
    </message>
    <message>
        <source>URI cannot be parsed! This can be caused by an invalid Bitcoin address or malformed URI parameters.</source>
        <translation>URI không thể phân tích cú pháp! Đây có thể gây nên bởi invalid Blackcoin address hoặc URI không đúng định dạng tham số.</translation>
    </message>
    <message>
        <source>Payment request file handling</source>
        <translation>Payment request file đang xử lý</translation>
    </message>
    <message>
        <source>Payment request file cannot be read! This can be caused by an invalid payment request file.</source>
        <translation>Payment request file không thể đọc! Đây có thể gây ra bởi một invalid payment request file.</translation>
    </message>
    <message>
        <source>Payment request rejected</source>
        <translation>Payment request bị từ chối</translation>
    </message>
    <message>
        <source>Payment request network doesn't match client network.</source>
        <translation>Payment request network chưa đúng với client network.</translation>
    </message>
    <message>
        <source>Payment request expired.</source>
        <translation>Payment request hết hạn.</translation>
    </message>
    <message>
        <source>Payment request is not initialized.</source>
        <translation>Payment request đã không được khởi tạo.</translation>
    </message>
    <message>
        <source>Unverified payment requests to custom payment scripts are unsupported.</source>
        <translation>Chưa xác nhận payment request đến custom payment scripts không được hỗ trợ.</translation>
    </message>
    <message>
        <source>Invalid payment request.</source>
        <translation>Invalid payment request.</translation>
    </message>
    <message>
        <source>Requested payment amount of %1 is too small (considered dust).</source>
        <translation>Yêu cầu payment với lượng của %1 thì quá nhỏ (xem như dust).</translation>
    </message>
    <message>
        <source>Refund from %1</source>
        <translation>Refund từ %1</translation>
    </message>
    <message>
        <source>Payment request %1 is too large (%2 bytes, allowed %3 bytes).</source>
        <translation>Payment request %1 thì quá lớn (%2 bytes, cho phép %3 bytes).</translation>
    </message>
    <message>
        <source>Error communicating with %1: %2</source>
        <translation>Error giao thức với %1: %2</translation>
    </message>
    <message>
        <source>Payment request cannot be parsed!</source>
        <translation>Payment request không thể giải!</translation>
    </message>
    <message>
        <source>Bad response from server %1</source>
        <translation>Phản hồi xấu từ server %1</translation>
    </message>
    <message>
        <source>Network request error</source>
        <translation>Mạng request error</translation>
    </message>
    <message>
        <source>Payment acknowledged</source>
        <translation>Payment được thừa nhận</translation>
    </message>
</context>
<context>
    <name>PeerTableModel</name>
    <message>
        <source>User Agent</source>
        <translation>User Đặc Vụ</translation>
    </message>
    <message>
        <source>Node/Service</source>
        <translation>Node/Dịch vụ</translation>
    </message>
    <message>
        <source>NodeId</source>
        <translation>NodeID</translation>
    </message>
    <message>
        <source>Ping</source>
        <translation>Ping</translation>
    </message>
    <message>
        <source>Sent</source>
        <translation>Gửi</translation>
    </message>
    <message>
        <source>Received</source>
        <translation>Nhận</translation>
    </message>
</context>
<context>
    <name>QObject</name>
    <message>
        <source>Amount</source>
        <translation>Số lượng</translation>
    </message>
    <message>
        <source>Enter a Bitcoin address (e.g. %1)</source>
        <translation>Nhập một Blackcoin address (e.g. %1)</translation>
    </message>
    <message>
        <source>%1 d</source>
        <translation>%1 d</translation>
    </message>
    <message>
        <source>%1 h</source>
        <translation>%1 giờ</translation>
    </message>
    <message>
        <source>%1 m</source>
        <translation>%1 phút</translation>
    </message>
    <message>
        <source>%1 s</source>
        <translation>%1 giây</translation>
    </message>
    <message>
        <source>None</source>
        <translation>None</translation>
    </message>
    <message>
        <source>N/A</source>
        <translation>N/A</translation>
    </message>
    <message>
        <source>%1 ms</source>
        <translation>%1 ms</translation>
    </message>
    <message numerus="yes">
        <source>%n second(s)</source>
        <translation><numerusform>%n giây</numerusform></translation>
    </message>
    <message numerus="yes">
        <source>%n minute(s)</source>
        <translation><numerusform>%n phút</numerusform></translation>
    </message>
    <message numerus="yes">
        <source>%n hour(s)</source>
        <translation><numerusform>%n giờ</numerusform></translation>
    </message>
    <message numerus="yes">
        <source>%n day(s)</source>
        <translation><numerusform>%n ngày</numerusform></translation>
    </message>
    <message numerus="yes">
        <source>%n week(s)</source>
        <translation><numerusform>%n tuần</numerusform></translation>
    </message>
    <message>
        <source>%1 and %2</source>
        <translation>%1 và %2</translation>
    </message>
    <message numerus="yes">
        <source>%n year(s)</source>
        <translation><numerusform>%n năm</numerusform></translation>
    </message>
    <message>
        <source>%1 B</source>
        <translation>%1 B</translation>
    </message>
    <message>
        <source>%1 KB</source>
        <translation>%1 KB</translation>
    </message>
    <message>
        <source>%1 MB</source>
        <translation>%1 MB</translation>
    </message>
    <message>
        <source>%1 GB</source>
        <translation>%1 GB</translation>
    </message>
    <message>
        <source>%1 didn't yet exit safely...</source>
        <translation>%1 vẫn chưa thoát an toàn...</translation>
    </message>
    <message>
        <source>unknown</source>
        <translation>unknown</translation>
    </message>
</context>
<context>
    <name>QObject::QObject</name>
    <message>
        <source>Error: Specified data directory "%1" does not exist.</source>
        <translation>Error: Xác định data directory "%1" không tồn tại.</translation>
    </message>
    <message>
        <source>Error: %1</source>
        <translation>Error: %1</translation>
    </message>
</context>
<context>
    <name>QRImageWidget</name>
    <message>
        <source>&amp;Save Image...</source>
        <translation>&amp;Lưu ảnh...</translation>
    </message>
    <message>
        <source>&amp;Copy Image</source>
        <translation>&amp;Sao chép ảnh</translation>
    </message>
    <message>
        <source>Save QR Code</source>
        <translation>Lưu QR Code</translation>
    </message>
    <message>
        <source>PNG Image (*.png)</source>
        <translation>PNG Image (*.png)</translation>
    </message>
</context>
<context>
    <name>RPCConsole</name>
    <message>
        <source>N/A</source>
        <translation>N/A</translation>
    </message>
    <message>
        <source>Client version</source>
        <translation>Client version</translation>
    </message>
    <message>
        <source>&amp;Information</source>
        <translation>&amp;Thông tin</translation>
    </message>
    <message>
        <source>Debug window</source>
        <translation>Debug window</translation>
    </message>
    <message>
        <source>General</source>
        <translation>Tổng thể</translation>
    </message>
    <message>
        <source>Using BerkeleyDB version</source>
        <translation>Sử dụng phiên bản BerkeleyDB</translation>
    </message>
    <message>
        <source>Datadir</source>
        <translation>Datadir</translation>
    </message>
    <message>
        <source>Startup time</source>
        <translation>Startup lúc</translation>
    </message>
    <message>
        <source>Network</source>
        <translation>Mạng</translation>
    </message>
    <message>
        <source>Name</source>
        <translation>Tên</translation>
    </message>
    <message>
        <source>Number of connections</source>
        <translation>Số lượng connections</translation>
    </message>
    <message>
        <source>Block chain</source>
        <translation>Block chain</translation>
    </message>
    <message>
        <source>Current number of blocks</source>
        <translation>Số blocks hiện tại</translation>
    </message>
    <message>
        <source>Memory Pool</source>
        <translation>Pool Bộ Nhớ</translation>
    </message>
    <message>
        <source>Current number of transactions</source>
        <translation>Số giao dịch hiện tại</translation>
    </message>
    <message>
        <source>Memory usage</source>
        <translation>Bộ nhớ usage</translation>
    </message>
    <message>
        <source>&amp;Reset</source>
        <translation>&amp;Reset</translation>
    </message>
    <message>
        <source>Received</source>
        <translation>Nhận</translation>
    </message>
    <message>
        <source>Sent</source>
        <translation>Gửi</translation>
    </message>
    <message>
        <source>&amp;Peers</source>
        <translation>&amp;Peers</translation>
    </message>
    <message>
        <source>Banned peers</source>
        <translation>Bị khóa peers</translation>
    </message>
    <message>
        <source>Select a peer to view detailed information.</source>
        <translation>Chọn một peer để xem thông tin chi tiết.</translation>
    </message>
    <message>
        <source>Whitelisted</source>
        <translation>Whitelisted</translation>
    </message>
    <message>
        <source>Direction</source>
        <translation>Direction</translation>
    </message>
    <message>
        <source>Version</source>
        <translation>Phiên bản</translation>
    </message>
    <message>
        <source>Starting Block</source>
        <translation>Block Bắt Đầu</translation>
    </message>
    <message>
        <source>Synced Headers</source>
        <translation>Headers đã được đồng bộ</translation>
    </message>
    <message>
        <source>Synced Blocks</source>
        <translation>Blocks đã được đồng bộ</translation>
    </message>
    <message>
        <source>User Agent</source>
        <translation>User đặc vụ</translation>
    </message>
    <message>
        <source>Open the %1 debug log file from the current data directory. This can take a few seconds for large log files.</source>
        <translation>Mở cái %1 debug log file từ danh mục dữ liệu hiện tại. Điều này cần vài giây cho large log files.</translation>
    </message>
    <message>
        <source>Decrease font size</source>
        <translation>Giảm font size</translation>
    </message>
    <message>
        <source>Increase font size</source>
        <translation>Tăng font size</translation>
    </message>
    <message>
        <source>Services</source>
        <translation>Dịch vụ</translation>
    </message>
    <message>
        <source>Ban Score</source>
        <translation>Cấm Score</translation>
    </message>
    <message>
        <source>Connection Time</source>
        <translation>Connection Thời Gian</translation>
    </message>
    <message>
        <source>Last Send</source>
        <translation>Gửi Sau Cùng</translation>
    </message>
    <message>
        <source>Last Receive</source>
        <translation>Nhận Sau Cùng</translation>
    </message>
    <message>
        <source>Ping Time</source>
        <translation>Ping Time</translation>
    </message>
    <message>
        <source>The duration of a currently outstanding ping.</source>
        <translation>Thời hạn của một ping hiện đang nổi trội.</translation>
    </message>
    <message>
        <source>Ping Wait</source>
        <translation>Ping Chờ</translation>
    </message>
    <message>
        <source>Min Ping</source>
        <translation>Ping Nhỏ Nhất</translation>
    </message>
    <message>
        <source>Time Offset</source>
        <translation>Thời gian Offset</translation>
    </message>
    <message>
        <source>Last block time</source>
        <translation>Thời gian block cuối cùng</translation>
    </message>
    <message>
        <source>&amp;Open</source>
        <translation>&amp;Open</translation>
    </message>
    <message>
        <source>&amp;Console</source>
        <translation>&amp;BangDieuKhien</translation>
    </message>
    <message>
        <source>&amp;Network Traffic</source>
        <translation>&amp;Network Traffic</translation>
    </message>
    <message>
        <source>Totals</source>
        <translation>Totals</translation>
    </message>
    <message>
        <source>In:</source>
        <translation>In:</translation>
    </message>
    <message>
        <source>Out:</source>
        <translation>Out:</translation>
    </message>
    <message>
        <source>Debug log file</source>
        <translation>Debug file log</translation>
    </message>
    <message>
        <source>Clear console</source>
        <translation>Xóa console</translation>
    </message>
    <message>
        <source>1 &amp;hour</source>
        <translation>1 &amp;hour</translation>
    </message>
    <message>
        <source>1 &amp;day</source>
        <translation>1 &amp;day</translation>
    </message>
    <message>
        <source>1 &amp;week</source>
        <translation>1 &amp;week</translation>
    </message>
    <message>
        <source>1 &amp;year</source>
        <translation>1 &amp;year</translation>
    </message>
    <message>
        <source>&amp;Disconnect</source>
        <translation>&amp;Disconnect</translation>
    </message>
    <message>
        <source>Ban for</source>
        <translation>Ban for</translation>
    </message>
    <message>
        <source>&amp;Unban</source>
        <translation>&amp;Unban</translation>
    </message>
    <message>
        <source>default wallet</source>
        <translation>ví mặc định</translation>
    </message>
    <message>
        <source>Welcome to the %1 RPC console.</source>
        <translation>Welcome to the %1 RPC console.</translation>
    </message>
    <message>
        <source>Use up and down arrows to navigate history, and %1 to clear screen.</source>
        <translation>Use up and down arrows to navigate history, and %1 to clear screen.</translation>
    </message>
    <message>
        <source>WARNING: Scammers have been active, telling users to type commands here, stealing their wallet contents. Do not use this console without fully understanding the ramifications of a command.</source>
        <translation>WARNING: Scammers have been active, telling users to type commands here, stealing their wallet contents. Do not use this console without fully understanding the ramifications of a command.</translation>
    </message>
    <message>
        <source>Network activity disabled</source>
        <translation>Network activity disabled</translation>
    </message>
    <message>
        <source>(node id: %1)</source>
        <translation>(node id: %1)</translation>
    </message>
    <message>
        <source>via %1</source>
        <translation>via %1</translation>
    </message>
    <message>
        <source>never</source>
        <translation>không bao giờ</translation>
    </message>
    <message>
        <source>Inbound</source>
        <translation>Inbound</translation>
    </message>
    <message>
        <source>Outbound</source>
        <translation>Outbound</translation>
    </message>
    <message>
        <source>Yes</source>
        <translation>Yes</translation>
    </message>
    <message>
        <source>No</source>
        <translation>No</translation>
    </message>
    <message>
        <source>Unknown</source>
        <translation>Không biết</translation>
    </message>
</context>
<context>
    <name>ReceiveCoinsDialog</name>
    <message>
        <source>&amp;Amount:</source>
        <translation>&amp;Amount:</translation>
    </message>
    <message>
        <source>&amp;Label:</source>
        <translation>&amp;Label:</translation>
    </message>
    <message>
        <source>&amp;Message:</source>
        <translation>&amp;Message:</translation>
    </message>
    <message>
        <source>An optional message to attach to the payment request, which will be displayed when the request is opened. Note: The message will not be sent with the payment over the Bitcoin network.</source>
        <translation>Một optional lời nhắn để đính kèm đến payment request, cái mà sẽ được hiển thị khi mà request đang mở. Lưu ý: Tin nhắn này sẽ không được gửi với payment over the Blackcoin network.</translation>
    </message>
    <message>
        <source>An optional label to associate with the new receiving address.</source>
        <translation>Một optional label để liên kết với address đang nhận mới.</translation>
    </message>
    <message>
        <source>Use this form to request payments. All fields are &lt;b&gt;optional&lt;/b&gt;.</source>
        <translation>Sử dụng form cho request thanh toán. Tất cả chỗ trống là &lt;b&gt;optional&lt;/b&gt;.</translation>
    </message>
    <message>
        <source>An optional amount to request. Leave this empty or zero to not request a specific amount.</source>
        <translation>Một optional giá trị để request. Để lại đây khoảng trống hoặc zero để không request một giá trị xác định.</translation>
    </message>
    <message>
        <source>Clear all fields of the form.</source>
        <translation>Xóa hết các khoảng trống của form.</translation>
    </message>
    <message>
        <source>Clear</source>
        <translation>Xóa</translation>
    </message>
    <message>
        <source>Requested payments history</source>
        <translation>Yêu cầu lịch sử giao dịch</translation>
    </message>
    <message>
        <source>&amp;Request payment</source>
        <translation>&amp;Request payment</translation>
    </message>
    <message>
        <source>Show the selected request (does the same as double clicking an entry)</source>
        <translation>Hiển thị request đã chọn (does the same as double clicking an entry)</translation>
    </message>
    <message>
        <source>Show</source>
        <translation>Hiển thị</translation>
    </message>
    <message>
        <source>Remove the selected entries from the list</source>
        <translation>Xóa bỏ mục đang chọn từ danh sách</translation>
    </message>
    <message>
        <source>Remove</source>
        <translation>Gỡ bỏ</translation>
    </message>
    <message>
        <source>Copy URI</source>
        <translation>Sao chép URI</translation>
    </message>
    <message>
        <source>Copy label</source>
        <translation>Sao chép nhãn</translation>
    </message>
    <message>
        <source>Copy message</source>
        <translation>Sao chép tin nhắn</translation>
    </message>
    <message>
        <source>Copy amount</source>
        <translation>Sao chép số lượng</translation>
    </message>
</context>
<context>
    <name>ReceiveRequestDialog</name>
    <message>
        <source>QR Code</source>
        <translation>QR Code</translation>
    </message>
    <message>
        <source>Copy &amp;URI</source>
        <translation>Sao chép &amp;URI</translation>
    </message>
    <message>
        <source>Copy &amp;Address</source>
        <translation>Sao chép địa chỉ</translation>
    </message>
    <message>
        <source>&amp;Save Image...</source>
        <translation>&amp;Lưu ảnh...</translation>
    </message>
    <message>
        <source>Request payment to %1</source>
        <translation>Request payment đến %1</translation>
    </message>
    <message>
        <source>Payment information</source>
        <translation>Payment thông tin</translation>
    </message>
    <message>
        <source>URI</source>
        <translation>URI</translation>
    </message>
    <message>
        <source>Address</source>
        <translation>Địa chỉ</translation>
    </message>
    <message>
        <source>Amount</source>
        <translation>Số lượng</translation>
    </message>
    <message>
        <source>Label</source>
        <translation>Nhãn</translation>
    </message>
    <message>
        <source>Message</source>
        <translation>Tin nhắn</translation>
    </message>
    <message>
        <source>Wallet</source>
        <translation>Ví</translation>
    </message>
    <message>
        <source>Resulting URI too long, try to reduce the text for label / message.</source>
        <translation>Đang tính toán URI quá dài, cố gắng giảm text cho label / message.</translation>
    </message>
    <message>
        <source>Error encoding URI into QR Code.</source>
        <translation>Error đang mã hóa URI đến QR Code.</translation>
    </message>
</context>
<context>
    <name>RecentRequestsTableModel</name>
    <message>
        <source>Date</source>
        <translation>Ngày</translation>
    </message>
    <message>
        <source>Label</source>
        <translation>Nhãn</translation>
    </message>
    <message>
        <source>Message</source>
        <translation>Tin nhắn</translation>
    </message>
    <message>
        <source>(no label)</source>
        <translation>(không nhãn)</translation>
    </message>
    <message>
        <source>(no message)</source>
        <translation>(no tin nhắn)</translation>
    </message>
    <message>
        <source>(no amount requested)</source>
        <translation>(không amount yêu cầu)</translation>
    </message>
    <message>
        <source>Requested</source>
        <translation>Đã yêu cầu</translation>
    </message>
</context>
<context>
    <name>SendCoinsDialog</name>
    <message>
        <source>Send Coins</source>
        <translation>Gửi Coins</translation>
    </message>
    <message>
        <source>Coin Control Features</source>
        <translation>Coin Control Tính-năng</translation>
    </message>
    <message>
        <source>Inputs...</source>
        <translation>Đang nhập...</translation>
    </message>
    <message>
        <source>automatically selected</source>
        <translation>được chọn một cách hoàn toàn tự động</translation>
    </message>
    <message>
        <source>Insufficient funds!</source>
        <translation>Không đủ tiền kìa!</translation>
    </message>
    <message>
        <source>Quantity:</source>
        <translation>Số lượng:</translation>
    </message>
    <message>
        <source>Bytes:</source>
        <translation>Bytes:</translation>
    </message>
    <message>
        <source>Amount:</source>
        <translation>Số lượng:</translation>
    </message>
    <message>
        <source>Fee:</source>
        <translation>Phí:</translation>
    </message>
    <message>
        <source>After Fee:</source>
        <translation>Sau Phí:</translation>
    </message>
    <message>
        <source>Change:</source>
        <translation>Thay đổi:</translation>
    </message>
    <message>
        <source>If this is activated, but the change address is empty or invalid, change will be sent to a newly generated address.</source>
        <translation>Nếu cái này được bật, nhưng việc change address thì trống hoặc invalid, change sẽ được gửi cho một address vừa được tạo mới.</translation>
    </message>
    <message>
        <source>Custom change address</source>
        <translation>Custom change address</translation>
    </message>
    <message>
        <source>Transaction Fee:</source>
        <translation>Transaction Fee:</translation>
    </message>
    <message>
        <source>Choose...</source>
        <translation>Chọn...</translation>
    </message>
    <message>
        <source>Using the fallbackfee can result in sending a transaction that will take several hours or days (or never) to confirm. Consider choosing your fee manually or wait until you have validated the complete chain.</source>
        <translation>Sử dụng fallbackfee có thể dẫn đến hết quả đang gửi một transaction mà nó sẽ mất hàng giờ hoặc ngày (hoặc chẳng bao giờ) được confirm. Suy nghĩ chọn fee của bạn bình thường hoặc chờ cho đến khi validated hoàn thành chain.</translation>
    </message>
    <message>
        <source>Warning: Fee estimation is currently not possible.</source>
        <translation>Warning: Fee ước tính hiện tại không khả thi.</translation>
    </message>
    <message>
        <source>collapse fee-settings</source>
        <translation>gộp fee-settings</translation>
    </message>
    <message>
        <source>per kilobyte</source>
        <translation>trên mỗi kilobyte</translation>
    </message>
    <message>
        <source>Hide</source>
        <translation>Ẩn</translation>
    </message>
    <message>
<<<<<<< HEAD
        <source>Paying only the minimum fee is just fine as long as there is less transaction volume than space in the blocks. But be aware that this can end up in a never confirming transaction once there is more demand for bitcoin transactions than the network can process.</source>
        <translation>Chi trả chỉ số nhỏ nhất fee thì ổn cho tới khi có ít transaction volume hơn khoảng trống trong blocks. Nhưng nhận ra rằng điều này kết thúc trong việc chẳng bao giờ xác nhận transaction trừ khi có nhiều nhu cầu cho giao dịch blackcoin hơn so với mạng có thể xử lý.</translation>
    </message>
    <message>
        <source>(read the tooltip)</source>
        <translation>(đọc cái tooltip)</translation>
    </message>
    <message>
=======
>>>>>>> 8b676984
        <source>Recommended:</source>
        <translation>Khuyên dùng:</translation>
    </message>
    <message>
        <source>Custom:</source>
        <translation>Custom:</translation>
    </message>
    <message>
        <source>(Smart fee not initialized yet. This usually takes a few blocks...)</source>
        <translation>(Thông minh fee vẫn chưa được khởi tạo. Điều này thường mất vài blocks...)</translation>
    </message>
    <message>
        <source>Send to multiple recipients at once</source>
        <translation>Gửi đến tập thể người nhận một lần</translation>
    </message>
    <message>
        <source>Add &amp;Recipient</source>
        <translation>Add &amp;Recipient</translation>
    </message>
    <message>
        <source>Clear all fields of the form.</source>
        <translation>Xóa hết các khoảng trống của form.</translation>
    </message>
    <message>
        <source>Dust:</source>
        <translation>Rác:</translation>
    </message>
    <message>
        <source>Confirmation time target:</source>
        <translation>Thời gian xác nhận đối tượng:</translation>
    </message>
    <message>
        <source>Clear &amp;All</source>
        <translation>Clear &amp;All</translation>
    </message>
    <message>
        <source>Balance:</source>
        <translation>Số dư:</translation>
    </message>
    <message>
        <source>Confirm the send action</source>
        <translation>Confirm hành động gửi</translation>
    </message>
    <message>
        <source>S&amp;end</source>
        <translation>S&amp;end</translation>
    </message>
    <message>
        <source>Copy quantity</source>
        <translation>Sao chép số lượng</translation>
    </message>
    <message>
        <source>Copy amount</source>
        <translation>Sao chép số lượng</translation>
    </message>
    <message>
        <source>Copy fee</source>
        <translation>Sao chép phí</translation>
    </message>
    <message>
        <source>Copy after fee</source>
        <translation>Sao chép sau phí</translation>
    </message>
    <message>
        <source>Copy bytes</source>
        <translation>Sao chép bytes</translation>
    </message>
    <message>
        <source>Copy dust</source>
        <translation>Sao chép rác</translation>
    </message>
    <message>
        <source>Copy change</source>
        <translation>Sao chép thay đổi</translation>
    </message>
    <message>
        <source>%1 (%2 blocks)</source>
        <translation>%1 (%2 blocks)</translation>
    </message>
    <message>
        <source>%1 to %2</source>
        <translation>%1 đến%2</translation>
    </message>
    <message>
        <source>Are you sure you want to send?</source>
        <translation>Bạn chắc chắn muốn gửi chứ?</translation>
    </message>
    <message>
        <source>or</source>
        <translation>hoặc</translation>
    </message>
    <message>
        <source>Transaction fee</source>
        <translation>Transaction fee</translation>
    </message>
    <message>
        <source>Confirm send coins</source>
        <translation>Confirm gửi coins</translation>
    </message>
    <message>
        <source>The recipient address is not valid. Please recheck.</source>
        <translation>Địa chỉ người nhận address thì không valid. Kiểm tra lại đi.</translation>
    </message>
    <message>
        <source>The amount to pay must be larger than 0.</source>
        <translation>Giả trị để pay cần phải lớn hơn 0.</translation>
    </message>
    <message>
        <source>The amount exceeds your balance.</source>
        <translation>Số tiền vượt quá số dư của bạn.</translation>
    </message>
    <message>
        <source>The total exceeds your balance when the %1 transaction fee is included.</source>
        <translation>Tổng số lớn hơn số dư của bạn khi %1 transaction fee được tính vào.</translation>
    </message>
    <message>
        <source>Duplicate address found: addresses should only be used once each.</source>
        <translation>Trùng address được tìm thấy: địa chỉ chỉ nên được dùng một lần.</translation>
    </message>
    <message>
        <source>Transaction creation failed!</source>
        <translation>Transaction khởi tạo thất bại!</translation>
    </message>
    <message>
        <source>The transaction was rejected with the following reason: %1</source>
        <translation>The transaction đã bị từ chối với lý do sau: %1</translation>
    </message>
    <message>
        <source>A fee higher than %1 is considered an absurdly high fee.</source>
        <translation>Một fee lớn hơn %1 được coi là ngớ ngẩn cao fee.</translation>
    </message>
    <message>
        <source>Payment request expired.</source>
        <translation>Payment request hết hạn.</translation>
    </message>
    <message numerus="yes">
        <source>Estimated to begin confirmation within %n block(s).</source>
        <translation><numerusform>Dự kiến bắt đầu xác nhận trong vòng %n blocks.</numerusform></translation>
    </message>
    <message>
        <source>Warning: Invalid Bitcoin address</source>
        <translation>Warning: Invalid Blackcoin address</translation>
    </message>
    <message>
        <source>Warning: Unknown change address</source>
        <translation>Warning: Không biết change address</translation>
    </message>
    <message>
        <source>Confirm custom change address</source>
        <translation>Confirm custom change address</translation>
    </message>
    <message>
        <source>The address you selected for change is not part of this wallet. Any or all funds in your wallet may be sent to this address. Are you sure?</source>
        <translation>The address bạn đã chọn dành cho change thì không phải part of this wallet. Bất kỳ hay tất cả funds in your wallet có thể được gửi đến address này. Bạn chắc chứ?</translation>
    </message>
    <message>
        <source>(no label)</source>
        <translation>(không nhãn)</translation>
    </message>
</context>
<context>
    <name>SendCoinsEntry</name>
    <message>
        <source>A&amp;mount:</source>
        <translation>A&amp;mount:</translation>
    </message>
    <message>
        <source>Pay &amp;To:</source>
        <translation>Pay &amp;To:</translation>
    </message>
    <message>
        <source>&amp;Label:</source>
        <translation>&amp;Label:</translation>
    </message>
    <message>
        <source>Choose previously used address</source>
        <translation>Chọn mới thì address</translation>
    </message>
    <message>
        <source>This is a normal payment.</source>
        <translation>Đây là một thông thường payment.</translation>
    </message>
    <message>
        <source>The Bitcoin address to send the payment to</source>
        <translation>The Blackcoin address để gửi the payment đến</translation>
    </message>
    <message>
        <source>Alt+A</source>
        <translation>Alt+A</translation>
    </message>
    <message>
        <source>Paste address from clipboard</source>
        <translation>Paste address từ clipboard</translation>
    </message>
    <message>
        <source>Alt+P</source>
        <translation>Alt+P</translation>
    </message>
    <message>
        <source>Remove this entry</source>
        <translation>Xóa bỏ entry này</translation>
    </message>
    <message>
        <source>The fee will be deducted from the amount being sent. The recipient will receive less bitcoins than you enter in the amount field. If multiple recipients are selected, the fee is split equally.</source>
        <translation>The fee sẽ được khấu trừ từ số tiền đang gửi. Người nhận sẽ receive ít blackcoins hơn bạn gõ vào khoảng trống. Nếu nhiều người gửi được chọn, fee sẽ được chia đều.</translation>
    </message>
    <message>
        <source>S&amp;ubtract fee from amount</source>
        <translation>S&amp;ubtract fee từ amount</translation>
    </message>
    <message>
        <source>Message:</source>
        <translation>Tin nhắn:</translation>
    </message>
    <message>
        <source>This is an unauthenticated payment request.</source>
        <translation>Đây là một chưa được chứng thực payment request.</translation>
    </message>
    <message>
        <source>This is an authenticated payment request.</source>
        <translation>Đây là một chưa được chứng thực payment request.</translation>
    </message>
    <message>
        <source>Enter a label for this address to add it to the list of used addresses</source>
        <translation>Nhập một label cho cái address này để thêm vào danh sách địa chỉ đã sử dụng</translation>
    </message>
    <message>
        <source>A message that was attached to the bitcoin: URI which will be stored with the transaction for your reference. Note: This message will not be sent over the Bitcoin network.</source>
        <translation>Một tin nhắn được đính kèm với số blackcoin: URI mà sẽ được lưu giữ với transaction dành cho tài liệu tham khảo. Lưu ý: Tin nhắn này sẽ không được gửi thông qua Blackcoin network.</translation>
    </message>
    <message>
        <source>Pay To:</source>
        <translation>Pay Đến:</translation>
    </message>
    <message>
        <source>Memo:</source>
        <translation>Bản ghi nhớ:</translation>
    </message>
    <message>
        <source>Enter a label for this address to add it to your address book</source>
        <translation>Nhập một label cho address này để thêm vào address book</translation>
    </message>
</context>
<context>
    <name>SendConfirmationDialog</name>
    <message>
        <source>Yes</source>
        <translation>Yes</translation>
    </message>
</context>
<context>
    <name>ShutdownWindow</name>
    <message>
        <source>%1 is shutting down...</source>
        <translation>%1 đang shutting down...</translation>
    </message>
    <message>
        <source>Do not shut down the computer until this window disappears.</source>
        <translation>Đừng tắt máy tính đến khi cửa sổ này đóng.</translation>
    </message>
</context>
<context>
    <name>SignVerifyMessageDialog</name>
    <message>
        <source>Signatures - Sign / Verify a Message</source>
        <translation>Chữ ký - Sign / Verify a Message</translation>
    </message>
    <message>
        <source>&amp;Sign Message</source>
        <translation>&amp;Sign Tin nhắn</translation>
    </message>
    <message>
        <source>You can sign messages/agreements with your addresses to prove you can receive bitcoins sent to them. Be careful not to sign anything vague or random, as phishing attacks may try to trick you into signing your identity over to them. Only sign fully-detailed statements you agree to.</source>
        <translation>Bạn có thể ký/đồng ý với địa chỉ chứng minh bạn có thể receive blackcoins đã gửi đến chúng. Cẩn thận không ký bất cứ không rõ hay random, như các cuộc tấn công lừa đảo có thể cố lừa bạn ký tên vào danh tính của bạn.. Chỉ ký các bản tuyên bố hoàn chỉnh mà bạn đồng ý.</translation>
    </message>
    <message>
        <source>The Bitcoin address to sign the message with</source>
        <translation>The Blackcoin address để ký với tin nhắn</translation>
    </message>
    <message>
        <source>Choose previously used address</source>
        <translation>Chọn mới thì address</translation>
    </message>
    <message>
        <source>Alt+A</source>
        <translation>Alt+A</translation>
    </message>
    <message>
        <source>Paste address from clipboard</source>
        <translation>Paste address từ clipboard</translation>
    </message>
    <message>
        <source>Alt+P</source>
        <translation>Alt+P</translation>
    </message>
    <message>
        <source>Enter the message you want to sign here</source>
        <translation>Nhập tin nhắn bạn muốn ký tại đây</translation>
    </message>
    <message>
        <source>Signature</source>
        <translation>Signature</translation>
    </message>
    <message>
        <source>Copy the current signature to the system clipboard</source>
        <translation>Copy hiện tại signature tới system clipboard</translation>
    </message>
    <message>
        <source>Sign the message to prove you own this Bitcoin address</source>
        <translation>Ký tin nhắn để chứng minh bạn sở hữu Blackcoin address này</translation>
    </message>
    <message>
        <source>Sign &amp;Message</source>
        <translation>Sign &amp;Message</translation>
    </message>
    <message>
        <source>Reset all sign message fields</source>
        <translation>Reset tất cả khoảng chữ ký nhắn</translation>
    </message>
    <message>
        <source>Clear &amp;All</source>
        <translation>Clear &amp;All</translation>
    </message>
    <message>
        <source>&amp;Verify Message</source>
        <translation>&amp;Verify Tin nhắn</translation>
    </message>
    <message>
        <source>Enter the receiver's address, message (ensure you copy line breaks, spaces, tabs, etc. exactly) and signature below to verify the message. Be careful not to read more into the signature than what is in the signed message itself, to avoid being tricked by a man-in-the-middle attack. Note that this only proves the signing party receives with the address, it cannot prove sendership of any transaction!</source>
        <translation>Nhập vào address người nhận, tin nhắn (chắc rằng bạn copy line breaks, khoảng trống, tabs, etc. chính xác) và signature bên dưới verify tin nhắn. Cẩn thận không đọc nhiều hơn từ signature so với cái được ký trong bản thân tin nhắn, để tránh bị lừa bới man-in-the-middle tấn công. Lưu ý rằng điều này chỉ chứng nhận nhóm những người nhân với address, nó không thể chứng minh bên gửi có bất kỳ transaction!</translation>
    </message>
    <message>
        <source>The Bitcoin address the message was signed with</source>
        <translation>The Blackcoin address tin nhắn đã ký với</translation>
    </message>
    <message>
        <source>Verify the message to ensure it was signed with the specified Bitcoin address</source>
        <translation>Verify tin nhắn để chắc rằng nó đã được ký với xác định Blackcoin address</translation>
    </message>
    <message>
        <source>Verify &amp;Message</source>
        <translation>Verify &amp;Message</translation>
    </message>
    <message>
        <source>Reset all verify message fields</source>
        <translation>Reset tất cả verify khoảng trống nhắn</translation>
    </message>
    <message>
        <source>Click "Sign Message" to generate signature</source>
        <translation>Click "Sign Message" để generate signature</translation>
    </message>
    <message>
        <source>The entered address is invalid.</source>
        <translation>Đã nhập address thì invalid.</translation>
    </message>
    <message>
        <source>Please check the address and try again.</source>
        <translation>Vui lòng kiểm tra address và thử lại.</translation>
    </message>
    <message>
        <source>The entered address does not refer to a key.</source>
        <translation>Đã nhập address không refer to a key.</translation>
    </message>
    <message>
        <source>Wallet unlock was cancelled.</source>
        <translation>Wallet unlock đã được hủy.</translation>
    </message>
    <message>
        <source>Private key for the entered address is not available.</source>
        <translation>Private key cho address đã nhập thì không có sẵn.</translation>
    </message>
    <message>
        <source>Message signing failed.</source>
        <translation>Message signing failed.</translation>
    </message>
    <message>
        <source>Message signed.</source>
        <translation>Message signed.</translation>
    </message>
    <message>
        <source>The signature could not be decoded.</source>
        <translation>The signature could not be decoded.</translation>
    </message>
    <message>
        <source>Please check the signature and try again.</source>
        <translation>Please check the signature and try again.</translation>
    </message>
    <message>
        <source>The signature did not match the message digest.</source>
        <translation>The signature did not match the message digest.</translation>
    </message>
    <message>
        <source>Message verification failed.</source>
        <translation>Message verification failed.</translation>
    </message>
    <message>
        <source>Message verified.</source>
        <translation>Message verified.</translation>
    </message>
</context>
<context>
    <name>SplashScreen</name>
    <message>
        <source>[testnet]</source>
        <translation>[testnet]</translation>
    </message>
</context>
<context>
    <name>TrafficGraphWidget</name>
    <message>
        <source>KB/s</source>
        <translation>KB/s</translation>
    </message>
</context>
<context>
    <name>TransactionDesc</name>
    <message numerus="yes">
        <source>Open for %n more block(s)</source>
        <translation><numerusform>Mở cho %n nhiều hơn blocks</numerusform></translation>
    </message>
    <message>
        <source>Open until %1</source>
        <translation>Open until %1</translation>
    </message>
    <message>
        <source>conflicted with a transaction with %1 confirmations</source>
        <translation>conflicted with a transaction with %1 confirmations</translation>
    </message>
    <message>
        <source>0/unconfirmed, %1</source>
        <translation>0/unconfirmed, %1</translation>
    </message>
    <message>
        <source>in memory pool</source>
        <translation>in memory pool</translation>
    </message>
    <message>
        <source>not in memory pool</source>
        <translation>not in memory pool</translation>
    </message>
    <message>
        <source>abandoned</source>
        <translation>abandoned</translation>
    </message>
    <message>
        <source>%1/unconfirmed</source>
        <translation>%1/unconfirmed</translation>
    </message>
    <message>
        <source>%1 confirmations</source>
        <translation>%1 confirmations</translation>
    </message>
    <message>
        <source>Status</source>
        <translation>Status</translation>
    </message>
    <message>
        <source>Date</source>
        <translation>Ngày</translation>
    </message>
    <message>
        <source>Source</source>
        <translation>Source</translation>
    </message>
    <message>
        <source>Generated</source>
        <translation>Generated</translation>
    </message>
    <message>
        <source>From</source>
        <translation>From</translation>
    </message>
    <message>
        <source>unknown</source>
        <translation>unknown</translation>
    </message>
    <message>
        <source>To</source>
        <translation>To</translation>
    </message>
    <message>
        <source>own address</source>
        <translation>own address</translation>
    </message>
    <message>
        <source>watch-only</source>
        <translation>watch-only</translation>
    </message>
    <message>
        <source>label</source>
        <translation>label</translation>
    </message>
    <message>
        <source>Credit</source>
        <translation>Credit</translation>
    </message>
    <message numerus="yes">
        <source>matures in %n more block(s)</source>
        <translation><numerusform>Hoàn thiện trong %n nhiều hơn blocks</numerusform></translation>
    </message>
    <message>
        <source>not accepted</source>
        <translation>not accepted</translation>
    </message>
    <message>
        <source>Debit</source>
        <translation>Debit</translation>
    </message>
    <message>
        <source>Total debit</source>
        <translation>Total debit</translation>
    </message>
    <message>
        <source>Total credit</source>
        <translation>Total credit</translation>
    </message>
    <message>
        <source>Transaction fee</source>
        <translation>Transaction fee</translation>
    </message>
    <message>
        <source>Net amount</source>
        <translation>Net amount</translation>
    </message>
    <message>
        <source>Message</source>
        <translation>Tin nhắn</translation>
    </message>
    <message>
        <source>Comment</source>
        <translation>Comment</translation>
    </message>
    <message>
        <source>Transaction ID</source>
        <translation>Transaction ID</translation>
    </message>
    <message>
        <source>Transaction total size</source>
        <translation>Transaction total size</translation>
    </message>
    <message>
        <source>Output index</source>
        <translation>Output index</translation>
    </message>
    <message>
        <source>Merchant</source>
        <translation>Merchant</translation>
    </message>
    <message>
        <source>Generated coins must mature %1 blocks before they can be spent. When you generated this block, it was broadcast to the network to be added to the block chain. If it fails to get into the chain, its state will change to "not accepted" and it won't be spendable. This may occasionally happen if another node generates a block within a few seconds of yours.</source>
        <translation>Generated coins must mature %1 blocks before they can be spent. When you generated this block, it was broadcast to the network to be added to the block chain. If it fails to get into the chain, its state will change to "not accepted" and it won't be spendable. This may occasionally happen if another node generates a block within a few seconds of yours.</translation>
    </message>
    <message>
        <source>Debug information</source>
        <translation>Debug information</translation>
    </message>
    <message>
        <source>Transaction</source>
        <translation>Transaction</translation>
    </message>
    <message>
        <source>Inputs</source>
        <translation>Inputs</translation>
    </message>
    <message>
        <source>Amount</source>
        <translation>Giá trị</translation>
    </message>
    <message>
        <source>true</source>
        <translation>true</translation>
    </message>
    <message>
        <source>false</source>
        <translation>false</translation>
    </message>
</context>
<context>
    <name>TransactionDescDialog</name>
    <message>
        <source>This pane shows a detailed description of the transaction</source>
        <translation>This pane shows a detailed description of the transaction</translation>
    </message>
    <message>
        <source>Details for %1</source>
        <translation>Details for %1</translation>
    </message>
</context>
<context>
    <name>TransactionTableModel</name>
    <message>
        <source>Date</source>
        <translation>Ngày</translation>
    </message>
    <message>
        <source>Type</source>
        <translation>Type</translation>
    </message>
    <message>
        <source>Label</source>
        <translation>Nhãn</translation>
    </message>
    <message numerus="yes">
        <source>Open for %n more block(s)</source>
        <translation><numerusform>Mở cho %n nhiều hơn blocks</numerusform></translation>
    </message>
    <message>
        <source>Open until %1</source>
        <translation>Open until %1</translation>
    </message>
    <message>
        <source>Unconfirmed</source>
        <translation>Unconfirmed</translation>
    </message>
    <message>
        <source>Abandoned</source>
        <translation>Abandoned</translation>
    </message>
    <message>
        <source>Confirming (%1 of %2 recommended confirmations)</source>
        <translation>Confirming (%1 of %2 recommended confirmations)</translation>
    </message>
    <message>
        <source>Confirmed (%1 confirmations)</source>
        <translation>Confirmed (%1 confirmations)</translation>
    </message>
    <message>
        <source>Conflicted</source>
        <translation>Xung đột</translation>
    </message>
    <message>
        <source>Immature (%1 confirmations, will be available after %2)</source>
        <translation>Immature (%1 confirmations, will be available after %2)</translation>
    </message>
    <message>
        <source>Generated but not accepted</source>
        <translation>Generated but not accepted</translation>
    </message>
    <message>
        <source>Received with</source>
        <translation>Received with</translation>
    </message>
    <message>
        <source>Received from</source>
        <translation>Received from</translation>
    </message>
    <message>
        <source>Sent to</source>
        <translation>Sent to</translation>
    </message>
    <message>
        <source>Payment to yourself</source>
        <translation>Payment to yourself</translation>
    </message>
    <message>
        <source>Mined</source>
        <translation>Mined</translation>
    </message>
    <message>
        <source>watch-only</source>
        <translation>watch-only</translation>
    </message>
    <message>
        <source>(n/a)</source>
        <translation>(n/a)</translation>
    </message>
    <message>
        <source>(no label)</source>
        <translation>(không nhãn)</translation>
    </message>
    <message>
        <source>Transaction status. Hover over this field to show number of confirmations.</source>
        <translation>Transaction status. Hover over this field to show number of confirmations.</translation>
    </message>
    <message>
        <source>Date and time that the transaction was received.</source>
        <translation>Date and time that the transaction was received.</translation>
    </message>
    <message>
        <source>Type of transaction.</source>
        <translation>Type of transaction.</translation>
    </message>
    <message>
        <source>Whether or not a watch-only address is involved in this transaction.</source>
        <translation>Whether or not a watch-only address is involved in this transaction.</translation>
    </message>
    <message>
        <source>User-defined intent/purpose of the transaction.</source>
        <translation>User-defined intent/purpose of the transaction.</translation>
    </message>
    <message>
        <source>Amount removed from or added to balance.</source>
        <translation>Amount removed from or added to balance.</translation>
    </message>
</context>
<context>
    <name>TransactionView</name>
    <message>
        <source>All</source>
        <translation>Tất cả</translation>
    </message>
    <message>
        <source>Today</source>
        <translation>Hôm nay</translation>
    </message>
    <message>
        <source>This week</source>
        <translation>Tuần này</translation>
    </message>
    <message>
        <source>This month</source>
        <translation>Tháng này</translation>
    </message>
    <message>
        <source>Last month</source>
        <translation>Tháng trước</translation>
    </message>
    <message>
        <source>This year</source>
        <translation>Năm nay</translation>
    </message>
    <message>
        <source>Range...</source>
        <translation>Range...</translation>
    </message>
    <message>
        <source>Received with</source>
        <translation>Received with</translation>
    </message>
    <message>
        <source>Sent to</source>
        <translation>Sent to</translation>
    </message>
    <message>
        <source>To yourself</source>
        <translation>To yourself</translation>
    </message>
    <message>
        <source>Mined</source>
        <translation>Mined</translation>
    </message>
    <message>
        <source>Other</source>
        <translation>Other</translation>
    </message>
    <message>
        <source>Min amount</source>
        <translation>Min amount</translation>
    </message>
    <message>
        <source>Abandon transaction</source>
        <translation>Abandon transaction</translation>
    </message>
    <message>
        <source>Increase transaction fee</source>
        <translation>Increase transaction fee</translation>
    </message>
    <message>
        <source>Copy address</source>
        <translation>Copy address</translation>
    </message>
    <message>
        <source>Copy label</source>
        <translation>Sao chép nhãn</translation>
    </message>
    <message>
        <source>Copy amount</source>
        <translation>Sao chép số lượng</translation>
    </message>
    <message>
        <source>Copy transaction ID</source>
        <translation>Sao chép ID giao dịch</translation>
    </message>
    <message>
        <source>Copy raw transaction</source>
        <translation>Copy raw transaction</translation>
    </message>
    <message>
        <source>Copy full transaction details</source>
        <translation>Copy full transaction details</translation>
    </message>
    <message>
        <source>Edit label</source>
        <translation>Edit label</translation>
    </message>
    <message>
        <source>Show transaction details</source>
        <translation>Show transaction details</translation>
    </message>
    <message>
        <source>Export Transaction History</source>
        <translation>Export Transaction History</translation>
    </message>
    <message>
        <source>Comma separated file (*.csv)</source>
        <translation>Comma separated file (*.csv)</translation>
    </message>
    <message>
        <source>Confirmed</source>
        <translation>Đã xác nhận</translation>
    </message>
    <message>
        <source>Watch-only</source>
        <translation>Watch-only</translation>
    </message>
    <message>
        <source>Date</source>
        <translation>Ngày</translation>
    </message>
    <message>
        <source>Type</source>
        <translation>Type</translation>
    </message>
    <message>
        <source>Label</source>
        <translation>Nhãn</translation>
    </message>
    <message>
        <source>Address</source>
        <translation>Địa chỉ</translation>
    </message>
    <message>
        <source>ID</source>
        <translation>ID</translation>
    </message>
    <message>
        <source>Exporting Failed</source>
        <translation>Xuất Thất Bại</translation>
    </message>
    <message>
        <source>There was an error trying to save the transaction history to %1.</source>
        <translation>There was an error trying to save the transaction history to %1.</translation>
    </message>
    <message>
        <source>Exporting Successful</source>
        <translation>Exporting Successful</translation>
    </message>
    <message>
        <source>The transaction history was successfully saved to %1.</source>
        <translation>The transaction history was successfully saved to %1.</translation>
    </message>
    <message>
        <source>Range:</source>
        <translation>Range:</translation>
    </message>
    <message>
        <source>to</source>
        <translation>to</translation>
    </message>
</context>
<context>
    <name>UnitDisplayStatusBarControl</name>
    <message>
        <source>Unit to show amounts in. Click to select another unit.</source>
        <translation>Unit to show amounts in. Click to select another unit.</translation>
    </message>
</context>
<context>
    <name>WalletController</name>
    <message>
        <source>Close wallet</source>
        <translation>Đông ví</translation>
    </message>
    </context>
<context>
    <name>WalletFrame</name>
    <message>
        <source>No wallet has been loaded.</source>
        <translation>No wallet has been loaded.</translation>
    </message>
</context>
<context>
    <name>WalletModel</name>
    <message>
        <source>Send Coins</source>
        <translation>Gửi Coins</translation>
    </message>
    <message>
        <source>Fee bump error</source>
        <translation>Fee bơm error</translation>
    </message>
    <message>
        <source>Increasing transaction fee failed</source>
        <translation>Increasing transaction fee failed</translation>
    </message>
    <message>
        <source>Do you want to increase the fee?</source>
        <translation>Do you want to increase the fee?</translation>
    </message>
    <message>
        <source>Current fee:</source>
        <translation>Current fee:</translation>
    </message>
    <message>
        <source>Increase:</source>
        <translation>Increase:</translation>
    </message>
    <message>
        <source>New fee:</source>
        <translation>New fee:</translation>
    </message>
    <message>
        <source>Confirm fee bump</source>
        <translation>Confirm fee bump</translation>
    </message>
    <message>
        <source>Can't sign transaction.</source>
        <translation>Can't sign transaction.</translation>
    </message>
    <message>
        <source>Could not commit transaction</source>
        <translation>Could not commit transaction</translation>
    </message>
    <message>
        <source>default wallet</source>
        <translation>ví mặc định</translation>
    </message>
</context>
<context>
    <name>WalletView</name>
    <message>
        <source>&amp;Export</source>
        <translation>&amp;Xuất</translation>
    </message>
    <message>
        <source>Export the data in the current tab to a file</source>
        <translation>Xuất dữ liệu trong thẻ hiện tại ra file</translation>
    </message>
    <message>
        <source>Backup Wallet</source>
        <translation>Backup Wallet</translation>
    </message>
    <message>
        <source>Wallet Data (*.dat)</source>
        <translation>Wallet Data (*.dat)</translation>
    </message>
    <message>
        <source>Backup Failed</source>
        <translation>Backup Failed</translation>
    </message>
    <message>
        <source>There was an error trying to save the wallet data to %1.</source>
        <translation>There was an error trying to save the wallet data to %1.</translation>
    </message>
    <message>
        <source>Backup Successful</source>
        <translation>Backup Successful</translation>
    </message>
    <message>
        <source>The wallet data was successfully saved to %1.</source>
        <translation>The wallet data was successfully saved to %1.</translation>
    </message>
    </context>
<context>
    <name>bitcoin-core</name>
    <message>
        <source>Distributed under the MIT software license, see the accompanying file %s or %s</source>
        <translation>Distributed under the MIT software license, see the accompanying file %s or %s</translation>
    </message>
    <message>
        <source>Prune configured below the minimum of %d MiB.  Please use a higher number.</source>
        <translation>Prune configured below the minimum of %d MiB.  Please use a higher number.</translation>
    </message>
    <message>
        <source>Prune: last wallet synchronisation goes beyond pruned data. You need to -reindex (download the whole blockchain again in case of pruned node)</source>
        <translation>Prune: last wallet synchronisation goes beyond pruned data. You need to -reindex (download the whole blockchain again in case of pruned node)</translation>
    </message>
    <message>
        <source>Rescans are not possible in pruned mode. You will need to use -reindex which will download the whole blockchain again.</source>
        <translation>Rescans are not possible in pruned mode. You will need to use -reindex which will download the whole blockchain again.</translation>
    </message>
    <message>
        <source>Error: A fatal internal error occurred, see debug.log for details</source>
        <translation>Error: A fatal internal error occurred, see debug.log for details</translation>
    </message>
    <message>
        <source>Pruning blockstore...</source>
        <translation>Pruning blockstore...</translation>
    </message>
    <message>
        <source>Unable to start HTTP server. See debug log for details.</source>
        <translation>Unable to start HTTP server. See debug log for details.</translation>
    </message>
    <message>
        <source>Bitcoin Core</source>
        <translation>Blackcoin More</translation>
    </message>
    <message>
        <source>The %s developers</source>
        <translation>The %s developers</translation>
    </message>
    <message>
        <source>Cannot obtain a lock on data directory %s. %s is probably already running.</source>
        <translation>Cannot obtain a lock on data directory %s. %s is probably already running.</translation>
    </message>
    <message>
        <source>Error reading %s! All keys read correctly, but transaction data or address book entries might be missing or incorrect.</source>
        <translation>Error reading %s! All keys read correctly, but transaction data or address book entries might be missing or incorrect.</translation>
    </message>
    <message>
        <source>Please check that your computer's date and time are correct! If your clock is wrong, %s will not work properly.</source>
        <translation>Please check that your computer's date and time are correct! If your clock is wrong, %s will not work properly.</translation>
    </message>
    <message>
        <source>Please contribute if you find %s useful. Visit %s for further information about the software.</source>
        <translation>Please contribute if you find %s useful. Visit %s for further information about the software.</translation>
    </message>
    <message>
        <source>The block database contains a block which appears to be from the future. This may be due to your computer's date and time being set incorrectly. Only rebuild the block database if you are sure that your computer's date and time are correct</source>
        <translation>The block database contains a block which appears to be from the future. This may be due to your computer's date and time being set incorrectly. Only rebuild the block database if you are sure that your computer's date and time are correct</translation>
    </message>
    <message>
        <source>This is a pre-release test build - use at your own risk - do not use for mining or merchant applications</source>
        <translation>This is a pre-release test build - use at your own risk - do not use for mining or merchant applications</translation>
    </message>
    <message>
        <source>This is the transaction fee you may discard if change is smaller than dust at this level</source>
        <translation>This is the transaction fee you may discard if change is smaller than dust at this level</translation>
    </message>
    <message>
        <source>Unable to replay blocks. You will need to rebuild the database using -reindex-chainstate.</source>
        <translation>Unable to replay blocks. You will need to rebuild the database using -reindex-chainstate.</translation>
    </message>
    <message>
        <source>Unable to rewind the database to a pre-fork state. You will need to redownload the blockchain</source>
        <translation>Unable to rewind the database to a pre-fork state. You will need to redownload the blockchain</translation>
    </message>
    <message>
        <source>Warning: The network does not appear to fully agree! Some miners appear to be experiencing issues.</source>
        <translation>Warning: The network does not appear to fully agree! Some miners appear to be experiencing issues.</translation>
    </message>
    <message>
        <source>Warning: We do not appear to fully agree with our peers! You may need to upgrade, or other nodes may need to upgrade.</source>
        <translation>Warning: We do not appear to fully agree with our peers! You may need to upgrade, or other nodes may need to upgrade.</translation>
    </message>
    <message>
        <source>%d of last 100 blocks have unexpected version</source>
        <translation>%d of last 100 blocks have unexpected version</translation>
    </message>
    <message>
        <source>%s corrupt, salvage failed</source>
        <translation>%s corrupt, salvage failed</translation>
    </message>
    <message>
        <source>-maxmempool must be at least %d MB</source>
        <translation>-maxmempool must be at least %d MB</translation>
    </message>
    <message>
        <source>Cannot resolve -%s address: '%s'</source>
        <translation>Cannot resolve -%s address: '%s'</translation>
    </message>
    <message>
        <source>Change index out of range</source>
        <translation>Change index out of range</translation>
    </message>
    <message>
        <source>Copyright (C) %i-%i</source>
        <translation>Copyright (C) %i-%i</translation>
    </message>
    <message>
        <source>Corrupted block database detected</source>
        <translation>Corrupted block database detected</translation>
    </message>
    <message>
        <source>Do you want to rebuild the block database now?</source>
        <translation>Do you want to rebuild the block database now?</translation>
    </message>
    <message>
        <source>Error initializing block database</source>
        <translation>Error initializing block database</translation>
    </message>
    <message>
        <source>Error initializing wallet database environment %s!</source>
        <translation>Error initializing wallet database environment %s!</translation>
    </message>
    <message>
        <source>Error loading %s</source>
        <translation>Error loading %s</translation>
    </message>
    <message>
        <source>Error loading %s: Wallet corrupted</source>
        <translation>Error loading %s: Wallet corrupted</translation>
    </message>
    <message>
        <source>Error loading %s: Wallet requires newer version of %s</source>
        <translation>Error loading %s: Wallet requires newer version of %s</translation>
    </message>
    <message>
        <source>Error loading block database</source>
        <translation>Error loading block database</translation>
    </message>
    <message>
        <source>Error opening block database</source>
        <translation>Error opening block database</translation>
    </message>
    <message>
        <source>Error: Disk space is low!</source>
        <translation>Error: Disk space is low!</translation>
    </message>
    <message>
        <source>Failed to listen on any port. Use -listen=0 if you want this.</source>
        <translation>Failed to listen on any port. Use -listen=0 if you want this.</translation>
    </message>
    <message>
        <source>Importing...</source>
        <translation>Importing...</translation>
    </message>
    <message>
        <source>Incorrect or no genesis block found. Wrong datadir for network?</source>
        <translation>Incorrect or no genesis block found. Wrong datadir for network?</translation>
    </message>
    <message>
        <source>Initialization sanity check failed. %s is shutting down.</source>
        <translation>Initialization sanity check failed. %s is shutting down.</translation>
    </message>
    <message>
        <source>Invalid amount for -%s=&lt;amount&gt;: '%s'</source>
        <translation>Invalid amount for -%s=&lt;amount&gt;: '%s'</translation>
    </message>
    <message>
        <source>Invalid amount for -discardfee=&lt;amount&gt;: '%s'</source>
        <translation>Invalid amount for -discardfee=&lt;amount&gt;: '%s'</translation>
    </message>
    <message>
        <source>Invalid amount for -fallbackfee=&lt;amount&gt;: '%s'</source>
        <translation>Invalid amount for -fallbackfee=&lt;amount&gt;: '%s'</translation>
    </message>
    <message>
        <source>Loading P2P addresses...</source>
        <translation>Loading P2P addresses...</translation>
    </message>
    <message>
        <source>Loading banlist...</source>
        <translation>Loading banlist...</translation>
    </message>
    <message>
        <source>Not enough file descriptors available.</source>
        <translation>Not enough file descriptors available.</translation>
    </message>
    <message>
        <source>Prune cannot be configured with a negative value.</source>
        <translation>Prune cannot be configured with a negative value.</translation>
    </message>
    <message>
        <source>Prune mode is incompatible with -txindex.</source>
        <translation>Prune mode is incompatible with -txindex.</translation>
    </message>
    <message>
        <source>Replaying blocks...</source>
        <translation>Replaying blocks...</translation>
    </message>
    <message>
        <source>Rewinding blocks...</source>
        <translation>Rewinding blocks...</translation>
    </message>
    <message>
        <source>The source code is available from %s.</source>
        <translation>The source code is available from %s.</translation>
    </message>
    <message>
        <source>Transaction fee and change calculation failed</source>
        <translation>Transaction fee and change calculation failed</translation>
    </message>
    <message>
        <source>Unable to bind to %s on this computer. %s is probably already running.</source>
        <translation>Unable to bind to %s on this computer. %s is probably already running.</translation>
    </message>
    <message>
        <source>Unsupported logging category %s=%s.</source>
        <translation>Unsupported logging category %s=%s.</translation>
    </message>
    <message>
        <source>Upgrading UTXO database</source>
        <translation>Upgrading UTXO database</translation>
    </message>
    <message>
        <source>User Agent comment (%s) contains unsafe characters.</source>
        <translation>User Agent comment (%s) contains unsafe characters.</translation>
    </message>
    <message>
        <source>Verifying blocks...</source>
        <translation>Verifying blocks...</translation>
    </message>
    <message>
        <source>Wallet needed to be rewritten: restart %s to complete</source>
        <translation>Wallet needed to be rewritten: restart %s to complete</translation>
    </message>
    <message>
        <source>Error: Listening for incoming connections failed (listen returned error %s)</source>
        <translation>Error: Listening for incoming connections failed (listen returned error %s)</translation>
    </message>
    <message>
        <source>Invalid amount for -maxtxfee=&lt;amount&gt;: '%s' (must be at least the minrelay fee of %s to prevent stuck transactions)</source>
        <translation>Invalid amount for -maxtxfee=&lt;amount&gt;: '%s' (must be at least the minrelay fee of %s to prevent stuck transactions)</translation>
    </message>
    <message>
        <source>The transaction amount is too small to send after the fee has been deducted</source>
        <translation>The transaction amount is too small to send after the fee has been deducted</translation>
    </message>
    <message>
        <source>You need to rebuild the database using -reindex to go back to unpruned mode.  This will redownload the entire blockchain</source>
        <translation>You need to rebuild the database using -reindex to go back to unpruned mode.  This will redownload the entire blockchain</translation>
    </message>
    <message>
        <source>Error reading from database, shutting down.</source>
        <translation>Error reading from database, shutting down.</translation>
    </message>
    <message>
        <source>Error upgrading chainstate database</source>
        <translation>Error upgrading chainstate database</translation>
    </message>
    <message>
        <source>Information</source>
        <translation>Thông tin</translation>
    </message>
    <message>
        <source>Invalid -onion address or hostname: '%s'</source>
        <translation>Invalid -onion address or hostname: '%s'</translation>
    </message>
    <message>
        <source>Invalid -proxy address or hostname: '%s'</source>
        <translation>Invalid -proxy address or hostname: '%s'</translation>
    </message>
    <message>
        <source>Invalid amount for -paytxfee=&lt;amount&gt;: '%s' (must be at least %s)</source>
        <translation>Invalid amount for -paytxfee=&lt;amount&gt;: '%s' (must be at least %s)</translation>
    </message>
    <message>
        <source>Invalid netmask specified in -whitelist: '%s'</source>
        <translation>Invalid netmask specified in -whitelist: '%s'</translation>
    </message>
    <message>
        <source>Need to specify a port with -whitebind: '%s'</source>
        <translation>Need to specify a port with -whitebind: '%s'</translation>
    </message>
    <message>
        <source>Reducing -maxconnections from %d to %d, because of system limitations.</source>
        <translation>Reducing -maxconnections from %d to %d, because of system limitations.</translation>
    </message>
    <message>
        <source>Signing transaction failed</source>
        <translation>Signing transaction failed</translation>
    </message>
    <message>
        <source>The transaction amount is too small to pay the fee</source>
        <translation>The transaction amount is too small to pay the fee</translation>
    </message>
    <message>
        <source>This is experimental software.</source>
        <translation>This is experimental software.</translation>
    </message>
    <message>
        <source>Transaction amount too small</source>
        <translation>Transaction amount too small</translation>
    </message>
    <message>
        <source>Transaction too large for fee policy</source>
        <translation>Transaction too large for fee policy</translation>
    </message>
    <message>
        <source>Transaction too large</source>
        <translation>Transaction too large</translation>
    </message>
    <message>
        <source>Unable to bind to %s on this computer (bind returned error %s)</source>
        <translation>Unable to bind to %s on this computer (bind returned error %s)</translation>
    </message>
    <message>
        <source>Verifying wallet(s)...</source>
        <translation>Verifying wallet(s)...</translation>
    </message>
    <message>
        <source>Warning</source>
        <translation>Cảnh báo</translation>
    </message>
    <message>
        <source>Warning: unknown new rules activated (versionbit %i)</source>
        <translation>Warning: unknown new rules activated (versionbit %i)</translation>
    </message>
    <message>
        <source>Zapping all transactions from wallet...</source>
        <translation>Zapping all transactions from wallet...</translation>
    </message>
    <message>
        <source>-maxtxfee is set very high! Fees this large could be paid on a single transaction.</source>
        <translation>-maxtxfee is set very high! Fees this large could be paid on a single transaction.</translation>
    </message>
    <message>
        <source>This is the transaction fee you may pay when fee estimates are not available.</source>
        <translation>This is the transaction fee you may pay when fee estimates are not available.</translation>
    </message>
    <message>
        <source>This product includes software developed by the OpenSSL Project for use in the OpenSSL Toolkit %s and cryptographic software written by Eric Young and UPnP software written by Thomas Bernard.</source>
        <translation>This product includes software developed by the OpenSSL Project for use in the OpenSSL Toolkit %s and cryptographic software written by Eric Young and UPnP software written by Thomas Bernard.</translation>
    </message>
    <message>
        <source>Total length of network version string (%i) exceeds maximum length (%i). Reduce the number or size of uacomments.</source>
        <translation>Total length of network version string (%i) exceeds maximum length (%i). Reduce the number or size of uacomments.</translation>
    </message>
    <message>
        <source>Warning: Wallet file corrupt, data salvaged! Original %s saved as %s in %s; if your balance or transactions are incorrect you should restore from a backup.</source>
        <translation>Warning: Wallet file corrupt, data salvaged! Original %s saved as %s in %s; if your balance or transactions are incorrect you should restore from a backup.</translation>
    </message>
    <message>
        <source>%s is set very high!</source>
        <translation>%s is set very high!</translation>
    </message>
    <message>
        <source>Error loading wallet %s. Duplicate -wallet filename specified.</source>
        <translation>Error loading wallet %s. Duplicate -wallet filename specified.</translation>
    </message>
    <message>
        <source>Keypool ran out, please call keypoolrefill first</source>
        <translation>Keypool ran out, please call keypoolrefill first</translation>
    </message>
    <message>
        <source>Starting network threads...</source>
        <translation>Starting network threads...</translation>
    </message>
    <message>
        <source>The wallet will avoid paying less than the minimum relay fee.</source>
        <translation>Wallet sẽ hủy thanh toán nhỏ hơn phí relay.</translation>
    </message>
    <message>
        <source>This is the minimum transaction fee you pay on every transaction.</source>
        <translation>Đây là minimum transaction fee bạn pay cho mỗi transaction.</translation>
    </message>
    <message>
        <source>This is the transaction fee you will pay if you send a transaction.</source>
        <translation>Đây là transaction fee bạn sẽ pay nếu gửi transaction.</translation>
    </message>
    <message>
        <source>Transaction amounts must not be negative</source>
        <translation>Transaction amounts phải không âm</translation>
    </message>
    <message>
        <source>Transaction has too long of a mempool chain</source>
        <translation>Transaction có chuỗi mempool chain quá dài</translation>
    </message>
    <message>
        <source>Transaction must have at least one recipient</source>
        <translation>Transaction phải có ít nhất một người nhận</translation>
    </message>
    <message>
        <source>Unknown network specified in -onlynet: '%s'</source>
        <translation>Unknown network được xác định trong -onlynet: '%s'</translation>
    </message>
    <message>
        <source>Insufficient funds</source>
        <translation>Không đủ tiền</translation>
    </message>
    <message>
        <source>Loading block index...</source>
        <translation>Đang tải block index...</translation>
    </message>
    <message>
        <source>Loading wallet...</source>
        <translation>Loading wallet...</translation>
    </message>
    <message>
        <source>Cannot downgrade wallet</source>
        <translation>Không thể downgrade wallet</translation>
    </message>
    <message>
        <source>Rescanning...</source>
        <translation>Rescanning...</translation>
    </message>
    <message>
        <source>Done loading</source>
        <translation>Done loading</translation>
    </message>
    <message>
        <source>Error</source>
        <translation>Lỗi</translation>
    </message>
</context>
</TS><|MERGE_RESOLUTION|>--- conflicted
+++ resolved
@@ -184,13 +184,8 @@
         <translation>Ví đã được mã hóa</translation>
     </message>
     <message>
-<<<<<<< HEAD
-        <source>%1 will close now to finish the encryption process. Remember that encrypting your wallet cannot fully protect your bitcoins from being stolen by malware infecting your computer.</source>
-        <translation>%1 sẽ đóng lúc này để kết thúc quá trình mã hóa. Nhớ rằng việc mã hóa ví không thể bảo vệ hoàn toàn số blackcoins khỏi việc Malware lây nhiễm đến computer của bạn.</translation>
-=======
         <source>Your wallet is now encrypted. Remember that encrypting your wallet cannot fully protect your bitcoins from being stolen by malware infecting your computer.</source>
         <translation>Ví bạn đã được mã hóa bây giờ. Hãy nhớ rằng việc mã hóa ví bạn không thể hoàn toàn bảo vệ bitcoin của bạn bị đánh cắp bới phần mềm độc hại dính vào máy tính bạn</translation>
->>>>>>> 8b676984
     </message>
     <message>
         <source>IMPORTANT: Any previous backups you have made of your wallet file should be replaced with the newly generated, encrypted wallet file. For security reasons, previous backups of the unencrypted wallet file will become useless as soon as you start using the new, encrypted wallet.</source>
@@ -319,13 +314,6 @@
         <translation>Ví tiền</translation>
     </message>
     <message>
-<<<<<<< HEAD
-        <source>default wallet</source>
-        <translation>ví mặc định</translation>
-    </message>
-    <message>
-=======
->>>>>>> 8b676984
         <source>Click to disable network activity.</source>
         <translation>Click để vô hiệu hoạt động mạng.</translation>
     </message>
@@ -2057,17 +2045,6 @@
         <translation>Ẩn</translation>
     </message>
     <message>
-<<<<<<< HEAD
-        <source>Paying only the minimum fee is just fine as long as there is less transaction volume than space in the blocks. But be aware that this can end up in a never confirming transaction once there is more demand for bitcoin transactions than the network can process.</source>
-        <translation>Chi trả chỉ số nhỏ nhất fee thì ổn cho tới khi có ít transaction volume hơn khoảng trống trong blocks. Nhưng nhận ra rằng điều này kết thúc trong việc chẳng bao giờ xác nhận transaction trừ khi có nhiều nhu cầu cho giao dịch blackcoin hơn so với mạng có thể xử lý.</translation>
-    </message>
-    <message>
-        <source>(read the tooltip)</source>
-        <translation>(đọc cái tooltip)</translation>
-    </message>
-    <message>
-=======
->>>>>>> 8b676984
         <source>Recommended:</source>
         <translation>Khuyên dùng:</translation>
     </message>
