<TS language="zh_CN" version="2.1">
<context>
    <name>AddressBookPage</name>
    <message>
        <source>Right-click to edit address or label</source>
        <translation>右键单击以编辑地址或标签</translation>
    </message>
    <message>
        <source>Create a new address</source>
        <translation>创建新地址</translation>
    </message>
    <message>
        <source>&amp;New</source>
        <translation>新建(&amp;N)</translation>
    </message>
    <message>
        <source>Copy the currently selected address to the system clipboard</source>
        <translation>复制当前选中的地址到系统剪贴板</translation>
    </message>
    <message>
        <source>&amp;Copy</source>
        <translation>复制(&amp;C)</translation>
    </message>
    <message>
        <source>C&amp;lose</source>
        <translation>关闭(&amp;L)</translation>
    </message>
    <message>
        <source>Delete the currently selected address from the list</source>
        <translation>从列表中删除选中的地址</translation>
    </message>
    <message>
        <source>Enter address or label to search</source>
        <translation>输入地址或标签来搜索</translation>
    </message>
    <message>
        <source>Export the data in the current tab to a file</source>
        <translation>将当前标签页数据导出到文件</translation>
    </message>
    <message>
        <source>&amp;Export</source>
        <translation>导出(&amp;E)</translation>
    </message>
    <message>
        <source>&amp;Delete</source>
        <translation>删除(&amp;D)</translation>
    </message>
    <message>
        <source>Choose the address to send coins to</source>
        <translation>选择要发币给哪些地址</translation>
    </message>
    <message>
        <source>Choose the address to receive coins with</source>
        <translation>选择要用哪些地址收币</translation>
    </message>
    <message>
        <source>C&amp;hoose</source>
        <translation>选择(&amp;H)</translation>
    </message>
    <message>
        <source>Sending addresses</source>
        <translation>付款地址</translation>
    </message>
    <message>
        <source>Receiving addresses</source>
        <translation>收款地址</translation>
    </message>
    <message>
        <source>These are your Bitcoin addresses for sending payments. Always check the amount and the receiving address before sending coins.</source>
        <translation>您可以给这些比特币地址付款。在付款之前，务必要检查金额和收款地址是否正确。</translation>
    </message>
    <message>
        <source>These are your Bitcoin addresses for receiving payments. Use the 'Create new receiving address' button in the receive tab to create new addresses.</source>
        <translation>您可以用这些比特币地址收款。使用“接收”标签页中的"创建新收款地址"按钮创建新地址。</translation>
    </message>
    <message>
        <source>&amp;Copy Address</source>
        <translation>复制地址(&amp;C)</translation>
    </message>
    <message>
        <source>Copy &amp;Label</source>
        <translation>复制标签(&amp;L)</translation>
    </message>
    <message>
        <source>&amp;Edit</source>
        <translation>编辑(&amp;E)</translation>
    </message>
    <message>
        <source>Export Address List</source>
        <translation>导出地址列表</translation>
    </message>
    <message>
        <source>Comma separated file (*.csv)</source>
        <translation>逗号分隔文件 (*.csv)</translation>
    </message>
    <message>
        <source>Exporting Failed</source>
        <translation>导出失败</translation>
    </message>
    <message>
        <source>There was an error trying to save the address list to %1. Please try again.</source>
        <translation>尝试保存地址列表到 %1 时发生错误。请再试一次。</translation>
    </message>
</context>
<context>
    <name>AddressTableModel</name>
    <message>
        <source>Label</source>
        <translation>标签</translation>
    </message>
    <message>
        <source>Address</source>
        <translation>地址</translation>
    </message>
    <message>
        <source>(no label)</source>
        <translation>(无标签)</translation>
    </message>
</context>
<context>
    <name>AskPassphraseDialog</name>
    <message>
        <source>Passphrase Dialog</source>
        <translation>密码对话框</translation>
    </message>
    <message>
        <source>Enter passphrase</source>
        <translation>输入密码</translation>
    </message>
    <message>
        <source>New passphrase</source>
        <translation>新密码</translation>
    </message>
    <message>
        <source>Repeat new passphrase</source>
        <translation>重复新密码</translation>
    </message>
    <message>
        <source>Show passphrase</source>
        <translation>显示密码</translation>
    </message>
    <message>
        <source>Encrypt wallet</source>
        <translation>加密钱包</translation>
    </message>
    <message>
        <source>This operation needs your wallet passphrase to unlock the wallet.</source>
        <translation>这个操作需要你的钱包密码来解锁钱包。</translation>
    </message>
    <message>
        <source>Unlock wallet</source>
        <translation>解锁钱包</translation>
    </message>
    <message>
        <source>This operation needs your wallet passphrase to decrypt the wallet.</source>
        <translation>这个操作需要你的钱包密码来把钱包解密。</translation>
    </message>
    <message>
        <source>Decrypt wallet</source>
        <translation>解密钱包</translation>
    </message>
    <message>
        <source>Change passphrase</source>
        <translation>修改密码</translation>
    </message>
    <message>
        <source>Confirm wallet encryption</source>
        <translation>确认钱包加密</translation>
    </message>
    <message>
        <source>Warning: If you encrypt your wallet and lose your passphrase, you will &lt;b&gt;LOSE ALL OF YOUR BITCOINS&lt;/b&gt;!</source>
        <translation>警告: 如果把钱包加密后又忘记密码，你就会从此&lt;b&gt;失去其中所有的黑币了&lt;/b&gt;！</translation>
    </message>
    <message>
        <source>Are you sure you wish to encrypt your wallet?</source>
        <translation>你确定要把钱包加密吗？</translation>
    </message>
    <message>
        <source>Wallet encrypted</source>
        <translation>钱包已加密</translation>
    </message>
    <message>
        <source>Enter the new passphrase for the wallet.&lt;br/&gt;Please use a passphrase of &lt;b&gt;ten or more random characters&lt;/b&gt;, or &lt;b&gt;eight or more words&lt;/b&gt;.</source>
        <translation>为此钱包输入新密码。&lt;br/&gt;请使用由&lt;b&gt;十个或更多的随机字符&lt;/b&gt;，或者&lt;b&gt;八个或更多单词&lt;/b&gt;组成的密码。</translation>
    </message>
    <message>
        <source>Enter the old passphrase and new passphrase for the wallet.</source>
        <translation>输入此钱包的旧密码和新密码。</translation>
    </message>
    <message>
        <source>Remember that encrypting your wallet cannot fully protect your bitcoins from being stolen by malware infecting your computer.</source>
        <translation>请注意，当您的计算机感染恶意软件时，加密钱包并不能完全规避您的比特币被偷窃的可能。</translation>
    </message>
    <message>
        <source>Wallet to be encrypted</source>
        <translation>要加密的钱包</translation>
    </message>
    <message>
        <source>Your wallet is about to be encrypted. </source>
        <translation>您的钱包将要被加密。</translation>
    </message>
    <message>
        <source>Your wallet is now encrypted. </source>
        <translation>您的钱包现在已被加密。</translation>
    </message>
    <message>
        <source>IMPORTANT: Any previous backups you have made of your wallet file should be replaced with the newly generated, encrypted wallet file. For security reasons, previous backups of the unencrypted wallet file will become useless as soon as you start using the new, encrypted wallet.</source>
        <translation>重要: 请用新生成的、已加密的钱包备份文件取代你之前留的钱包文件备份。出于安全方面的原因，一旦你开始使用新的已加密钱包，旧的未加密钱包文件备份就失效了。</translation>
    </message>
    <message>
        <source>Wallet encryption failed</source>
        <translation>钱包加密失败</translation>
    </message>
    <message>
        <source>Wallet encryption failed due to an internal error. Your wallet was not encrypted.</source>
        <translation>因为内部错误导致钱包加密失败。你的钱包还是没加密。</translation>
    </message>
    <message>
        <source>The supplied passphrases do not match.</source>
        <translation>提供的密码不一致。</translation>
    </message>
    <message>
        <source>Wallet unlock failed</source>
        <translation>钱包解锁失败</translation>
    </message>
    <message>
        <source>The passphrase entered for the wallet decryption was incorrect.</source>
        <translation>输入的钱包解锁密码不正确。</translation>
    </message>
    <message>
        <source>Wallet decryption failed</source>
        <translation>钱包解密失败</translation>
    </message>
    <message>
        <source>Wallet passphrase was successfully changed.</source>
        <translation>钱包密码修改成功。</translation>
    </message>
    <message>
        <source>Warning: The Caps Lock key is on!</source>
        <translation>警告: 大写字母锁定已开启！</translation>
    </message>
</context>
<context>
    <name>BanTableModel</name>
    <message>
        <source>IP/Netmask</source>
        <translation>IP/网络掩码</translation>
    </message>
    <message>
        <source>Banned Until</source>
        <translation>在此之前保持封禁:</translation>
    </message>
</context>
<context>
    <name>BitcoinGUI</name>
    <message>
        <source>Sign &amp;message...</source>
        <translation>消息签名(&amp;M)...</translation>
    </message>
    <message>
        <source>Synchronizing with network...</source>
        <translation>正在与网络同步...</translation>
    </message>
    <message>
        <source>&amp;Overview</source>
        <translation>概况(&amp;O)</translation>
    </message>
    <message>
        <source>Show general overview of wallet</source>
        <translation>显示钱包概况</translation>
    </message>
    <message>
        <source>&amp;Transactions</source>
        <translation>交易记录(&amp;T)</translation>
    </message>
    <message>
        <source>Browse transaction history</source>
        <translation>浏览交易历史</translation>
    </message>
    <message>
        <source>E&amp;xit</source>
        <translation>退出(&amp;X)</translation>
    </message>
    <message>
        <source>Quit application</source>
        <translation>退出程序</translation>
    </message>
    <message>
        <source>&amp;About %1</source>
        <translation>关于 %1 (&amp;A)</translation>
    </message>
    <message>
        <source>Show information about %1</source>
        <translation>显示 %1 的相关信息</translation>
    </message>
    <message>
        <source>About &amp;Qt</source>
        <translation>关于 &amp;Qt</translation>
    </message>
    <message>
        <source>Show information about Qt</source>
        <translation>显示 Qt 相关信息</translation>
    </message>
    <message>
        <source>&amp;Options...</source>
        <translation>选项(&amp;O)...</translation>
    </message>
    <message>
        <source>Modify configuration options for %1</source>
        <translation>修改%1的配置选项</translation>
    </message>
    <message>
        <source>&amp;Encrypt Wallet...</source>
        <translation>加密钱包(&amp;E)...</translation>
    </message>
    <message>
        <source>&amp;Backup Wallet...</source>
        <translation>备份钱包(&amp;B)...</translation>
    </message>
    <message>
        <source>&amp;Change Passphrase...</source>
        <translation>更改密码(&amp;C)...</translation>
    </message>
    <message>
        <source>Open &amp;URI...</source>
        <translation>打开 &amp;URI...</translation>
    </message>
    <message>
        <source>Create Wallet...</source>
        <translation>创建钱包...</translation>
    </message>
    <message>
        <source>Create a new wallet</source>
        <translation>创建一个新的钱包</translation>
    </message>
    <message>
        <source>Wallet:</source>
        <translation>钱包:</translation>
    </message>
    <message>
        <source>Click to disable network activity.</source>
        <translation>点击禁用网络活动。</translation>
    </message>
    <message>
        <source>Network activity disabled.</source>
        <translation>网络活动已禁用。</translation>
    </message>
    <message>
        <source>Click to enable network activity again.</source>
        <translation>点击重新开启网络活动。</translation>
    </message>
    <message>
        <source>Syncing Headers (%1%)...</source>
        <translation>同步区块头 (%1%)...</translation>
    </message>
    <message>
        <source>Reindexing blocks on disk...</source>
        <translation>正在为磁盘上的区块数据重建索引...</translation>
    </message>
    <message>
        <source>Proxy is &lt;b&gt;enabled&lt;/b&gt;: %1</source>
        <translation>代理服务器已&lt;b&gt;启用&lt;/b&gt;: %1</translation>
    </message>
    <message>
        <source>Send coins to a Bitcoin address</source>
        <translation>向一个比特币地址发币</translation>
    </message>
    <message>
        <source>Backup wallet to another location</source>
        <translation>备份钱包到其他位置</translation>
    </message>
    <message>
        <source>Change the passphrase used for wallet encryption</source>
        <translation>修改钱包加密密码</translation>
    </message>
    <message>
        <source>&amp;Verify message...</source>
        <translation>验证消息(&amp;V)...</translation>
    </message>
    <message>
        <source>&amp;Send</source>
        <translation>发送(&amp;S)</translation>
    </message>
    <message>
        <source>&amp;Receive</source>
        <translation>接收(&amp;R)</translation>
    </message>
    <message>
        <source>&amp;Show / Hide</source>
        <translation>显示 / 隐藏(&amp;S)</translation>
    </message>
    <message>
        <source>Show or hide the main Window</source>
        <translation>显示或隐藏主窗口</translation>
    </message>
    <message>
        <source>Encrypt the private keys that belong to your wallet</source>
        <translation>把你钱包中的私钥加密</translation>
    </message>
    <message>
        <source>Sign messages with your Bitcoin addresses to prove you own them</source>
        <translation>用黑币地址关联的私钥为消息签名，以证明您拥有这个黑币地址</translation>
    </message>
    <message>
        <source>Verify messages to ensure they were signed with specified Bitcoin addresses</source>
        <translation>校验消息，确保该消息是由指定的黑币地址所有者签名的</translation>
    </message>
    <message>
        <source>&amp;File</source>
        <translation>文件(&amp;F)</translation>
    </message>
    <message>
        <source>&amp;Settings</source>
        <translation>设置(&amp;S)</translation>
    </message>
    <message>
        <source>&amp;Help</source>
        <translation>帮助(&amp;H)</translation>
    </message>
    <message>
        <source>Tabs toolbar</source>
        <translation>标签页工具栏</translation>
    </message>
    <message>
        <source>Request payments (generates QR codes and bitcoin: URIs)</source>
        <translation>请求支付 (生成二维码和 blackcoin: URI)</translation>
    </message>
    <message>
        <source>Show the list of used sending addresses and labels</source>
        <translation>显示用过的付款地址和标签的列表</translation>
    </message>
    <message>
        <source>Show the list of used receiving addresses and labels</source>
        <translation>显示用过的收款地址和标签的列表</translation>
    </message>
    <message>
<<<<<<< HEAD
        <source>Open a bitcoin: URI or payment request</source>
        <translation>打开一个 blackcoin: URI 或支付请求</translation>
    </message>
    <message>
=======
>>>>>>> 56311988
        <source>&amp;Command-line options</source>
        <translation>命令行选项(&amp;C)</translation>
    </message>
    <message numerus="yes">
        <source>%n active connection(s) to Bitcoin network</source>
        <translation><numerusform>%n 条到比特币网络的活动连接</numerusform></translation>
    </message>
    <message>
        <source>Indexing blocks on disk...</source>
        <translation>正在为区块数据建立索引...</translation>
    </message>
    <message>
        <source>Processing blocks on disk...</source>
        <translation>正在处理区块数据...</translation>
    </message>
    <message numerus="yes">
        <source>Processed %n block(s) of transaction history.</source>
        <translation><numerusform>已处理 %n 个区块的交易历史</numerusform></translation>
    </message>
    <message>
        <source>%1 behind</source>
        <translation>落后 %1</translation>
    </message>
    <message>
        <source>Last received block was generated %1 ago.</source>
        <translation>最新收到的区块产生于 %1 之前。</translation>
    </message>
    <message>
        <source>Transactions after this will not yet be visible.</source>
        <translation>在此之后的交易尚不可见</translation>
    </message>
    <message>
        <source>Error</source>
        <translation>错误</translation>
    </message>
    <message>
        <source>Warning</source>
        <translation>警告</translation>
    </message>
    <message>
        <source>Information</source>
        <translation>信息</translation>
    </message>
    <message>
        <source>Up to date</source>
        <translation>已是最新</translation>
    </message>
    <message>
        <source>Node window</source>
        <translation>节点窗口</translation>
    </message>
    <message>
        <source>Open node debugging and diagnostic console</source>
        <translation>打开节点调试与诊断控制台</translation>
    </message>
    <message>
        <source>&amp;Sending addresses</source>
        <translation>付款地址(&amp;S)</translation>
    </message>
    <message>
        <source>&amp;Receiving addresses</source>
        <translation>收款地址(&amp;R)</translation>
    </message>
    <message>
        <source>Open a bitcoin: URI</source>
        <translation>打开bitcoin:开头的URI</translation>
    </message>
    <message>
        <source>Open Wallet</source>
        <translation>打开钱包</translation>
    </message>
    <message>
        <source>Open a wallet</source>
        <translation>打开一个钱包</translation>
    </message>
    <message>
        <source>Close Wallet...</source>
        <translation>关闭钱包...</translation>
    </message>
    <message>
        <source>Close wallet</source>
        <translation>关闭钱包</translation>
    </message>
    <message>
        <source>Show the %1 help message to get a list with possible Bitcoin command-line options</source>
        <translation>显示 %1 帮助信息，获取可用命令行选项列表</translation>
    </message>
    <message>
        <source>default wallet</source>
        <translation>默认钱包</translation>
    </message>
    <message>
        <source>No wallets available</source>
        <translation>没有可用的钱包</translation>
    </message>
    <message>
        <source>&amp;Window</source>
        <translation>窗口(&amp;W)</translation>
    </message>
    <message>
        <source>Minimize</source>
        <translation>最小化</translation>
    </message>
    <message>
        <source>Zoom</source>
        <translation>缩放</translation>
    </message>
    <message>
        <source>Main Window</source>
        <translation>主窗口</translation>
    </message>
    <message>
        <source>%1 client</source>
        <translation>%1 客户端</translation>
    </message>
    <message>
        <source>Connecting to peers...</source>
        <translation>正在连接到节点……</translation>
    </message>
    <message>
        <source>Catching up...</source>
        <translation>正在追赶进度...</translation>
    </message>
    <message>
        <source>Error: %1</source>
        <translation>错误: %1</translation>
    </message>
    <message>
        <source>Warning: %1</source>
        <translation>警告: %1</translation>
    </message>
    <message>
        <source>Date: %1
</source>
        <translation>日期: %1
</translation>
    </message>
    <message>
        <source>Amount: %1
</source>
        <translation>金额: %1
</translation>
    </message>
    <message>
        <source>Wallet: %1
</source>
        <translation>钱包: %1
</translation>
    </message>
    <message>
        <source>Type: %1
</source>
        <translation>类型: %1
</translation>
    </message>
    <message>
        <source>Label: %1
</source>
        <translation>标签: %1
</translation>
    </message>
    <message>
        <source>Address: %1
</source>
        <translation>地址: %1
</translation>
    </message>
    <message>
        <source>Sent transaction</source>
        <translation>送出交易</translation>
    </message>
    <message>
        <source>Incoming transaction</source>
        <translation>流入交易</translation>
    </message>
    <message>
        <source>HD key generation is &lt;b&gt;enabled&lt;/b&gt;</source>
        <translation>HD密钥生成&lt;b&gt;启用&lt;/b&gt;</translation>
    </message>
    <message>
        <source>HD key generation is &lt;b&gt;disabled&lt;/b&gt;</source>
        <translation>HD密钥生成&lt;b&gt;禁用&lt;/b&gt;</translation>
    </message>
    <message>
        <source>Private key &lt;b&gt;disabled&lt;/b&gt;</source>
        <translation>私钥&lt;b&gt;禁用&lt;/b&gt;</translation>
    </message>
    <message>
        <source>Wallet is &lt;b&gt;encrypted&lt;/b&gt; and currently &lt;b&gt;unlocked&lt;/b&gt;</source>
        <translation>钱包已被&lt;b&gt;加密&lt;/b&gt;，当前为&lt;b&gt;解锁&lt;/b&gt;状态</translation>
    </message>
    <message>
        <source>Wallet is &lt;b&gt;encrypted&lt;/b&gt; and currently &lt;b&gt;locked&lt;/b&gt;</source>
        <translation>钱包已被&lt;b&gt;加密&lt;/b&gt;，当前为&lt;b&gt;锁定&lt;/b&gt;状态</translation>
    </message>
    <message>
        <source>A fatal error occurred. Bitcoin can no longer continue safely and will quit.</source>
        <translation>发生严重错误。客户端无法安全地继续运行，即将退出。</translation>
    </message>
</context>
<context>
    <name>CoinControlDialog</name>
    <message>
        <source>Coin Selection</source>
        <translation>手动选币</translation>
    </message>
    <message>
        <source>Quantity:</source>
        <translation>总量:</translation>
    </message>
    <message>
        <source>Bytes:</source>
        <translation>字节数:</translation>
    </message>
    <message>
        <source>Amount:</source>
        <translation>金额:</translation>
    </message>
    <message>
        <source>Fee:</source>
        <translation>手续费:</translation>
    </message>
    <message>
        <source>Dust:</source>
        <translation>粉尘:</translation>
    </message>
    <message>
        <source>After Fee:</source>
        <translation>加上交易费用后:</translation>
    </message>
    <message>
        <source>Change:</source>
        <translation>找零:</translation>
    </message>
    <message>
        <source>(un)select all</source>
        <translation>全(不)选</translation>
    </message>
    <message>
        <source>Tree mode</source>
        <translation>树状模式</translation>
    </message>
    <message>
        <source>List mode</source>
        <translation>列表模式</translation>
    </message>
    <message>
        <source>Amount</source>
        <translation>金额</translation>
    </message>
    <message>
        <source>Received with label</source>
        <translation>收款标签</translation>
    </message>
    <message>
        <source>Received with address</source>
        <translation>收款地址</translation>
    </message>
    <message>
        <source>Date</source>
        <translation>日期</translation>
    </message>
    <message>
        <source>Confirmations</source>
        <translation>确认</translation>
    </message>
    <message>
        <source>Confirmed</source>
        <translation>已确认</translation>
    </message>
    <message>
        <source>Copy address</source>
        <translation>复制地址</translation>
    </message>
    <message>
        <source>Copy label</source>
        <translation>复制标签</translation>
    </message>
    <message>
        <source>Copy amount</source>
        <translation>复制金额</translation>
    </message>
    <message>
        <source>Copy transaction ID</source>
        <translation>复制交易ID</translation>
    </message>
    <message>
        <source>Lock unspent</source>
        <translation>锁定未花费</translation>
    </message>
    <message>
        <source>Unlock unspent</source>
        <translation>解锁未花费</translation>
    </message>
    <message>
        <source>Copy quantity</source>
        <translation>复制数目</translation>
    </message>
    <message>
        <source>Copy fee</source>
        <translation>复制手续费</translation>
    </message>
    <message>
        <source>Copy after fee</source>
        <translation>复制含交易费的金额</translation>
    </message>
    <message>
        <source>Copy bytes</source>
        <translation>复制字节数</translation>
    </message>
    <message>
        <source>Copy dust</source>
        <translation>复制粉尘金额</translation>
    </message>
    <message>
        <source>Copy change</source>
        <translation>复制找零金额</translation>
    </message>
    <message>
        <source>(%1 locked)</source>
        <translation>(锁定 %1 枚)</translation>
    </message>
    <message>
        <source>yes</source>
        <translation>是</translation>
    </message>
    <message>
        <source>no</source>
        <translation>否</translation>
    </message>
    <message>
        <source>This label turns red if any recipient receives an amount smaller than the current dust threshold.</source>
        <translation>当任何一个收款金额小于目前的粉尘金额阈值时，文字会变红色。</translation>
    </message>
    <message>
        <source>Can vary +/- %1 satoshi(s) per input.</source>
        <translation>每个输入可能有 +/- %1 聪 (satoshi) 的误差。</translation>
    </message>
    <message>
        <source>(no label)</source>
        <translation>(无标签)</translation>
    </message>
    <message>
        <source>change from %1 (%2)</source>
        <translation>来自 %1 的找零 (%2)</translation>
    </message>
    <message>
        <source>(change)</source>
        <translation>(找零)</translation>
    </message>
</context>
<context>
    <name>CreateWalletActivity</name>
    <message>
        <source>Creating Wallet &lt;b&gt;%1&lt;/b&gt;...</source>
        <translation>正在创建钱包&lt;b&gt;%1&lt;/b&gt;...</translation>
    </message>
    <message>
        <source>Create wallet failed</source>
        <translation>创建钱包失败</translation>
    </message>
    <message>
        <source>Create wallet warning</source>
        <translation>创建钱包警告</translation>
    </message>
</context>
<context>
    <name>CreateWalletDialog</name>
    <message>
        <source>Create Wallet</source>
        <translation>创建钱包</translation>
    </message>
    <message>
        <source>Wallet Name</source>
        <translation>钱包名称</translation>
    </message>
    <message>
        <source>Encrypt the wallet. The wallet will be encrypted with a passphrase of your choice.</source>
        <translation>加密钱包。将会使用您指定的密码将钱包钱包。</translation>
    </message>
    <message>
        <source>Encrypt Wallet</source>
        <translation>加密钱包</translation>
    </message>
    <message>
        <source>Disable private keys for this wallet. Wallets with private keys disabled will have no private keys and cannot have an HD seed or imported private keys. This is ideal for watch-only wallets.</source>
        <translation>禁用此钱包的私钥。被禁用私钥的钱包将不会含有任何私钥，而且也不能含有HD种子或导入的私钥。作为仅观察钱包，这是比较理想的。</translation>
    </message>
    <message>
        <source>Disable Private Keys</source>
        <translation>禁用私钥</translation>
    </message>
    <message>
        <source>Make a blank wallet. Blank wallets do not initially have private keys or scripts. Private keys and addresses can be imported, or an HD seed can be set, at a later time.</source>
        <translation>创建一个空白的钱包。空白钱包最初不含有任何私钥或脚本。可以以后再导入私钥和地址，或设置HD种子。</translation>
    </message>
    <message>
        <source>Make Blank Wallet</source>
        <translation>创建空白钱包</translation>
    </message>
    <message>
        <source>Create</source>
        <translation>创建</translation>
    </message>
</context>
<context>
    <name>EditAddressDialog</name>
    <message>
        <source>Edit Address</source>
        <translation>编辑地址</translation>
    </message>
    <message>
        <source>&amp;Label</source>
        <translation>标签(&amp;L)</translation>
    </message>
    <message>
        <source>The label associated with this address list entry</source>
        <translation>与此地址关联的标签</translation>
    </message>
    <message>
        <source>The address associated with this address list entry. This can only be modified for sending addresses.</source>
        <translation>与这个列表项关联的地址。只有付款地址才能被修改（收款地址不能被修改）。</translation>
    </message>
    <message>
        <source>&amp;Address</source>
        <translation>地址(&amp;A)</translation>
    </message>
    <message>
        <source>New sending address</source>
        <translation>新建付款地址</translation>
    </message>
    <message>
        <source>Edit receiving address</source>
        <translation>编辑收款地址</translation>
    </message>
    <message>
        <source>Edit sending address</source>
        <translation>编辑付款地址</translation>
    </message>
    <message>
        <source>The entered address "%1" is not a valid Bitcoin address.</source>
        <translation>输入的地址 %1 并不是有效的黑币地址。</translation>
    </message>
    <message>
        <source>Address "%1" already exists as a receiving address with label "%2" and so cannot be added as a sending address.</source>
        <translation>地址“%1”已经存在，它是一个接受地址，标签为“%2”，所以它不能被添加为一个发送地址。</translation>
    </message>
    <message>
        <source>The entered address "%1" is already in the address book with label "%2".</source>
        <translation>输入地址“%1”已经存在于地址簿中，标签为“%2”。</translation>
    </message>
    <message>
        <source>Address "%1" already exists as a receiving address with label "%2" and so cannot be added as a sending address.</source>
        <translation>地址“%1”已经存在，它是一个收款地址，标签为“%2”，所以它不能作为一个付款地址被添加进来。</translation>
    </message>
    <message>
        <source>The entered address "%1" is already in the address book with label "%2".</source>
        <translation>输入的地址“%1”已经存在于地址簿中，标签为“%2”。</translation>
    </message>
    <message>
        <source>Could not unlock wallet.</source>
        <translation>无法解锁钱包。</translation>
    </message>
    <message>
        <source>New key generation failed.</source>
        <translation>生成新密钥失败。</translation>
    </message>
</context>
<context>
    <name>FreespaceChecker</name>
    <message>
        <source>A new data directory will be created.</source>
        <translation>一个新的数据目录将被创建。</translation>
    </message>
    <message>
        <source>name</source>
        <translation>名称</translation>
    </message>
    <message>
        <source>Directory already exists. Add %1 if you intend to create a new directory here.</source>
        <translation>目录已存在。如果您打算在这里创建一个新目录，请添加 %1。</translation>
    </message>
    <message>
        <source>Path already exists, and is not a directory.</source>
        <translation>路径已存在，并且不是一个目录。</translation>
    </message>
    <message>
        <source>Cannot create data directory here.</source>
        <translation>无法在此创建数据目录。</translation>
    </message>
</context>
<context>
    <name>HelpMessageDialog</name>
    <message>
        <source>version</source>
        <translation>版本</translation>
    </message>
    <message>
        <source>About %1</source>
        <translation>关于 %1</translation>
    </message>
    <message>
        <source>Command-line options</source>
        <translation>命令行选项</translation>
    </message>
</context>
<context>
    <name>Intro</name>
    <message>
        <source>Welcome</source>
        <translation>欢迎</translation>
    </message>
    <message>
        <source>Welcome to %1.</source>
        <translation>欢迎使用 %1</translation>
    </message>
    <message>
        <source>As this is the first time the program is launched, you can choose where %1 will store its data.</source>
        <translation>由于这是第一次启动此程序，您可以选择%1存储数据的位置</translation>
    </message>
    <message>
        <source>When you click OK, %1 will begin to download and process the full %4 block chain (%2GB) starting with the earliest transactions in %3 when %4 initially launched.</source>
        <translation>当你单击确认后，%1 将会在 %4 启动时从  %3 中最早的交易开始，下载并处理完整的 %4 区块链 (%2GB)。</translation>
    </message>
    <message>
        <source>Reverting this setting requires re-downloading the entire blockchain. It is faster to download the full chain first and prune it later. Disables some advanced features.</source>
        <translation>取消此设置需要重新下载整个区块链。先完整下载整条链再进行修剪会更快。这会禁用一些高级功能。</translation>
    </message>
    <message>
        <source>This initial synchronisation is very demanding, and may expose hardware problems with your computer that had previously gone unnoticed. Each time you run %1, it will continue downloading where it left off.</source>
        <translation>初始化同步过程是非常吃力的，同时可能会暴露您之前没有注意到的电脑硬件问题。你每次启动%1时，它都会从之前中断的地方继续下载。</translation>
    </message>
    <message>
        <source>If you have chosen to limit block chain storage (pruning), the historical data must still be downloaded and processed, but will be deleted afterward to keep your disk usage low.</source>
        <translation>如果你选择限制区块链存储大小（区块链裁剪模式），程序依然会下载并处理全部历史数据，只是不必须的部分会在使用后被删除，以占用最少的存储空间。</translation>
    </message>
    <message>
        <source>Use the default data directory</source>
        <translation>使用默认的数据目录</translation>
    </message>
    <message>
        <source>Use a custom data directory:</source>
        <translation>使用自定义的数据目录:</translation>
    </message>
    <message>
        <source>Bitcoin</source>
        <translation>黑币</translation>
    </message>
    <message>
        <source>Discard blocks after verification, except most recent %1 GB (prune)</source>
        <translation>在完成验证后丢弃区块，只保留最近的 %1 GB(修剪)</translation>
    </message>
    <message>
        <source>At least %1 GB of data will be stored in this directory, and it will grow over time.</source>
        <translation>此目录中至少会保存 %1 GB 的数据，并且大小还会随着时间增长。</translation>
    </message>
    <message>
        <source>Approximately %1 GB of data will be stored in this directory.</source>
        <translation>会在此目录中存储约 %1 GB 的数据。</translation>
    </message>
    <message>
        <source>%1 will download and store a copy of the Bitcoin block chain.</source>
        <translation>%1 将会下载并存储黑币区块链。</translation>
    </message>
    <message>
        <source>The wallet will also be stored in this directory.</source>
        <translation>钱包也会被保存在这个目录中。</translation>
    </message>
    <message>
        <source>Error: Specified data directory "%1" cannot be created.</source>
        <translation>错误:无法创建指定的数据目录 "%1"</translation>
    </message>
    <message>
        <source>Error</source>
        <translation>错误</translation>
    </message>
    <message numerus="yes">
        <source>%n GB of free space available</source>
        <translation><numerusform>有 %n GB 空闲空间可用</numerusform></translation>
    </message>
    <message numerus="yes">
        <source>(of %n GB needed)</source>
        <translation><numerusform>(需要 %n GB的空间)</numerusform></translation>
    </message>
    <message numerus="yes">
        <source>(%n GB needed for full chain)</source>
        <translation><numerusform>(保存完整的链需要 %n GB)</numerusform></translation>
    </message>
</context>
<context>
    <name>ModalOverlay</name>
    <message>
        <source>Form</source>
        <translation>窗体</translation>
    </message>
    <message>
        <source>Recent transactions may not yet be visible, and therefore your wallet's balance might be incorrect. This information will be correct once your wallet has finished synchronizing with the bitcoin network, as detailed below.</source>
        <translation>近期交易可能尚未显示，因此当前余额可能不准确。以上信息将在与黑币网络完全同步后更正。详情如下</translation>
    </message>
    <message>
        <source>Attempting to spend bitcoins that are affected by not-yet-displayed transactions will not be accepted by the network.</source>
        <translation>尝试使用受未可见交易影响的余额将不被网络接受。</translation>
    </message>
    <message>
        <source>Number of blocks left</source>
        <translation>剩余区块数量</translation>
    </message>
    <message>
        <source>Unknown...</source>
        <translation>未知...</translation>
    </message>
    <message>
        <source>Last block time</source>
        <translation>上一区块时间</translation>
    </message>
    <message>
        <source>Progress</source>
        <translation>进度</translation>
    </message>
    <message>
        <source>Progress increase per hour</source>
        <translation>每小时进度增加</translation>
    </message>
    <message>
        <source>calculating...</source>
        <translation>正在计算...</translation>
    </message>
    <message>
        <source>Estimated time left until synced</source>
        <translation>预计剩余同步时间</translation>
    </message>
    <message>
        <source>Hide</source>
        <translation>隐藏</translation>
    </message>
    <message>
        <source>Esc</source>
        <translation>Esc</translation>
    </message>
    <message>
        <source>%1 is currently syncing.  It will download headers and blocks from peers and validate them until reaching the tip of the block chain.</source>
        <translation>%1目前正在同步中。它会从其他节点下载区块头和区块数据并进行验证，直到抵达区块链尖端。</translation>
    </message>
    <message>
        <source>Unknown. Syncing Headers (%1, %2%)...</source>
        <translation>未知。正在同步区块头 (%1, %2%)...</translation>
    </message>
</context>
<context>
    <name>OpenURIDialog</name>
    <message>
        <source>Open bitcoin URI</source>
        <translation>打开比特币URI</translation>
    </message>
    <message>
        <source>URI:</source>
        <translation>URI:</translation>
    </message>
<<<<<<< HEAD
    <message>
        <source>Select payment request file</source>
        <translation>选择支付请求文件</translation>
    </message>
    <message>
        <source>Select payment request file to open</source>
        <translation>选择要打开的支付请求文件</translation>
    </message>
=======
>>>>>>> 56311988
</context>
<context>
    <name>OpenWalletActivity</name>
    <message>
        <source>Open wallet failed</source>
        <translation>打开钱包失败</translation>
    </message>
    <message>
        <source>Open wallet warning</source>
        <translation>打开钱包警告</translation>
    </message>
    <message>
        <source>default wallet</source>
        <translation>默认钱包</translation>
    </message>
    <message>
        <source>Opening Wallet &lt;b&gt;%1&lt;/b&gt;...</source>
        <translation>正在打开钱包&lt;b&gt;%1&lt;/b&gt;...</translation>
    </message>
</context>
<context>
    <name>OptionsDialog</name>
    <message>
        <source>Options</source>
        <translation>选项</translation>
    </message>
    <message>
        <source>&amp;Main</source>
        <translation>主要(&amp;M)</translation>
    </message>
    <message>
        <source>Automatically start %1 after logging in to the system.</source>
        <translation>在登入系统后自动启动 %1</translation>
    </message>
    <message>
        <source>&amp;Start %1 on system login</source>
        <translation>系统登入时启动 %1 (&amp;S)</translation>
    </message>
    <message>
        <source>Size of &amp;database cache</source>
        <translation>数据库缓存大小(&amp;D)</translation>
    </message>
    <message>
        <source>Number of script &amp;verification threads</source>
        <translation>脚本验证线程数(&amp;V)</translation>
    </message>
    <message>
        <source>IP address of the proxy (e.g. IPv4: 127.0.0.1 / IPv6: ::1)</source>
        <translation>代理服务器 IP 地址 (例如 IPv4: 127.0.0.1 / IPv6: ::1)</translation>
    </message>
    <message>
        <source>Shows if the supplied default SOCKS5 proxy is used to reach peers via this network type.</source>
        <translation>显示默认的SOCKS5代理是否被用于在该类型的网络下连接同伴。</translation>
    </message>
    <message>
        <source>Use separate SOCKS&amp;5 proxy to reach peers via Tor hidden services:</source>
        <translation>连接Tor隐藏服务节点时使用另一个SOCKS&amp;5代理:</translation>
    </message>
    <message>
        <source>Hide the icon from the system tray.</source>
        <translation>不在系统通知区域显示图标。</translation>
    </message>
    <message>
        <source>&amp;Hide tray icon</source>
        <translation>隐藏通知区域图标(&amp;H)</translation>
    </message>
    <message>
        <source>Minimize instead of exit the application when the window is closed. When this option is enabled, the application will be closed only after selecting Exit in the menu.</source>
        <translation>窗口被关闭时最小化程序而不是退出。当此选项启用时，只有在菜单中选择“退出”时才会让程序退出。</translation>
    </message>
    <message>
        <source>Third party URLs (e.g. a block explorer) that appear in the transactions tab as context menu items. %s in the URL is replaced by transaction hash. Multiple URLs are separated by vertical bar |.</source>
        <translation>这个第三方网址（比如区块浏览器）会出现在交易选项卡的右键菜单中。 网址中的%s代表交易哈希。多个网址需要用竖线 | 相互分隔。</translation>
    </message>
    <message>
        <source>Open the %1 configuration file from the working directory.</source>
        <translation>从工作目录下打开配置文件 %1。</translation>
    </message>
    <message>
        <source>Open Configuration File</source>
        <translation>打开配置文件</translation>
    </message>
    <message>
        <source>Reset all client options to default.</source>
        <translation>恢复客户端的缺省设置</translation>
    </message>
    <message>
        <source>&amp;Reset Options</source>
        <translation>恢复缺省设置(&amp;R)</translation>
    </message>
    <message>
        <source>&amp;Network</source>
        <translation>网络(&amp;N)</translation>
    </message>
    <message>
        <source>Disables some advanced features but all blocks will still be fully validated. Reverting this setting requires re-downloading the entire blockchain. Actual disk usage may be somewhat higher.</source>
        <translation>禁用一些高级特性，但是仍然会对所有区块数据进行完整验证。必须重新下载整个区块链才能撤销此设置。实际的磁盘空间占用可能会比预想的略高。</translation>
    </message>
    <message>
        <source>Prune &amp;block storage to</source>
        <translation>将区块存储修剪至(&amp;B)</translation>
    </message>
    <message>
        <source>GB</source>
        <translation>GB</translation>
    </message>
    <message>
        <source>Reverting this setting requires re-downloading the entire blockchain.</source>
        <translation>警告:还原此设置需要重新下载整个区块链。</translation>
    </message>
    <message>
        <source>MiB</source>
        <translation>MiB</translation>
    </message>
    <message>
        <source>MiB</source>
        <translation>MiB</translation>
    </message>
    <message>
        <source>(0 = auto, &lt;0 = leave that many cores free)</source>
        <translation>(0 = 自动, &lt;0 = 保持指定数量的CPU核心空闲)</translation>
    </message>
    <message>
        <source>W&amp;allet</source>
        <translation>钱包(&amp;A)</translation>
    </message>
    <message>
        <source>Expert</source>
        <translation>专家</translation>
    </message>
    <message>
        <source>Enable coin &amp;control features</source>
        <translation>启用手动选币功能(&amp;C)</translation>
    </message>
    <message>
        <source>If you disable the spending of unconfirmed change, the change from a transaction cannot be used until that transaction has at least one confirmation. This also affects how your balance is computed.</source>
        <translation>如果您禁止动用尚未确认的找零资金，则一笔交易的找零资金至少需要有1个确认后才能动用。这同时也会影响账户余额的计算。</translation>
    </message>
    <message>
        <source>&amp;Spend unconfirmed change</source>
        <translation>动用尚未确认的找零资金(&amp;S)</translation>
    </message>
    <message>
        <source>Automatically open the Bitcoin client port on the router. This only works when your router supports UPnP and it is enabled.</source>
        <translation>自动在路由器中为比特币客户端打开端口。只有当您的路由器开启了 UPnP 选项时此功能才会有用。</translation>
    </message>
    <message>
        <source>Map port using &amp;UPnP</source>
        <translation>使用 &amp;UPnP 映射端口</translation>
    </message>
    <message>
        <source>Accept connections from outside.</source>
        <translation>接受外部连接。</translation>
    </message>
    <message>
        <source>Allow incomin&amp;g connections</source>
        <translation>允许传入连接(&amp;G)</translation>
    </message>
    <message>
        <source>Connect to the Bitcoin network through a SOCKS5 proxy.</source>
        <translation>通过 SOCKS5 代理连接黑币网络。</translation>
    </message>
    <message>
        <source>&amp;Connect through SOCKS5 proxy (default proxy):</source>
        <translation>通过 SO&amp;CKS5 代理连接(默认代理):</translation>
    </message>
    <message>
        <source>Proxy &amp;IP:</source>
        <translation>代理服务器 &amp;IP:</translation>
    </message>
    <message>
        <source>&amp;Port:</source>
        <translation>端口(&amp;P):</translation>
    </message>
    <message>
        <source>Port of the proxy (e.g. 9050)</source>
        <translation>代理服务器端口（例如 9050）</translation>
    </message>
    <message>
        <source>Used for reaching peers via:</source>
        <translation>在走这些途径连接到节点的时候启用:</translation>
    </message>
    <message>
        <source>IPv4</source>
        <translation>IPv4</translation>
    </message>
    <message>
        <source>IPv6</source>
        <translation>IPv6</translation>
    </message>
    <message>
        <source>Tor</source>
        <translation>Tor</translation>
    </message>
    <message>
        <source>Connect to the Bitcoin network through a separate SOCKS5 proxy for Tor hidden services.</source>
        <translation>连接比特币网络时专门为Tor 隐藏服务使用另一个 SOCKS5 代理。</translation>
    </message>
    <message>
        <source>&amp;Window</source>
        <translation>窗口(&amp;W)</translation>
    </message>
    <message>
        <source>Show only a tray icon after minimizing the window.</source>
        <translation>最小化窗口后仅显示托盘图标</translation>
    </message>
    <message>
        <source>&amp;Minimize to the tray instead of the taskbar</source>
        <translation>最小化到托盘(&amp;M)</translation>
    </message>
    <message>
        <source>M&amp;inimize on close</source>
        <translation>单击关闭按钮时最小化(&amp;I)</translation>
    </message>
    <message>
        <source>&amp;Display</source>
        <translation>显示(&amp;D)</translation>
    </message>
    <message>
        <source>User Interface &amp;language:</source>
        <translation>用户界面语言(&amp;L):</translation>
    </message>
    <message>
        <source>The user interface language can be set here. This setting will take effect after restarting %1.</source>
        <translation>可以在这里设定用户界面的语言。这个设定在重启 %1 后才会生效。</translation>
    </message>
    <message>
        <source>&amp;Unit to show amounts in:</source>
        <translation>比特币金额单位(&amp;U):</translation>
    </message>
    <message>
        <source>Choose the default subdivision unit to show in the interface and when sending coins.</source>
        <translation>选择显示及发送比特币时使用的最小单位。</translation>
    </message>
    <message>
        <source>Whether to show coin control features or not.</source>
        <translation>是否显示手动选币功能。</translation>
    </message>
    <message>
        <source>&amp;Third party transaction URLs</source>
        <translation>第三方交易网址(&amp;T)</translation>
    </message>
    <message>
        <source>Options set in this dialog are overridden by the command line or in the configuration file:</source>
        <translation>这个对话框中的设置已被如下命令行选项或配置文件项覆盖:</translation>
    </message>
    <message>
        <source>&amp;OK</source>
        <translation>确定(&amp;O)</translation>
    </message>
    <message>
        <source>&amp;Cancel</source>
        <translation>取消(&amp;C)</translation>
    </message>
    <message>
        <source>default</source>
        <translation>默认</translation>
    </message>
    <message>
        <source>none</source>
        <translation>无</translation>
    </message>
    <message>
        <source>Confirm options reset</source>
        <translation>确认恢复默认设置</translation>
    </message>
    <message>
        <source>Client restart required to activate changes.</source>
        <translation>需要重启客户端才能使更改生效。</translation>
    </message>
    <message>
        <source>Client will be shut down. Do you want to proceed?</source>
        <translation>客户端即将关闭，您想继续吗？</translation>
    </message>
    <message>
        <source>Configuration options</source>
        <translation>配置选项</translation>
    </message>
    <message>
        <source>The configuration file is used to specify advanced user options which override GUI settings. Additionally, any command-line options will override this configuration file.</source>
        <translation>配置文件可以用来设置高级选项。配置文件会覆盖设置界面窗口中的选项。此外，命令行会覆盖配置文件指定的选项。</translation>
    </message>
    <message>
        <source>Error</source>
        <translation>错误</translation>
    </message>
    <message>
        <source>The configuration file could not be opened.</source>
        <translation>无法打开配置文件。</translation>
    </message>
    <message>
        <source>This change would require a client restart.</source>
        <translation>此更改需要重启客户端。</translation>
    </message>
    <message>
        <source>The supplied proxy address is invalid.</source>
        <translation>提供的代理服务器地址无效。</translation>
    </message>
</context>
<context>
    <name>OverviewPage</name>
    <message>
        <source>Form</source>
        <translation>窗体</translation>
    </message>
    <message>
        <source>The displayed information may be out of date. Your wallet automatically synchronizes with the Bitcoin network after a connection is established, but this process has not completed yet.</source>
        <translation>现在显示的消息可能是过期的。在连接上黑币网络节点后，您的钱包将自动与网络同步，但是这个过程还没有完成。</translation>
    </message>
    <message>
        <source>Watch-only:</source>
        <translation>仅观察:</translation>
    </message>
    <message>
        <source>Available:</source>
        <translation>可使用的余额:</translation>
    </message>
    <message>
        <source>Your current spendable balance</source>
        <translation>您当前可使用的余额</translation>
    </message>
    <message>
        <source>Pending:</source>
        <translation>等待中的余额:</translation>
    </message>
    <message>
        <source>Total of transactions that have yet to be confirmed, and do not yet count toward the spendable balance</source>
        <translation>尚未确认的交易总额，未计入当前余额</translation>
    </message>
    <message>
        <source>Immature:</source>
        <translation>未成熟的:</translation>
    </message>
    <message>
        <source>Mined balance that has not yet matured</source>
        <translation>尚未成熟的挖矿收入余额</translation>
    </message>
    <message>
        <source>Balances</source>
        <translation>余额</translation>
    </message>
    <message>
        <source>Total:</source>
        <translation>总额:</translation>
    </message>
    <message>
        <source>Your current total balance</source>
        <translation>您当前的总余额</translation>
    </message>
    <message>
        <source>Your current balance in watch-only addresses</source>
        <translation>您当前在仅观察观察地址中的余额</translation>
    </message>
    <message>
        <source>Spendable:</source>
        <translation>可动用:</translation>
    </message>
    <message>
        <source>Recent transactions</source>
        <translation>最近交易</translation>
    </message>
    <message>
        <source>Unconfirmed transactions to watch-only addresses</source>
        <translation>仅观察地址的未确认交易</translation>
    </message>
    <message>
        <source>Mined balance in watch-only addresses that has not yet matured</source>
        <translation>仅观察地址中尚未成熟的挖矿收入余额:</translation>
    </message>
    <message>
        <source>Current total balance in watch-only addresses</source>
        <translation>仅观察地址中的当前总余额</translation>
    </message>
</context>
<context>
    <name>PaymentServer</name>
    <message>
        <source>Payment request error</source>
        <translation>支付请求出错</translation>
    </message>
    <message>
        <source>Cannot start bitcoin: click-to-pay handler</source>
        <translation>无法启动 bitcoin: 协议的“一键支付”处理程序</translation>
    </message>
    <message>
        <source>URI handling</source>
        <translation>URI 处理</translation>
    </message>
    <message>
        <source>'bitcoin://' is not a valid URI. Use 'bitcoin:' instead.</source>
        <translation>‘bitcoin://’不是合法的URI。请改用'bitcoin:'。</translation>
    </message>
    <message>
<<<<<<< HEAD
        <source>You are using a BIP70 URL which will be unsupported in the future.</source>
        <translation>你正在使用BIP70 URL，以后将不再支持这个功能。</translation>
    </message>
    <message>
        <source>You are using a BIP70 URL which will be unsupported in the future.</source>
        <translation>你正在使用BIP70 URL，它在未来会被终止支持。</translation>
    </message>
    <message>
        <source>Payment request fetch URL is invalid: %1</source>
        <translation>取得付款请求的 URL 无效: %1</translation>
    </message>
    <message>
        <source>Cannot process payment request because BIP70 support was not compiled in.</source>
        <translation>无法处理支付请求，因为编译时没有启用BIP70支持。</translation>
=======
        <source>Cannot process payment request because BIP70 is not supported.</source>
        <translation>因为BIP70不再受到支持，无法处理付款请求</translation>
>>>>>>> 56311988
    </message>
    <message>
        <source>Due to widespread security flaws in BIP70 it's strongly recommended that any merchant instructions to switch wallets be ignored.</source>
        <translation>由于BIP70具有广泛的安全缺陷，无论哪个商家指引要求您更换钱包，我们都建议您不要听信。</translation>
    </message>
    <message>
        <source>If you are receiving this error you should request the merchant provide a BIP21 compatible URI.</source>
        <translation>如果您看到了这个错误，您需要请求商家提供一个兼容BIP21的URI。</translation>
    </message>
    <message>
        <source>Invalid payment address %1</source>
        <translation>无效的付款地址 %1</translation>
    </message>
    <message>
        <source>URI cannot be parsed! This can be caused by an invalid Bitcoin address or malformed URI parameters.</source>
        <translation>无法解析 URI 地址！可能是因为黑币地址无效，或是 URI 参数格式错误。</translation>
    </message>
    <message>
        <source>Payment request file handling</source>
        <translation>支付请求文件处理</translation>
    </message>
<<<<<<< HEAD
    <message>
        <source>Payment request file cannot be read! This can be caused by an invalid payment request file.</source>
        <translation>无法读取支付请求文件！可能是支付请求文件无效造成的。</translation>
    </message>
    <message>
        <source>Payment request rejected</source>
        <translation>支付请求已被拒绝</translation>
    </message>
    <message>
        <source>Payment request network doesn't match client network.</source>
        <translation>支付请求的网络类型跟客户端不符。</translation>
    </message>
    <message>
        <source>Payment request expired.</source>
        <translation>支付请求已过期。</translation>
    </message>
    <message>
        <source>Payment request is not initialized.</source>
        <translation>支付请求未初始化。</translation>
    </message>
    <message>
        <source>Payment request is not initialized.</source>
        <translation>付款请求未初始化。</translation>
    </message>
    <message>
        <source>Unverified payment requests to custom payment scripts are unsupported.</source>
        <translation>不支持到自定义付款脚本的未验证支付请求。</translation>
    </message>
    <message>
        <source>Invalid payment request.</source>
        <translation>无效的支付请求。</translation>
    </message>
    <message>
        <source>Requested payment amount of %1 is too small (considered dust).</source>
        <translation>请求支付的金额 %1 太小 (被视作粉尘)。</translation>
    </message>
    <message>
        <source>Refund from %1</source>
        <translation>来自 %1 的退款</translation>
    </message>
    <message>
        <source>Payment request %1 is too large (%2 bytes, allowed %3 bytes).</source>
        <translation>支付请求 %1 过大 (%2 字节。只允许 %3 字节)。</translation>
    </message>
    <message>
        <source>Error communicating with %1: %2</source>
        <translation>与 %1 通信出错: %2</translation>
    </message>
    <message>
        <source>Payment request cannot be parsed!</source>
        <translation>无法解析支付请求！</translation>
    </message>
    <message>
        <source>Bad response from server %1</source>
        <translation>来自服务器 %1 的响应无效</translation>
    </message>
    <message>
        <source>Network request error</source>
        <translation>网络请求出错</translation>
    </message>
    <message>
        <source>Payment acknowledged</source>
        <translation>付款已确认</translation>
    </message>
=======
>>>>>>> 56311988
</context>
<context>
    <name>PeerTableModel</name>
    <message>
        <source>User Agent</source>
        <translation>用户代理</translation>
    </message>
    <message>
        <source>Node/Service</source>
        <translation>节点/服务</translation>
    </message>
    <message>
        <source>NodeId</source>
        <translation>节点ID</translation>
    </message>
    <message>
        <source>Ping</source>
        <translation>Ping</translation>
    </message>
    <message>
        <source>Sent</source>
        <translation>已发送</translation>
    </message>
    <message>
        <source>Received</source>
        <translation>已接收</translation>
    </message>
</context>
<context>
    <name>QObject</name>
    <message>
        <source>Amount</source>
        <translation>金额</translation>
    </message>
    <message>
        <source>Enter a Bitcoin address (e.g. %1)</source>
        <translation>请输入一个黑币地址 (例如 %1)</translation>
    </message>
    <message>
        <source>%1 d</source>
        <translation>%1 天</translation>
    </message>
    <message>
        <source>%1 h</source>
        <translation>%1 小时</translation>
    </message>
    <message>
        <source>%1 m</source>
        <translation>%1 分钟</translation>
    </message>
    <message>
        <source>%1 s</source>
        <translation>%1 秒</translation>
    </message>
    <message>
        <source>None</source>
        <translation>无</translation>
    </message>
    <message>
        <source>N/A</source>
        <translation>不可用</translation>
    </message>
    <message>
        <source>%1 ms</source>
        <translation>%1 毫秒</translation>
    </message>
    <message numerus="yes">
        <source>%n second(s)</source>
        <translation><numerusform>%n 秒</numerusform></translation>
    </message>
    <message numerus="yes">
        <source>%n minute(s)</source>
        <translation><numerusform>%n 分钟</numerusform></translation>
    </message>
    <message numerus="yes">
        <source>%n hour(s)</source>
        <translation><numerusform>%n 小时</numerusform></translation>
    </message>
    <message numerus="yes">
        <source>%n day(s)</source>
        <translation><numerusform>%n 天</numerusform></translation>
    </message>
    <message numerus="yes">
        <source>%n week(s)</source>
        <translation><numerusform>%n 周</numerusform></translation>
    </message>
    <message>
        <source>%1 and %2</source>
        <translation>%1 和 %2</translation>
    </message>
    <message numerus="yes">
        <source>%n year(s)</source>
        <translation><numerusform>%n 年</numerusform></translation>
    </message>
    <message>
        <source>%1 B</source>
        <translation>%1 字节</translation>
    </message>
    <message>
        <source>%1 KB</source>
        <translation>%1 KB</translation>
    </message>
    <message>
        <source>%1 MB</source>
        <translation>%1 MB</translation>
    </message>
    <message>
        <source>%1 GB</source>
        <translation>%1 GB</translation>
    </message>
    <message>
        <source>Error: Specified data directory "%1" does not exist.</source>
        <translation>错误:指定的数据目录“%1”不存在。</translation>
    </message>
    <message>
        <source>Error: Cannot parse configuration file: %1.</source>
        <translation>错误:无法解析配置文件: %1</translation>
    </message>
    <message>
        <source>Error: %1</source>
        <translation>错误: %1</translation>
    </message>
    <message>
        <source>%1 didn't yet exit safely...</source>
        <translation>%1 尚未安全退出...</translation>
    </message>
    <message>
        <source>unknown</source>
        <translation>未知</translation>
    </message>
</context>
<context>
    <name>QRImageWidget</name>
    <message>
        <source>&amp;Save Image...</source>
        <translation>保存图像(&amp;S)...</translation>
    </message>
    <message>
        <source>&amp;Copy Image</source>
        <translation>复制图像(&amp;C)</translation>
    </message>
    <message>
        <source>Resulting URI too long, try to reduce the text for label / message.</source>
        <translation>URI 太长，请试着精简标签或消息文本。</translation>
    </message>
    <message>
        <source>Error encoding URI into QR Code.</source>
        <translation>把 URI 编码成二维码时发生错误。</translation>
    </message>
    <message>
        <source>QR code support not available.</source>
        <translation>不支持二维码。</translation>
    </message>
    <message>
        <source>Save QR Code</source>
        <translation>保存二维码</translation>
    </message>
    <message>
        <source>PNG Image (*.png)</source>
        <translation>PNG 图像 (*.png)</translation>
    </message>
</context>
<context>
    <name>RPCConsole</name>
    <message>
        <source>N/A</source>
        <translation>不可用</translation>
    </message>
    <message>
        <source>Client version</source>
        <translation>客户端版本</translation>
    </message>
    <message>
        <source>&amp;Information</source>
        <translation>信息(&amp;I)</translation>
    </message>
    <message>
        <source>General</source>
        <translation>常规</translation>
    </message>
    <message>
        <source>Using BerkeleyDB version</source>
        <translation>使用的 BerkeleyDB 版本</translation>
    </message>
    <message>
        <source>Datadir</source>
        <translation>数据目录</translation>
    </message>
    <message>
        <source>To specify a non-default location of the data directory use the '%1' option.</source>
        <translation>如果不想用默认的数据目录位置，请用 '%1' 这个选项来指定新的位置。</translation>
    </message>
    <message>
        <source>Blocksdir</source>
        <translation>区块存储目录</translation>
    </message>
    <message>
        <source>To specify a non-default location of the blocks directory use the '%1' option.</source>
        <translation>如果要自定义区块存储目录的位置，请用 '%1' 这个选项来指定新的位置。</translation>
    </message>
    <message>
        <source>Startup time</source>
        <translation>启动时间</translation>
    </message>
    <message>
        <source>Network</source>
        <translation>网络</translation>
    </message>
    <message>
        <source>Name</source>
        <translation>名称</translation>
    </message>
    <message>
        <source>Number of connections</source>
        <translation>连接数</translation>
    </message>
    <message>
        <source>Block chain</source>
        <translation>区块链</translation>
    </message>
    <message>
        <source>Current number of blocks</source>
        <translation>当前区块数量</translation>
    </message>
    <message>
        <source>Memory Pool</source>
        <translation>内存池</translation>
    </message>
    <message>
        <source>Current number of transactions</source>
        <translation>当前交易数量</translation>
    </message>
    <message>
        <source>Memory usage</source>
        <translation>内存使用</translation>
    </message>
    <message>
        <source>Wallet: </source>
        <translation>钱包:</translation>
    </message>
    <message>
        <source>(none)</source>
        <translation>(无)</translation>
    </message>
    <message>
        <source>&amp;Reset</source>
        <translation>重置(&amp;R)</translation>
    </message>
    <message>
        <source>Received</source>
        <translation>已接收</translation>
    </message>
    <message>
        <source>Sent</source>
        <translation>已发送</translation>
    </message>
    <message>
        <source>&amp;Peers</source>
        <translation>节点(&amp;P)</translation>
    </message>
    <message>
        <source>Banned peers</source>
        <translation>已封禁节点</translation>
    </message>
    <message>
        <source>Select a peer to view detailed information.</source>
        <translation>选择节点查看详细信息。</translation>
    </message>
    <message>
        <source>Whitelisted</source>
        <translation>白名单</translation>
    </message>
    <message>
        <source>Direction</source>
        <translation>方向</translation>
    </message>
    <message>
        <source>Version</source>
        <translation>版本</translation>
    </message>
    <message>
        <source>Starting Block</source>
        <translation>起步区块</translation>
    </message>
    <message>
        <source>Synced Headers</source>
        <translation>已同步区块头</translation>
    </message>
    <message>
        <source>Synced Blocks</source>
        <translation>已同步区块</translation>
    </message>
    <message>
        <source>The mapped Autonomous System used for diversifying peer selection.</source>
        <translation>映射到的自治系统，被用来多样化选择节点</translation>
    </message>
    <message>
        <source>Mapped AS</source>
        <translation>映射到的AS</translation>
    </message>
    <message>
        <source>User Agent</source>
        <translation>用户代理</translation>
    </message>
    <message>
        <source>Node window</source>
        <translation>节点窗口</translation>
    </message>
    <message>
        <source>Open the %1 debug log file from the current data directory. This can take a few seconds for large log files.</source>
        <translation>打开当前数据目录中的 %1 调试日志文件。日志文件大的话可能要等上几秒钟。</translation>
    </message>
    <message>
        <source>Decrease font size</source>
        <translation>缩小字体大小</translation>
    </message>
    <message>
        <source>Increase font size</source>
        <translation>放大字体大小</translation>
    </message>
    <message>
        <source>Services</source>
        <translation>服务</translation>
    </message>
    <message>
        <source>Ban Score</source>
        <translation>封禁记分</translation>
    </message>
    <message>
        <source>Connection Time</source>
        <translation>连接时间</translation>
    </message>
    <message>
        <source>Last Send</source>
        <translation>上次发送</translation>
    </message>
    <message>
        <source>Last Receive</source>
        <translation>上次接收</translation>
    </message>
    <message>
        <source>Ping Time</source>
        <translation>Ping 延时</translation>
    </message>
    <message>
        <source>The duration of a currently outstanding ping.</source>
        <translation>目前这一次 ping 已经过去的时间。</translation>
    </message>
    <message>
        <source>Ping Wait</source>
        <translation>Ping 等待</translation>
    </message>
    <message>
        <source>Min Ping</source>
        <translation>最小 Ping 值</translation>
    </message>
    <message>
        <source>Time Offset</source>
        <translation>时间偏移</translation>
    </message>
    <message>
        <source>Last block time</source>
        <translation>上一区块时间</translation>
    </message>
    <message>
        <source>&amp;Open</source>
        <translation>打开(&amp;O)</translation>
    </message>
    <message>
        <source>&amp;Console</source>
        <translation>控制台(&amp;C)</translation>
    </message>
    <message>
        <source>&amp;Network Traffic</source>
        <translation>网络流量(&amp;N)</translation>
    </message>
    <message>
        <source>Totals</source>
        <translation>总数</translation>
    </message>
    <message>
        <source>In:</source>
        <translation>传入:</translation>
    </message>
    <message>
        <source>Out:</source>
        <translation>传出:</translation>
    </message>
    <message>
        <source>Debug log file</source>
        <translation>调试日志文件</translation>
    </message>
    <message>
        <source>Clear console</source>
        <translation>清空控制台</translation>
    </message>
    <message>
        <source>1 &amp;hour</source>
        <translation>1 小时(&amp;H)</translation>
    </message>
    <message>
        <source>1 &amp;day</source>
        <translation>1 天(&amp;D)</translation>
    </message>
    <message>
        <source>1 &amp;week</source>
        <translation>1 周(&amp;W)</translation>
    </message>
    <message>
        <source>1 &amp;year</source>
        <translation>1 年(&amp;Y)</translation>
    </message>
    <message>
        <source>&amp;Disconnect</source>
        <translation>断开(&amp;D)</translation>
    </message>
    <message>
        <source>Ban for</source>
        <translation>封禁时长</translation>
    </message>
    <message>
        <source>&amp;Unban</source>
        <translation>解封(&amp;U)</translation>
    </message>
    <message>
        <source>Welcome to the %1 RPC console.</source>
        <translation>欢迎使用 %1 的 RPC 控制台。</translation>
    </message>
    <message>
        <source>Use up and down arrows to navigate history, and %1 to clear screen.</source>
        <translation>使用上下方向键浏览历史,  使用 %1 清除屏幕。</translation>
    </message>
    <message>
        <source>Type %1 for an overview of available commands.</source>
        <translation>输入 %1 显示可用命令信息。</translation>
    </message>
    <message>
        <source>For more information on using this console type %1.</source>
        <translation>输入 %1 以取得使用这个控制台的更多信息。</translation>
    </message>
    <message>
        <source>WARNING: Scammers have been active, telling users to type commands here, stealing their wallet contents. Do not use this console without fully understanding the ramifications of a command.</source>
        <translation>警告:已有骗子通过要求用户在此输入指令以盗取钱包。不要在没有完全理解命令规范时使用控制台。</translation>
    </message>
    <message>
        <source>Network activity disabled</source>
        <translation>网络活动已禁用</translation>
    </message>
    <message>
        <source>Executing command without any wallet</source>
        <translation>不使用任何钱包执行命令</translation>
    </message>
    <message>
        <source>Executing command using "%1" wallet</source>
        <translation>使用“%1”钱包执行命令</translation>
    </message>
    <message>
        <source>(node id: %1)</source>
        <translation>(节点ID: %1)</translation>
    </message>
    <message>
        <source>via %1</source>
        <translation>通过 %1</translation>
    </message>
    <message>
        <source>never</source>
        <translation>从未</translation>
    </message>
    <message>
        <source>Inbound</source>
        <translation>传入</translation>
    </message>
    <message>
        <source>Outbound</source>
        <translation>传出</translation>
    </message>
    <message>
        <source>Yes</source>
        <translation>是</translation>
    </message>
    <message>
        <source>No</source>
        <translation>否</translation>
    </message>
    <message>
        <source>Unknown</source>
        <translation>未知</translation>
    </message>
</context>
<context>
    <name>ReceiveCoinsDialog</name>
    <message>
        <source>&amp;Amount:</source>
        <translation>金额(&amp;A):</translation>
    </message>
    <message>
        <source>&amp;Label:</source>
        <translation>标签(&amp;L):</translation>
    </message>
    <message>
        <source>&amp;Message:</source>
        <translation>消息(&amp;M):</translation>
    </message>
    <message>
        <source>An optional message to attach to the payment request, which will be displayed when the request is opened. Note: The message will not be sent with the payment over the Bitcoin network.</source>
        <translation>可在支付请求上备注一条信息，在打开支付请求时可以看到。注意:该消息不是通过比特币网络传送。</translation>
    </message>
    <message>
        <source>An optional label to associate with the new receiving address.</source>
        <translation>可为新建的收款地址添加一个标签。</translation>
    </message>
    <message>
        <source>Use this form to request payments. All fields are &lt;b&gt;optional&lt;/b&gt;.</source>
        <translation>使用此表单请求付款。所有字段都是&lt;b&gt;可选&lt;/b&gt;的。</translation>
    </message>
    <message>
        <source>An optional amount to request. Leave this empty or zero to not request a specific amount.</source>
        <translation>可选的请求金额。留空或填零为不要求具体金额。</translation>
    </message>
    <message>
        <source>An optional label to associate with the new receiving address (used by you to identify an invoice).  It is also attached to the payment request.</source>
        <translation>一个关联到新收款地址（被您用来识别发票）的可选标签。它也会被附加到付款请求中。</translation>
    </message>
    <message>
        <source>An optional message that is attached to the payment request and may be displayed to the sender.</source>
        <translation>一条附加到付款请求中的可选消息，可以显示给付款方。</translation>
    </message>
    <message>
        <source>&amp;Create new receiving address</source>
        <translation>新建收款地址(&amp;C)</translation>
    </message>
    <message>
        <source>Clear all fields of the form.</source>
        <translation>清除此表单的所有字段。</translation>
    </message>
    <message>
        <source>Clear</source>
        <translation>清除</translation>
    </message>
    <message>
        <source>Native segwit addresses (aka Bech32 or BIP-173) reduce your transaction fees later on and offer better protection against typos, but old wallets don't support them. When unchecked, an address compatible with older wallets will be created instead.</source>
        <translation>原生隔离见证地址（又称为Bech32或者BIP-173）可减少您日后的交易费用，并且可以更好地防范打字错误，但旧版本的钱包不能识别这种地址。如果取消勾选，则会生成一个与旧版本钱包兼容的地址。</translation>
    </message>
    <message>
        <source>Generate native segwit (Bech32) address</source>
        <translation>生成原生隔离见证 (Bech32) 地址</translation>
    </message>
    <message>
        <source>Requested payments history</source>
        <translation>付款请求历史</translation>
    </message>
    <message>
        <source>Show the selected request (does the same as double clicking an entry)</source>
        <translation>显示选中的请求 (直接双击项目也可以显示)</translation>
    </message>
    <message>
        <source>Show</source>
        <translation>显示</translation>
    </message>
    <message>
        <source>Remove the selected entries from the list</source>
        <translation>从列表中移除选中的条目</translation>
    </message>
    <message>
        <source>Remove</source>
        <translation>移除</translation>
    </message>
    <message>
        <source>Copy URI</source>
        <translation>复制URI</translation>
    </message>
    <message>
        <source>Copy label</source>
        <translation>复制标签</translation>
    </message>
    <message>
        <source>Copy message</source>
        <translation>复制消息</translation>
    </message>
    <message>
        <source>Copy amount</source>
        <translation>复制金额</translation>
    </message>
</context>
<context>
    <name>ReceiveRequestDialog</name>
    <message>
        <source>QR Code</source>
        <translation>二维码</translation>
    </message>
    <message>
        <source>Copy &amp;URI</source>
        <translation>复制 &amp;URI</translation>
    </message>
    <message>
        <source>Copy &amp;Address</source>
        <translation>复制地址(&amp;A)</translation>
    </message>
    <message>
        <source>&amp;Save Image...</source>
        <translation>保存图像(&amp;S)...</translation>
    </message>
    <message>
        <source>Request payment to %1</source>
        <translation>请求付款到 %1</translation>
    </message>
    <message>
        <source>Payment information</source>
        <translation>付款信息</translation>
    </message>
    <message>
        <source>URI</source>
        <translation>URI</translation>
    </message>
    <message>
        <source>Address</source>
        <translation>地址</translation>
    </message>
    <message>
        <source>Amount</source>
        <translation>金额</translation>
    </message>
    <message>
        <source>Label</source>
        <translation>标签</translation>
    </message>
    <message>
        <source>Message</source>
        <translation>消息</translation>
    </message>
    <message>
        <source>Wallet</source>
        <translation>钱包</translation>
    </message>
</context>
<context>
    <name>RecentRequestsTableModel</name>
    <message>
        <source>Date</source>
        <translation>日期</translation>
    </message>
    <message>
        <source>Label</source>
        <translation>标签</translation>
    </message>
    <message>
        <source>Message</source>
        <translation>消息</translation>
    </message>
    <message>
        <source>(no label)</source>
        <translation>(无标签)</translation>
    </message>
    <message>
        <source>(no message)</source>
        <translation>(无消息)</translation>
    </message>
    <message>
        <source>(no amount requested)</source>
        <translation>(未填写请求金额)</translation>
    </message>
    <message>
        <source>Requested</source>
        <translation>请求金额</translation>
    </message>
</context>
<context>
    <name>SendCoinsDialog</name>
    <message>
        <source>Send Coins</source>
        <translation>发币</translation>
    </message>
    <message>
        <source>Coin Control Features</source>
        <translation>手动选币功能</translation>
    </message>
    <message>
        <source>Inputs...</source>
        <translation>输入...</translation>
    </message>
    <message>
        <source>automatically selected</source>
        <translation>自动选择</translation>
    </message>
    <message>
        <source>Insufficient funds!</source>
        <translation>金额不足！</translation>
    </message>
    <message>
        <source>Quantity:</source>
        <translation>总量:</translation>
    </message>
    <message>
        <source>Bytes:</source>
        <translation>字节:</translation>
    </message>
    <message>
        <source>Amount:</source>
        <translation>金额:</translation>
    </message>
    <message>
        <source>Fee:</source>
        <translation>费用:</translation>
    </message>
    <message>
        <source>After Fee:</source>
        <translation>加上交易费用后:</translation>
    </message>
    <message>
        <source>Change:</source>
        <translation>找零:</translation>
    </message>
    <message>
        <source>If this is activated, but the change address is empty or invalid, change will be sent to a newly generated address.</source>
        <translation>在激活该选项后，如果填写了无效的找零地址，或者干脆没填找零地址，找零资金将会被转入新生成的地址。</translation>
    </message>
    <message>
        <source>Custom change address</source>
        <translation>自定义找零地址</translation>
    </message>
    <message>
        <source>Transaction Fee:</source>
        <translation>交易手续费:</translation>
    </message>
    <message>
        <source>Choose...</source>
        <translation>选择...</translation>
    </message>
    <message>
        <source>Using the fallbackfee can result in sending a transaction that will take several hours or days (or never) to confirm. Consider choosing your fee manually or wait until you have validated the complete chain.</source>
        <translation>如果使用备用手续费设置，有可能会导致交易经过几个小时、几天（甚至永远）无法被确认。请考虑手动选择手续费，或等待整个链完成验证。</translation>
    </message>
    <message>
        <source>Warning: Fee estimation is currently not possible.</source>
        <translation>警告: 目前无法进行手续费估计。</translation>
    </message>
    <message>
        <source>Specify a custom fee per kB (1,000 bytes) of the transaction's virtual size.

Note:  Since the fee is calculated on a per-byte basis, a fee of "100 satoshis per kB" for a transaction size of 500 bytes (half of 1 kB) would ultimately yield a fee of only 50 satoshis.</source>
        <translation>按照交易的虚拟大小自定义每kB ( 1,000 字节 )要交多少手续费。

注意:手续费是按照字节数计算的，对于一笔大小为500字节（1kB的一半）的交易来说，"每kB付100聪手续费"就意味着手续费一共只付了50聪。</translation>
    </message>
    <message>
        <source>per kilobyte</source>
        <translation>每KB</translation>
    </message>
    <message>
        <source>Hide</source>
        <translation>隐藏</translation>
    </message>
    <message>
        <source>Recommended:</source>
        <translation>推荐:</translation>
    </message>
    <message>
        <source>Custom:</source>
        <translation>自定义:</translation>
    </message>
    <message>
        <source>(Smart fee not initialized yet. This usually takes a few blocks...)</source>
        <translation>（智能手续费尚未初始化。 需要再下载一些区块数据...）</translation>
    </message>
    <message>
        <source>Send to multiple recipients at once</source>
        <translation>一次发送给多个收款人</translation>
    </message>
    <message>
        <source>Add &amp;Recipient</source>
        <translation>添加收款人(&amp;R)</translation>
    </message>
    <message>
        <source>Clear all fields of the form.</source>
        <translation>清除此表单的所有字段。</translation>
    </message>
    <message>
        <source>Dust:</source>
        <translation>粉尘:</translation>
    </message>
    <message>
        <source>Hide transaction fee settings</source>
        <translation>隐藏交易手续费设置</translation>
    </message>
    <message>
        <source>When there is less transaction volume than space in the blocks, miners as well as relaying nodes may enforce a minimum fee. Paying only this minimum fee is just fine, but be aware that this can result in a never confirming transaction once there is more demand for bitcoin transactions than the network can process.</source>
        <translation>当交易量小于可用区块空间时，矿工和中继节点可能会执行最低手续费率限制。按照这个最低费率来支付手续费也是可以的，但请注意，一旦交易需求超出比特币网络能处理的限度，你的交易可能永远也无法确认。</translation>
    </message>
    <message>
        <source>A too low fee might result in a never confirming transaction (read the tooltip)</source>
        <translation>过低的手续费率可能导致交易永远无法确认（请阅读工具提示）</translation>
    </message>
    <message>
        <source>Confirmation time target:</source>
        <translation>确认时间目标:</translation>
    </message>
    <message>
        <source>Enable Replace-By-Fee</source>
        <translation>启用手续费追加</translation>
    </message>
    <message>
        <source>With Replace-By-Fee (BIP-125) you can increase a transaction's fee after it is sent. Without this, a higher fee may be recommended to compensate for increased transaction delay risk.</source>
        <translation>手续费追加（Replace-By-Fee，BIP-125）可以让你在送出交易后继续追加手续费。不用这个功能的话，建议付比较高的手续费来降低交易延迟的风险。</translation>
    </message>
    <message>
        <source>Clear &amp;All</source>
        <translation>清除所有(&amp;A)</translation>
    </message>
    <message>
        <source>Balance:</source>
        <translation>余额:</translation>
    </message>
    <message>
        <source>Confirm the send action</source>
        <translation>确认发送操作</translation>
    </message>
    <message>
        <source>S&amp;end</source>
        <translation>发送(&amp;E)</translation>
    </message>
    <message>
        <source>Copy quantity</source>
        <translation>复制数目</translation>
    </message>
    <message>
        <source>Copy amount</source>
        <translation>复制金额</translation>
    </message>
    <message>
        <source>Copy fee</source>
        <translation>复制手续费</translation>
    </message>
    <message>
        <source>Copy after fee</source>
        <translation>复制含交易费的金额</translation>
    </message>
    <message>
        <source>Copy bytes</source>
        <translation>复制字节数</translation>
    </message>
    <message>
        <source>Copy dust</source>
        <translation>复制粉尘金额</translation>
    </message>
    <message>
        <source>Copy change</source>
        <translation>复制找零金额</translation>
    </message>
    <message>
        <source>%1 (%2 blocks)</source>
        <translation>%1 (%2个块)</translation>
    </message>
    <message>
        <source>Cr&amp;eate Unsigned</source>
        <translation>创建未签名交易(&amp;E)</translation>
    </message>
    <message>
        <source>Creates a Partially Signed Bitcoin Transaction (PSBT) for use with e.g. an offline %1 wallet, or a PSBT-compatible hardware wallet.</source>
        <translation>创建一个“部分签名比特币交易”（PSBT），以用于诸如离线%1钱包，或是兼容PSBT的硬件钱包这类用途。</translation>
    </message>
    <message>
        <source> from wallet '%1'</source>
        <translation>从钱包%1</translation>
    </message>
    <message>
        <source>%1 to '%2'</source>
        <translation>%1 到 '%2'</translation>
    </message>
    <message>
        <source>%1 to %2</source>
        <translation>%1 到 %2</translation>
    </message>
    <message>
        <source>Do you want to draft this transaction?</source>
        <translation>您想要起草这笔交易么？</translation>
    </message>
    <message>
        <source>Are you sure you want to send?</source>
        <translation>您确定要发出吗？</translation>
    </message>
    <message>
        <source>Please, review your transaction proposal. This will produce a Partially Signed Bitcoin Transaction (PSBT) which you can copy and then sign with e.g. an offline %1 wallet, or a PSBT-compatible hardware wallet.</source>
        <translation>请务必要审核您的交易提案。这将会产生一笔“部分签名比特币交易”（PSBT），您可以复制它，然后可以通过各种方式对它进行签名，比如，可以通过离线%1钱包或是兼容PSBT的硬件钱包来完成签名。</translation>
    </message>
    <message>
        <source>or</source>
        <translation>或</translation>
    </message>
    <message>
        <source>You can increase the fee later (signals Replace-By-Fee, BIP-125).</source>
        <translation>你可以后来再追加手续费（打上支持BIP-125手续费追加的标记）</translation>
    </message>
    <message>
        <source>Please, review your transaction.</source>
        <translation>请检查您的交易。</translation>
    </message>
    <message>
        <source>Transaction fee</source>
        <translation>交易手续费</translation>
    </message>
    <message>
        <source>Not signalling Replace-By-Fee, BIP-125.</source>
        <translation>没有打上BIP-125手续费追加的标记。</translation>
    </message>
    <message>
        <source>Total Amount</source>
        <translation>总额</translation>
    </message>
    <message>
        <source>To review recipient list click "Show Details..."</source>
        <translation>要查看收款人列表，请单击"显示详细信息..."</translation>
    </message>
    <message>
        <source>Confirm send coins</source>
        <translation>确认发币</translation>
    </message>
    <message>
        <source>Confirm transaction proposal</source>
        <translation>确认交易提案</translation>
    </message>
    <message>
        <source>Copy PSBT to clipboard</source>
        <translation>复制PSBT到剪贴板</translation>
    </message>
    <message>
        <source>Send</source>
        <translation>发送</translation>
    </message>
    <message>
        <source>PSBT copied</source>
        <translation>已复制PSBT</translation>
    </message>
    <message>
        <source>Watch-only balance:</source>
        <translation>仅观察余额:</translation>
    </message>
    <message>
        <source>The recipient address is not valid. Please recheck.</source>
        <translation>接收人地址无效。请重新检查。</translation>
    </message>
    <message>
        <source>The amount to pay must be larger than 0.</source>
        <translation>支付金额必须大于0。</translation>
    </message>
    <message>
        <source>The amount exceeds your balance.</source>
        <translation>金额超出您的余额。</translation>
    </message>
    <message>
        <source>The total exceeds your balance when the %1 transaction fee is included.</source>
        <translation>计入 %1 手续费后，金额超出了您的余额。</translation>
    </message>
    <message>
        <source>Duplicate address found: addresses should only be used once each.</source>
        <translation>发现重复地址:每个地址应该只使用一次。</translation>
    </message>
    <message>
        <source>Transaction creation failed!</source>
        <translation>交易创建失败！</translation>
    </message>
    <message>
        <source>A fee higher than %1 is considered an absurdly high fee.</source>
        <translation>超过 %1 的手续费被视为高得离谱。</translation>
    </message>
    <message>
        <source>Payment request expired.</source>
        <translation>支付请求已过期。</translation>
    </message>
    <message numerus="yes">
        <source>Estimated to begin confirmation within %n block(s).</source>
        <translation><numerusform>预计在等待 %n 个区块后会有第一个确认。</numerusform></translation>
    </message>
    <message>
        <source>Warning: Invalid Bitcoin address</source>
        <translation>警告: 黑币地址无效</translation>
    </message>
    <message>
        <source>Warning: Unknown change address</source>
        <translation>警告:未知的找零地址</translation>
    </message>
    <message>
        <source>Confirm custom change address</source>
        <translation>确认自定义找零地址</translation>
    </message>
    <message>
        <source>The address you selected for change is not part of this wallet. Any or all funds in your wallet may be sent to this address. Are you sure?</source>
        <translation>你选择的找零地址未被包含在本钱包中，你钱包中的部分或全部金额将被发送至该地址。你确定要这样做吗？</translation>
    </message>
    <message>
        <source>(no label)</source>
        <translation>(无标签)</translation>
    </message>
</context>
<context>
    <name>SendCoinsEntry</name>
    <message>
        <source>A&amp;mount:</source>
        <translation>金额(&amp;M)</translation>
    </message>
    <message>
        <source>Pay &amp;To:</source>
        <translation>付给(&amp;T):</translation>
    </message>
    <message>
        <source>&amp;Label:</source>
        <translation>标签(&amp;L):</translation>
    </message>
    <message>
        <source>Choose previously used address</source>
        <translation>选择以前用过的地址</translation>
    </message>
    <message>
        <source>The Bitcoin address to send the payment to</source>
        <translation>付款目的地址</translation>
    </message>
    <message>
        <source>Alt+A</source>
        <translation>Alt+A</translation>
    </message>
    <message>
        <source>Paste address from clipboard</source>
        <translation>从剪贴板粘贴地址</translation>
    </message>
    <message>
        <source>Alt+P</source>
        <translation>Alt+P</translation>
    </message>
    <message>
        <source>Remove this entry</source>
        <translation>移除此项</translation>
    </message>
    <message>
        <source>The amount to send in the selected unit</source>
        <translation>用被选单位表示的待发送金额</translation>
    </message>
    <message>
        <source>The fee will be deducted from the amount being sent. The recipient will receive less bitcoins than you enter in the amount field. If multiple recipients are selected, the fee is split equally.</source>
        <translation>交易费将从发送金额中扣除。接收人收到的比特币将会比您在金额框中输入的更少。如果选中了多个收件人，交易费平分。</translation>
    </message>
    <message>
        <source>S&amp;ubtract fee from amount</source>
        <translation>从金额中减去交易费(&amp;U)</translation>
    </message>
    <message>
        <source>Use available balance</source>
        <translation>使用全部可用余额</translation>
    </message>
    <message>
        <source>Message:</source>
        <translation>消息:</translation>
    </message>
    <message>
        <source>This is an unauthenticated payment request.</source>
        <translation>这是一个未经验证的支付请求。</translation>
    </message>
    <message>
        <source>This is an authenticated payment request.</source>
        <translation>这是一个已经验证的支付请求。</translation>
    </message>
    <message>
        <source>Enter a label for this address to add it to the list of used addresses</source>
        <translation>请为此地址输入一个标签以将它加入已用地址列表</translation>
    </message>
    <message>
        <source>A message that was attached to the bitcoin: URI which will be stored with the transaction for your reference. Note: This message will not be sent over the Bitcoin network.</source>
        <translation>bitcoin: URI 附带的备注信息，将会和交易一起存储，备查。 注意：该消息不会通过比特币网络传输。</translation>
    </message>
    <message>
        <source>Pay To:</source>
        <translation>支付给:</translation>
    </message>
    <message>
        <source>Memo:</source>
        <translation>附言:</translation>
    </message>
</context>
<context>
    <name>ShutdownWindow</name>
    <message>
        <source>%1 is shutting down...</source>
        <translation>正在关闭 %1 ...</translation>
    </message>
    <message>
        <source>Do not shut down the computer until this window disappears.</source>
        <translation>在此窗口消失前不要关闭计算机。</translation>
    </message>
</context>
<context>
    <name>SignVerifyMessageDialog</name>
    <message>
        <source>Signatures - Sign / Verify a Message</source>
        <translation>签名 - 为消息签名/验证签名消息</translation>
    </message>
    <message>
        <source>&amp;Sign Message</source>
        <translation>消息签名(&amp;S)</translation>
    </message>
    <message>
        <source>You can sign messages/agreements with your addresses to prove you can receive bitcoins sent to them. Be careful not to sign anything vague or random, as phishing attacks may try to trick you into signing your identity over to them. Only sign fully-detailed statements you agree to.</source>
        <translation>您可以用你的地址对消息/协议进行签名，以证明您可以接收发送到该地址的黑币。注意不要对任何模棱两可或者随机的消息进行签名，以免遭受钓鱼式攻击。请确保消息内容准确的表达了您的真实意愿。</translation>
    </message>
    <message>
        <source>The Bitcoin address to sign the message with</source>
        <translation>用来对消息签名的地址</translation>
    </message>
    <message>
        <source>Choose previously used address</source>
        <translation>选择以前用过的地址</translation>
    </message>
    <message>
        <source>Alt+A</source>
        <translation>Alt+A</translation>
    </message>
    <message>
        <source>Paste address from clipboard</source>
        <translation>从剪贴板粘贴地址</translation>
    </message>
    <message>
        <source>Alt+P</source>
        <translation>Alt+P</translation>
    </message>
    <message>
        <source>Enter the message you want to sign here</source>
        <translation>在这里输入您想要签名的消息</translation>
    </message>
    <message>
        <source>Signature</source>
        <translation>签名</translation>
    </message>
    <message>
        <source>Copy the current signature to the system clipboard</source>
        <translation>复制当前签名至剪贴板</translation>
    </message>
    <message>
        <source>Sign the message to prove you own this Bitcoin address</source>
        <translation>签名消息，以证明这个地址属于您</translation>
    </message>
    <message>
        <source>Sign &amp;Message</source>
        <translation>签名消息(&amp;M)</translation>
    </message>
    <message>
        <source>Reset all sign message fields</source>
        <translation>清空所有签名消息栏</translation>
    </message>
    <message>
        <source>Clear &amp;All</source>
        <translation>清除所有(&amp;A)</translation>
    </message>
    <message>
        <source>&amp;Verify Message</source>
        <translation>消息验证(&amp;V)</translation>
    </message>
    <message>
        <source>Enter the receiver's address, message (ensure you copy line breaks, spaces, tabs, etc. exactly) and signature below to verify the message. Be careful not to read more into the signature than what is in the signed message itself, to avoid being tricked by a man-in-the-middle attack. Note that this only proves the signing party receives with the address, it cannot prove sendership of any transaction!</source>
        <translation>请在下面输入接收者地址、消息（确保换行符、空格符、制表符等完全相同）和签名以验证消息。请仔细核对签名信息，以提防中间人攻击。请注意，这只是证明接收方可以用这个地址签名，它不能证明任何交易！</translation>
    </message>
    <message>
        <source>The Bitcoin address the message was signed with</source>
        <translation>用来签名消息的地址</translation>
    </message>
    <message>
        <source>The signed message to verify</source>
        <translation>待验证的已签名消息</translation>
    </message>
    <message>
        <source>The signature given when the message was signed</source>
        <translation>对消息进行签署得到的签名数据</translation>
    </message>
    <message>
        <source>Verify the message to ensure it was signed with the specified Bitcoin address</source>
        <translation>验证消息，确保消息是由指定的黑币地址签名过的。</translation>
    </message>
    <message>
        <source>Verify &amp;Message</source>
        <translation>验证消息签名(&amp;M)</translation>
    </message>
    <message>
        <source>Reset all verify message fields</source>
        <translation>清空所有验证消息栏</translation>
    </message>
    <message>
        <source>Click "Sign Message" to generate signature</source>
        <translation>单击“签名消息“产生签名。</translation>
    </message>
    <message>
        <source>The entered address is invalid.</source>
        <translation>输入的地址无效。</translation>
    </message>
    <message>
        <source>Please check the address and try again.</source>
        <translation>请检查地址后重试。</translation>
    </message>
    <message>
        <source>The entered address does not refer to a key.</source>
        <translation>找不到与输入地址相关的密钥。</translation>
    </message>
    <message>
        <source>Wallet unlock was cancelled.</source>
        <translation>已取消解锁钱包。</translation>
    </message>
    <message>
        <source>No error</source>
        <translation>没有错误</translation>
    </message>
    <message>
        <source>Private key for the entered address is not available.</source>
        <translation>找不到输入地址关联的私钥。</translation>
    </message>
    <message>
        <source>Message signing failed.</source>
        <translation>消息签名失败。</translation>
    </message>
    <message>
        <source>Message signed.</source>
        <translation>消息已签名。</translation>
    </message>
    <message>
        <source>The signature could not be decoded.</source>
        <translation>签名无法解码。</translation>
    </message>
    <message>
        <source>Please check the signature and try again.</source>
        <translation>请检查签名后重试。</translation>
    </message>
    <message>
        <source>The signature did not match the message digest.</source>
        <translation>签名与消息摘要不匹配。</translation>
    </message>
    <message>
        <source>Message verification failed.</source>
        <translation>消息验证失败。</translation>
    </message>
    <message>
        <source>Message verified.</source>
        <translation>消息验证成功。</translation>
    </message>
</context>
<context>
    <name>TrafficGraphWidget</name>
    <message>
        <source>KB/s</source>
        <translation>KB/s</translation>
    </message>
</context>
<context>
    <name>TransactionDesc</name>
    <message numerus="yes">
        <source>Open for %n more block(s)</source>
        <translation><numerusform>在进一步同步完%n个区块前状态待定</numerusform></translation>
    </message>
    <message>
        <source>Open until %1</source>
        <translation>在%1之前状态待定</translation>
    </message>
    <message>
        <source>conflicted with a transaction with %1 confirmations</source>
        <translation>与一个有 %1 个确认的交易冲突</translation>
    </message>
    <message>
        <source>0/unconfirmed, %1</source>
        <translation>0/未确认，%1</translation>
    </message>
    <message>
        <source>in memory pool</source>
        <translation>在内存池中</translation>
    </message>
    <message>
        <source>not in memory pool</source>
        <translation>不在内存池中</translation>
    </message>
    <message>
        <source>abandoned</source>
        <translation>已丢弃</translation>
    </message>
    <message>
        <source>%1/unconfirmed</source>
        <translation>%1/未确认</translation>
    </message>
    <message>
        <source>%1 confirmations</source>
        <translation>%1 个确认</translation>
    </message>
    <message>
        <source>Status</source>
        <translation>状态</translation>
    </message>
    <message>
        <source>Date</source>
        <translation>日期</translation>
    </message>
    <message>
        <source>Source</source>
        <translation>来源</translation>
    </message>
    <message>
        <source>Generated</source>
        <translation>挖矿生成</translation>
    </message>
    <message>
        <source>From</source>
        <translation>来自</translation>
    </message>
    <message>
        <source>unknown</source>
        <translation>未知</translation>
    </message>
    <message>
        <source>To</source>
        <translation>到</translation>
    </message>
    <message>
        <source>own address</source>
        <translation>自己的地址</translation>
    </message>
    <message>
        <source>watch-only</source>
        <translation>仅观察</translation>
    </message>
    <message>
        <source>label</source>
        <translation>标签</translation>
    </message>
    <message>
        <source>Credit</source>
        <translation>收入</translation>
    </message>
    <message numerus="yes">
        <source>matures in %n more block(s)</source>
        <translation><numerusform>还差 %n 个区块才能成熟</numerusform></translation>
    </message>
    <message>
        <source>not accepted</source>
        <translation>未被接受</translation>
    </message>
    <message>
        <source>Debit</source>
        <translation>支出</translation>
    </message>
    <message>
        <source>Total debit</source>
        <translation>总支出</translation>
    </message>
    <message>
        <source>Total credit</source>
        <translation>总收入</translation>
    </message>
    <message>
        <source>Transaction fee</source>
        <translation>交易手续费</translation>
    </message>
    <message>
        <source>Net amount</source>
        <translation>净额</translation>
    </message>
    <message>
        <source>Message</source>
        <translation>消息</translation>
    </message>
    <message>
        <source>Comment</source>
        <translation>备注</translation>
    </message>
    <message>
        <source>Transaction ID</source>
        <translation>交易 ID</translation>
    </message>
    <message>
        <source>Transaction total size</source>
        <translation>交易总大小</translation>
    </message>
    <message>
        <source>Transaction virtual size</source>
        <translation>交易虚拟大小</translation>
    </message>
    <message>
        <source>Output index</source>
        <translation>输出索引</translation>
    </message>
    <message>
        <source> (Certificate was not verified)</source>
        <translation>(证书未被验证)</translation>
    </message>
    <message>
        <source>Merchant</source>
        <translation>商家</translation>
    </message>
    <message>
        <source>Generated coins must mature %1 blocks before they can be spent. When you generated this block, it was broadcast to the network to be added to the block chain. If it fails to get into the chain, its state will change to "not accepted" and it won't be spendable. This may occasionally happen if another node generates a block within a few seconds of yours.</source>
        <translation>新挖出的比特币在可以使用前必须经过 %1 个区块确认的成熟过程。当您挖出此区块后，它将被广播到网络中以加入区块链。如果它未成功进入区块链，其状态将变更为“不接受”并且不可使用。这可能偶尔会发生，在另一个节点比你早几秒钟成功挖出一个区块时就会这样。</translation>
    </message>
    <message>
        <source>Debug information</source>
        <translation>调试信息</translation>
    </message>
    <message>
        <source>Transaction</source>
        <translation>交易</translation>
    </message>
    <message>
        <source>Inputs</source>
        <translation>输入</translation>
    </message>
    <message>
        <source>Amount</source>
        <translation>金额</translation>
    </message>
    <message>
        <source>true</source>
        <translation>是</translation>
    </message>
    <message>
        <source>false</source>
        <translation>否</translation>
    </message>
</context>
<context>
    <name>TransactionDescDialog</name>
    <message>
        <source>This pane shows a detailed description of the transaction</source>
        <translation>当前面板显示了交易的详细信息</translation>
    </message>
    <message>
        <source>Details for %1</source>
        <translation>%1 详情</translation>
    </message>
</context>
<context>
    <name>TransactionTableModel</name>
    <message>
        <source>Date</source>
        <translation>日期</translation>
    </message>
    <message>
        <source>Type</source>
        <translation>类型</translation>
    </message>
    <message>
        <source>Label</source>
        <translation>标签</translation>
    </message>
    <message numerus="yes">
        <source>Open for %n more block(s)</source>
        <translation><numerusform>在额外的%n个区块前状态待定</numerusform></translation>
    </message>
    <message>
        <source>Open until %1</source>
        <translation>在%1之前状态待定</translation>
    </message>
    <message>
        <source>Unconfirmed</source>
        <translation>未确认</translation>
    </message>
    <message>
        <source>Abandoned</source>
        <translation>已丢弃</translation>
    </message>
    <message>
        <source>Abandoned</source>
        <translation>已丢弃</translation>
    </message>
    <message>
        <source>Confirming (%1 of %2 recommended confirmations)</source>
        <translation>确认中 (推荐 %2个确认，已经有 %1个确认)</translation>
    </message>
    <message>
        <source>Confirmed (%1 confirmations)</source>
        <translation>已确认 (%1 个确认)</translation>
    </message>
    <message>
        <source>Conflicted</source>
        <translation>有冲突</translation>
    </message>
    <message>
        <source>Immature (%1 confirmations, will be available after %2)</source>
        <translation>未成熟 (%1 个确认，将在 %2 个后可用)</translation>
    </message>
    <message>
        <source>Generated but not accepted</source>
        <translation>已生成但未被接受</translation>
    </message>
    <message>
        <source>Received with</source>
        <translation>接收到</translation>
    </message>
    <message>
        <source>Received from</source>
        <translation>接收自</translation>
    </message>
    <message>
        <source>Sent to</source>
        <translation>发送到</translation>
    </message>
    <message>
        <source>Payment to yourself</source>
        <translation>支付给自己</translation>
    </message>
    <message>
        <source>Mined</source>
        <translation>挖矿所得</translation>
    </message>
    <message>
        <source>watch-only</source>
        <translation>仅观察:</translation>
    </message>
    <message>
        <source>(n/a)</source>
        <translation>（不可用）</translation>
    </message>
    <message>
        <source>(no label)</source>
        <translation>(无标签)</translation>
    </message>
    <message>
        <source>Transaction status. Hover over this field to show number of confirmations.</source>
        <translation>交易状态。 鼠标移到此区域可显示确认数。</translation>
    </message>
    <message>
        <source>Date and time that the transaction was received.</source>
        <translation>交易被接收的时间和日期。</translation>
    </message>
    <message>
        <source>Type of transaction.</source>
        <translation>交易类型。</translation>
    </message>
    <message>
        <source>Whether or not a watch-only address is involved in this transaction.</source>
        <translation>该交易中是否涉及仅观察地址。</translation>
    </message>
    <message>
        <source>User-defined intent/purpose of the transaction.</source>
        <translation>用户自定义的该交易的意图/目的。</translation>
    </message>
    <message>
        <source>Amount removed from or added to balance.</source>
        <translation>从余额增加或移除的金额。</translation>
    </message>
</context>
<context>
    <name>TransactionView</name>
    <message>
        <source>All</source>
        <translation>全部</translation>
    </message>
    <message>
        <source>Today</source>
        <translation>今天</translation>
    </message>
    <message>
        <source>This week</source>
        <translation>本周</translation>
    </message>
    <message>
        <source>This month</source>
        <translation>本月</translation>
    </message>
    <message>
        <source>Last month</source>
        <translation>上个月</translation>
    </message>
    <message>
        <source>This year</source>
        <translation>今年</translation>
    </message>
    <message>
        <source>Range...</source>
        <translation>指定范围...</translation>
    </message>
    <message>
        <source>Received with</source>
        <translation>接收到</translation>
    </message>
    <message>
        <source>Sent to</source>
        <translation>发送到</translation>
    </message>
    <message>
        <source>To yourself</source>
        <translation>给自己</translation>
    </message>
    <message>
        <source>Mined</source>
        <translation>挖矿所得</translation>
    </message>
    <message>
        <source>Other</source>
        <translation>其它</translation>
    </message>
    <message>
        <source>Enter address, transaction id, or label to search</source>
        <translation>输入地址、交易ID或标签进行搜索</translation>
    </message>
    <message>
        <source>Min amount</source>
        <translation>最小金额</translation>
    </message>
    <message>
        <source>Abandon transaction</source>
        <translation>丢弃交易</translation>
    </message>
    <message>
        <source>Increase transaction fee</source>
        <translation>追加手续费</translation>
    </message>
    <message>
        <source>Copy address</source>
        <translation>复制地址</translation>
    </message>
    <message>
        <source>Copy label</source>
        <translation>复制标签</translation>
    </message>
    <message>
        <source>Copy amount</source>
        <translation>复制金额</translation>
    </message>
    <message>
        <source>Copy transaction ID</source>
        <translation>复制交易ID</translation>
    </message>
    <message>
        <source>Copy raw transaction</source>
        <translation>复制原始交易</translation>
    </message>
    <message>
        <source>Copy full transaction details</source>
        <translation>复制完整交易详情</translation>
    </message>
    <message>
        <source>Edit label</source>
        <translation>编辑标签</translation>
    </message>
    <message>
        <source>Show transaction details</source>
        <translation>显示交易详情</translation>
    </message>
    <message>
        <source>Export Transaction History</source>
        <translation>导出交易历史</translation>
    </message>
    <message>
        <source>Comma separated file (*.csv)</source>
        <translation>逗号分隔文件 (*.csv)</translation>
    </message>
    <message>
        <source>Confirmed</source>
        <translation>已确认</translation>
    </message>
    <message>
        <source>Watch-only</source>
        <translation>仅观察</translation>
    </message>
    <message>
        <source>Date</source>
        <translation>日期</translation>
    </message>
    <message>
        <source>Type</source>
        <translation>类型</translation>
    </message>
    <message>
        <source>Label</source>
        <translation>标签</translation>
    </message>
    <message>
        <source>Address</source>
        <translation>地址</translation>
    </message>
    <message>
        <source>ID</source>
        <translation>ID</translation>
    </message>
    <message>
        <source>Exporting Failed</source>
        <translation>导出失败</translation>
    </message>
    <message>
        <source>There was an error trying to save the transaction history to %1.</source>
        <translation>尝试把交易历史保存到 %1 时发生了错误。</translation>
    </message>
    <message>
        <source>Exporting Successful</source>
        <translation>导出成功</translation>
    </message>
    <message>
        <source>The transaction history was successfully saved to %1.</source>
        <translation>已成功将交易历史保存到 %1。</translation>
    </message>
    <message>
        <source>Range:</source>
        <translation>范围:</translation>
    </message>
    <message>
        <source>to</source>
        <translation>到</translation>
    </message>
</context>
<context>
    <name>UnitDisplayStatusBarControl</name>
    <message>
        <source>Unit to show amounts in. Click to select another unit.</source>
        <translation>金额单位。单击选择别的单位。</translation>
    </message>
</context>
<context>
    <name>WalletController</name>
    <message>
        <source>Close wallet</source>
        <translation>卸载钱包</translation>
    </message>
    <message>
        <source>Are you sure you wish to close the wallet &lt;i&gt;%1&lt;/i&gt;?</source>
        <translation>您确定想要关闭钱包&lt;i&gt;%1&lt;/i&gt;吗？</translation>
    </message>
    <message>
        <source>Closing the wallet for too long can result in having to resync the entire chain if pruning is enabled.</source>
        <translation>启用修剪时，如果一个钱包被卸载太久，就必须重新同步整条区块链才能再次加载它。</translation>
    </message>
</context>
<context>
    <name>WalletFrame</name>
    <message>
        <source>No wallet has been loaded.</source>
        <translation>没有载入钱包。</translation>
    </message>
</context>
<context>
    <name>WalletModel</name>
    <message>
        <source>Send Coins</source>
        <translation>发币</translation>
    </message>
    <message>
        <source>Fee bump error</source>
        <translation>追加手续费出错</translation>
    </message>
    <message>
        <source>Increasing transaction fee failed</source>
        <translation>追加交易手续费失败</translation>
    </message>
    <message>
        <source>Do you want to increase the fee?</source>
        <translation>您想追加手续费吗？</translation>
    </message>
    <message>
        <source>Do you want to draft a transaction with fee increase?</source>
        <translation>您要起草一笔手续费提高的交易么？</translation>
    </message>
    <message>
        <source>Current fee:</source>
        <translation>当前手续费:</translation>
    </message>
    <message>
        <source>Increase:</source>
        <translation>增加量:</translation>
    </message>
    <message>
        <source>New fee:</source>
        <translation>新交易费:</translation>
    </message>
    <message>
        <source>Confirm fee bump</source>
        <translation>确认手续费追加</translation>
    </message>
    <message>
        <source>Can't draft transaction.</source>
        <translation>无法起草交易。</translation>
    </message>
    <message>
        <source>PSBT copied</source>
        <translation>已复制PSBT</translation>
    </message>
    <message>
        <source>Can't sign transaction.</source>
        <translation>无法签名交易</translation>
    </message>
    <message>
        <source>Could not commit transaction</source>
        <translation>无法提交交易</translation>
    </message>
    <message>
        <source>default wallet</source>
        <translation>默认钱包</translation>
    </message>
</context>
<context>
    <name>WalletView</name>
    <message>
        <source>&amp;Export</source>
        <translation>导出(&amp;E)</translation>
    </message>
    <message>
        <source>Export the data in the current tab to a file</source>
        <translation>将当前标签页数据导出到文件</translation>
    </message>
    <message>
        <source>Backup Wallet</source>
        <translation>备份钱包</translation>
    </message>
    <message>
        <source>Wallet Data (*.dat)</source>
        <translation>钱包文件(*.dat)</translation>
    </message>
    <message>
        <source>Backup Failed</source>
        <translation>备份失败</translation>
    </message>
    <message>
        <source>There was an error trying to save the wallet data to %1.</source>
        <translation>尝试保存钱包数据至 %1 时发生了错误。</translation>
    </message>
    <message>
        <source>Backup Successful</source>
        <translation>备份成功</translation>
    </message>
    <message>
        <source>The wallet data was successfully saved to %1.</source>
        <translation>已成功保存钱包数据至 %1。</translation>
    </message>
    <message>
        <source>Cancel</source>
        <translation>取消</translation>
    </message>
</context>
<context>
    <name>bitcoin-core</name>
    <message>
        <source>Distributed under the MIT software license, see the accompanying file %s or %s</source>
        <translation>在MIT协议下分发，参见附带的 %s 或 %s 文件</translation>
    </message>
    <message>
        <source>Prune configured below the minimum of %d MiB.  Please use a higher number.</source>
        <translation>修剪被设置得太小，已经低于最小值%d MiB，请使用更大的数值。</translation>
    </message>
    <message>
        <source>Prune: last wallet synchronisation goes beyond pruned data. You need to -reindex (download the whole blockchain again in case of pruned node)</source>
        <translation>修剪:上次同步钱包的位置已经超出（落后于）现有修剪后数据的范围。你需要进行-reindex（对于已经启用修剪节点，就需要重新下载整个区块链）</translation>
    </message>
    <message>
        <source>Error: A fatal internal error occurred, see debug.log for details</source>
        <translation>错误：发生了致命的内部错误，详情见 debug.log 文件</translation>
    </message>
    <message>
        <source>Pruning blockstore...</source>
        <translation>正在修剪区块存储...</translation>
    </message>
    <message>
        <source>Unable to start HTTP server. See debug log for details.</source>
        <translation>无法启动HTTP服务，查看日志获取更多信息</translation>
    </message>
    <message>
        <source>The %s developers</source>
        <translation>%s 开发者</translation>
    </message>
    <message>
        <source>Can't generate a change-address key. No keys in the internal keypool and can't generate any keys.</source>
        <translation>无法生成找零地址密钥。 内部密钥池中没有密钥，也无法生成任何密钥。</translation>
    </message>
    <message>
        <source>Can't generate a change-address key. No keys in the internal keypool and can't generate any keys.</source>
        <translation>无法生成找零地址密钥。 内部密钥池中没有密钥，也无法生成任何密钥。</translation>
    </message>
    <message>
        <source>Cannot obtain a lock on data directory %s. %s is probably already running.</source>
        <translation>无法锁定数据目录 %s。%s 可能已经在运行。</translation>
    </message>
    <message>
        <source>Cannot provide specific connections and have addrman find outgoing connections at the same.</source>
        <translation>在使用地址管理器(addrman)寻找出站连接时，无法同时提供特定的连接。</translation>
    </message>
    <message>
        <source>Error reading %s! All keys read correctly, but transaction data or address book entries might be missing or incorrect.</source>
        <translation>读取 %s 时发生错误！所有的密钥都可以正确读取，但是交易记录或地址簿数据可能已经丢失或出错。</translation>
    </message>
    <message>
        <source>Please check that your computer's date and time are correct! If your clock is wrong, %s will not work properly.</source>
        <translation>请检查电脑的日期时间设置是否正确！时间错误可能会导致 %s 运行异常。</translation>
    </message>
    <message>
        <source>Please contribute if you find %s useful. Visit %s for further information about the software.</source>
        <translation>如果你认为%s对你比较有用的话，请对我们进行一些自愿贡献。请访问%s网站来获取有关这个软件的更多信息。</translation>
    </message>
    <message>
        <source>The block database contains a block which appears to be from the future. This may be due to your computer's date and time being set incorrectly. Only rebuild the block database if you are sure that your computer's date and time are correct</source>
        <translation>区块数据库包含未来的交易，这可能是由本机错误的日期时间引起。若确认本机日期时间正确，请重新建立区块数据库。</translation>
    </message>
    <message>
        <source>This is a pre-release test build - use at your own risk - do not use for mining or merchant applications</source>
        <translation>这是测试用的预发布版本 - 请谨慎使用 - 不要用来挖矿，或者在正式商用环境下使用</translation>
    </message>
    <message>
        <source>This is the transaction fee you may discard if change is smaller than dust at this level</source>
        <translation>找零低于当前粉尘阈值时会被舍弃，并计入手续费，这些交易手续费就是在这种情况下产生的。</translation>
    </message>
    <message>
        <source>Unable to replay blocks. You will need to rebuild the database using -reindex-chainstate.</source>
        <translation>无法重放区块。你需要先用-reindex-chainstate参数来重建数据库。</translation>
    </message>
    <message>
        <source>Unable to rewind the database to a pre-fork state. You will need to redownload the blockchain</source>
        <translation>无法将数据库回滚到分叉前的状态。必须要重新下载区块链。</translation>
    </message>
    <message>
        <source>Username and hashed password for JSON-RPC connections. The field &lt;userpw&gt; comes in the format: &lt;USERNAME&gt;:&lt;SALT&gt;$&lt;HASH&gt;. A canonical python script is included in share/rpcuser. The client then connects normally using the rpcuser=&lt;USERNAME&gt;/rpcpassword=&lt;PASSWORD&gt; pair of arguments. This option can be specified multiple times</source>
        <translation>JSON-RPC 连接要使用的用户名和散列密码。&lt;userpw&gt; 的格式是：&lt;USERNAME&gt;:&lt;SALT&gt;$&lt;HASH&gt;。在 share/rpcuser 目录下有一个示范的 python 脚本。之后客户端程序就可以用这对参数正常连接：rpcuser=&lt;USERNAME&gt;和rpcpassword=&lt;PASSWORD&gt;。这个选项可以被多次指定。</translation>
    </message>
    <message>
        <source>Wallet will not create transactions that violate mempool chain limits (default: %u)</source>
        <translation>钱包软件不会产生违反内存池交易链限制的交易（默认：%u）</translation>
    </message>
    <message>
        <source>Warning: The network does not appear to fully agree! Some miners appear to be experiencing issues.</source>
        <translation>警告：网络似乎并没有完全达成共识！有些矿工似乎遇到了问题。</translation>
    </message>
    <message>
        <source>Warning: We do not appear to fully agree with our peers! You may need to upgrade, or other nodes may need to upgrade.</source>
        <translation>警告：我们和其他节点似乎没达成共识！您可能需要升级，或者就是其他节点可能需要升级。</translation>
    </message>
    <message>
        <source>%d of last 100 blocks have unexpected version</source>
        <translation>最后100个区块中的%d个包含未知的版本号</translation>
    </message>
    <message>
        <source>%s corrupt, salvage failed</source>
        <translation>%s 已损坏，抢救失败</translation>
    </message>
    <message>
        <source>-maxmempool must be at least %d MB</source>
        <translation>-maxmempool 最小为%d MB</translation>
    </message>
    <message>
        <source>Cannot resolve -%s address: '%s'</source>
        <translation>无法解析 - %s 地址: '%s'</translation>
    </message>
    <message>
        <source>Change index out of range</source>
        <translation>找零超过索引范围</translation>
    </message>
    <message>
        <source>Config setting for %s only applied on %s network when in [%s] section.</source>
        <translation>对 %s 的配置设置只对 %s 网络生效，如果它位于配置的 [%s] 章节的话。</translation>
    </message>
    <message>
        <source>Copyright (C) %i-%i</source>
        <translation>版权所有 (C) %i-%i</translation>
    </message>
    <message>
        <source>Corrupted block database detected</source>
        <translation>检测到区块数据库损坏</translation>
    </message>
    <message>
        <source>Could not find asmap file %s</source>
        <translation>找不到asmap文件%s</translation>
    </message>
    <message>
        <source>Could not parse asmap file %s</source>
        <translation>无法解析asmap文件%s</translation>
    </message>
    <message>
        <source>Do you want to rebuild the block database now?</source>
        <translation>你想现在就重建区块数据库吗？</translation>
    </message>
    <message>
        <source>Error initializing block database</source>
        <translation>初始化区块数据库时出错</translation>
    </message>
    <message>
        <source>Error initializing wallet database environment %s!</source>
        <translation>初始化钱包数据库环境错误 %s!</translation>
    </message>
    <message>
        <source>Error loading %s</source>
        <translation>载入 %s 时发生错误</translation>
    </message>
    <message>
        <source>Error loading %s: Private keys can only be disabled during creation</source>
        <translation>加载 %s 时出错：只能在创建钱包时禁用私钥。</translation>
    </message>
    <message>
        <source>Error loading %s: Wallet corrupted</source>
        <translation>%s 加载出错:钱包损坏</translation>
    </message>
    <message>
        <source>Error loading %s: Wallet requires newer version of %s</source>
        <translation>%s 加载错误:请升级到最新版 %s</translation>
    </message>
    <message>
        <source>Error loading block database</source>
        <translation>加载区块数据库时出错</translation>
    </message>
    <message>
        <source>Error opening block database</source>
        <translation>打开区块数据库时出错</translation>
    </message>
    <message>
        <source>Failed to listen on any port. Use -listen=0 if you want this.</source>
        <translation>监听端口失败。如果你愿意的话，请使用 -listen=0 参数。</translation>
    </message>
    <message>
        <source>Failed to rescan the wallet during initialization</source>
        <translation>初始化时重扫描钱包失败</translation>
    </message>
    <message>
        <source>Importing...</source>
        <translation>导入中...</translation>
    </message>
    <message>
        <source>Incorrect or no genesis block found. Wrong datadir for network?</source>
        <translation>没有找到创世区块，或者创世区块不正确。是否把数据目录错误地设成了另一个网络（比如测试网络）的？</translation>
    </message>
    <message>
        <source>Initialization sanity check failed. %s is shutting down.</source>
        <translation>初始化完整性检查失败。%s 即将关闭。</translation>
    </message>
    <message>
        <source>Invalid P2P permission: '%s'</source>
        <translation>无效的 P2P 权限：'%s'</translation>
    </message>
    <message>
        <source>Initialization sanity check failed. %s is shutting down.</source>
        <translation>初始化完整性检查失败。%s 即将关闭。</translation>
    </message>
    <message>
        <source>Invalid amount for -%s=&lt;amount&gt;: '%s'</source>
        <translation>参数 -%s=&lt;amount&gt;: '%s' 指定了无效的金额</translation>
    </message>
    <message>
        <source>Invalid amount for -discardfee=&lt;amount&gt;: '%s'</source>
        <translation>参数 -discardfee=&lt;amount&gt;: '%s' 指定了无效的金额</translation>
    </message>
    <message>
        <source>Invalid amount for -%s=&lt;amount&gt;: '%s'</source>
        <translation>非法金额 -%s=&lt;amount&gt;: '%s'</translation>
    </message>
    <message>
        <source>Invalid amount for -fallbackfee=&lt;amount&gt;: '%s'</source>
        <translation>参数 -fallbackfee=&lt;amount&gt;: '%s' 指定了无效的金额</translation>
    </message>
    <message>
        <source>Specified blocks directory "%s" does not exist.</source>
        <translation>指定的区块目录"%s"不存在。</translation>
    </message>
    <message>
        <source>Unknown address type '%s'</source>
        <translation>未知的地址类型 '%s'</translation>
    </message>
    <message>
        <source>Unknown change type '%s'</source>
        <translation>未知的找零类型 '%s'</translation>
    </message>
    <message>
        <source>Upgrading txindex database</source>
        <translation>正在升级交易索引数据库</translation>
    </message>
    <message>
        <source>Loading P2P addresses...</source>
        <translation>正在加载P2P地址...</translation>
    </message>
    <message>
        <source>Error: Disk space is too low!</source>
        <translation>错误:磁盘空间低!</translation>
    </message>
    <message>
        <source>Loading banlist...</source>
        <translation>正在加载黑名单...</translation>
    </message>
    <message>
        <source>Not enough file descriptors available.</source>
        <translation>没有足够的文件描述符可用。</translation>
    </message>
    <message>
        <source>Prune cannot be configured with a negative value.</source>
        <translation>不能把修剪配置成一个负数。</translation>
    </message>
    <message>
        <source>Prune mode is incompatible with -txindex.</source>
        <translation>修剪模式与 -txindex 不兼容。</translation>
    </message>
    <message>
        <source>Replaying blocks...</source>
        <translation>正在重放区块...</translation>
    </message>
    <message>
        <source>Replaying blocks...</source>
        <translation>正在对区块进行重算…</translation>
    </message>
    <message>
        <source>Rewinding blocks...</source>
        <translation>回退区块...</translation>
    </message>
    <message>
        <source>The source code is available from %s.</source>
        <translation>可以从 %s 获取源代码。</translation>
    </message>
    <message>
        <source>Transaction fee and change calculation failed</source>
        <translation>计算交易手续费和找零失败</translation>
    </message>
    <message>
        <source>Unable to bind to %s on this computer. %s is probably already running.</source>
        <translation>无法在本机绑定 %s 端口。%s 可能已经在运行。</translation>
    </message>
    <message>
        <source>Unable to generate keys</source>
        <translation>无法生成密钥</translation>
    </message>
    <message>
        <source>Unsupported logging category %s=%s.</source>
        <translation>不支持的日志分类 %s=%s。</translation>
    </message>
    <message>
        <source>Upgrading UTXO database</source>
        <translation>正在升级UTXO数据库</translation>
    </message>
    <message>
        <source>User Agent comment (%s) contains unsafe characters.</source>
        <translation>用户代理备注(%s)包含不安全的字符。</translation>
    </message>
    <message>
        <source>Verifying blocks...</source>
        <translation>正在验证区块...</translation>
    </message>
    <message>
        <source>Wallet needed to be rewritten: restart %s to complete</source>
        <translation>钱包需要被重写：请重新启动%s来完成</translation>
    </message>
    <message>
        <source>Error: Listening for incoming connections failed (listen returned error %s)</source>
        <translation>错误：监听外部连接失败 (listen函数返回了错误 %s)</translation>
    </message>
    <message>
        <source>Invalid amount for -maxtxfee=&lt;amount&gt;: '%s' (must be at least the minrelay fee of %s to prevent stuck transactions)</source>
        <translation>参数 -maxtxfee=&lt;amount&gt;: '%s' 指定了非法的金额 (手续费必须至少达到最小转发费率(minrelay fee) %s 以避免交易卡着发不出去)</translation>
    </message>
    <message>
        <source>The transaction amount is too small to send after the fee has been deducted</source>
        <translation>这笔交易在扣除手续费后的金额太小，以至于无法送出</translation>
    </message>
    <message>
        <source>You need to rebuild the database using -reindex to go back to unpruned mode.  This will redownload the entire blockchain</source>
        <translation>您需要使用 -reindex 重新构建数据库以回到未修剪模式。这将重新下载整个区块链</translation>
    </message>
    <message>
        <source>Error reading from database, shutting down.</source>
        <translation>读取数据库出错，关闭中。</translation>
    </message>
    <message>
        <source>Error upgrading chainstate database</source>
        <translation>升级链状态(chainstate)数据库出错</translation>
    </message>
    <message>
        <source>Error: Disk space is low for %s</source>
        <translation>错误： %s 所在的磁盘空间低。</translation>
    </message>
    <message>
        <source>Invalid -onion address or hostname: '%s'</source>
        <translation>无效的 -onion 地址: '%s'</translation>
    </message>
    <message>
        <source>Invalid -proxy address or hostname: '%s'</source>
        <translation>无效的 -proxy 地址或主机名: '%s'</translation>
    </message>
    <message>
        <source>Invalid amount for -paytxfee=&lt;amount&gt;: '%s' (must be at least %s)</source>
        <translation>参数 -paytxfee=&lt;amount&gt; 指定了非法的金额: '%s' (必须至少达到 %s)</translation>
    </message>
    <message>
        <source>Invalid netmask specified in -whitelist: '%s'</source>
        <translation>参数 -whitelist: '%s' 指定了无效的网络掩码</translation>
    </message>
    <message>
        <source>Need to specify a port with -whitebind: '%s'</source>
        <translation>-whitebind: '%s' 需要指定一个端口</translation>
    </message>
    <message>
        <source>Prune mode is incompatible with -blockfilterindex.</source>
        <translation>修剪模式与 -blockfilterindex 不兼容。</translation>
    </message>
    <message>
        <source>Reducing -maxconnections from %d to %d, because of system limitations.</source>
        <translation>因为系统的限制，将 -maxconnections 参数从 %d 降到了 %d</translation>
    </message>
    <message>
        <source>Section [%s] is not recognized.</source>
        <translation>无法识别配置章节 [%s]。</translation>
    </message>
    <message>
        <source>Signing transaction failed</source>
        <translation>签名交易失败</translation>
    </message>
    <message>
        <source>Specified -walletdir "%s" does not exist</source>
        <translation>参数 -walletdir "%s" 指定了不存在的路径</translation>
    </message>
    <message>
        <source>Specified -walletdir "%s" is a relative path</source>
        <translation>参数 -walletdir "%s" 指定了相对路径</translation>
    </message>
    <message>
        <source>Specified -walletdir "%s" is not a directory</source>
        <translation>参数 -walletdir "%s" 指定的路径不是目录</translation>
    </message>
    <message>
        <source>The specified config file %s does not exist
</source>
        <translation>指定的配置文件 %s 不存在
</translation>
    </message>
    <message>
        <source>The specified config file %s does not exist
</source>
        <translation>指定的配置文件 %s 不存在
</translation>
    </message>
    <message>
        <source>The transaction amount is too small to pay the fee</source>
        <translation>交易金额太小，不足以支付交易费</translation>
    </message>
    <message>
        <source>This is experimental software.</source>
        <translation>这是实验性的软件。</translation>
    </message>
    <message>
        <source>Transaction amount too small</source>
        <translation>交易金额太小</translation>
    </message>
    <message>
        <source>Transaction too large</source>
        <translation>交易过大</translation>
    </message>
    <message>
        <source>Unable to bind to %s on this computer (bind returned error %s)</source>
        <translation>无法在本机绑定%s端口 (bind函数返回了错误 %s)</translation>
    </message>
    <message>
        <source>Unable to create the PID file '%s': %s</source>
        <translation>无法创建PID文件'%s': %s</translation>
    </message>
    <message>
        <source>Unable to generate initial keys</source>
        <translation>无法生成初始密钥</translation>
    </message>
    <message>
        <source>Unknown -blockfilterindex value %s.</source>
        <translation>未知的 -blockfilterindex 数值 %s。</translation>
    </message>
    <message>
        <source>Verifying wallet(s)...</source>
        <translation>正在检测钱包的完整性...</translation>
    </message>
    <message>
        <source>Warning: unknown new rules activated (versionbit %i)</source>
        <translation>警告:不明的交易规则已经激活(versionbit %i)</translation>
    </message>
    <message>
        <source>Zapping all transactions from wallet...</source>
        <translation>正在销毁钱包中的交易...</translation>
    </message>
    <message>
        <source>-maxtxfee is set very high! Fees this large could be paid on a single transaction.</source>
        <translation>参数 -maxtxfee 被设置得非常高！即使是单笔交易也可能付出如此之大的手续费。</translation>
    </message>
    <message>
        <source>This is the transaction fee you may pay when fee estimates are not available.</source>
        <translation>不能估计手续费时，你会付出这个手续费金额。</translation>
    </message>
    <message>
        <source>Total length of network version string (%i) exceeds maximum length (%i). Reduce the number or size of uacomments.</source>
        <translation>网络版本字符串的总长度 (%i) 超过最大长度 (%i) 了。请减少 uacomment 参数的数目或长度。</translation>
    </message>
    <message>
        <source>Warning: Wallet file corrupt, data salvaged! Original %s saved as %s in %s; if your balance or transactions are incorrect you should restore from a backup.</source>
        <translation>警告：钱包文件损坏，但数据被救回！原始的钱包文件%s已经重命名为%s并保存到%s目录下 。如果您的账户余额或者交易记录不正确，请使用您的钱包备份文件进行恢复。</translation>
    </message>
    <message>
        <source>%s is set very high!</source>
        <translation>%s非常高！</translation>
    </message>
    <message>
        <source>Error loading wallet %s. Duplicate -wallet filename specified.</source>
        <translation>加载钱包 %s 出错。 重复指定了 -wallet 文件名。</translation>
    </message>
    <message>
        <source>Starting network threads...</source>
        <translation>正在启动网络线程...</translation>
    </message>
    <message>
        <source>The wallet will avoid paying less than the minimum relay fee.</source>
        <translation>钱包会避免让手续费低于最小转发费率(minrelay fee)。</translation>
    </message>
    <message>
        <source>This is the minimum transaction fee you pay on every transaction.</source>
        <translation>这是你每次交易付款时最少要付的手续费。</translation>
    </message>
    <message>
        <source>This is the transaction fee you will pay if you send a transaction.</source>
        <translation>如果发送交易，这将是你要支付的手续费。</translation>
    </message>
    <message>
        <source>Transaction amounts must not be negative</source>
        <translation>交易金额不不可为负数</translation>
    </message>
    <message>
        <source>Transaction has too long of a mempool chain</source>
        <translation>此交易在内存池中的存在过长的链条</translation>
    </message>
    <message>
        <source>Transaction must have at least one recipient</source>
        <translation>交易必须包含至少一个收款人</translation>
    </message>
    <message>
        <source>Unknown network specified in -onlynet: '%s'</source>
        <translation>-onlynet 指定的是未知网络: %s</translation>
    </message>
    <message>
        <source>Insufficient funds</source>
        <translation>金额不足</translation>
    </message>
    <message>
        <source>Cannot upgrade a non HD split wallet without upgrading to support pre split keypool. Please use -upgradewallet=169900 or -upgradewallet with no version specified.</source>
        <translation>如果要对“非分离HD钱包（non HD split wallet）”进行升级，就必须先把它升级到支持“未进行分割的密钥池（pre split keypool）”的版本，否则无法进行升级。请使用指定了具体版本号的 -upgradewallet=169900 参数，或者直接使用不指定具体版本号的 -upgradewallet 参数重启钱包。</translation>
    </message>
    <message>
        <source>Fee estimation failed. Fallbackfee is disabled. Wait a few blocks or enable -fallbackfee.</source>
        <translation>手续费估计失败。而且备用手续费估计（fallbackfee）已被禁用。请再等一些区块，或者通过-fallbackfee参数启用备用手续费估计。</translation>
    </message>
    <message>
        <source>Warning: Private keys detected in wallet {%s} with disabled private keys</source>
        <translation>警告：在已经禁用私钥的钱包 {%s} 中仍然检测到私钥</translation>
    </message>
    <message>
        <source>Cannot write to data directory '%s'; check permissions.</source>
        <translation>不能写入到数据目录'%s'；请检查文件权限。</translation>
    </message>
    <message>
        <source>Loading block index...</source>
        <translation>正在加载区块索引...</translation>
    </message>
    <message>
        <source>Loading wallet...</source>
        <translation>正在加载钱包...</translation>
    </message>
    <message>
        <source>Cannot downgrade wallet</source>
        <translation>无法降级钱包</translation>
    </message>
    <message>
        <source>Rescanning...</source>
        <translation>正在重新扫描...</translation>
    </message>
    <message>
        <source>Done loading</source>
        <translation>加载完成</translation>
    </message>
</context>
</TS><|MERGE_RESOLUTION|>--- conflicted
+++ resolved
@@ -434,13 +434,6 @@
         <translation>显示用过的收款地址和标签的列表</translation>
     </message>
     <message>
-<<<<<<< HEAD
-        <source>Open a bitcoin: URI or payment request</source>
-        <translation>打开一个 blackcoin: URI 或支付请求</translation>
-    </message>
-    <message>
-=======
->>>>>>> 56311988
         <source>&amp;Command-line options</source>
         <translation>命令行选项(&amp;C)</translation>
     </message>
@@ -1099,17 +1092,6 @@
         <source>URI:</source>
         <translation>URI:</translation>
     </message>
-<<<<<<< HEAD
-    <message>
-        <source>Select payment request file</source>
-        <translation>选择支付请求文件</translation>
-    </message>
-    <message>
-        <source>Select payment request file to open</source>
-        <translation>选择要打开的支付请求文件</translation>
-    </message>
-=======
->>>>>>> 56311988
 </context>
 <context>
     <name>OpenWalletActivity</name>
@@ -1503,25 +1485,8 @@
         <translation>‘bitcoin://’不是合法的URI。请改用'bitcoin:'。</translation>
     </message>
     <message>
-<<<<<<< HEAD
-        <source>You are using a BIP70 URL which will be unsupported in the future.</source>
-        <translation>你正在使用BIP70 URL，以后将不再支持这个功能。</translation>
-    </message>
-    <message>
-        <source>You are using a BIP70 URL which will be unsupported in the future.</source>
-        <translation>你正在使用BIP70 URL，它在未来会被终止支持。</translation>
-    </message>
-    <message>
-        <source>Payment request fetch URL is invalid: %1</source>
-        <translation>取得付款请求的 URL 无效: %1</translation>
-    </message>
-    <message>
-        <source>Cannot process payment request because BIP70 support was not compiled in.</source>
-        <translation>无法处理支付请求，因为编译时没有启用BIP70支持。</translation>
-=======
         <source>Cannot process payment request because BIP70 is not supported.</source>
         <translation>因为BIP70不再受到支持，无法处理付款请求</translation>
->>>>>>> 56311988
     </message>
     <message>
         <source>Due to widespread security flaws in BIP70 it's strongly recommended that any merchant instructions to switch wallets be ignored.</source>
@@ -1543,73 +1508,6 @@
         <source>Payment request file handling</source>
         <translation>支付请求文件处理</translation>
     </message>
-<<<<<<< HEAD
-    <message>
-        <source>Payment request file cannot be read! This can be caused by an invalid payment request file.</source>
-        <translation>无法读取支付请求文件！可能是支付请求文件无效造成的。</translation>
-    </message>
-    <message>
-        <source>Payment request rejected</source>
-        <translation>支付请求已被拒绝</translation>
-    </message>
-    <message>
-        <source>Payment request network doesn't match client network.</source>
-        <translation>支付请求的网络类型跟客户端不符。</translation>
-    </message>
-    <message>
-        <source>Payment request expired.</source>
-        <translation>支付请求已过期。</translation>
-    </message>
-    <message>
-        <source>Payment request is not initialized.</source>
-        <translation>支付请求未初始化。</translation>
-    </message>
-    <message>
-        <source>Payment request is not initialized.</source>
-        <translation>付款请求未初始化。</translation>
-    </message>
-    <message>
-        <source>Unverified payment requests to custom payment scripts are unsupported.</source>
-        <translation>不支持到自定义付款脚本的未验证支付请求。</translation>
-    </message>
-    <message>
-        <source>Invalid payment request.</source>
-        <translation>无效的支付请求。</translation>
-    </message>
-    <message>
-        <source>Requested payment amount of %1 is too small (considered dust).</source>
-        <translation>请求支付的金额 %1 太小 (被视作粉尘)。</translation>
-    </message>
-    <message>
-        <source>Refund from %1</source>
-        <translation>来自 %1 的退款</translation>
-    </message>
-    <message>
-        <source>Payment request %1 is too large (%2 bytes, allowed %3 bytes).</source>
-        <translation>支付请求 %1 过大 (%2 字节。只允许 %3 字节)。</translation>
-    </message>
-    <message>
-        <source>Error communicating with %1: %2</source>
-        <translation>与 %1 通信出错: %2</translation>
-    </message>
-    <message>
-        <source>Payment request cannot be parsed!</source>
-        <translation>无法解析支付请求！</translation>
-    </message>
-    <message>
-        <source>Bad response from server %1</source>
-        <translation>来自服务器 %1 的响应无效</translation>
-    </message>
-    <message>
-        <source>Network request error</source>
-        <translation>网络请求出错</translation>
-    </message>
-    <message>
-        <source>Payment acknowledged</source>
-        <translation>付款已确认</translation>
-    </message>
-=======
->>>>>>> 56311988
 </context>
 <context>
     <name>PeerTableModel</name>
