--- conflicted
+++ resolved
@@ -180,14 +180,6 @@
         <translation>钱包已加密</translation>
     </message>
     <message>
-<<<<<<< HEAD
-        <source>Your wallet is now encrypted. Remember that encrypting your wallet cannot fully protect your bitcoins from being stolen by malware infecting your computer.</source>
-        <translation>你的钱包现在已被加密。请记住，对钱包进行加密仍然不能完全防止感染电脑的恶意软件偷取你的比特币。</translation>
-    </message>
-    <message>
-        <source>IMPORTANT: Any previous backups you have made of your wallet file should be replaced with the newly generated, encrypted wallet file. For security reasons, previous backups of the unencrypted wallet file will become useless as soon as you start using the new, encrypted wallet.</source>
-        <translation>重要: 请用新生成的、已加密的钱包备份文件取代你之前留的钱包文件备份。出于安全方面的原因，一旦你开始使用新的已加密钱包，旧钱包文件的备份就失效了。</translation>
-=======
         <source>Enter the new passphrase for the wallet.&lt;br/&gt;Please use a passphrase of &lt;b&gt;ten or more random characters&lt;/b&gt;, or &lt;b&gt;eight or more words&lt;/b&gt;.</source>
         <translation>为此钱包输入新密码。&lt;br/&gt;请使用由&lt;b&gt;十个或更多的随机字符&lt;/b&gt;，或者&lt;b&gt;八个或更多单词&lt;/b&gt;组成的密码。</translation>
     </message>
@@ -214,7 +206,6 @@
     <message>
         <source>IMPORTANT: Any previous backups you have made of your wallet file should be replaced with the newly generated, encrypted wallet file. For security reasons, previous backups of the unencrypted wallet file will become useless as soon as you start using the new, encrypted wallet.</source>
         <translation>重要: 请用新生成的、已加密的钱包备份文件取代你之前留的钱包文件备份。出于安全方面的原因，一旦你开始使用新的已加密钱包，旧的未加密钱包文件备份就失效了。</translation>
->>>>>>> 2f9f9b37
     </message>
     <message>
         <source>Wallet encryption failed</source>
@@ -333,12 +324,6 @@
     <message>
         <source>Open &amp;URI...</source>
         <translation>打开 &amp;URI...</translation>
-<<<<<<< HEAD
-    </message>
-    <message>
-        <source>Wallet:</source>
-        <translation>钱包：</translation>
-=======
     </message>
     <message>
         <source>Create Wallet...</source>
@@ -351,7 +336,6 @@
     <message>
         <source>Wallet:</source>
         <translation>钱包:</translation>
->>>>>>> 2f9f9b37
     </message>
     <message>
         <source>Click to disable network activity.</source>
@@ -379,11 +363,7 @@
     </message>
     <message>
         <source>Send coins to a Bitcoin address</source>
-<<<<<<< HEAD
-        <translation>向一个黑币地址发送黑币</translation>
-=======
         <translation>向一个比特币地址发币</translation>
->>>>>>> 2f9f9b37
     </message>
     <message>
         <source>Backup wallet to another location</source>
@@ -406,13 +386,6 @@
         <translation>验证消息(&amp;V)...</translation>
     </message>
     <message>
-<<<<<<< HEAD
-        <source>Bitcoin</source>
-        <translation>黑币</translation>
-    </message>
-    <message>
-=======
->>>>>>> 2f9f9b37
         <source>&amp;Send</source>
         <translation>发送(&amp;S)</translation>
     </message>
@@ -553,17 +526,8 @@
         <translation>默认钱包</translation>
     </message>
     <message>
-<<<<<<< HEAD
-        <source>Opening Wallet &lt;b&gt;%1&lt;/b&gt;...</source>
-        <translation>正在打开钱包&lt;b&gt;%1&lt;/b&gt;...</translation>
-    </message>
-    <message>
-        <source>Open Wallet Failed</source>
-        <translation>打开钱包失败</translation>
-=======
         <source>No wallets available</source>
         <translation>没有可用的钱包</translation>
->>>>>>> 2f9f9b37
     </message>
     <message>
         <source>&amp;Window</source>
@@ -578,13 +542,6 @@
         <translation>缩放</translation>
     </message>
     <message>
-<<<<<<< HEAD
-        <source>Restore</source>
-        <translation>还原</translation>
-    </message>
-    <message>
-=======
->>>>>>> 2f9f9b37
         <source>Main Window</source>
         <translation>主窗口</translation>
     </message>
@@ -1064,13 +1021,10 @@
     <message numerus="yes">
         <source>(of %n GB needed)</source>
         <translation><numerusform>(需要 %n GB的空间)</numerusform></translation>
-<<<<<<< HEAD
-=======
     </message>
     <message numerus="yes">
         <source>(%n GB needed for full chain)</source>
         <translation><numerusform>(保存完整的链需要 %n GB)</numerusform></translation>
->>>>>>> 2f9f9b37
     </message>
 </context>
 <context>
@@ -1202,11 +1156,7 @@
     </message>
     <message>
         <source>Use separate SOCKS&amp;5 proxy to reach peers via Tor hidden services:</source>
-<<<<<<< HEAD
-        <translation>连接Tor隐藏服务节点时使用另一个SOCKS&amp;5代理：</translation>
-=======
         <translation>连接Tor隐藏服务节点时使用另一个SOCKS&amp;5代理:</translation>
->>>>>>> 2f9f9b37
     </message>
     <message>
         <source>Hide the icon from the system tray.</source>
@@ -1294,11 +1244,7 @@
     </message>
     <message>
         <source>Automatically open the Bitcoin client port on the router. This only works when your router supports UPnP and it is enabled.</source>
-<<<<<<< HEAD
-        <translation>自动在路由器中打开黑币端口。只有当您的路由器开启了 UPnP 选项时此功能才有效。</translation>
-=======
         <translation>自动在路由器中为比特币客户端打开端口。只有当您的路由器开启了 UPnP 选项时此功能才会有用。</translation>
->>>>>>> 2f9f9b37
     </message>
     <message>
         <source>Map port using &amp;UPnP</source>
@@ -1350,11 +1296,7 @@
     </message>
     <message>
         <source>Connect to the Bitcoin network through a separate SOCKS5 proxy for Tor hidden services.</source>
-<<<<<<< HEAD
-        <translation>访问 Tor 隐藏服务上的比特币网络时使用另一个 SOCKS5 代理。</translation>
-=======
         <translation>通过 Tor 隐藏服务连接比特币网络时使用另一个 SOCKS5 代理。</translation>
->>>>>>> 2f9f9b37
     </message>
     <message>
         <source>&amp;Window</source>
@@ -1386,19 +1328,11 @@
     </message>
     <message>
         <source>&amp;Unit to show amounts in:</source>
-<<<<<<< HEAD
-        <translation>黑币金额单位(&amp;U)：</translation>
-    </message>
-    <message>
-        <source>Choose the default subdivision unit to show in the interface and when sending coins.</source>
-        <translation>选择黑币单位。</translation>
-=======
         <translation>比特币金额单位(&amp;U):</translation>
     </message>
     <message>
         <source>Choose the default subdivision unit to show in the interface and when sending coins.</source>
         <translation>选择显示及发送比特币时使用的最小单位。</translation>
->>>>>>> 2f9f9b37
     </message>
     <message>
         <source>Whether to show coin control features or not.</source>
@@ -1410,11 +1344,7 @@
     </message>
     <message>
         <source>Options set in this dialog are overridden by the command line or in the configuration file:</source>
-<<<<<<< HEAD
-        <translation>这个对话框中的设置已被如下命令行选项或配置文件项覆盖：</translation>
-=======
         <translation>这个对话框中的设置已被如下命令行选项或配置文件项覆盖:</translation>
->>>>>>> 2f9f9b37
     </message>
     <message>
         <source>&amp;OK</source>
@@ -1552,12 +1482,7 @@
     </message>
     <message>
         <source>Cannot start bitcoin: click-to-pay handler</source>
-<<<<<<< HEAD
-        <translation>无法启动 Blackcoin 协议的“
-一键支付”处理器</translation>
-=======
         <translation>无法启动 bitcoin: 协议的“一键支付”处理程序</translation>
->>>>>>> 2f9f9b37
     </message>
     <message>
         <source>URI handling</source>
@@ -1584,8 +1509,6 @@
         <translation>无法处理支付请求，因为编译时没有启用BIP70支持。</translation>
     </message>
     <message>
-<<<<<<< HEAD
-=======
         <source>Due to widespread security flaws in BIP70 it's strongly recommended that any merchant instructions to switch wallets be ignored.</source>
         <translation>由于BIP70具有广泛的安全缺陷，无论哪个商家指引要求您更换钱包，我们都建议您不要听信。</translation>
     </message>
@@ -1594,7 +1517,6 @@
         <translation>如果您看到了这个错误，您需要请求商家提供一个兼容BIP21的URI。</translation>
     </message>
     <message>
->>>>>>> 2f9f9b37
         <source>Invalid payment address %1</source>
         <translation>无效的付款地址 %1</translation>
     </message>
@@ -1920,11 +1842,7 @@
     </message>
     <message>
         <source>&amp;Reset</source>
-<<<<<<< HEAD
-        <translation>&amp;重置</translation>
-=======
         <translation>重置(&amp;R)</translation>
->>>>>>> 2f9f9b37
     </message>
     <message>
         <source>Received</source>
@@ -1976,11 +1894,7 @@
     </message>
     <message>
         <source>Open the %1 debug log file from the current data directory. This can take a few seconds for large log files.</source>
-<<<<<<< HEAD
-        <translation>打开 %1 当前目录中的调试日志文件。日志文件大的话可能要等上几秒钟。</translation>
-=======
         <translation>打开当前数据目录中的 %1 调试日志文件。日志文件大的话可能要等上几秒钟。</translation>
->>>>>>> 2f9f9b37
     </message>
     <message>
         <source>Decrease font size</source>
@@ -2175,11 +2089,7 @@
     </message>
     <message>
         <source>An optional message to attach to the payment request, which will be displayed when the request is opened. Note: The message will not be sent with the payment over the Bitcoin network.</source>
-<<<<<<< HEAD
-        <translation>可在付款请求上备注一条信息，在打开付款请求时可以看到。注意：该消息不是通过黑币网络传送。</translation>
-=======
         <translation>可在支付请求上备注一条信息，在打开支付请求时可以看到。注意:该消息不是通过比特币网络传送。</translation>
->>>>>>> 2f9f9b37
     </message>
     <message>
         <source>An optional label to associate with the new receiving address.</source>
@@ -2448,11 +2358,7 @@
     </message>
     <message>
         <source>Dust:</source>
-<<<<<<< HEAD
-        <translation>粉尘：</translation>
-=======
         <translation>粉尘:</translation>
->>>>>>> 2f9f9b37
     </message>
     <message>
         <source>When there is less transaction volume than space in the blocks, miners as well as relaying nodes may enforce a minimum fee. Paying only this minimum fee is just fine, but be aware that this can result in a never confirming transaction once there is more demand for bitcoin transactions than the network can process.</source>
@@ -2604,19 +2510,11 @@
     </message>
     <message>
         <source>Payment request expired.</source>
-<<<<<<< HEAD
-        <translation>付款请求已过期。</translation>
+        <translation>支付请求已过期。</translation>
     </message>
     <message numerus="yes">
         <source>Estimated to begin confirmation within %n block(s).</source>
         <translation><numerusform>预计在等待 %n 个区块后会有第一个确认。</numerusform></translation>
-=======
-        <translation>支付请求已过期。</translation>
->>>>>>> 2f9f9b37
-    </message>
-    <message numerus="yes">
-        <source>Estimated to begin confirmation within %n block(s).</source>
-        <translation><numerusform>预计在等待 %n 个区块后会有第一个确认。</numerusform></translation>
     </message>
     <message>
         <source>Warning: Invalid Bitcoin address</source>
@@ -2683,11 +2581,7 @@
     </message>
     <message>
         <source>The fee will be deducted from the amount being sent. The recipient will receive less bitcoins than you enter in the amount field. If multiple recipients are selected, the fee is split equally.</source>
-<<<<<<< HEAD
-        <translation>交易费将从发送总额中扣除。接收人将收到比您在金额框中输入的更少的黑币。如果选中了多个收件人，交易费平分。</translation>
-=======
         <translation>交易费将从发送金额中扣除。接收人收到的比特币将会比您在金额框中输入的更少。如果选中了多个收件人，交易费平分。</translation>
->>>>>>> 2f9f9b37
     </message>
     <message>
         <source>S&amp;ubtract fee from amount</source>
@@ -2715,11 +2609,7 @@
     </message>
     <message>
         <source>A message that was attached to the bitcoin: URI which will be stored with the transaction for your reference. Note: This message will not be sent over the Bitcoin network.</source>
-<<<<<<< HEAD
-        <translation>blackcoin:URI 附带的备注信息，将会和交易一起存储，备查。 注意：该消息不会通过黑币网络传输。</translation>
-=======
         <translation>bitcoin: URI 附带的备注信息，将会和交易一起存储，备查。 注意：该消息不会通过比特币网络传输。</translation>
->>>>>>> 2f9f9b37
     </message>
     <message>
         <source>Pay To:</source>
@@ -3361,17 +3251,6 @@
     <name>WalletController</name>
     <message>
         <source>Close wallet</source>
-<<<<<<< HEAD
-        <translation>关闭钱包</translation>
-    </message>
-    <message>
-        <source>Are you sure you wish to close wallet &lt;i&gt;%1&lt;/i&gt;?</source>
-        <translation>你确定要关闭钱包&lt;i&gt;%1&lt;/i&gt;吗？</translation>
-    </message>
-    <message>
-        <source>Closing the wallet for too long can result in having to resync the entire chain if pruning is enabled.</source>
-        <translation>如果启用了修剪，关闭钱包太久后可能就必须再次同步整条区块链。</translation>
-=======
         <translation>卸载钱包</translation>
     </message>
     <message>
@@ -3381,7 +3260,6 @@
     <message>
         <source>Closing the wallet for too long can result in having to resync the entire chain if pruning is enabled.</source>
         <translation>启用修剪时，如果一个钱包被卸载太久，就必须重新同步整条区块链才能再次加载它。</translation>
->>>>>>> 2f9f9b37
     </message>
 </context>
 <context>
@@ -3508,13 +3386,8 @@
         <translation>无法启动HTTP服务，查看日志获取更多信息</translation>
     </message>
     <message>
-<<<<<<< HEAD
-        <source>Bitcoin Core</source>
-        <translation>Blackcoin More</translation>
-=======
         <source>The %s developers</source>
         <translation>%s 开发者</translation>
->>>>>>> 2f9f9b37
     </message>
     <message>
         <source>Can't generate a change-address key. No keys in the internal keypool and can't generate any keys.</source>
@@ -3554,11 +3427,7 @@
     </message>
     <message>
         <source>This is the transaction fee you may discard if change is smaller than dust at this level</source>
-<<<<<<< HEAD
-        <translation>如果找零金额低于粉尘水平，你或许可以把它作为手续费忽略掉。</translation>
-=======
         <translation>找零低于当前粉尘阈值时会被舍弃，并计入手续费，这些交易手续费就是在这种情况下产生的。</translation>
->>>>>>> 2f9f9b37
     </message>
     <message>
         <source>Unable to replay blocks. You will need to rebuild the database using -reindex-chainstate.</source>
@@ -3606,11 +3475,7 @@
     </message>
     <message>
         <source>Config setting for %s only applied on %s network when in [%s] section.</source>
-<<<<<<< HEAD
-        <translation>对 %s 的配置设置只对 %s 网络生效，如果它位于配置的 [%s] 章节的话</translation>
-=======
         <translation>对 %s 的配置设置只对 %s 网络生效，如果它位于配置的 [%s] 章节的话。</translation>
->>>>>>> 2f9f9b37
     </message>
     <message>
         <source>Copyright (C) %i-%i</source>
@@ -3705,17 +3570,12 @@
         <translation>指定的区块目录"%s"不存在。</translation>
     </message>
     <message>
-<<<<<<< HEAD
-        <source>Unable to create the PID file '%s': %s</source>
-        <translation>无法创建PID文件'%s': %s</translation>
-=======
         <source>Unknown address type '%s'</source>
         <translation>未知的地址类型 '%s'</translation>
     </message>
     <message>
         <source>Unknown change type '%s'</source>
         <translation>未知的找零类型 '%s'</translation>
->>>>>>> 2f9f9b37
     </message>
     <message>
         <source>Upgrading txindex database</source>
@@ -3807,11 +3667,7 @@
     </message>
     <message>
         <source>You need to rebuild the database using -reindex to go back to unpruned mode.  This will redownload the entire blockchain</source>
-<<<<<<< HEAD
-        <translation>您需要使用 -reindex 重新构建数据库以返回未修剪的模式。这将重新下载整个区块链</translation>
-=======
         <translation>您需要使用 -reindex 重新构建数据库以回到未修剪模式。这将重新下载整个区块链</translation>
->>>>>>> 2f9f9b37
     </message>
     <message>
         <source>Error reading from database, shutting down.</source>
@@ -3824,13 +3680,6 @@
     <message>
         <source>Error: Disk space is low for %s</source>
         <translation>错误： %s 所在的磁盘空间低。</translation>
-<<<<<<< HEAD
-    </message>
-    <message>
-        <source>Information</source>
-        <translation>信息</translation>
-=======
->>>>>>> 2f9f9b37
     </message>
     <message>
         <source>Invalid -onion address or hostname: '%s'</source>
@@ -3938,11 +3787,7 @@
     </message>
     <message>
         <source>-maxtxfee is set very high! Fees this large could be paid on a single transaction.</source>
-<<<<<<< HEAD
-        <translation>参数 -maxtxfee 设定了很高的金额！这是你一次交易就有可能付出的最高手续费。</translation>
-=======
         <translation>参数 -maxtxfee 被设置得非常高！即使是单笔交易也可能付出如此之大的手续费。</translation>
->>>>>>> 2f9f9b37
     </message>
     <message>
         <source>This is the transaction fee you may pay when fee estimates are not available.</source>
@@ -3990,11 +3835,7 @@
     </message>
     <message>
         <source>Transaction has too long of a mempool chain</source>
-<<<<<<< HEAD
-        <translation>此交易在内存池中串接了太多其他交易</translation>
-=======
         <translation>此交易在内存池中的存在过长的链条</translation>
->>>>>>> 2f9f9b37
     </message>
     <message>
         <source>Transaction must have at least one recipient</source>
@@ -4010,11 +3851,7 @@
     </message>
     <message>
         <source>Cannot upgrade a non HD split wallet without upgrading to support pre split keypool. Please use -upgradewallet=169900 or -upgradewallet with no version specified.</source>
-<<<<<<< HEAD
-        <translation>如果要对“未进行分割的HD钱包”（non HD split wallet）进行升级，就必须先把它升级到支持“未进行分割的密钥池（pre split keypool）”的版本，否则无法进行升级。请使用指定了具体版本号的 -upgradewallet=169900 参数，或者直接使用不指定具体版本号的 -upgradewallet 参数重启钱包。</translation>
-=======
         <translation>如果要对“非分离HD钱包（non HD split wallet）”进行升级，就必须先把它升级到支持“未进行分割的密钥池（pre split keypool）”的版本，否则无法进行升级。请使用指定了具体版本号的 -upgradewallet=169900 参数，或者直接使用不指定具体版本号的 -upgradewallet 参数重启钱包。</translation>
->>>>>>> 2f9f9b37
     </message>
     <message>
         <source>Fee estimation failed. Fallbackfee is disabled. Wait a few blocks or enable -fallbackfee.</source>
