--- conflicted
+++ resolved
@@ -955,11 +955,7 @@
     </message>
     <message>
         <source>Unknown. Syncing Headers (%1)...</source>
-<<<<<<< HEAD
-        <translation>未知状态。同步区块头（%1）</translation>
-=======
         <translation>未知状态。同步区块头(%1)...</translation>
->>>>>>> f56c00b2
     </message>
 </context>
 <context>
@@ -2138,8 +2134,6 @@
         <translation>确认时间目标：</translation>
     </message>
     <message>
-<<<<<<< HEAD
-=======
         <source>Enable Replace-By-Fee</source>
         <translation>启用手续费追加</translation>
     </message>
@@ -2148,7 +2142,6 @@
         <translation>手续费追加（Replace-By-Fee，BIP-125）可以让你在送出交易后才来提高手续费。不用这个功能的话，建议付比较高的手续费来降低交易延迟的风险。</translation>
     </message>
     <message>
->>>>>>> f56c00b2
         <source>Clear &amp;All</source>
         <translation>清除所有(&amp;A)</translation>
     </message>
@@ -3200,9 +3193,6 @@
     </message>
     <message>
         <source>Cannot obtain a lock on data directory %s. %s is probably already running.</source>
-<<<<<<< HEAD
-        <translation>无法给数据目录 %s 上锁。%s 可能已经在运行。</translation>
-=======
         <translation>无法锁定数据目录 %s。%s 可能已经在运行。</translation>
     </message>
     <message>
@@ -3212,7 +3202,6 @@
     <message>
         <source>Connect only to the specified node(s); -connect=0 disables automatic connections (the rules for this peer are the same as for -addnode)</source>
         <translation>只连接到指定的节点。用-connect=0可以关闭自动连接。（应用于这个节点的规则与-addnode相同）</translation>
->>>>>>> f56c00b2
     </message>
     <message>
         <source>Delete all wallet transactions and only recover those parts of the blockchain through -rescan on startup</source>
@@ -3223,21 +3212,14 @@
         <translation>读取 %s 时发生错误！所有的密钥都可以正确读取，但是交易记录或地址簿数据可能已经丢失或出错。</translation>
     </message>
     <message>
-<<<<<<< HEAD
-=======
         <source>Exclude debugging information for a category. Can be used in conjunction with -debug=1 to output debug logs for all categories except one or more specified categories.</source>
         <translation>排除某一类Debug信息。可以与 -debug=1 一起使用，以输出除了指定类别以外的Debug日志。</translation>
     </message>
     <message>
->>>>>>> f56c00b2
         <source>Execute command when a wallet transaction changes (%s in cmd is replaced by TxID)</source>
         <translation>当最佳区块变化时执行命令 (命令行中的 %s 会被替换成区块哈希值)</translation>
     </message>
     <message>
-<<<<<<< HEAD
-        <source>Maximum total fees (in %s) to use in a single wallet transaction or raw transaction; setting this too low may abort large transactions (default: %s)</source>
-        <translation>最大的单次钱包或原始转账费用（%s），设置太低可能导致大尺寸交易失败（默认：%s）</translation>
-=======
         <source>Extra transactions to keep in memory for compact block reconstructions (default: %u)</source>
         <translation>为了将摘要区块完整重组而额外保留在內存中的交易数量（默认：%u）</translation>
     </message>
@@ -3252,7 +3234,6 @@
     <message>
         <source>Maximum total fees (in %s) to use in a single wallet transaction or raw transaction; setting this too low may abort large transactions (default: %s)</source>
         <translation>最大的单次钱包或原始转账费用(%s)，设置太低可能导致大尺寸交易失败(默认：%s)</translation>
->>>>>>> f56c00b2
     </message>
     <message>
         <source>Please check that your computer's date and time are correct! If your clock is wrong, %s will not work properly.</source>
@@ -3263,8 +3244,6 @@
         <translation>如果你认为%s对你比较有用的话，请对我们进行一些捐赠支持。请访问%s网站来获取有关这个软件的更多信息。</translation>
     </message>
     <message>
-<<<<<<< HEAD
-=======
         <source>Query for peer addresses via DNS lookup, if low on addresses (default: 1 unless -connect used)</source>
         <translation>是否允许在节点地址数量不足时，使用DNS查询来搜寻节点（默认：当没用-connect时为1）</translation>
     </message>
@@ -3277,7 +3256,6 @@
         <translation>设定生成区块时，所要包含交易每千字节的最低手续费（单位是%s）。（默认：%s）</translation>
     </message>
     <message>
->>>>>>> f56c00b2
         <source>Set the number of script verification threads (%u to %d, 0 = auto, &lt;0 = leave that many cores free, default: %d)</source>
         <translation>设置脚本验证的程序 (%u 到 %d, 0 = 自动, &lt;0 = 保留自由的核心, 默认值: %d)</translation>
     </message>
@@ -3306,8 +3284,6 @@
         <translation>使用UPnP暴露本机监听端口（默认：1 当正在监听且不使用代理）</translation>
     </message>
     <message>
-<<<<<<< HEAD
-=======
         <source>Username and hashed password for JSON-RPC connections. The field &lt;userpw&gt; comes in the format: &lt;USERNAME&gt;:&lt;SALT&gt;$&lt;HASH&gt;. A canonical python script is included in share/rpcuser. The client then connects normally using the rpcuser=&lt;USERNAME&gt;/rpcpassword=&lt;PASSWORD&gt; pair of arguments. This option can be specified multiple times</source>
         <translation>JSON-RPC 连接要使用的用户名和散列密码。&lt;userpw&gt; 的格式是：&lt;USERNAME&gt;:&lt;SALT&gt;$&lt;HASH&gt;。在 share/rpcuser 目录下有一个示范的 python 脚本。之后客户端程序就可以用这对参数正常连接：rpcuser=&lt;USERNAME&gt;和rpcpassword=&lt;PASSWORD&gt;。这个选项可以被多次指定。</translation>
     </message>
@@ -3332,7 +3308,6 @@
         <translation>最后100个区块中的%d个包含未知的版本号</translation>
     </message>
     <message>
->>>>>>> f56c00b2
         <source>%s corrupt, salvage failed</source>
         <translation>%s 已损坏，抢救备份失败</translation>
     </message>
@@ -3369,13 +3344,10 @@
         <translation>区块链选择选项:</translation>
     </message>
     <message>
-<<<<<<< HEAD
-=======
         <source>Change index out of range</source>
         <translation>修改索引超过范围</translation>
     </message>
     <message>
->>>>>>> f56c00b2
         <source>Connection options:</source>
         <translation>连接选项：</translation>
     </message>
@@ -3492,17 +3464,12 @@
         <translation>保持交易内存池大小低于&lt;n&gt;MB（默认：%u）</translation>
     </message>
     <message>
-<<<<<<< HEAD
-        <source>Loading banlist...</source>
-        <translation>加载黑名单</translation>
-=======
         <source>Loading P2P addresses...</source>
         <translation>正在加载P2P地址...</translation>
     </message>
     <message>
         <source>Loading banlist...</source>
         <translation>正在加载黑名单...</translation>
->>>>>>> f56c00b2
     </message>
     <message>
         <source>Location of the auth cookie (default: data dir)</source>
@@ -3533,36 +3500,28 @@
         <translation>修剪模式与 -txindex 不兼容。</translation>
     </message>
     <message>
-<<<<<<< HEAD
-=======
         <source>Rebuild chain state and block index from the blk*.dat files on disk</source>
         <translation>从硬盘里的区块文件blk*.dat重建区块链状态和区块索引</translation>
     </message>
     <message>
->>>>>>> f56c00b2
         <source>Rebuild chain state from the currently indexed blocks</source>
         <translation>从当前索引的区块中重建链状态</translation>
     </message>
     <message>
-<<<<<<< HEAD
+        <source>Replaying blocks...</source>
+        <translation>正在对区块进行重算…</translation>
+    </message>
+    <message>
+        <source>Rewinding blocks...</source>
+        <translation>回退区块</translation>
+    </message>
+    <message>
+        <source>Send transactions with full-RBF opt-in enabled (RPC only, default: %u)</source>
+        <translation>送出允许提高手续费（full-RBF）的交易（仅适用于RPC指令，默认：%u）</translation>
+    </message>
+    <message>
         <source>Set database cache size in megabytes (%d to %d, default: %d)</source>
         <translation>设置以MB为单位的数据库缓存大小(%d 到 %d, 默认值: %d)</translation>
-=======
-        <source>Replaying blocks...</source>
-        <translation>正在对区块进行重算…</translation>
-    </message>
-    <message>
-        <source>Rewinding blocks...</source>
-        <translation>回退区块</translation>
-    </message>
-    <message>
-        <source>Send transactions with full-RBF opt-in enabled (RPC only, default: %u)</source>
-        <translation>送出允许提高手续费（full-RBF）的交易（仅适用于RPC指令，默认：%u）</translation>
->>>>>>> f56c00b2
-    </message>
-    <message>
-        <source>Set database cache size in megabytes (%d to %d, default: %d)</source>
-        <translation>设置以MB为单位的数据库缓存大小(%d 到 %d, 默认值: %d)</translation>
     </message>
     <message>
         <source>Specify wallet file (within data directory)</source>
@@ -3573,13 +3532,10 @@
         <translation>源代码可以在 %s 获得。</translation>
     </message>
     <message>
-<<<<<<< HEAD
-=======
         <source>Transaction fee and change calculation failed</source>
         <translation>计算交易手续费和找零失败了</translation>
     </message>
     <message>
->>>>>>> f56c00b2
         <source>Unable to bind to %s on this computer. %s is probably already running.</source>
         <translation>无法在本机绑定 %s 端口。%s 可能已经在运行。</translation>
     </message>
@@ -3949,24 +3905,18 @@
         <translation>支持用 Bloom 过滤器来过滤区块和交易(默认值: %u)</translation>
     </message>
     <message>
-<<<<<<< HEAD
-=======
         <source>The fee rate (in %s/kB) that indicates your tolerance for discarding change by adding it to the fee (default: %s). Note: An output is discarded if it is dust at this rate, but we will always discard up to the dust relay fee and a discard fee above that is limited by the fee estimate for the longest target</source>
         <translation>容许自动免找零成为手续费的交易手续费率（单位：%s/kB，默认：%s）。注意：如果在该费率下，找零的零钱会成为零散钱，则自动弃掉成为手续费。但弃掉的零钱费率永远不会大于零散钱的转发费率，金额也不会大于最长预估确认时间所需的手续费</translation>
     </message>
     <message>
->>>>>>> f56c00b2
         <source>This is the transaction fee you may pay when fee estimates are not available.</source>
         <translation>这是在费用估计不可用时你可能会支付的交易费。</translation>
     </message>
     <message>
-<<<<<<< HEAD
-=======
         <source>This product includes software developed by the OpenSSL Project for use in the OpenSSL Toolkit %s and cryptographic software written by Eric Young and UPnP software written by Thomas Bernard.</source>
         <translation>此产品包含了由OpenSSL Project所开发的OpenSSL Toolkit软件%s，由Eric Young撰写的加解密软件，以及由Thomas Bernard所撰写的UPnP软件。</translation>
     </message>
     <message>
->>>>>>> f56c00b2
         <source>Total length of network version string (%i) exceeds maximum length (%i). Reduce the number or size of uacomments.</source>
         <translation>网络版本字符串的总长度 (%i) 超过最大长度 (%i) 了。请减少 uacomment 参数的数目或长度。</translation>
     </message>
@@ -3991,8 +3941,6 @@
         <translation>警告: 未知的区块版本被挖掘！未知规则可能已生效</translation>
     </message>
     <message>
-<<<<<<< HEAD
-=======
         <source>Warning: Wallet file corrupt, data salvaged! Original %s saved as %s in %s; if your balance or transactions are incorrect you should restore from a backup.</source>
         <translation>警告：钱包文件损坏，但数据被救回！原始的钱包文件%s已经重命名为%s并存储到%s目录下 。如果您的账户余额或者交易记录不正确，请使用您的钱包备份文件恢复。</translation>
     </message>
@@ -4001,7 +3949,6 @@
         <translation>把来自指定地址（例如：1.2.3.4）或CIDR格式网段（例如：1.2.3.0/24）的节点放进白名单。这个选项可以设定多次。</translation>
     </message>
     <message>
->>>>>>> f56c00b2
         <source>%s is set very high!</source>
         <translation>%s非常高！</translation>
     </message>
@@ -4106,10 +4053,6 @@
         <translation>正在启动网络线程...</translation>
     </message>
     <message>
-<<<<<<< HEAD
-        <source>This is the transaction fee you will pay if you send a transaction.</source>
-        <translation>如果发送交易，这是你交易付款时所要付的手续费。</translation>
-=======
         <source>The wallet will avoid paying less than the minimum relay fee.</source>
         <translation>钱包避免低于最小交易费的支付</translation>
     </message>
@@ -4120,7 +4063,6 @@
     <message>
         <source>This is the transaction fee you will pay if you send a transaction.</source>
         <translation>如果发送交易，这将是你要支付的交易费。</translation>
->>>>>>> f56c00b2
     </message>
     <message>
         <source>Threshold for disconnecting misbehaving peers (default: %u)</source>
@@ -4131,13 +4073,10 @@
         <translation>交易金额不不可为负数</translation>
     </message>
     <message>
-<<<<<<< HEAD
-=======
         <source>Transaction has too long of a mempool chain</source>
         <translation>交易造成内存池中的交易链太长</translation>
     </message>
     <message>
->>>>>>> f56c00b2
         <source>Transaction must have at least one recipient</source>
         <translation>交易必须包含至少一个接收人</translation>
     </message>
