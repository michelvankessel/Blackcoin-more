<TS language="es_VE" version="2.1">
<context>
    <name>AddressBookPage</name>
    <message>
        <source>Right-click to edit address or label</source>
        <translation>Click derecho para editar la dirección o etiqueta</translation>
    </message>
    <message>
        <source>Create a new address</source>
        <translation>Crear una nueva dirección</translation>
    </message>
    <message>
        <source>&amp;New</source>
        <translation>&amp;Nuevo</translation>
    </message>
    <message>
        <source>Copy the currently selected address to the system clipboard</source>
        <translation>Copie las direcciones seleccionadas actualmente al portapapeles del sistema</translation>
    </message>
    <message>
        <source>&amp;Copy</source>
        <translation>&amp;Copiar</translation>
    </message>
    <message>
        <source>C&amp;lose</source>
        <translation>C&amp;errar</translation>
    </message>
    <message>
        <source>Delete the currently selected address from the list</source>
        <translation>Borrar las direcciones seleccionadas recientemente de la lista</translation>
    </message>
    <message>
        <source>Enter address or label to search</source>
        <translation>Introduzca una dirección o etiqueta que buscar</translation>
    </message>
    <message>
        <source>Export the data in the current tab to a file</source>
        <translation>Exportar los datos en la pestaña actual a un archivo</translation>
    </message>
    <message>
        <source>&amp;Export</source>
        <translation>&amp;Exportar</translation>
    </message>
    <message>
        <source>&amp;Delete</source>
        <translation>&amp;Borrar</translation>
    </message>
    <message>
        <source>Choose the address to send coins to</source>
        <translation>Escoja la direccion a enviar las monedas</translation>
    </message>
    <message>
        <source>Choose the address to receive coins with</source>
        <translation>Elige la dirección para recibir monedas</translation>
    </message>
    <message>
        <source>C&amp;hoose</source>
        <translation>Escoger</translation>
    </message>
    <message>
        <source>Sending addresses</source>
        <translation>Envío de direcciones</translation>
    </message>
    <message>
        <source>Receiving addresses</source>
        <translation>Direcciones de recepción</translation>
    </message>
    <message>
        <source>These are your Bitcoin addresses for sending payments. Always check the amount and the receiving address before sending coins.</source>
        <translation>Estas son tus direcciones Blackcoin para realizar pagos. Verifica siempre el monto y la dirección de recepción antes de enviar monedas. </translation>
    </message>
    <message>
        <source>These are your Bitcoin addresses for receiving payments. It is recommended to use a new receiving address for each transaction.</source>
        <translation>Estas son tus direcciones Blackcoin para recibir pagos. Es recomendable usar una nueva dirección de recibo para cada transacción.</translation>
    </message>
    <message>
        <source>&amp;Copy Address</source>
        <translation>Copiar dirección</translation>
    </message>
    <message>
        <source>&amp;Copy Address</source>
        <translation>Copiar dirección</translation>
    </message>
    <message>
        <source>Copy &amp;Label</source>
        <translation>Copiar &amp;Etiqueta</translation>
    </message>
    <message>
        <source>&amp;Edit</source>
        <translation>&amp;Editar</translation>
    </message>
    <message>
        <source>Export Address List</source>
        <translation>Exportar lista de direcciones</translation>
    </message>
    <message>
        <source>Comma separated file (*.csv)</source>
        <translation>Separar los archivos con comas (*.csv)</translation>
    </message>
    <message>
        <source>Exporting Failed</source>
        <translation>Error al exportar</translation>
    </message>
    <message>
        <source>There was an error trying to save the address list to %1. Please try again.</source>
        <translation>Tuvimos un problema al guardar la dirección en la lista %1. Intenta de Nuevo.</translation>
    </message>
</context>
<context>
    <name>AddressTableModel</name>
    <message>
        <source>Label</source>
        <translation>Nombre</translation>
    </message>
    <message>
        <source>Address</source>
        <translation>Direccion</translation>
    </message>
    <message>
        <source>(no label)</source>
        <translation>(sin etiqueta)</translation>
    </message>
</context>
<context>
    <name>AskPassphraseDialog</name>
    <message>
        <source>Passphrase Dialog</source>
        <translation>Diálogo contraseña</translation>
    </message>
    <message>
        <source>Enter passphrase</source>
        <translation>Ingresa frase de contraseña</translation>
    </message>
    <message>
        <source>New passphrase</source>
        <translation>Nueva frase de contraseña</translation>
    </message>
    <message>
        <source>Repeat new passphrase</source>
        <translation>Repetir nueva frase de contraseña</translation>
    </message>
    <message>
        <source>Show password</source>
        <translation>Mostrar contraseña</translation>
    </message>
    <message>
<<<<<<< HEAD
        <source>Enter the new passphrase to the wallet.&lt;br/&gt;Please use a passphrase of &lt;b&gt;ten or more random characters&lt;/b&gt;, or &lt;b&gt;eight or more words&lt;/b&gt;.</source>
        <translation>Introduzca la nueva contraseña para el monedero. &lt;br/&gt;Por favor use una contraseña de &lt;b&gt;diez o más caracteres aleatorios&lt;/b&gt;, u &lt;b&gt;ocho o más palabras&lt;/b&gt;.</translation>
    </message>
    <message>
=======
>>>>>>> 8b676984
        <source>Encrypt wallet</source>
        <translation>Cifrar monedero</translation>
    </message>
    <message>
        <source>This operation needs your wallet passphrase to unlock the wallet.</source>
        <translation>Esta operación necesita su frase de contraseña de la billetera para desbloquearla.
</translation>
    </message>
    <message>
        <source>Unlock wallet</source>
        <translation>Desbloquear monedero</translation>
    </message>
    <message>
        <source>This operation needs your wallet passphrase to decrypt the wallet.</source>
        <translation>Esta operación necesita su frase de contraseña de la billetera para descifrar la billetera.
</translation>
    </message>
    <message>
        <source>Decrypt wallet</source>
        <translation>Descifrar monedero</translation>
    </message>
    <message>
        <source>Change passphrase</source>
        <translation>Cambiar frase secreta</translation>
    </message>
    <message>
<<<<<<< HEAD
        <source>Enter the old passphrase and new passphrase to the wallet.</source>
        <translation>Introduzca la contraseña anterior y la contraseña nueva para este monedero.</translation>
    </message>
    <message>
        <source>Confirm wallet encryption</source>
        <translation>Confirmar cifrado de billetera</translation>
    </message>
    <message>
        <source>Warning: If you encrypt your wallet and lose your passphrase, you will &lt;b&gt;LOSE ALL OF YOUR BITCOINS&lt;/b&gt;!</source>
        <translation>Atención: Si cifra su monedero y pierde la contraseña, perderá ¡&lt;b&gt;TODOS SUS BLACKCOINS&lt;/b&gt;!</translation>
    </message>
    <message>
        <source>Are you sure you wish to encrypt your wallet?</source>
        <translation>¿Está seguro que desea cifrar su monedero?</translation>
    </message>
    <message>
        <source>Wallet encrypted</source>
        <translation>Monedero cifrado</translation>
    </message>
=======
        <source>Confirm wallet encryption</source>
        <translation>Confirmar cifrado de billetera</translation>
    </message>
>>>>>>> 8b676984
    </context>
<context>
    <name>BanTableModel</name>
    </context>
<context>
    <name>BitcoinGUI</name>
    <message>
        <source>Sign &amp;message...</source>
        <translation>Firmar &amp;mensaje...</translation>
    </message>
    <message>
        <source>Synchronizing with network...</source>
        <translation>Sincronizando con la red...</translation>
    </message>
    <message>
<<<<<<< HEAD
        <source>&amp;Overview</source>
        <translation>&amp;Vista general</translation>
    </message>
    <message>
        <source>Node</source>
        <translation>Nodo</translation>
    </message>
    <message>
=======
>>>>>>> 8b676984
        <source>Show general overview of wallet</source>
        <translation>Mostrar visión general de la billetera</translation>
    </message>
    <message>
        <source>&amp;Transactions</source>
        <translation>&amp;Transacciones</translation>
    </message>
    <message>
        <source>Browse transaction history</source>
        <translation>Buscar historial de transacciones</translation>
    </message>
    <message>
        <source>E&amp;xit</source>
        <translation>S&amp;alir</translation>
    </message>
    <message>
        <source>Quit application</source>
        <translation>Quitar aplicación</translation>
    </message>
    <message>
        <source>About &amp;Qt</source>
        <translation>Acerca de &amp;Qt</translation>
    </message>
    <message>
        <source>Show information about Qt</source>
        <translation>Mostrar información acerca de Qt</translation>
    </message>
    <message>
        <source>&amp;Options...</source>
        <translation>&amp;Opciones...</translation>
    </message>
    <message>
<<<<<<< HEAD
        <source>&amp;Encrypt Wallet...</source>
        <translation>&amp;Cifrar monedero…</translation>
    </message>
    <message>
        <source>&amp;Backup Wallet...</source>
        <translation>Copia de &amp;respaldo del monedero...</translation>
    </message>
    <message>
        <source>&amp;Change Passphrase...</source>
        <translation>&amp;Cambiar la contraseña…</translation>
    </message>
    <message>
        <source>&amp;Receiving addresses...</source>
        <translation>Recepción de direcciones</translation>
    </message>
    <message>
        <source>Open &amp;URI...</source>
        <translation>Abrir URI...</translation>
    </message>
    <message>
=======
>>>>>>> 8b676984
        <source>Reindexing blocks on disk...</source>
        <translation>Reindexando bloques en el disco...</translation>
    </message>
    <message>
        <source>Send coins to a Bitcoin address</source>
        <translation>Enviar monedas a una dirección Blackcoin</translation>
    </message>
    <message>
        <source>Backup wallet to another location</source>
        <translation>Respaldar billetera en otra ubicación</translation>
    </message>
    <message>
        <source>Change the passphrase used for wallet encryption</source>
        <translation>Cambiar frase secreta usada para la encriptación de la billetera</translation>
    </message>
    <message>
        <source>&amp;Debug window</source>
        <translation>Ventana de &amp;depuración</translation>
    </message>
    <message>
        <source>Open debugging and diagnostic console</source>
        <translation>Abre la consola de depuración y diágnostico</translation>
    </message>
    <message>
        <source>&amp;Verify message...</source>
        <translation>&amp;Verificar mensaje...</translation>
    </message>
    <message>
        <source>Bitcoin</source>
        <translation>Blackcoin</translation>
    </message>
    <message>
        <source>&amp;Send</source>
        <translation>&amp;Enviar</translation>
    </message>
    <message>
        <source>&amp;Receive</source>
        <translation>&amp;Recibir</translation>
    </message>
    <message>
        <source>&amp;Show / Hide</source>
        <translation>&amp;Mostar / Ocultar</translation>
    </message>
    <message>
        <source>Show or hide the main Window</source>
        <translation>Mostar u ocultar la ventana principal</translation>
    </message>
    <message>
        <source>Encrypt the private keys that belong to your wallet</source>
        <translation>Encriptar las llaves privadas que pertenecen a tu billetera</translation>
    </message>
    <message>
        <source>Sign messages with your Bitcoin addresses to prove you own them</source>
        <translation>Firma mensajes con tus direcciones Blackcoin para probar que eres dueño de ellas</translation>
    </message>
    <message>
        <source>Verify messages to ensure they were signed with specified Bitcoin addresses</source>
        <translation>Verificar mensajes para asegurar que estaban firmados con direcciones Blackcoin especificas</translation>
    </message>
    <message>
        <source>&amp;File</source>
        <translation>&amp;Archivo</translation>
    </message>
    <message>
        <source>&amp;Settings</source>
        <translation>&amp;Configuración</translation>
    </message>
    <message>
        <source>&amp;Help</source>
        <translation>A&amp;yuda</translation>
    </message>
    <message>
        <source>Tabs toolbar</source>
        <translation>Barra de pestañas</translation>
    </message>
    <message>
        <source>Request payments (generates QR codes and bitcoin: URIs)</source>
        <translation>Solicitar pagos (genera codigo QR y URL's de Blackcoin)</translation>
    </message>
    <message>
        <source>Show the list of used sending addresses and labels</source>
        <translation>Mostrar la lista de direcciones de envío y etiquetas</translation>
    </message>
    <message>
        <source>Show the list of used receiving addresses and labels</source>
        <translation>Muestra la lista de direcciones de recepción y etiquetas</translation>
    </message>
    <message>
        <source>Open a bitcoin: URI or payment request</source>
        <translation>Abrir un blackcoin: URI o petición de pago</translation>
    </message>
    <message>
        <source>&amp;Command-line options</source>
        <translation>Opciones de línea de comandos</translation>
    </message>
    <message>
        <source>%1 behind</source>
        <translation>%1 detrás</translation>
    </message>
    <message>
        <source>Last received block was generated %1 ago.</source>
        <translation>El último bloque recibido fue generado hace %1 hora(s).</translation>
    </message>
    <message>
        <source>Transactions after this will not yet be visible.</source>
        <translation>Transacciones después de esta no serán visibles todavía.</translation>
    </message>
    <message>
        <source>Error</source>
        <translation>Error</translation>
    </message>
    <message>
        <source>Warning</source>
        <translation>Advertencia</translation>
    </message>
    <message>
        <source>Information</source>
        <translation>Información</translation>
    </message>
    <message>
        <source>Up to date</source>
        <translation>Al día</translation>
    </message>
    <message>
        <source>Catching up...</source>
        <translation>Alcanzando...</translation>
    </message>
    <message>
        <source>Sent transaction</source>
        <translation>Transacción enviada</translation>
    </message>
    <message>
        <source>Incoming transaction</source>
        <translation>Transacción entrante</translation>
    </message>
    <message>
        <source>Wallet is &lt;b&gt;encrypted&lt;/b&gt; and currently &lt;b&gt;unlocked&lt;/b&gt;</source>
        <translation>La billetera está encriptada y desbloqueada recientemente</translation>
    </message>
    <message>
        <source>Wallet is &lt;b&gt;encrypted&lt;/b&gt; and currently &lt;b&gt;locked&lt;/b&gt;</source>
        <translation>La billetera está encriptada y bloqueada recientemente</translation>
    </message>
    </context>
<context>
    <name>CoinControlDialog</name>
    <message>
        <source>Coin Selection</source>
        <translation>Selección de moneda</translation>
    </message>
    <message>
        <source>Quantity:</source>
        <translation>Cantidad:</translation>
    </message>
    <message>
        <source>Bytes:</source>
        <translation>Bytes:</translation>
    </message>
    <message>
        <source>Amount:</source>
        <translation>Monto:</translation>
    </message>
    <message>
        <source>Fee:</source>
        <translation>Comisión:</translation>
    </message>
    <message>
        <source>Dust:</source>
        <translation>Polvo:</translation>
    </message>
    <message>
        <source>After Fee:</source>
        <translation>Después de tasas:</translation>
    </message>
    <message>
        <source>Change:</source>
        <translation>Cambio:</translation>
    </message>
    <message>
        <source>(un)select all</source>
        <translation>(de)seleccionar todo</translation>
    </message>
    <message>
        <source>Tree mode</source>
        <translation>Modo de árbol</translation>
    </message>
    <message>
        <source>List mode</source>
        <translation>Modo de lista</translation>
    </message>
    <message>
        <source>Amount</source>
        <translation>Monto</translation>
    </message>
    <message>
        <source>Received with label</source>
        <translation>Recibido con etiqueta</translation>
    </message>
    <message>
        <source>Received with address</source>
        <translation>Recibido con dirección</translation>
    </message>
    <message>
        <source>Date</source>
        <translation>Fecha</translation>
    </message>
    <message>
        <source>Confirmations</source>
        <translation>Confirmaciones</translation>
    </message>
    <message>
        <source>Confirmed</source>
        <translation>Confirmado</translation>
    </message>
    <message>
        <source>Copy quantity</source>
        <translation>Copiar cantidad</translation>
    </message>
    <message>
        <source>Copy fee</source>
        <translation>Copiar comisión</translation>
    </message>
    <message>
        <source>Copy bytes</source>
        <translation>Copiar bytes</translation>
    </message>
    <message>
        <source>Copy change</source>
        <translation>Copiar cambio</translation>
    </message>
    <message>
        <source>yes</source>
        <translation>si</translation>
    </message>
    <message>
        <source>no</source>
        <translation>no</translation>
    </message>
    <message>
        <source>(no label)</source>
        <translation>(sin etiqueta)</translation>
    </message>
    </context>
<context>
    <name>EditAddressDialog</name>
    <message>
        <source>Edit Address</source>
        <translation>Editar dirección</translation>
    </message>
    <message>
        <source>&amp;Label</source>
        <translation>&amp;Etiqueta</translation>
    </message>
    <message>
        <source>The label associated with this address list entry</source>
        <translation>La etiqueta asociada con esta entrada de la lista de direcciones</translation>
    </message>
    <message>
        <source>The address associated with this address list entry. This can only be modified for sending addresses.</source>
        <translation>La dirección asociada con esta entrada de la lista de direcciones. Esta puede ser modificada solo para el envío de direcciones.</translation>
    </message>
    <message>
        <source>&amp;Address</source>
        <translation>&amp;Dirección</translation>
    </message>
    </context>
<context>
    <name>FreespaceChecker</name>
    <message>
        <source>A new data directory will be created.</source>
        <translation>Un nuevo directorio de datos será creado.</translation>
    </message>
    <message>
        <source>name</source>
        <translation>nombre</translation>
    </message>
    <message>
        <source>Directory already exists. Add %1 if you intend to create a new directory here.</source>
        <translation>El directorio ya existe. Agrega %1 si tiene la intención de crear un nuevo directorio aquí.</translation>
    </message>
    <message>
        <source>Path already exists, and is not a directory.</source>
        <translation>La ruta ya existe, y no es un directorio.</translation>
    </message>
    <message>
        <source>Cannot create data directory here.</source>
        <translation>No puede crear directorio de datos aquí.</translation>
    </message>
</context>
<context>
    <name>HelpMessageDialog</name>
    <message>
        <source>version</source>
        <translation>versión</translation>
    </message>
    <message>
        <source>(%1-bit)</source>
        <translation>(%1-bit)</translation>
    </message>
    <message>
        <source>Command-line options</source>
        <translation>Opciones de línea de comandos</translation>
    </message>
</context>
<context>
    <name>Intro</name>
    <message>
        <source>Welcome</source>
        <translation>Bienvenido</translation>
    </message>
    <message>
        <source>Welcome to %1.</source>
        <translation>Bienvenido a %1.</translation>
    </message>
    <message>
        <source>Use the default data directory</source>
        <translation>Usar el directorio de datos por defecto</translation>
    </message>
    <message>
        <source>Use a custom data directory:</source>
        <translation>Usa un directorio de datos personalizado:</translation>
    </message>
    <message>
        <source>Bitcoin</source>
        <translation>Blackcoin</translation>
    </message>
    <message>
        <source>Error: Specified data directory "%1" cannot be created.</source>
        <translation>Error: Directorio de datos especificado "%1" no puede ser creado.</translation>
    </message>
    <message>
        <source>Error</source>
        <translation>Error</translation>
    </message>
    </context>
<context>
    <name>ModalOverlay</name>
    <message>
        <source>Form</source>
        <translation>Desde</translation>
    </message>
    <message>
        <source>Last block time</source>
        <translation>Hora del último bloque</translation>
    </message>
    </context>
<context>
    <name>OpenURIDialog</name>
    <message>
        <source>Open URI</source>
        <translation>Abrir URI</translation>
    </message>
    <message>
        <source>Open payment request from URI or file</source>
        <translation>Abrir solicitud de pago desde URI o archivo</translation>
    </message>
    <message>
        <source>URI:</source>
        <translation>URI:</translation>
    </message>
    <message>
        <source>Select payment request file</source>
        <translation>Seleccionar archivo de solicitud de pago</translation>
    </message>
    </context>
<context>
    <name>OptionsDialog</name>
    <message>
        <source>Options</source>
        <translation>Opciones</translation>
    </message>
    <message>
        <source>&amp;Main</source>
        <translation>&amp;Main</translation>
    </message>
    <message>
        <source>IP address of the proxy (e.g. IPv4: 127.0.0.1 / IPv6: ::1)</source>
        <translation>Dirección IP del proxy (ej. IPv4: 127.0.0.1 / IPv6: ::1)</translation>
    </message>
    <message>
        <source>Reset all client options to default.</source>
        <translation>Restablecer todas las opciones del cliente a las predeterminadas.</translation>
    </message>
    <message>
        <source>&amp;Reset Options</source>
        <translation>&amp;Restablecer opciones</translation>
    </message>
    <message>
        <source>&amp;Network</source>
        <translation>&amp;Red</translation>
    </message>
    <message>
        <source>W&amp;allet</source>
        <translation>Billetera</translation>
    </message>
    <message>
        <source>Expert</source>
        <translation>Experto</translation>
    </message>
    <message>
        <source>Automatically open the Bitcoin client port on the router. This only works when your router supports UPnP and it is enabled.</source>
        <translation>Abrir automáticamente el puerto del cliente Blackcoin en el router. Esta opción solo funciona si el router admite UPnP y está activado.</translation>
    </message>
    <message>
        <source>Map port using &amp;UPnP</source>
        <translation>Mapear el puerto usando &amp;UPnP</translation>
    </message>
    <message>
        <source>Proxy &amp;IP:</source>
        <translation>Dirección &amp;IP del proxy:</translation>
    </message>
    <message>
        <source>&amp;Port:</source>
        <translation>&amp;Puerto:</translation>
    </message>
    <message>
        <source>Port of the proxy (e.g. 9050)</source>
        <translation>Puerto del servidor proxy (ej. 9050)</translation>
    </message>
    <message>
        <source>&amp;Window</source>
        <translation>&amp;Ventana</translation>
    </message>
    <message>
        <source>Show only a tray icon after minimizing the window.</source>
        <translation>Minimizar la ventana a la bandeja de iconos del sistema.</translation>
    </message>
    <message>
        <source>&amp;Minimize to the tray instead of the taskbar</source>
        <translation>&amp;Minimizar a la bandeja en vez de a la barra de tareas</translation>
    </message>
    <message>
        <source>M&amp;inimize on close</source>
        <translation>M&amp;inimizar al cerrar</translation>
    </message>
    <message>
        <source>&amp;Display</source>
        <translation>&amp;Interfaz</translation>
    </message>
    <message>
        <source>User Interface &amp;language:</source>
        <translation>I&amp;dioma de la interfaz de usuario</translation>
    </message>
    <message>
        <source>&amp;Unit to show amounts in:</source>
        <translation>Mostrar las cantidades en la &amp;unidad:</translation>
    </message>
    <message>
        <source>Choose the default subdivision unit to show in the interface and when sending coins.</source>
        <translation>Elegir la subdivisión predeterminada para mostrar cantidades en la interfaz y cuando se envían monedas.</translation>
    </message>
    <message>
        <source>Whether to show coin control features or not.</source>
        <translation>Mostrar o no características de control de moneda</translation>
    </message>
    <message>
        <source>&amp;OK</source>
        <translation>&amp;Aceptar</translation>
    </message>
    <message>
        <source>&amp;Cancel</source>
        <translation>&amp;Cancelar</translation>
    </message>
    <message>
        <source>default</source>
        <translation>predeterminado</translation>
    </message>
    <message>
        <source>none</source>
        <translation>ninguno</translation>
    </message>
    <message>
        <source>Confirm options reset</source>
        <translation>Confirme el restablecimiento de las opciones</translation>
    </message>
    <message>
        <source>Client restart required to activate changes.</source>
        <translation>Reinicio del cliente para activar cambios.</translation>
    </message>
    <message>
        <source>Error</source>
        <translation>Error</translation>
    </message>
    <message>
        <source>This change would require a client restart.</source>
        <translation>Este cambio requiere reinicio por parte del cliente.</translation>
    </message>
    <message>
        <source>The supplied proxy address is invalid.</source>
        <translation>La dirección proxy indicada es inválida.</translation>
    </message>
</context>
<context>
    <name>OverviewPage</name>
    <message>
        <source>Form</source>
        <translation>Desde</translation>
    </message>
    <message>
        <source>The displayed information may be out of date. Your wallet automatically synchronizes with the Bitcoin network after a connection is established, but this process has not completed yet.</source>
        <translation>La información mostrada puede estar desactualizada. Su monedero se sincroniza automáticamente con la red Blackcoin después de que se haya establecido una conexión, pero este proceso aún no se ha completado.</translation>
    </message>
    <message>
        <source>Available:</source>
        <translation>Disponible:</translation>
    </message>
    <message>
        <source>Your current spendable balance</source>
        <translation>Su balance actual gastable</translation>
    </message>
    <message>
        <source>Pending:</source>
        <translation>Pendiente:</translation>
    </message>
    <message>
        <source>Total of transactions that have yet to be confirmed, and do not yet count toward the spendable balance</source>
        <translation>Total de transacciones que deben ser confirmadas, y que no cuentan con el balance gastable necesario</translation>
    </message>
    <message>
        <source>Immature:</source>
        <translation>No disponible:</translation>
    </message>
    <message>
        <source>Mined balance that has not yet matured</source>
        <translation>Saldo recién minado que aún no está disponible.</translation>
    </message>
    <message>
        <source>Total:</source>
        <translation>Total:</translation>
    </message>
    <message>
        <source>Your current total balance</source>
        <translation>Su balance actual total</translation>
    </message>
    </context>
<context>
    <name>PaymentServer</name>
    </context>
<context>
    <name>PeerTableModel</name>
    </context>
<context>
    <name>QObject</name>
    <message>
        <source>Amount</source>
        <translation>Monto</translation>
    </message>
    <message>
        <source>%1 h</source>
        <translation>%1 h</translation>
    </message>
    <message>
        <source>%1 m</source>
        <translation>%1 m</translation>
    </message>
    <message>
        <source>N/A</source>
        <translation>N/D</translation>
    </message>
    <message>
        <source>%1 and %2</source>
        <translation>%1 y %2</translation>
    </message>
    <message>
        <source>%1 B</source>
        <translation>%1 B</translation>
    </message>
    <message>
        <source>%1 KB</source>
        <translation>%1 KB</translation>
    </message>
    <message>
        <source>%1 MB</source>
        <translation>%1 MB</translation>
    </message>
    <message>
        <source>%1 GB</source>
        <translation>%1 GB</translation>
    </message>
    <message>
        <source>unknown</source>
        <translation>desconocido</translation>
    </message>
</context>
<context>
    <name>QObject::QObject</name>
    </context>
<context>
    <name>QRImageWidget</name>
    <message>
        <source>&amp;Save Image...</source>
        <translation>Guardar Imagen...</translation>
    </message>
    </context>
<context>
    <name>RPCConsole</name>
    <message>
        <source>N/A</source>
        <translation>N/D</translation>
    </message>
    <message>
        <source>Client version</source>
        <translation>Versión del cliente</translation>
    </message>
    <message>
        <source>&amp;Information</source>
        <translation>Información</translation>
    </message>
    <message>
        <source>Debug window</source>
        <translation>Ventana de depuración</translation>
    </message>
    <message>
        <source>General</source>
        <translation>General</translation>
    </message>
    <message>
        <source>Startup time</source>
        <translation>Hora de inicio</translation>
    </message>
    <message>
        <source>Network</source>
        <translation>Red</translation>
    </message>
    <message>
        <source>Name</source>
        <translation>Nombre</translation>
    </message>
    <message>
        <source>Number of connections</source>
        <translation>Número de conexiones</translation>
    </message>
    <message>
        <source>Block chain</source>
        <translation>Cadena de bloques</translation>
    </message>
    <message>
        <source>Current number of blocks</source>
        <translation>Número actual de bloques</translation>
    </message>
    <message>
        <source>Last block time</source>
        <translation>Hora del último bloque</translation>
    </message>
    <message>
        <source>&amp;Open</source>
        <translation>&amp;Abrir</translation>
    </message>
    <message>
        <source>&amp;Console</source>
        <translation>&amp;Consola</translation>
    </message>
    <message>
        <source>&amp;Network Traffic</source>
        <translation>&amp;Tráfico de Red</translation>
    </message>
    <message>
        <source>Totals</source>
        <translation>Total:</translation>
    </message>
    <message>
        <source>In:</source>
        <translation>Entrada:</translation>
    </message>
    <message>
        <source>Out:</source>
        <translation>Salida:</translation>
    </message>
    <message>
        <source>Debug log file</source>
        <translation>Archivo de registro de depuración</translation>
    </message>
    <message>
        <source>Clear console</source>
        <translation>Borrar consola</translation>
    </message>
    </context>
<context>
    <name>ReceiveCoinsDialog</name>
    <message>
        <source>&amp;Amount:</source>
        <translation>Monto:</translation>
    </message>
    <message>
        <source>&amp;Label:</source>
        <translation>&amp;Etiqueta:</translation>
    </message>
    <message>
        <source>&amp;Message:</source>
        <translation>Mensaje:</translation>
    </message>
    <message>
        <source>Clear all fields of the form.</source>
        <translation>Limpiar todos los campos del formulario</translation>
    </message>
    <message>
        <source>Clear</source>
        <translation>Limpiar</translation>
    </message>
    <message>
        <source>&amp;Request payment</source>
        <translation>&amp;Solicitar pago</translation>
    </message>
    <message>
        <source>Show the selected request (does the same as double clicking an entry)</source>
        <translation>Muestra la petición seleccionada (También doble clic)</translation>
    </message>
    <message>
        <source>Show</source>
        <translation>Mostrar</translation>
    </message>
    <message>
        <source>Remove the selected entries from the list</source>
        <translation>Borrar de la lista las direcciónes actualmente seleccionadas</translation>
    </message>
    <message>
        <source>Remove</source>
        <translation>Eliminar</translation>
    </message>
    </context>
<context>
    <name>ReceiveRequestDialog</name>
    <message>
        <source>QR Code</source>
        <translation>Código QR</translation>
    </message>
    <message>
        <source>Copy &amp;URI</source>
        <translation>Copiar &amp;URI</translation>
    </message>
    <message>
        <source>Copy &amp;Address</source>
        <translation>&amp;Copiar Dirección</translation>
    </message>
    <message>
<<<<<<< HEAD
        <source>&amp;Save Image...</source>
        <translation>Guardar Imagen...</translation>
    </message>
    <message>
=======
>>>>>>> 8b676984
        <source>Address</source>
        <translation>Direccion</translation>
    </message>
    <message>
<<<<<<< HEAD
        <source>Amount</source>
        <translation>Cantidad</translation>
    </message>
    <message>
=======
>>>>>>> 8b676984
        <source>Label</source>
        <translation>Nombre</translation>
    </message>
    <message>
        <source>Wallet</source>
        <translation>Billetera</translation>
    </message>
    </context>
<context>
    <name>RecentRequestsTableModel</name>
    <message>
<<<<<<< HEAD
        <source>Date</source>
        <translation>Fecha</translation>
    </message>
    <message>
=======
>>>>>>> 8b676984
        <source>Label</source>
        <translation>Nombre</translation>
    </message>
    <message>
        <source>(no label)</source>
        <translation>(sin etiqueta)</translation>
    </message>
    </context>
<context>
    <name>SendCoinsDialog</name>
    <message>
        <source>Send Coins</source>
        <translation>Enviar monedas</translation>
    </message>
    <message>
        <source>Coin Control Features</source>
        <translation>Características de control de la moneda</translation>
    </message>
    <message>
        <source>Inputs...</source>
        <translation>Entradas...</translation>
    </message>
    <message>
        <source>automatically selected</source>
        <translation>Seleccionado automaticamente</translation>
    </message>
    <message>
        <source>Insufficient funds!</source>
        <translation>Fondos insuficientes!</translation>
    </message>
    <message>
        <source>Quantity:</source>
        <translation>Cantidad:</translation>
    </message>
    <message>
        <source>Bytes:</source>
        <translation>Bytes:</translation>
    </message>
    <message>
        <source>Amount:</source>
        <translation>Monto:</translation>
    </message>
    <message>
        <source>Fee:</source>
        <translation>Comisión:</translation>
    </message>
    <message>
        <source>After Fee:</source>
        <translation>Después de tasas:</translation>
    </message>
    <message>
        <source>Change:</source>
        <translation>Cambio:</translation>
    </message>
    <message>
        <source>If this is activated, but the change address is empty or invalid, change will be sent to a newly generated address.</source>
        <translation>Al activarse, si la dirección esta vacía o es inválida, las monedas serán enviadas a una nueva dirección generada.</translation>
    </message>
    <message>
        <source>Custom change address</source>
        <translation>Dirección propia</translation>
    </message>
    <message>
        <source>Transaction Fee:</source>
        <translation>Comisión de transacción:</translation>
    </message>
    <message>
        <source>Send to multiple recipients at once</source>
        <translation>Enviar a múltiples destinatarios de una vez</translation>
    </message>
    <message>
        <source>Add &amp;Recipient</source>
        <translation>Añadir &amp;destinatario</translation>
    </message>
    <message>
        <source>Clear all fields of the form.</source>
        <translation>Limpiar todos los campos del formulario</translation>
    </message>
    <message>
        <source>Dust:</source>
        <translation>Polvo:</translation>
    </message>
    <message>
        <source>Clear &amp;All</source>
        <translation>Limpiar &amp;todo</translation>
    </message>
    <message>
        <source>Balance:</source>
        <translation>Saldo:</translation>
    </message>
    <message>
        <source>Confirm the send action</source>
        <translation>Confirmar el envío</translation>
    </message>
    <message>
        <source>S&amp;end</source>
        <translation>&amp;Enviar</translation>
    </message>
    <message>
        <source>Copy quantity</source>
        <translation>Copiar cantidad</translation>
    </message>
    <message>
        <source>Copy fee</source>
        <translation>Copiar comisión</translation>
    </message>
    <message>
        <source>Copy bytes</source>
        <translation>Copiar bytes</translation>
    </message>
    <message>
        <source>Copy change</source>
        <translation>Copiar cambio</translation>
    </message>
    <message>
        <source>Transaction fee</source>
        <translation>Comisión de transacción</translation>
    </message>
    <message>
        <source>(no label)</source>
        <translation>(sin etiqueta)</translation>
    </message>
</context>
<context>
    <name>SendCoinsEntry</name>
    <message>
        <source>A&amp;mount:</source>
        <translation>Monto:</translation>
    </message>
    <message>
        <source>Pay &amp;To:</source>
        <translation>&amp;Pagar a:</translation>
    </message>
    <message>
        <source>&amp;Label:</source>
        <translation>&amp;Etiqueta:</translation>
    </message>
    <message>
        <source>Choose previously used address</source>
        <translation>Escoger dirección previamente usada</translation>
    </message>
    <message>
        <source>This is a normal payment.</source>
        <translation>Esto es un pago ordinario.</translation>
    </message>
    <message>
        <source>Alt+A</source>
        <translation>Alt+A</translation>
    </message>
    <message>
        <source>Paste address from clipboard</source>
        <translation>Pegar dirección desde portapapeles</translation>
    </message>
    <message>
        <source>Alt+P</source>
        <translation>Alt+P</translation>
    </message>
    <message>
        <source>Remove this entry</source>
        <translation>Eliminar esta transacción</translation>
    </message>
    <message>
        <source>Message:</source>
        <translation>Mensaje:</translation>
    </message>
    <message>
        <source>Enter a label for this address to add it to the list of used addresses</source>
        <translation>Introduce una etiqueta para esta dirección para añadirla a la lista de direcciones utilizadas</translation>
    </message>
    <message>
        <source>Pay To:</source>
        <translation>Paga a:</translation>
    </message>
    <message>
        <source>Memo:</source>
        <translation>Memo:</translation>
    </message>
    </context>
<context>
    <name>SendConfirmationDialog</name>
    </context>
<context>
    <name>ShutdownWindow</name>
    </context>
<context>
    <name>SignVerifyMessageDialog</name>
    <message>
        <source>Signatures - Sign / Verify a Message</source>
        <translation>Firmas - Firmar / verificar un mensaje</translation>
    </message>
    <message>
        <source>&amp;Sign Message</source>
        <translation>&amp;Firmar mensaje</translation>
    </message>
    <message>
        <source>Choose previously used address</source>
        <translation>Escoger dirección previamente usada</translation>
    </message>
    <message>
        <source>Alt+A</source>
        <translation>Alt+A</translation>
    </message>
    <message>
        <source>Paste address from clipboard</source>
        <translation>Pegar dirección desde portapapeles</translation>
    </message>
    <message>
        <source>Alt+P</source>
        <translation>Alt+P</translation>
    </message>
    <message>
        <source>Enter the message you want to sign here</source>
        <translation>Introduzca el mensaje que desea firmar aquí</translation>
    </message>
    <message>
        <source>Signature</source>
        <translation>Firma</translation>
    </message>
    <message>
        <source>Copy the current signature to the system clipboard</source>
        <translation>Copiar la firma actual al portapapeles del sistema</translation>
    </message>
    <message>
        <source>Sign the message to prove you own this Bitcoin address</source>
        <translation>Firmar el mensaje para demostrar que se posee esta dirección Blackcoin</translation>
    </message>
    <message>
        <source>Sign &amp;Message</source>
        <translation>Firmar &amp;mensaje</translation>
    </message>
    <message>
        <source>Reset all sign message fields</source>
        <translation>Limpiar todos los campos de la firma de mensaje</translation>
    </message>
    <message>
        <source>Clear &amp;All</source>
        <translation>Limpiar &amp;todo</translation>
    </message>
    <message>
        <source>&amp;Verify Message</source>
        <translation>&amp;Verificar mensaje</translation>
    </message>
    <message>
        <source>Verify the message to ensure it was signed with the specified Bitcoin address</source>
        <translation>Verificar el mensaje para comprobar que fue firmado con la dirección Blackcoin indicada</translation>
    </message>
    <message>
        <source>Verify &amp;Message</source>
        <translation>Verificar &amp;mensaje</translation>
    </message>
    <message>
        <source>Reset all verify message fields</source>
        <translation>Limpiar todos los campos de la verificación de mensaje</translation>
    </message>
    </context>
<context>
    <name>SplashScreen</name>
    <message>
        <source>[testnet]</source>
        <translation>[testnet]</translation>
    </message>
</context>
<context>
    <name>TrafficGraphWidget</name>
    <message>
        <source>KB/s</source>
        <translation>KB/s</translation>
    </message>
</context>
<context>
    <name>TransactionDesc</name>
    <message>
        <source>Date</source>
        <translation>Fecha</translation>
    </message>
    <message>
        <source>unknown</source>
        <translation>desconocido</translation>
    </message>
    <message>
        <source>Transaction fee</source>
        <translation>Comisión de transacción</translation>
    </message>
    <message>
        <source>Amount</source>
        <translation>Cantidad</translation>
    </message>
    </context>
<context>
    <name>TransactionDescDialog</name>
    <message>
        <source>This pane shows a detailed description of the transaction</source>
        <translation>Esta ventana muestra información detallada sobre la transacción</translation>
    </message>
    </context>
<context>
    <name>TransactionTableModel</name>
    <message>
<<<<<<< HEAD
        <source>Date</source>
        <translation>Fecha</translation>
    </message>
    <message>
=======
>>>>>>> 8b676984
        <source>Label</source>
        <translation>Nombre</translation>
    </message>
    <message>
        <source>(no label)</source>
        <translation>(sin etiqueta)</translation>
    </message>
    </context>
<context>
    <name>TransactionView</name>
    <message>
        <source>Comma separated file (*.csv)</source>
        <translation>Separar los archivos con comas (*.csv)</translation>
    </message>
    <message>
<<<<<<< HEAD
        <source>Confirmed</source>
        <translation>Confirmado</translation>
    </message>
    <message>
        <source>Date</source>
        <translation>Fecha</translation>
    </message>
    <message>
=======
>>>>>>> 8b676984
        <source>Label</source>
        <translation>Nombre</translation>
    </message>
    <message>
        <source>Address</source>
        <translation>Direccion</translation>
    </message>
    <message>
        <source>Exporting Failed</source>
        <translation>Error al exportar</translation>
    </message>
    </context>
<context>
    <name>UnitDisplayStatusBarControl</name>
    </context>
<context>
    <name>WalletController</name>
    </context>
<context>
    <name>WalletFrame</name>
    </context>
<context>
    <name>WalletModel</name>
    <message>
        <source>Send Coins</source>
        <translation>Enviar monedas</translation>
    </message>
    </context>
<context>
    <name>WalletView</name>
    <message>
        <source>&amp;Export</source>
        <translation>&amp;Exportar</translation>
    </message>
    <message>
        <source>Export the data in the current tab to a file</source>
        <translation>Exportar a un archivo los datos de esta pestaña</translation>
    </message>
    </context>
<context>
    <name>bitcoin-core</name>
    <message>
        <source>Bitcoin Core</source>
        <translation>Blackcoin More</translation>
    </message>
    <message>
        <source>Corrupted block database detected</source>
        <translation>Corrupción de base de datos de bloques detectada.</translation>
    </message>
    <message>
        <source>Do you want to rebuild the block database now?</source>
        <translation>¿Quieres reconstruir la base de datos de bloques ahora?</translation>
    </message>
    <message>
        <source>Error initializing block database</source>
        <translation>Error al inicializar la base de datos de bloques</translation>
    </message>
    <message>
        <source>Error initializing wallet database environment %s!</source>
        <translation>Error al inicializar el entorno de la base de datos del monedero  %s</translation>
    </message>
    <message>
        <source>Error loading block database</source>
        <translation>Error cargando base de datos de bloques</translation>
    </message>
    <message>
        <source>Error opening block database</source>
        <translation>Error al abrir base de datos de bloques.</translation>
    </message>
    <message>
        <source>Error: Disk space is low!</source>
        <translation>Error: ¡Espacio en disco bajo!</translation>
    </message>
    <message>
        <source>Failed to listen on any port. Use -listen=0 if you want this.</source>
        <translation>Ha fallado la escucha en todos los puertos. Use -listen=0 si desea esto.</translation>
    </message>
    <message>
        <source>Incorrect or no genesis block found. Wrong datadir for network?</source>
        <translation>Incorrecto o bloque de génesis no encontrado. Datadir equivocada para la red?</translation>
    </message>
    <message>
        <source>Not enough file descriptors available.</source>
        <translation>No hay suficientes descriptores de archivo disponibles. </translation>
    </message>
    <message>
        <source>Verifying blocks...</source>
        <translation>Verificando bloques...</translation>
    </message>
    <message>
        <source>Information</source>
        <translation>Información</translation>
    </message>
    <message>
        <source>Signing transaction failed</source>
        <translation>Transacción falló</translation>
    </message>
    <message>
        <source>Transaction amount too small</source>
        <translation>Transacción muy pequeña</translation>
    </message>
    <message>
        <source>Transaction too large</source>
        <translation>Transacción muy grande</translation>
    </message>
    <message>
        <source>Warning</source>
        <translation>Advertencia</translation>
    </message>
    <message>
        <source>This is the minimum transaction fee you pay on every transaction.</source>
        <translation>Esta es la tarifa mínima a pagar en cada transacción.</translation>
    </message>
    <message>
        <source>This is the transaction fee you will pay if you send a transaction.</source>
        <translation>Esta es la tarifa a pagar si realizas una transacción.</translation>
    </message>
    <message>
        <source>Transaction amounts must not be negative</source>
        <translation>Los montos de la transacción no debe ser negativo</translation>
    </message>
    <message>
        <source>Transaction has too long of a mempool chain</source>
        <translation>La transacción tiene largo tiempo en una cadena mempool</translation>
    </message>
    <message>
        <source>Transaction must have at least one recipient</source>
        <translation>La transacción debe tener al menos un destinatario</translation>
    </message>
    <message>
        <source>Unknown network specified in -onlynet: '%s'</source>
        <translation>La red especificada en -onlynet '%s' es desconocida</translation>
    </message>
    <message>
        <source>Insufficient funds</source>
        <translation>Fondos insuficientes</translation>
    </message>
    <message>
        <source>Loading block index...</source>
        <translation>Cargando el índice de bloques...</translation>
    </message>
    <message>
        <source>Loading wallet...</source>
        <translation>Cargando monedero...</translation>
    </message>
    <message>
        <source>Cannot downgrade wallet</source>
        <translation>No se puede rebajar monedero</translation>
    </message>
    <message>
        <source>Rescanning...</source>
        <translation>Escaneando...</translation>
    </message>
    <message>
        <source>Done loading</source>
        <translation>Carga lista</translation>
    </message>
    <message>
        <source>Error</source>
        <translation>Error</translation>
    </message>
</context>
</TS><|MERGE_RESOLUTION|>--- conflicted
+++ resolved
@@ -144,13 +144,6 @@
         <translation>Mostrar contraseña</translation>
     </message>
     <message>
-<<<<<<< HEAD
-        <source>Enter the new passphrase to the wallet.&lt;br/&gt;Please use a passphrase of &lt;b&gt;ten or more random characters&lt;/b&gt;, or &lt;b&gt;eight or more words&lt;/b&gt;.</source>
-        <translation>Introduzca la nueva contraseña para el monedero. &lt;br/&gt;Por favor use una contraseña de &lt;b&gt;diez o más caracteres aleatorios&lt;/b&gt;, u &lt;b&gt;ocho o más palabras&lt;/b&gt;.</translation>
-    </message>
-    <message>
-=======
->>>>>>> 8b676984
         <source>Encrypt wallet</source>
         <translation>Cifrar monedero</translation>
     </message>
@@ -177,31 +170,9 @@
         <translation>Cambiar frase secreta</translation>
     </message>
     <message>
-<<<<<<< HEAD
-        <source>Enter the old passphrase and new passphrase to the wallet.</source>
-        <translation>Introduzca la contraseña anterior y la contraseña nueva para este monedero.</translation>
-    </message>
-    <message>
         <source>Confirm wallet encryption</source>
         <translation>Confirmar cifrado de billetera</translation>
     </message>
-    <message>
-        <source>Warning: If you encrypt your wallet and lose your passphrase, you will &lt;b&gt;LOSE ALL OF YOUR BITCOINS&lt;/b&gt;!</source>
-        <translation>Atención: Si cifra su monedero y pierde la contraseña, perderá ¡&lt;b&gt;TODOS SUS BLACKCOINS&lt;/b&gt;!</translation>
-    </message>
-    <message>
-        <source>Are you sure you wish to encrypt your wallet?</source>
-        <translation>¿Está seguro que desea cifrar su monedero?</translation>
-    </message>
-    <message>
-        <source>Wallet encrypted</source>
-        <translation>Monedero cifrado</translation>
-    </message>
-=======
-        <source>Confirm wallet encryption</source>
-        <translation>Confirmar cifrado de billetera</translation>
-    </message>
->>>>>>> 8b676984
     </context>
 <context>
     <name>BanTableModel</name>
@@ -217,17 +188,6 @@
         <translation>Sincronizando con la red...</translation>
     </message>
     <message>
-<<<<<<< HEAD
-        <source>&amp;Overview</source>
-        <translation>&amp;Vista general</translation>
-    </message>
-    <message>
-        <source>Node</source>
-        <translation>Nodo</translation>
-    </message>
-    <message>
-=======
->>>>>>> 8b676984
         <source>Show general overview of wallet</source>
         <translation>Mostrar visión general de la billetera</translation>
     </message>
@@ -260,29 +220,6 @@
         <translation>&amp;Opciones...</translation>
     </message>
     <message>
-<<<<<<< HEAD
-        <source>&amp;Encrypt Wallet...</source>
-        <translation>&amp;Cifrar monedero…</translation>
-    </message>
-    <message>
-        <source>&amp;Backup Wallet...</source>
-        <translation>Copia de &amp;respaldo del monedero...</translation>
-    </message>
-    <message>
-        <source>&amp;Change Passphrase...</source>
-        <translation>&amp;Cambiar la contraseña…</translation>
-    </message>
-    <message>
-        <source>&amp;Receiving addresses...</source>
-        <translation>Recepción de direcciones</translation>
-    </message>
-    <message>
-        <source>Open &amp;URI...</source>
-        <translation>Abrir URI...</translation>
-    </message>
-    <message>
-=======
->>>>>>> 8b676984
         <source>Reindexing blocks on disk...</source>
         <translation>Reindexando bloques en el disco...</translation>
     </message>
@@ -1018,400 +955,361 @@
         <translation>&amp;Copiar Dirección</translation>
     </message>
     <message>
-<<<<<<< HEAD
-        <source>&amp;Save Image...</source>
-        <translation>Guardar Imagen...</translation>
-    </message>
-    <message>
-=======
->>>>>>> 8b676984
         <source>Address</source>
         <translation>Direccion</translation>
     </message>
     <message>
-<<<<<<< HEAD
+        <source>Label</source>
+        <translation>Nombre</translation>
+    </message>
+    <message>
+        <source>Wallet</source>
+        <translation>Billetera</translation>
+    </message>
+    </context>
+<context>
+    <name>RecentRequestsTableModel</name>
+    <message>
+        <source>Label</source>
+        <translation>Nombre</translation>
+    </message>
+    <message>
+        <source>(no label)</source>
+        <translation>(sin etiqueta)</translation>
+    </message>
+    </context>
+<context>
+    <name>SendCoinsDialog</name>
+    <message>
+        <source>Send Coins</source>
+        <translation>Enviar monedas</translation>
+    </message>
+    <message>
+        <source>Coin Control Features</source>
+        <translation>Características de control de la moneda</translation>
+    </message>
+    <message>
+        <source>Inputs...</source>
+        <translation>Entradas...</translation>
+    </message>
+    <message>
+        <source>automatically selected</source>
+        <translation>Seleccionado automaticamente</translation>
+    </message>
+    <message>
+        <source>Insufficient funds!</source>
+        <translation>Fondos insuficientes!</translation>
+    </message>
+    <message>
+        <source>Quantity:</source>
+        <translation>Cantidad:</translation>
+    </message>
+    <message>
+        <source>Bytes:</source>
+        <translation>Bytes:</translation>
+    </message>
+    <message>
+        <source>Amount:</source>
+        <translation>Monto:</translation>
+    </message>
+    <message>
+        <source>Fee:</source>
+        <translation>Comisión:</translation>
+    </message>
+    <message>
+        <source>After Fee:</source>
+        <translation>Después de tasas:</translation>
+    </message>
+    <message>
+        <source>Change:</source>
+        <translation>Cambio:</translation>
+    </message>
+    <message>
+        <source>If this is activated, but the change address is empty or invalid, change will be sent to a newly generated address.</source>
+        <translation>Al activarse, si la dirección esta vacía o es inválida, las monedas serán enviadas a una nueva dirección generada.</translation>
+    </message>
+    <message>
+        <source>Custom change address</source>
+        <translation>Dirección propia</translation>
+    </message>
+    <message>
+        <source>Transaction Fee:</source>
+        <translation>Comisión de transacción:</translation>
+    </message>
+    <message>
+        <source>Send to multiple recipients at once</source>
+        <translation>Enviar a múltiples destinatarios de una vez</translation>
+    </message>
+    <message>
+        <source>Add &amp;Recipient</source>
+        <translation>Añadir &amp;destinatario</translation>
+    </message>
+    <message>
+        <source>Clear all fields of the form.</source>
+        <translation>Limpiar todos los campos del formulario</translation>
+    </message>
+    <message>
+        <source>Dust:</source>
+        <translation>Polvo:</translation>
+    </message>
+    <message>
+        <source>Clear &amp;All</source>
+        <translation>Limpiar &amp;todo</translation>
+    </message>
+    <message>
+        <source>Balance:</source>
+        <translation>Saldo:</translation>
+    </message>
+    <message>
+        <source>Confirm the send action</source>
+        <translation>Confirmar el envío</translation>
+    </message>
+    <message>
+        <source>S&amp;end</source>
+        <translation>&amp;Enviar</translation>
+    </message>
+    <message>
+        <source>Copy quantity</source>
+        <translation>Copiar cantidad</translation>
+    </message>
+    <message>
+        <source>Copy fee</source>
+        <translation>Copiar comisión</translation>
+    </message>
+    <message>
+        <source>Copy bytes</source>
+        <translation>Copiar bytes</translation>
+    </message>
+    <message>
+        <source>Copy change</source>
+        <translation>Copiar cambio</translation>
+    </message>
+    <message>
+        <source>Transaction fee</source>
+        <translation>Comisión de transacción</translation>
+    </message>
+    <message>
+        <source>(no label)</source>
+        <translation>(sin etiqueta)</translation>
+    </message>
+</context>
+<context>
+    <name>SendCoinsEntry</name>
+    <message>
+        <source>A&amp;mount:</source>
+        <translation>Monto:</translation>
+    </message>
+    <message>
+        <source>Pay &amp;To:</source>
+        <translation>&amp;Pagar a:</translation>
+    </message>
+    <message>
+        <source>&amp;Label:</source>
+        <translation>&amp;Etiqueta:</translation>
+    </message>
+    <message>
+        <source>Choose previously used address</source>
+        <translation>Escoger dirección previamente usada</translation>
+    </message>
+    <message>
+        <source>This is a normal payment.</source>
+        <translation>Esto es un pago ordinario.</translation>
+    </message>
+    <message>
+        <source>Alt+A</source>
+        <translation>Alt+A</translation>
+    </message>
+    <message>
+        <source>Paste address from clipboard</source>
+        <translation>Pegar dirección desde portapapeles</translation>
+    </message>
+    <message>
+        <source>Alt+P</source>
+        <translation>Alt+P</translation>
+    </message>
+    <message>
+        <source>Remove this entry</source>
+        <translation>Eliminar esta transacción</translation>
+    </message>
+    <message>
+        <source>Message:</source>
+        <translation>Mensaje:</translation>
+    </message>
+    <message>
+        <source>Enter a label for this address to add it to the list of used addresses</source>
+        <translation>Introduce una etiqueta para esta dirección para añadirla a la lista de direcciones utilizadas</translation>
+    </message>
+    <message>
+        <source>Pay To:</source>
+        <translation>Paga a:</translation>
+    </message>
+    <message>
+        <source>Memo:</source>
+        <translation>Memo:</translation>
+    </message>
+    </context>
+<context>
+    <name>SendConfirmationDialog</name>
+    </context>
+<context>
+    <name>ShutdownWindow</name>
+    </context>
+<context>
+    <name>SignVerifyMessageDialog</name>
+    <message>
+        <source>Signatures - Sign / Verify a Message</source>
+        <translation>Firmas - Firmar / verificar un mensaje</translation>
+    </message>
+    <message>
+        <source>&amp;Sign Message</source>
+        <translation>&amp;Firmar mensaje</translation>
+    </message>
+    <message>
+        <source>Choose previously used address</source>
+        <translation>Escoger dirección previamente usada</translation>
+    </message>
+    <message>
+        <source>Alt+A</source>
+        <translation>Alt+A</translation>
+    </message>
+    <message>
+        <source>Paste address from clipboard</source>
+        <translation>Pegar dirección desde portapapeles</translation>
+    </message>
+    <message>
+        <source>Alt+P</source>
+        <translation>Alt+P</translation>
+    </message>
+    <message>
+        <source>Enter the message you want to sign here</source>
+        <translation>Introduzca el mensaje que desea firmar aquí</translation>
+    </message>
+    <message>
+        <source>Signature</source>
+        <translation>Firma</translation>
+    </message>
+    <message>
+        <source>Copy the current signature to the system clipboard</source>
+        <translation>Copiar la firma actual al portapapeles del sistema</translation>
+    </message>
+    <message>
+        <source>Sign the message to prove you own this Bitcoin address</source>
+        <translation>Firmar el mensaje para demostrar que se posee esta dirección Blackcoin</translation>
+    </message>
+    <message>
+        <source>Sign &amp;Message</source>
+        <translation>Firmar &amp;mensaje</translation>
+    </message>
+    <message>
+        <source>Reset all sign message fields</source>
+        <translation>Limpiar todos los campos de la firma de mensaje</translation>
+    </message>
+    <message>
+        <source>Clear &amp;All</source>
+        <translation>Limpiar &amp;todo</translation>
+    </message>
+    <message>
+        <source>&amp;Verify Message</source>
+        <translation>&amp;Verificar mensaje</translation>
+    </message>
+    <message>
+        <source>Verify the message to ensure it was signed with the specified Bitcoin address</source>
+        <translation>Verificar el mensaje para comprobar que fue firmado con la dirección Blackcoin indicada</translation>
+    </message>
+    <message>
+        <source>Verify &amp;Message</source>
+        <translation>Verificar &amp;mensaje</translation>
+    </message>
+    <message>
+        <source>Reset all verify message fields</source>
+        <translation>Limpiar todos los campos de la verificación de mensaje</translation>
+    </message>
+    </context>
+<context>
+    <name>SplashScreen</name>
+    <message>
+        <source>[testnet]</source>
+        <translation>[testnet]</translation>
+    </message>
+</context>
+<context>
+    <name>TrafficGraphWidget</name>
+    <message>
+        <source>KB/s</source>
+        <translation>KB/s</translation>
+    </message>
+</context>
+<context>
+    <name>TransactionDesc</name>
+    <message>
+        <source>Date</source>
+        <translation>Fecha</translation>
+    </message>
+    <message>
+        <source>unknown</source>
+        <translation>desconocido</translation>
+    </message>
+    <message>
+        <source>Transaction fee</source>
+        <translation>Comisión de transacción</translation>
+    </message>
+    <message>
         <source>Amount</source>
         <translation>Cantidad</translation>
     </message>
-    <message>
-=======
->>>>>>> 8b676984
+    </context>
+<context>
+    <name>TransactionDescDialog</name>
+    <message>
+        <source>This pane shows a detailed description of the transaction</source>
+        <translation>Esta ventana muestra información detallada sobre la transacción</translation>
+    </message>
+    </context>
+<context>
+    <name>TransactionTableModel</name>
+    <message>
         <source>Label</source>
         <translation>Nombre</translation>
     </message>
     <message>
-        <source>Wallet</source>
-        <translation>Billetera</translation>
-    </message>
-    </context>
-<context>
-    <name>RecentRequestsTableModel</name>
-    <message>
-<<<<<<< HEAD
-        <source>Date</source>
-        <translation>Fecha</translation>
-    </message>
-    <message>
-=======
->>>>>>> 8b676984
+        <source>(no label)</source>
+        <translation>(sin etiqueta)</translation>
+    </message>
+    </context>
+<context>
+    <name>TransactionView</name>
+    <message>
+        <source>Comma separated file (*.csv)</source>
+        <translation>Separar los archivos con comas (*.csv)</translation>
+    </message>
+    <message>
         <source>Label</source>
         <translation>Nombre</translation>
     </message>
     <message>
-        <source>(no label)</source>
-        <translation>(sin etiqueta)</translation>
-    </message>
-    </context>
-<context>
-    <name>SendCoinsDialog</name>
+        <source>Address</source>
+        <translation>Direccion</translation>
+    </message>
+    <message>
+        <source>Exporting Failed</source>
+        <translation>Error al exportar</translation>
+    </message>
+    </context>
+<context>
+    <name>UnitDisplayStatusBarControl</name>
+    </context>
+<context>
+    <name>WalletController</name>
+    </context>
+<context>
+    <name>WalletFrame</name>
+    </context>
+<context>
+    <name>WalletModel</name>
     <message>
         <source>Send Coins</source>
         <translation>Enviar monedas</translation>
     </message>
-    <message>
-        <source>Coin Control Features</source>
-        <translation>Características de control de la moneda</translation>
-    </message>
-    <message>
-        <source>Inputs...</source>
-        <translation>Entradas...</translation>
-    </message>
-    <message>
-        <source>automatically selected</source>
-        <translation>Seleccionado automaticamente</translation>
-    </message>
-    <message>
-        <source>Insufficient funds!</source>
-        <translation>Fondos insuficientes!</translation>
-    </message>
-    <message>
-        <source>Quantity:</source>
-        <translation>Cantidad:</translation>
-    </message>
-    <message>
-        <source>Bytes:</source>
-        <translation>Bytes:</translation>
-    </message>
-    <message>
-        <source>Amount:</source>
-        <translation>Monto:</translation>
-    </message>
-    <message>
-        <source>Fee:</source>
-        <translation>Comisión:</translation>
-    </message>
-    <message>
-        <source>After Fee:</source>
-        <translation>Después de tasas:</translation>
-    </message>
-    <message>
-        <source>Change:</source>
-        <translation>Cambio:</translation>
-    </message>
-    <message>
-        <source>If this is activated, but the change address is empty or invalid, change will be sent to a newly generated address.</source>
-        <translation>Al activarse, si la dirección esta vacía o es inválida, las monedas serán enviadas a una nueva dirección generada.</translation>
-    </message>
-    <message>
-        <source>Custom change address</source>
-        <translation>Dirección propia</translation>
-    </message>
-    <message>
-        <source>Transaction Fee:</source>
-        <translation>Comisión de transacción:</translation>
-    </message>
-    <message>
-        <source>Send to multiple recipients at once</source>
-        <translation>Enviar a múltiples destinatarios de una vez</translation>
-    </message>
-    <message>
-        <source>Add &amp;Recipient</source>
-        <translation>Añadir &amp;destinatario</translation>
-    </message>
-    <message>
-        <source>Clear all fields of the form.</source>
-        <translation>Limpiar todos los campos del formulario</translation>
-    </message>
-    <message>
-        <source>Dust:</source>
-        <translation>Polvo:</translation>
-    </message>
-    <message>
-        <source>Clear &amp;All</source>
-        <translation>Limpiar &amp;todo</translation>
-    </message>
-    <message>
-        <source>Balance:</source>
-        <translation>Saldo:</translation>
-    </message>
-    <message>
-        <source>Confirm the send action</source>
-        <translation>Confirmar el envío</translation>
-    </message>
-    <message>
-        <source>S&amp;end</source>
-        <translation>&amp;Enviar</translation>
-    </message>
-    <message>
-        <source>Copy quantity</source>
-        <translation>Copiar cantidad</translation>
-    </message>
-    <message>
-        <source>Copy fee</source>
-        <translation>Copiar comisión</translation>
-    </message>
-    <message>
-        <source>Copy bytes</source>
-        <translation>Copiar bytes</translation>
-    </message>
-    <message>
-        <source>Copy change</source>
-        <translation>Copiar cambio</translation>
-    </message>
-    <message>
-        <source>Transaction fee</source>
-        <translation>Comisión de transacción</translation>
-    </message>
-    <message>
-        <source>(no label)</source>
-        <translation>(sin etiqueta)</translation>
-    </message>
-</context>
-<context>
-    <name>SendCoinsEntry</name>
-    <message>
-        <source>A&amp;mount:</source>
-        <translation>Monto:</translation>
-    </message>
-    <message>
-        <source>Pay &amp;To:</source>
-        <translation>&amp;Pagar a:</translation>
-    </message>
-    <message>
-        <source>&amp;Label:</source>
-        <translation>&amp;Etiqueta:</translation>
-    </message>
-    <message>
-        <source>Choose previously used address</source>
-        <translation>Escoger dirección previamente usada</translation>
-    </message>
-    <message>
-        <source>This is a normal payment.</source>
-        <translation>Esto es un pago ordinario.</translation>
-    </message>
-    <message>
-        <source>Alt+A</source>
-        <translation>Alt+A</translation>
-    </message>
-    <message>
-        <source>Paste address from clipboard</source>
-        <translation>Pegar dirección desde portapapeles</translation>
-    </message>
-    <message>
-        <source>Alt+P</source>
-        <translation>Alt+P</translation>
-    </message>
-    <message>
-        <source>Remove this entry</source>
-        <translation>Eliminar esta transacción</translation>
-    </message>
-    <message>
-        <source>Message:</source>
-        <translation>Mensaje:</translation>
-    </message>
-    <message>
-        <source>Enter a label for this address to add it to the list of used addresses</source>
-        <translation>Introduce una etiqueta para esta dirección para añadirla a la lista de direcciones utilizadas</translation>
-    </message>
-    <message>
-        <source>Pay To:</source>
-        <translation>Paga a:</translation>
-    </message>
-    <message>
-        <source>Memo:</source>
-        <translation>Memo:</translation>
-    </message>
-    </context>
-<context>
-    <name>SendConfirmationDialog</name>
-    </context>
-<context>
-    <name>ShutdownWindow</name>
-    </context>
-<context>
-    <name>SignVerifyMessageDialog</name>
-    <message>
-        <source>Signatures - Sign / Verify a Message</source>
-        <translation>Firmas - Firmar / verificar un mensaje</translation>
-    </message>
-    <message>
-        <source>&amp;Sign Message</source>
-        <translation>&amp;Firmar mensaje</translation>
-    </message>
-    <message>
-        <source>Choose previously used address</source>
-        <translation>Escoger dirección previamente usada</translation>
-    </message>
-    <message>
-        <source>Alt+A</source>
-        <translation>Alt+A</translation>
-    </message>
-    <message>
-        <source>Paste address from clipboard</source>
-        <translation>Pegar dirección desde portapapeles</translation>
-    </message>
-    <message>
-        <source>Alt+P</source>
-        <translation>Alt+P</translation>
-    </message>
-    <message>
-        <source>Enter the message you want to sign here</source>
-        <translation>Introduzca el mensaje que desea firmar aquí</translation>
-    </message>
-    <message>
-        <source>Signature</source>
-        <translation>Firma</translation>
-    </message>
-    <message>
-        <source>Copy the current signature to the system clipboard</source>
-        <translation>Copiar la firma actual al portapapeles del sistema</translation>
-    </message>
-    <message>
-        <source>Sign the message to prove you own this Bitcoin address</source>
-        <translation>Firmar el mensaje para demostrar que se posee esta dirección Blackcoin</translation>
-    </message>
-    <message>
-        <source>Sign &amp;Message</source>
-        <translation>Firmar &amp;mensaje</translation>
-    </message>
-    <message>
-        <source>Reset all sign message fields</source>
-        <translation>Limpiar todos los campos de la firma de mensaje</translation>
-    </message>
-    <message>
-        <source>Clear &amp;All</source>
-        <translation>Limpiar &amp;todo</translation>
-    </message>
-    <message>
-        <source>&amp;Verify Message</source>
-        <translation>&amp;Verificar mensaje</translation>
-    </message>
-    <message>
-        <source>Verify the message to ensure it was signed with the specified Bitcoin address</source>
-        <translation>Verificar el mensaje para comprobar que fue firmado con la dirección Blackcoin indicada</translation>
-    </message>
-    <message>
-        <source>Verify &amp;Message</source>
-        <translation>Verificar &amp;mensaje</translation>
-    </message>
-    <message>
-        <source>Reset all verify message fields</source>
-        <translation>Limpiar todos los campos de la verificación de mensaje</translation>
-    </message>
-    </context>
-<context>
-    <name>SplashScreen</name>
-    <message>
-        <source>[testnet]</source>
-        <translation>[testnet]</translation>
-    </message>
-</context>
-<context>
-    <name>TrafficGraphWidget</name>
-    <message>
-        <source>KB/s</source>
-        <translation>KB/s</translation>
-    </message>
-</context>
-<context>
-    <name>TransactionDesc</name>
-    <message>
-        <source>Date</source>
-        <translation>Fecha</translation>
-    </message>
-    <message>
-        <source>unknown</source>
-        <translation>desconocido</translation>
-    </message>
-    <message>
-        <source>Transaction fee</source>
-        <translation>Comisión de transacción</translation>
-    </message>
-    <message>
-        <source>Amount</source>
-        <translation>Cantidad</translation>
-    </message>
-    </context>
-<context>
-    <name>TransactionDescDialog</name>
-    <message>
-        <source>This pane shows a detailed description of the transaction</source>
-        <translation>Esta ventana muestra información detallada sobre la transacción</translation>
-    </message>
-    </context>
-<context>
-    <name>TransactionTableModel</name>
-    <message>
-<<<<<<< HEAD
-        <source>Date</source>
-        <translation>Fecha</translation>
-    </message>
-    <message>
-=======
->>>>>>> 8b676984
-        <source>Label</source>
-        <translation>Nombre</translation>
-    </message>
-    <message>
-        <source>(no label)</source>
-        <translation>(sin etiqueta)</translation>
-    </message>
-    </context>
-<context>
-    <name>TransactionView</name>
-    <message>
-        <source>Comma separated file (*.csv)</source>
-        <translation>Separar los archivos con comas (*.csv)</translation>
-    </message>
-    <message>
-<<<<<<< HEAD
-        <source>Confirmed</source>
-        <translation>Confirmado</translation>
-    </message>
-    <message>
-        <source>Date</source>
-        <translation>Fecha</translation>
-    </message>
-    <message>
-=======
->>>>>>> 8b676984
-        <source>Label</source>
-        <translation>Nombre</translation>
-    </message>
-    <message>
-        <source>Address</source>
-        <translation>Direccion</translation>
-    </message>
-    <message>
-        <source>Exporting Failed</source>
-        <translation>Error al exportar</translation>
-    </message>
-    </context>
-<context>
-    <name>UnitDisplayStatusBarControl</name>
-    </context>
-<context>
-    <name>WalletController</name>
-    </context>
-<context>
-    <name>WalletFrame</name>
-    </context>
-<context>
-    <name>WalletModel</name>
-    <message>
-        <source>Send Coins</source>
-        <translation>Enviar monedas</translation>
-    </message>
     </context>
 <context>
     <name>WalletView</name>
