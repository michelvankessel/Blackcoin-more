--- conflicted
+++ resolved
@@ -192,19 +192,13 @@
         <translation>Su billetera está ahora cifrada</translation>
     </message>
     <message>
-<<<<<<< HEAD
+        <source>IMPORTANT: Any previous backups you have made of your wallet file should be replaced with the newly generated, encrypted wallet file. For security reasons, previous backups of the unencrypted wallet file will become useless as soon as you start using the new, encrypted wallet.</source>
+        <translation>IMPORTANTE: Algunas copias de seguridad que hayas hecho de tu archivo de billetera deberían ser reemplazadas con la billetera encriptada generada recientemente. Por razones de seguridad, las copias de seguridad previas del archivo de billetera sin cifrar serán inútiles tan pronto uses la nueva billetera encriptada.</translation>
+    </message>
+    <message>
         <source>Wallet encryption failed</source>
         <translation>Encriptado de monedero fallido</translation>
     </message>
-    </context>
-=======
-        <source>IMPORTANT: Any previous backups you have made of your wallet file should be replaced with the newly generated, encrypted wallet file. For security reasons, previous backups of the unencrypted wallet file will become useless as soon as you start using the new, encrypted wallet.</source>
-        <translation>IMPORTANTE: Algunas copias de seguridad que hayas hecho de tu archivo de billetera deberían ser reemplazadas con la billetera encriptada generada recientemente. Por razones de seguridad, las copias de seguridad previas del archivo de billetera sin cifrar serán inútiles tan pronto uses la nueva billetera encriptada.</translation>
-    </message>
-    <message>
-        <source>Wallet encryption failed</source>
-        <translation>Encriptado de monedero fallido</translation>
-    </message>
     <message>
         <source>Wallet encryption failed due to an internal error. Your wallet was not encrypted.</source>
         <translation>Encriptación de billetera fallida debido a un error interno. Tu billetera no fue encriptada.</translation>
@@ -234,7 +228,6 @@
         <translation>Aviso: El bloqueo de mayúsculas está activado.</translation>
     </message>
 </context>
->>>>>>> 56311988
 <context>
     <name>BanTableModel</name>
     </context>
@@ -532,19 +525,14 @@
         <translation>Copiar dirección</translation>
     </message>
     <message>
-<<<<<<< HEAD
-=======
         <source>Copy label</source>
         <translation>Copiar etiqueta</translation>
     </message>
     <message>
->>>>>>> 56311988
         <source>Copy amount</source>
         <translation>Copiar cantidad</translation>
     </message>
     <message>
-<<<<<<< HEAD
-=======
         <source>Copy transaction ID</source>
         <translation>Copiar ID de la transacción</translation>
     </message>
@@ -557,7 +545,6 @@
         <translation>Desbloqueo no gastado</translation>
     </message>
     <message>
->>>>>>> 56311988
         <source>Copy quantity</source>
         <translation>Copiar cantidad</translation>
     </message>
@@ -1125,13 +1112,10 @@
         <translation>Eliminar</translation>
     </message>
     <message>
-<<<<<<< HEAD
-=======
         <source>Copy label</source>
         <translation>Copiar etiqueta</translation>
     </message>
     <message>
->>>>>>> 56311988
         <source>Copy message</source>
         <translation>Copiar mensaje</translation>
     </message>
@@ -1505,24 +1489,18 @@
         <translation>Copiar dirección</translation>
     </message>
     <message>
-<<<<<<< HEAD
-=======
         <source>Copy label</source>
         <translation>Copiar etiqueta</translation>
     </message>
     <message>
->>>>>>> 56311988
         <source>Copy amount</source>
         <translation>Copiar cantidad</translation>
     </message>
     <message>
-<<<<<<< HEAD
-=======
         <source>Copy transaction ID</source>
         <translation>Copiar ID de la transacción</translation>
     </message>
     <message>
->>>>>>> 56311988
         <source>Comma separated file (*.csv)</source>
         <translation>Archivo de columnas separadas por coma (*.csv)</translation>
     </message>
@@ -1586,8 +1564,6 @@
         <translation>Billetera de Respaldo</translation>
     </message>
     <message>
-<<<<<<< HEAD
-=======
         <source>Backup Failed</source>
         <translation>Copia de seguridad fallida</translation>
     </message>
@@ -1604,7 +1580,6 @@
         <translation>Los datos de la billetera fueron guardados exitosamente al %1</translation>
     </message>
     <message>
->>>>>>> 56311988
         <source>Cancel</source>
         <translation>Cancelar</translation>
     </message>
