<TS language="mn" version="2.1">
<context>
    <name>AddressBookPage</name>
    <message>
        <source>Create a new address</source>
        <translation>Шинэ хаяг нээх</translation>
    </message>
    <message>
        <source>&amp;New</source>
        <translation>&amp;Шинэ</translation>
    </message>
    <message>
        <source>Copy the currently selected address to the system clipboard</source>
        <translation>Одоогоор сонгогдсон байгаа хаягуудыг сануулах</translation>
    </message>
    <message>
        <source>&amp;Copy</source>
        <translation>&amp;Хуулах</translation>
    </message>
    <message>
        <source>C&amp;lose</source>
        <translation>&amp;Хаах</translation>
    </message>
    <message>
        <source>Delete the currently selected address from the list</source>
        <translation>Одоо сонгогдсон байгаа хаягуудыг жагсаалтаас устгах</translation>
    </message>
    <message>
        <source>Enter address or label to search</source>
        <translation>Хайлт хийхийн тулд хаяг эсвэл шошгыг оруул</translation>
    </message>
    <message>
        <source>Export the data in the current tab to a file</source>
        <translation>Сонгогдсон таб дээрхи дата-г экспортлох</translation>
    </message>
    <message>
        <source>&amp;Export</source>
        <translation>&amp;Экспортдлох</translation>
    </message>
    <message>
        <source>&amp;Delete</source>
        <translation>&amp;Устгах</translation>
    </message>
    </context>
<context>
    <name>AddressTableModel</name>
    </context>
<context>
    <name>AskPassphraseDialog</name>
    <message>
        <source>Enter passphrase</source>
        <translation>Нууц үгийг оруул</translation>
    </message>
    <message>
        <source>New passphrase</source>
        <translation>Шинэ нууц үг</translation>
    </message>
    <message>
        <source>Repeat new passphrase</source>
        <translation>Шинэ нууц үгийг давтана уу</translation>
    </message>
    </context>
<context>
    <name>BanTableModel</name>
    </context>
<context>
    <name>BitcoinGUI</name>
    <message>
        <source>Sign &amp;message...</source>
        <translation>&amp;Зурвас хавсаргах...</translation>
    </message>
    <message>
        <source>Synchronizing with network...</source>
        <translation>Сүлжээтэй тааруулж байна...</translation>
    </message>
    <message>
        <source>&amp;Transactions</source>
        <translation>Гүйлгээнүүд</translation>
    </message>
    <message>
        <source>Browse transaction history</source>
        <translation>Гүйлгээнүүдийн түүхийг харах</translation>
    </message>
    <message>
        <source>E&amp;xit</source>
        <translation>Гарах</translation>
    </message>
    <message>
        <source>Quit application</source>
        <translation>Програмаас Гарах</translation>
    </message>
    <message>
        <source>About &amp;Qt</source>
        <translation>&amp;Клиентийн тухай</translation>
    </message>
    <message>
        <source>Show information about Qt</source>
        <translation>Клиентийн тухай мэдээллийг харуул</translation>
    </message>
    <message>
        <source>&amp;Options...</source>
        <translation>&amp;Сонголтууд...</translation>
    </message>
    <message>
        <source>&amp;Encrypt Wallet...</source>
        <translation>&amp;Түрүйвчийг цоожлох...</translation>
    </message>
    <message>
        <source>&amp;Backup Wallet...</source>
        <translation>&amp;Түрүйвчийг Жоорлох...</translation>
    </message>
    <message>
        <source>&amp;Change Passphrase...</source>
        <translation>&amp;Нууц Үгийг Солих...</translation>
    </message>
    <message>
        <source>Change the passphrase used for wallet encryption</source>
        <translation>Түрүйвчийг цоожлох нууц үгийг солих</translation>
    </message>
    <message>
        <source>Open debugging and diagnostic console</source>
        <translation>Оношилгоо ба засварын консолыг онгойлго</translation>
    </message>
    <message>
<<<<<<< HEAD
        <source>Bitcoin</source>
        <translation>Blackcoin</translation>
    </message>
    <message>
=======
>>>>>>> 2f9f9b37
        <source>&amp;Show / Hide</source>
        <translation>&amp;Харуул / Нуу</translation>
    </message>
    <message>
        <source>&amp;File</source>
        <translation>&amp;Файл</translation>
    </message>
    <message>
        <source>&amp;Settings</source>
        <translation>&amp;Тохиргоо</translation>
    </message>
    <message>
        <source>&amp;Help</source>
        <translation>&amp;Тусламж</translation>
    </message>
    <message>
        <source>Error</source>
        <translation>Алдаа</translation>
    </message>
    <message>
        <source>Information</source>
        <translation>Мэдээллэл</translation>
    </message>
    <message>
        <source>Up to date</source>
        <translation>Шинэчлэгдсэн</translation>
    </message>
    <message>
        <source>Sent transaction</source>
        <translation>Гадагшаа гүйлгээ</translation>
    </message>
    <message>
        <source>Incoming transaction</source>
        <translation>Дотогшоо гүйлгээ</translation>
    </message>
    <message>
        <source>Wallet is &lt;b&gt;encrypted&lt;/b&gt; and currently &lt;b&gt;unlocked&lt;/b&gt;</source>
        <translation>Түрүйвч &lt;b&gt;цоожтой&lt;/b&gt; ба одоогоор цоож &lt;b&gt;онгорхой&lt;/b&gt; байна</translation>
    </message>
    <message>
        <source>Wallet is &lt;b&gt;encrypted&lt;/b&gt; and currently &lt;b&gt;locked&lt;/b&gt;</source>
        <translation>Түрүйвч &lt;b&gt;цоожтой&lt;/b&gt; ба одоогоор цоож &lt;b&gt;хаалттай&lt;/b&gt; байна</translation>
    </message>
    </context>
<context>
    <name>CoinControlDialog</name>
    <message>
        <source>Amount:</source>
        <translation>Хэмжээ:</translation>
    </message>
    <message>
        <source>Fee:</source>
        <translation>Тѳлбѳр:</translation>
    </message>
    <message>
        <source>Amount</source>
        <translation>Хэмжээ</translation>
    </message>
    <message>
        <source>Date</source>
        <translation>Огноо</translation>
    </message>
    <message>
        <source>Confirmed</source>
        <translation>Баталгаажлаа</translation>
    </message>
    </context>
<context>
    <name>CreateWalletActivity</name>
    </context>
<context>
    <name>CreateWalletDialog</name>
    </context>
<context>
    <name>EditAddressDialog</name>
    <message>
        <source>Edit Address</source>
        <translation>Хаягийг ѳѳрчлѳх</translation>
    </message>
    <message>
        <source>&amp;Label</source>
        <translation>&amp;Шошго</translation>
    </message>
    <message>
        <source>&amp;Address</source>
        <translation>&amp;Хаяг</translation>
    </message>
    </context>
<context>
    <name>FreespaceChecker</name>
    </context>
<context>
    <name>HelpMessageDialog</name>
    <message>
        <source>version</source>
        <translation>хувилбар</translation>
    </message>
    </context>
<context>
    <name>Intro</name>
    <message>
        <source>Bitcoin</source>
        <translation>Биткойн</translation>
    </message>
    <message>
        <source>Error</source>
        <translation>Алдаа</translation>
    </message>
    </context>
<context>
    <name>ModalOverlay</name>
    <message>
        <source>Last block time</source>
        <translation>Сүүлийн блокийн хугацаа</translation>
    </message>
    </context>
<context>
    <name>OpenURIDialog</name>
    </context>
<context>
    <name>OpenWalletActivity</name>
    </context>
<context>
    <name>OptionsDialog</name>
    <message>
        <source>Options</source>
        <translation>Сонголтууд</translation>
    </message>
    <message>
        <source>IP address of the proxy (e.g. IPv4: 127.0.0.1 / IPv6: ::1)</source>
        <translation>проксигийн IP хаяг (жишээ нь: IPv4: 127.0.0.1 / IPv6: ::1)</translation>
    </message>
    <message>
        <source>&amp;Network</source>
        <translation>Сүлжээ</translation>
    </message>
    <message>
        <source>W&amp;allet</source>
        <translation>Түрүйвч</translation>
    </message>
    <message>
        <source>Client restart required to activate changes.</source>
        <translation>Ѳѳрчлѳлтүүдийг идэвхижүүлхийн тулд клиентийг ахин эхлүүлэх шаардлагтай</translation>
    </message>
    <message>
        <source>Error</source>
        <translation>Алдаа</translation>
    </message>
    <message>
        <source>This change would require a client restart.</source>
        <translation>Энэ ѳѳрчлѳлтийг оруулахын тулд кли1нт програмыг ахин эхлүүлэх шаардлагтай</translation>
    </message>
    </context>
<context>
    <name>OverviewPage</name>
    <message>
        <source>Available:</source>
        <translation>Хэрэглэж болох хэмжээ:</translation>
    </message>
    </context>
<context>
    <name>PaymentServer</name>
    </context>
<context>
    <name>PeerTableModel</name>
    </context>
<context>
    <name>QObject</name>
    <message>
        <source>Amount</source>
        <translation>Хэмжээ</translation>
    </message>
    <message>
        <source>N/A</source>
        <translation>Алга Байна</translation>
    </message>
    <message>
        <source>unknown</source>
        <translation>үл мэдэгдэх</translation>
    </message>
</context>
<context>
    <name>QRImageWidget</name>
    </context>
<context>
    <name>RPCConsole</name>
    <message>
        <source>N/A</source>
        <translation>Алга Байна</translation>
    </message>
    <message>
        <source>Client version</source>
        <translation>Клиентийн хувилбар</translation>
    </message>
    <message>
        <source>&amp;Information</source>
        <translation>&amp;Мэдээллэл</translation>
    </message>
    <message>
        <source>General</source>
        <translation>Ерѳнхий</translation>
    </message>
    <message>
        <source>Network</source>
        <translation>Сүлжээ</translation>
    </message>
    <message>
        <source>Name</source>
        <translation>Нэр</translation>
    </message>
    <message>
        <source>Number of connections</source>
        <translation>Холболтын тоо</translation>
    </message>
    <message>
        <source>Block chain</source>
        <translation>Блокийн цуваа</translation>
    </message>
    <message>
        <source>Current number of blocks</source>
        <translation>Одоогийн блокийн тоо</translation>
    </message>
    <message>
        <source>Last block time</source>
        <translation>Сүүлийн блокийн хугацаа</translation>
    </message>
    <message>
        <source>&amp;Open</source>
        <translation>&amp;Нээх</translation>
    </message>
    <message>
        <source>&amp;Console</source>
        <translation>&amp;Консол</translation>
    </message>
    <message>
        <source>Clear console</source>
        <translation>Консолыг цэвэрлэх</translation>
    </message>
    </context>
<context>
    <name>ReceiveCoinsDialog</name>
    <message>
        <source>&amp;Amount:</source>
        <translation>Хэмжээ:</translation>
    </message>
    <message>
        <source>&amp;Label:</source>
        <translation>&amp;Шошго:</translation>
    </message>
    <message>
        <source>&amp;Message:</source>
        <translation>Зурвас:</translation>
    </message>
    <message>
        <source>Show</source>
        <translation>Харуул</translation>
    </message>
    <message>
        <source>Remove the selected entries from the list</source>
        <translation>Сонгогдсон ѳгѳгдлүүдийг устгах</translation>
    </message>
    <message>
        <source>Remove</source>
        <translation>Устгах</translation>
    </message>
    </context>
<context>
    <name>ReceiveRequestDialog</name>
    <message>
        <source>Copy &amp;Address</source>
        <translation>Хаягийг &amp;Хуулбарлах</translation>
    </message>
    <message>
        <source>Amount</source>
        <translation>Хэмжээ</translation>
    </message>
    <message>
        <source>Wallet</source>
        <translation>Түрүйвч</translation>
    </message>
</context>
<context>
    <name>RecentRequestsTableModel</name>
    <message>
        <source>Date</source>
        <translation>Огноо</translation>
    </message>
    </context>
<context>
    <name>SendCoinsDialog</name>
    <message>
        <source>Send Coins</source>
        <translation>Зоос явуулах</translation>
    </message>
    <message>
        <source>automatically selected</source>
        <translation>автоматаар сонгогдсон</translation>
    </message>
    <message>
        <source>Insufficient funds!</source>
        <translation>Таны дансны үлдэгдэл хүрэлцэхгүй байна!</translation>
    </message>
    <message>
        <source>Amount:</source>
        <translation>Хэмжээ:</translation>
    </message>
    <message>
        <source>Fee:</source>
        <translation>Тѳлбѳр:</translation>
    </message>
    <message>
        <source>Send to multiple recipients at once</source>
        <translation>Нэгэн зэрэг олон хүлээн авагчруу явуулах</translation>
    </message>
    <message>
        <source>Add &amp;Recipient</source>
        <translation>&amp;Хүлээн авагчийг Нэмэх</translation>
    </message>
    <message>
        <source>Clear &amp;All</source>
        <translation>&amp;Бүгдийг Цэвэрлэ</translation>
    </message>
    <message>
        <source>Balance:</source>
        <translation>Баланс:</translation>
    </message>
    <message>
        <source>Confirm the send action</source>
        <translation>Явуулах үйлдлийг баталгаажуулна уу</translation>
    </message>
    <message>
        <source>S&amp;end</source>
        <translation>Яв&amp;уул</translation>
    </message>
    </context>
<context>
    <name>SendCoinsEntry</name>
    <message>
        <source>A&amp;mount:</source>
        <translation>Дүн:</translation>
    </message>
    <message>
        <source>Pay &amp;To:</source>
        <translation>Тѳлѳх &amp;хаяг:</translation>
    </message>
    <message>
        <source>&amp;Label:</source>
        <translation>&amp;Шошго:</translation>
    </message>
    <message>
        <source>Alt+A</source>
        <translation>Alt+A</translation>
    </message>
    <message>
        <source>Paste address from clipboard</source>
        <translation>Копидсон хаягийг буулгах</translation>
    </message>
    <message>
        <source>Alt+P</source>
        <translation>Alt+P</translation>
    </message>
    <message>
        <source>Message:</source>
        <translation>Зурвас:</translation>
    </message>
    <message>
        <source>Pay To:</source>
        <translation>Тѳлѳх хаяг:</translation>
    </message>
    </context>
<context>
    <name>SendConfirmationDialog</name>
    </context>
<context>
    <name>ShutdownWindow</name>
    <message>
        <source>Do not shut down the computer until this window disappears.</source>
        <translation>Энэ цонхыг хаагдтал компьютерээ бүү унтраагаарай</translation>
    </message>
</context>
<context>
    <name>SignVerifyMessageDialog</name>
    <message>
        <source>Alt+A</source>
        <translation>Alt+A</translation>
    </message>
    <message>
        <source>Paste address from clipboard</source>
        <translation>Копидсон хаягийг буулгах</translation>
    </message>
    <message>
        <source>Alt+P</source>
        <translation>Alt+P</translation>
    </message>
    <message>
        <source>Clear &amp;All</source>
        <translation>&amp;Бүгдийг Цэвэрлэ</translation>
    </message>
    </context>
<context>
    <name>TrafficGraphWidget</name>
    </context>
<context>
    <name>TransactionDesc</name>
    <message>
        <source>Date</source>
        <translation>Огноо</translation>
    </message>
    <message>
        <source>unknown</source>
        <translation>үл мэдэгдэх</translation>
    </message>
    <message>
        <source>Amount</source>
        <translation>Хэмжээ</translation>
    </message>
    </context>
<context>
    <name>TransactionDescDialog</name>
    <message>
        <source>This pane shows a detailed description of the transaction</source>
        <translation>Гүйлгээний дэлгэрэнгүйг энэ бичил цонх харуулж байна</translation>
    </message>
    </context>
<context>
    <name>TransactionTableModel</name>
    <message>
        <source>Date</source>
        <translation>Огноо</translation>
    </message>
    </context>
<context>
    <name>TransactionView</name>
    <message>
        <source>Confirmed</source>
        <translation>Баталгаажлаа</translation>
    </message>
    <message>
        <source>Date</source>
        <translation>Огноо</translation>
    </message>
    </context>
<context>
    <name>UnitDisplayStatusBarControl</name>
    </context>
<context>
    <name>WalletController</name>
    </context>
<context>
    <name>WalletFrame</name>
    </context>
<context>
    <name>WalletModel</name>
    <message>
        <source>Send Coins</source>
        <translation>Зоос явуулах</translation>
    </message>
    </context>
<context>
    <name>WalletView</name>
    <message>
        <source>&amp;Export</source>
        <translation>&amp;Экспортдлох</translation>
    </message>
    <message>
        <source>Export the data in the current tab to a file</source>
        <translation>Сонгогдсон таб дээрхи дата-г экспортлох</translation>
    </message>
    </context>
<context>
    <name>bitcoin-core</name>
    <message>
        <source>Insufficient funds</source>
        <translation>Таны дансны үлдэгдэл хүрэлцэхгүй байна</translation>
    </message>
    <message>
        <source>Loading block index...</source>
        <translation>Блокийн индексүүдийг ачааллаж байна...</translation>
    </message>
    <message>
        <source>Loading wallet...</source>
        <translation>Түрүйвчийг ачааллаж байна...</translation>
    </message>
    <message>
        <source>Rescanning...</source>
        <translation>Ахин уншиж байна...</translation>
    </message>
    <message>
        <source>Done loading</source>
        <translation>Ачааллаж дууслаа</translation>
    </message>
</context>
</TS><|MERGE_RESOLUTION|>--- conflicted
+++ resolved
@@ -122,13 +122,6 @@
         <translation>Оношилгоо ба засварын консолыг онгойлго</translation>
     </message>
     <message>
-<<<<<<< HEAD
-        <source>Bitcoin</source>
-        <translation>Blackcoin</translation>
-    </message>
-    <message>
-=======
->>>>>>> 2f9f9b37
         <source>&amp;Show / Hide</source>
         <translation>&amp;Харуул / Нуу</translation>
     </message>
