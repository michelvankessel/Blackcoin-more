<TS language="ta" version="2.1">
<context>
    <name>AddressBookPage</name>
    <message>
        <source>Create a new address</source>
        <translation>ஒரு புதிய முகவரியை உருவாக்கு</translation>
    </message>
    <message>
        <source>&amp;New</source>
        <translation>&amp;புதிய</translation>
    </message>
    <message>
        <source>Copy the currently selected address to the system clipboard</source>
        <translation>தற்போது தேர்ந்தெடுக்கப்பட்ட முகவரியை கணினி கிளிப்போர்டுக்கு நகலெடுக்கவும்.</translation>
    </message>
    <message>
        <source>&amp;Copy</source>
        <translation>&amp;நகல்</translation>
    </message>
    <message>
        <source>C&amp;lose</source>
        <translation>&amp;மூடு</translation>
    </message>
    <message>
        <source>Delete the currently selected address from the list</source>
        <translation>தற்போது தேர்ந்தெடுக்கப்பட்ட முகவரி பட்டியலிலிருந்து நீக்கவும்</translation>
    </message>
    <message>
        <source>Enter address or label to search</source>
        <translation>தேட முகவரி அல்லது லேபிளை உள்ளிடவும்</translation>
    </message>
    <message>
        <source>Export the data in the current tab to a file</source>
        <translation>தற்போதைய தாவலில் தரவை ஒரு கோப்பிற்கு ஏற்றுமதி செய்க</translation>
    </message>
    <message>
        <source>&amp;Export</source>
        <translation>&amp;ஏற்றுமதி</translation>
    </message>
    <message>
        <source>&amp;Delete</source>
        <translation>&amp;அழி</translation>
    </message>
    <message>
        <source>Choose the address to send coins to</source>
        <translation>நாணயங்களை அனுப்புவதற்கு முகவரியைத் தேர்வு செய்க</translation>
    </message>
    <message>
        <source>Choose the address to receive coins with</source>
        <translation>நாணயங்களைப் பெற முகவரியைத் தேர்வுசெய்யவும்</translation>
    </message>
    <message>
        <source>Sending addresses</source>
        <translation>முகவரிகள் அனுப்பப்படுகின்றன</translation>
    </message>
    <message>
        <source>Receiving addresses</source>
        <translation>முகவரிகள் பெறப்படுகின்றன</translation>
    </message>
    <message>
        <source>These are your Bitcoin addresses for sending payments. Always check the amount and the receiving address before sending coins.</source>
        <translation>இவை பணம் அனுப்புவதற்கு உங்கள் பிட்கின் முகவரிகள். நாணயங்களை அனுப்புவதற்கு முன் எப்பொழுதும் தொகையும் பெறுதலையும் சரிபார்க்கவும்.</translation>
    </message>
    <message>
        <source>These are your Bitcoin addresses for receiving payments. It is recommended to use a new receiving address for each transaction.</source>
        <translation>இவை உங்கள் Bitcoin முகவரிகள் பணம் பெறுவதற்கு. ஒவ்வொரு பரிவர்த்தனைக்கும் புதிய பெறுதல் முகவரியைப் பயன்படுத்த பரிந்துரைக்கப்படுகிறது.</translation>
    </message>
    <message>
        <source>&amp;Copy Address</source>
        <translation>&amp; நகல் முகவரி</translation>
    </message>
    <message>
        <source>Copy &amp;Label</source>
        <translation>&amp; லேபிள் நகலெடு</translation>
    </message>
    <message>
        <source>&amp;Edit</source>
        <translation>&amp;தொகு</translation>
    </message>
    <message>
        <source>Export Address List</source>
        <translation>முகவரி பட்டியல் ஏற்றுமதி</translation>
    </message>
    <message>
        <source>Comma separated file (*.csv)</source>
        <translation>கமா பிரிக்கப்பட்ட கோப்பு</translation>
    </message>
    <message>
        <source>Exporting Failed</source>
        <translation>ஏற்றுமதி தோல்வியடைந்தது</translation>
    </message>
    </context>
<context>
    <name>AddressTableModel</name>
    <message>
        <source>Label</source>
        <translation>லேபிள்</translation>
    </message>
    <message>
        <source>Address</source>
        <translation>முகவரி</translation>
    </message>
    <message>
        <source>(no label)</source>
        <translation>(லேபிள் இல்லை)</translation>
    </message>
</context>
<context>
    <name>AskPassphraseDialog</name>
    <message>
        <source>Passphrase Dialog</source>
        <translation>கடவுச்சொல் உரையாடல்</translation>
    </message>
    <message>
        <source>Enter passphrase</source>
        <translation>கடவுச்சொற்றொடரை உள்ளிடுக</translation>
    </message>
    <message>
        <source>New passphrase</source>
        <translation>புதிய கடவுச்சொல்</translation>
    </message>
    <message>
        <source>Repeat new passphrase</source>
        <translation>புதிய கடவுச்சொற்றொடரைக் கோருக</translation>
    </message>
    <message>
        <source>Show password</source>
        <translation>கடவுச்சொல்லை காட்டவும்</translation>
    </message>
    <message>
        <source>Enter the new passphrase to the wallet.&lt;br/&gt;Please use a passphrase of &lt;b&gt;ten or more random characters&lt;/b&gt;, or &lt;b&gt;eight or more words&lt;/b&gt;.</source>
        <translation>புதிய கடவுச்சொற்றொடரை வாலட்டில் சேர்க்கவும். பத்து அல்லது அதற்கு மேற்பட்ட சீரற்ற எழுத்துகள் அல்லது எட்டு அல்லது அதற்கு மேற்பட்ட சொற்களின் கடவுச்சொற்றொடரைப் பயன்படுத்தவும்.</translation>
    </message>
    <message>
        <source>Encrypt wallet</source>
        <translation>பணப்பையை குறியாக்கு</translation>
    </message>
    <message>
        <source>This operation needs your wallet passphrase to unlock the wallet.</source>
        <translation>பணப்பையை திறக்க, உங்கள் செயல்பாடு உங்கள் பணப்பை கடவுச்சொல்லை தேவை.</translation>
    </message>
    <message>
        <source>Unlock wallet</source>
        <translation>பணப்பை திறக்க</translation>
    </message>
    <message>
        <source>This operation needs your wallet passphrase to decrypt the wallet.</source>
        <translation>இந்தப் பணிக்கான பணப்பையை டிராப் செய்ய உங்கள் பணப்பை கடவுச்சொல் தேவை.</translation>
    </message>
    <message>
        <source>Decrypt wallet</source>
        <translation>குறியாக்க பணப்பை</translation>
    </message>
    <message>
        <source>Change passphrase</source>
        <translation>கடவுச்சொல்லை மாற்றுக</translation>
    </message>
    <message>
        <source>Enter the old passphrase and new passphrase to the wallet.</source>
        <translation>பழைய கடவுச்சொற்றொடரை மற்றும் புதிய கடவுச்சொற்றொடரை பணப்பைக்கு சேர்க்கவும்.</translation>
    </message>
    <message>
        <source>Confirm wallet encryption</source>
        <translation>பணப்பை குறியாக்கத்தை உறுதிப்படுத்துக</translation>
    </message>
    <message>
        <source>Warning: If you encrypt your wallet and lose your passphrase, you will &lt;b&gt;LOSE ALL OF YOUR BITCOINS&lt;/b&gt;!</source>
        <translation>எச்சரிக்கை: உங்கள் பணப்பையை குறியாக்கி உங்கள் கடவுச்சொற்றொடரை இழந்தால், நீங்கள் உங்கள் பைட்கோனை இழக்கலாம்!</translation>
    </message>
    <message>
        <source>Are you sure you wish to encrypt your wallet?</source>
        <translation>உங்கள் பணப்பை மறைக்க விரும்புகிறீர்களா?</translation>
    </message>
    <message>
        <source>Wallet encrypted</source>
        <translation>கைப்பை குறியாக்கம் செய்யப்பட்டது</translation>
    </message>
    <message>
        <source>IMPORTANT: Any previous backups you have made of your wallet file should be replaced with the newly generated, encrypted wallet file. For security reasons, previous backups of the unencrypted wallet file will become useless as soon as you start using the new, encrypted wallet.</source>
        <translation>முக்கியமானது: உங்கள் பணப்பரிமாற்றத்தை நீங்கள் உருவாக்கிய முந்தைய காப்புப்பிரதி புதிதாக உருவாக்கப்பட்ட, மறைகுறியாக்கப்பட்ட பணப்பரிமாற்றத்துடன் மாற்றப்பட வேண்டும். பாதுகாப்பு காரணங்களுக்காக, நீங்கள் புதிய, மறைகுறியாக்கப்பட்ட பணப்பையைப் பயன்படுத்த ஆரம்பித்தவுடன், மறைகுறியாக்கப்பட்ட பணப்பல் கோப்பின் முந்தைய காப்புப்பிரதிகள் பயனற்றதாகிவிடும்.</translation>
    </message>
    <message>
        <source>Wallet encryption failed</source>
        <translation>கைப்பை குறியாக்கம் தோல்வியடைந்தது</translation>
    </message>
    <message>
        <source>Wallet encryption failed due to an internal error. Your wallet was not encrypted.</source>
        <translation>உள்ளக பிழை காரணமாக வால்லெட் குறியாக்கம் தோல்வியடைந்தது. உங்கள் பணப்பை மறைகுறியாக்கப்படவில்லை.</translation>
    </message>
    <message>
        <source>The supplied passphrases do not match.</source>
        <translation>வழங்கப்பட்ட கடவுச்சொற்கள் பொருந்தவில்லை.</translation>
    </message>
    <message>
        <source>Wallet unlock failed</source>
        <translation>Wallet திறத்தல் தோல்வி</translation>
    </message>
    <message>
        <source>The passphrase entered for the wallet decryption was incorrect.</source>
        <translation>பணப்பைக் குறியாக்கத்திற்கு அனுப்பப்பட்ட கடவுச்சொல் தவறானது.</translation>
    </message>
    <message>
        <source>Wallet decryption failed</source>
        <translation>Wallet குறியாக்கம் தோல்வியடைந்தது</translation>
    </message>
    <message>
        <source>Wallet passphrase was successfully changed.</source>
        <translation>Wallet குறியாக்கம் தோல்வியடைந்தது</translation>
    </message>
    <message>
        <source>Warning: The Caps Lock key is on!</source>
        <translation>எச்சரிக்கை: Caps Lock விசை இயக்கத்தில் உள்ளது!</translation>
    </message>
</context>
<context>
    <name>BanTableModel</name>
    <message>
        <source>IP/Netmask</source>
        <translation>IP/Netmask</translation>
    </message>
    <message>
        <source>Banned Until</source>
        <translation>வரை தடை செய்யப்பட்டது</translation>
    </message>
</context>
<context>
    <name>BitcoinGUI</name>
    <message>
        <source>Sign &amp;message...</source>
        <translation>கையொப்பம் &amp; செய்தி ...</translation>
    </message>
    <message>
        <source>Synchronizing with network...</source>
        <translation>நெட்வொர்க்குடன் ஒத்திசை ...</translation>
    </message>
    <message>
        <source>&amp;Overview</source>
        <translation>&amp;கண்ணோட்டம்</translation>
    </message>
    <message>
        <source>Show general overview of wallet</source>
        <translation>பணப்பை பொது கண்ணோட்டத்தை காட்டு</translation>
    </message>
    <message>
        <source>&amp;Transactions</source>
        <translation>&amp;பரிவர்த்தனைகள்</translation>
    </message>
    <message>
        <source>Browse transaction history</source>
        <translation>பணப்பை பொது கண்ணோட்டத்தை காட்டு</translation>
    </message>
    <message>
        <source>E&amp;xit</source>
        <translation>&amp;வெளியேறு</translation>
    </message>
    <message>
        <source>Quit application</source>
        <translation>விலகு</translation>
    </message>
    <message>
        <source>About &amp;Qt</source>
        <translation>&amp;Qt-ஐ பற்றி</translation>
    </message>
    <message>
        <source>Show information about Qt</source>
        <translation>Qt பற்றி தகவலைக் காட்டு</translation>
    </message>
    <message>
        <source>&amp;Options...</source>
        <translation>&amp;விருப்பங்கள்...</translation>
    </message>
    <message>
        <source>&amp;Encrypt Wallet...</source>
        <translation>&amp;என்க்ரிப்ட் பணப்பை...</translation>
    </message>
    <message>
        <source>&amp;Change Passphrase...</source>
        <translation>கடவுச்சொல்லை மாற்று &amp; ...</translation>
    </message>
    <message>
        <source>Open &amp;URI...</source>
        <translation>&amp;URI-ஐ திற</translation>
    </message>
    <message>
        <source>Wallet:</source>
        <translation>கைப்பை:</translation>
    </message>
    <message>
        <source>Click to disable network activity.</source>
        <translation>பிணைய செயல்பாட்டை முடக்க கிளிக் செய்க.</translation>
    </message>
    <message>
        <source>Network activity disabled.</source>
        <translation>நெட்வொர்க் செயல்பாடு முடக்கப்பட்டது.</translation>
    </message>
    <message>
        <source>Click to enable network activity again.</source>
        <translation>நெட்வொர்க் செயல்பாட்டை மீண்டும் இயக்க கிளிக் செய்க.</translation>
    </message>
    <message>
        <source>Syncing Headers (%1%)...</source>
        <translation>தலைப்புகளை ஒத்திசைக்கிறது (%1%)</translation>
    </message>
    <message>
        <source>Reindexing blocks on disk...</source>
        <translation>வட்டில் தொகுதிகளை மறுஇயக்குகிறது ...</translation>
    </message>
    <message>
        <source>Send coins to a Bitcoin address</source>
        <translation>ஒரு விக்கிபீடியா முகவரிக்கு நாணயங்களை அனுப்பவும்</translation>
    </message>
    <message>
        <source>Backup wallet to another location</source>
        <translation>வேறொரு இடத்திற்கு காப்புப் பெட்டகம்</translation>
    </message>
    <message>
        <source>Change the passphrase used for wallet encryption</source>
        <translation>பணப்பை குறியாக்கத்திற்காக பயன்படுத்தப்படும் கடவுச்சொற்றொடரை மாற்றவும்</translation>
    </message>
    <message>
        <source>&amp;Debug window</source>
        <translation>&amp; பிழைத்திருத்த சாளரம்</translation>
    </message>
    <message>
        <source>Open debugging and diagnostic console</source>
        <translation>பிழைத்திருத்த மற்றும் கண்டறிதல் பணியகம் திறக்க</translation>
    </message>
    <message>
        <source>&amp;Verify message...</source>
        <translation>&amp;செய்தியை சரிசெய்...</translation>
    </message>
    <message>
        <source>Bitcoin</source>
        <translation>Blackcoin</translation>
    </message>
    <message>
        <source>Wallet</source>
        <translation>பணப்பை</translation>
    </message>
    <message>
        <source>&amp;Send</source>
        <translation>&amp;அனுப்பு</translation>
    </message>
    <message>
        <source>&amp;Receive</source>
        <translation>&amp;பெறு</translation>
    </message>
    <message>
        <source>&amp;Show / Hide</source>
        <translation>&amp;காட்டு/மறை</translation>
    </message>
    <message>
        <source>Show or hide the main Window</source>
        <translation>முக்கிய சாளரத்தை காட்டு அல்லது மறைக்க</translation>
    </message>
    <message>
        <source>Encrypt the private keys that belong to your wallet</source>
        <translation>உங்கள் பணப்பைச் சேர்ந்த தனிப்பட்ட விசைகளை குறியாக்குக</translation>
    </message>
    <message>
        <source>Sign messages with your Bitcoin addresses to prove you own them</source>
        <translation>
உங்கள் பிட்டினின் முகவரியுடன் செய்திகளை உங்களிடம் வைத்திருப்பதை நிரூபிக்க</translation>
    </message>
    <message>
        <source>Verify messages to ensure they were signed with specified Bitcoin addresses</source>
        <translation>குறிப்பிடப்பட்ட விக்கிபீடியா முகவர்களுடன் கையொப்பமிடப்பட்டதை உறுதிப்படுத்த, செய்திகளை சரிபார்க்கவும்</translation>
    </message>
    <message>
        <source>&amp;File</source>
        <translation>&amp;கோப்பு</translation>
    </message>
    <message>
        <source>&amp;Settings</source>
        <translation>&amp;அமைப்பு</translation>
    </message>
    <message>
        <source>&amp;Help</source>
        <translation>&amp;உதவி</translation>
    </message>
    <message>
        <source>Tabs toolbar</source>
        <translation>தாவல்கள் கருவிப்பட்டி</translation>
    </message>
    <message>
        <source>Request payments (generates QR codes and bitcoin: URIs)</source>
        <translation>கொடுப்பனவுகளை கோருதல் (QR குறியீடுகள் மற்றும் bitcoin உருவாக்குகிறது: URI கள்)</translation>
    </message>
    <message>
        <source>Show the list of used sending addresses and labels</source>
        <translation>பயன்படுத்தப்பட்ட அனுப்புதல்கள் மற்றும் லேபிள்களின் பட்டியலைக் காட்டு</translation>
    </message>
    <message>
        <source>Show the list of used receiving addresses and labels</source>
        <translation>பயன்படுத்திய முகவரிகள் மற்றும் லேபிள்களின் பட்டியலைக் காட்டு</translation>
    </message>
    <message>
        <source>Open a bitcoin: URI or payment request</source>
        <translation>ஒரு Bitcoin திறக்க: URI அல்லது பணம் கோரிக்கை</translation>
    </message>
    <message>
        <source>&amp;Command-line options</source>
        <translation>&amp; கட்டளை வரி விருப்பங்கள்
</translation>
    </message>
    <message>
        <source>Indexing blocks on disk...</source>
        <translation>வட்டில் தொகுதிகளை குறியாக்குகிறது ...</translation>
    </message>
    <message>
        <source>Processing blocks on disk...</source>
        <translation>வட்டில் தொகுதிகள் செயலாக்கப்படுகின்றன ...</translation>
    </message>
    <message>
        <source>%1 behind</source>
        <translation>%1 பின்னால்</translation>
    </message>
    <message>
        <source>Transactions after this will not yet be visible.</source>
        <translation>இதற்குப் பின் பரிமாற்றங்கள் இன்னும் காணப்படாது.</translation>
    </message>
    <message>
        <source>Error</source>
        <translation>தவறு</translation>
    </message>
    <message>
        <source>Warning</source>
        <translation>எச்சரிக்கை</translation>
    </message>
    <message>
        <source>Information</source>
        <translation>தகவல்</translation>
    </message>
    <message>
        <source>Up to date</source>
        <translation>தேதி வரை</translation>
    </message>
    <message>
        <source>Connecting to peers...</source>
        <translation>சக இணைக்கும்...</translation>
    </message>
    <message>
        <source>Catching up...</source>
        <translation>பிடித்துகொள்...</translation>
    </message>
    <message>
        <source>Date: %1
</source>
        <translation>தேதி: %1
</translation>
    </message>
    <message>
        <source>Amount: %1
</source>
        <translation>தொகை: %1
</translation>
    </message>
    <message>
        <source>Type: %1
</source>
        <translation>வகை: %1
</translation>
    </message>
    <message>
        <source>Address: %1
</source>
        <translation>முகவரி: %1
</translation>
    </message>
    <message>
        <source>Sent transaction</source>
        <translation>அனுப்பிய பரிவர்த்தனை</translation>
    </message>
    <message>
        <source>Incoming transaction</source>
        <translation>உள்வரும் பரிவர்த்தனை</translation>
    </message>
    <message>
        <source>HD key generation is &lt;b&gt;enabled&lt;/b&gt;</source>
        <translation>HD முக்கிய தலைமுறை இயக்கப்பட்டது</translation>
    </message>
    <message>
        <source>HD key generation is &lt;b&gt;disabled&lt;/b&gt;</source>
        <translation>
HD முக்கிய தலைமுறை முடக்கப்பட்டுள்ளது</translation>
    </message>
    <message>
        <source>Wallet is &lt;b&gt;encrypted&lt;/b&gt; and currently &lt;b&gt;unlocked&lt;/b&gt;</source>
        <translation>Wallet குறியாக்கப்பட்டு தற்போது திறக்கப்பட்டது</translation>
    </message>
    <message>
        <source>Wallet is &lt;b&gt;encrypted&lt;/b&gt; and currently &lt;b&gt;locked&lt;/b&gt;</source>
        <translation>Wallet குறியாக்கப்பட்டு தற்போது பூட்டப்பட்டுள்ளது</translation>
    </message>
    <message>
        <source>A fatal error occurred. Bitcoin can no longer continue safely and will quit.</source>
        <translation>Wallet குறியாக்கப்பட்டு தற்போது பூட்டப்பட்டுள்ளது</translation>
    </message>
</context>
<context>
    <name>CoinControlDialog</name>
    <message>
        <source>Coin Selection</source>
        <translation>நாணயம் தேர்வு</translation>
    </message>
    <message>
        <source>Quantity:</source>
        <translation>அளவு</translation>
    </message>
    <message>
        <source>Bytes:</source>
        <translation>பைட்டுகள்</translation>
    </message>
    <message>
        <source>Amount:</source>
        <translation>விலை:</translation>
    </message>
    <message>
        <source>Fee:</source>
        <translation>கட்டணம்:</translation>
    </message>
    <message>
        <source>Dust:</source>
        <translation>டஸ்ட்</translation>
    </message>
    <message>
        <source>After Fee:</source>
        <translation>கட்டணத்திறகுப் பின்:</translation>
    </message>
    <message>
        <source>Change:</source>
        <translation>மாற்று:</translation>
    </message>
    <message>
        <source>(un)select all</source>
        <translation>அனைத்தையும் தேர்வுநீக்கு</translation>
    </message>
    <message>
        <source>Tree mode</source>
        <translation>மரம் பயன்முறை</translation>
    </message>
    <message>
        <source>List mode</source>
        <translation>பட்டியல் பயன்முறை</translation>
    </message>
    <message>
        <source>Amount</source>
        <translation>விலை</translation>
    </message>
    <message>
        <source>Received with label</source>
        <translation>லேபல் மூலம் பெறப்பட்டது</translation>
    </message>
    <message>
        <source>Received with address</source>
        <translation>முகவரி பெற்றார்</translation>
    </message>
    <message>
        <source>Date</source>
        <translation>தேதி</translation>
    </message>
    <message>
        <source>Confirmations</source>
        <translation>உறுதிப்படுத்தல்கள்</translation>
    </message>
    <message>
        <source>Confirmed</source>
        <translation>உறுதியாக</translation>
    </message>
    <message>
        <source>Copy address</source>
        <translation>முகவரி முகவரியை நகலெடுக்கவும்</translation>
    </message>
    <message>
        <source>Copy label</source>
        <translation>லேபிளை நகலெடு</translation>
    </message>
    <message>
<<<<<<< HEAD
        <source>Bitcoin</source>
        <translation>Bitcoin</translation>
    </message>
    <message>
        <source>Error</source>
        <translation>தவறு</translation>
=======
        <source>Copy amount</source>
        <translation>நகல் நகல்</translation>
>>>>>>> 2f4f2d38
    </message>
    <message>
        <source>Copy transaction ID</source>
        <translation>பரிவர்த்தனை ஐடியை நகலெடு</translation>
    </message>
    <message>
        <source>Lock unspent</source>
        <translation>விலக்கு இல்லை</translation>
    </message>
    <message>
        <source>Unlock unspent</source>
        <translation>விலக்கு திறக்க</translation>
    </message>
    <message>
        <source>Copy quantity</source>
        <translation>அளவு அளவு</translation>
    </message>
    <message>
        <source>Copy fee</source>
        <translation>நகல் கட்டணம்</translation>
    </message>
    <message>
        <source>Copy after fee</source>
        <translation>நகல் கட்டணம்</translation>
    </message>
    <message>
        <source>Copy bytes</source>
        <translation>நகல் கட்டணம்</translation>
    </message>
    <message>
        <source>Copy dust</source>
        <translation>தூசி நகலெடுக்கவும்</translation>
    </message>
    <message>
        <source>Copy change</source>
        <translation>மாற்றத்தை நகலெடுக்கவும்</translation>
    </message>
    <message>
        <source>yes</source>
        <translation>ஆம்</translation>
    </message>
    <message>
        <source>no</source>
        <translation>இல்லை</translation>
    </message>
    <message>
        <source>This label turns red if any recipient receives an amount smaller than the current dust threshold.</source>
        <translation>நடப்பு தூசி நிலையை விட குறைவான அளவு பெறுநரை பெறுமானால் இந்த லேபிள் சிவப்பு நிறமாக மாறும்.</translation>
    </message>
    <message>
        <source>(no label)</source>
        <translation>(லேபிள் இல்லை)</translation>
    </message>
    <message>
        <source>change from %1 (%2)</source>
        <translation>%1 (%2) இலிருந்து மாற்றவும்</translation>
    </message>
    <message>
        <source>(change)</source>
        <translation>(மாற்றம்)</translation>
    </message>
</context>
<context>
    <name>EditAddressDialog</name>
    <message>
        <source>Edit Address</source>
        <translation>முகவரி திருத்த</translation>
    </message>
    <message>
        <source>&amp;Label</source>
        <translation>&amp; சிட்டை</translation>
    </message>
    <message>
        <source>The label associated with this address list entry</source>
        <translation>இந்த முகவரி பட்டியலுடன் தொடர்புடைய லேபிள்</translation>
    </message>
    <message>
        <source>The address associated with this address list entry. This can only be modified for sending addresses.</source>
        <translation>முகவரி முகவரியுடன் தொடர்புடைய முகவரி முகவரி. முகவரிகள் அனுப்புவதற்கு இது மாற்றியமைக்கப்படலாம்.</translation>
    </message>
    <message>
        <source>&amp;Address</source>
        <translation>&amp;முகவரி</translation>
    </message>
    <message>
        <source>New sending address</source>
        <translation>முகவரி அனுப்பும் புதியது</translation>
    </message>
    <message>
        <source>Edit receiving address</source>
        <translation>முகவரியைப் பெறுதல் திருத்து</translation>
    </message>
    <message>
        <source>Edit sending address</source>
        <translation>முகவரியை அனுப்புவதைத் திருத்து</translation>
    </message>
    <message>
        <source>Could not unlock wallet.</source>
        <translation>பணப்பை திறக்க முடியவில்லை.</translation>
    </message>
    <message>
        <source>New key generation failed.</source>
        <translation>புதிய முக்கிய தலைமுறை தோல்வியடைந்தது.</translation>
    </message>
</context>
<context>
    <name>FreespaceChecker</name>
    <message>
        <source>A new data directory will be created.</source>
        <translation>புதிய தரவு அடைவு உருவாக்கப்படும்.</translation>
    </message>
    <message>
        <source>name</source>
        <translation>பெயர்</translation>
    </message>
    <message>
        <source>Path already exists, and is not a directory.</source>
        <translation>பாதை ஏற்கனவே உள்ளது, மற்றும் ஒரு அடைவு இல்லை.</translation>
    </message>
    <message>
        <source>Cannot create data directory here.</source>
        <translation>இங்கே தரவு அடைவு உருவாக்க முடியாது.</translation>
    </message>
</context>
<context>
    <name>HelpMessageDialog</name>
    <message>
        <source>version</source>
        <translation>பதிப்பு</translation>
    </message>
    <message>
        <source>Command-line options</source>
        <translation>கட்டளை வரி விருப்பங்கள்</translation>
    </message>
</context>
<context>
    <name>Intro</name>
    <message>
        <source>Welcome</source>
        <translation>நல்வரவு</translation>
    </message>
    <message>
        <source>When you click OK, %1 will begin to download and process the full %4 block chain (%2GB) starting with the earliest transactions in %3 when %4 initially launched.</source>
        <translation>நீங்கள் சரி என்பதைக் கிளிக் செய்தால் %1 ஆரம்பத்தில் %4 இல் ஆரம்பிக்கப்பட்ட %3 இன் ஆரம்ப பரிவர்த்தனைகளைத் தொடங்கும் போது முழு %4 தொகுதி சங்கிலி (%2GB) பதிவிறக்க மற்றும் செயலாக்கத் தொடங்கும்.</translation>
    </message>
    <message>
        <source>If you have chosen to limit block chain storage (pruning), the historical data must still be downloaded and processed, but will be deleted afterward to keep your disk usage low.</source>
        <translation>தடுப்பு சங்கிலி சேமிப்பகத்தை (கத்தரித்து) கட்டுப்படுத்த நீங்கள் தேர்ந்தெடுக்கப்பட்டிருந்தால், வரலாற்றுத் தரவுகள் இன்னும் பதிவிறக்கம் செய்யப்பட்டு, செயல்படுத்தப்பட வேண்டும், ஆனால் உங்கள் வட்டுப் பயன்பாட்டை குறைவாக வைத்திருப்பதற்குப் பிறகு நீக்கப்படும்.</translation>
    </message>
    <message>
        <source>Use the default data directory</source>
        <translation>இயல்புநிலை தரவு கோப்பகத்தைப் பயன்படுத்தவும்</translation>
    </message>
    <message>
        <source>Use a custom data directory:</source>
        <translation>தனிப்பயன் தரவு கோப்பகத்தைப் பயன்படுத்தவும்:</translation>
    </message>
    <message>
        <source>Bitcoin</source>
        <translation>Bitcoin</translation>
    </message>
    <message>
        <source>The wallet will also be stored in this directory.</source>
        <translation>பணத்தாள் இந்த அடைவில் சேமிக்கப்படும்.</translation>
    </message>
    <message>
        <source>Error</source>
        <translation>தவறு</translation>
    </message>
    </context>
<context>
    <name>ModalOverlay</name>
    <message>
        <source>Form</source>
        <translation>படிவம்</translation>
    </message>
    <message>
        <source>Recent transactions may not yet be visible, and therefore your wallet's balance might be incorrect. This information will be correct once your wallet has finished synchronizing with the bitcoin network, as detailed below.</source>
        <translation>சமீபத்திய பரிவர்த்தனைகள் இன்னும் காணப்படாமல் இருக்கலாம், எனவே உங்கள் பணப்பையின் சமநிலை தவறாக இருக்கலாம். கீழே விவரிக்கப்பட்டுள்ளபடி, உங்கள் பணப்பை பிட்ஃபோனை நெட்வொர்க்குடன் ஒத்திசைக்க முடிந்ததும் இந்த தகவல் சரியாக இருக்கும்.</translation>
    </message>
    <message>
        <source>Attempting to spend bitcoins that are affected by not-yet-displayed transactions will not be accepted by the network.</source>
        <translation>இதுவரை காட்டப்படாத பரிவர்த்தனைகளால் பாதிக்கப்படும் பிட்னிக்களை செலவிடுவதற்கு முயற்சி பிணையத்தால் ஏற்கப்படாது.</translation>
    </message>
    <message>
        <source>Number of blocks left</source>
        <translation>மீதமுள்ள தொகுதிகள் உள்ளன</translation>
    </message>
    <message>
        <source>Unknown...</source>
        <translation>தெரியாதது ...</translation>
    </message>
    <message>
        <source>Last block time</source>
        <translation>கடைசி தடுப்பு நேரம்</translation>
    </message>
    <message>
        <source>Progress</source>
        <translation>முன்னேற்றம்</translation>
    </message>
    <message>
        <source>Progress increase per hour</source>
        <translation>மணி நேரத்திற்கு முன்னேற்றம் அதிகரிப்பு</translation>
    </message>
    <message>
        <source>calculating...</source>
        <translation>கணக்கிடுகிறது ...</translation>
    </message>
    <message>
        <source>Estimated time left until synced</source>
        <translation>ஒத்திசைக்கப்படும் வரை மதிப்பிடப்பட்ட நேரங்கள் உள்ளன</translation>
    </message>
    <message>
        <source>Hide</source>
        <translation>மறை</translation>
    </message>
    </context>
<context>
    <name>OpenURIDialog</name>
    <message>
        <source>Open URI</source>
        <translation>URI-ஐ திற</translation>
    </message>
    <message>
        <source>Open payment request from URI or file</source>
        <translation>URI அல்லது கோப்பிலிருந்து பணம் செலுத்துவதற்கான கோரிக்கையைத் திறக்கவும்</translation>
    </message>
    <message>
        <source>URI:</source>
        <translation>URI:</translation>
    </message>
    <message>
        <source>Select payment request file</source>
        <translation>பணம் கோரிக்கை கோப்பைத் தேர்ந்தெடுக்கவும்</translation>
    </message>
    <message>
        <source>Select payment request file to open</source>
        <translation>திறக்க கட்டணம் கோரிக்கை கோப்பைத் தேர்ந்தெடுக்கவும்</translation>
    </message>
</context>
<context>
    <name>OptionsDialog</name>
    <message>
        <source>Options</source>
        <translation>விருப்பத்தேர்வு</translation>
    </message>
    <message>
        <source>&amp;Main</source>
        <translation>&amp;தலைமை</translation>
    </message>
    <message>
        <source>Size of &amp;database cache</source>
        <translation>&amp; தரவுத்தள தேக்ககத்தின் அளவு</translation>
    </message>
    <message>
        <source>MB</source>
        <translation>MB</translation>
    </message>
    <message>
        <source>Number of script &amp;verification threads</source>
        <translation>ஸ்கிரிப்ட் &amp; சரிபார்ப்பு நூல்கள் எண்ணிக்கை</translation>
    </message>
    <message>
        <source>IP address of the proxy (e.g. IPv4: 127.0.0.1 / IPv6: ::1)</source>
        <translation>ப்ராக்ஸியின் IP முகவரி (எ.கா. IPv4: 127.0.0.1 / IPv6: :: 1)</translation>
    </message>
    <message>
        <source>Shows if the supplied default SOCKS5 proxy is used to reach peers via this network type.</source>
        <translation>வழங்கப்பட்ட முன்னிருப்பு SOCKS5 ப்ராக்ஸி இந்த நெட்வொர்க் வகையின் மூலம் சகலருக்கும் சென்றால் பயன்படுத்தப்படுகிறது.</translation>
    </message>
    <message>
        <source>Use separate SOCKS&amp;5 proxy to reach peers via Tor hidden services:</source>
        <translation>Tor மறைக்கப்பட்ட சேவைகளை வழியாக சகலரையும் அணுக தனித்த SOCKS &amp; 5 ப்ராக்ஸி பயன்படுத்தவும்</translation>
    </message>
    <message>
        <source>Hide the icon from the system tray.</source>
        <translation>கணினி தட்டில் இருந்து ஐகானை மறைக்கவும்.</translation>
    </message>
    <message>
        <source>&amp;Hide tray icon</source>
        <translation>தட்டில் ஐகானை மறை</translation>
    </message>
    <message>
        <source>Minimize instead of exit the application when the window is closed. When this option is enabled, the application will be closed only after selecting Exit in the menu.</source>
        <translation>சாளரத்தை மூடும்போது பயன்பாட்டை வெளியேற்றுவதற்குப் பதிலாக சிறிதாக்கவும். இந்த விருப்பம் இயக்கப்பட்டால், மெனுவில் வெளியேறு தேர்வு செய்த பின் மட்டுமே பயன்பாடு மூடப்படும்.</translation>
    </message>
    <message>
        <source>Open Configuration File</source>
        <translation>கட்டமைப்பு கோப்பை திற</translation>
    </message>
    <message>
        <source>Reset all client options to default.</source>
        <translation>அனைத்து வாடிக்கையாளர் விருப்பங்களையும் இயல்புநிலைக்கு மீட்டமைக்கவும்.</translation>
    </message>
    <message>
        <source>&amp;Reset Options</source>
        <translation>&amp; மீட்டமை விருப்பங்கள்</translation>
    </message>
    <message>
        <source>&amp;Network</source>
        <translation>&amp;பிணையம்</translation>
    </message>
    <message>
        <source>Disables some advanced features but all blocks will still be fully validated. Reverting this setting requires re-downloading the entire blockchain. Actual disk usage may be somewhat higher.</source>
        <translation>சில மேம்பட்ட அம்சங்களை முடக்குகிறது ஆனால் அனைத்து தொகுதிகள் இன்னும் முழுமையாக சரிபார்க்கப்படும். இந்த அமைப்பை மறுபரிசீலனை செய்வது முழுமையான blockchain ஐ மீண்டும் பதிவிறக்க வேண்டும். உண்மையான வட்டு பயன்பாடு ஓரளவு அதிகமாக இருக்கலாம்.</translation>
    </message>
    <message>
        <source>Prune &amp;block storage to</source>
        <translation>பிரவுன் &amp; தடுப்பு சேமிப்பு</translation>
    </message>
    <message>
        <source>GB</source>
        <translation>ஜிபி</translation>
    </message>
    <message>
        <source>Reverting this setting requires re-downloading the entire blockchain.</source>
        <translation>இந்த அமைப்பை மறுபரிசீலனை செய்வது முழுமையான blockchain ஐ மீண்டும் பதிவிறக்க வேண்டும்.</translation>
    </message>
    <message>
        <source>(0 = auto, &lt;0 = leave that many cores free)</source>
        <translation>(0 = தானாக, &lt;0 = பல கருக்கள் விடுபடுகின்றன)</translation>
    </message>
    <message>
        <source>W&amp;allet</source>
        <translation>&amp;பணப்பை</translation>
    </message>
    <message>
        <source>Expert</source>
        <translation>வல்லுநர்</translation>
    </message>
    <message>
        <source>Enable coin &amp;control features</source>
        <translation>நாணயம் மற்றும் கட்டுப்பாட்டு அம்சங்களை இயக்கவும்</translation>
    </message>
    <message>
        <source>If you disable the spending of unconfirmed change, the change from a transaction cannot be used until that transaction has at least one confirmation. This also affects how your balance is computed.</source>
        <translation>உறுதிப்படுத்தப்படாத மாற்றத்தின் செலவினத்தை நீங்கள் முடக்கினால், பரிவர்த்தனையில் குறைந்தது ஒரு உறுதிப்படுத்தல் வரை பரிமாற்றத்திலிருந்து வரும் மாற்றம் பயன்படுத்தப்படாது. இது உங்கள் இருப்பு எவ்வாறு கணக்கிடப்படுகிறது என்பதைப் பாதிக்கிறது.</translation>
    </message>
    <message>
        <source>&amp;Spend unconfirmed change</source>
        <translation>&amp; உறுதிப்படுத்தப்படாத மாற்றத்தை செலவழிக்கவும்</translation>
    </message>
    <message>
        <source>Automatically open the Bitcoin client port on the router. This only works when your router supports UPnP and it is enabled.</source>
        <translation>ரூட்டரில் Bitcoin கிளையன்ட் போர்ட் தானாக திறக்க. இது உங்கள் திசைவி UPnP ஐ ஆதரிக்கும் போது மட்டுமே இயங்குகிறது.</translation>
    </message>
    <message>
        <source>Map port using &amp;UPnP</source>
        <translation>&amp; UPnP ஐப் பயன்படுத்தி வரைபடம் துறைமுகம்</translation>
    </message>
    <message>
        <source>Accept connections from outside.</source>
        <translation>வெளியே இருந்து இணைப்புகளை ஏற்கவும்.</translation>
    </message>
    <message>
        <source>Allow incomin&amp;g connections</source>
        <translation>Incomin &amp; g இணைப்புகளை அனுமதிக்கவும்</translation>
    </message>
    <message>
        <source>Connect to the Bitcoin network through a SOCKS5 proxy.</source>
        <translation>Bitcoin பிணையத்துடன் SOCKS5 ப்ராக்ஸி மூலம் இணைக்கவும்.</translation>
    </message>
    <message>
        <source>&amp;Connect through SOCKS5 proxy (default proxy):</source>
        <translation>&amp; SOCKS5 ப்ராக்ஸி மூலம் இணைக்கவும் (இயல்புநிலை ப்ராக்ஸி):</translation>
    </message>
    <message>
        <source>Proxy &amp;IP:</source>
        <translation>ப்ராக்சி ஐ பி:</translation>
    </message>
    <message>
        <source>&amp;Port:</source>
        <translation>&amp; போர்ட்:</translation>
    </message>
    <message>
        <source>Port of the proxy (e.g. 9050)</source>
        <translation>ப்ராக்ஸியின் போர்ட் (எ.கா 9050)</translation>
    </message>
    <message>
        <source>Used for reaching peers via:</source>
        <translation>சகாக்கள் வழியாக வருவதற்குப் பயன்படுத்தப்பட்டது:</translation>
    </message>
    <message>
        <source>IPv4</source>
        <translation>IPv4</translation>
    </message>
    <message>
        <source>IPv6</source>
        <translation>IPv6</translation>
    </message>
    <message>
        <source>Tor</source>
        <translation>Tor</translation>
    </message>
    <message>
        <source>Connect to the Bitcoin network through a separate SOCKS5 proxy for Tor hidden services.</source>
        <translation>டார் மறைக்கப்பட்ட சேவைகளை தனித்த SOCKS5 ப்ராக்ஸி மூலம் பிட்கோடு நெட்வொர்க்குடன் இணைக்கவும்.</translation>
    </message>
    <message>
        <source>&amp;Window</source>
        <translation>&amp;சாளரம்</translation>
    </message>
    <message>
        <source>Show only a tray icon after minimizing the window.</source>
        <translation>சாளரத்தை குறைப்பதன் பின்னர் ஒரு தட்டு ஐகானை மட்டும் காண்பி.</translation>
    </message>
    <message>
        <source>&amp;Minimize to the tray instead of the taskbar</source>
        <translation>&amp; Taskbar க்கு பதிலாக தட்டில் குறைக்கவும்</translation>
    </message>
    <message>
        <source>M&amp;inimize on close</source>
        <translation>எம் &amp; நெருக்கமாக உள்ளமை</translation>
    </message>
    <message>
        <source>&amp;Display</source>
        <translation>&amp;காட்டு</translation>
    </message>
    <message>
        <source>User Interface &amp;language:</source>
        <translation>பயனர் இடைமுகம் &amp; மொழி:</translation>
    </message>
    <message>
        <source>&amp;Unit to show amounts in:</source>
        <translation>&amp; அளவு:</translation>
    </message>
    <message>
        <source>Choose the default subdivision unit to show in the interface and when sending coins.</source>
        <translation>இடைமுகத்தில் காண்பிக்க மற்றும் நாணயங்களை அனுப்புகையில் இயல்புநிலை துணைப்பிரிவு யூனிட்டை தேர்வு செய்யவும்.</translation>
    </message>
    <message>
        <source>Whether to show coin control features or not.</source>
        <translation>நாணயக் கட்டுப்பாட்டு அம்சங்களைக் காட்டலாமா அல்லது இல்லையா.</translation>
    </message>
    <message>
        <source>&amp;Third party transaction URLs</source>
        <translation>&amp; மூன்றாம் தரப்பு பரிவர்த்தனை URL கள்</translation>
    </message>
    <message>
        <source>&amp;OK</source>
        <translation>&amp;சரி</translation>
    </message>
    <message>
        <source>&amp;Cancel</source>
        <translation>&amp;ரத்து</translation>
    </message>
    <message>
        <source>default</source>
        <translation>இயல்புநிலை</translation>
    </message>
    <message>
        <source>none</source>
        <translation>none</translation>
    </message>
    <message>
<<<<<<< HEAD
        <source>Error</source>
        <translation>தவறு</translation>
    </message>
    </context>
=======
        <source>Confirm options reset</source>
        <translation>விருப்பங்களை மீட்டமைக்கவும்</translation>
    </message>
    <message>
        <source>Client restart required to activate changes.</source>
        <translation>மாற்றங்களைச் செயல்படுத்த கிளையன் மறுதொடக்கம் தேவை.</translation>
    </message>
    <message>
        <source>Client will be shut down. Do you want to proceed?</source>
        <translation>கிளையண்ட் மூடப்படும். நீங்கள் தொடர விரும்புகிறீர்களா?</translation>
    </message>
    <message>
        <source>Configuration options</source>
        <translation>கட்டமைப்பு விருப்பங்கள்</translation>
    </message>
    <message>
        <source>The configuration file is used to specify advanced user options which override GUI settings. Additionally, any command-line options will override this configuration file.</source>
        <translation>GUI அமைப்புகளை மேலெழுதக்கூடிய மேம்பட்ட பயனர் விருப்பங்களைக் குறிப்பிட கட்டமைப்பு கோப்பு பயன்படுத்தப்படுகிறது. கூடுதலாக, எந்த கட்டளை வரி விருப்பங்கள் இந்த கட்டமைப்பு கோப்பு புறக்கணிக்க வேண்டும்.</translation>
    </message>
    <message>
        <source>Error</source>
        <translation>தவறு</translation>
    </message>
    <message>
        <source>The configuration file could not be opened.</source>
        <translation>கட்டமைப்பு கோப்பை திறக்க முடியவில்லை.</translation>
    </message>
    <message>
        <source>This change would require a client restart.</source>
        <translation>இந்த மாற்றம் கிளையன் மறுதொடக்கம் தேவைப்படும்.</translation>
    </message>
    <message>
        <source>The supplied proxy address is invalid.</source>
        <translation>வழங்கப்பட்ட ப்ராக்ஸி முகவரி தவறானது.</translation>
    </message>
</context>
>>>>>>> 2f4f2d38
<context>
    <name>OverviewPage</name>
    <message>
        <source>Form</source>
        <translation>படிவம்</translation>
    </message>
    <message>
        <source>The displayed information may be out of date. Your wallet automatically synchronizes with the Bitcoin network after a connection is established, but this process has not completed yet.</source>
        <translation>காட்டப்படும் தகவல் காலாவதியானதாக இருக்கலாம். ஒரு இணைப்பு நிறுவப்பட்ட பிறகு, உங்கள் பணப்பை தானாக பிட்கோடு நெட்வொர்க்குடன் ஒத்திசைக்கிறது, ஆனால் இந்த செயல்முறை இன்னும் முடிவடையவில்லை.</translation>
    </message>
    <message>
        <source>Watch-only:</source>
        <translation>பார்க்க மட்டுமே:</translation>
    </message>
    <message>
        <source>Available:</source>
        <translation>கிடைக்ககூடிய:</translation>
    </message>
    <message>
        <source>Your current spendable balance</source>
        <translation>உங்கள் தற்போதைய செலவிடத்தக்க இருப்பு</translation>
    </message>
    <message>
        <source>Pending:</source>
        <translation>நிலுவையில்:</translation>
    </message>
    <message>
        <source>Total of transactions that have yet to be confirmed, and do not yet count toward the spendable balance</source>
        <translation>இன்னும் உறுதிப்படுத்தப்பட வேண்டிய பரிவர்த்தனைகளின் மொத்த அளவு, இன்னும் செலவழித்த சமநிலையை நோக்கி கணக்கிடவில்லை</translation>
    </message>
    <message>
        <source>Immature:</source>
        <translation>முதிராத:</translation>
    </message>
    <message>
        <source>Mined balance that has not yet matured</source>
        <translation>இன்னும் முதிர்ச்சியடைந்த மின்கல சமநிலை</translation>
    </message>
    <message>
        <source>Balances</source>
        <translation>மீதி</translation>
    </message>
    <message>
        <source>Total:</source>
        <translation>மொத்தம்:</translation>
    </message>
    <message>
        <source>Your current total balance</source>
        <translation>உங்கள் தற்போதைய மொத்தச் சமநிலை</translation>
    </message>
    <message>
        <source>Your current balance in watch-only addresses</source>
        <translation>வாட்ச் மட்டும் முகவரிகள் உள்ள உங்கள் தற்போதைய இருப்பு</translation>
    </message>
    <message>
        <source>Spendable:</source>
        <translation>Spendable:</translation>
    </message>
    <message>
        <source>Recent transactions</source>
        <translation>சமீபத்திய பரிவர்த்தனைகள்</translation>
    </message>
    <message>
        <source>Unconfirmed transactions to watch-only addresses</source>
        <translation>உறுதிப்படுத்தப்படாத பரிவர்த்தனைகள் மட்டுமே பார்க்கும் முகவரிகள்</translation>
    </message>
    <message>
        <source>Mined balance in watch-only addresses that has not yet matured</source>
        <translation>இன்னும் முதிர்ச்சியடையாமல் இருக்கும் கண்காணிப்பு மட்டும் முகவரிகளில் மின்தடப்பு சமநிலை</translation>
    </message>
    <message>
        <source>Current total balance in watch-only addresses</source>
        <translation>தற்போதைய மொத்த சமநிலை வாட்ச் மட்டும் முகவரிகள்</translation>
    </message>
</context>
<context>
    <name>PaymentServer</name>
    <message>
        <source>Payment request error</source>
        <translation>கட்டணம் கோரிக்கை பிழை</translation>
    </message>
    <message>
        <source>Cannot start bitcoin: click-to-pay handler</source>
        <translation>Bitcoin தொடங்க முடியாது: கிளிக் க்கு ஊதியம் கையாளுதல்</translation>
    </message>
    <message>
        <source>URI handling</source>
        <translation>URI கையாளுதல்</translation>
    </message>
    <message>
        <source>'bitcoin://' is not a valid URI. Use 'bitcoin:' instead.</source>
        <translation>'bitcoin: //' சரியான URI அல்ல. அதற்கு பதிலாக 'பிட்கின்:' பயன்படுத்தவும்.
</translation>
    </message>
    <message>
        <source>URI cannot be parsed! This can be caused by an invalid Bitcoin address or malformed URI parameters.</source>
        <translation>URI அலச முடியாது! தவறான பிட்கின் முகவரி அல்லது தவறான URI அளவுருக்கள் காரணமாக இது ஏற்படலாம்.</translation>
    </message>
    <message>
        <source>Payment request file handling</source>
        <translation>பணம் கோரிக்கை கோப்பு கையாளுதல்</translation>
    </message>
    <message>
        <source>Payment request file cannot be read! This can be caused by an invalid payment request file.</source>
        <translation>கட்டண கோரிக்கை கோப்பு படிக்க முடியாது! இது தவறான கட்டண கோரிக்கை கோப்பால் ஏற்படலாம்.</translation>
    </message>
    <message>
        <source>Payment request rejected</source>
        <translation>கட்டணம் கோரிக்கை நிராகரிக்கப்பட்டது</translation>
    </message>
    <message>
        <source>Payment request network doesn't match client network.</source>
        <translation>வாடிக்கையாளர் நெட்வொர்க்குடன் கட்டண கோரிக்கை பிணையம் பொருந்தவில்லை.</translation>
    </message>
    <message>
        <source>Payment request expired.</source>
        <translation>கட்டணம் கோரிக்கை காலாவதியானது.</translation>
    </message>
    <message>
        <source>Payment request is not initialized.</source>
        <translation>கட்டணம் கோரிக்கை ஆரம்பிக்கப்படவில்லை.</translation>
    </message>
    <message>
        <source>Unverified payment requests to custom payment scripts are unsupported.</source>
        <translation>தனிப்பயன் கட்டண ஸ்கிரிப்டுகளுக்கான சரிபார்க்கப்படாத கட்டண கோரிக்கைகள் ஆதரிக்கப்படவில்லை.</translation>
    </message>
    <message>
        <source>Invalid payment request.</source>
        <translation>தவறான கட்டண கோரிக்கை.</translation>
    </message>
    <message>
        <source>Payment request %1 is too large (%2 bytes, allowed %3 bytes).</source>
        <translation>கட்டணம் கோரிக்கை %1 மிக அதிகமாக உள்ளது (%2 பைட்டுகள், அனுமதிக்கப்பட்ட %3 பைட்டுகள்).</translation>
    </message>
    <message>
        <source>Error communicating with %1: %2</source>
        <translation>%1: %2 உடன் தொடர்புகொள்வதில் பிழை</translation>
    </message>
    <message>
        <source>Payment request cannot be parsed!</source>
        <translation>கட்டண கோரிக்கையை பாகுபடுத்த முடியாது!</translation>
    </message>
    <message>
        <source>Network request error</source>
        <translation>நெட்வொர்க் கோரிக்கை பிழை</translation>
    </message>
    <message>
        <source>Payment acknowledged</source>
        <translation>கட்டணம் ஒப்புக் கொண்டது</translation>
    </message>
</context>
<context>
    <name>PeerTableModel</name>
    <message>
        <source>User Agent</source>
        <translation>பயனர் முகவர்</translation>
    </message>
    <message>
<<<<<<< HEAD
        <source>Sent</source>
        <translation>அனுப்பிய</translation>
    </message>
    </context>
=======
        <source>Node/Service</source>
        <translation>கணு / சேவை</translation>
    </message>
    <message>
        <source>NodeId</source>
        <translation>NodeId</translation>
    </message>
    <message>
        <source>Ping</source>
        <translation>பிங்</translation>
    </message>
    <message>
        <source>Sent</source>
        <translation>அனுப்பிய</translation>
    </message>
    <message>
        <source>Received</source>
        <translation>பெறப்பட்டது</translation>
    </message>
</context>
>>>>>>> 2f4f2d38
<context>
    <name>QObject</name>
    <message>
        <source>Amount</source>
        <translation>விலை</translation>
    </message>
    <message>
        <source>%1 d</source>
        <translation>%1 d</translation>
    </message>
    <message>
        <source>%1 h</source>
        <translation>%1 h</translation>
    </message>
    <message>
        <source>%1 m</source>
        <translation>%1 m</translation>
    </message>
    <message>
        <source>%1 s</source>
        <translation>%1 s</translation>
    </message>
    <message>
        <source>None</source>
        <translation>யாரும்</translation>
    </message>
    <message>
        <source>N/A</source>
        <translation>N/A</translation>
    </message>
    <message>
        <source>%1 ms</source>
        <translation>%1 ms</translation>
    </message>
    <message>
        <source>%1 and %2</source>
        <translation>%1 மற்றும் %2</translation>
    </message>
    <message>
        <source>%1 B</source>
        <translation>%1 B</translation>
    </message>
    <message>
        <source>%1 KB</source>
        <translation>%1 KB</translation>
    </message>
    <message>
        <source>%1 MB</source>
        <translation>%1 MB</translation>
    </message>
    <message>
        <source>%1 GB</source>
        <translation>%1 GB</translation>
    </message>
    <message>
        <source>unknown</source>
        <translation>தெரியாத</translation>
    </message>
</context>
<context>
    <name>QObject::QObject</name>
    <message>
        <source>Error parsing command line arguments: %1.</source>
        <translation>கட்டளை வரி வாதங்களைப் பாகுபடுத்துவதில் பிழை: %1.</translation>
    </message>
    </context>
<context>
    <name>QRImageWidget</name>
    <message>
        <source>&amp;Save Image...</source>
        <translation>&amp; படத்தை சேமி ...</translation>
    </message>
    <message>
        <source>&amp;Copy Image</source>
        <translation>&amp;படத்தை நகலெடு</translation>
    </message>
    <message>
        <source>Save QR Code</source>
        <translation>QR குறியீடு சேமிக்கவும்
</translation>
    </message>
    <message>
        <source>PNG Image (*.png)</source>
        <translation>PNG படம் (* .png)</translation>
    </message>
</context>
<context>
    <name>RPCConsole</name>
    <message>
        <source>N/A</source>
        <translation>N/A</translation>
    </message>
    <message>
        <source>Client version</source>
        <translation>வாடிக்கையாளர் பதிப்பு</translation>
    </message>
    <message>
        <source>&amp;Information</source>
        <translation>&amp;தகவல்</translation>
    </message>
    <message>
        <source>Debug window</source>
        <translation>பிழைத்திருத்த சாளரம்</translation>
    </message>
    <message>
        <source>General</source>
        <translation>பொது</translation>
    </message>
    <message>
        <source>Using BerkeleyDB version</source>
        <translation>BerkeleyDB பதிப்பைப் பயன்படுத்துதல்
</translation>
    </message>
    <message>
        <source>Datadir</source>
        <translation>Datadir</translation>
    </message>
    <message>
        <source>Startup time</source>
        <translation>தொடக்க நேரம்</translation>
    </message>
    <message>
        <source>Network</source>
        <translation>பிணையம்</translation>
    </message>
    <message>
        <source>Name</source>
        <translation>பெயர்</translation>
    </message>
    <message>
        <source>Number of connections</source>
        <translation>இணைப்புகள் எண்ணிக்கை</translation>
    </message>
    <message>
        <source>Block chain</source>
        <translation>தடுப்பு சங்கிலி</translation>
    </message>
    <message>
        <source>Current number of blocks</source>
        <translation>தொகுதிகள் தற்போதைய எண்</translation>
    </message>
    <message>
        <source>Memory Pool</source>
        <translation>நினைவக குளம்</translation>
    </message>
    <message>
        <source>Current number of transactions</source>
        <translation>பரிவர்த்தனைகளின் தற்போதைய எண்</translation>
    </message>
    <message>
        <source>Memory usage</source>
        <translation>நினைவக பயன்பாடு</translation>
    </message>
    <message>
        <source>Wallet: </source>
        <translation>கைப்பை:</translation>
    </message>
    <message>
        <source>(none)</source>
        <translation>(ஏதுமில்லை)</translation>
    </message>
    <message>
        <source>&amp;Reset</source>
        <translation>
&amp; மீட்டமை</translation>
    </message>
    <message>
        <source>Received</source>
        <translation>பெறப்பட்டது</translation>
    </message>
    <message>
        <source>Sent</source>
        <translation>அனுப்பிய</translation>
    </message>
    <message>
        <source>&amp;Peers</source>
        <translation>&amp;சக</translation>
    </message>
    <message>
        <source>Banned peers</source>
        <translation>தடைசெய்யப்பட்டவர்கள்</translation>
    </message>
    <message>
        <source>Select a peer to view detailed information.</source>
        <translation>விரிவான தகவலைப் பார்வையிட ஒரு சகவரைத் தேர்ந்தெடுக்கவும்.</translation>
    </message>
    <message>
        <source>Whitelisted</source>
        <translation>அனுமதிக்கப்பட்டவை</translation>
    </message>
    <message>
        <source>Direction</source>
        <translation>திசை</translation>
    </message>
    <message>
        <source>Version</source>
        <translation>பதிப்பு</translation>
    </message>
    <message>
        <source>Starting Block</source>
        <translation>பிளாக் தொடங்குகிறது</translation>
    </message>
    <message>
        <source>Synced Headers</source>
        <translation>ஒத்திசைக்கப்பட்ட தலைப்புகள்</translation>
    </message>
    <message>
        <source>Synced Blocks</source>
        <translation>ஒத்திசைக்கப்பட்ட பிளாக்ஸ்</translation>
    </message>
    <message>
        <source>User Agent</source>
        <translation>பயனர் முகவர்</translation>
    </message>
    <message>
        <source>Decrease font size</source>
        <translation>எழுத்துரு அளவைக் குறைக்கவும்</translation>
    </message>
<<<<<<< HEAD
    <message>
        <source>%1 B</source>
        <translation>%1 B</translation>
    </message>
    <message>
        <source>%1 KB</source>
        <translation>%1 KB</translation>
    </message>
    <message>
        <source>%1 MB</source>
        <translation>%1 MB</translation>
    </message>
    <message>
        <source>%1 GB</source>
        <translation>%1 GB</translation>
    </message>
    </context>
<context>
    <name>QObject::QObject</name>
    </context>
<context>
    <name>QRImageWidget</name>
    </context>
<context>
    <name>RPCConsole</name>
=======
>>>>>>> 2f4f2d38
    <message>
        <source>Increase font size</source>
        <translation>எழுத்துரு அளவை அதிகரிக்கவும்</translation>
    </message>
    <message>
        <source>Services</source>
        <translation>
சேவைகள்</translation>
    </message>
    <message>
        <source>Ban Score</source>
        <translation>பான் ஸ்கோர்</translation>
    </message>
    <message>
        <source>Connection Time</source>
        <translation>இணைப்பு நேரம்</translation>
    </message>
    <message>
        <source>Last Send</source>
        <translation>கடைசி அனுப்பவும்</translation>
    </message>
    <message>
        <source>Last Receive</source>
        <translation>கடைசியாக பெறவும்</translation>
    </message>
    <message>
        <source>Ping Time</source>
        <translation>பிங் நேரம்</translation>
    </message>
    <message>
        <source>The duration of a currently outstanding ping.</source>
        <translation>தற்போது நிலுவையில் இருக்கும் பிங் கால.</translation>
    </message>
    <message>
        <source>Ping Wait</source>
        <translation>பிங் காத்திருக்கவும்
</translation>
    </message>
    <message>
        <source>Min Ping</source>
        <translation>குறைந்த பிங்</translation>
    </message>
    <message>
        <source>Time Offset</source>
        <translation>நேரம் ஆஃப்செட்</translation>
    </message>
    <message>
        <source>Last block time</source>
        <translation>கடைசி தடுப்பு நேரம்</translation>
    </message>
    <message>
        <source>&amp;Open</source>
        <translation>&amp;திற</translation>
    </message>
    <message>
        <source>&amp;Console</source>
        <translation>&amp;பணியகம்</translation>
    </message>
    <message>
<<<<<<< HEAD
=======
        <source>&amp;Network Traffic</source>
        <translation>&amp; நெட்வொர்க் ட்ராஃபிக்</translation>
    </message>
    <message>
>>>>>>> 2f4f2d38
        <source>Totals</source>
        <translation>மொத்தம்</translation>
    </message>
    <message>
        <source>In:</source>
        <translation>உள்ளே:</translation>
    </message>
    <message>
        <source>Out:</source>
        <translation>வெளியே:</translation>
    </message>
    <message>
        <source>Debug log file</source>
        <translation>பதிவுப் பதிவுக் கோப்பு</translation>
    </message>
    <message>
        <source>Clear console</source>
        <translation>பணியகத்தை அழிக்கவும்</translation>
    </message>
    <message>
        <source>1 &amp;hour</source>
        <translation>1 &amp;மணி</translation>
    </message>
    <message>
        <source>1 &amp;day</source>
        <translation>1 &amp;நாள்</translation>
    </message>
    <message>
        <source>1 &amp;week</source>
        <translation>1 &amp;வாரம்</translation>
    </message>
    <message>
        <source>1 &amp;year</source>
        <translation>1 &amp;ஆண்டு</translation>
    </message>
    <message>
<<<<<<< HEAD
=======
        <source>&amp;Disconnect</source>
        <translation>&amp; துண்டி</translation>
    </message>
    <message>
        <source>Ban for</source>
        <translation>தடை செய்</translation>
    </message>
    <message>
        <source>&amp;Unban</source>
        <translation>&amp; நீக்கு</translation>
    </message>
    <message>
        <source>WARNING: Scammers have been active, telling users to type commands here, stealing their wallet contents. Do not use this console without fully understanding the ramifications of a command.</source>
        <translation>எச்சரிக்கை: Scammers செயலில் இருந்தன, பயனர்களுக்கு இங்கே கட்டளைகளை தட்டச்சு செய்ய, தங்கள் பணப்பை உள்ளடக்கங்களை திருடி. கட்டளையின் கிளைகளை முழுமையாக புரிந்துகொள்ளாமல் இந்த பணியகத்தை பயன்படுத்த வேண்டாம்.</translation>
    </message>
    <message>
        <source>Network activity disabled</source>
        <translation>நெட்வொர்க் செயல்பாடு முடக்கப்பட்டது</translation>
    </message>
    <message>
        <source>Executing command without any wallet</source>
        <translation>எந்த பணமும் இல்லாமல் கட்டளையை நிறைவேற்றும்</translation>
    </message>
    <message>
>>>>>>> 2f4f2d38
        <source>via %1</source>
        <translation>via %1</translation>
    </message>
    <message>
        <source>never</source>
        <translation>ஒருபோதும்</translation>
    </message>
    <message>
        <source>Inbound</source>
        <translation>உள்வரும்</translation>
    </message>
    <message>
        <source>Outbound</source>
        <translation>வெளி செல்லும்</translation>
    </message>
    <message>
        <source>Yes</source>
        <translation>ஆம்</translation>
    </message>
    <message>
        <source>No</source>
        <translation>மறு</translation>
    </message>
    <message>
        <source>Unknown</source>
        <translation>அறியப்படாத</translation>
    </message>
</context>
<context>
    <name>ReceiveCoinsDialog</name>
    <message>
        <source>&amp;Amount:</source>
        <translation>&amp;தொகை:</translation>
    </message>
    <message>
        <source>&amp;Label:</source>
        <translation>&amp;சிட்டை:</translation>
    </message>
    <message>
        <source>&amp;Message:</source>
        <translation>&amp;செய்தி:</translation>
    </message>
    <message>
        <source>An optional message to attach to the payment request, which will be displayed when the request is opened. Note: The message will not be sent with the payment over the Bitcoin network.</source>
        <translation>கோரிக்கையை திறக்கும் போது காட்டப்படும் இது பணம் கோரிக்கை இணைக்க ஒரு விருப்ப செய்தி. குறிப்பு: Bitcoin நெட்வொர்க்கில் பணம் செலுத்தியவுடன் செய்தி அனுப்பப்படாது.</translation>
    </message>
    <message>
        <source>An optional label to associate with the new receiving address.</source>
        <translation>புதிய பெறுதல் முகவரியுடன் தொடர்பு கொள்ள ஒரு விருப்ப லேபிள்.</translation>
    </message>
    <message>
        <source>Use this form to request payments. All fields are &lt;b&gt;optional&lt;/b&gt;.</source>
        <translation>பணம் செலுத்த வேண்டுமெனில் இந்த படிவத்தைப் பயன்படுத்தவும். அனைத்து துறைகள் விருப்பமானவை.</translation>
    </message>
    <message>
        <source>An optional amount to request. Leave this empty or zero to not request a specific amount.</source>
        <translation>கோரிக்கைக்கு விருப்பமான தொகை. ஒரு குறிப்பிட்ட தொகையை கோர வேண்டாம் இந்த வெற்று அல்லது பூஜ்ஜியத்தை விடு.</translation>
    </message>
    <message>
        <source>Clear all fields of the form.</source>
        <translation>படிவத்தின் அனைத்து துறையையும் அழி.</translation>
    </message>
    <message>
        <source>Clear</source>
        <translation>நீக்கு</translation>
    </message>
    <message>
        <source>Native segwit addresses (aka Bech32 or BIP-173) reduce your transaction fees later on and offer better protection against typos, but old wallets don't support them. When unchecked, an address compatible with older wallets will be created instead.</source>
        <translation>நேட்டிவ் செக்யூரிட் முகவரிகள் (ach Bech32 அல்லது BIP-173) உங்கள் பரிவர்த்தனைக் கட்டணத்தை பின்னர் குறைக்க மற்றும் எழுத்துப்பிழைகள் எதிராக சிறந்த பாதுகாப்பு வழங்க, ஆனால் பழைய பணப்பைகள் அவர்களுக்கு ஆதரவு இல்லை. Unchecked போது, ​​பழைய பணப்பைகள் இணக்கமான ஒரு முகவரியை பதிலாக உருவாக்கப்படும்.</translation>
    </message>
    <message>
        <source>Generate native segwit (Bech32) address</source>
        <translation>சொந்த segwit (Bech32) முகவரியை உருவாக்குங்கள்</translation>
    </message>
    <message>
        <source>Requested payments history</source>
        <translation>பணம் செலுத்திய வரலாறு</translation>
    </message>
    <message>
        <source>&amp;Request payment</source>
        <translation>கட்டணம் மற்றும் கோரிக்கை கட்டணம்</translation>
    </message>
    <message>
        <source>Show the selected request (does the same as double clicking an entry)</source>
        <translation>தேர்ந்தெடுக்கப்பட்ட கோரிக்கையை காட்டு (இரட்டை இடுகையை இரட்டை கிளிக் செய்தால்)</translation>
    </message>
    <message>
        <source>Show</source>
        <translation>காண்பி</translation>
    </message>
    <message>
        <source>Remove the selected entries from the list</source>
        <translation>பட்டியலில் இருந்து தேர்ந்தெடுக்கப்பட்ட உள்ளீடுகளை நீக்கவும்
</translation>
    </message>
    <message>
        <source>Remove</source>
        <translation>நீக்கு</translation>
    </message>
    <message>
        <source>Copy URI</source>
        <translation>URI ஐ நகலெடு</translation>
    </message>
    <message>
        <source>Copy label</source>
        <translation>லேபிளை நகலெடு</translation>
    </message>
    <message>
        <source>Copy message</source>
        <translation>செய்தியை நகலெடுக்கவும்</translation>
    </message>
    <message>
        <source>Copy amount</source>
        <translation>நகல் நகல்</translation>
    </message>
</context>
<context>
    <name>ReceiveRequestDialog</name>
    <message>
        <source>QR Code</source>
        <translation>QR குறியீடு</translation>
    </message>
    <message>
        <source>Copy &amp;URI</source>
        <translation>நகலை &amp;URI</translation>
    </message>
    <message>
        <source>Copy &amp;Address</source>
        <translation>நகலை விலாசம்</translation>
    </message>
    <message>
        <source>&amp;Save Image...</source>
        <translation>&amp;படத்தை சேமி...</translation>
    </message>
    <message>
        <source>Payment information</source>
        <translation>கொடுப்பனவு தகவல்</translation>
    </message>
    <message>
        <source>URI</source>
        <translation>URI</translation>
    </message>
    <message>
        <source>Address</source>
        <translation>முகவரி</translation>
    </message>
    <message>
        <source>Amount</source>
        <translation>தொகை</translation>
    </message>
    <message>
        <source>Label</source>
        <translation>லேபிள்</translation>
    </message>
    <message>
        <source>Message</source>
        <translation>செய்தி</translation>
    </message>
    <message>
        <source>Wallet</source>
        <translation>பணப்பை</translation>
    </message>
    <message>
        <source>Resulting URI too long, try to reduce the text for label / message.</source>
        <translation>யு.ஐ.ஐ. முடிவுக்கு நீண்ட காலம், லேபிள் / செய்திக்கு உரைகளை குறைக்க முயற்சிக்கவும்.
</translation>
    </message>
    <message>
        <source>Error encoding URI into QR Code.</source>
        <translation>QR குறியீட்டில் யு.ஆர்.ஐ குறியாக்கப் பிழை.</translation>
    </message>
</context>
<context>
    <name>RecentRequestsTableModel</name>
    <message>
        <source>Date</source>
        <translation>தேதி</translation>
    </message>
    <message>
        <source>Label</source>
        <translation>லேபிள்</translation>
    </message>
    <message>
        <source>Message</source>
        <translation>செய்தி</translation>
    </message>
    <message>
        <source>(no label)</source>
        <translation>(லேபிள் இல்லை)</translation>
    </message>
    <message>
        <source>(no message)</source>
        <translation>(எந்த செய்தியும் இல்லை)
</translation>
    </message>
    <message>
        <source>(no amount requested)</source>
        <translation>(தொகை கோரப்படவில்லை)</translation>
    </message>
    <message>
        <source>Requested</source>
        <translation>கோரப்பட்டது</translation>
    </message>
</context>
<context>
    <name>SendCoinsDialog</name>
    <message>
        <source>Send Coins</source>
        <translation>நாணயங்களை அனுப்பவும்</translation>
    </message>
    <message>
        <source>Coin Control Features</source>
        <translation>நாணயம் கட்டுப்பாடு அம்சங்கள்</translation>
    </message>
    <message>
        <source>Inputs...</source>
        <translation>உள்ளீடுகள் ...</translation>
    </message>
    <message>
        <source>automatically selected</source>
        <translation>தானாக தேர்ந்தெடுக்கப்பட்டது</translation>
    </message>
    <message>
        <source>Insufficient funds!</source>
        <translation>போதுமான பணம் இல்லை!</translation>
    </message>
    <message>
        <source>Quantity:</source>
        <translation>அளவு</translation>
    </message>
    <message>
        <source>Bytes:</source>
        <translation>பைட்டுகள்</translation>
    </message>
    <message>
        <source>Amount:</source>
        <translation>விலை</translation>
    </message>
    <message>
        <source>Fee:</source>
        <translation>கட்டணம்:</translation>
    </message>
    <message>
        <source>After Fee:</source>
        <translation>கட்டணத்திறகுப் பின்:</translation>
    </message>
    <message>
        <source>Change:</source>
        <translation>மாற்று:</translation>
    </message>
    <message>
        <source>If this is activated, but the change address is empty or invalid, change will be sent to a newly generated address.</source>
        <translation>இது செயல்படுத்தப்பட்டால், ஆனால் மாற்றம் முகவரி காலியாக உள்ளது அல்லது தவறானது, புதிதாக உருவாக்கப்பட்ட முகவரிக்கு மாற்றம் அனுப்பப்படும்.</translation>
    </message>
    <message>
        <source>Custom change address</source>
        <translation>விருப்ப மாற்று முகவரி</translation>
    </message>
    <message>
        <source>Transaction Fee:</source>
        <translation>பரிமாற்ற கட்டணம்:</translation>
    </message>
    <message>
        <source>Choose...</source>
        <translation>தேர்ந்தெடு...</translation>
    </message>
    <message>
        <source>Using the fallbackfee can result in sending a transaction that will take several hours or days (or never) to confirm. Consider choosing your fee manually or wait until you have validated the complete chain.</source>
        <translation>Fallbackfee பயன்படுத்தி ஒரு பரிவர்த்தனை அனுப்புவதன் மூலம் பல மணிநேரங்கள் அல்லது நாட்கள் (அல்லது ஒருபோதும்) உறுதிப்படுத்த முடியாது. உங்கள் கட்டணத்தை கைமுறையாக தேர்வு செய்யுங்கள் அல்லது முழு சங்கிலியை சரிபார்த்து வரும் வரை காத்திருக்கவும்.</translation>
    </message>
    <message>
        <source>Warning: Fee estimation is currently not possible.</source>
        <translation>எச்சரிக்கை: கட்டணம் மதிப்பீடு தற்போது சாத்தியமில்லை.</translation>
    </message>
    <message>
        <source>collapse fee-settings</source>
        <translation>கட்டண சரிவுகளை சரி செய்ய வேண்டும்</translation>
    </message>
    <message>
        <source>Specify a custom fee per kB (1,000 bytes) of the transaction's virtual size.

Note:  Since the fee is calculated on a per-byte basis, a fee of "100 satoshis per kB" for a transaction size of 500 bytes (half of 1 kB) would ultimately yield a fee of only 50 satoshis.</source>
        <translation>பரிமாற்றத்தின் மெய்நிகர் அளவுக்கு kB (1,000 பைட்டுகளுக்கு) ஒரு தனிபயன் கட்டணத்தை குறிப்பிடவும்.

குறிப்பு: கட்டணம் ஒவ்வொரு பைட் அடிப்படையில் கணக்கிடப்பட்டதால், 500 பைட்டுகள் (1 kB இன் பாதி) பரிவர்த்தனை அளவுக்கு "kB க்காக 100 satoshis" என்ற கட்டணம் இறுதியில் 50 சாத்தோஷிகளுக்கு கட்டணம் மட்டுமே கிடைக்கும்.</translation>
    </message>
    <message>
        <source>per kilobyte</source>
        <translation>ஒரு கிலோபைட்
</translation>
    </message>
    <message>
        <source>Hide</source>
        <translation>மறை</translation>
    </message>
    <message>
<<<<<<< HEAD
=======
        <source>Recommended:</source>
        <translation>பரிந்துரைக்கப்படுகிறது:</translation>
    </message>
    <message>
        <source>Custom:</source>
        <translation>விருப்ப:</translation>
    </message>
    <message>
        <source>(Smart fee not initialized yet. This usually takes a few blocks...)</source>
        <translation>(ஸ்மார்ட் கட்டணம் இன்னும் துவக்கப்படவில்லை இது பொதுவாக ஒரு சில தொகுதிகள் எடுக்கிறது ...)</translation>
    </message>
    <message>
        <source>Send to multiple recipients at once</source>
        <translation>ஒரே நேரத்தில் பல பெறுநர்களுக்கு அனுப்பவும்</translation>
    </message>
    <message>
        <source>Add &amp;Recipient</source>
        <translation>சேர் &amp; பெறுக
</translation>
    </message>
    <message>
        <source>Clear all fields of the form.</source>
        <translation>படிவத்தின் அனைத்து துறையையும் அழி.</translation>
    </message>
    <message>
        <source>Dust:</source>
        <translation>டஸ்ட்</translation>
    </message>
    <message>
>>>>>>> 2f4f2d38
        <source>Balance:</source>
        <translation>மீதி:</translation>
    </message>
    <message>
        <source>S&amp;end</source>
        <translation>&amp;அனுப்பு</translation>
    </message>
    <message>
        <source>Copy quantity</source>
        <translation>அளவு அளவு</translation>
    </message>
    <message>
        <source>Copy amount</source>
        <translation>நகல் நகல்</translation>
    </message>
    <message>
        <source>Copy fee</source>
        <translation>நகல் கட்டணம்</translation>
    </message>
    <message>
        <source>Copy after fee</source>
        <translation>நகல் கட்டணம்</translation>
    </message>
    <message>
        <source>Copy bytes</source>
        <translation>நகல் கட்டணம்</translation>
    </message>
    <message>
        <source>Copy dust</source>
        <translation>தூசி நகலெடுக்கவும்</translation>
    </message>
    <message>
        <source>Copy change</source>
        <translation>மாற்றத்தை நகலெடுக்கவும்</translation>
    </message>
    <message>
        <source>Payment request expired.</source>
        <translation>கட்டணம் கோரிக்கை காலாவதியானது.</translation>
    </message>
    <message>
        <source>(no label)</source>
        <translation>(லேபிள் இல்லை)</translation>
    </message>
</context>
<context>
    <name>SendCoinsEntry</name>
    <message>
        <source>A&amp;mount:</source>
        <translation>&amp;தொகை:</translation>
    </message>
    <message>
        <source>&amp;Label:</source>
        <translation>&amp;சிட்டை:</translation>
    </message>
    <message>
        <source>Alt+A</source>
        <translation>Alt+A</translation>
    </message>
    <message>
        <source>Alt+P</source>
        <translation>Alt+P</translation>
    </message>
    <message>
        <source>Message:</source>
        <translation>செய்தி:</translation>
    </message>
    </context>
<context>
    <name>SendConfirmationDialog</name>
    <message>
        <source>Yes</source>
        <translation>ஆம்</translation>
    </message>
</context>
<context>
    <name>ShutdownWindow</name>
    </context>
<context>
    <name>SignVerifyMessageDialog</name>
    <message>
        <source>Alt+A</source>
        <translation>Alt+A</translation>
    </message>
    <message>
        <source>Alt+P</source>
        <translation>Alt+P</translation>
    </message>
    <message>
        <source>Signature</source>
        <translation>கையொப்பம்</translation>
    </message>
    </context>
<context>
    <name>SplashScreen</name>
    </context>
<context>
    <name>TrafficGraphWidget</name>
    <message>
        <source>KB/s</source>
        <translation>KB/s</translation>
    </message>
</context>
<context>
    <name>TransactionDesc</name>
    <message>
        <source>Date</source>
        <translation>தேதி</translation>
    </message>
    <message>
        <source>unknown</source>
        <translation>தெரியாத</translation>
    </message>
    <message>
        <source>Message</source>
        <translation>செய்தி</translation>
    </message>
    <message>
        <source>Amount</source>
        <translation>தொகை</translation>
    </message>
    </context>
<context>
    <name>TransactionDescDialog</name>
    </context>
<context>
    <name>TransactionTableModel</name>
    <message>
        <source>Date</source>
        <translation>தேதி</translation>
    </message>
    <message>
        <source>Label</source>
        <translation>லேபிள்</translation>
    </message>
    <message>
        <source>(no label)</source>
        <translation>(லேபிள் இல்லை)</translation>
    </message>
    </context>
<context>
    <name>TransactionView</name>
    <message>
        <source>Today</source>
        <translation>இன்று</translation>
    </message>
    <message>
        <source>Copy address</source>
        <translation>முகவரி முகவரியை நகலெடுக்கவும்</translation>
    </message>
    <message>
        <source>Copy label</source>
        <translation>லேபிளை நகலெடு</translation>
    </message>
    <message>
        <source>Copy amount</source>
        <translation>நகல் நகல்</translation>
    </message>
    <message>
        <source>Copy transaction ID</source>
        <translation>பரிவர்த்தனை ஐடியை நகலெடு</translation>
    </message>
    <message>
        <source>Comma separated file (*.csv)</source>
        <translation>கமா பிரிக்கப்பட்ட கோப்பு</translation>
    </message>
    <message>
        <source>Confirmed</source>
        <translation>உறுதியாக</translation>
    </message>
    <message>
        <source>Date</source>
        <translation>தேதி</translation>
    </message>
    <message>
        <source>Label</source>
        <translation>லேபிள்</translation>
    </message>
    <message>
        <source>Address</source>
        <translation>முகவரி</translation>
    </message>
    <message>
        <source>Exporting Failed</source>
        <translation>ஏற்றுமதி தோல்வியடைந்தது</translation>
    </message>
    </context>
<context>
    <name>UnitDisplayStatusBarControl</name>
    </context>
<context>
    <name>WalletFrame</name>
    </context>
<context>
    <name>WalletModel</name>
    <message>
        <source>Send Coins</source>
        <translation>நாணயங்களை அனுப்பவும்</translation>
    </message>
    </context>
<context>
    <name>WalletView</name>
    <message>
        <source>&amp;Export</source>
        <translation>&amp;ஏற்றுமதி</translation>
    </message>
    <message>
        <source>Export the data in the current tab to a file</source>
        <translation>தற்போதைய தாவலில் தரவை ஒரு கோப்பிற்கு ஏற்றுமதி செய்க</translation>
    </message>
    </context>
<context>
    <name>bitcoin-core</name>
    <message>
        <source>Bitcoin Core</source>
        <translation>Blackcoin More</translation>
    </message>
    <message>
        <source>Information</source>
        <translation>தகவல்</translation>
    </message>
    <message>
        <source>Warning</source>
        <translation>எச்சரிக்கை</translation>
    </message>
    <message>
        <source>Insufficient funds</source>
        <translation>போதுமான பணம் இல்லை</translation>
    </message>
    <message>
        <source>Error</source>
        <translation>தவறு</translation>
    </message>
</context>
</TS><|MERGE_RESOLUTION|>--- conflicted
+++ resolved
@@ -63,7 +63,7 @@
     </message>
     <message>
         <source>These are your Bitcoin addresses for receiving payments. It is recommended to use a new receiving address for each transaction.</source>
-        <translation>இவை உங்கள் Bitcoin முகவரிகள் பணம் பெறுவதற்கு. ஒவ்வொரு பரிவர்த்தனைக்கும் புதிய பெறுதல் முகவரியைப் பயன்படுத்த பரிந்துரைக்கப்படுகிறது.</translation>
+        <translation>இவை உங்கள் Blackcoin முகவரிகள் பணம் பெறுவதற்கு. ஒவ்வொரு பரிவர்த்தனைக்கும் புதிய பெறுதல் முகவரியைப் பயன்படுத்த பரிந்துரைக்கப்படுகிறது.</translation>
     </message>
     <message>
         <source>&amp;Copy Address</source>
@@ -384,7 +384,7 @@
     </message>
     <message>
         <source>Request payments (generates QR codes and bitcoin: URIs)</source>
-        <translation>கொடுப்பனவுகளை கோருதல் (QR குறியீடுகள் மற்றும் bitcoin உருவாக்குகிறது: URI கள்)</translation>
+        <translation>கொடுப்பனவுகளை கோருதல் (QR குறியீடுகள் மற்றும் blackcoin உருவாக்குகிறது: URI கள்)</translation>
     </message>
     <message>
         <source>Show the list of used sending addresses and labels</source>
@@ -396,7 +396,7 @@
     </message>
     <message>
         <source>Open a bitcoin: URI or payment request</source>
-        <translation>ஒரு Bitcoin திறக்க: URI அல்லது பணம் கோரிக்கை</translation>
+        <translation>ஒரு Blackcoin திறக்க: URI அல்லது பணம் கோரிக்கை</translation>
     </message>
     <message>
         <source>&amp;Command-line options</source>
@@ -576,522 +576,506 @@
         <translation>லேபிளை நகலெடு</translation>
     </message>
     <message>
-<<<<<<< HEAD
+        <source>Copy amount</source>
+        <translation>நகல் நகல்</translation>
+    </message>
+    <message>
+        <source>Copy transaction ID</source>
+        <translation>பரிவர்த்தனை ஐடியை நகலெடு</translation>
+    </message>
+    <message>
+        <source>Lock unspent</source>
+        <translation>விலக்கு இல்லை</translation>
+    </message>
+    <message>
+        <source>Unlock unspent</source>
+        <translation>விலக்கு திறக்க</translation>
+    </message>
+    <message>
+        <source>Copy quantity</source>
+        <translation>அளவு அளவு</translation>
+    </message>
+    <message>
+        <source>Copy fee</source>
+        <translation>நகல் கட்டணம்</translation>
+    </message>
+    <message>
+        <source>Copy after fee</source>
+        <translation>நகல் கட்டணம்</translation>
+    </message>
+    <message>
+        <source>Copy bytes</source>
+        <translation>நகல் கட்டணம்</translation>
+    </message>
+    <message>
+        <source>Copy dust</source>
+        <translation>தூசி நகலெடுக்கவும்</translation>
+    </message>
+    <message>
+        <source>Copy change</source>
+        <translation>மாற்றத்தை நகலெடுக்கவும்</translation>
+    </message>
+    <message>
+        <source>yes</source>
+        <translation>ஆம்</translation>
+    </message>
+    <message>
+        <source>no</source>
+        <translation>இல்லை</translation>
+    </message>
+    <message>
+        <source>This label turns red if any recipient receives an amount smaller than the current dust threshold.</source>
+        <translation>நடப்பு தூசி நிலையை விட குறைவான அளவு பெறுநரை பெறுமானால் இந்த லேபிள் சிவப்பு நிறமாக மாறும்.</translation>
+    </message>
+    <message>
+        <source>(no label)</source>
+        <translation>(லேபிள் இல்லை)</translation>
+    </message>
+    <message>
+        <source>change from %1 (%2)</source>
+        <translation>%1 (%2) இலிருந்து மாற்றவும்</translation>
+    </message>
+    <message>
+        <source>(change)</source>
+        <translation>(மாற்றம்)</translation>
+    </message>
+</context>
+<context>
+    <name>EditAddressDialog</name>
+    <message>
+        <source>Edit Address</source>
+        <translation>முகவரி திருத்த</translation>
+    </message>
+    <message>
+        <source>&amp;Label</source>
+        <translation>&amp; சிட்டை</translation>
+    </message>
+    <message>
+        <source>The label associated with this address list entry</source>
+        <translation>இந்த முகவரி பட்டியலுடன் தொடர்புடைய லேபிள்</translation>
+    </message>
+    <message>
+        <source>The address associated with this address list entry. This can only be modified for sending addresses.</source>
+        <translation>முகவரி முகவரியுடன் தொடர்புடைய முகவரி முகவரி. முகவரிகள் அனுப்புவதற்கு இது மாற்றியமைக்கப்படலாம்.</translation>
+    </message>
+    <message>
+        <source>&amp;Address</source>
+        <translation>&amp;முகவரி</translation>
+    </message>
+    <message>
+        <source>New sending address</source>
+        <translation>முகவரி அனுப்பும் புதியது</translation>
+    </message>
+    <message>
+        <source>Edit receiving address</source>
+        <translation>முகவரியைப் பெறுதல் திருத்து</translation>
+    </message>
+    <message>
+        <source>Edit sending address</source>
+        <translation>முகவரியை அனுப்புவதைத் திருத்து</translation>
+    </message>
+    <message>
+        <source>Could not unlock wallet.</source>
+        <translation>பணப்பை திறக்க முடியவில்லை.</translation>
+    </message>
+    <message>
+        <source>New key generation failed.</source>
+        <translation>புதிய முக்கிய தலைமுறை தோல்வியடைந்தது.</translation>
+    </message>
+</context>
+<context>
+    <name>FreespaceChecker</name>
+    <message>
+        <source>A new data directory will be created.</source>
+        <translation>புதிய தரவு அடைவு உருவாக்கப்படும்.</translation>
+    </message>
+    <message>
+        <source>name</source>
+        <translation>பெயர்</translation>
+    </message>
+    <message>
+        <source>Path already exists, and is not a directory.</source>
+        <translation>பாதை ஏற்கனவே உள்ளது, மற்றும் ஒரு அடைவு இல்லை.</translation>
+    </message>
+    <message>
+        <source>Cannot create data directory here.</source>
+        <translation>இங்கே தரவு அடைவு உருவாக்க முடியாது.</translation>
+    </message>
+</context>
+<context>
+    <name>HelpMessageDialog</name>
+    <message>
+        <source>version</source>
+        <translation>பதிப்பு</translation>
+    </message>
+    <message>
+        <source>Command-line options</source>
+        <translation>கட்டளை வரி விருப்பங்கள்</translation>
+    </message>
+</context>
+<context>
+    <name>Intro</name>
+    <message>
+        <source>Welcome</source>
+        <translation>நல்வரவு</translation>
+    </message>
+    <message>
+        <source>When you click OK, %1 will begin to download and process the full %4 block chain (%2GB) starting with the earliest transactions in %3 when %4 initially launched.</source>
+        <translation>நீங்கள் சரி என்பதைக் கிளிக் செய்தால் %1 ஆரம்பத்தில் %4 இல் ஆரம்பிக்கப்பட்ட %3 இன் ஆரம்ப பரிவர்த்தனைகளைத் தொடங்கும் போது முழு %4 தொகுதி சங்கிலி (%2GB) பதிவிறக்க மற்றும் செயலாக்கத் தொடங்கும்.</translation>
+    </message>
+    <message>
+        <source>If you have chosen to limit block chain storage (pruning), the historical data must still be downloaded and processed, but will be deleted afterward to keep your disk usage low.</source>
+        <translation>தடுப்பு சங்கிலி சேமிப்பகத்தை (கத்தரித்து) கட்டுப்படுத்த நீங்கள் தேர்ந்தெடுக்கப்பட்டிருந்தால், வரலாற்றுத் தரவுகள் இன்னும் பதிவிறக்கம் செய்யப்பட்டு, செயல்படுத்தப்பட வேண்டும், ஆனால் உங்கள் வட்டுப் பயன்பாட்டை குறைவாக வைத்திருப்பதற்குப் பிறகு நீக்கப்படும்.</translation>
+    </message>
+    <message>
+        <source>Use the default data directory</source>
+        <translation>இயல்புநிலை தரவு கோப்பகத்தைப் பயன்படுத்தவும்</translation>
+    </message>
+    <message>
+        <source>Use a custom data directory:</source>
+        <translation>தனிப்பயன் தரவு கோப்பகத்தைப் பயன்படுத்தவும்:</translation>
+    </message>
+    <message>
         <source>Bitcoin</source>
-        <translation>Bitcoin</translation>
+        <translation>Blackcoin</translation>
+    </message>
+    <message>
+        <source>The wallet will also be stored in this directory.</source>
+        <translation>பணத்தாள் இந்த அடைவில் சேமிக்கப்படும்.</translation>
     </message>
     <message>
         <source>Error</source>
         <translation>தவறு</translation>
-=======
-        <source>Copy amount</source>
-        <translation>நகல் நகல்</translation>
->>>>>>> 2f4f2d38
-    </message>
-    <message>
-        <source>Copy transaction ID</source>
-        <translation>பரிவர்த்தனை ஐடியை நகலெடு</translation>
-    </message>
-    <message>
-        <source>Lock unspent</source>
-        <translation>விலக்கு இல்லை</translation>
-    </message>
-    <message>
-        <source>Unlock unspent</source>
-        <translation>விலக்கு திறக்க</translation>
-    </message>
-    <message>
-        <source>Copy quantity</source>
-        <translation>அளவு அளவு</translation>
-    </message>
-    <message>
-        <source>Copy fee</source>
-        <translation>நகல் கட்டணம்</translation>
-    </message>
-    <message>
-        <source>Copy after fee</source>
-        <translation>நகல் கட்டணம்</translation>
-    </message>
-    <message>
-        <source>Copy bytes</source>
-        <translation>நகல் கட்டணம்</translation>
-    </message>
-    <message>
-        <source>Copy dust</source>
-        <translation>தூசி நகலெடுக்கவும்</translation>
-    </message>
-    <message>
-        <source>Copy change</source>
-        <translation>மாற்றத்தை நகலெடுக்கவும்</translation>
-    </message>
-    <message>
-        <source>yes</source>
-        <translation>ஆம்</translation>
-    </message>
-    <message>
-        <source>no</source>
-        <translation>இல்லை</translation>
-    </message>
-    <message>
-        <source>This label turns red if any recipient receives an amount smaller than the current dust threshold.</source>
-        <translation>நடப்பு தூசி நிலையை விட குறைவான அளவு பெறுநரை பெறுமானால் இந்த லேபிள் சிவப்பு நிறமாக மாறும்.</translation>
-    </message>
-    <message>
-        <source>(no label)</source>
-        <translation>(லேபிள் இல்லை)</translation>
-    </message>
-    <message>
-        <source>change from %1 (%2)</source>
-        <translation>%1 (%2) இலிருந்து மாற்றவும்</translation>
-    </message>
-    <message>
-        <source>(change)</source>
-        <translation>(மாற்றம்)</translation>
-    </message>
-</context>
-<context>
-    <name>EditAddressDialog</name>
-    <message>
-        <source>Edit Address</source>
-        <translation>முகவரி திருத்த</translation>
-    </message>
-    <message>
-        <source>&amp;Label</source>
-        <translation>&amp; சிட்டை</translation>
-    </message>
-    <message>
-        <source>The label associated with this address list entry</source>
-        <translation>இந்த முகவரி பட்டியலுடன் தொடர்புடைய லேபிள்</translation>
-    </message>
-    <message>
-        <source>The address associated with this address list entry. This can only be modified for sending addresses.</source>
-        <translation>முகவரி முகவரியுடன் தொடர்புடைய முகவரி முகவரி. முகவரிகள் அனுப்புவதற்கு இது மாற்றியமைக்கப்படலாம்.</translation>
-    </message>
-    <message>
-        <source>&amp;Address</source>
-        <translation>&amp;முகவரி</translation>
-    </message>
-    <message>
-        <source>New sending address</source>
-        <translation>முகவரி அனுப்பும் புதியது</translation>
-    </message>
-    <message>
-        <source>Edit receiving address</source>
-        <translation>முகவரியைப் பெறுதல் திருத்து</translation>
-    </message>
-    <message>
-        <source>Edit sending address</source>
-        <translation>முகவரியை அனுப்புவதைத் திருத்து</translation>
-    </message>
-    <message>
-        <source>Could not unlock wallet.</source>
-        <translation>பணப்பை திறக்க முடியவில்லை.</translation>
-    </message>
-    <message>
-        <source>New key generation failed.</source>
-        <translation>புதிய முக்கிய தலைமுறை தோல்வியடைந்தது.</translation>
-    </message>
-</context>
-<context>
-    <name>FreespaceChecker</name>
-    <message>
-        <source>A new data directory will be created.</source>
-        <translation>புதிய தரவு அடைவு உருவாக்கப்படும்.</translation>
-    </message>
-    <message>
-        <source>name</source>
-        <translation>பெயர்</translation>
-    </message>
-    <message>
-        <source>Path already exists, and is not a directory.</source>
-        <translation>பாதை ஏற்கனவே உள்ளது, மற்றும் ஒரு அடைவு இல்லை.</translation>
-    </message>
-    <message>
-        <source>Cannot create data directory here.</source>
-        <translation>இங்கே தரவு அடைவு உருவாக்க முடியாது.</translation>
-    </message>
-</context>
-<context>
-    <name>HelpMessageDialog</name>
-    <message>
-        <source>version</source>
-        <translation>பதிப்பு</translation>
-    </message>
-    <message>
-        <source>Command-line options</source>
-        <translation>கட்டளை வரி விருப்பங்கள்</translation>
-    </message>
-</context>
-<context>
-    <name>Intro</name>
-    <message>
-        <source>Welcome</source>
-        <translation>நல்வரவு</translation>
-    </message>
-    <message>
-        <source>When you click OK, %1 will begin to download and process the full %4 block chain (%2GB) starting with the earliest transactions in %3 when %4 initially launched.</source>
-        <translation>நீங்கள் சரி என்பதைக் கிளிக் செய்தால் %1 ஆரம்பத்தில் %4 இல் ஆரம்பிக்கப்பட்ட %3 இன் ஆரம்ப பரிவர்த்தனைகளைத் தொடங்கும் போது முழு %4 தொகுதி சங்கிலி (%2GB) பதிவிறக்க மற்றும் செயலாக்கத் தொடங்கும்.</translation>
-    </message>
-    <message>
-        <source>If you have chosen to limit block chain storage (pruning), the historical data must still be downloaded and processed, but will be deleted afterward to keep your disk usage low.</source>
-        <translation>தடுப்பு சங்கிலி சேமிப்பகத்தை (கத்தரித்து) கட்டுப்படுத்த நீங்கள் தேர்ந்தெடுக்கப்பட்டிருந்தால், வரலாற்றுத் தரவுகள் இன்னும் பதிவிறக்கம் செய்யப்பட்டு, செயல்படுத்தப்பட வேண்டும், ஆனால் உங்கள் வட்டுப் பயன்பாட்டை குறைவாக வைத்திருப்பதற்குப் பிறகு நீக்கப்படும்.</translation>
-    </message>
-    <message>
-        <source>Use the default data directory</source>
-        <translation>இயல்புநிலை தரவு கோப்பகத்தைப் பயன்படுத்தவும்</translation>
-    </message>
-    <message>
-        <source>Use a custom data directory:</source>
-        <translation>தனிப்பயன் தரவு கோப்பகத்தைப் பயன்படுத்தவும்:</translation>
-    </message>
-    <message>
-        <source>Bitcoin</source>
-        <translation>Bitcoin</translation>
-    </message>
-    <message>
-        <source>The wallet will also be stored in this directory.</source>
-        <translation>பணத்தாள் இந்த அடைவில் சேமிக்கப்படும்.</translation>
+    </message>
+    </context>
+<context>
+    <name>ModalOverlay</name>
+    <message>
+        <source>Form</source>
+        <translation>படிவம்</translation>
+    </message>
+    <message>
+        <source>Recent transactions may not yet be visible, and therefore your wallet's balance might be incorrect. This information will be correct once your wallet has finished synchronizing with the bitcoin network, as detailed below.</source>
+        <translation>சமீபத்திய பரிவர்த்தனைகள் இன்னும் காணப்படாமல் இருக்கலாம், எனவே உங்கள் பணப்பையின் சமநிலை தவறாக இருக்கலாம். கீழே விவரிக்கப்பட்டுள்ளபடி, உங்கள் பணப்பை பிட்ஃபோனை நெட்வொர்க்குடன் ஒத்திசைக்க முடிந்ததும் இந்த தகவல் சரியாக இருக்கும்.</translation>
+    </message>
+    <message>
+        <source>Attempting to spend bitcoins that are affected by not-yet-displayed transactions will not be accepted by the network.</source>
+        <translation>இதுவரை காட்டப்படாத பரிவர்த்தனைகளால் பாதிக்கப்படும் பிட்னிக்களை செலவிடுவதற்கு முயற்சி பிணையத்தால் ஏற்கப்படாது.</translation>
+    </message>
+    <message>
+        <source>Number of blocks left</source>
+        <translation>மீதமுள்ள தொகுதிகள் உள்ளன</translation>
+    </message>
+    <message>
+        <source>Unknown...</source>
+        <translation>தெரியாதது ...</translation>
+    </message>
+    <message>
+        <source>Last block time</source>
+        <translation>கடைசி தடுப்பு நேரம்</translation>
+    </message>
+    <message>
+        <source>Progress</source>
+        <translation>முன்னேற்றம்</translation>
+    </message>
+    <message>
+        <source>Progress increase per hour</source>
+        <translation>மணி நேரத்திற்கு முன்னேற்றம் அதிகரிப்பு</translation>
+    </message>
+    <message>
+        <source>calculating...</source>
+        <translation>கணக்கிடுகிறது ...</translation>
+    </message>
+    <message>
+        <source>Estimated time left until synced</source>
+        <translation>ஒத்திசைக்கப்படும் வரை மதிப்பிடப்பட்ட நேரங்கள் உள்ளன</translation>
+    </message>
+    <message>
+        <source>Hide</source>
+        <translation>மறை</translation>
+    </message>
+    </context>
+<context>
+    <name>OpenURIDialog</name>
+    <message>
+        <source>Open URI</source>
+        <translation>URI-ஐ திற</translation>
+    </message>
+    <message>
+        <source>Open payment request from URI or file</source>
+        <translation>URI அல்லது கோப்பிலிருந்து பணம் செலுத்துவதற்கான கோரிக்கையைத் திறக்கவும்</translation>
+    </message>
+    <message>
+        <source>URI:</source>
+        <translation>URI:</translation>
+    </message>
+    <message>
+        <source>Select payment request file</source>
+        <translation>பணம் கோரிக்கை கோப்பைத் தேர்ந்தெடுக்கவும்</translation>
+    </message>
+    <message>
+        <source>Select payment request file to open</source>
+        <translation>திறக்க கட்டணம் கோரிக்கை கோப்பைத் தேர்ந்தெடுக்கவும்</translation>
+    </message>
+</context>
+<context>
+    <name>OptionsDialog</name>
+    <message>
+        <source>Options</source>
+        <translation>விருப்பத்தேர்வு</translation>
+    </message>
+    <message>
+        <source>&amp;Main</source>
+        <translation>&amp;தலைமை</translation>
+    </message>
+    <message>
+        <source>Size of &amp;database cache</source>
+        <translation>&amp; தரவுத்தள தேக்ககத்தின் அளவு</translation>
+    </message>
+    <message>
+        <source>MB</source>
+        <translation>MB</translation>
+    </message>
+    <message>
+        <source>Number of script &amp;verification threads</source>
+        <translation>ஸ்கிரிப்ட் &amp; சரிபார்ப்பு நூல்கள் எண்ணிக்கை</translation>
+    </message>
+    <message>
+        <source>IP address of the proxy (e.g. IPv4: 127.0.0.1 / IPv6: ::1)</source>
+        <translation>ப்ராக்ஸியின் IP முகவரி (எ.கா. IPv4: 127.0.0.1 / IPv6: :: 1)</translation>
+    </message>
+    <message>
+        <source>Shows if the supplied default SOCKS5 proxy is used to reach peers via this network type.</source>
+        <translation>வழங்கப்பட்ட முன்னிருப்பு SOCKS5 ப்ராக்ஸி இந்த நெட்வொர்க் வகையின் மூலம் சகலருக்கும் சென்றால் பயன்படுத்தப்படுகிறது.</translation>
+    </message>
+    <message>
+        <source>Use separate SOCKS&amp;5 proxy to reach peers via Tor hidden services:</source>
+        <translation>Tor மறைக்கப்பட்ட சேவைகளை வழியாக சகலரையும் அணுக தனித்த SOCKS &amp; 5 ப்ராக்ஸி பயன்படுத்தவும்</translation>
+    </message>
+    <message>
+        <source>Hide the icon from the system tray.</source>
+        <translation>கணினி தட்டில் இருந்து ஐகானை மறைக்கவும்.</translation>
+    </message>
+    <message>
+        <source>&amp;Hide tray icon</source>
+        <translation>தட்டில் ஐகானை மறை</translation>
+    </message>
+    <message>
+        <source>Minimize instead of exit the application when the window is closed. When this option is enabled, the application will be closed only after selecting Exit in the menu.</source>
+        <translation>சாளரத்தை மூடும்போது பயன்பாட்டை வெளியேற்றுவதற்குப் பதிலாக சிறிதாக்கவும். இந்த விருப்பம் இயக்கப்பட்டால், மெனுவில் வெளியேறு தேர்வு செய்த பின் மட்டுமே பயன்பாடு மூடப்படும்.</translation>
+    </message>
+    <message>
+        <source>Open Configuration File</source>
+        <translation>கட்டமைப்பு கோப்பை திற</translation>
+    </message>
+    <message>
+        <source>Reset all client options to default.</source>
+        <translation>அனைத்து வாடிக்கையாளர் விருப்பங்களையும் இயல்புநிலைக்கு மீட்டமைக்கவும்.</translation>
+    </message>
+    <message>
+        <source>&amp;Reset Options</source>
+        <translation>&amp; மீட்டமை விருப்பங்கள்</translation>
+    </message>
+    <message>
+        <source>&amp;Network</source>
+        <translation>&amp;பிணையம்</translation>
+    </message>
+    <message>
+        <source>Disables some advanced features but all blocks will still be fully validated. Reverting this setting requires re-downloading the entire blockchain. Actual disk usage may be somewhat higher.</source>
+        <translation>சில மேம்பட்ட அம்சங்களை முடக்குகிறது ஆனால் அனைத்து தொகுதிகள் இன்னும் முழுமையாக சரிபார்க்கப்படும். இந்த அமைப்பை மறுபரிசீலனை செய்வது முழுமையான blockchain ஐ மீண்டும் பதிவிறக்க வேண்டும். உண்மையான வட்டு பயன்பாடு ஓரளவு அதிகமாக இருக்கலாம்.</translation>
+    </message>
+    <message>
+        <source>Prune &amp;block storage to</source>
+        <translation>பிரவுன் &amp; தடுப்பு சேமிப்பு</translation>
+    </message>
+    <message>
+        <source>GB</source>
+        <translation>ஜிபி</translation>
+    </message>
+    <message>
+        <source>Reverting this setting requires re-downloading the entire blockchain.</source>
+        <translation>இந்த அமைப்பை மறுபரிசீலனை செய்வது முழுமையான blockchain ஐ மீண்டும் பதிவிறக்க வேண்டும்.</translation>
+    </message>
+    <message>
+        <source>(0 = auto, &lt;0 = leave that many cores free)</source>
+        <translation>(0 = தானாக, &lt;0 = பல கருக்கள் விடுபடுகின்றன)</translation>
+    </message>
+    <message>
+        <source>W&amp;allet</source>
+        <translation>&amp;பணப்பை</translation>
+    </message>
+    <message>
+        <source>Expert</source>
+        <translation>வல்லுநர்</translation>
+    </message>
+    <message>
+        <source>Enable coin &amp;control features</source>
+        <translation>நாணயம் மற்றும் கட்டுப்பாட்டு அம்சங்களை இயக்கவும்</translation>
+    </message>
+    <message>
+        <source>If you disable the spending of unconfirmed change, the change from a transaction cannot be used until that transaction has at least one confirmation. This also affects how your balance is computed.</source>
+        <translation>உறுதிப்படுத்தப்படாத மாற்றத்தின் செலவினத்தை நீங்கள் முடக்கினால், பரிவர்த்தனையில் குறைந்தது ஒரு உறுதிப்படுத்தல் வரை பரிமாற்றத்திலிருந்து வரும் மாற்றம் பயன்படுத்தப்படாது. இது உங்கள் இருப்பு எவ்வாறு கணக்கிடப்படுகிறது என்பதைப் பாதிக்கிறது.</translation>
+    </message>
+    <message>
+        <source>&amp;Spend unconfirmed change</source>
+        <translation>&amp; உறுதிப்படுத்தப்படாத மாற்றத்தை செலவழிக்கவும்</translation>
+    </message>
+    <message>
+        <source>Automatically open the Bitcoin client port on the router. This only works when your router supports UPnP and it is enabled.</source>
+        <translation>ரூட்டரில் Blackcoin கிளையன்ட் போர்ட் தானாக திறக்க. இது உங்கள் திசைவி UPnP ஐ ஆதரிக்கும் போது மட்டுமே இயங்குகிறது.</translation>
+    </message>
+    <message>
+        <source>Map port using &amp;UPnP</source>
+        <translation>&amp; UPnP ஐப் பயன்படுத்தி வரைபடம் துறைமுகம்</translation>
+    </message>
+    <message>
+        <source>Accept connections from outside.</source>
+        <translation>வெளியே இருந்து இணைப்புகளை ஏற்கவும்.</translation>
+    </message>
+    <message>
+        <source>Allow incomin&amp;g connections</source>
+        <translation>Incomin &amp; g இணைப்புகளை அனுமதிக்கவும்</translation>
+    </message>
+    <message>
+        <source>Connect to the Bitcoin network through a SOCKS5 proxy.</source>
+        <translation>Blackcoin பிணையத்துடன் SOCKS5 ப்ராக்ஸி மூலம் இணைக்கவும்.</translation>
+    </message>
+    <message>
+        <source>&amp;Connect through SOCKS5 proxy (default proxy):</source>
+        <translation>&amp; SOCKS5 ப்ராக்ஸி மூலம் இணைக்கவும் (இயல்புநிலை ப்ராக்ஸி):</translation>
+    </message>
+    <message>
+        <source>Proxy &amp;IP:</source>
+        <translation>ப்ராக்சி ஐ பி:</translation>
+    </message>
+    <message>
+        <source>&amp;Port:</source>
+        <translation>&amp; போர்ட்:</translation>
+    </message>
+    <message>
+        <source>Port of the proxy (e.g. 9050)</source>
+        <translation>ப்ராக்ஸியின் போர்ட் (எ.கா 9050)</translation>
+    </message>
+    <message>
+        <source>Used for reaching peers via:</source>
+        <translation>சகாக்கள் வழியாக வருவதற்குப் பயன்படுத்தப்பட்டது:</translation>
+    </message>
+    <message>
+        <source>IPv4</source>
+        <translation>IPv4</translation>
+    </message>
+    <message>
+        <source>IPv6</source>
+        <translation>IPv6</translation>
+    </message>
+    <message>
+        <source>Tor</source>
+        <translation>Tor</translation>
+    </message>
+    <message>
+        <source>Connect to the Bitcoin network through a separate SOCKS5 proxy for Tor hidden services.</source>
+        <translation>டார் மறைக்கப்பட்ட சேவைகளை தனித்த SOCKS5 ப்ராக்ஸி மூலம் பிட்கோடு நெட்வொர்க்குடன் இணைக்கவும்.</translation>
+    </message>
+    <message>
+        <source>&amp;Window</source>
+        <translation>&amp;சாளரம்</translation>
+    </message>
+    <message>
+        <source>Show only a tray icon after minimizing the window.</source>
+        <translation>சாளரத்தை குறைப்பதன் பின்னர் ஒரு தட்டு ஐகானை மட்டும் காண்பி.</translation>
+    </message>
+    <message>
+        <source>&amp;Minimize to the tray instead of the taskbar</source>
+        <translation>&amp; Taskbar க்கு பதிலாக தட்டில் குறைக்கவும்</translation>
+    </message>
+    <message>
+        <source>M&amp;inimize on close</source>
+        <translation>எம் &amp; நெருக்கமாக உள்ளமை</translation>
+    </message>
+    <message>
+        <source>&amp;Display</source>
+        <translation>&amp;காட்டு</translation>
+    </message>
+    <message>
+        <source>User Interface &amp;language:</source>
+        <translation>பயனர் இடைமுகம் &amp; மொழி:</translation>
+    </message>
+    <message>
+        <source>&amp;Unit to show amounts in:</source>
+        <translation>&amp; அளவு:</translation>
+    </message>
+    <message>
+        <source>Choose the default subdivision unit to show in the interface and when sending coins.</source>
+        <translation>இடைமுகத்தில் காண்பிக்க மற்றும் நாணயங்களை அனுப்புகையில் இயல்புநிலை துணைப்பிரிவு யூனிட்டை தேர்வு செய்யவும்.</translation>
+    </message>
+    <message>
+        <source>Whether to show coin control features or not.</source>
+        <translation>நாணயக் கட்டுப்பாட்டு அம்சங்களைக் காட்டலாமா அல்லது இல்லையா.</translation>
+    </message>
+    <message>
+        <source>&amp;Third party transaction URLs</source>
+        <translation>&amp; மூன்றாம் தரப்பு பரிவர்த்தனை URL கள்</translation>
+    </message>
+    <message>
+        <source>&amp;OK</source>
+        <translation>&amp;சரி</translation>
+    </message>
+    <message>
+        <source>&amp;Cancel</source>
+        <translation>&amp;ரத்து</translation>
+    </message>
+    <message>
+        <source>default</source>
+        <translation>இயல்புநிலை</translation>
+    </message>
+    <message>
+        <source>none</source>
+        <translation>none</translation>
+    </message>
+    <message>
+        <source>Confirm options reset</source>
+        <translation>விருப்பங்களை மீட்டமைக்கவும்</translation>
+    </message>
+    <message>
+        <source>Client restart required to activate changes.</source>
+        <translation>மாற்றங்களைச் செயல்படுத்த கிளையன் மறுதொடக்கம் தேவை.</translation>
+    </message>
+    <message>
+        <source>Client will be shut down. Do you want to proceed?</source>
+        <translation>கிளையண்ட் மூடப்படும். நீங்கள் தொடர விரும்புகிறீர்களா?</translation>
+    </message>
+    <message>
+        <source>Configuration options</source>
+        <translation>கட்டமைப்பு விருப்பங்கள்</translation>
+    </message>
+    <message>
+        <source>The configuration file is used to specify advanced user options which override GUI settings. Additionally, any command-line options will override this configuration file.</source>
+        <translation>GUI அமைப்புகளை மேலெழுதக்கூடிய மேம்பட்ட பயனர் விருப்பங்களைக் குறிப்பிட கட்டமைப்பு கோப்பு பயன்படுத்தப்படுகிறது. கூடுதலாக, எந்த கட்டளை வரி விருப்பங்கள் இந்த கட்டமைப்பு கோப்பு புறக்கணிக்க வேண்டும்.</translation>
     </message>
     <message>
         <source>Error</source>
         <translation>தவறு</translation>
     </message>
-    </context>
-<context>
-    <name>ModalOverlay</name>
+    <message>
+        <source>The configuration file could not be opened.</source>
+        <translation>கட்டமைப்பு கோப்பை திறக்க முடியவில்லை.</translation>
+    </message>
+    <message>
+        <source>This change would require a client restart.</source>
+        <translation>இந்த மாற்றம் கிளையன் மறுதொடக்கம் தேவைப்படும்.</translation>
+    </message>
+    <message>
+        <source>The supplied proxy address is invalid.</source>
+        <translation>வழங்கப்பட்ட ப்ராக்ஸி முகவரி தவறானது.</translation>
+    </message>
+</context>
+<context>
+    <name>OverviewPage</name>
     <message>
         <source>Form</source>
         <translation>படிவம்</translation>
     </message>
     <message>
-        <source>Recent transactions may not yet be visible, and therefore your wallet's balance might be incorrect. This information will be correct once your wallet has finished synchronizing with the bitcoin network, as detailed below.</source>
-        <translation>சமீபத்திய பரிவர்த்தனைகள் இன்னும் காணப்படாமல் இருக்கலாம், எனவே உங்கள் பணப்பையின் சமநிலை தவறாக இருக்கலாம். கீழே விவரிக்கப்பட்டுள்ளபடி, உங்கள் பணப்பை பிட்ஃபோனை நெட்வொர்க்குடன் ஒத்திசைக்க முடிந்ததும் இந்த தகவல் சரியாக இருக்கும்.</translation>
-    </message>
-    <message>
-        <source>Attempting to spend bitcoins that are affected by not-yet-displayed transactions will not be accepted by the network.</source>
-        <translation>இதுவரை காட்டப்படாத பரிவர்த்தனைகளால் பாதிக்கப்படும் பிட்னிக்களை செலவிடுவதற்கு முயற்சி பிணையத்தால் ஏற்கப்படாது.</translation>
-    </message>
-    <message>
-        <source>Number of blocks left</source>
-        <translation>மீதமுள்ள தொகுதிகள் உள்ளன</translation>
-    </message>
-    <message>
-        <source>Unknown...</source>
-        <translation>தெரியாதது ...</translation>
-    </message>
-    <message>
-        <source>Last block time</source>
-        <translation>கடைசி தடுப்பு நேரம்</translation>
-    </message>
-    <message>
-        <source>Progress</source>
-        <translation>முன்னேற்றம்</translation>
-    </message>
-    <message>
-        <source>Progress increase per hour</source>
-        <translation>மணி நேரத்திற்கு முன்னேற்றம் அதிகரிப்பு</translation>
-    </message>
-    <message>
-        <source>calculating...</source>
-        <translation>கணக்கிடுகிறது ...</translation>
-    </message>
-    <message>
-        <source>Estimated time left until synced</source>
-        <translation>ஒத்திசைக்கப்படும் வரை மதிப்பிடப்பட்ட நேரங்கள் உள்ளன</translation>
-    </message>
-    <message>
-        <source>Hide</source>
-        <translation>மறை</translation>
-    </message>
-    </context>
-<context>
-    <name>OpenURIDialog</name>
-    <message>
-        <source>Open URI</source>
-        <translation>URI-ஐ திற</translation>
-    </message>
-    <message>
-        <source>Open payment request from URI or file</source>
-        <translation>URI அல்லது கோப்பிலிருந்து பணம் செலுத்துவதற்கான கோரிக்கையைத் திறக்கவும்</translation>
-    </message>
-    <message>
-        <source>URI:</source>
-        <translation>URI:</translation>
-    </message>
-    <message>
-        <source>Select payment request file</source>
-        <translation>பணம் கோரிக்கை கோப்பைத் தேர்ந்தெடுக்கவும்</translation>
-    </message>
-    <message>
-        <source>Select payment request file to open</source>
-        <translation>திறக்க கட்டணம் கோரிக்கை கோப்பைத் தேர்ந்தெடுக்கவும்</translation>
-    </message>
-</context>
-<context>
-    <name>OptionsDialog</name>
-    <message>
-        <source>Options</source>
-        <translation>விருப்பத்தேர்வு</translation>
-    </message>
-    <message>
-        <source>&amp;Main</source>
-        <translation>&amp;தலைமை</translation>
-    </message>
-    <message>
-        <source>Size of &amp;database cache</source>
-        <translation>&amp; தரவுத்தள தேக்ககத்தின் அளவு</translation>
-    </message>
-    <message>
-        <source>MB</source>
-        <translation>MB</translation>
-    </message>
-    <message>
-        <source>Number of script &amp;verification threads</source>
-        <translation>ஸ்கிரிப்ட் &amp; சரிபார்ப்பு நூல்கள் எண்ணிக்கை</translation>
-    </message>
-    <message>
-        <source>IP address of the proxy (e.g. IPv4: 127.0.0.1 / IPv6: ::1)</source>
-        <translation>ப்ராக்ஸியின் IP முகவரி (எ.கா. IPv4: 127.0.0.1 / IPv6: :: 1)</translation>
-    </message>
-    <message>
-        <source>Shows if the supplied default SOCKS5 proxy is used to reach peers via this network type.</source>
-        <translation>வழங்கப்பட்ட முன்னிருப்பு SOCKS5 ப்ராக்ஸி இந்த நெட்வொர்க் வகையின் மூலம் சகலருக்கும் சென்றால் பயன்படுத்தப்படுகிறது.</translation>
-    </message>
-    <message>
-        <source>Use separate SOCKS&amp;5 proxy to reach peers via Tor hidden services:</source>
-        <translation>Tor மறைக்கப்பட்ட சேவைகளை வழியாக சகலரையும் அணுக தனித்த SOCKS &amp; 5 ப்ராக்ஸி பயன்படுத்தவும்</translation>
-    </message>
-    <message>
-        <source>Hide the icon from the system tray.</source>
-        <translation>கணினி தட்டில் இருந்து ஐகானை மறைக்கவும்.</translation>
-    </message>
-    <message>
-        <source>&amp;Hide tray icon</source>
-        <translation>தட்டில் ஐகானை மறை</translation>
-    </message>
-    <message>
-        <source>Minimize instead of exit the application when the window is closed. When this option is enabled, the application will be closed only after selecting Exit in the menu.</source>
-        <translation>சாளரத்தை மூடும்போது பயன்பாட்டை வெளியேற்றுவதற்குப் பதிலாக சிறிதாக்கவும். இந்த விருப்பம் இயக்கப்பட்டால், மெனுவில் வெளியேறு தேர்வு செய்த பின் மட்டுமே பயன்பாடு மூடப்படும்.</translation>
-    </message>
-    <message>
-        <source>Open Configuration File</source>
-        <translation>கட்டமைப்பு கோப்பை திற</translation>
-    </message>
-    <message>
-        <source>Reset all client options to default.</source>
-        <translation>அனைத்து வாடிக்கையாளர் விருப்பங்களையும் இயல்புநிலைக்கு மீட்டமைக்கவும்.</translation>
-    </message>
-    <message>
-        <source>&amp;Reset Options</source>
-        <translation>&amp; மீட்டமை விருப்பங்கள்</translation>
-    </message>
-    <message>
-        <source>&amp;Network</source>
-        <translation>&amp;பிணையம்</translation>
-    </message>
-    <message>
-        <source>Disables some advanced features but all blocks will still be fully validated. Reverting this setting requires re-downloading the entire blockchain. Actual disk usage may be somewhat higher.</source>
-        <translation>சில மேம்பட்ட அம்சங்களை முடக்குகிறது ஆனால் அனைத்து தொகுதிகள் இன்னும் முழுமையாக சரிபார்க்கப்படும். இந்த அமைப்பை மறுபரிசீலனை செய்வது முழுமையான blockchain ஐ மீண்டும் பதிவிறக்க வேண்டும். உண்மையான வட்டு பயன்பாடு ஓரளவு அதிகமாக இருக்கலாம்.</translation>
-    </message>
-    <message>
-        <source>Prune &amp;block storage to</source>
-        <translation>பிரவுன் &amp; தடுப்பு சேமிப்பு</translation>
-    </message>
-    <message>
-        <source>GB</source>
-        <translation>ஜிபி</translation>
-    </message>
-    <message>
-        <source>Reverting this setting requires re-downloading the entire blockchain.</source>
-        <translation>இந்த அமைப்பை மறுபரிசீலனை செய்வது முழுமையான blockchain ஐ மீண்டும் பதிவிறக்க வேண்டும்.</translation>
-    </message>
-    <message>
-        <source>(0 = auto, &lt;0 = leave that many cores free)</source>
-        <translation>(0 = தானாக, &lt;0 = பல கருக்கள் விடுபடுகின்றன)</translation>
-    </message>
-    <message>
-        <source>W&amp;allet</source>
-        <translation>&amp;பணப்பை</translation>
-    </message>
-    <message>
-        <source>Expert</source>
-        <translation>வல்லுநர்</translation>
-    </message>
-    <message>
-        <source>Enable coin &amp;control features</source>
-        <translation>நாணயம் மற்றும் கட்டுப்பாட்டு அம்சங்களை இயக்கவும்</translation>
-    </message>
-    <message>
-        <source>If you disable the spending of unconfirmed change, the change from a transaction cannot be used until that transaction has at least one confirmation. This also affects how your balance is computed.</source>
-        <translation>உறுதிப்படுத்தப்படாத மாற்றத்தின் செலவினத்தை நீங்கள் முடக்கினால், பரிவர்த்தனையில் குறைந்தது ஒரு உறுதிப்படுத்தல் வரை பரிமாற்றத்திலிருந்து வரும் மாற்றம் பயன்படுத்தப்படாது. இது உங்கள் இருப்பு எவ்வாறு கணக்கிடப்படுகிறது என்பதைப் பாதிக்கிறது.</translation>
-    </message>
-    <message>
-        <source>&amp;Spend unconfirmed change</source>
-        <translation>&amp; உறுதிப்படுத்தப்படாத மாற்றத்தை செலவழிக்கவும்</translation>
-    </message>
-    <message>
-        <source>Automatically open the Bitcoin client port on the router. This only works when your router supports UPnP and it is enabled.</source>
-        <translation>ரூட்டரில் Bitcoin கிளையன்ட் போர்ட் தானாக திறக்க. இது உங்கள் திசைவி UPnP ஐ ஆதரிக்கும் போது மட்டுமே இயங்குகிறது.</translation>
-    </message>
-    <message>
-        <source>Map port using &amp;UPnP</source>
-        <translation>&amp; UPnP ஐப் பயன்படுத்தி வரைபடம் துறைமுகம்</translation>
-    </message>
-    <message>
-        <source>Accept connections from outside.</source>
-        <translation>வெளியே இருந்து இணைப்புகளை ஏற்கவும்.</translation>
-    </message>
-    <message>
-        <source>Allow incomin&amp;g connections</source>
-        <translation>Incomin &amp; g இணைப்புகளை அனுமதிக்கவும்</translation>
-    </message>
-    <message>
-        <source>Connect to the Bitcoin network through a SOCKS5 proxy.</source>
-        <translation>Bitcoin பிணையத்துடன் SOCKS5 ப்ராக்ஸி மூலம் இணைக்கவும்.</translation>
-    </message>
-    <message>
-        <source>&amp;Connect through SOCKS5 proxy (default proxy):</source>
-        <translation>&amp; SOCKS5 ப்ராக்ஸி மூலம் இணைக்கவும் (இயல்புநிலை ப்ராக்ஸி):</translation>
-    </message>
-    <message>
-        <source>Proxy &amp;IP:</source>
-        <translation>ப்ராக்சி ஐ பி:</translation>
-    </message>
-    <message>
-        <source>&amp;Port:</source>
-        <translation>&amp; போர்ட்:</translation>
-    </message>
-    <message>
-        <source>Port of the proxy (e.g. 9050)</source>
-        <translation>ப்ராக்ஸியின் போர்ட் (எ.கா 9050)</translation>
-    </message>
-    <message>
-        <source>Used for reaching peers via:</source>
-        <translation>சகாக்கள் வழியாக வருவதற்குப் பயன்படுத்தப்பட்டது:</translation>
-    </message>
-    <message>
-        <source>IPv4</source>
-        <translation>IPv4</translation>
-    </message>
-    <message>
-        <source>IPv6</source>
-        <translation>IPv6</translation>
-    </message>
-    <message>
-        <source>Tor</source>
-        <translation>Tor</translation>
-    </message>
-    <message>
-        <source>Connect to the Bitcoin network through a separate SOCKS5 proxy for Tor hidden services.</source>
-        <translation>டார் மறைக்கப்பட்ட சேவைகளை தனித்த SOCKS5 ப்ராக்ஸி மூலம் பிட்கோடு நெட்வொர்க்குடன் இணைக்கவும்.</translation>
-    </message>
-    <message>
-        <source>&amp;Window</source>
-        <translation>&amp;சாளரம்</translation>
-    </message>
-    <message>
-        <source>Show only a tray icon after minimizing the window.</source>
-        <translation>சாளரத்தை குறைப்பதன் பின்னர் ஒரு தட்டு ஐகானை மட்டும் காண்பி.</translation>
-    </message>
-    <message>
-        <source>&amp;Minimize to the tray instead of the taskbar</source>
-        <translation>&amp; Taskbar க்கு பதிலாக தட்டில் குறைக்கவும்</translation>
-    </message>
-    <message>
-        <source>M&amp;inimize on close</source>
-        <translation>எம் &amp; நெருக்கமாக உள்ளமை</translation>
-    </message>
-    <message>
-        <source>&amp;Display</source>
-        <translation>&amp;காட்டு</translation>
-    </message>
-    <message>
-        <source>User Interface &amp;language:</source>
-        <translation>பயனர் இடைமுகம் &amp; மொழி:</translation>
-    </message>
-    <message>
-        <source>&amp;Unit to show amounts in:</source>
-        <translation>&amp; அளவு:</translation>
-    </message>
-    <message>
-        <source>Choose the default subdivision unit to show in the interface and when sending coins.</source>
-        <translation>இடைமுகத்தில் காண்பிக்க மற்றும் நாணயங்களை அனுப்புகையில் இயல்புநிலை துணைப்பிரிவு யூனிட்டை தேர்வு செய்யவும்.</translation>
-    </message>
-    <message>
-        <source>Whether to show coin control features or not.</source>
-        <translation>நாணயக் கட்டுப்பாட்டு அம்சங்களைக் காட்டலாமா அல்லது இல்லையா.</translation>
-    </message>
-    <message>
-        <source>&amp;Third party transaction URLs</source>
-        <translation>&amp; மூன்றாம் தரப்பு பரிவர்த்தனை URL கள்</translation>
-    </message>
-    <message>
-        <source>&amp;OK</source>
-        <translation>&amp;சரி</translation>
-    </message>
-    <message>
-        <source>&amp;Cancel</source>
-        <translation>&amp;ரத்து</translation>
-    </message>
-    <message>
-        <source>default</source>
-        <translation>இயல்புநிலை</translation>
-    </message>
-    <message>
-        <source>none</source>
-        <translation>none</translation>
-    </message>
-    <message>
-<<<<<<< HEAD
-        <source>Error</source>
-        <translation>தவறு</translation>
-    </message>
-    </context>
-=======
-        <source>Confirm options reset</source>
-        <translation>விருப்பங்களை மீட்டமைக்கவும்</translation>
-    </message>
-    <message>
-        <source>Client restart required to activate changes.</source>
-        <translation>மாற்றங்களைச் செயல்படுத்த கிளையன் மறுதொடக்கம் தேவை.</translation>
-    </message>
-    <message>
-        <source>Client will be shut down. Do you want to proceed?</source>
-        <translation>கிளையண்ட் மூடப்படும். நீங்கள் தொடர விரும்புகிறீர்களா?</translation>
-    </message>
-    <message>
-        <source>Configuration options</source>
-        <translation>கட்டமைப்பு விருப்பங்கள்</translation>
-    </message>
-    <message>
-        <source>The configuration file is used to specify advanced user options which override GUI settings. Additionally, any command-line options will override this configuration file.</source>
-        <translation>GUI அமைப்புகளை மேலெழுதக்கூடிய மேம்பட்ட பயனர் விருப்பங்களைக் குறிப்பிட கட்டமைப்பு கோப்பு பயன்படுத்தப்படுகிறது. கூடுதலாக, எந்த கட்டளை வரி விருப்பங்கள் இந்த கட்டமைப்பு கோப்பு புறக்கணிக்க வேண்டும்.</translation>
-    </message>
-    <message>
-        <source>Error</source>
-        <translation>தவறு</translation>
-    </message>
-    <message>
-        <source>The configuration file could not be opened.</source>
-        <translation>கட்டமைப்பு கோப்பை திறக்க முடியவில்லை.</translation>
-    </message>
-    <message>
-        <source>This change would require a client restart.</source>
-        <translation>இந்த மாற்றம் கிளையன் மறுதொடக்கம் தேவைப்படும்.</translation>
-    </message>
-    <message>
-        <source>The supplied proxy address is invalid.</source>
-        <translation>வழங்கப்பட்ட ப்ராக்ஸி முகவரி தவறானது.</translation>
-    </message>
-</context>
->>>>>>> 2f4f2d38
-<context>
-    <name>OverviewPage</name>
-    <message>
-        <source>Form</source>
-        <translation>படிவம்</translation>
-    </message>
-    <message>
         <source>The displayed information may be out of date. Your wallet automatically synchronizes with the Bitcoin network after a connection is established, but this process has not completed yet.</source>
         <translation>காட்டப்படும் தகவல் காலாவதியானதாக இருக்கலாம். ஒரு இணைப்பு நிறுவப்பட்ட பிறகு, உங்கள் பணப்பை தானாக பிட்கோடு நெட்வொர்க்குடன் ஒத்திசைக்கிறது, ஆனால் இந்த செயல்முறை இன்னும் முடிவடையவில்லை.</translation>
     </message>
@@ -1168,7 +1152,7 @@
     </message>
     <message>
         <source>Cannot start bitcoin: click-to-pay handler</source>
-        <translation>Bitcoin தொடங்க முடியாது: கிளிக் க்கு ஊதியம் கையாளுதல்</translation>
+        <translation>Blackcoin தொடங்க முடியாது: கிளிக் க்கு ஊதியம் கையாளுதல்</translation>
     </message>
     <message>
         <source>URI handling</source>
@@ -1176,7 +1160,7 @@
     </message>
     <message>
         <source>'bitcoin://' is not a valid URI. Use 'bitcoin:' instead.</source>
-        <translation>'bitcoin: //' சரியான URI அல்ல. அதற்கு பதிலாக 'பிட்கின்:' பயன்படுத்தவும்.
+        <translation>'blackcoin: //' சரியான URI அல்ல. அதற்கு பதிலாக 'பிட்கின்:' பயன்படுத்தவும்.
 </translation>
     </message>
     <message>
@@ -1243,33 +1227,26 @@
         <translation>பயனர் முகவர்</translation>
     </message>
     <message>
-<<<<<<< HEAD
+        <source>Node/Service</source>
+        <translation>கணு / சேவை</translation>
+    </message>
+    <message>
+        <source>NodeId</source>
+        <translation>NodeId</translation>
+    </message>
+    <message>
+        <source>Ping</source>
+        <translation>பிங்</translation>
+    </message>
+    <message>
         <source>Sent</source>
         <translation>அனுப்பிய</translation>
     </message>
-    </context>
-=======
-        <source>Node/Service</source>
-        <translation>கணு / சேவை</translation>
-    </message>
-    <message>
-        <source>NodeId</source>
-        <translation>NodeId</translation>
-    </message>
-    <message>
-        <source>Ping</source>
-        <translation>பிங்</translation>
-    </message>
-    <message>
-        <source>Sent</source>
-        <translation>அனுப்பிய</translation>
-    </message>
     <message>
         <source>Received</source>
         <translation>பெறப்பட்டது</translation>
     </message>
 </context>
->>>>>>> 2f4f2d38
 <context>
     <name>QObject</name>
     <message>
@@ -1488,34 +1465,6 @@
         <source>Decrease font size</source>
         <translation>எழுத்துரு அளவைக் குறைக்கவும்</translation>
     </message>
-<<<<<<< HEAD
-    <message>
-        <source>%1 B</source>
-        <translation>%1 B</translation>
-    </message>
-    <message>
-        <source>%1 KB</source>
-        <translation>%1 KB</translation>
-    </message>
-    <message>
-        <source>%1 MB</source>
-        <translation>%1 MB</translation>
-    </message>
-    <message>
-        <source>%1 GB</source>
-        <translation>%1 GB</translation>
-    </message>
-    </context>
-<context>
-    <name>QObject::QObject</name>
-    </context>
-<context>
-    <name>QRImageWidget</name>
-    </context>
-<context>
-    <name>RPCConsole</name>
-=======
->>>>>>> 2f4f2d38
     <message>
         <source>Increase font size</source>
         <translation>எழுத்துரு அளவை அதிகரிக்கவும்</translation>
@@ -1575,13 +1524,10 @@
         <translation>&amp;பணியகம்</translation>
     </message>
     <message>
-<<<<<<< HEAD
-=======
         <source>&amp;Network Traffic</source>
         <translation>&amp; நெட்வொர்க் ட்ராஃபிக்</translation>
     </message>
     <message>
->>>>>>> 2f4f2d38
         <source>Totals</source>
         <translation>மொத்தம்</translation>
     </message>
@@ -1618,8 +1564,6 @@
         <translation>1 &amp;ஆண்டு</translation>
     </message>
     <message>
-<<<<<<< HEAD
-=======
         <source>&amp;Disconnect</source>
         <translation>&amp; துண்டி</translation>
     </message>
@@ -1644,7 +1588,6 @@
         <translation>எந்த பணமும் இல்லாமல் கட்டளையை நிறைவேற்றும்</translation>
     </message>
     <message>
->>>>>>> 2f4f2d38
         <source>via %1</source>
         <translation>via %1</translation>
     </message>
@@ -1689,7 +1632,7 @@
     </message>
     <message>
         <source>An optional message to attach to the payment request, which will be displayed when the request is opened. Note: The message will not be sent with the payment over the Bitcoin network.</source>
-        <translation>கோரிக்கையை திறக்கும் போது காட்டப்படும் இது பணம் கோரிக்கை இணைக்க ஒரு விருப்ப செய்தி. குறிப்பு: Bitcoin நெட்வொர்க்கில் பணம் செலுத்தியவுடன் செய்தி அனுப்பப்படாது.</translation>
+        <translation>கோரிக்கையை திறக்கும் போது காட்டப்படும் இது பணம் கோரிக்கை இணைக்க ஒரு விருப்ப செய்தி. குறிப்பு: Blackcoin நெட்வொர்க்கில் பணம் செலுத்தியவுடன் செய்தி அனுப்பப்படாது.</translation>
     </message>
     <message>
         <source>An optional label to associate with the new receiving address.</source>
@@ -1941,8 +1884,6 @@
         <translation>மறை</translation>
     </message>
     <message>
-<<<<<<< HEAD
-=======
         <source>Recommended:</source>
         <translation>பரிந்துரைக்கப்படுகிறது:</translation>
     </message>
@@ -1972,7 +1913,6 @@
         <translation>டஸ்ட்</translation>
     </message>
     <message>
->>>>>>> 2f4f2d38
         <source>Balance:</source>
         <translation>மீதி:</translation>
     </message>
