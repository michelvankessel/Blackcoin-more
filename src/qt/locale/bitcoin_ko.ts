--- conflicted
+++ resolved
@@ -197,19 +197,11 @@
     </message>
     <message>
         <source>Your wallet is about to be encrypted. </source>
-<<<<<<< HEAD
-        <translation>지갑이 암호화 됩니다</translation>
-    </message>
-    <message>
-        <source>Your wallet is now encrypted. </source>
-        <translation>지갑이 암호화 되었습니다</translation>
-=======
         <translation>지갑이 바로 암호화 됩니다.</translation>
     </message>
     <message>
         <source>Your wallet is now encrypted. </source>
         <translation>지갑이 암호화 되었습니다.</translation>
->>>>>>> 56311988
     </message>
     <message>
         <source>IMPORTANT: Any previous backups you have made of your wallet file should be replaced with the newly generated, encrypted wallet file. For security reasons, previous backups of the unencrypted wallet file will become useless as soon as you start using the new, encrypted wallet.</source>
@@ -571,11 +563,7 @@
     </message>
     <message>
         <source>Warning: %1</source>
-<<<<<<< HEAD
-        <translation>주의: %1</translation>
-=======
         <translation>경고: %1</translation>
->>>>>>> 56311988
     </message>
     <message>
         <source>Date: %1
@@ -2036,8 +2024,6 @@
         <translation>요청할 금액 입력칸으로 선택 사항입니다. 빈 칸으로 두거나 특정 금액이 필요하지 않는 경우 0을 입력하세요.</translation>
     </message>
     <message>
-<<<<<<< HEAD
-=======
         <source>An optional label to associate with the new receiving address (used by you to identify an invoice).  It is also attached to the payment request.</source>
         <translation>새 수신 주소와 연결할 선택적 레이블 (사용자가 송장을 식별하는 데 사용함). 지불 요청에도 첨부됩니다.</translation>
     </message>
@@ -2046,7 +2032,6 @@
         <translation>지불 요청에 첨부되고 발신자에게 표시 될 수있는 선택적 메시지입니다.</translation>
     </message>
     <message>
->>>>>>> 56311988
         <source>&amp;Create new receiving address</source>
         <translation>&amp;새 받을 주소 생성하기</translation>
     </message>
@@ -2372,13 +2357,10 @@
         <translation>%1(%2 블록)</translation>
     </message>
     <message>
-<<<<<<< HEAD
-=======
         <source>Cr&amp;eate Unsigned</source>
         <translation>사인되지 않은 것을 생성</translation>
     </message>
     <message>
->>>>>>> 56311988
         <source> from wallet '%1'</source>
         <translation>%1 지갑에서</translation>
     </message>
