<TS language="es_DO" version="2.1">
<context>
    <name>AddressBookPage</name>
    <message>
        <source>Right-click to edit address or label</source>
        <translation>Click derecho para editar la dirección o etiqueta</translation>
    </message>
    <message>
        <source>Create a new address</source>
        <translation>Crear una nueva dirección</translation>
    </message>
    <message>
        <source>&amp;New</source>
        <translation>&amp;Nuevo</translation>
    </message>
    <message>
        <source>Copy the currently selected address to the system clipboard</source>
        <translation>Copie las direcciones seleccionadas actualmente al portapapeles del sistema</translation>
    </message>
    <message>
        <source>&amp;Copy</source>
        <translation>&amp;Copiar</translation>
    </message>
    <message>
        <source>C&amp;lose</source>
        <translation>C&amp;errar</translation>
    </message>
    <message>
        <source>Delete the currently selected address from the list</source>
        <translation>Borrar las direcciones seleccionadas recientemente de la lista</translation>
    </message>
    <message>
        <source>Enter address or label to search</source>
        <translation>Introduzca una dirección o etiqueta que buscar</translation>
    </message>
    <message>
        <source>Export the data in the current tab to a file</source>
        <translation>Exportar los datos en la pestaña actual a un archivo</translation>
    </message>
    <message>
        <source>&amp;Export</source>
        <translation>&amp;Exportar</translation>
    </message>
    <message>
        <source>&amp;Delete</source>
        <translation>&amp;Borrar</translation>
    </message>
    <message>
        <source>Choose the address to send coins to</source>
        <translation>Escoja la direccion a enviar las monedas</translation>
    </message>
    <message>
        <source>Choose the address to receive coins with</source>
        <translation>Elige la dirección para recibir monedas</translation>
    </message>
    <message>
        <source>C&amp;hoose</source>
        <translation>Escoger</translation>
    </message>
    <message>
        <source>C&amp;hoose</source>
        <translation>Escoger</translation>
    </message>
    <message>
        <source>Sending addresses</source>
        <translation>Envío de direcciones</translation>
    </message>
    <message>
        <source>Receiving addresses</source>
        <translation>Direcciones de recepción</translation>
    </message>
    <message>
        <source>These are your Bitcoin addresses for sending payments. Always check the amount and the receiving address before sending coins.</source>
        <translation>Estas son tus direcciones Bitcoin para realizar pagos. Verifica siempre el monto y la dirección de recepción antes de enviar monedas. </translation>
    </message>
    <message>
        <source>&amp;Copy Address</source>
        <translation>Copiar dirección</translation>
    </message>
    <message>
        <source>Copy &amp;Label</source>
        <translation>Copiar &amp;Etiqueta</translation>
    </message>
    <message>
        <source>&amp;Edit</source>
        <translation>&amp;Editar</translation>
    </message>
    <message>
        <source>Export Address List</source>
        <translation>Exportar lista de direcciones</translation>
    </message>
    <message>
        <source>Comma separated file (*.csv)</source>
        <translation>Separar los archivos con comas (*.csv)</translation>
    </message>
    <message>
        <source>Exporting Failed</source>
        <translation>Error al exportar</translation>
    </message>
    <message>
        <source>There was an error trying to save the address list to %1. Please try again.</source>
        <translation>Tuvimos un problema al guardar la dirección en la lista %1. Intenta de Nuevo.</translation>
    </message>
</context>
<context>
    <name>AddressTableModel</name>
    <message>
        <source>Label</source>
        <translation>Nombre</translation>
    </message>
    <message>
        <source>Address</source>
        <translation>Direccion</translation>
    </message>
    <message>
        <source>(no label)</source>
        <translation>(sin etiqueta)</translation>
    </message>
</context>
<context>
    <name>AskPassphraseDialog</name>
    <message>
        <source>Passphrase Dialog</source>
        <translation>Diálogo contraseña</translation>
    </message>
    <message>
        <source>Enter passphrase</source>
        <translation>Ingresa frase de contraseña</translation>
    </message>
    <message>
        <source>New passphrase</source>
        <translation>Nueva frase de contraseña</translation>
    </message>
    <message>
        <source>Repeat new passphrase</source>
        <translation>Repetir nueva frase de contraseña</translation>
    </message>
    <message>
        <source>Encrypt wallet</source>
        <translation>Cifrar monedero</translation>
    </message>
    <message>
        <source>This operation needs your wallet passphrase to unlock the wallet.</source>
        <translation>Esta operación necesita su frase de contraseña de la billetera para desbloquearla.
</translation>
    </message>
    <message>
        <source>Unlock wallet</source>
        <translation>Desbloquear monedero</translation>
    </message>
    <message>
        <source>This operation needs your wallet passphrase to decrypt the wallet.</source>
        <translation>Esta operación necesita su frase de contraseña de la billetera para descifrar la billetera.
</translation>
    </message>
    <message>
        <source>Decrypt wallet</source>
        <translation>Descifrar monedero</translation>
    </message>
    <message>
        <source>Change passphrase</source>
        <translation>Cambiar frase secreta</translation>
    </message>
    <message>
        <source>Confirm wallet encryption</source>
        <translation>Confirmar cifrado de billetera</translation>
    </message>
    <message>
        <source>Warning: If you encrypt your wallet and lose your passphrase, you will &lt;b&gt;LOSE ALL OF YOUR BITCOINS&lt;/b&gt;!</source>
        <translation>Atención: Si cifra su monedero y pierde la contraseña, perderá ¡&lt;b&gt;TODOS SUS BLACKCOINS&lt;/b&gt;!</translation>
    </message>
    <message>
        <source>Are you sure you wish to encrypt your wallet?</source>
        <translation>¿Está seguro que desea cifrar su monedero?</translation>
    </message>
    <message>
        <source>Wallet encrypted</source>
        <translation>Monedero cifrado</translation>
    </message>
    <message>
        <source>IMPORTANT: Any previous backups you have made of your wallet file should be replaced with the newly generated, encrypted wallet file. For security reasons, previous backups of the unencrypted wallet file will become useless as soon as you start using the new, encrypted wallet.</source>
        <translation>IMPORTANTE: Cualquier copia de seguridad que haya realizado previamente de su archivo de monedero debe reemplazarse con el nuevo archivo de monedero cifrado. Por razones de seguridad, las copias de seguridad previas del archivo de monedero no cifradas serán inservibles en cuanto comience a usar el nuevo monedero cifrado.</translation>
    </message>
    <message>
        <source>Wallet encryption failed</source>
        <translation>Ha fallado el cifrado del monedero</translation>
    </message>
    <message>
        <source>Wallet encryption failed due to an internal error. Your wallet was not encrypted.</source>
        <translation>Ha fallado el cifrado del monedero debido a un error interno. El monedero no ha sido cifrado.</translation>
    </message>
    <message>
        <source>The supplied passphrases do not match.</source>
        <translation>Las contraseñas no coinciden.</translation>
    </message>
    <message>
        <source>Wallet unlock failed</source>
        <translation>Ha fallado el desbloqueo del monedero</translation>
    </message>
    <message>
        <source>The passphrase entered for the wallet decryption was incorrect.</source>
        <translation>La contraseña introducida para descifrar el monedero es incorrecta.</translation>
    </message>
    <message>
        <source>Wallet decryption failed</source>
        <translation>Ha fallado el descifrado del monedero</translation>
    </message>
    <message>
        <source>Wallet passphrase was successfully changed.</source>
        <translation>Se ha cambiado correctamente la contraseña del monedero.</translation>
    </message>
    <message>
        <source>Warning: The Caps Lock key is on!</source>
        <translation>Aviso: ¡La tecla de bloqueo de mayúsculas está activada!</translation>
    </message>
</context>
<context>
    <name>BanTableModel</name>
    </context>
<context>
    <name>BitcoinGUI</name>
    <message>
        <source>Sign &amp;message...</source>
        <translation>Firmar &amp;mensaje...</translation>
    </message>
    <message>
        <source>Synchronizing with network...</source>
        <translation>Sincronizando con la red...</translation>
    </message>
    <message>
        <source>&amp;Overview</source>
        <translation>&amp;Vista general</translation>
    </message>
    <message>
        <source>Show general overview of wallet</source>
        <translation>Mostrar visión general de la billetera</translation>
    </message>
    <message>
        <source>&amp;Transactions</source>
        <translation>&amp;Transacciones</translation>
    </message>
    <message>
        <source>Browse transaction history</source>
        <translation>Buscar historial de transacciones</translation>
    </message>
    <message>
        <source>E&amp;xit</source>
        <translation>S&amp;alir</translation>
    </message>
    <message>
        <source>Quit application</source>
        <translation>Quitar aplicación</translation>
    </message>
    <message>
        <source>About &amp;Qt</source>
        <translation>Acerca de &amp;Qt</translation>
    </message>
    <message>
        <source>Show information about Qt</source>
        <translation>Mostrar información acerca de Qt</translation>
    </message>
    <message>
        <source>&amp;Options...</source>
        <translation>&amp;Opciones...</translation>
    </message>
    <message>
        <source>&amp;Encrypt Wallet...</source>
        <translation>&amp;Cifrar monedero…</translation>
    </message>
    <message>
        <source>&amp;Backup Wallet...</source>
        <translation>Copia de &amp;respaldo del monedero...</translation>
    </message>
    <message>
        <source>&amp;Change Passphrase...</source>
        <translation>&amp;Cambiar la contraseña…</translation>
    </message>
    <message>
        <source>Open &amp;URI...</source>
        <translation>Abrir URI...</translation>
    </message>
    <message>
        <source>Reindexing blocks on disk...</source>
        <translation>Reindexando bloques en el disco...</translation>
    </message>
    <message>
        <source>Send coins to a Bitcoin address</source>
        <translation>Enviar monedas a una dirección Blackcoin</translation>
    </message>
    <message>
        <source>Backup wallet to another location</source>
        <translation>Respaldar billetera en otra ubicación</translation>
    </message>
    <message>
        <source>Change the passphrase used for wallet encryption</source>
        <translation>Cambiar frase secreta usada para la encriptación de la billetera</translation>
    </message>
    <message>
        <source>&amp;Verify message...</source>
        <translation>&amp;Verificar mensaje...</translation>
    </message>
    <message>
        <source>&amp;Send</source>
        <translation>&amp;Enviar</translation>
    </message>
    <message>
        <source>&amp;Receive</source>
        <translation>&amp;Recibir</translation>
    </message>
    <message>
        <source>&amp;Show / Hide</source>
        <translation>&amp;Mostar / Ocultar</translation>
    </message>
    <message>
        <source>Show or hide the main Window</source>
        <translation>Mostar u ocultar la ventana principal</translation>
    </message>
    <message>
        <source>Encrypt the private keys that belong to your wallet</source>
        <translation>Encriptar las llaves privadas que pertenecen a tu billetera</translation>
    </message>
    <message>
        <source>Sign messages with your Bitcoin addresses to prove you own them</source>
        <translation>Firma mensajes con tus direcciones Bitcoin para probar que eres dueño de ellas</translation>
    </message>
    <message>
        <source>Verify messages to ensure they were signed with specified Bitcoin addresses</source>
        <translation>Verificar mensajes para asegurar que estaban firmados con direcciones Bitcoin especificas</translation>
    </message>
    <message>
        <source>&amp;File</source>
        <translation>&amp;Archivo</translation>
    </message>
    <message>
        <source>&amp;Settings</source>
        <translation>&amp;Configuración</translation>
    </message>
    <message>
        <source>&amp;Help</source>
        <translation>A&amp;yuda</translation>
    </message>
    <message>
        <source>Tabs toolbar</source>
        <translation>Barra de pestañas</translation>
    </message>
    <message>
        <source>Request payments (generates QR codes and bitcoin: URIs)</source>
        <translation>Solicitar pagos (genera codigo QR y URL's de Blackcoin)</translation>
    </message>
    <message>
        <source>Show the list of used sending addresses and labels</source>
        <translation>Mostrar la lista de direcciones de envío y etiquetas</translation>
    </message>
    <message>
        <source>Show the list of used receiving addresses and labels</source>
        <translation>Muestra la lista de direcciones de recepción y etiquetas</translation>
    </message>
    <message>
<<<<<<< HEAD
        <source>Open a bitcoin: URI or payment request</source>
        <translation>Abrir un blackcoin: URI o petición de pago</translation>
    </message>
    <message>
=======
>>>>>>> 56311988
        <source>&amp;Command-line options</source>
        <translation>Opciones de línea de comandos</translation>
    </message>
    <message>
        <source>%1 behind</source>
        <translation>%1 detrás</translation>
    </message>
    <message>
        <source>Last received block was generated %1 ago.</source>
        <translation>El último bloque recibido fue generado hace %1 hora(s).</translation>
    </message>
    <message>
        <source>Transactions after this will not yet be visible.</source>
        <translation>Transacciones después de esta no serán visibles todavía.</translation>
    </message>
    <message>
        <source>Error</source>
        <translation>Error</translation>
    </message>
    <message>
        <source>Warning</source>
        <translation>Advertencia</translation>
    </message>
    <message>
        <source>Information</source>
        <translation>Información</translation>
    </message>
    <message>
        <source>Up to date</source>
        <translation>Al día</translation>
    </message>
    <message>
        <source>&amp;Window</source>
        <translation>&amp;Ventana</translation>
    </message>
    <message>
        <source>&amp;Window</source>
        <translation>&amp;Ventana</translation>
    </message>
    <message>
        <source>Catching up...</source>
        <translation>Alcanzando...</translation>
    </message>
    <message>
        <source>Sent transaction</source>
        <translation>Transacción enviada</translation>
    </message>
    <message>
        <source>Incoming transaction</source>
        <translation>Transacción entrante</translation>
    </message>
    <message>
        <source>Wallet is &lt;b&gt;encrypted&lt;/b&gt; and currently &lt;b&gt;unlocked&lt;/b&gt;</source>
        <translation>La billetera está encriptada y desbloqueada recientemente</translation>
    </message>
    <message>
        <source>Wallet is &lt;b&gt;encrypted&lt;/b&gt; and currently &lt;b&gt;locked&lt;/b&gt;</source>
        <translation>La billetera está encriptada y bloqueada recientemente</translation>
    </message>
    <message>
        <source>A fatal error occurred. Bitcoin can no longer continue safely and will quit.</source>
        <translation>Ha ocurrido un error crítico. Bitcoin ya no puede continuar con seguridad y se cerrará.</translation>
    </message>
</context>
<context>
    <name>CoinControlDialog</name>
    <message>
        <source>Coin Selection</source>
        <translation>Selección de moneda</translation>
    </message>
    <message>
        <source>Quantity:</source>
        <translation>Cantidad:</translation>
    </message>
    <message>
        <source>Bytes:</source>
        <translation>Bytes:</translation>
    </message>
    <message>
        <source>Amount:</source>
        <translation>Monto:</translation>
    </message>
    <message>
        <source>Fee:</source>
        <translation>Comisión:</translation>
    </message>
    <message>
        <source>Dust:</source>
        <translation>Polvo:</translation>
    </message>
    <message>
        <source>Dust:</source>
        <translation>Polvo:</translation>
    </message>
    <message>
        <source>After Fee:</source>
        <translation>Después de tasas:</translation>
    </message>
    <message>
        <source>Change:</source>
        <translation>Cambio:</translation>
    </message>
    <message>
        <source>(un)select all</source>
        <translation>(de)seleccionar todo</translation>
    </message>
    <message>
        <source>Tree mode</source>
        <translation>Modo de árbol</translation>
    </message>
    <message>
        <source>List mode</source>
        <translation>Modo de lista</translation>
    </message>
    <message>
        <source>Amount</source>
        <translation>Monto</translation>
    </message>
    <message>
        <source>Received with label</source>
        <translation>Recibido con etiqueta</translation>
    </message>
    <message>
        <source>Received with address</source>
        <translation>Recibido con dirección</translation>
    </message>
    <message>
        <source>Received with label</source>
        <translation>Recibido con etiqueta</translation>
    </message>
    <message>
        <source>Received with address</source>
        <translation>Recibido con dirección</translation>
    </message>
    <message>
        <source>Date</source>
        <translation>Fecha</translation>
    </message>
    <message>
        <source>Confirmations</source>
        <translation>Confirmaciones</translation>
    </message>
    <message>
        <source>Confirmed</source>
        <translation>Confirmado</translation>
    </message>
    <message>
        <source>Copy address</source>
        <translation>Copiar dirección</translation>
    </message>
    <message>
        <source>Copy label</source>
        <translation>Copiar etiqueta</translation>
    </message>
    <message>
        <source>Copy amount</source>
        <translation>Copiar cantidad</translation>
    </message>
    <message>
        <source>Copy transaction ID</source>
        <translation>Copiar identificador de transacción</translation>
    </message>
    <message>
        <source>Lock unspent</source>
        <translation>Bloquear lo no gastado</translation>
    </message>
    <message>
        <source>Unlock unspent</source>
        <translation>Desbloquear lo no gastado</translation>
    </message>
    <message>
        <source>Copy quantity</source>
        <translation>Copiar cantidad</translation>
    </message>
    <message>
        <source>Copy fee</source>
        <translation>Copiar comisión</translation>
    </message>
    <message>
        <source>Copy after fee</source>
        <translation>Copiar después de aplicar donación</translation>
    </message>
    <message>
        <source>Copy bytes</source>
        <translation>Copiar bytes</translation>
    </message>
    <message>
        <source>Copy change</source>
        <translation>Copiar cambio</translation>
    </message>
    <message>
        <source>(%1 locked)</source>
        <translation>(%1 bloqueado)</translation>
    </message>
    <message>
        <source>yes</source>
        <translation>si</translation>
    </message>
    <message>
        <source>no</source>
        <translation>no</translation>
    </message>
    <message>
        <source>(no label)</source>
        <translation>(sin etiqueta)</translation>
    </message>
    <message>
        <source>change from %1 (%2)</source>
        <translation>Enviar desde %1 (%2)</translation>
    </message>
    <message>
        <source>(change)</source>
        <translation>(cambio)</translation>
    </message>
</context>
<context>
    <name>CreateWalletActivity</name>
    </context>
<context>
    <name>CreateWalletDialog</name>
    </context>
<context>
    <name>EditAddressDialog</name>
    <message>
        <source>Edit Address</source>
        <translation>Editar dirección</translation>
    </message>
    <message>
        <source>&amp;Label</source>
        <translation>&amp;Etiqueta</translation>
    </message>
    <message>
        <source>The label associated with this address list entry</source>
        <translation>La etiqueta asociada con esta entrada de la lista de direcciones</translation>
    </message>
    <message>
        <source>The address associated with this address list entry. This can only be modified for sending addresses.</source>
        <translation>La dirección asociada con esta entrada de la lista de direcciones. Esta puede ser modificada solo para el envío de direcciones.</translation>
    </message>
    <message>
        <source>&amp;Address</source>
        <translation>&amp;Dirección</translation>
    </message>
    <message>
        <source>New sending address</source>
        <translation>Nueva dirección de envío</translation>
    </message>
    <message>
        <source>Edit receiving address</source>
        <translation>Editar dirección de recepción</translation>
    </message>
    <message>
        <source>Edit sending address</source>
        <translation>Editar dirección de envío</translation>
    </message>
    <message>
        <source>The entered address "%1" is not a valid Bitcoin address.</source>
        <translation>La dirección introducida "%1" no es una dirección Bitcoin válida.</translation>
    </message>
    <message>
        <source>Could not unlock wallet.</source>
        <translation>No se pudo desbloquear el monedero.</translation>
    </message>
    <message>
        <source>New key generation failed.</source>
        <translation>Ha fallado la generación de la nueva clave.</translation>
    </message>
</context>
<context>
    <name>FreespaceChecker</name>
    <message>
        <source>A new data directory will be created.</source>
        <translation>Un nuevo directorio de datos será creado.</translation>
    </message>
    <message>
        <source>name</source>
        <translation>nombre</translation>
    </message>
    <message>
        <source>Directory already exists. Add %1 if you intend to create a new directory here.</source>
        <translation>El directorio ya existe. Agrega %1 si tiene la intención de crear un nuevo directorio aquí.</translation>
    </message>
    <message>
        <source>Path already exists, and is not a directory.</source>
        <translation>La ruta ya existe, y no es un directorio.</translation>
    </message>
    <message>
        <source>Cannot create data directory here.</source>
        <translation>No puede crear directorio de datos aquí.</translation>
    </message>
</context>
<context>
    <name>HelpMessageDialog</name>
    <message>
        <source>version</source>
        <translation>versión</translation>
    </message>
    <message>
        <source>Command-line options</source>
        <translation>Opciones de línea de comandos</translation>
    </message>
</context>
<context>
    <name>Intro</name>
    <message>
        <source>Welcome</source>
        <translation>Bienvenido</translation>
    </message>
    <message>
        <source>Welcome to %1.</source>
        <translation>Bienvenido a %1.</translation>
    </message>
    <message>
        <source>Use the default data directory</source>
        <translation>Usar el directorio de datos por defecto</translation>
    </message>
    <message>
        <source>Use a custom data directory:</source>
        <translation>Usa un directorio de datos personalizado:</translation>
    </message>
    <message>
        <source>Bitcoin</source>
        <translation>Blackcoin</translation>
    </message>
    <message>
        <source>Error: Specified data directory "%1" cannot be created.</source>
        <translation>Error: Directorio de datos especificado "%1" no puede ser creado.</translation>
    </message>
    <message>
        <source>Error: Specified data directory "%1" cannot be created.</source>
        <translation>Error: Directorio de datos especificado "%1" no puede ser creado.</translation>
    </message>
    <message>
        <source>Error</source>
        <translation>Error</translation>
    </message>
    </context>
<context>
    <name>ModalOverlay</name>
    <message>
        <source>Form</source>
        <translation>Desde</translation>
    </message>
    <message>
        <source>Last block time</source>
        <translation>Hora del último bloque</translation>
    </message>
    </context>
<context>
    <name>OpenURIDialog</name>
    <message>
        <source>URI:</source>
        <translation>URI:</translation>
    </message>
</context>
<context>
    <name>OpenWalletActivity</name>
    </context>
<context>
    <name>OptionsDialog</name>
    <message>
        <source>Options</source>
        <translation>Opciones</translation>
    </message>
    <message>
        <source>&amp;Main</source>
        <translation>&amp;Main</translation>
    </message>
    <message>
        <source>IP address of the proxy (e.g. IPv4: 127.0.0.1 / IPv6: ::1)</source>
        <translation>Dirección IP del proxy (ej. IPv4: 127.0.0.1 / IPv6: ::1)</translation>
    </message>
    <message>
        <source>Reset all client options to default.</source>
        <translation>Restablecer todas las opciones del cliente a las predeterminadas.</translation>
    </message>
    <message>
        <source>&amp;Reset Options</source>
        <translation>&amp;Restablecer opciones</translation>
    </message>
    <message>
        <source>&amp;Network</source>
        <translation>&amp;Red</translation>
    </message>
    <message>
        <source>W&amp;allet</source>
        <translation>Billetera</translation>
    </message>
    <message>
        <source>Expert</source>
        <translation>Experto</translation>
    </message>
    <message>
        <source>Automatically open the Bitcoin client port on the router. This only works when your router supports UPnP and it is enabled.</source>
        <translation>Abrir automáticamente el puerto del cliente Blackcoin en el router. Esta opción solo funciona si el router admite UPnP y está activado.</translation>
    </message>
    <message>
        <source>Map port using &amp;UPnP</source>
        <translation>Mapear el puerto usando &amp;UPnP</translation>
    </message>
    <message>
        <source>Proxy &amp;IP:</source>
        <translation>Dirección &amp;IP del proxy:</translation>
    </message>
    <message>
        <source>&amp;Port:</source>
        <translation>&amp;Puerto:</translation>
    </message>
    <message>
        <source>Port of the proxy (e.g. 9050)</source>
        <translation>Puerto del servidor proxy (ej. 9050)</translation>
    </message>
    <message>
        <source>&amp;Window</source>
        <translation>&amp;Ventana</translation>
    </message>
    <message>
        <source>Show only a tray icon after minimizing the window.</source>
        <translation>Minimizar la ventana a la bandeja de iconos del sistema.</translation>
    </message>
    <message>
        <source>&amp;Minimize to the tray instead of the taskbar</source>
        <translation>&amp;Minimizar a la bandeja en vez de a la barra de tareas</translation>
    </message>
    <message>
        <source>M&amp;inimize on close</source>
        <translation>M&amp;inimizar al cerrar</translation>
    </message>
    <message>
        <source>&amp;Display</source>
        <translation>&amp;Interfaz</translation>
    </message>
    <message>
        <source>User Interface &amp;language:</source>
        <translation>I&amp;dioma de la interfaz de usuario</translation>
    </message>
    <message>
        <source>&amp;Unit to show amounts in:</source>
        <translation>Mostrar las cantidades en la &amp;unidad:</translation>
    </message>
    <message>
        <source>Choose the default subdivision unit to show in the interface and when sending coins.</source>
        <translation>Elegir la subdivisión predeterminada para mostrar cantidades en la interfaz y cuando se envían monedas.</translation>
    </message>
    <message>
        <source>Whether to show coin control features or not.</source>
        <translation>Mostrar o no características de control de moneda</translation>
    </message>
    <message>
        <source>&amp;OK</source>
        <translation>&amp;Aceptar</translation>
    </message>
    <message>
        <source>&amp;Cancel</source>
        <translation>&amp;Cancelar</translation>
    </message>
    <message>
        <source>default</source>
        <translation>predeterminado</translation>
    </message>
    <message>
        <source>none</source>
        <translation>ninguno</translation>
    </message>
    <message>
        <source>Confirm options reset</source>
        <translation>Confirme el restablecimiento de las opciones</translation>
    </message>
    <message>
        <source>Client restart required to activate changes.</source>
        <translation>Reinicio del cliente para activar cambios.</translation>
    </message>
    <message>
        <source>Error</source>
        <translation>Error</translation>
    </message>
    <message>
        <source>This change would require a client restart.</source>
        <translation>Este cambio requiere reinicio por parte del cliente.</translation>
    </message>
    <message>
        <source>The supplied proxy address is invalid.</source>
        <translation>La dirección proxy indicada es inválida.</translation>
    </message>
</context>
<context>
    <name>OverviewPage</name>
    <message>
        <source>Form</source>
        <translation>Desde</translation>
    </message>
    <message>
        <source>The displayed information may be out of date. Your wallet automatically synchronizes with the Bitcoin network after a connection is established, but this process has not completed yet.</source>
        <translation>La información mostrada puede estar desactualizada. Su monedero se sincroniza automáticamente con la red Blackcoin después de que se haya establecido una conexión, pero este proceso aún no se ha completado.</translation>
    </message>
    <message>
        <source>Available:</source>
        <translation>Disponible:</translation>
    </message>
    <message>
        <source>Available:</source>
        <translation>Disponible:</translation>
    </message>
    <message>
        <source>Your current spendable balance</source>
        <translation>Su balance actual gastable</translation>
    </message>
    <message>
        <source>Pending:</source>
        <translation>Pendiente:</translation>
    </message>
    <message>
        <source>Total of transactions that have yet to be confirmed, and do not yet count toward the spendable balance</source>
        <translation>Total de transacciones que deben ser confirmadas, y que no cuentan con el balance gastable necesario</translation>
    </message>
    <message>
        <source>Immature:</source>
        <translation>No disponible:</translation>
    </message>
    <message>
        <source>Mined balance that has not yet matured</source>
        <translation>Saldo recién minado que aún no está disponible.</translation>
    </message>
    <message>
        <source>Total:</source>
        <translation>Total:</translation>
    </message>
    <message>
        <source>Your current total balance</source>
        <translation>Su balance actual total</translation>
    </message>
    </context>
<context>
    <name>PaymentServer</name>
    <message>
        <source>Payment request error</source>
        <translation>Error en petición de pago</translation>
    </message>
    <message>
        <source>Cannot start bitcoin: click-to-pay handler</source>
        <translation>No se pudo iniciar bitcoin: manejador de pago-al-clic</translation>
    </message>
    <message>
        <source>URI handling</source>
        <translation>Gestión de URI</translation>
    </message>
    <message>
        <source>Invalid payment address %1</source>
        <translation>Dirección de pago no válida %1</translation>
    </message>
    </context>
<context>
    <name>PeerTableModel</name>
    </context>
<context>
    <name>QObject</name>
    <message>
        <source>Amount</source>
        <translation>Monto</translation>
    </message>
    <message>
        <source>%1 h</source>
        <translation>%1 h</translation>
    </message>
    <message>
        <source>%1 m</source>
        <translation>%1 m</translation>
    </message>
    <message>
        <source>N/A</source>
        <translation>N/D</translation>
    </message>
    <message>
        <source>%1 and %2</source>
        <translation>%1 y %2</translation>
    </message>
    <message>
        <source>%1 B</source>
        <translation>%1 B</translation>
    </message>
    <message>
        <source>%1 KB</source>
        <translation>%1 KB</translation>
    </message>
    <message>
        <source>%1 MB</source>
        <translation>%1 MB</translation>
    </message>
    <message>
        <source>%1 GB</source>
        <translation>%1 GB</translation>
    </message>
    <message>
        <source>Error: Specified data directory "%1" does not exist.</source>
        <translation>Error: El directorio de datos especificado "%1" no existe.</translation>
    </message>
    <message>
        <source>unknown</source>
        <translation>desconocido</translation>
    </message>
</context>
<context>
    <name>QRImageWidget</name>
    <message>
        <source>&amp;Save Image...</source>
        <translation>Guardar Imagen...</translation>
    </message>
    <message>
        <source>&amp;Copy Image</source>
        <translation>Copiar imagen</translation>
    </message>
    <message>
        <source>Resulting URI too long, try to reduce the text for label / message.</source>
        <translation>URI resultante demasiado larga. Intente reducir el texto de la etiqueta / mensaje.</translation>
    </message>
    <message>
        <source>Error encoding URI into QR Code.</source>
        <translation>Error al codificar la URI en el código QR.</translation>
    </message>
    <message>
        <source>Save QR Code</source>
        <translation>Guardar código QR</translation>
    </message>
    <message>
        <source>PNG Image (*.png)</source>
        <translation>Imágenes PNG (*.png)</translation>
    </message>
</context>
<context>
    <name>RPCConsole</name>
    <message>
        <source>N/A</source>
        <translation>N/D</translation>
    </message>
    <message>
        <source>Client version</source>
        <translation>Versión del cliente</translation>
    </message>
    <message>
        <source>&amp;Information</source>
        <translation>Información</translation>
    </message>
    <message>
        <source>General</source>
        <translation>General</translation>
    </message>
    <message>
        <source>Startup time</source>
        <translation>Hora de inicio</translation>
    </message>
    <message>
        <source>Network</source>
        <translation>Red</translation>
    </message>
    <message>
        <source>Name</source>
        <translation>Nombre</translation>
    </message>
    <message>
        <source>Number of connections</source>
        <translation>Número de conexiones</translation>
    </message>
    <message>
        <source>Block chain</source>
        <translation>Cadena de bloques</translation>
    </message>
    <message>
        <source>Current number of blocks</source>
        <translation>Número actual de bloques</translation>
    </message>
    <message>
        <source>Last block time</source>
        <translation>Hora del último bloque</translation>
    </message>
    <message>
        <source>&amp;Open</source>
        <translation>&amp;Abrir</translation>
    </message>
    <message>
        <source>&amp;Console</source>
        <translation>&amp;Consola</translation>
    </message>
    <message>
        <source>&amp;Network Traffic</source>
        <translation>&amp;Tráfico de Red</translation>
    </message>
    <message>
        <source>Totals</source>
        <translation>Total:</translation>
    </message>
    <message>
        <source>In:</source>
        <translation>Entrada:</translation>
    </message>
    <message>
        <source>Out:</source>
        <translation>Salida:</translation>
    </message>
    <message>
        <source>Debug log file</source>
        <translation>Archivo de registro de depuración</translation>
    </message>
    <message>
        <source>Clear console</source>
        <translation>Borrar consola</translation>
    </message>
    </context>
<context>
    <name>ReceiveCoinsDialog</name>
    <message>
        <source>&amp;Amount:</source>
        <translation>Monto:</translation>
    </message>
    <message>
        <source>&amp;Label:</source>
        <translation>&amp;Etiqueta:</translation>
    </message>
    <message>
        <source>&amp;Message:</source>
        <translation>Mensaje:</translation>
    </message>
    <message>
        <source>Clear all fields of the form.</source>
        <translation>Limpiar todos los campos del formulario</translation>
    </message>
    <message>
        <source>Clear</source>
        <translation>Limpiar</translation>
    </message>
    <message>
        <source>Show the selected request (does the same as double clicking an entry)</source>
        <translation>Muestra la petición seleccionada (También doble clic)</translation>
    </message>
    <message>
        <source>Show</source>
        <translation>Mostrar</translation>
    </message>
    <message>
        <source>Remove the selected entries from the list</source>
        <translation>Borrar de la lista las direcciónes actualmente seleccionadas</translation>
    </message>
    <message>
        <source>Remove</source>
        <translation>Eliminar</translation>
    </message>
    <message>
        <source>Copy label</source>
        <translation>Copiar etiqueta</translation>
    </message>
    <message>
        <source>Copy amount</source>
        <translation>Copiar cantidad</translation>
    </message>
</context>
<context>
    <name>ReceiveRequestDialog</name>
    <message>
        <source>QR Code</source>
        <translation>Código QR</translation>
    </message>
    <message>
        <source>Copy &amp;URI</source>
        <translation>Copiar &amp;URI</translation>
    </message>
    <message>
        <source>Copy &amp;Address</source>
        <translation>&amp;Copiar Dirección</translation>
    </message>
    <message>
        <source>&amp;Save Image...</source>
        <translation>Guardar Imagen...</translation>
    </message>
    <message>
        <source>Request payment to %1</source>
        <translation>Solicitar pago a %1</translation>
    </message>
    <message>
        <source>Payment information</source>
        <translation>Información de pago</translation>
    </message>
    <message>
        <source>URI</source>
        <translation>URI</translation>
    </message>
    <message>
        <source>Address</source>
        <translation>Direccion</translation>
    </message>
    <message>
        <source>Amount</source>
        <translation>Monto</translation>
    </message>
    <message>
        <source>Amount</source>
        <translation>Monto</translation>
    </message>
    <message>
        <source>Label</source>
        <translation>Nombre</translation>
    </message>
    <message>
        <source>Message</source>
        <translation>Mensaje</translation>
    </message>
    <message>
        <source>Wallet</source>
        <translation>Billetera</translation>
    </message>
</context>
<context>
    <name>RecentRequestsTableModel</name>
    <message>
        <source>Date</source>
        <translation>Fecha</translation>
    </message>
    <message>
        <source>Label</source>
        <translation>Nombre</translation>
    </message>
    <message>
        <source>Message</source>
        <translation>Mensaje</translation>
    </message>
    <message>
        <source>(no label)</source>
        <translation>(sin etiqueta)</translation>
    </message>
    <message>
<<<<<<< HEAD
        <source>(no label)</source>
        <translation>(sin etiqueta)</translation>
=======
        <source>(no message)</source>
        <translation>(Ningun mensaje)</translation>
>>>>>>> 56311988
    </message>
    </context>
<context>
    <name>SendCoinsDialog</name>
    <message>
        <source>Send Coins</source>
        <translation>Enviar monedas</translation>
    </message>
    <message>
        <source>Coin Control Features</source>
        <translation>Características de control de la moneda</translation>
    </message>
    <message>
        <source>Inputs...</source>
        <translation>Entradas...</translation>
    </message>
    <message>
        <source>automatically selected</source>
        <translation>Seleccionado automaticamente</translation>
    </message>
    <message>
        <source>Insufficient funds!</source>
        <translation>Fondos insuficientes!</translation>
    </message>
    <message>
        <source>Quantity:</source>
        <translation>Cantidad:</translation>
    </message>
    <message>
        <source>Bytes:</source>
        <translation>Bytes:</translation>
    </message>
    <message>
        <source>Amount:</source>
        <translation>Monto:</translation>
    </message>
    <message>
        <source>Fee:</source>
        <translation>Comisión:</translation>
    </message>
    <message>
        <source>After Fee:</source>
        <translation>Después de tasas:</translation>
    </message>
    <message>
        <source>Change:</source>
        <translation>Cambio:</translation>
    </message>
    <message>
        <source>If this is activated, but the change address is empty or invalid, change will be sent to a newly generated address.</source>
        <translation>Al activarse, si la dirección esta vacía o es inválida, las monedas serán enviadas a una nueva dirección generada.</translation>
    </message>
    <message>
        <source>Custom change address</source>
        <translation>Dirección propia</translation>
    </message>
    <message>
        <source>Transaction Fee:</source>
        <translation>Comisión de transacción:</translation>
    </message>
    <message>
        <source>Send to multiple recipients at once</source>
        <translation>Enviar a múltiples destinatarios de una vez</translation>
    </message>
    <message>
        <source>Add &amp;Recipient</source>
        <translation>Añadir &amp;destinatario</translation>
    </message>
    <message>
        <source>Clear all fields of the form.</source>
        <translation>Limpiar todos los campos del formulario</translation>
    </message>
    <message>
        <source>Dust:</source>
        <translation>Polvo:</translation>
    </message>
    <message>
        <source>Clear &amp;All</source>
        <translation>Limpiar &amp;todo</translation>
    </message>
    <message>
        <source>Balance:</source>
        <translation>Saldo:</translation>
    </message>
    <message>
        <source>Confirm the send action</source>
        <translation>Confirmar el envío</translation>
    </message>
    <message>
        <source>S&amp;end</source>
        <translation>&amp;Enviar</translation>
    </message>
    <message>
        <source>Copy quantity</source>
        <translation>Copiar cantidad</translation>
    </message>
    <message>
        <source>Copy amount</source>
        <translation>Copiar cantidad</translation>
    </message>
    <message>
        <source>Copy fee</source>
        <translation>Copiar comisión</translation>
    </message>
    <message>
        <source>Copy after fee</source>
        <translation>Copiar después de aplicar donación</translation>
    </message>
    <message>
        <source>Copy bytes</source>
        <translation>Copiar bytes</translation>
    </message>
    <message>
        <source>Copy change</source>
        <translation>Copiar cambio</translation>
    </message>
    <message>
        <source>%1 to %2</source>
        <translation>%1 a %2</translation>
    </message>
    <message>
        <source>Are you sure you want to send?</source>
        <translation>¿Está seguro que desea enviar?</translation>
    </message>
    <message>
        <source>or</source>
        <translation>o</translation>
    </message>
    <message>
        <source>Transaction fee</source>
        <translation>Comisión de transacción</translation>
    </message>
    <message>
        <source>Confirm send coins</source>
        <translation>Confirmar el envío de monedas</translation>
    </message>
    <message>
        <source>The amount to pay must be larger than 0.</source>
        <translation>La cantidad por pagar tiene que ser mayor de 0.</translation>
    </message>
    <message>
        <source>The amount exceeds your balance.</source>
        <translation>La cantidad sobrepasa su saldo.</translation>
    </message>
    <message>
        <source>The total exceeds your balance when the %1 transaction fee is included.</source>
        <translation>El total sobrepasa su saldo cuando se incluye la tasa de envío de %1</translation>
    </message>
    <message>
        <source>Transaction creation failed!</source>
        <translation>¡Ha fallado la creación de la transacción!</translation>
    </message>
    <message>
        <source>Warning: Invalid Bitcoin address</source>
        <translation>Alerta: Dirección de Bitcoin inválida</translation>
    </message>
    <message>
        <source>Warning: Unknown change address</source>
        <translation>Alerta: Dirección de Bitcoin inválida</translation>
    </message>
    <message>
        <source>(no label)</source>
        <translation>(sin etiqueta)</translation>
    </message>
</context>
<context>
    <name>SendCoinsEntry</name>
    <message>
        <source>A&amp;mount:</source>
        <translation>Monto:</translation>
    </message>
    <message>
        <source>Pay &amp;To:</source>
        <translation>&amp;Pagar a:</translation>
    </message>
    <message>
        <source>&amp;Label:</source>
        <translation>&amp;Etiqueta:</translation>
    </message>
    <message>
        <source>Choose previously used address</source>
        <translation>Escoger dirección previamente usada</translation>
    </message>
    <message>
        <source>Alt+A</source>
        <translation>Alt+A</translation>
    </message>
    <message>
        <source>Paste address from clipboard</source>
        <translation>Pegar dirección desde portapapeles</translation>
    </message>
    <message>
        <source>Alt+P</source>
        <translation>Alt+P</translation>
    </message>
    <message>
        <source>Remove this entry</source>
        <translation>Eliminar esta transacción</translation>
    </message>
    <message>
        <source>Message:</source>
        <translation>Mensaje:</translation>
    </message>
    <message>
        <source>Enter a label for this address to add it to the list of used addresses</source>
        <translation>Introduce una etiqueta para esta dirección para añadirla a la lista de direcciones utilizadas</translation>
    </message>
    <message>
        <source>Pay To:</source>
        <translation>Paga a:</translation>
    </message>
    <message>
        <source>Memo:</source>
        <translation>Memo:</translation>
    </message>
</context>
<context>
    <name>ShutdownWindow</name>
    </context>
<context>
    <name>SignVerifyMessageDialog</name>
    <message>
        <source>Signatures - Sign / Verify a Message</source>
        <translation>Firmas - Firmar / verificar un mensaje</translation>
    </message>
    <message>
        <source>&amp;Sign Message</source>
        <translation>&amp;Firmar mensaje</translation>
    </message>
    <message>
        <source>Choose previously used address</source>
        <translation>Escoger dirección previamente usada</translation>
    </message>
    <message>
        <source>Alt+A</source>
        <translation>Alt+A</translation>
    </message>
    <message>
        <source>Paste address from clipboard</source>
        <translation>Pegar dirección desde portapapeles</translation>
    </message>
    <message>
        <source>Alt+P</source>
        <translation>Alt+P</translation>
    </message>
    <message>
        <source>Enter the message you want to sign here</source>
        <translation>Introduzca el mensaje que desea firmar aquí</translation>
    </message>
    <message>
        <source>Signature</source>
        <translation>Firma</translation>
    </message>
    <message>
        <source>Copy the current signature to the system clipboard</source>
        <translation>Copiar la firma actual al portapapeles del sistema</translation>
    </message>
    <message>
        <source>Sign the message to prove you own this Bitcoin address</source>
        <translation>Firmar el mensaje para demostrar que se posee esta dirección Blackcoin</translation>
    </message>
    <message>
        <source>Sign &amp;Message</source>
        <translation>Firmar &amp;mensaje</translation>
    </message>
    <message>
        <source>Reset all sign message fields</source>
        <translation>Limpiar todos los campos de la firma de mensaje</translation>
    </message>
    <message>
        <source>Clear &amp;All</source>
        <translation>Limpiar &amp;todo</translation>
    </message>
    <message>
        <source>&amp;Verify Message</source>
        <translation>&amp;Verificar mensaje</translation>
    </message>
    <message>
        <source>Verify the message to ensure it was signed with the specified Bitcoin address</source>
        <translation>Verificar el mensaje para comprobar que fue firmado con la dirección Blackcoin indicada</translation>
    </message>
    <message>
        <source>Verify &amp;Message</source>
        <translation>Verificar &amp;mensaje</translation>
    </message>
    <message>
        <source>Reset all verify message fields</source>
        <translation>Limpiar todos los campos de la verificación de mensaje</translation>
    </message>
    <message>
        <source>Click "Sign Message" to generate signature</source>
        <translation>Haga clic en "Firmar mensaje" para generar la firma</translation>
    </message>
    <message>
        <source>The entered address is invalid.</source>
        <translation>La dirección introducida es inválida.</translation>
    </message>
    <message>
        <source>Please check the address and try again.</source>
        <translation>Verifique la dirección e inténtelo de nuevo.</translation>
    </message>
    <message>
        <source>The entered address does not refer to a key.</source>
        <translation>La dirección introducida no corresponde a una clave.</translation>
    </message>
    <message>
        <source>Wallet unlock was cancelled.</source>
        <translation>Se ha cancelado el desbloqueo del monedero. </translation>
    </message>
    <message>
        <source>Private key for the entered address is not available.</source>
        <translation>No se dispone de la clave privada para la dirección introducida.</translation>
    </message>
    <message>
        <source>Message signing failed.</source>
        <translation>Ha fallado la firma del mensaje.</translation>
    </message>
    <message>
        <source>Message signed.</source>
        <translation>Mensaje firmado.</translation>
    </message>
    <message>
        <source>The signature could not be decoded.</source>
        <translation>No se puede decodificar la firma.</translation>
    </message>
    <message>
        <source>Please check the signature and try again.</source>
        <translation>Compruebe la firma e inténtelo de nuevo.</translation>
    </message>
    <message>
        <source>The signature did not match the message digest.</source>
        <translation>La firma no coincide con el resumen del mensaje.</translation>
    </message>
    <message>
        <source>Message verification failed.</source>
        <translation>La verificación del mensaje ha fallado.</translation>
    </message>
    <message>
        <source>Message verified.</source>
        <translation>Mensaje verificado.</translation>
    </message>
</context>
<context>
    <name>TrafficGraphWidget</name>
    <message>
        <source>KB/s</source>
        <translation>KB/s</translation>
    </message>
</context>
<context>
    <name>TransactionDesc</name>
    <message>
        <source>Open until %1</source>
        <translation>Abierto hasta %1</translation>
    </message>
    <message>
        <source>%1/unconfirmed</source>
        <translation>%1/no confirmado</translation>
    </message>
    <message>
        <source>%1 confirmations</source>
        <translation>%1 confirmaciones</translation>
    </message>
    <message>
        <source>Status</source>
        <translation>Estado</translation>
    </message>
    <message>
        <source>Date</source>
        <translation>Fecha</translation>
    </message>
    <message>
        <source>Source</source>
        <translation>Fuente</translation>
    </message>
    <message>
        <source>Generated</source>
        <translation>Generado</translation>
    </message>
    <message>
        <source>From</source>
        <translation>De</translation>
    </message>
    <message>
        <source>unknown</source>
        <translation>desconocido</translation>
    </message>
    <message>
        <source>To</source>
        <translation>Para</translation>
    </message>
    <message>
        <source>own address</source>
        <translation>dirección propia</translation>
    </message>
    <message>
        <source>label</source>
        <translation>etiqueta</translation>
    </message>
    <message>
        <source>Credit</source>
        <translation>Crédito</translation>
    </message>
    <message>
        <source>not accepted</source>
        <translation>no aceptada</translation>
    </message>
    <message>
        <source>Debit</source>
        <translation>Débito</translation>
    </message>
    <message>
        <source>Transaction fee</source>
        <translation>Comisión de transacción</translation>
    </message>
    <message>
        <source>Net amount</source>
        <translation>Cantidad neta</translation>
    </message>
    <message>
        <source>Message</source>
        <translation>Mensaje</translation>
    </message>
    <message>
        <source>Comment</source>
        <translation>Comentario</translation>
    </message>
    <message>
        <source>Transaction ID</source>
        <translation>ID</translation>
    </message>
    <message>
        <source>Merchant</source>
        <translation>Vendedor</translation>
    </message>
    <message>
        <source>Generated coins must mature %1 blocks before they can be spent. When you generated this block, it was broadcast to the network to be added to the block chain. If it fails to get into the chain, its state will change to "not accepted" and it won't be spendable. This may occasionally happen if another node generates a block within a few seconds of yours.</source>
        <translation>Las monedas generadas deben madurar %1 bloques antes de que puedan ser gastadas. Una vez que generas este bloque, es propagado por la red para ser añadido a la cadena de bloques. Si falla el intento de meterse en la cadena, su estado cambiará a "no aceptado" y ya no se puede gastar. Esto puede ocurrir ocasionalmente si otro nodo genera un bloque a pocos segundos del tuyo.</translation>
    </message>
    <message>
        <source>Debug information</source>
        <translation>Información de depuración</translation>
    </message>
    <message>
        <source>Transaction</source>
        <translation>Transacción</translation>
    </message>
    <message>
        <source>Inputs</source>
        <translation>entradas</translation>
    </message>
    <message>
        <source>Amount</source>
        <translation>Monto</translation>
    </message>
    <message>
        <source>true</source>
        <translation>verdadero</translation>
    </message>
    <message>
        <source>false</source>
        <translation>falso</translation>
    </message>
</context>
<context>
    <name>TransactionDescDialog</name>
    <message>
        <source>This pane shows a detailed description of the transaction</source>
        <translation>Esta ventana muestra información detallada sobre la transacción</translation>
    </message>
    </context>
<context>
    <name>TransactionTableModel</name>
    <message>
        <source>Date</source>
        <translation>Fecha</translation>
    </message>
    <message>
        <source>Type</source>
        <translation>Tipo</translation>
    </message>
    <message>
        <source>Label</source>
        <translation>Nombre</translation>
    </message>
    <message>
        <source>Open until %1</source>
        <translation>Abierto hasta %1</translation>
    </message>
    <message>
        <source>Confirmed (%1 confirmations)</source>
        <translation>Confirmado (%1 confirmaciones)</translation>
    </message>
    <message>
        <source>Generated but not accepted</source>
        <translation>Generado pero no aceptado</translation>
    </message>
    <message>
        <source>Received with</source>
        <translation>Recibido con</translation>
    </message>
    <message>
        <source>Received from</source>
        <translation>Recibidos de</translation>
    </message>
    <message>
        <source>Sent to</source>
        <translation>Enviado a</translation>
    </message>
    <message>
        <source>Payment to yourself</source>
        <translation>Pago propio</translation>
    </message>
    <message>
        <source>Mined</source>
        <translation>Minado</translation>
    </message>
    <message>
        <source>(n/a)</source>
        <translation>(nd)</translation>
    </message>
    <message>
        <source>(no label)</source>
        <translation>(sin etiqueta)</translation>
    </message>
    <message>
<<<<<<< HEAD
        <source>(no label)</source>
        <translation>(sin etiqueta)</translation>
    </message>
    </context>
=======
        <source>Transaction status. Hover over this field to show number of confirmations.</source>
        <translation>Estado de transacción. Pasa el ratón sobre este campo para ver el número de confirmaciones.</translation>
    </message>
    <message>
        <source>Date and time that the transaction was received.</source>
        <translation>Fecha y hora en que se recibió la transacción.</translation>
    </message>
    <message>
        <source>Type of transaction.</source>
        <translation>Tipo de transacción.</translation>
    </message>
    <message>
        <source>Amount removed from or added to balance.</source>
        <translation>Cantidad retirada o añadida al saldo.</translation>
    </message>
</context>
>>>>>>> 56311988
<context>
    <name>TransactionView</name>
    <message>
        <source>All</source>
        <translation>Todo</translation>
    </message>
    <message>
        <source>Today</source>
        <translation>Hoy</translation>
    </message>
    <message>
        <source>This week</source>
        <translation>Esta semana</translation>
    </message>
    <message>
        <source>This month</source>
        <translation>Este mes</translation>
    </message>
    <message>
        <source>Last month</source>
        <translation>Mes pasado</translation>
    </message>
    <message>
        <source>This year</source>
        <translation>Este año</translation>
    </message>
    <message>
        <source>Range...</source>
        <translation>Rango...</translation>
    </message>
    <message>
        <source>Received with</source>
        <translation>Recibido con</translation>
    </message>
    <message>
        <source>Sent to</source>
        <translation>Enviado a</translation>
    </message>
    <message>
        <source>To yourself</source>
        <translation>A usted mismo</translation>
    </message>
    <message>
        <source>Mined</source>
        <translation>Minado</translation>
    </message>
    <message>
        <source>Other</source>
        <translation>Otra</translation>
    </message>
    <message>
        <source>Min amount</source>
        <translation>Cantidad mínima</translation>
    </message>
    <message>
        <source>Copy address</source>
        <translation>Copiar dirección</translation>
    </message>
    <message>
        <source>Copy label</source>
        <translation>Copiar etiqueta</translation>
    </message>
    <message>
        <source>Copy amount</source>
        <translation>Copiar cantidad</translation>
    </message>
    <message>
        <source>Copy transaction ID</source>
        <translation>Copiar identificador de transacción</translation>
    </message>
    <message>
        <source>Edit label</source>
        <translation>Editar etiqueta</translation>
    </message>
    <message>
        <source>Show transaction details</source>
        <translation>Mostrar detalles de la transacción</translation>
    </message>
    <message>
        <source>Export Transaction History</source>
        <translation>Exportar historial de transacciones</translation>
    </message>
    <message>
        <source>Comma separated file (*.csv)</source>
        <translation>Separar los archivos con comas (*.csv)</translation>
    </message>
    <message>
        <source>Confirmed</source>
        <translation>Confirmado</translation>
    </message>
    <message>
        <source>Date</source>
        <translation>Fecha</translation>
    </message>
    <message>
<<<<<<< HEAD
        <source>Confirmed</source>
        <translation>Confirmado</translation>
    </message>
    <message>
        <source>Date</source>
        <translation>Fecha</translation>
=======
        <source>Type</source>
        <translation>Tipo</translation>
>>>>>>> 56311988
    </message>
    <message>
        <source>Label</source>
        <translation>Nombre</translation>
    </message>
    <message>
        <source>Address</source>
        <translation>Direccion</translation>
    </message>
    <message>
        <source>ID</source>
        <translation>ID</translation>
    </message>
    <message>
        <source>Exporting Failed</source>
        <translation>Error al exportar</translation>
    </message>
    <message>
        <source>There was an error trying to save the transaction history to %1.</source>
        <translation>Ha habido un error al intentar guardar la transacción con %1.</translation>
    </message>
    <message>
        <source>Exporting Successful</source>
        <translation>Exportación finalizada</translation>
    </message>
    <message>
        <source>The transaction history was successfully saved to %1.</source>
        <translation>La transacción ha sido guardada en %1.</translation>
    </message>
    <message>
        <source>Range:</source>
        <translation>Rango:</translation>
    </message>
    <message>
        <source>to</source>
        <translation>para</translation>
    </message>
</context>
<context>
    <name>UnitDisplayStatusBarControl</name>
    </context>
<context>
    <name>WalletController</name>
    </context>
<context>
    <name>WalletFrame</name>
    <message>
        <source>No wallet has been loaded.</source>
        <translation>No se ha cargado ningún monedero</translation>
    </message>
</context>
<context>
    <name>WalletModel</name>
    <message>
        <source>Send Coins</source>
        <translation>Enviar monedas</translation>
    </message>
    </context>
<context>
    <name>WalletView</name>
    <message>
        <source>&amp;Export</source>
        <translation>&amp;Exportar</translation>
    </message>
    <message>
        <source>Export the data in the current tab to a file</source>
        <translation>Exportar los datos en la pestaña actual a un archivo</translation>
    </message>
    <message>
        <source>Backup Wallet</source>
        <translation>Respaldo de monedero</translation>
    </message>
    <message>
        <source>Wallet Data (*.dat)</source>
        <translation>Datos de monedero (*.dat)</translation>
    </message>
    <message>
        <source>Backup Failed</source>
        <translation>Ha fallado el respaldo</translation>
    </message>
    <message>
        <source>There was an error trying to save the wallet data to %1.</source>
        <translation>Ha habido un error al intentar guardar los datos del monedero en %1.</translation>
    </message>
    <message>
        <source>Backup Successful</source>
        <translation>Se ha completado con éxito la copia de respaldo</translation>
    </message>
    <message>
        <source>The wallet data was successfully saved to %1.</source>
        <translation>Los datos del monedero se han guardado con éxito en %1.</translation>
    </message>
    </context>
<context>
    <name>bitcoin-core</name>
    <message>
        <source>This is a pre-release test build - use at your own risk - do not use for mining or merchant applications</source>
        <translation>Esta es una versión de pre-prueba - utilícela bajo su propio riesgo. No la utilice para usos comerciales o de minería.</translation>
    </message>
    <message>
        <source>Warning: The network does not appear to fully agree! Some miners appear to be experiencing issues.</source>
        <translation>Atención: ¡Parece que la red no está totalmente de acuerdo! Algunos mineros están presentando inconvenientes.</translation>
    </message>
    <message>
        <source>Warning: We do not appear to fully agree with our peers! You may need to upgrade, or other nodes may need to upgrade.</source>
        <translation>Atención: ¡Parece que no estamos completamente de acuerdo con nuestros pares! Podría necesitar una actualización, u otros nodos podrían necesitarla.</translation>
    </message>
    <message>
        <source>Corrupted block database detected</source>
        <translation>Corrupción de base de datos de bloques detectada.</translation>
    </message>
    <message>
        <source>Do you want to rebuild the block database now?</source>
        <translation>¿Quieres reconstruir la base de datos de bloques ahora?</translation>
    </message>
    <message>
        <source>Error initializing block database</source>
        <translation>Error al inicializar la base de datos de bloques</translation>
    </message>
    <message>
        <source>Error initializing wallet database environment %s!</source>
        <translation>Error al inicializar el entorno de la base de datos del monedero  %s</translation>
    </message>
    <message>
        <source>Error loading block database</source>
        <translation>Error cargando base de datos de bloques</translation>
    </message>
    <message>
        <source>Error opening block database</source>
        <translation>Error al abrir base de datos de bloques.</translation>
    </message>
    <message>
        <source>Failed to listen on any port. Use -listen=0 if you want this.</source>
        <translation>Ha fallado la escucha en todos los puertos. Use -listen=0 si desea esto.</translation>
    </message>
    <message>
        <source>Incorrect or no genesis block found. Wrong datadir for network?</source>
        <translation>Incorrecto o bloque de génesis no encontrado. Datadir equivocada para la red?</translation>
    </message>
    <message>
        <source>Not enough file descriptors available.</source>
        <translation>No hay suficientes descriptores de archivo disponibles. </translation>
    </message>
    <message>
        <source>Verifying blocks...</source>
        <translation>Verificando bloques...</translation>
    </message>
    <message>
        <source>Signing transaction failed</source>
        <translation>Transacción falló</translation>
    </message>
    <message>
        <source>Transaction amount too small</source>
        <translation>Transacción muy pequeña</translation>
    </message>
    <message>
        <source>Transaction too large</source>
        <translation>Transacción muy grande</translation>
    </message>
    <message>
        <source>This is the minimum transaction fee you pay on every transaction.</source>
        <translation>Esta es la tarifa mínima a pagar en cada transacción.</translation>
    </message>
    <message>
        <source>This is the transaction fee you will pay if you send a transaction.</source>
        <translation>Esta es la tarifa a pagar si realizas una transacción.</translation>
    </message>
    <message>
        <source>Transaction amounts must not be negative</source>
        <translation>Los montos de la transacción no debe ser negativo</translation>
    </message>
    <message>
        <source>Transaction has too long of a mempool chain</source>
        <translation>La transacción tiene largo tiempo en una cadena mempool</translation>
    </message>
    <message>
        <source>Transaction must have at least one recipient</source>
        <translation>La transacción debe tener al menos un destinatario</translation>
    </message>
    <message>
        <source>This is the minimum transaction fee you pay on every transaction.</source>
        <translation>Esta es la tarifa mínima a pagar en cada transacción.</translation>
    </message>
    <message>
        <source>This is the transaction fee you will pay if you send a transaction.</source>
        <translation>Esta es la tarifa a pagar si realizas una transacción.</translation>
    </message>
    <message>
        <source>Transaction amounts must not be negative</source>
        <translation>Los montos de la transacción no debe ser negativo</translation>
    </message>
    <message>
        <source>Transaction has too long of a mempool chain</source>
        <translation>La transacción tiene largo tiempo en una cadena mempool</translation>
    </message>
    <message>
        <source>Transaction must have at least one recipient</source>
        <translation>La transacción debe tener al menos un destinatario</translation>
    </message>
    <message>
        <source>Unknown network specified in -onlynet: '%s'</source>
        <translation>La red especificada en -onlynet '%s' es desconocida</translation>
    </message>
    <message>
        <source>Insufficient funds</source>
        <translation>Fondos insuficientes</translation>
    </message>
    <message>
        <source>Loading block index...</source>
        <translation>Cargando el índice de bloques...</translation>
    </message>
    <message>
        <source>Loading wallet...</source>
        <translation>Cargando monedero...</translation>
    </message>
    <message>
        <source>Cannot downgrade wallet</source>
        <translation>No se puede rebajar monedero</translation>
    </message>
    <message>
        <source>Rescanning...</source>
        <translation>Escaneando...</translation>
    </message>
    <message>
        <source>Done loading</source>
        <translation>Carga lista</translation>
    </message>
</context>
</TS><|MERGE_RESOLUTION|>--- conflicted
+++ resolved
@@ -356,13 +356,6 @@
         <translation>Muestra la lista de direcciones de recepción y etiquetas</translation>
     </message>
     <message>
-<<<<<<< HEAD
-        <source>Open a bitcoin: URI or payment request</source>
-        <translation>Abrir un blackcoin: URI o petición de pago</translation>
-    </message>
-    <message>
-=======
->>>>>>> 56311988
         <source>&amp;Command-line options</source>
         <translation>Opciones de línea de comandos</translation>
     </message>
@@ -1191,725 +1184,704 @@
         <translation>(sin etiqueta)</translation>
     </message>
     <message>
-<<<<<<< HEAD
+        <source>(no message)</source>
+        <translation>(Ningun mensaje)</translation>
+    </message>
+    </context>
+<context>
+    <name>SendCoinsDialog</name>
+    <message>
+        <source>Send Coins</source>
+        <translation>Enviar monedas</translation>
+    </message>
+    <message>
+        <source>Coin Control Features</source>
+        <translation>Características de control de la moneda</translation>
+    </message>
+    <message>
+        <source>Inputs...</source>
+        <translation>Entradas...</translation>
+    </message>
+    <message>
+        <source>automatically selected</source>
+        <translation>Seleccionado automaticamente</translation>
+    </message>
+    <message>
+        <source>Insufficient funds!</source>
+        <translation>Fondos insuficientes!</translation>
+    </message>
+    <message>
+        <source>Quantity:</source>
+        <translation>Cantidad:</translation>
+    </message>
+    <message>
+        <source>Bytes:</source>
+        <translation>Bytes:</translation>
+    </message>
+    <message>
+        <source>Amount:</source>
+        <translation>Monto:</translation>
+    </message>
+    <message>
+        <source>Fee:</source>
+        <translation>Comisión:</translation>
+    </message>
+    <message>
+        <source>After Fee:</source>
+        <translation>Después de tasas:</translation>
+    </message>
+    <message>
+        <source>Change:</source>
+        <translation>Cambio:</translation>
+    </message>
+    <message>
+        <source>If this is activated, but the change address is empty or invalid, change will be sent to a newly generated address.</source>
+        <translation>Al activarse, si la dirección esta vacía o es inválida, las monedas serán enviadas a una nueva dirección generada.</translation>
+    </message>
+    <message>
+        <source>Custom change address</source>
+        <translation>Dirección propia</translation>
+    </message>
+    <message>
+        <source>Transaction Fee:</source>
+        <translation>Comisión de transacción:</translation>
+    </message>
+    <message>
+        <source>Send to multiple recipients at once</source>
+        <translation>Enviar a múltiples destinatarios de una vez</translation>
+    </message>
+    <message>
+        <source>Add &amp;Recipient</source>
+        <translation>Añadir &amp;destinatario</translation>
+    </message>
+    <message>
+        <source>Clear all fields of the form.</source>
+        <translation>Limpiar todos los campos del formulario</translation>
+    </message>
+    <message>
+        <source>Dust:</source>
+        <translation>Polvo:</translation>
+    </message>
+    <message>
+        <source>Clear &amp;All</source>
+        <translation>Limpiar &amp;todo</translation>
+    </message>
+    <message>
+        <source>Balance:</source>
+        <translation>Saldo:</translation>
+    </message>
+    <message>
+        <source>Confirm the send action</source>
+        <translation>Confirmar el envío</translation>
+    </message>
+    <message>
+        <source>S&amp;end</source>
+        <translation>&amp;Enviar</translation>
+    </message>
+    <message>
+        <source>Copy quantity</source>
+        <translation>Copiar cantidad</translation>
+    </message>
+    <message>
+        <source>Copy amount</source>
+        <translation>Copiar cantidad</translation>
+    </message>
+    <message>
+        <source>Copy fee</source>
+        <translation>Copiar comisión</translation>
+    </message>
+    <message>
+        <source>Copy after fee</source>
+        <translation>Copiar después de aplicar donación</translation>
+    </message>
+    <message>
+        <source>Copy bytes</source>
+        <translation>Copiar bytes</translation>
+    </message>
+    <message>
+        <source>Copy change</source>
+        <translation>Copiar cambio</translation>
+    </message>
+    <message>
+        <source>%1 to %2</source>
+        <translation>%1 a %2</translation>
+    </message>
+    <message>
+        <source>Are you sure you want to send?</source>
+        <translation>¿Está seguro que desea enviar?</translation>
+    </message>
+    <message>
+        <source>or</source>
+        <translation>o</translation>
+    </message>
+    <message>
+        <source>Transaction fee</source>
+        <translation>Comisión de transacción</translation>
+    </message>
+    <message>
+        <source>Confirm send coins</source>
+        <translation>Confirmar el envío de monedas</translation>
+    </message>
+    <message>
+        <source>The amount to pay must be larger than 0.</source>
+        <translation>La cantidad por pagar tiene que ser mayor de 0.</translation>
+    </message>
+    <message>
+        <source>The amount exceeds your balance.</source>
+        <translation>La cantidad sobrepasa su saldo.</translation>
+    </message>
+    <message>
+        <source>The total exceeds your balance when the %1 transaction fee is included.</source>
+        <translation>El total sobrepasa su saldo cuando se incluye la tasa de envío de %1</translation>
+    </message>
+    <message>
+        <source>Transaction creation failed!</source>
+        <translation>¡Ha fallado la creación de la transacción!</translation>
+    </message>
+    <message>
+        <source>Warning: Invalid Bitcoin address</source>
+        <translation>Alerta: Dirección de Bitcoin inválida</translation>
+    </message>
+    <message>
+        <source>Warning: Unknown change address</source>
+        <translation>Alerta: Dirección de Bitcoin inválida</translation>
+    </message>
+    <message>
         <source>(no label)</source>
         <translation>(sin etiqueta)</translation>
-=======
-        <source>(no message)</source>
-        <translation>(Ningun mensaje)</translation>
->>>>>>> 56311988
-    </message>
+    </message>
+</context>
+<context>
+    <name>SendCoinsEntry</name>
+    <message>
+        <source>A&amp;mount:</source>
+        <translation>Monto:</translation>
+    </message>
+    <message>
+        <source>Pay &amp;To:</source>
+        <translation>&amp;Pagar a:</translation>
+    </message>
+    <message>
+        <source>&amp;Label:</source>
+        <translation>&amp;Etiqueta:</translation>
+    </message>
+    <message>
+        <source>Choose previously used address</source>
+        <translation>Escoger dirección previamente usada</translation>
+    </message>
+    <message>
+        <source>Alt+A</source>
+        <translation>Alt+A</translation>
+    </message>
+    <message>
+        <source>Paste address from clipboard</source>
+        <translation>Pegar dirección desde portapapeles</translation>
+    </message>
+    <message>
+        <source>Alt+P</source>
+        <translation>Alt+P</translation>
+    </message>
+    <message>
+        <source>Remove this entry</source>
+        <translation>Eliminar esta transacción</translation>
+    </message>
+    <message>
+        <source>Message:</source>
+        <translation>Mensaje:</translation>
+    </message>
+    <message>
+        <source>Enter a label for this address to add it to the list of used addresses</source>
+        <translation>Introduce una etiqueta para esta dirección para añadirla a la lista de direcciones utilizadas</translation>
+    </message>
+    <message>
+        <source>Pay To:</source>
+        <translation>Paga a:</translation>
+    </message>
+    <message>
+        <source>Memo:</source>
+        <translation>Memo:</translation>
+    </message>
+</context>
+<context>
+    <name>ShutdownWindow</name>
     </context>
 <context>
-    <name>SendCoinsDialog</name>
+    <name>SignVerifyMessageDialog</name>
+    <message>
+        <source>Signatures - Sign / Verify a Message</source>
+        <translation>Firmas - Firmar / verificar un mensaje</translation>
+    </message>
+    <message>
+        <source>&amp;Sign Message</source>
+        <translation>&amp;Firmar mensaje</translation>
+    </message>
+    <message>
+        <source>Choose previously used address</source>
+        <translation>Escoger dirección previamente usada</translation>
+    </message>
+    <message>
+        <source>Alt+A</source>
+        <translation>Alt+A</translation>
+    </message>
+    <message>
+        <source>Paste address from clipboard</source>
+        <translation>Pegar dirección desde portapapeles</translation>
+    </message>
+    <message>
+        <source>Alt+P</source>
+        <translation>Alt+P</translation>
+    </message>
+    <message>
+        <source>Enter the message you want to sign here</source>
+        <translation>Introduzca el mensaje que desea firmar aquí</translation>
+    </message>
+    <message>
+        <source>Signature</source>
+        <translation>Firma</translation>
+    </message>
+    <message>
+        <source>Copy the current signature to the system clipboard</source>
+        <translation>Copiar la firma actual al portapapeles del sistema</translation>
+    </message>
+    <message>
+        <source>Sign the message to prove you own this Bitcoin address</source>
+        <translation>Firmar el mensaje para demostrar que se posee esta dirección Blackcoin</translation>
+    </message>
+    <message>
+        <source>Sign &amp;Message</source>
+        <translation>Firmar &amp;mensaje</translation>
+    </message>
+    <message>
+        <source>Reset all sign message fields</source>
+        <translation>Limpiar todos los campos de la firma de mensaje</translation>
+    </message>
+    <message>
+        <source>Clear &amp;All</source>
+        <translation>Limpiar &amp;todo</translation>
+    </message>
+    <message>
+        <source>&amp;Verify Message</source>
+        <translation>&amp;Verificar mensaje</translation>
+    </message>
+    <message>
+        <source>Verify the message to ensure it was signed with the specified Bitcoin address</source>
+        <translation>Verificar el mensaje para comprobar que fue firmado con la dirección Blackcoin indicada</translation>
+    </message>
+    <message>
+        <source>Verify &amp;Message</source>
+        <translation>Verificar &amp;mensaje</translation>
+    </message>
+    <message>
+        <source>Reset all verify message fields</source>
+        <translation>Limpiar todos los campos de la verificación de mensaje</translation>
+    </message>
+    <message>
+        <source>Click "Sign Message" to generate signature</source>
+        <translation>Haga clic en "Firmar mensaje" para generar la firma</translation>
+    </message>
+    <message>
+        <source>The entered address is invalid.</source>
+        <translation>La dirección introducida es inválida.</translation>
+    </message>
+    <message>
+        <source>Please check the address and try again.</source>
+        <translation>Verifique la dirección e inténtelo de nuevo.</translation>
+    </message>
+    <message>
+        <source>The entered address does not refer to a key.</source>
+        <translation>La dirección introducida no corresponde a una clave.</translation>
+    </message>
+    <message>
+        <source>Wallet unlock was cancelled.</source>
+        <translation>Se ha cancelado el desbloqueo del monedero. </translation>
+    </message>
+    <message>
+        <source>Private key for the entered address is not available.</source>
+        <translation>No se dispone de la clave privada para la dirección introducida.</translation>
+    </message>
+    <message>
+        <source>Message signing failed.</source>
+        <translation>Ha fallado la firma del mensaje.</translation>
+    </message>
+    <message>
+        <source>Message signed.</source>
+        <translation>Mensaje firmado.</translation>
+    </message>
+    <message>
+        <source>The signature could not be decoded.</source>
+        <translation>No se puede decodificar la firma.</translation>
+    </message>
+    <message>
+        <source>Please check the signature and try again.</source>
+        <translation>Compruebe la firma e inténtelo de nuevo.</translation>
+    </message>
+    <message>
+        <source>The signature did not match the message digest.</source>
+        <translation>La firma no coincide con el resumen del mensaje.</translation>
+    </message>
+    <message>
+        <source>Message verification failed.</source>
+        <translation>La verificación del mensaje ha fallado.</translation>
+    </message>
+    <message>
+        <source>Message verified.</source>
+        <translation>Mensaje verificado.</translation>
+    </message>
+</context>
+<context>
+    <name>TrafficGraphWidget</name>
+    <message>
+        <source>KB/s</source>
+        <translation>KB/s</translation>
+    </message>
+</context>
+<context>
+    <name>TransactionDesc</name>
+    <message>
+        <source>Open until %1</source>
+        <translation>Abierto hasta %1</translation>
+    </message>
+    <message>
+        <source>%1/unconfirmed</source>
+        <translation>%1/no confirmado</translation>
+    </message>
+    <message>
+        <source>%1 confirmations</source>
+        <translation>%1 confirmaciones</translation>
+    </message>
+    <message>
+        <source>Status</source>
+        <translation>Estado</translation>
+    </message>
+    <message>
+        <source>Date</source>
+        <translation>Fecha</translation>
+    </message>
+    <message>
+        <source>Source</source>
+        <translation>Fuente</translation>
+    </message>
+    <message>
+        <source>Generated</source>
+        <translation>Generado</translation>
+    </message>
+    <message>
+        <source>From</source>
+        <translation>De</translation>
+    </message>
+    <message>
+        <source>unknown</source>
+        <translation>desconocido</translation>
+    </message>
+    <message>
+        <source>To</source>
+        <translation>Para</translation>
+    </message>
+    <message>
+        <source>own address</source>
+        <translation>dirección propia</translation>
+    </message>
+    <message>
+        <source>label</source>
+        <translation>etiqueta</translation>
+    </message>
+    <message>
+        <source>Credit</source>
+        <translation>Crédito</translation>
+    </message>
+    <message>
+        <source>not accepted</source>
+        <translation>no aceptada</translation>
+    </message>
+    <message>
+        <source>Debit</source>
+        <translation>Débito</translation>
+    </message>
+    <message>
+        <source>Transaction fee</source>
+        <translation>Comisión de transacción</translation>
+    </message>
+    <message>
+        <source>Net amount</source>
+        <translation>Cantidad neta</translation>
+    </message>
+    <message>
+        <source>Message</source>
+        <translation>Mensaje</translation>
+    </message>
+    <message>
+        <source>Comment</source>
+        <translation>Comentario</translation>
+    </message>
+    <message>
+        <source>Transaction ID</source>
+        <translation>ID</translation>
+    </message>
+    <message>
+        <source>Merchant</source>
+        <translation>Vendedor</translation>
+    </message>
+    <message>
+        <source>Generated coins must mature %1 blocks before they can be spent. When you generated this block, it was broadcast to the network to be added to the block chain. If it fails to get into the chain, its state will change to "not accepted" and it won't be spendable. This may occasionally happen if another node generates a block within a few seconds of yours.</source>
+        <translation>Las monedas generadas deben madurar %1 bloques antes de que puedan ser gastadas. Una vez que generas este bloque, es propagado por la red para ser añadido a la cadena de bloques. Si falla el intento de meterse en la cadena, su estado cambiará a "no aceptado" y ya no se puede gastar. Esto puede ocurrir ocasionalmente si otro nodo genera un bloque a pocos segundos del tuyo.</translation>
+    </message>
+    <message>
+        <source>Debug information</source>
+        <translation>Información de depuración</translation>
+    </message>
+    <message>
+        <source>Transaction</source>
+        <translation>Transacción</translation>
+    </message>
+    <message>
+        <source>Inputs</source>
+        <translation>entradas</translation>
+    </message>
+    <message>
+        <source>Amount</source>
+        <translation>Monto</translation>
+    </message>
+    <message>
+        <source>true</source>
+        <translation>verdadero</translation>
+    </message>
+    <message>
+        <source>false</source>
+        <translation>falso</translation>
+    </message>
+</context>
+<context>
+    <name>TransactionDescDialog</name>
+    <message>
+        <source>This pane shows a detailed description of the transaction</source>
+        <translation>Esta ventana muestra información detallada sobre la transacción</translation>
+    </message>
+    </context>
+<context>
+    <name>TransactionTableModel</name>
+    <message>
+        <source>Date</source>
+        <translation>Fecha</translation>
+    </message>
+    <message>
+        <source>Type</source>
+        <translation>Tipo</translation>
+    </message>
+    <message>
+        <source>Label</source>
+        <translation>Nombre</translation>
+    </message>
+    <message>
+        <source>Open until %1</source>
+        <translation>Abierto hasta %1</translation>
+    </message>
+    <message>
+        <source>Confirmed (%1 confirmations)</source>
+        <translation>Confirmado (%1 confirmaciones)</translation>
+    </message>
+    <message>
+        <source>Generated but not accepted</source>
+        <translation>Generado pero no aceptado</translation>
+    </message>
+    <message>
+        <source>Received with</source>
+        <translation>Recibido con</translation>
+    </message>
+    <message>
+        <source>Received from</source>
+        <translation>Recibidos de</translation>
+    </message>
+    <message>
+        <source>Sent to</source>
+        <translation>Enviado a</translation>
+    </message>
+    <message>
+        <source>Payment to yourself</source>
+        <translation>Pago propio</translation>
+    </message>
+    <message>
+        <source>Mined</source>
+        <translation>Minado</translation>
+    </message>
+    <message>
+        <source>(n/a)</source>
+        <translation>(nd)</translation>
+    </message>
+    <message>
+        <source>(no label)</source>
+        <translation>(sin etiqueta)</translation>
+    </message>
+    <message>
+        <source>Transaction status. Hover over this field to show number of confirmations.</source>
+        <translation>Estado de transacción. Pasa el ratón sobre este campo para ver el número de confirmaciones.</translation>
+    </message>
+    <message>
+        <source>Date and time that the transaction was received.</source>
+        <translation>Fecha y hora en que se recibió la transacción.</translation>
+    </message>
+    <message>
+        <source>Type of transaction.</source>
+        <translation>Tipo de transacción.</translation>
+    </message>
+    <message>
+        <source>Amount removed from or added to balance.</source>
+        <translation>Cantidad retirada o añadida al saldo.</translation>
+    </message>
+</context>
+<context>
+    <name>TransactionView</name>
+    <message>
+        <source>All</source>
+        <translation>Todo</translation>
+    </message>
+    <message>
+        <source>Today</source>
+        <translation>Hoy</translation>
+    </message>
+    <message>
+        <source>This week</source>
+        <translation>Esta semana</translation>
+    </message>
+    <message>
+        <source>This month</source>
+        <translation>Este mes</translation>
+    </message>
+    <message>
+        <source>Last month</source>
+        <translation>Mes pasado</translation>
+    </message>
+    <message>
+        <source>This year</source>
+        <translation>Este año</translation>
+    </message>
+    <message>
+        <source>Range...</source>
+        <translation>Rango...</translation>
+    </message>
+    <message>
+        <source>Received with</source>
+        <translation>Recibido con</translation>
+    </message>
+    <message>
+        <source>Sent to</source>
+        <translation>Enviado a</translation>
+    </message>
+    <message>
+        <source>To yourself</source>
+        <translation>A usted mismo</translation>
+    </message>
+    <message>
+        <source>Mined</source>
+        <translation>Minado</translation>
+    </message>
+    <message>
+        <source>Other</source>
+        <translation>Otra</translation>
+    </message>
+    <message>
+        <source>Min amount</source>
+        <translation>Cantidad mínima</translation>
+    </message>
+    <message>
+        <source>Copy address</source>
+        <translation>Copiar dirección</translation>
+    </message>
+    <message>
+        <source>Copy label</source>
+        <translation>Copiar etiqueta</translation>
+    </message>
+    <message>
+        <source>Copy amount</source>
+        <translation>Copiar cantidad</translation>
+    </message>
+    <message>
+        <source>Copy transaction ID</source>
+        <translation>Copiar identificador de transacción</translation>
+    </message>
+    <message>
+        <source>Edit label</source>
+        <translation>Editar etiqueta</translation>
+    </message>
+    <message>
+        <source>Show transaction details</source>
+        <translation>Mostrar detalles de la transacción</translation>
+    </message>
+    <message>
+        <source>Export Transaction History</source>
+        <translation>Exportar historial de transacciones</translation>
+    </message>
+    <message>
+        <source>Comma separated file (*.csv)</source>
+        <translation>Separar los archivos con comas (*.csv)</translation>
+    </message>
+    <message>
+        <source>Confirmed</source>
+        <translation>Confirmado</translation>
+    </message>
+    <message>
+        <source>Date</source>
+        <translation>Fecha</translation>
+    </message>
+    <message>
+        <source>Type</source>
+        <translation>Tipo</translation>
+    </message>
+    <message>
+        <source>Label</source>
+        <translation>Nombre</translation>
+    </message>
+    <message>
+        <source>Address</source>
+        <translation>Direccion</translation>
+    </message>
+    <message>
+        <source>ID</source>
+        <translation>ID</translation>
+    </message>
+    <message>
+        <source>Exporting Failed</source>
+        <translation>Error al exportar</translation>
+    </message>
+    <message>
+        <source>There was an error trying to save the transaction history to %1.</source>
+        <translation>Ha habido un error al intentar guardar la transacción con %1.</translation>
+    </message>
+    <message>
+        <source>Exporting Successful</source>
+        <translation>Exportación finalizada</translation>
+    </message>
+    <message>
+        <source>The transaction history was successfully saved to %1.</source>
+        <translation>La transacción ha sido guardada en %1.</translation>
+    </message>
+    <message>
+        <source>Range:</source>
+        <translation>Rango:</translation>
+    </message>
+    <message>
+        <source>to</source>
+        <translation>para</translation>
+    </message>
+</context>
+<context>
+    <name>UnitDisplayStatusBarControl</name>
+    </context>
+<context>
+    <name>WalletController</name>
+    </context>
+<context>
+    <name>WalletFrame</name>
+    <message>
+        <source>No wallet has been loaded.</source>
+        <translation>No se ha cargado ningún monedero</translation>
+    </message>
+</context>
+<context>
+    <name>WalletModel</name>
     <message>
         <source>Send Coins</source>
         <translation>Enviar monedas</translation>
     </message>
-    <message>
-        <source>Coin Control Features</source>
-        <translation>Características de control de la moneda</translation>
-    </message>
-    <message>
-        <source>Inputs...</source>
-        <translation>Entradas...</translation>
-    </message>
-    <message>
-        <source>automatically selected</source>
-        <translation>Seleccionado automaticamente</translation>
-    </message>
-    <message>
-        <source>Insufficient funds!</source>
-        <translation>Fondos insuficientes!</translation>
-    </message>
-    <message>
-        <source>Quantity:</source>
-        <translation>Cantidad:</translation>
-    </message>
-    <message>
-        <source>Bytes:</source>
-        <translation>Bytes:</translation>
-    </message>
-    <message>
-        <source>Amount:</source>
-        <translation>Monto:</translation>
-    </message>
-    <message>
-        <source>Fee:</source>
-        <translation>Comisión:</translation>
-    </message>
-    <message>
-        <source>After Fee:</source>
-        <translation>Después de tasas:</translation>
-    </message>
-    <message>
-        <source>Change:</source>
-        <translation>Cambio:</translation>
-    </message>
-    <message>
-        <source>If this is activated, but the change address is empty or invalid, change will be sent to a newly generated address.</source>
-        <translation>Al activarse, si la dirección esta vacía o es inválida, las monedas serán enviadas a una nueva dirección generada.</translation>
-    </message>
-    <message>
-        <source>Custom change address</source>
-        <translation>Dirección propia</translation>
-    </message>
-    <message>
-        <source>Transaction Fee:</source>
-        <translation>Comisión de transacción:</translation>
-    </message>
-    <message>
-        <source>Send to multiple recipients at once</source>
-        <translation>Enviar a múltiples destinatarios de una vez</translation>
-    </message>
-    <message>
-        <source>Add &amp;Recipient</source>
-        <translation>Añadir &amp;destinatario</translation>
-    </message>
-    <message>
-        <source>Clear all fields of the form.</source>
-        <translation>Limpiar todos los campos del formulario</translation>
-    </message>
-    <message>
-        <source>Dust:</source>
-        <translation>Polvo:</translation>
-    </message>
-    <message>
-        <source>Clear &amp;All</source>
-        <translation>Limpiar &amp;todo</translation>
-    </message>
-    <message>
-        <source>Balance:</source>
-        <translation>Saldo:</translation>
-    </message>
-    <message>
-        <source>Confirm the send action</source>
-        <translation>Confirmar el envío</translation>
-    </message>
-    <message>
-        <source>S&amp;end</source>
-        <translation>&amp;Enviar</translation>
-    </message>
-    <message>
-        <source>Copy quantity</source>
-        <translation>Copiar cantidad</translation>
-    </message>
-    <message>
-        <source>Copy amount</source>
-        <translation>Copiar cantidad</translation>
-    </message>
-    <message>
-        <source>Copy fee</source>
-        <translation>Copiar comisión</translation>
-    </message>
-    <message>
-        <source>Copy after fee</source>
-        <translation>Copiar después de aplicar donación</translation>
-    </message>
-    <message>
-        <source>Copy bytes</source>
-        <translation>Copiar bytes</translation>
-    </message>
-    <message>
-        <source>Copy change</source>
-        <translation>Copiar cambio</translation>
-    </message>
-    <message>
-        <source>%1 to %2</source>
-        <translation>%1 a %2</translation>
-    </message>
-    <message>
-        <source>Are you sure you want to send?</source>
-        <translation>¿Está seguro que desea enviar?</translation>
-    </message>
-    <message>
-        <source>or</source>
-        <translation>o</translation>
-    </message>
-    <message>
-        <source>Transaction fee</source>
-        <translation>Comisión de transacción</translation>
-    </message>
-    <message>
-        <source>Confirm send coins</source>
-        <translation>Confirmar el envío de monedas</translation>
-    </message>
-    <message>
-        <source>The amount to pay must be larger than 0.</source>
-        <translation>La cantidad por pagar tiene que ser mayor de 0.</translation>
-    </message>
-    <message>
-        <source>The amount exceeds your balance.</source>
-        <translation>La cantidad sobrepasa su saldo.</translation>
-    </message>
-    <message>
-        <source>The total exceeds your balance when the %1 transaction fee is included.</source>
-        <translation>El total sobrepasa su saldo cuando se incluye la tasa de envío de %1</translation>
-    </message>
-    <message>
-        <source>Transaction creation failed!</source>
-        <translation>¡Ha fallado la creación de la transacción!</translation>
-    </message>
-    <message>
-        <source>Warning: Invalid Bitcoin address</source>
-        <translation>Alerta: Dirección de Bitcoin inválida</translation>
-    </message>
-    <message>
-        <source>Warning: Unknown change address</source>
-        <translation>Alerta: Dirección de Bitcoin inválida</translation>
-    </message>
-    <message>
-        <source>(no label)</source>
-        <translation>(sin etiqueta)</translation>
-    </message>
-</context>
-<context>
-    <name>SendCoinsEntry</name>
-    <message>
-        <source>A&amp;mount:</source>
-        <translation>Monto:</translation>
-    </message>
-    <message>
-        <source>Pay &amp;To:</source>
-        <translation>&amp;Pagar a:</translation>
-    </message>
-    <message>
-        <source>&amp;Label:</source>
-        <translation>&amp;Etiqueta:</translation>
-    </message>
-    <message>
-        <source>Choose previously used address</source>
-        <translation>Escoger dirección previamente usada</translation>
-    </message>
-    <message>
-        <source>Alt+A</source>
-        <translation>Alt+A</translation>
-    </message>
-    <message>
-        <source>Paste address from clipboard</source>
-        <translation>Pegar dirección desde portapapeles</translation>
-    </message>
-    <message>
-        <source>Alt+P</source>
-        <translation>Alt+P</translation>
-    </message>
-    <message>
-        <source>Remove this entry</source>
-        <translation>Eliminar esta transacción</translation>
-    </message>
-    <message>
-        <source>Message:</source>
-        <translation>Mensaje:</translation>
-    </message>
-    <message>
-        <source>Enter a label for this address to add it to the list of used addresses</source>
-        <translation>Introduce una etiqueta para esta dirección para añadirla a la lista de direcciones utilizadas</translation>
-    </message>
-    <message>
-        <source>Pay To:</source>
-        <translation>Paga a:</translation>
-    </message>
-    <message>
-        <source>Memo:</source>
-        <translation>Memo:</translation>
-    </message>
-</context>
-<context>
-    <name>ShutdownWindow</name>
-    </context>
-<context>
-    <name>SignVerifyMessageDialog</name>
-    <message>
-        <source>Signatures - Sign / Verify a Message</source>
-        <translation>Firmas - Firmar / verificar un mensaje</translation>
-    </message>
-    <message>
-        <source>&amp;Sign Message</source>
-        <translation>&amp;Firmar mensaje</translation>
-    </message>
-    <message>
-        <source>Choose previously used address</source>
-        <translation>Escoger dirección previamente usada</translation>
-    </message>
-    <message>
-        <source>Alt+A</source>
-        <translation>Alt+A</translation>
-    </message>
-    <message>
-        <source>Paste address from clipboard</source>
-        <translation>Pegar dirección desde portapapeles</translation>
-    </message>
-    <message>
-        <source>Alt+P</source>
-        <translation>Alt+P</translation>
-    </message>
-    <message>
-        <source>Enter the message you want to sign here</source>
-        <translation>Introduzca el mensaje que desea firmar aquí</translation>
-    </message>
-    <message>
-        <source>Signature</source>
-        <translation>Firma</translation>
-    </message>
-    <message>
-        <source>Copy the current signature to the system clipboard</source>
-        <translation>Copiar la firma actual al portapapeles del sistema</translation>
-    </message>
-    <message>
-        <source>Sign the message to prove you own this Bitcoin address</source>
-        <translation>Firmar el mensaje para demostrar que se posee esta dirección Blackcoin</translation>
-    </message>
-    <message>
-        <source>Sign &amp;Message</source>
-        <translation>Firmar &amp;mensaje</translation>
-    </message>
-    <message>
-        <source>Reset all sign message fields</source>
-        <translation>Limpiar todos los campos de la firma de mensaje</translation>
-    </message>
-    <message>
-        <source>Clear &amp;All</source>
-        <translation>Limpiar &amp;todo</translation>
-    </message>
-    <message>
-        <source>&amp;Verify Message</source>
-        <translation>&amp;Verificar mensaje</translation>
-    </message>
-    <message>
-        <source>Verify the message to ensure it was signed with the specified Bitcoin address</source>
-        <translation>Verificar el mensaje para comprobar que fue firmado con la dirección Blackcoin indicada</translation>
-    </message>
-    <message>
-        <source>Verify &amp;Message</source>
-        <translation>Verificar &amp;mensaje</translation>
-    </message>
-    <message>
-        <source>Reset all verify message fields</source>
-        <translation>Limpiar todos los campos de la verificación de mensaje</translation>
-    </message>
-    <message>
-        <source>Click "Sign Message" to generate signature</source>
-        <translation>Haga clic en "Firmar mensaje" para generar la firma</translation>
-    </message>
-    <message>
-        <source>The entered address is invalid.</source>
-        <translation>La dirección introducida es inválida.</translation>
-    </message>
-    <message>
-        <source>Please check the address and try again.</source>
-        <translation>Verifique la dirección e inténtelo de nuevo.</translation>
-    </message>
-    <message>
-        <source>The entered address does not refer to a key.</source>
-        <translation>La dirección introducida no corresponde a una clave.</translation>
-    </message>
-    <message>
-        <source>Wallet unlock was cancelled.</source>
-        <translation>Se ha cancelado el desbloqueo del monedero. </translation>
-    </message>
-    <message>
-        <source>Private key for the entered address is not available.</source>
-        <translation>No se dispone de la clave privada para la dirección introducida.</translation>
-    </message>
-    <message>
-        <source>Message signing failed.</source>
-        <translation>Ha fallado la firma del mensaje.</translation>
-    </message>
-    <message>
-        <source>Message signed.</source>
-        <translation>Mensaje firmado.</translation>
-    </message>
-    <message>
-        <source>The signature could not be decoded.</source>
-        <translation>No se puede decodificar la firma.</translation>
-    </message>
-    <message>
-        <source>Please check the signature and try again.</source>
-        <translation>Compruebe la firma e inténtelo de nuevo.</translation>
-    </message>
-    <message>
-        <source>The signature did not match the message digest.</source>
-        <translation>La firma no coincide con el resumen del mensaje.</translation>
-    </message>
-    <message>
-        <source>Message verification failed.</source>
-        <translation>La verificación del mensaje ha fallado.</translation>
-    </message>
-    <message>
-        <source>Message verified.</source>
-        <translation>Mensaje verificado.</translation>
-    </message>
-</context>
-<context>
-    <name>TrafficGraphWidget</name>
-    <message>
-        <source>KB/s</source>
-        <translation>KB/s</translation>
-    </message>
-</context>
-<context>
-    <name>TransactionDesc</name>
-    <message>
-        <source>Open until %1</source>
-        <translation>Abierto hasta %1</translation>
-    </message>
-    <message>
-        <source>%1/unconfirmed</source>
-        <translation>%1/no confirmado</translation>
-    </message>
-    <message>
-        <source>%1 confirmations</source>
-        <translation>%1 confirmaciones</translation>
-    </message>
-    <message>
-        <source>Status</source>
-        <translation>Estado</translation>
-    </message>
-    <message>
-        <source>Date</source>
-        <translation>Fecha</translation>
-    </message>
-    <message>
-        <source>Source</source>
-        <translation>Fuente</translation>
-    </message>
-    <message>
-        <source>Generated</source>
-        <translation>Generado</translation>
-    </message>
-    <message>
-        <source>From</source>
-        <translation>De</translation>
-    </message>
-    <message>
-        <source>unknown</source>
-        <translation>desconocido</translation>
-    </message>
-    <message>
-        <source>To</source>
-        <translation>Para</translation>
-    </message>
-    <message>
-        <source>own address</source>
-        <translation>dirección propia</translation>
-    </message>
-    <message>
-        <source>label</source>
-        <translation>etiqueta</translation>
-    </message>
-    <message>
-        <source>Credit</source>
-        <translation>Crédito</translation>
-    </message>
-    <message>
-        <source>not accepted</source>
-        <translation>no aceptada</translation>
-    </message>
-    <message>
-        <source>Debit</source>
-        <translation>Débito</translation>
-    </message>
-    <message>
-        <source>Transaction fee</source>
-        <translation>Comisión de transacción</translation>
-    </message>
-    <message>
-        <source>Net amount</source>
-        <translation>Cantidad neta</translation>
-    </message>
-    <message>
-        <source>Message</source>
-        <translation>Mensaje</translation>
-    </message>
-    <message>
-        <source>Comment</source>
-        <translation>Comentario</translation>
-    </message>
-    <message>
-        <source>Transaction ID</source>
-        <translation>ID</translation>
-    </message>
-    <message>
-        <source>Merchant</source>
-        <translation>Vendedor</translation>
-    </message>
-    <message>
-        <source>Generated coins must mature %1 blocks before they can be spent. When you generated this block, it was broadcast to the network to be added to the block chain. If it fails to get into the chain, its state will change to "not accepted" and it won't be spendable. This may occasionally happen if another node generates a block within a few seconds of yours.</source>
-        <translation>Las monedas generadas deben madurar %1 bloques antes de que puedan ser gastadas. Una vez que generas este bloque, es propagado por la red para ser añadido a la cadena de bloques. Si falla el intento de meterse en la cadena, su estado cambiará a "no aceptado" y ya no se puede gastar. Esto puede ocurrir ocasionalmente si otro nodo genera un bloque a pocos segundos del tuyo.</translation>
-    </message>
-    <message>
-        <source>Debug information</source>
-        <translation>Información de depuración</translation>
-    </message>
-    <message>
-        <source>Transaction</source>
-        <translation>Transacción</translation>
-    </message>
-    <message>
-        <source>Inputs</source>
-        <translation>entradas</translation>
-    </message>
-    <message>
-        <source>Amount</source>
-        <translation>Monto</translation>
-    </message>
-    <message>
-        <source>true</source>
-        <translation>verdadero</translation>
-    </message>
-    <message>
-        <source>false</source>
-        <translation>falso</translation>
-    </message>
-</context>
-<context>
-    <name>TransactionDescDialog</name>
-    <message>
-        <source>This pane shows a detailed description of the transaction</source>
-        <translation>Esta ventana muestra información detallada sobre la transacción</translation>
-    </message>
-    </context>
-<context>
-    <name>TransactionTableModel</name>
-    <message>
-        <source>Date</source>
-        <translation>Fecha</translation>
-    </message>
-    <message>
-        <source>Type</source>
-        <translation>Tipo</translation>
-    </message>
-    <message>
-        <source>Label</source>
-        <translation>Nombre</translation>
-    </message>
-    <message>
-        <source>Open until %1</source>
-        <translation>Abierto hasta %1</translation>
-    </message>
-    <message>
-        <source>Confirmed (%1 confirmations)</source>
-        <translation>Confirmado (%1 confirmaciones)</translation>
-    </message>
-    <message>
-        <source>Generated but not accepted</source>
-        <translation>Generado pero no aceptado</translation>
-    </message>
-    <message>
-        <source>Received with</source>
-        <translation>Recibido con</translation>
-    </message>
-    <message>
-        <source>Received from</source>
-        <translation>Recibidos de</translation>
-    </message>
-    <message>
-        <source>Sent to</source>
-        <translation>Enviado a</translation>
-    </message>
-    <message>
-        <source>Payment to yourself</source>
-        <translation>Pago propio</translation>
-    </message>
-    <message>
-        <source>Mined</source>
-        <translation>Minado</translation>
-    </message>
-    <message>
-        <source>(n/a)</source>
-        <translation>(nd)</translation>
-    </message>
-    <message>
-        <source>(no label)</source>
-        <translation>(sin etiqueta)</translation>
-    </message>
-    <message>
-<<<<<<< HEAD
-        <source>(no label)</source>
-        <translation>(sin etiqueta)</translation>
-    </message>
-    </context>
-=======
-        <source>Transaction status. Hover over this field to show number of confirmations.</source>
-        <translation>Estado de transacción. Pasa el ratón sobre este campo para ver el número de confirmaciones.</translation>
-    </message>
-    <message>
-        <source>Date and time that the transaction was received.</source>
-        <translation>Fecha y hora en que se recibió la transacción.</translation>
-    </message>
-    <message>
-        <source>Type of transaction.</source>
-        <translation>Tipo de transacción.</translation>
-    </message>
-    <message>
-        <source>Amount removed from or added to balance.</source>
-        <translation>Cantidad retirada o añadida al saldo.</translation>
-    </message>
-</context>
->>>>>>> 56311988
-<context>
-    <name>TransactionView</name>
-    <message>
-        <source>All</source>
-        <translation>Todo</translation>
-    </message>
-    <message>
-        <source>Today</source>
-        <translation>Hoy</translation>
-    </message>
-    <message>
-        <source>This week</source>
-        <translation>Esta semana</translation>
-    </message>
-    <message>
-        <source>This month</source>
-        <translation>Este mes</translation>
-    </message>
-    <message>
-        <source>Last month</source>
-        <translation>Mes pasado</translation>
-    </message>
-    <message>
-        <source>This year</source>
-        <translation>Este año</translation>
-    </message>
-    <message>
-        <source>Range...</source>
-        <translation>Rango...</translation>
-    </message>
-    <message>
-        <source>Received with</source>
-        <translation>Recibido con</translation>
-    </message>
-    <message>
-        <source>Sent to</source>
-        <translation>Enviado a</translation>
-    </message>
-    <message>
-        <source>To yourself</source>
-        <translation>A usted mismo</translation>
-    </message>
-    <message>
-        <source>Mined</source>
-        <translation>Minado</translation>
-    </message>
-    <message>
-        <source>Other</source>
-        <translation>Otra</translation>
-    </message>
-    <message>
-        <source>Min amount</source>
-        <translation>Cantidad mínima</translation>
-    </message>
-    <message>
-        <source>Copy address</source>
-        <translation>Copiar dirección</translation>
-    </message>
-    <message>
-        <source>Copy label</source>
-        <translation>Copiar etiqueta</translation>
-    </message>
-    <message>
-        <source>Copy amount</source>
-        <translation>Copiar cantidad</translation>
-    </message>
-    <message>
-        <source>Copy transaction ID</source>
-        <translation>Copiar identificador de transacción</translation>
-    </message>
-    <message>
-        <source>Edit label</source>
-        <translation>Editar etiqueta</translation>
-    </message>
-    <message>
-        <source>Show transaction details</source>
-        <translation>Mostrar detalles de la transacción</translation>
-    </message>
-    <message>
-        <source>Export Transaction History</source>
-        <translation>Exportar historial de transacciones</translation>
-    </message>
-    <message>
-        <source>Comma separated file (*.csv)</source>
-        <translation>Separar los archivos con comas (*.csv)</translation>
-    </message>
-    <message>
-        <source>Confirmed</source>
-        <translation>Confirmado</translation>
-    </message>
-    <message>
-        <source>Date</source>
-        <translation>Fecha</translation>
-    </message>
-    <message>
-<<<<<<< HEAD
-        <source>Confirmed</source>
-        <translation>Confirmado</translation>
-    </message>
-    <message>
-        <source>Date</source>
-        <translation>Fecha</translation>
-=======
-        <source>Type</source>
-        <translation>Tipo</translation>
->>>>>>> 56311988
-    </message>
-    <message>
-        <source>Label</source>
-        <translation>Nombre</translation>
-    </message>
-    <message>
-        <source>Address</source>
-        <translation>Direccion</translation>
-    </message>
-    <message>
-        <source>ID</source>
-        <translation>ID</translation>
-    </message>
-    <message>
-        <source>Exporting Failed</source>
-        <translation>Error al exportar</translation>
-    </message>
-    <message>
-        <source>There was an error trying to save the transaction history to %1.</source>
-        <translation>Ha habido un error al intentar guardar la transacción con %1.</translation>
-    </message>
-    <message>
-        <source>Exporting Successful</source>
-        <translation>Exportación finalizada</translation>
-    </message>
-    <message>
-        <source>The transaction history was successfully saved to %1.</source>
-        <translation>La transacción ha sido guardada en %1.</translation>
-    </message>
-    <message>
-        <source>Range:</source>
-        <translation>Rango:</translation>
-    </message>
-    <message>
-        <source>to</source>
-        <translation>para</translation>
-    </message>
-</context>
-<context>
-    <name>UnitDisplayStatusBarControl</name>
-    </context>
-<context>
-    <name>WalletController</name>
-    </context>
-<context>
-    <name>WalletFrame</name>
-    <message>
-        <source>No wallet has been loaded.</source>
-        <translation>No se ha cargado ningún monedero</translation>
-    </message>
-</context>
-<context>
-    <name>WalletModel</name>
-    <message>
-        <source>Send Coins</source>
-        <translation>Enviar monedas</translation>
-    </message>
     </context>
 <context>
     <name>WalletView</name>
