--- conflicted
+++ resolved
@@ -67,11 +67,11 @@
     </message>
     <message>
         <source>These are your Bitcoin addresses for sending payments. Always check the amount and the receiving address before sending coins.</source>
-        <translation>Estas son sus direcciones Bitcoin para enviar pagos. Compruebe siempre la cantidad y la dirección de recibo antes de transferir monedas.</translation>
+        <translation>Estas son sus direcciones Blackcoin para enviar pagos. Compruebe siempre la cantidad y la dirección de recibo antes de transferir monedas.</translation>
     </message>
     <message>
         <source>These are your Bitcoin addresses for receiving payments. It is recommended to use a new receiving address for each transaction.</source>
-        <translation>Estas son sus direcciones de Bitcoin para recibir pagos. Se recomienda utilizar una nueva dirección de recepción para cada transacción.</translation>
+        <translation>Estas son sus direcciones de Blackcoin para recibir pagos. Se recomienda utilizar una nueva dirección de recepción para cada transacción.</translation>
     </message>
     <message>
         <source>&amp;Copy Address</source>
@@ -177,7 +177,7 @@
     </message>
     <message>
         <source>Warning: If you encrypt your wallet and lose your passphrase, you will &lt;b&gt;LOSE ALL OF YOUR BITCOINS&lt;/b&gt;!</source>
-        <translation>Atención: Si cifra su monedero y pierde la contraseña, perderá ¡&lt;b&gt;TODOS SUS BITCOINS&lt;/b&gt;!</translation>
+        <translation>Atención: Si cifra su monedero y pierde la contraseña, perderá ¡&lt;b&gt;TODOS SUS BLACKCOINS&lt;/b&gt;!</translation>
     </message>
     <message>
         <source>Are you sure you wish to encrypt your wallet?</source>
@@ -189,7 +189,7 @@
     </message>
     <message>
         <source>%1 will close now to finish the encryption process. Remember that encrypting your wallet cannot fully protect your bitcoins from being stolen by malware infecting your computer.</source>
-        <translation>%1 se cerrará ahora para finalizar el proceso de cifrado. Recuerde que el cifrado de su monedero no puede proteger de manera completa su Bitcoin de robo por malware que esté infectando su sistema.</translation>
+        <translation>%1 se cerrará ahora para finalizar el proceso de cifrado. Recuerde que el cifrado de su monedero no puede proteger de manera completa su Blackcoin de robo por malware que esté infectando su sistema.</translation>
     </message>
     </context>
 <context>
@@ -598,16 +598,13 @@
     </message>
     <message>
         <source>Bitcoin</source>
-        <translation>Bitcoin</translation>
-    </message>
-    <message>
-<<<<<<< HEAD
-=======
+        <translation>Blackcoin</translation>
+    </message>
+    <message>
         <source>Error: Specified data directory "%1" cannot be created.</source>
         <translation>Error: Directorio de datos especificado "%1" no puede ser creado.</translation>
     </message>
     <message>
->>>>>>> 2f4f2d38
         <source>Error</source>
         <translation>Error</translation>
     </message>
@@ -841,13 +838,10 @@
         <translation>N/D</translation>
     </message>
     <message>
-<<<<<<< HEAD
-=======
         <source>%1 and %2</source>
         <translation>%1 y %2</translation>
     </message>
     <message>
->>>>>>> 2f4f2d38
         <source>%1 B</source>
         <translation>%1 B</translation>
     </message>
@@ -1379,13 +1373,8 @@
         <translation>Dirección</translation>
     </message>
     <message>
-<<<<<<< HEAD
-        <source>Bitcoin Core</source>
-        <translation>Blackcoin More</translation>
-=======
         <source>Exporting Failed</source>
         <translation>La exportación falló</translation>
->>>>>>> 2f4f2d38
     </message>
     </context>
 <context>
@@ -1415,17 +1404,8 @@
 <context>
     <name>bitcoin-core</name>
     <message>
-<<<<<<< HEAD
-        <source>Accept connections from outside (default: 1 if no -proxy or -connect)</source>
-        <translation>Aceptar conexiones desde el exterior (predeterminado: 1 si no -proxy o -connect)</translation>
-    </message>
-    <message>
-        <source>Block creation options:</source>
-        <translation>Opciones de creación de bloques:</translation>
-=======
         <source>Bitcoin Core</source>
-        <translation>Núcleo de Bitcoin</translation>
->>>>>>> 2f4f2d38
+        <translation>Núcleo de Blackcoin</translation>
     </message>
     <message>
         <source>Corrupted block database detected</source>
@@ -1468,24 +1448,10 @@
         <translation>No hay suficientes descriptores de archivo disponibles. </translation>
     </message>
     <message>
-<<<<<<< HEAD
-        <source>Specify wallet file (within data directory)</source>
-        <translation>Especificar archivo de monedero (dentro del directorio de datos)</translation>
-    </message>
-    <message>
-=======
->>>>>>> 2f4f2d38
         <source>Verifying blocks...</source>
         <translation>Verificando bloques...</translation>
     </message>
     <message>
-<<<<<<< HEAD
-        <source>Execute command when a relevant alert is received or we see a really long fork (%s in cmd is replaced by message)</source>
-        <translation>Ejecutar un comando cuando se reciba una alerta importante o cuando veamos un fork demasiado largo (%s en cmd se reemplazará por el mensaje)</translation>
-    </message>
-    <message>
-=======
->>>>>>> 2f4f2d38
         <source>Information</source>
         <translation>Información</translation>
     </message>
@@ -1518,8 +1484,6 @@
         <translation>Los montos de la transacción no debe ser negativo</translation>
     </message>
     <message>
-<<<<<<< HEAD
-=======
         <source>Transaction has too long of a mempool chain</source>
         <translation>La transacción tiene largo tiempo en una cadena mempool</translation>
     </message>
@@ -1528,7 +1492,6 @@
         <translation>La transacción debe tener al menos un destinatario</translation>
     </message>
     <message>
->>>>>>> 2f4f2d38
         <source>Unknown network specified in -onlynet: '%s'</source>
         <translation>La red especificada en -onlynet '%s' es desconocida</translation>
     </message>
