<TS language="es_DO" version="2.1">
<context>
    <name>AddressBookPage</name>
    <message>
        <source>Right-click to edit address or label</source>
        <translation>Haga clic con el botón derecho para editar una dirección o etiqueta</translation>
    </message>
    <message>
        <source>Create a new address</source>
        <translation>Crear una nueva dirección</translation>
    </message>
    <message>
        <source>&amp;New</source>
        <translation>&amp;Nuevo</translation>
    </message>
    <message>
        <source>Copy the currently selected address to the system clipboard</source>
        <translation>Copiar la dirección seleccionada al portapapeles del sistema</translation>
    </message>
    <message>
        <source>&amp;Copy</source>
        <translation>&amp;Copiar</translation>
    </message>
    <message>
        <source>C&amp;lose</source>
        <translation>&amp;Cerrar</translation>
    </message>
    <message>
        <source>Delete the currently selected address from the list</source>
        <translation>Borrar de la lista la dirección seleccionada</translation>
    </message>
    <message>
        <source>Enter address or label to search</source>
        <translation>Introduzca una dirección o etiqueta que buscar</translation>
    </message>
    <message>
        <source>Export the data in the current tab to a file</source>
        <translation>Exportar a un archivo los datos de esta pestaña</translation>
    </message>
    <message>
        <source>&amp;Export</source>
        <translation>&amp;Exportar</translation>
    </message>
    <message>
        <source>&amp;Delete</source>
        <translation>&amp;Eliminar</translation>
    </message>
    <message>
        <source>Choose the address to send coins to</source>
        <translation>Escoja la dirección a la que se enviarán monedas</translation>
    </message>
    <message>
        <source>Choose the address to receive coins with</source>
        <translation>Escoja la dirección donde quiere recibir monedas</translation>
    </message>
    <message>
        <source>C&amp;hoose</source>
        <translation>Escoger</translation>
    </message>
    <message>
        <source>Sending addresses</source>
        <translation>Direcciones de envío</translation>
    </message>
    <message>
        <source>Receiving addresses</source>
        <translation>Direcciones de recepción</translation>
    </message>
    <message>
        <source>These are your Bitcoin addresses for sending payments. Always check the amount and the receiving address before sending coins.</source>
        <translation>Estas son sus direcciones Blackcoin para enviar pagos. Compruebe siempre la cantidad y la dirección de recibo antes de transferir monedas.</translation>
    </message>
    <message>
        <source>These are your Bitcoin addresses for receiving payments. It is recommended to use a new receiving address for each transaction.</source>
        <translation>Estas son sus direcciones de Blackcoin para recibir pagos. Se recomienda utilizar una nueva dirección de recepción para cada transacción.</translation>
    </message>
    <message>
        <source>&amp;Copy Address</source>
        <translation>Copiar dirección</translation>
    </message>
    <message>
        <source>Copy &amp;Label</source>
        <translation>Copiar &amp;Etiqueta</translation>
    </message>
    <message>
        <source>&amp;Edit</source>
        <translation>&amp;Editar</translation>
    </message>
    <message>
        <source>Export Address List</source>
        <translation>Exportar la Lista de Direcciones </translation>
    </message>
    <message>
        <source>Comma separated file (*.csv)</source>
        <translation>Archivo de columnas separadas por coma (*.csv)</translation>
    </message>
    <message>
        <source>Exporting Failed</source>
        <translation>La exportación falló</translation>
    </message>
    <message>
        <source>There was an error trying to save the address list to %1. Please try again.</source>
        <translation>Hubo un error al intentar guardar la lista de direcciones a %1. Por favor trate de nuevo.</translation>
    </message>
</context>
<context>
    <name>AddressTableModel</name>
    <message>
        <source>Label</source>
        <translation>Etiqueta</translation>
    </message>
    <message>
        <source>Address</source>
        <translation>Dirección</translation>
    </message>
    <message>
        <source>(no label)</source>
        <translation>(sin etiqueta)</translation>
    </message>
</context>
<context>
    <name>AskPassphraseDialog</name>
    <message>
        <source>Passphrase Dialog</source>
        <translation>Diálogo de contraseña</translation>
    </message>
    <message>
        <source>Enter passphrase</source>
        <translation>Introducir contraseña</translation>
    </message>
    <message>
        <source>New passphrase</source>
        <translation>Nueva contraseña</translation>
    </message>
    <message>
        <source>Repeat new passphrase</source>
        <translation>Repita la nueva contraseña</translation>
    </message>
    <message>
        <source>Show password</source>
        <translation>Mostrar contraseña</translation>
    </message>
    <message>
        <source>Enter the new passphrase to the wallet.&lt;br/&gt;Please use a passphrase of &lt;b&gt;ten or more random characters&lt;/b&gt;, or &lt;b&gt;eight or more words&lt;/b&gt;.</source>
        <translation>Introduzca la nueva contraseña para el monedero. &lt;br/&gt;Por favor use una contraseña de &lt;b&gt;diez o más caracteres aleatorios&lt;/b&gt;, u &lt;b&gt;ocho o más palabras&lt;/b&gt;.</translation>
    </message>
    <message>
        <source>Encrypt wallet</source>
        <translation>Cifrar monedero</translation>
    </message>
    <message>
        <source>This operation needs your wallet passphrase to unlock the wallet.</source>
        <translation>Esta operación requiere su contraseña para desbloquear el monedero.</translation>
    </message>
    <message>
        <source>Unlock wallet</source>
        <translation>Desbloquear monedero</translation>
    </message>
    <message>
        <source>This operation needs your wallet passphrase to decrypt the wallet.</source>
        <translation>Esta operación requiere su contraseña para descifrar el monedero.</translation>
    </message>
    <message>
        <source>Decrypt wallet</source>
        <translation>Descifrar monedero</translation>
    </message>
    <message>
        <source>Change passphrase</source>
        <translation>Cambiar frase secreta</translation>
    </message>
    <message>
        <source>Enter the old passphrase and new passphrase to the wallet.</source>
        <translation>Introduzca la contraseña anterior y la contraseña nueva para este monedero.</translation>
    </message>
    <message>
        <source>Confirm wallet encryption</source>
        <translation>Confirme cifrado del monedero</translation>
    </message>
    <message>
        <source>Warning: If you encrypt your wallet and lose your passphrase, you will &lt;b&gt;LOSE ALL OF YOUR BITCOINS&lt;/b&gt;!</source>
        <translation>Atención: Si cifra su monedero y pierde la contraseña, perderá ¡&lt;b&gt;TODOS SUS BLACKCOINS&lt;/b&gt;!</translation>
    </message>
    <message>
        <source>Are you sure you wish to encrypt your wallet?</source>
        <translation>¿Está seguro que desea cifrar su monedero?</translation>
    </message>
    <message>
        <source>Wallet encrypted</source>
        <translation>Monedero cifrado</translation>
    </message>
<<<<<<< HEAD
    <message>
        <source>%1 will close now to finish the encryption process. Remember that encrypting your wallet cannot fully protect your bitcoins from being stolen by malware infecting your computer.</source>
        <translation>%1 se cerrará ahora para finalizar el proceso de cifrado. Recuerde que el cifrado de su monedero no puede proteger de manera completa su Blackcoin de robo por malware que esté infectando su sistema.</translation>
    </message>
=======
>>>>>>> 8b676984
    </context>
<context>
    <name>BanTableModel</name>
    </context>
<context>
    <name>BitcoinGUI</name>
    <message>
        <source>Sign &amp;message...</source>
        <translation>Firmar &amp;mensaje...</translation>
    </message>
    <message>
        <source>Synchronizing with network...</source>
        <translation>Sincronizando con la red…</translation>
    </message>
    <message>
        <source>&amp;Overview</source>
        <translation>&amp;Vista general</translation>
    </message>
    <message>
        <source>Show general overview of wallet</source>
        <translation>Mostrar vista general del monedero</translation>
    </message>
    <message>
        <source>&amp;Transactions</source>
        <translation>&amp;Transacciones</translation>
    </message>
    <message>
        <source>Browse transaction history</source>
        <translation>Examinar el historial de transacciones</translation>
    </message>
    <message>
        <source>E&amp;xit</source>
        <translation>&amp;Salir</translation>
    </message>
    <message>
        <source>Quit application</source>
        <translation>Salir de la aplicación</translation>
    </message>
    <message>
        <source>About &amp;Qt</source>
        <translation>Acerca de &amp;Qt</translation>
    </message>
    <message>
        <source>Show information about Qt</source>
        <translation>Mostrar información acerca de Qt</translation>
    </message>
    <message>
        <source>&amp;Options...</source>
        <translation>&amp;Opciones...</translation>
    </message>
    <message>
        <source>&amp;Encrypt Wallet...</source>
        <translation>&amp;Cifrar monedero…</translation>
    </message>
    <message>
        <source>&amp;Backup Wallet...</source>
        <translation>Copia de &amp;respaldo del monedero...</translation>
    </message>
    <message>
        <source>&amp;Change Passphrase...</source>
        <translation>&amp;Cambiar la contraseña…</translation>
    </message>
    <message>
        <source>Open &amp;URI...</source>
        <translation>Abrir URI...</translation>
    </message>
    <message>
        <source>Reindexing blocks on disk...</source>
        <translation>Reindexando bloques en disco...</translation>
    </message>
    <message>
        <source>Send coins to a Bitcoin address</source>
        <translation>Enviar monedas a una dirección Blackcoin</translation>
    </message>
    <message>
        <source>Backup wallet to another location</source>
        <translation>Copia de seguridad del monedero en otra ubicación</translation>
    </message>
    <message>
        <source>Change the passphrase used for wallet encryption</source>
        <translation>Cambiar la contraseña utilizada para el cifrado del monedero</translation>
    </message>
    <message>
        <source>&amp;Debug window</source>
        <translation>Ventana de &amp;depuración</translation>
    </message>
    <message>
        <source>Open debugging and diagnostic console</source>
        <translation>Abrir la consola de depuración y diagnóstico</translation>
    </message>
    <message>
        <source>&amp;Verify message...</source>
        <translation>&amp;Verificar mensaje...</translation>
    </message>
    <message>
        <source>Bitcoin</source>
        <translation>Blackcoin</translation>
    </message>
    <message>
        <source>&amp;Send</source>
        <translation>&amp;Enviar</translation>
    </message>
    <message>
        <source>&amp;Receive</source>
        <translation>&amp;Recibir</translation>
    </message>
    <message>
        <source>&amp;Show / Hide</source>
        <translation>Mo&amp;strar/ocultar</translation>
    </message>
    <message>
        <source>Show or hide the main Window</source>
        <translation>Mostrar u ocultar la ventana principal</translation>
    </message>
    <message>
        <source>Encrypt the private keys that belong to your wallet</source>
        <translation>Cifrar las claves privadas de su monedero</translation>
    </message>
    <message>
        <source>Sign messages with your Bitcoin addresses to prove you own them</source>
        <translation>Firmar mensajes con sus direcciones Blackcoin para demostrar la propiedad</translation>
    </message>
    <message>
        <source>Verify messages to ensure they were signed with specified Bitcoin addresses</source>
        <translation>Verificar mensajes comprobando que están firmados con direcciones Blackcoin concretas</translation>
    </message>
    <message>
        <source>&amp;File</source>
        <translation>&amp;Archivo</translation>
    </message>
    <message>
        <source>&amp;Settings</source>
        <translation>&amp;Configuración</translation>
    </message>
    <message>
        <source>&amp;Help</source>
        <translation>A&amp;yuda</translation>
    </message>
    <message>
        <source>Tabs toolbar</source>
        <translation>Barra de pestañas</translation>
    </message>
    <message>
        <source>Request payments (generates QR codes and bitcoin: URIs)</source>
        <translation>Solicitar pagos (genera codigo QR y URL's de Blackcoin)</translation>
    </message>
    <message>
        <source>Show the list of used sending addresses and labels</source>
        <translation>Mostrar la lista de direcciones de envío y etiquetas</translation>
    </message>
    <message>
        <source>Show the list of used receiving addresses and labels</source>
        <translation>Muestra la lista de direcciones de recepción y etiquetas</translation>
    </message>
    <message>
        <source>Open a bitcoin: URI or payment request</source>
        <translation>Abrir un blackcoin: URI o petición de pago</translation>
    </message>
    <message>
        <source>&amp;Command-line options</source>
        <translation>&amp;Opciones de linea de comando</translation>
    </message>
    <message>
        <source>%1 behind</source>
        <translation>%1 atrás</translation>
    </message>
    <message>
        <source>Last received block was generated %1 ago.</source>
        <translation>El último bloque recibido fue generado hace %1.</translation>
    </message>
    <message>
        <source>Transactions after this will not yet be visible.</source>
        <translation>Las transacciones posteriores aún no están visibles.</translation>
    </message>
    <message>
        <source>Error</source>
        <translation>Error</translation>
    </message>
    <message>
        <source>Warning</source>
        <translation>Aviso</translation>
    </message>
    <message>
        <source>Information</source>
        <translation>Información</translation>
    </message>
    <message>
        <source>Up to date</source>
        <translation>Actualizado</translation>
    </message>
    <message>
        <source>&amp;Window</source>
        <translation>&amp;Ventana</translation>
    </message>
    <message>
        <source>Catching up...</source>
        <translation>Actualizando...</translation>
    </message>
    <message>
        <source>Sent transaction</source>
        <translation>Transacción enviada</translation>
    </message>
    <message>
        <source>Incoming transaction</source>
        <translation>Transacción entrante</translation>
    </message>
    <message>
        <source>Wallet is &lt;b&gt;encrypted&lt;/b&gt; and currently &lt;b&gt;unlocked&lt;/b&gt;</source>
        <translation>El monedero está &lt;b&gt;cifrado&lt;/b&gt; y actualmente &lt;b&gt;desbloqueado&lt;/b&gt;</translation>
    </message>
    <message>
        <source>Wallet is &lt;b&gt;encrypted&lt;/b&gt; and currently &lt;b&gt;locked&lt;/b&gt;</source>
        <translation>El monedero está &lt;b&gt;cifrado&lt;/b&gt; y actualmente &lt;b&gt;bloqueado&lt;/b&gt;</translation>
    </message>
    </context>
<context>
    <name>CoinControlDialog</name>
    <message>
        <source>Coin Selection</source>
        <translation>Selección de moneda</translation>
    </message>
    <message>
        <source>Quantity:</source>
        <translation>Cantidad:</translation>
    </message>
    <message>
        <source>Bytes:</source>
        <translation>Bytes:</translation>
    </message>
    <message>
        <source>Amount:</source>
        <translation>Cuantía:</translation>
    </message>
    <message>
        <source>Fee:</source>
        <translation>Tasa:</translation>
    </message>
    <message>
        <source>Dust:</source>
        <translation>Polvo:</translation>
    </message>
    <message>
        <source>After Fee:</source>
        <translation>Después de tasas:</translation>
    </message>
    <message>
        <source>Change:</source>
        <translation>Cambio:</translation>
    </message>
    <message>
        <source>(un)select all</source>
        <translation>(des)selecciona todos</translation>
    </message>
    <message>
        <source>Tree mode</source>
        <translation>Modo arbol</translation>
    </message>
    <message>
        <source>List mode</source>
        <translation>Modo lista</translation>
    </message>
    <message>
        <source>Amount</source>
        <translation>Cantidad</translation>
    </message>
    <message>
        <source>Received with label</source>
        <translation>Recibido con etiqueta</translation>
    </message>
    <message>
        <source>Received with address</source>
        <translation>Recibido con dirección</translation>
    </message>
    <message>
        <source>Date</source>
        <translation>Fecha</translation>
    </message>
    <message>
        <source>Confirmations</source>
        <translation>Confirmaciones</translation>
    </message>
    <message>
        <source>Confirmed</source>
        <translation>Confirmado</translation>
    </message>
    <message>
        <source>Copy quantity</source>
        <translation>Copiar cantidad</translation>
    </message>
    <message>
        <source>Copy fee</source>
        <translation>Copiar comisión</translation>
    </message>
    <message>
        <source>Copy bytes</source>
        <translation>Copiar bytes</translation>
    </message>
    <message>
        <source>Copy change</source>
        <translation>Copiar cambio</translation>
    </message>
    <message>
        <source>yes</source>
        <translation>si</translation>
    </message>
    <message>
        <source>no</source>
        <translation>no</translation>
    </message>
    <message>
        <source>(no label)</source>
        <translation>(sin etiqueta)</translation>
    </message>
    </context>
<context>
    <name>EditAddressDialog</name>
    <message>
        <source>Edit Address</source>
        <translation>Editar Dirección</translation>
    </message>
    <message>
        <source>&amp;Label</source>
        <translation>&amp;Etiqueta</translation>
    </message>
    <message>
        <source>The label associated with this address list entry</source>
        <translation>La etiqueta asociada con esta entrada de la lista de direcciones</translation>
    </message>
    <message>
        <source>The address associated with this address list entry. This can only be modified for sending addresses.</source>
        <translation>La dirección asociada con esta entrada de la lista de direcciones. Solo puede ser modificada para direcciones de envío.</translation>
    </message>
    <message>
        <source>&amp;Address</source>
        <translation>&amp;Dirección</translation>
    </message>
    </context>
<context>
    <name>FreespaceChecker</name>
    <message>
        <source>A new data directory will be created.</source>
        <translation>Se creará un nuevo directorio de datos.</translation>
    </message>
    <message>
        <source>name</source>
        <translation>nombre</translation>
    </message>
    <message>
        <source>Directory already exists. Add %1 if you intend to create a new directory here.</source>
        <translation>El directorio ya existe. Añada %1 si pretende crear aquí un directorio nuevo.</translation>
    </message>
    <message>
        <source>Path already exists, and is not a directory.</source>
        <translation>La ruta ya existe y no es un directorio.</translation>
    </message>
    <message>
        <source>Cannot create data directory here.</source>
        <translation>No se puede crear un directorio de datos aquí.</translation>
    </message>
</context>
<context>
    <name>HelpMessageDialog</name>
    <message>
        <source>version</source>
        <translation>versión</translation>
    </message>
    <message>
        <source>(%1-bit)</source>
        <translation>(%1-bit)</translation>
    </message>
    <message>
        <source>Command-line options</source>
        <translation>Opciones de la línea de órdenes</translation>
    </message>
</context>
<context>
    <name>Intro</name>
    <message>
        <source>Welcome</source>
        <translation>Bienvenido</translation>
    </message>
    <message>
        <source>Welcome to %1.</source>
        <translation>Bienvenido a %1.</translation>
    </message>
    <message>
        <source>Use the default data directory</source>
        <translation>Utilizar el directorio de datos predeterminado</translation>
    </message>
    <message>
        <source>Use a custom data directory:</source>
        <translation>Utilice un directorio de datos personalizado:</translation>
    </message>
    <message>
        <source>Bitcoin</source>
        <translation>Blackcoin</translation>
    </message>
    <message>
        <source>Error: Specified data directory "%1" cannot be created.</source>
        <translation>Error: Directorio de datos especificado "%1" no puede ser creado.</translation>
    </message>
    <message>
        <source>Error</source>
        <translation>Error</translation>
    </message>
    </context>
<context>
    <name>ModalOverlay</name>
    <message>
        <source>Form</source>
        <translation>Desde</translation>
    </message>
    <message>
        <source>Last block time</source>
        <translation>Hora del último bloque</translation>
    </message>
    </context>
<context>
    <name>OpenURIDialog</name>
    <message>
        <source>Open URI</source>
        <translation>Abrir URI...</translation>
    </message>
    <message>
        <source>Open payment request from URI or file</source>
        <translation>El pago requiere una URI o archivo</translation>
    </message>
    <message>
        <source>URI:</source>
        <translation>URI:</translation>
    </message>
    <message>
        <source>Select payment request file</source>
        <translation>Seleccione archivo de sulicitud de pago</translation>
    </message>
    </context>
<context>
    <name>OptionsDialog</name>
    <message>
        <source>Options</source>
        <translation>Opciones</translation>
    </message>
    <message>
        <source>&amp;Main</source>
        <translation>&amp;Principal</translation>
    </message>
    <message>
        <source>IP address of the proxy (e.g. IPv4: 127.0.0.1 / IPv6: ::1)</source>
        <translation>Dirección IP del proxy (ej. IPv4: 127.0.0.1 / IPv6: ::1)</translation>
    </message>
    <message>
        <source>Reset all client options to default.</source>
        <translation>Restablecer todas las opciones del cliente a las predeterminadas.</translation>
    </message>
    <message>
        <source>&amp;Reset Options</source>
        <translation>&amp;Restablecer opciones</translation>
    </message>
    <message>
        <source>&amp;Network</source>
        <translation>&amp;Red</translation>
    </message>
    <message>
        <source>W&amp;allet</source>
        <translation>Monedero</translation>
    </message>
    <message>
        <source>Expert</source>
        <translation>Experto</translation>
    </message>
    <message>
        <source>Automatically open the Bitcoin client port on the router. This only works when your router supports UPnP and it is enabled.</source>
        <translation>Abrir automáticamente el puerto del cliente Blackcoin en el router. Esta opción solo funciona si el router admite UPnP y está activado.</translation>
    </message>
    <message>
        <source>Map port using &amp;UPnP</source>
        <translation>Mapear el puerto usando &amp;UPnP</translation>
    </message>
    <message>
        <source>Proxy &amp;IP:</source>
        <translation>Dirección &amp;IP del proxy:</translation>
    </message>
    <message>
        <source>&amp;Port:</source>
        <translation>&amp;Puerto:</translation>
    </message>
    <message>
        <source>Port of the proxy (e.g. 9050)</source>
        <translation>Puerto del servidor proxy (ej. 9050)</translation>
    </message>
    <message>
        <source>&amp;Window</source>
        <translation>&amp;Ventana</translation>
    </message>
    <message>
        <source>Show only a tray icon after minimizing the window.</source>
        <translation>Minimizar la ventana a la bandeja de iconos del sistema.</translation>
    </message>
    <message>
        <source>&amp;Minimize to the tray instead of the taskbar</source>
        <translation>&amp;Minimizar a la bandeja en vez de a la barra de tareas</translation>
    </message>
    <message>
        <source>M&amp;inimize on close</source>
        <translation>M&amp;inimizar al cerrar</translation>
    </message>
    <message>
        <source>&amp;Display</source>
        <translation>&amp;Interfaz</translation>
    </message>
    <message>
        <source>User Interface &amp;language:</source>
        <translation>I&amp;dioma de la interfaz de usuario</translation>
    </message>
    <message>
        <source>&amp;Unit to show amounts in:</source>
        <translation>Mostrar las cantidades en la &amp;unidad:</translation>
    </message>
    <message>
        <source>Choose the default subdivision unit to show in the interface and when sending coins.</source>
        <translation>Elegir la subdivisión predeterminada para mostrar cantidades en la interfaz y cuando se envían monedas.</translation>
    </message>
    <message>
        <source>Whether to show coin control features or not.</source>
        <translation>Mostrar o no características de control de moneda</translation>
    </message>
    <message>
        <source>&amp;OK</source>
        <translation>&amp;Aceptar</translation>
    </message>
    <message>
        <source>&amp;Cancel</source>
        <translation>&amp;Cancelar</translation>
    </message>
    <message>
        <source>default</source>
        <translation>predeterminado</translation>
    </message>
    <message>
        <source>none</source>
        <translation>ninguno</translation>
    </message>
    <message>
        <source>Confirm options reset</source>
        <translation>Confirme el restablecimiento de las opciones</translation>
    </message>
    <message>
        <source>Client restart required to activate changes.</source>
        <translation>Reinicio del cliente para activar cambios.</translation>
    </message>
    <message>
        <source>Error</source>
        <translation>Error</translation>
    </message>
    <message>
        <source>This change would require a client restart.</source>
        <translation>Este cambio requiere reinicio por parte del cliente.</translation>
    </message>
    <message>
        <source>The supplied proxy address is invalid.</source>
        <translation>La dirección proxy indicada es inválida.</translation>
    </message>
</context>
<context>
    <name>OverviewPage</name>
    <message>
        <source>Form</source>
        <translation>Desde</translation>
    </message>
    <message>
        <source>The displayed information may be out of date. Your wallet automatically synchronizes with the Bitcoin network after a connection is established, but this process has not completed yet.</source>
        <translation>La información mostrada puede estar desactualizada. Su monedero se sincroniza automáticamente con la red Blackcoin después de que se haya establecido una conexión, pero este proceso aún no se ha completado.</translation>
    </message>
    <message>
        <source>Available:</source>
        <translation>Disponible:</translation>
    </message>
    <message>
        <source>Your current spendable balance</source>
        <translation>Su balance actual gastable</translation>
    </message>
    <message>
        <source>Pending:</source>
        <translation>Pendiente:</translation>
    </message>
    <message>
        <source>Total of transactions that have yet to be confirmed, and do not yet count toward the spendable balance</source>
        <translation>Total de transacciones que deben ser confirmadas, y que no cuentan con el balance gastable necesario</translation>
    </message>
    <message>
        <source>Immature:</source>
        <translation>No disponible:</translation>
    </message>
    <message>
        <source>Mined balance that has not yet matured</source>
        <translation>Saldo recién minado que aún no está disponible.</translation>
    </message>
    <message>
        <source>Total:</source>
        <translation>Total:</translation>
    </message>
    <message>
        <source>Your current total balance</source>
        <translation>Su balance actual total</translation>
    </message>
    </context>
<context>
    <name>PaymentServer</name>
    </context>
<context>
    <name>PeerTableModel</name>
    </context>
<context>
    <name>QObject</name>
    <message>
        <source>Amount</source>
        <translation>Cantidad</translation>
    </message>
    <message>
        <source>%1 h</source>
        <translation>%1 h</translation>
    </message>
    <message>
        <source>%1 m</source>
        <translation>%1 m</translation>
    </message>
    <message>
        <source>N/A</source>
        <translation>N/D</translation>
    </message>
    <message>
        <source>%1 and %2</source>
        <translation>%1 y %2</translation>
    </message>
    <message>
        <source>%1 B</source>
        <translation>%1 B</translation>
    </message>
    <message>
        <source>%1 KB</source>
        <translation>%1 KB</translation>
    </message>
    <message>
        <source>%1 MB</source>
        <translation>%1 MB</translation>
    </message>
    <message>
        <source>%1 GB</source>
        <translation>%1 GB</translation>
    </message>
    <message>
        <source>unknown</source>
        <translation>desconocido</translation>
    </message>
</context>
<context>
    <name>QObject::QObject</name>
    </context>
<context>
    <name>QRImageWidget</name>
    <message>
        <source>&amp;Save Image...</source>
        <translation>Guardar Imagen...</translation>
    </message>
    </context>
<context>
    <name>RPCConsole</name>
    <message>
        <source>N/A</source>
        <translation>N/D</translation>
    </message>
    <message>
        <source>Client version</source>
        <translation>Versión del cliente</translation>
    </message>
    <message>
        <source>&amp;Information</source>
        <translation>Información</translation>
    </message>
    <message>
        <source>Debug window</source>
        <translation>Ventana de depuración</translation>
    </message>
    <message>
        <source>General</source>
        <translation>General</translation>
    </message>
    <message>
        <source>Startup time</source>
        <translation>Hora de inicio</translation>
    </message>
    <message>
        <source>Network</source>
        <translation>Red</translation>
    </message>
    <message>
        <source>Name</source>
        <translation>Nombre</translation>
    </message>
    <message>
        <source>Number of connections</source>
        <translation>Número de conexiones</translation>
    </message>
    <message>
        <source>Block chain</source>
        <translation>Cadena de bloques</translation>
    </message>
    <message>
        <source>Current number of blocks</source>
        <translation>Número actual de bloques</translation>
    </message>
    <message>
        <source>Last block time</source>
        <translation>Hora del último bloque</translation>
    </message>
    <message>
        <source>&amp;Open</source>
        <translation>&amp;Abrir</translation>
    </message>
    <message>
        <source>&amp;Console</source>
        <translation>&amp;Consola</translation>
    </message>
    <message>
        <source>&amp;Network Traffic</source>
        <translation>&amp;Tráfico de Red</translation>
    </message>
    <message>
        <source>Totals</source>
        <translation>Total:</translation>
    </message>
    <message>
        <source>In:</source>
        <translation>Dentro:</translation>
    </message>
    <message>
        <source>Out:</source>
        <translation>Fuera:</translation>
    </message>
    <message>
        <source>Debug log file</source>
        <translation>Archivo de registro de depuración</translation>
    </message>
    <message>
        <source>Clear console</source>
        <translation>Borrar consola</translation>
    </message>
    </context>
<context>
    <name>ReceiveCoinsDialog</name>
    <message>
        <source>&amp;Amount:</source>
        <translation>Cantidad</translation>
    </message>
    <message>
        <source>&amp;Label:</source>
        <translation>&amp;Etiqueta:</translation>
    </message>
    <message>
        <source>&amp;Message:</source>
        <translation>Mensaje:</translation>
    </message>
    <message>
        <source>Clear all fields of the form.</source>
        <translation>Limpiar todos los campos del formulario</translation>
    </message>
    <message>
        <source>Clear</source>
        <translation>Limpiar</translation>
    </message>
    <message>
        <source>&amp;Request payment</source>
        <translation>&amp;Solicitar pago</translation>
    </message>
    <message>
        <source>Show the selected request (does the same as double clicking an entry)</source>
        <translation>Muestra la petición seleccionada (También doble clic)</translation>
    </message>
    <message>
        <source>Show</source>
        <translation>Mostrar</translation>
    </message>
    <message>
        <source>Remove the selected entries from the list</source>
        <translation>Borrar de la lista las direcciónes actualmente seleccionadas</translation>
    </message>
    <message>
        <source>Remove</source>
        <translation>Eliminar</translation>
    </message>
    </context>
<context>
    <name>ReceiveRequestDialog</name>
    <message>
        <source>QR Code</source>
        <translation>Código QR</translation>
    </message>
    <message>
        <source>Copy &amp;URI</source>
        <translation>Copiar &amp;URI</translation>
    </message>
    <message>
        <source>Copy &amp;Address</source>
        <translation>Copiar &amp;Dirección</translation>
    </message>
    <message>
        <source>&amp;Save Image...</source>
        <translation>Guardar Imagen...</translation>
    </message>
    <message>
        <source>Address</source>
        <translation>Dirección</translation>
    </message>
    <message>
        <source>Amount</source>
        <translation>Monto</translation>
    </message>
    <message>
        <source>Label</source>
        <translation>Etiqueta</translation>
    </message>
    <message>
        <source>Wallet</source>
        <translation>Monedero</translation>
    </message>
    </context>
<context>
    <name>RecentRequestsTableModel</name>
    <message>
        <source>Date</source>
        <translation>Fecha</translation>
    </message>
    <message>
        <source>Label</source>
        <translation>Etiqueta</translation>
    </message>
    <message>
        <source>(no label)</source>
        <translation>(sin etiqueta)</translation>
    </message>
    </context>
<context>
    <name>SendCoinsDialog</name>
    <message>
        <source>Send Coins</source>
        <translation>Enviar monedas</translation>
    </message>
    <message>
        <source>Coin Control Features</source>
        <translation>Características de control de la moneda</translation>
    </message>
    <message>
        <source>Inputs...</source>
        <translation>Entradas...</translation>
    </message>
    <message>
        <source>automatically selected</source>
        <translation>Seleccionado automaticamente</translation>
    </message>
    <message>
        <source>Insufficient funds!</source>
        <translation>Fondos insuficientes!</translation>
    </message>
    <message>
        <source>Quantity:</source>
        <translation>Cantidad:</translation>
    </message>
    <message>
        <source>Bytes:</source>
        <translation>Bytes:</translation>
    </message>
    <message>
        <source>Amount:</source>
        <translation>Cuantía:</translation>
    </message>
    <message>
        <source>Fee:</source>
        <translation>Tasa:</translation>
    </message>
    <message>
        <source>After Fee:</source>
        <translation>Después de tasas:</translation>
    </message>
    <message>
        <source>Change:</source>
        <translation>Cambio:</translation>
    </message>
    <message>
        <source>If this is activated, but the change address is empty or invalid, change will be sent to a newly generated address.</source>
        <translation>Al activarse, si la dirección esta vacía o es inválida, las monedas serán enviadas a una nueva dirección generada.</translation>
    </message>
    <message>
        <source>Custom change address</source>
        <translation>Dirección propia</translation>
    </message>
    <message>
        <source>Transaction Fee:</source>
        <translation>Comisión de transacción:</translation>
    </message>
    <message>
        <source>Send to multiple recipients at once</source>
        <translation>Enviar a múltiples destinatarios de una vez</translation>
    </message>
    <message>
        <source>Add &amp;Recipient</source>
        <translation>Añadir &amp;destinatario</translation>
    </message>
    <message>
        <source>Clear all fields of the form.</source>
        <translation>Limpiar todos los campos del formulario</translation>
    </message>
    <message>
        <source>Dust:</source>
        <translation>Polvo:</translation>
    </message>
    <message>
        <source>Clear &amp;All</source>
        <translation>Limpiar &amp;todo</translation>
    </message>
    <message>
        <source>Balance:</source>
        <translation>Saldo:</translation>
    </message>
    <message>
        <source>Confirm the send action</source>
        <translation>Confirmar el envío</translation>
    </message>
    <message>
        <source>S&amp;end</source>
        <translation>&amp;Enviar</translation>
    </message>
    <message>
        <source>Copy quantity</source>
        <translation>Copiar cantidad</translation>
    </message>
    <message>
        <source>Copy fee</source>
        <translation>Copiar comisión</translation>
    </message>
    <message>
        <source>Copy bytes</source>
        <translation>Copiar bytes</translation>
    </message>
    <message>
        <source>Copy change</source>
        <translation>Copiar cambio</translation>
    </message>
    <message>
        <source>Transaction fee</source>
        <translation>Comisión de transacción</translation>
    </message>
    <message>
        <source>(no label)</source>
        <translation>(sin etiqueta)</translation>
    </message>
</context>
<context>
    <name>SendCoinsEntry</name>
    <message>
        <source>A&amp;mount:</source>
        <translation>Ca&amp;ntidad:</translation>
    </message>
    <message>
        <source>Pay &amp;To:</source>
        <translation>&amp;Pagar a:</translation>
    </message>
    <message>
        <source>&amp;Label:</source>
        <translation>&amp;Etiqueta:</translation>
    </message>
    <message>
        <source>Choose previously used address</source>
        <translation>Escoger dirección previamente usada</translation>
    </message>
    <message>
        <source>This is a normal payment.</source>
        <translation>Esto es un pago ordinario.</translation>
    </message>
    <message>
        <source>Alt+A</source>
        <translation>Alt+A</translation>
    </message>
    <message>
        <source>Paste address from clipboard</source>
        <translation>Pegar dirección desde portapapeles</translation>
    </message>
    <message>
        <source>Alt+P</source>
        <translation>Alt+P</translation>
    </message>
    <message>
        <source>Remove this entry</source>
        <translation>Eliminar esta transacción</translation>
    </message>
    <message>
        <source>Message:</source>
        <translation>Mensaje:</translation>
    </message>
    <message>
        <source>Enter a label for this address to add it to the list of used addresses</source>
        <translation>Introduce una etiqueta para esta dirección para añadirla a la lista de direcciones utilizadas</translation>
    </message>
    <message>
        <source>Pay To:</source>
        <translation>Paga a:</translation>
    </message>
    <message>
        <source>Memo:</source>
        <translation>Memo:</translation>
    </message>
    </context>
<context>
    <name>SendConfirmationDialog</name>
    </context>
<context>
    <name>ShutdownWindow</name>
    </context>
<context>
    <name>SignVerifyMessageDialog</name>
    <message>
        <source>Signatures - Sign / Verify a Message</source>
        <translation>Firmas - Firmar / verificar un mensaje</translation>
    </message>
    <message>
        <source>&amp;Sign Message</source>
        <translation>&amp;Firmar mensaje</translation>
    </message>
    <message>
        <source>Choose previously used address</source>
        <translation>Escoger dirección previamente usada</translation>
    </message>
    <message>
        <source>Alt+A</source>
        <translation>Alt+A</translation>
    </message>
    <message>
        <source>Paste address from clipboard</source>
        <translation>Pegar dirección desde portapapeles</translation>
    </message>
    <message>
        <source>Alt+P</source>
        <translation>Alt+P</translation>
    </message>
    <message>
        <source>Enter the message you want to sign here</source>
        <translation>Introduzca el mensaje que desea firmar aquí</translation>
    </message>
    <message>
        <source>Signature</source>
        <translation>Firma</translation>
    </message>
    <message>
        <source>Copy the current signature to the system clipboard</source>
        <translation>Copiar la firma actual al portapapeles del sistema</translation>
    </message>
    <message>
        <source>Sign the message to prove you own this Bitcoin address</source>
        <translation>Firmar el mensaje para demostrar que se posee esta dirección Blackcoin</translation>
    </message>
    <message>
        <source>Sign &amp;Message</source>
        <translation>Firmar &amp;mensaje</translation>
    </message>
    <message>
        <source>Reset all sign message fields</source>
        <translation>Limpiar todos los campos de la firma de mensaje</translation>
    </message>
    <message>
        <source>Clear &amp;All</source>
        <translation>Limpiar &amp;todo</translation>
    </message>
    <message>
        <source>&amp;Verify Message</source>
        <translation>&amp;Verificar mensaje</translation>
    </message>
    <message>
        <source>Verify the message to ensure it was signed with the specified Bitcoin address</source>
        <translation>Verificar el mensaje para comprobar que fue firmado con la dirección Blackcoin indicada</translation>
    </message>
    <message>
        <source>Verify &amp;Message</source>
        <translation>Verificar &amp;mensaje</translation>
    </message>
    <message>
        <source>Reset all verify message fields</source>
        <translation>Limpiar todos los campos de la verificación de mensaje</translation>
    </message>
    </context>
<context>
    <name>SplashScreen</name>
    <message>
        <source>[testnet]</source>
        <translation>[testnet]</translation>
    </message>
</context>
<context>
    <name>TrafficGraphWidget</name>
    <message>
        <source>KB/s</source>
        <translation>KB/s</translation>
    </message>
</context>
<context>
    <name>TransactionDesc</name>
    <message>
        <source>Date</source>
        <translation>Fecha</translation>
    </message>
    <message>
        <source>unknown</source>
        <translation>desconocido</translation>
    </message>
    <message>
        <source>Transaction fee</source>
        <translation>Comisión de transacción</translation>
    </message>
    <message>
        <source>Amount</source>
        <translation>Monto</translation>
    </message>
    </context>
<context>
    <name>TransactionDescDialog</name>
    <message>
        <source>This pane shows a detailed description of the transaction</source>
        <translation>Esta ventana muestra información detallada sobre la transacción</translation>
    </message>
    </context>
<context>
    <name>TransactionTableModel</name>
    <message>
        <source>Date</source>
        <translation>Fecha</translation>
    </message>
    <message>
        <source>Label</source>
        <translation>Etiqueta</translation>
    </message>
    <message>
        <source>(no label)</source>
        <translation>(sin etiqueta)</translation>
    </message>
    </context>
<context>
    <name>TransactionView</name>
    <message>
        <source>Comma separated file (*.csv)</source>
        <translation>Archivo de columnas separadas por coma (*.csv)</translation>
    </message>
    <message>
        <source>Confirmed</source>
        <translation>Confirmado</translation>
    </message>
    <message>
        <source>Date</source>
        <translation>Fecha</translation>
    </message>
    <message>
        <source>Label</source>
        <translation>Etiqueta</translation>
    </message>
    <message>
        <source>Address</source>
        <translation>Dirección</translation>
    </message>
    <message>
        <source>Exporting Failed</source>
        <translation>La exportación falló</translation>
    </message>
    </context>
<context>
    <name>UnitDisplayStatusBarControl</name>
    </context>
<context>
    <name>WalletController</name>
    </context>
<context>
    <name>WalletFrame</name>
    </context>
<context>
    <name>WalletModel</name>
    <message>
        <source>Send Coins</source>
        <translation>Enviar monedas</translation>
    </message>
    </context>
<context>
    <name>WalletView</name>
    <message>
        <source>&amp;Export</source>
        <translation>&amp;Exportar</translation>
    </message>
    <message>
        <source>Export the data in the current tab to a file</source>
        <translation>Exportar los datos en la pestaña actual a un archivo</translation>
    </message>
    </context>
<context>
    <name>bitcoin-core</name>
    <message>
        <source>Bitcoin Core</source>
        <translation>Núcleo de Blackcoin</translation>
    </message>
    <message>
        <source>Corrupted block database detected</source>
        <translation>Corrupción de base de datos de bloques detectada.</translation>
    </message>
    <message>
        <source>Do you want to rebuild the block database now?</source>
        <translation>¿Quieres reconstruir la base de datos de bloques ahora?</translation>
    </message>
    <message>
        <source>Error initializing block database</source>
        <translation>Error al inicializar la base de datos de bloques</translation>
    </message>
    <message>
        <source>Error initializing wallet database environment %s!</source>
        <translation>Error al inicializar el entorno de la base de datos del monedero  %s</translation>
    </message>
    <message>
        <source>Error loading block database</source>
        <translation>Error cargando base de datos de bloques</translation>
    </message>
    <message>
        <source>Error opening block database</source>
        <translation>Error al abrir base de datos de bloques.</translation>
    </message>
    <message>
        <source>Error: Disk space is low!</source>
        <translation>Error: ¡Espacio en disco bajo!</translation>
    </message>
    <message>
        <source>Failed to listen on any port. Use -listen=0 if you want this.</source>
        <translation>Ha fallado la escucha en todos los puertos. Use -listen=0 si desea esto.</translation>
    </message>
    <message>
        <source>Incorrect or no genesis block found. Wrong datadir for network?</source>
        <translation>Incorrecto o bloque de génesis no encontrado. Datadir equivocada para la red?</translation>
    </message>
    <message>
        <source>Not enough file descriptors available.</source>
        <translation>No hay suficientes descriptores de archivo disponibles. </translation>
    </message>
    <message>
        <source>Verifying blocks...</source>
        <translation>Verificando bloques...</translation>
    </message>
    <message>
        <source>Information</source>
        <translation>Información</translation>
    </message>
    <message>
        <source>Signing transaction failed</source>
        <translation>Transacción falló</translation>
    </message>
    <message>
        <source>Transaction amount too small</source>
        <translation>Monto de la transacción muy pequeño</translation>
    </message>
    <message>
        <source>Transaction too large</source>
        <translation>Transacción demasiado grande</translation>
    </message>
    <message>
        <source>Warning</source>
        <translation>Aviso</translation>
    </message>
    <message>
        <source>This is the minimum transaction fee you pay on every transaction.</source>
        <translation>Esta es la tarifa mínima a pagar en cada transacción.</translation>
    </message>
    <message>
        <source>This is the transaction fee you will pay if you send a transaction.</source>
        <translation>Esta es la tarifa a pagar si realizas una transacción.</translation>
    </message>
    <message>
        <source>Transaction amounts must not be negative</source>
        <translation>Los montos de la transacción no debe ser negativo</translation>
    </message>
    <message>
        <source>Transaction has too long of a mempool chain</source>
        <translation>La transacción tiene largo tiempo en una cadena mempool</translation>
    </message>
    <message>
        <source>Transaction must have at least one recipient</source>
        <translation>La transacción debe tener al menos un destinatario</translation>
    </message>
    <message>
        <source>Unknown network specified in -onlynet: '%s'</source>
        <translation>La red especificada en -onlynet '%s' es desconocida</translation>
    </message>
    <message>
        <source>Insufficient funds</source>
        <translation>Fondos insuficientes</translation>
    </message>
    <message>
        <source>Loading block index...</source>
        <translation>Cargando el índice de bloques...</translation>
    </message>
    <message>
        <source>Loading wallet...</source>
        <translation>Cargando monedero...</translation>
    </message>
    <message>
        <source>Cannot downgrade wallet</source>
        <translation>No se puede rebajar el monedero</translation>
    </message>
    <message>
        <source>Rescanning...</source>
        <translation>Reexplorando...</translation>
    </message>
    <message>
        <source>Done loading</source>
        <translation>Generado pero no aceptado</translation>
    </message>
    <message>
        <source>Error</source>
        <translation>Error</translation>
    </message>
</context>
</TS><|MERGE_RESOLUTION|>--- conflicted
+++ resolved
@@ -187,13 +187,6 @@
         <source>Wallet encrypted</source>
         <translation>Monedero cifrado</translation>
     </message>
-<<<<<<< HEAD
-    <message>
-        <source>%1 will close now to finish the encryption process. Remember that encrypting your wallet cannot fully protect your bitcoins from being stolen by malware infecting your computer.</source>
-        <translation>%1 se cerrará ahora para finalizar el proceso de cifrado. Recuerde que el cifrado de su monedero no puede proteger de manera completa su Blackcoin de robo por malware que esté infectando su sistema.</translation>
-    </message>
-=======
->>>>>>> 8b676984
     </context>
 <context>
     <name>BanTableModel</name>
