<TS language="pt_BR" version="2.1">
<context>
    <name>AddressBookPage</name>
    <message>
        <source>Right-click to edit address or label</source>
        <translation>Clique com o botão direito para editar o endereço ou rótulo</translation>
    </message>
    <message>
        <source>Create a new address</source>
        <translation>Criar um novo endereço</translation>
    </message>
    <message>
        <source>&amp;New</source>
        <translation>&amp;Novo</translation>
    </message>
    <message>
        <source>Copy the currently selected address to the system clipboard</source>
        <translation>Copie o endereço selecionado para a área de transferência do sistema</translation>
    </message>
    <message>
        <source>&amp;Copy</source>
        <translation>&amp;Copiar</translation>
    </message>
    <message>
        <source>C&amp;lose</source>
        <translation>&amp;Fechar</translation>
    </message>
    <message>
        <source>Delete the currently selected address from the list</source>
        <translation>Excluir os endereços selecionados da lista</translation>
    </message>
    <message>
        <source>Enter address or label to search</source>
        <translation>Procure um endereço ou rótulo</translation>
    </message>
    <message>
        <source>Export the data in the current tab to a file</source>
        <translation>Exportar os dados na aba atual para um arquivo</translation>
    </message>
    <message>
        <source>&amp;Export</source>
        <translation>&amp;Exportar</translation>
    </message>
    <message>
        <source>&amp;Delete</source>
        <translation>E&amp;xcluir</translation>
    </message>
    <message>
        <source>Choose the address to send coins to</source>
        <translation>Escolha o endereço para enviar moedas</translation>
    </message>
    <message>
        <source>Choose the address to receive coins with</source>
        <translation>Escolha o endereço para receber moedas</translation>
    </message>
    <message>
        <source>C&amp;hoose</source>
        <translation>E&amp;scolher</translation>
    </message>
    <message>
        <source>Sending addresses</source>
        <translation>Endereços de envio</translation>
    </message>
    <message>
        <source>Receiving addresses</source>
        <translation>Endereço de recebimento</translation>
    </message>
    <message>
        <source>These are your Bitcoin addresses for sending payments. Always check the amount and the receiving address before sending coins.</source>
        <translation>Estes são os seus endereços para enviar pagamentos. Sempre cheque a quantia e o endereço do destinatário antes de enviar moedas.</translation>
    </message>
    <message>
        <source>These are your Bitcoin addresses for receiving payments. Use the 'Create new receiving address' button in the receive tab to create new addresses.</source>
        <translation>Esses são seus endereços de Bitcoin para receber pagamentos. Utilize o botão Criar novo endereço de recebimento na aba receber para criar um novo endereço</translation>
    </message>
    <message>
        <source>&amp;Copy Address</source>
        <translation>&amp;Copiar endereço</translation>
    </message>
    <message>
        <source>Copy &amp;Label</source>
        <translation>Copiar &amp;rótulo</translation>
    </message>
    <message>
        <source>&amp;Edit</source>
        <translation>&amp;Editar</translation>
    </message>
    <message>
        <source>Export Address List</source>
        <translation>Exportar lista de endereços</translation>
    </message>
    <message>
        <source>Comma separated file (*.csv)</source>
        <translation>Arquivo separado por virgula (*.csv)</translation>
    </message>
    <message>
        <source>Exporting Failed</source>
        <translation>Falha na exportação</translation>
    </message>
    <message>
        <source>There was an error trying to save the address list to %1. Please try again.</source>
        <translation>Erro ao salvar a lista de endereço para %1. Tente novamente.</translation>
    </message>
</context>
<context>
    <name>AddressTableModel</name>
    <message>
        <source>Label</source>
        <translation>Rótulo</translation>
    </message>
    <message>
        <source>Address</source>
        <translation>Endereço</translation>
    </message>
    <message>
        <source>(no label)</source>
        <translation>(sem rótulo)</translation>
    </message>
</context>
<context>
    <name>AskPassphraseDialog</name>
    <message>
        <source>Passphrase Dialog</source>
        <translation>Janela da Frase de Segurança</translation>
    </message>
    <message>
        <source>Enter passphrase</source>
        <translation>Digite a frase de segurança</translation>
    </message>
    <message>
        <source>New passphrase</source>
        <translation>Nova frase de segurança</translation>
    </message>
    <message>
        <source>Repeat new passphrase</source>
        <translation>Repita a nova frase de segurança</translation>
    </message>
    <message>
        <source>Show passphrase</source>
        <translation>Exibir senha</translation>
    </message>
    <message>
        <source>Encrypt wallet</source>
        <translation>Criptografar carteira</translation>
    </message>
    <message>
        <source>This operation needs your wallet passphrase to unlock the wallet.</source>
        <translation>Esta operação precisa da sua frase de segurança para desbloquear a carteira.</translation>
    </message>
    <message>
        <source>Unlock wallet</source>
        <translation>Desbloquear carteira</translation>
    </message>
    <message>
        <source>This operation needs your wallet passphrase to decrypt the wallet.</source>
        <translation>Esta operação precisa da sua frase de segurança para descriptografar a carteira</translation>
    </message>
    <message>
        <source>Decrypt wallet</source>
        <translation>Descriptografar carteira</translation>
    </message>
    <message>
        <source>Change passphrase</source>
        <translation>Alterar frase de segurança</translation>
    </message>
    <message>
        <source>Confirm wallet encryption</source>
        <translation>Confirmar criptografia da carteira</translation>
    </message>
    <message>
        <source>Warning: If you encrypt your wallet and lose your passphrase, you will &lt;b&gt;LOSE ALL OF YOUR BITCOINS&lt;/b&gt;!</source>
        <translation>Aviso: Se você criptografar sua carteira e perder sua frase de segurança, você vai &lt;b&gt;PERDER TODOS OS SEUS BITCOINS&lt;/b&gt;!</translation>
    </message>
    <message>
        <source>Are you sure you wish to encrypt your wallet?</source>
        <translation>Tem certeza que deseja criptografar a carteira?</translation>
    </message>
    <message>
        <source>Wallet encrypted</source>
        <translation>Carteira criptografada</translation>
    </message>
    <message>
        <source>Enter the new passphrase for the wallet.&lt;br/&gt;Please use a passphrase of &lt;b&gt;ten or more random characters&lt;/b&gt;, or &lt;b&gt;eight or more words&lt;/b&gt;.</source>
        <translation>Digite a nova senha para a carteira.&lt;br/&gt;Use uma senha de &lt;b&gt;10 ou mais caracteres randômicos&lt;/b&gt;, ou &lt;b&gt;8 ou mais palavras&lt;/b&gt;.</translation>
    </message>
    <message>
        <source>Enter the old passphrase and new passphrase for the wallet.</source>
        <translation>Digite a senha antiga e a nova senha para a carteira</translation>
    </message>
    <message>
        <source>Remember that encrypting your wallet cannot fully protect your bitcoins from being stolen by malware infecting your computer.</source>
        <translation>Lembre-se que sua carteira criptografada não poderá proteger totalmente os seus bitcoins de serem roubados por softwares maldosos que infectem seu computador.</translation>
    </message>
    <message>
        <source>Wallet to be encrypted</source>
        <translation>Carteira para ser criptografada</translation>
    </message>
    <message>
        <source>Your wallet is about to be encrypted. </source>
        <translation>Sua carteira está prestes a ser encriptada.</translation>
    </message>
    <message>
        <source>Your wallet is now encrypted. </source>
        <translation>Sua carteira agora está criptografada.</translation>
    </message>
    <message>
        <source>IMPORTANT: Any previous backups you have made of your wallet file should be replaced with the newly generated, encrypted wallet file. For security reasons, previous backups of the unencrypted wallet file will become useless as soon as you start using the new, encrypted wallet.</source>
        <translation>IMPORTANTE: Qualquer backup prévio que você tenha feito da sua carteira deve ser substituído pelo novo e encriptado arquivo gerado. Por razões de segurança, qualquer backup do arquivo não criptografado se tornará inútil assim que você começar a usar uma nova carteira criptografada.</translation>
    </message>
    <message>
        <source>Wallet encryption failed</source>
        <translation>Falha ao criptografar carteira</translation>
    </message>
    <message>
        <source>Wallet encryption failed due to an internal error. Your wallet was not encrypted.</source>
        <translation>Falha na criptografia devido a um erro interno. Sua carteira não foi criptografada.</translation>
    </message>
    <message>
        <source>The supplied passphrases do not match.</source>
        <translation>As frases de segurança não conferem.</translation>
    </message>
    <message>
        <source>Wallet unlock failed</source>
        <translation>Falha ao desbloquear carteira</translation>
    </message>
    <message>
        <source>The passphrase entered for the wallet decryption was incorrect.</source>
        <translation>A frase de segurança inserida para descriptografar a carteira está incorreta.</translation>
    </message>
    <message>
        <source>Wallet decryption failed</source>
        <translation>Falha ao descriptografar a carteira</translation>
    </message>
    <message>
        <source>Wallet passphrase was successfully changed.</source>
        <translation>A frase de segurança da carteira foi alterada com êxito.</translation>
    </message>
    <message>
        <source>Warning: The Caps Lock key is on!</source>
        <translation>Aviso: Tecla Caps Lock ativa!</translation>
    </message>
</context>
<context>
    <name>BanTableModel</name>
    <message>
        <source>IP/Netmask</source>
        <translation>IP/Máscara</translation>
    </message>
    <message>
        <source>Banned Until</source>
        <translation>Banido até</translation>
    </message>
</context>
<context>
    <name>BitcoinGUI</name>
    <message>
        <source>Sign &amp;message...</source>
        <translation>Assinar &amp;mensagem...</translation>
    </message>
    <message>
        <source>Synchronizing with network...</source>
        <translation>Sincronizando com a rede...</translation>
    </message>
    <message>
        <source>&amp;Overview</source>
        <translation>&amp;Visão geral</translation>
    </message>
    <message>
        <source>Show general overview of wallet</source>
        <translation>Mostrar visão geral da carteira</translation>
    </message>
    <message>
        <source>&amp;Transactions</source>
        <translation>&amp;Transações</translation>
    </message>
    <message>
        <source>Browse transaction history</source>
        <translation>Navegar pelo histórico de transações</translation>
    </message>
    <message>
        <source>E&amp;xit</source>
        <translation>S&amp;air</translation>
    </message>
    <message>
        <source>Quit application</source>
        <translation>Sair da aplicação</translation>
    </message>
    <message>
        <source>&amp;About %1</source>
        <translation>&amp;Sobre %1</translation>
    </message>
    <message>
        <source>Show information about %1</source>
        <translation>Mostrar informações sobre %1</translation>
    </message>
    <message>
        <source>About &amp;Qt</source>
        <translation>Sobre &amp;Qt</translation>
    </message>
    <message>
        <source>Show information about Qt</source>
        <translation>Mostrar informações sobre o Qt</translation>
    </message>
    <message>
        <source>&amp;Options...</source>
        <translation>&amp;Opções...</translation>
    </message>
    <message>
        <source>Modify configuration options for %1</source>
        <translation>Modificar opções de configuração para o %1</translation>
    </message>
    <message>
        <source>&amp;Encrypt Wallet...</source>
        <translation>&amp;Criptografar Carteira...</translation>
    </message>
    <message>
        <source>&amp;Backup Wallet...</source>
        <translation>&amp;Backup da carteira...</translation>
    </message>
    <message>
        <source>&amp;Change Passphrase...</source>
        <translation>&amp;Mudar frase de segurança...</translation>
    </message>
    <message>
        <source>Open &amp;URI...</source>
        <translation>Abrir &amp;URI...</translation>
    </message>
    <message>
        <source>Create Wallet...</source>
        <translation>Criar Carteira...</translation>
    </message>
    <message>
        <source>Create a new wallet</source>
        <translation>Criar uma nova carteira</translation>
    </message>
    <message>
        <source>Wallet:</source>
        <translation>Carteira:</translation>
    </message>
    <message>
        <source>Click to disable network activity.</source>
        <translation>Clique para desativar a atividade de rede.</translation>
    </message>
    <message>
        <source>Network activity disabled.</source>
        <translation>Atividade de rede desativada.</translation>
    </message>
    <message>
        <source>Click to enable network activity again.</source>
        <translation>Clique para ativar a atividade de rede.</translation>
    </message>
    <message>
        <source>Syncing Headers (%1%)...</source>
        <translation>Sincronizando cabeçalhos (%1%)...</translation>
    </message>
    <message>
        <source>Reindexing blocks on disk...</source>
        <translation>Reindexando blocos no disco...</translation>
    </message>
    <message>
        <source>Proxy is &lt;b&gt;enabled&lt;/b&gt;: %1</source>
        <translation>Proxy &lt;b&gt;ativado&lt;/b&gt;: %1</translation>
    </message>
    <message>
        <source>Send coins to a Bitcoin address</source>
        <translation>Enviar moedas para um endereço blackcoin</translation>
    </message>
    <message>
        <source>Backup wallet to another location</source>
        <translation>Fazer cópia de segurança da carteira para uma outra localização</translation>
    </message>
    <message>
        <source>Change the passphrase used for wallet encryption</source>
        <translation>Mudar a frase de segurança utilizada na criptografia da carteira</translation>
    </message>
    <message>
        <source>&amp;Verify message...</source>
        <translation>&amp;Verificar mensagem...</translation>
    </message>
    <message>
        <source>&amp;Send</source>
        <translation>&amp;Enviar</translation>
    </message>
    <message>
        <source>&amp;Receive</source>
        <translation>&amp;Receber</translation>
    </message>
    <message>
        <source>&amp;Show / Hide</source>
        <translation>&amp;Exibir / Ocultar</translation>
    </message>
    <message>
        <source>Show or hide the main Window</source>
        <translation>Mostrar ou esconder a Janela Principal.</translation>
    </message>
    <message>
        <source>Encrypt the private keys that belong to your wallet</source>
        <translation>Criptografar as chaves privadas que pertencem à sua carteira</translation>
    </message>
    <message>
        <source>Sign messages with your Bitcoin addresses to prove you own them</source>
        <translation>Assine mensagens com seus endereços Blackcoin para provar que você é dono delas</translation>
    </message>
    <message>
        <source>Verify messages to ensure they were signed with specified Bitcoin addresses</source>
        <translation>Verificar mensagens para se assegurar que elas foram assinadas pelo dono de Endereços Blackcoin específicos</translation>
    </message>
    <message>
        <source>&amp;File</source>
        <translation>&amp;Arquivo</translation>
    </message>
    <message>
        <source>&amp;Settings</source>
        <translation>&amp;Definições</translation>
    </message>
    <message>
        <source>&amp;Help</source>
        <translation>A&amp;juda</translation>
    </message>
    <message>
        <source>Tabs toolbar</source>
        <translation>Barra de ferramentas</translation>
    </message>
    <message>
        <source>Request payments (generates QR codes and bitcoin: URIs)</source>
        <translation>Solicitações de pagamentos (gera códigos QR e blackcoin: URIs)</translation>
    </message>
    <message>
        <source>Show the list of used sending addresses and labels</source>
        <translation>Mostrar a lista de endereços de envio e rótulos usados</translation>
    </message>
    <message>
        <source>Show the list of used receiving addresses and labels</source>
        <translation>Mostrar a lista de endereços de recebimento usados ​​e rótulos</translation>
    </message>
    <message>
<<<<<<< HEAD
        <source>Open a bitcoin: URI or payment request</source>
        <translation>Abrir um blackcoin: URI ou cobrança</translation>
    </message>
    <message>
=======
>>>>>>> 56311988
        <source>&amp;Command-line options</source>
        <translation>Opções de linha de &amp;comando</translation>
    </message>
    <message numerus="yes">
        <source>%n active connection(s) to Bitcoin network</source>
        <translation><numerusform>%n conexão ativa na rede Blackcoin</numerusform><numerusform>%n conexões ativas na rede Blackcoin</numerusform></translation>
    </message>
    <message>
        <source>Indexing blocks on disk...</source>
        <translation>Indexando blocos no disco...</translation>
    </message>
    <message>
        <source>Processing blocks on disk...</source>
        <translation>Processando blocos no disco...</translation>
    </message>
    <message numerus="yes">
        <source>Processed %n block(s) of transaction history.</source>
        <translation><numerusform>%n bloco processado do histórico de transações.</numerusform><numerusform>%n blocos processados do histórico de transações.</numerusform></translation>
    </message>
    <message>
        <source>%1 behind</source>
        <translation>%1 atrás</translation>
    </message>
    <message>
        <source>Last received block was generated %1 ago.</source>
        <translation>Último bloco recebido foi gerado %1 atrás.</translation>
    </message>
    <message>
        <source>Transactions after this will not yet be visible.</source>
        <translation>Transações após isso ainda não estão visíveis.</translation>
    </message>
    <message>
        <source>Error</source>
        <translation>Erro</translation>
    </message>
    <message>
        <source>Warning</source>
        <translation>Atenção</translation>
    </message>
    <message>
        <source>Information</source>
        <translation>Informação</translation>
    </message>
    <message>
        <source>Up to date</source>
        <translation>Atualizado</translation>
    </message>
    <message>
        <source>Node window</source>
        <translation>Janela do Nó</translation>
    </message>
    <message>
        <source>Open node debugging and diagnostic console</source>
        <translation>Abrir console de diagnóstico e depuração de Nó</translation>
    </message>
    <message>
        <source>&amp;Sending addresses</source>
        <translation>Endereços de &amp;envio</translation>
    </message>
    <message>
        <source>&amp;Receiving addresses</source>
        <translation>Endereço de &amp;recebimento</translation>
    </message>
    <message>
        <source>Open a bitcoin: URI</source>
        <translation>Abrir um bitcoin: URI</translation>
    </message>
    <message>
        <source>Open Wallet</source>
        <translation>Abrir carteira</translation>
    </message>
    <message>
        <source>Open a wallet</source>
        <translation>Abrir uma carteira</translation>
    </message>
    <message>
        <source>Close Wallet...</source>
        <translation>Fechar carteira...</translation>
    </message>
    <message>
        <source>Close wallet</source>
        <translation>Fechar carteira</translation>
    </message>
    <message>
        <source>Show the %1 help message to get a list with possible Bitcoin command-line options</source>
        <translation>Mostrar a mensagem de ajuda do %1 para obter uma lista com possíveis opções de linha de comando Blackcoin</translation>
    </message>
    <message>
        <source>default wallet</source>
        <translation>carteira padrão</translation>
    </message>
    <message>
        <source>Opening Wallet &lt;b&gt;%1&lt;/b&gt;...</source>
        <translation>Abrindo carteira &lt;b&gt;%1&lt;/b&gt;...</translation>
    </message>
    <message>
        <source>Open Wallet Failed</source>
        <translation>Falha ao abrir a carteira</translation>
    </message>
    <message>
        <source>&amp;Window</source>
        <translation>&amp;Janelas</translation>
    </message>
    <message>
        <source>Minimize</source>
        <translation>Minimizar</translation>
    </message>
    <message>
        <source>Zoom</source>
        <translation>Ampliar</translation>
    </message>
    <message>
        <source>Restore</source>
        <translation>Restaurar</translation>
    </message>
    <message>
        <source>Main Window</source>
        <translation>Janela Principal</translation>
    </message>
    <message>
        <source>default wallet</source>
        <translation>carteira padrão</translation>
    </message>
    <message>
        <source>No wallets available</source>
        <translation>Nenhuma carteira disponível</translation>
    </message>
    <message>
        <source>&amp;Window</source>
        <translation>&amp;Janelas</translation>
    </message>
    <message>
        <source>Minimize</source>
        <translation>Minimizar</translation>
    </message>
    <message>
        <source>Zoom</source>
        <translation>Ampliar</translation>
    </message>
    <message>
        <source>Main Window</source>
        <translation>Janela Principal</translation>
    </message>
    <message>
        <source>%1 client</source>
        <translation>Cliente %1</translation>
    </message>
    <message>
        <source>Connecting to peers...</source>
        <translation>Conectando...</translation>
    </message>
    <message>
        <source>Catching up...</source>
        <translation>Recuperando o atraso...</translation>
    </message>
    <message>
        <source>Error: %1</source>
        <translation>Erro: %1</translation>
    </message>
    <message>
        <source>Warning: %1</source>
        <translation>Alerta: %1</translation>
    </message>
    <message>
        <source>Date: %1
</source>
        <translation>Data: %1
</translation>
    </message>
    <message>
        <source>Amount: %1
</source>
        <translation>Quantidade: %1
</translation>
    </message>
    <message>
        <source>Wallet: %1
</source>
        <translation>Carteira: %1
</translation>
    </message>
    <message>
        <source>Type: %1
</source>
        <translation>Tipo: %1
</translation>
    </message>
    <message>
        <source>Label: %1
</source>
        <translation>Rótulo: %1
</translation>
    </message>
    <message>
        <source>Address: %1
</source>
        <translation>Endereço: %1
</translation>
    </message>
    <message>
        <source>Sent transaction</source>
        <translation>Transação enviada</translation>
    </message>
    <message>
        <source>Incoming transaction</source>
        <translation>Transação recebida</translation>
    </message>
    <message>
        <source>HD key generation is &lt;b&gt;enabled&lt;/b&gt;</source>
        <translation>Geração de chave HD está &lt;b&gt;ativada&lt;/b&gt;</translation>
    </message>
    <message>
        <source>HD key generation is &lt;b&gt;disabled&lt;/b&gt;</source>
        <translation>Geração de chave HD está &lt;b&gt;desativada&lt;/b&gt;</translation>
    </message>
    <message>
        <source>Private key &lt;b&gt;disabled&lt;/b&gt;</source>
        <translation>Chave privada &lt;b&gt;desabilitada&lt;/b&gt;</translation>
    </message>
    <message>
        <source>Wallet is &lt;b&gt;encrypted&lt;/b&gt; and currently &lt;b&gt;unlocked&lt;/b&gt;</source>
        <translation>Carteira está &lt;b&gt;criptografada&lt;/b&gt; e atualmente &lt;b&gt;desbloqueada&lt;/b&gt;</translation>
    </message>
    <message>
        <source>Wallet is &lt;b&gt;encrypted&lt;/b&gt; and currently &lt;b&gt;locked&lt;/b&gt;</source>
        <translation>Carteira está &lt;b&gt;criptografada&lt;/b&gt; e atualmente &lt;b&gt;bloqueada&lt;/b&gt;</translation>
    </message>
    <message>
        <source>A fatal error occurred. Bitcoin can no longer continue safely and will quit.</source>
        <translation>Um erro fatal ocorreu. Blackcoin não pode continuar em segurança e irá fechar.</translation>
    </message>
</context>
<context>
    <name>CoinControlDialog</name>
    <message>
        <source>Coin Selection</source>
        <translation>Selecionar Moeda</translation>
    </message>
    <message>
        <source>Quantity:</source>
        <translation>Quantidade:</translation>
    </message>
    <message>
        <source>Bytes:</source>
        <translation>Bytes:</translation>
    </message>
    <message>
        <source>Amount:</source>
        <translation>Quantia:</translation>
    </message>
    <message>
        <source>Fee:</source>
        <translation>Taxa:</translation>
    </message>
    <message>
        <source>Dust:</source>
        <translation>Poeira:</translation>
    </message>
    <message>
        <source>After Fee:</source>
        <translation>Depois da taxa:</translation>
    </message>
    <message>
        <source>Change:</source>
        <translation>Troco:</translation>
    </message>
    <message>
        <source>(un)select all</source>
        <translation>(de)selecionar tudo</translation>
    </message>
    <message>
        <source>Tree mode</source>
        <translation>Modo árvore</translation>
    </message>
    <message>
        <source>List mode</source>
        <translation>Modo lista</translation>
    </message>
    <message>
        <source>Amount</source>
        <translation>Quantidade</translation>
    </message>
    <message>
        <source>Received with label</source>
        <translation>Rótulo</translation>
    </message>
    <message>
        <source>Received with address</source>
        <translation>Endereço</translation>
    </message>
    <message>
        <source>Date</source>
        <translation>Data</translation>
    </message>
    <message>
        <source>Confirmations</source>
        <translation>Confirmações</translation>
    </message>
    <message>
        <source>Confirmed</source>
        <translation>Confirmado</translation>
    </message>
    <message>
        <source>Copy address</source>
        <translation>Copiar endereço</translation>
    </message>
    <message>
        <source>Copy label</source>
        <translation>Copiar rótulo</translation>
    </message>
    <message>
        <source>Copy amount</source>
        <translation>Copiar quantia</translation>
    </message>
    <message>
        <source>Copy transaction ID</source>
        <translation>Copiar ID da transação</translation>
    </message>
    <message>
        <source>Lock unspent</source>
        <translation>Bloquear não-gasto</translation>
    </message>
    <message>
        <source>Unlock unspent</source>
        <translation>Desbloquear não-gasto</translation>
    </message>
    <message>
        <source>Copy quantity</source>
        <translation>Copiar quantia</translation>
    </message>
    <message>
        <source>Copy fee</source>
        <translation>Copiar taxa</translation>
    </message>
    <message>
        <source>Copy after fee</source>
        <translation>Copiar pós taxa</translation>
    </message>
    <message>
        <source>Copy bytes</source>
        <translation>Copiar bytes</translation>
    </message>
    <message>
        <source>Copy dust</source>
        <translation>Copiar poeira</translation>
    </message>
    <message>
        <source>Copy change</source>
        <translation>Copiar troco</translation>
    </message>
    <message>
        <source>(%1 locked)</source>
        <translation>(%1 bloqueada)</translation>
    </message>
    <message>
        <source>yes</source>
        <translation>sim</translation>
    </message>
    <message>
        <source>no</source>
        <translation>não</translation>
    </message>
    <message>
        <source>This label turns red if any recipient receives an amount smaller than the current dust threshold.</source>
        <translation>Este texto fica vermelho se qualquer destinatário receber uma quantidade menor que o limite atual para poeira.</translation>
    </message>
    <message>
        <source>Can vary +/- %1 satoshi(s) per input.</source>
        <translation>Pode variar +/- %1 satoshi(s) por entrada</translation>
    </message>
    <message>
        <source>(no label)</source>
        <translation>(sem rótulo)</translation>
    </message>
    <message>
        <source>change from %1 (%2)</source>
        <translation>troco de %1 (%2)</translation>
    </message>
    <message>
        <source>(change)</source>
        <translation>(troco)</translation>
    </message>
</context>
<context>
    <name>CreateWalletActivity</name>
    <message>
        <source>Creating Wallet &lt;b&gt;%1&lt;/b&gt;...</source>
        <translation>Criando Carteira &lt;b&gt;%1&lt;/b&gt;...</translation>
    </message>
    <message>
        <source>Create wallet failed</source>
        <translation>Criar carteira falhou</translation>
    </message>
    <message>
        <source>Create wallet warning</source>
        <translation>Criar carteira alerta</translation>
    </message>
</context>
<context>
    <name>CreateWalletDialog</name>
    <message>
        <source>Create Wallet</source>
        <translation>Criar Carteira</translation>
    </message>
    <message>
        <source>Wallet Name</source>
        <translation>Nome da Carteira</translation>
    </message>
    <message>
        <source>Encrypt the wallet. The wallet will be encrypted with a passphrase of your choice.</source>
        <translation>Criptografar a carteira. A carteira será criptografada com uma senha de sua escolha.</translation>
    </message>
    <message>
        <source>Encrypt Wallet</source>
        <translation>Criptografar Carteira</translation>
    </message>
    <message>
        <source>Disable private keys for this wallet. Wallets with private keys disabled will have no private keys and cannot have an HD seed or imported private keys. This is ideal for watch-only wallets.</source>
        <translation>Desabilitar chaves privadas para esta carteira. Carteiras com chaves privadas desabilitadas não terão chaves privadas e não podem receber importação de palavras "seed" HD ou importação de chaves privadas. Isso é ideal para carteiras apenas de consulta.</translation>
    </message>
    <message>
        <source>Disable Private Keys</source>
        <translation>Desabilitar Chaves Privadas</translation>
    </message>
    <message>
        <source>Make a blank wallet. Blank wallets do not initially have private keys or scripts. Private keys and addresses can be imported, or an HD seed can be set, at a later time.</source>
        <translation>Criar uma carteira vazia. Carteiras vazias não possuem inicialmente chaves privadas ou scripts. Chaves privadas ou endereços podem ser importados, ou um conjunto de palavras "seed HD" pode ser definidos, posteriormente.</translation>
    </message>
    <message>
        <source>Make Blank Wallet</source>
        <translation>Criar Carteira Vazia</translation>
    </message>
    <message>
        <source>Create</source>
        <translation>Criar</translation>
    </message>
</context>
<context>
    <name>EditAddressDialog</name>
    <message>
        <source>Edit Address</source>
        <translation>Editar Endereço</translation>
    </message>
    <message>
        <source>&amp;Label</source>
        <translation>&amp;Rótulo</translation>
    </message>
    <message>
        <source>The label associated with this address list entry</source>
        <translation>O rótulo associado a esta entrada na lista de endereços</translation>
    </message>
    <message>
        <source>The address associated with this address list entry. This can only be modified for sending addresses.</source>
        <translation>O endereço associado a esta entrada na lista de endereços. Isso só pode ser modificado para endereços de envio.</translation>
    </message>
    <message>
        <source>&amp;Address</source>
        <translation>&amp;Endereço</translation>
    </message>
    <message>
        <source>New sending address</source>
        <translation>Novo endereço de envio</translation>
    </message>
    <message>
        <source>Edit receiving address</source>
        <translation>Editar endereço de recebimento</translation>
    </message>
    <message>
        <source>Edit sending address</source>
        <translation>Editar endereço de envio</translation>
    </message>
    <message>
        <source>The entered address "%1" is not a valid Bitcoin address.</source>
        <translation>O endereço digitado "%1" não é um endereço válido.</translation>
    </message>
    <message>
        <source>Address "%1" already exists as a receiving address with label "%2" and so cannot be added as a sending address.</source>
        <translation>O endereço "%1" já existe como endereço de recebimento com o rótulo "%2" e não pode ser adicionado como endereço de envio.</translation>
    </message>
    <message>
        <source>The entered address "%1" is already in the address book with label "%2".</source>
        <translation>O endereço inserido "%1" já está no catálogo de endereços com o rótulo "%2".</translation>
    </message>
    <message>
        <source>Could not unlock wallet.</source>
        <translation>Não foi possível desbloquear a carteira.</translation>
    </message>
    <message>
        <source>New key generation failed.</source>
        <translation>Falha ao gerar nova chave.</translation>
    </message>
</context>
<context>
    <name>FreespaceChecker</name>
    <message>
        <source>A new data directory will be created.</source>
        <translation>Um novo diretório de dados será criado.</translation>
    </message>
    <message>
        <source>name</source>
        <translation>nome</translation>
    </message>
    <message>
        <source>Directory already exists. Add %1 if you intend to create a new directory here.</source>
        <translation>O diretório já existe. Adicione %1 se você pretende criar um novo diretório aqui.</translation>
    </message>
    <message>
        <source>Path already exists, and is not a directory.</source>
        <translation>Esta pasta já existe, e não é um diretório.</translation>
    </message>
    <message>
        <source>Cannot create data directory here.</source>
        <translation>Não é possível criar um diretório de dados aqui.</translation>
    </message>
</context>
<context>
    <name>HelpMessageDialog</name>
    <message>
        <source>version</source>
        <translation>versão</translation>
    </message>
    <message>
        <source>About %1</source>
        <translation>Sobre %1</translation>
    </message>
    <message>
        <source>Command-line options</source>
        <translation>Opções da linha de comando</translation>
    </message>
</context>
<context>
    <name>Intro</name>
    <message>
        <source>Welcome</source>
        <translation>Bem-vindo</translation>
    </message>
    <message>
        <source>Welcome to %1.</source>
        <translation>Bem vindo ao %1</translation>
    </message>
    <message>
        <source>As this is the first time the program is launched, you can choose where %1 will store its data.</source>
        <translation>Como essa é a primeira vez que o programa é executado, você pode escolher onde %1 armazenará seus dados.</translation>
    </message>
    <message>
        <source>When you click OK, %1 will begin to download and process the full %4 block chain (%2GB) starting with the earliest transactions in %3 when %4 initially launched.</source>
        <translation>Quando você clica OK, %1 vai começar a baixar e processar todos os %4 da block chain (%2GB) começando com a mais recente transação em %3 quando %4 inicialmente foi lançado.</translation>
    </message>
    <message>
        <source>Reverting this setting requires re-downloading the entire blockchain. It is faster to download the full chain first and prune it later. Disables some advanced features.</source>
        <translation>Reverter essa configuração requer o re-download de todo o blockchain. É mais rápido fazer o download de todo o blockchain primeiro e depois fazer prune. Essa opção desabilita algumas funcionalidades avançadas.</translation>
    </message>
    <message>
        <source>This initial synchronisation is very demanding, and may expose hardware problems with your computer that had previously gone unnoticed. Each time you run %1, it will continue downloading where it left off.</source>
        <translation>Esta sincronização inicial é muito exigente e pode expor problemas de hardware com o computador que passaram despercebidos anteriormente. Cada vez que você executar o %1, irá continuar baixando de onde parou.</translation>
    </message>
    <message>
        <source>If you have chosen to limit block chain storage (pruning), the historical data must still be downloaded and processed, but will be deleted afterward to keep your disk usage low.</source>
        <translation>Se você escolheu limitar o armazenamento da block chain (prunando), os dados históricos ainda devem ser baixados e processados, mas serão apagados no final para manter o uso de disco baixo.</translation>
    </message>
    <message>
        <source>Use the default data directory</source>
        <translation>Use o diretório de dados padrão</translation>
    </message>
    <message>
        <source>Use a custom data directory:</source>
        <translation>Use um diretório de dados personalizado:</translation>
    </message>
    <message>
        <source>Bitcoin</source>
        <translation>Blackcoin</translation>
    </message>
    <message>
        <source>Discard blocks after verification, except most recent %1 GB (prune)</source>
        <translation>Descartar os blocos após verificação, exceto os mais recentes %1 GB (prune)</translation>
    </message>
    <message>
        <source>Discard blocks after verification, except most recent %1 GB (prune)</source>
        <translation>Descartar os blocos após verificação, exceto os mais recentes %1 GB (prune)</translation>
    </message>
    <message>
        <source>At least %1 GB of data will be stored in this directory, and it will grow over time.</source>
        <translation>No mínimo %1 GB de dados serão armazenados neste diretório, e isso irá crescer com o tempo.</translation>
    </message>
    <message>
        <source>Approximately %1 GB of data will be stored in this directory.</source>
        <translation>Aproximadamente %1 GB de dados serão armazenados neste diretório.</translation>
    </message>
    <message>
        <source>%1 will download and store a copy of the Bitcoin block chain.</source>
        <translation>%1 irá baixar e armazenar uma cópia da block chain do Blackcoin.</translation>
    </message>
    <message>
        <source>The wallet will also be stored in this directory.</source>
        <translation>A carteira também será armazenada neste diretório.</translation>
    </message>
    <message>
        <source>Error: Specified data directory "%1" cannot be created.</source>
        <translation>Erro: Diretório de dados "%1" não pode ser criado.</translation>
    </message>
    <message>
        <source>Error</source>
        <translation>Erro</translation>
    </message>
    <message numerus="yes">
        <source>%n GB of free space available</source>
        <translation><numerusform>%n GB de espaço livre disponível</numerusform><numerusform>%n GB de espaço livre disponível</numerusform></translation>
    </message>
    <message numerus="yes">
        <source>(of %n GB needed)</source>
        <translation><numerusform>(de %n GB necessário)</numerusform><numerusform>(de %n GB necessário)</numerusform></translation>
    </message>
    <message numerus="yes">
        <source>(%n GB needed for full chain)</source>
        <translation><numerusform>(%n GB necessário para o blockchain completo)</numerusform><numerusform>(%n GB necessário para o blockchain completo)</numerusform></translation>
    </message>
</context>
<context>
    <name>ModalOverlay</name>
    <message>
        <source>Form</source>
        <translation>Formulário</translation>
    </message>
    <message>
        <source>Recent transactions may not yet be visible, and therefore your wallet's balance might be incorrect. This information will be correct once your wallet has finished synchronizing with the bitcoin network, as detailed below.</source>
        <translation>Transações recentes podem não estar visíveis ainda, portanto o seu saldo pode estar incorreto. Esta informação será corrigida assim que sua carteira for sincronizada com a rede, como detalhado abaixo.</translation>
    </message>
    <message>
        <source>Attempting to spend bitcoins that are affected by not-yet-displayed transactions will not be accepted by the network.</source>
        <translation>Tentar gastar blackcoins que estão em transações ainda não exibidas, não vão ser aceitos pela rede.</translation>
    </message>
    <message>
        <source>Number of blocks left</source>
        <translation>Número de blocos restantes</translation>
    </message>
    <message>
        <source>Unknown...</source>
        <translation>Desconhecido...</translation>
    </message>
    <message>
        <source>Last block time</source>
        <translation>Horário do último bloco</translation>
    </message>
    <message>
        <source>Progress</source>
        <translation>Progresso</translation>
    </message>
    <message>
        <source>Progress increase per hour</source>
        <translation>Aumento do progresso por hora</translation>
    </message>
    <message>
        <source>calculating...</source>
        <translation>calculando...</translation>
    </message>
    <message>
        <source>Estimated time left until synced</source>
        <translation>Tempo estimado para sincronizar</translation>
    </message>
    <message>
        <source>Hide</source>
        <translation>Ocultar</translation>
    </message>
    <message>
        <source>Esc</source>
        <translation>Esc</translation>
    </message>
    <message>
        <source>%1 is currently syncing.  It will download headers and blocks from peers and validate them until reaching the tip of the block chain.</source>
        <translation>%1 esta sincronizando. irá baixar e validar uma cópia dos Cabeçalhos e Blocos dos Pares até que alcance o final do block chain.</translation>
    </message>
    <message>
        <source>Unknown. Syncing Headers (%1, %2%)...</source>
        <translation>Desconhecido. Sincronizando cabeçalhos (%1, %2%)...</translation>
    </message>
</context>
<context>
    <name>OpenURIDialog</name>
    <message>
        <source>Open bitcoin URI</source>
        <translation>Abrir um bitcoin URI</translation>
    </message>
    <message>
        <source>URI:</source>
        <translation>URI:</translation>
    </message>
</context>
<context>
    <name>OpenWalletActivity</name>
    <message>
        <source>Open wallet failed</source>
        <translation>Abrir carteira falhou</translation>
    </message>
    <message>
        <source>Open wallet warning</source>
        <translation>Abrir carteira alerta</translation>
    </message>
    <message>
        <source>Open wallet failed</source>
        <translation>Abrir carteira falhou</translation>
    </message>
    <message>
        <source>Open wallet warning</source>
        <translation>Abrir carteira alerta</translation>
    </message>
    <message>
        <source>default wallet</source>
        <translation>carteira padrão</translation>
    </message>
    <message>
        <source>Opening Wallet &lt;b&gt;%1&lt;/b&gt;...</source>
        <translation>Abrindo carteira &lt;b&gt;%1&lt;/b&gt;...</translation>
    </message>
</context>
<context>
    <name>OptionsDialog</name>
    <message>
        <source>Options</source>
        <translation>Opções</translation>
    </message>
    <message>
        <source>&amp;Main</source>
        <translation>Principal</translation>
    </message>
    <message>
        <source>Automatically start %1 after logging in to the system.</source>
        <translation>Executar o %1 automaticamente ao iniciar o sistema.</translation>
    </message>
    <message>
        <source>&amp;Start %1 on system login</source>
        <translation>&amp;Iniciar %1 ao fazer login no sistema</translation>
    </message>
    <message>
        <source>Size of &amp;database cache</source>
        <translation>Tamanho do banco de &amp;dados do cache</translation>
    </message>
    <message>
        <source>Number of script &amp;verification threads</source>
        <translation>Número de threads do script de &amp;verificação</translation>
    </message>
    <message>
        <source>IP address of the proxy (e.g. IPv4: 127.0.0.1 / IPv6: ::1)</source>
        <translation>Endereço de IP do proxy (e.g. IPv4: 127.0.0.1 / IPv6: ::1)</translation>
    </message>
    <message>
        <source>Shows if the supplied default SOCKS5 proxy is used to reach peers via this network type.</source>
        <translation>Mostra se o proxy padrão fornecido SOCKS5 é utilizado para encontrar participantes por este tipo de rede.</translation>
    </message>
    <message>
        <source>Use separate SOCKS&amp;5 proxy to reach peers via Tor hidden services:</source>
        <translation>Use um proxy SOCKS&amp;5 separado para alcançar participantes via serviços ocultos Tor:</translation>
    </message>
    <message>
        <source>Hide the icon from the system tray.</source>
        <translation>Esconder ícone da bandeja do sistema.</translation>
    </message>
    <message>
        <source>&amp;Hide tray icon</source>
        <translation>&amp;Oculte o ícone</translation>
    </message>
    <message>
        <source>Minimize instead of exit the application when the window is closed. When this option is enabled, the application will be closed only after selecting Exit in the menu.</source>
        <translation>Minimizar em vez de fechar o programa quando a janela for fechada. Quando essa opção estiver ativa, o programa só será fechado somente pela opção Sair no menu Arquivo.</translation>
    </message>
    <message>
        <source>Third party URLs (e.g. a block explorer) that appear in the transactions tab as context menu items. %s in the URL is replaced by transaction hash. Multiple URLs are separated by vertical bar |.</source>
        <translation>URLs de terceiros (exemplo: explorador de blocos) que aparecem na aba de transações como itens do menu de contexto. %s na URL é substituido pela hash da transação. Múltiplas URLs são separadas pela barra vertical |.</translation>
    </message>
    <message>
        <source>Open the %1 configuration file from the working directory.</source>
        <translation>Abrir o arquivo de configuração %1 apartir do diretório trabalho.</translation>
    </message>
    <message>
        <source>Open Configuration File</source>
        <translation>Abrir Arquivo de Configuração</translation>
    </message>
    <message>
        <source>Reset all client options to default.</source>
        <translation>Redefinir todas as opções do cliente para a opções padrão.</translation>
    </message>
    <message>
        <source>&amp;Reset Options</source>
        <translation>&amp;Redefinir opções</translation>
    </message>
    <message>
        <source>&amp;Network</source>
        <translation>Rede</translation>
    </message>
    <message>
        <source>Disables some advanced features but all blocks will still be fully validated. Reverting this setting requires re-downloading the entire blockchain. Actual disk usage may be somewhat higher.</source>
        <translation>Desativa alguns recursos avançados mas todos os blocos ainda serão totalmente validados. Reverter esta configuração requer baixar de novo a blockchain inteira. O uso de memória pode ser um pouco mais alto.</translation>
    </message>
    <message>
        <source>Prune &amp;block storage to</source>
        <translation>Fazer Prune &amp;da memória de blocos para</translation>
    </message>
    <message>
        <source>GB</source>
        <translation>GB</translation>
    </message>
    <message>
        <source>Reverting this setting requires re-downloading the entire blockchain.</source>
        <translation>Reverter esta configuração requer baixar de novo a blockchain inteira.</translation>
    </message>
    <message>
        <source>MiB</source>
        <translation>MiB</translation>
    </message>
    <message>
        <source>(0 = auto, &lt;0 = leave that many cores free)</source>
        <translation>(0 = automático, &lt;0 = número de núcleos deixados livres)</translation>
    </message>
    <message>
        <source>W&amp;allet</source>
        <translation>C&amp;arteira</translation>
    </message>
    <message>
        <source>Expert</source>
        <translation>Avançado</translation>
    </message>
    <message>
        <source>Enable coin &amp;control features</source>
        <translation>Habilitar opções de &amp;controle de moedas</translation>
    </message>
    <message>
        <source>If you disable the spending of unconfirmed change, the change from a transaction cannot be used until that transaction has at least one confirmation. This also affects how your balance is computed.</source>
        <translation>Se você desabilitar o gasto de um troco não confirmado, o troco da transação não poderá ser utilizado até a transação ter pelo menos uma confirmação. Isso também afeta seu saldo computado.</translation>
    </message>
    <message>
        <source>&amp;Spend unconfirmed change</source>
        <translation>Ga&amp;star troco não confirmado</translation>
    </message>
    <message>
        <source>Automatically open the Bitcoin client port on the router. This only works when your router supports UPnP and it is enabled.</source>
        <translation>Abrir automaticamente no roteador as portas do cliente Bitcoin. Isto só funcionará se seu roteador suportar UPnP e esta função estiver habilitada.</translation>
    </message>
    <message>
        <source>Map port using &amp;UPnP</source>
        <translation>Mapear porta usando &amp;UPnP</translation>
    </message>
    <message>
        <source>Accept connections from outside.</source>
        <translation>Aceitar conexões externas.</translation>
    </message>
    <message>
        <source>Allow incomin&amp;g connections</source>
        <translation>Permitir conexões de entrada</translation>
    </message>
    <message>
        <source>Connect to the Bitcoin network through a SOCKS5 proxy.</source>
        <translation>Conectar na rede Blackcoin através de um proxy SOCKS5.</translation>
    </message>
    <message>
        <source>&amp;Connect through SOCKS5 proxy (default proxy):</source>
        <translation>&amp;Conectar usando proxy SOCKS5 (proxy pradrão):</translation>
    </message>
    <message>
        <source>Proxy &amp;IP:</source>
        <translation>&amp;IP do proxy:</translation>
    </message>
    <message>
        <source>&amp;Port:</source>
        <translation>&amp;Porta:</translation>
    </message>
    <message>
        <source>Port of the proxy (e.g. 9050)</source>
        <translation>Porta do serviço de proxy (ex. 9050)</translation>
    </message>
    <message>
        <source>Used for reaching peers via:</source>
        <translation>Usado para alcançar pares via:</translation>
    </message>
    <message>
        <source>IPv4</source>
        <translation>IPv4</translation>
    </message>
    <message>
        <source>IPv6</source>
        <translation>IPv6</translation>
    </message>
    <message>
        <source>Tor</source>
        <translation>Tor</translation>
    </message>
    <message>
        <source>Connect to the Bitcoin network through a separate SOCKS5 proxy for Tor hidden services.</source>
        <translation>Conecte-se à rede Blackcoin através de um proxy SOCKS5 separado para utilizar serviços ocultos Tor.</translation>
    </message>
    <message>
        <source>&amp;Window</source>
        <translation>&amp;Janela</translation>
    </message>
    <message>
        <source>Show only a tray icon after minimizing the window.</source>
        <translation>Mostrar apenas um ícone na bandeja ao minimizar a janela.</translation>
    </message>
    <message>
        <source>&amp;Minimize to the tray instead of the taskbar</source>
        <translation>&amp;Minimizar para a bandeja em vez da barra de tarefas.</translation>
    </message>
    <message>
        <source>M&amp;inimize on close</source>
        <translation>M&amp;inimizar ao sair</translation>
    </message>
    <message>
        <source>&amp;Display</source>
        <translation>&amp;Mostrar</translation>
    </message>
    <message>
        <source>User Interface &amp;language:</source>
        <translation>&amp;Idioma da interface:</translation>
    </message>
    <message>
        <source>The user interface language can be set here. This setting will take effect after restarting %1.</source>
        <translation>O idioma da interface pode ser definido aqui. Essa configuração terá efeito após reiniciar o %1.</translation>
    </message>
    <message>
        <source>&amp;Unit to show amounts in:</source>
        <translation>&amp;Unidade usada para mostrar quantidades:</translation>
    </message>
    <message>
        <source>Choose the default subdivision unit to show in the interface and when sending coins.</source>
        <translation>Escolha a unidade de subdivisão padrão para exibição na interface ou quando enviando moedas.</translation>
    </message>
    <message>
        <source>Whether to show coin control features or not.</source>
        <translation>Mostrar ou não opções de controle da moeda.</translation>
    </message>
    <message>
        <source>&amp;Third party transaction URLs</source>
        <translation>&amp;URLs de transação de terceiros</translation>
    </message>
    <message>
        <source>Options set in this dialog are overridden by the command line or in the configuration file:</source>
        <translation>Opções nesta tela foram sobreescritas por comandos ou no arquivo de configuração:</translation>
    </message>
    <message>
        <source>&amp;OK</source>
        <translation>&amp;OK</translation>
    </message>
    <message>
        <source>&amp;Cancel</source>
        <translation>&amp;Cancelar</translation>
    </message>
    <message>
        <source>default</source>
        <translation>padrão</translation>
    </message>
    <message>
        <source>none</source>
        <translation>nenhum</translation>
    </message>
    <message>
        <source>Confirm options reset</source>
        <translation>Confirmar redefinição de opções</translation>
    </message>
    <message>
        <source>Client restart required to activate changes.</source>
        <translation>Reinicialização do aplicativo necessária para efetivar alterações.</translation>
    </message>
    <message>
        <source>Client will be shut down. Do you want to proceed?</source>
        <translation>O programa será encerrado. Deseja continuar?</translation>
    </message>
    <message>
        <source>Configuration options</source>
        <translation>Opções de configuração</translation>
    </message>
    <message>
        <source>The configuration file is used to specify advanced user options which override GUI settings. Additionally, any command-line options will override this configuration file.</source>
        <translation>O arquivo de configuração é usado para especificar opções de usuário avançadas que substituem as configurações de GUI. Além disso, quaisquer opções de linha de comando substituirão esse arquivo de configuração.</translation>
    </message>
    <message>
        <source>Error</source>
        <translation>Erro</translation>
    </message>
    <message>
        <source>The configuration file could not be opened.</source>
        <translation>O arquivo de configuração não pode ser aberto.</translation>
    </message>
    <message>
        <source>This change would require a client restart.</source>
        <translation>Essa mudança requer uma reinicialização do aplicativo.</translation>
    </message>
    <message>
        <source>The supplied proxy address is invalid.</source>
        <translation>O endereço proxy fornecido é inválido.</translation>
    </message>
</context>
<context>
    <name>OverviewPage</name>
    <message>
        <source>Form</source>
        <translation>Formulário</translation>
    </message>
    <message>
        <source>The displayed information may be out of date. Your wallet automatically synchronizes with the Bitcoin network after a connection is established, but this process has not completed yet.</source>
        <translation>A informação mostrada pode estar desatualizada. Sua carteira sincroniza automaticamente com a rede Blackcoin depois que a conexão é estabelecida, mas este processo ainda não está completo.</translation>
    </message>
    <message>
        <source>Watch-only:</source>
        <translation>Monitorados:</translation>
    </message>
    <message>
        <source>Available:</source>
        <translation>Disponível:</translation>
    </message>
    <message>
        <source>Your current spendable balance</source>
        <translation>Seu saldo atual disponível para gasto</translation>
    </message>
    <message>
        <source>Pending:</source>
        <translation>Pendente:</translation>
    </message>
    <message>
        <source>Total of transactions that have yet to be confirmed, and do not yet count toward the spendable balance</source>
        <translation>Total de transações que ainda têm de ser confirmados, e ainda não estão disponíveis para gasto</translation>
    </message>
    <message>
        <source>Immature:</source>
        <translation>Imaturo:</translation>
    </message>
    <message>
        <source>Mined balance that has not yet matured</source>
        <translation>Saldo minerado que ainda não está maduro</translation>
    </message>
    <message>
        <source>Balances</source>
        <translation>Saldos</translation>
    </message>
    <message>
        <source>Total:</source>
        <translation>Total:</translation>
    </message>
    <message>
        <source>Your current total balance</source>
        <translation>Seu saldo total atual</translation>
    </message>
    <message>
        <source>Your current balance in watch-only addresses</source>
        <translation>Seu saldo atual em endereços monitorados</translation>
    </message>
    <message>
        <source>Spendable:</source>
        <translation>Disponível:</translation>
    </message>
    <message>
        <source>Recent transactions</source>
        <translation>Transações recentes</translation>
    </message>
    <message>
        <source>Unconfirmed transactions to watch-only addresses</source>
        <translation>Transações não confirmadas de um endereço monitorado</translation>
    </message>
    <message>
        <source>Mined balance in watch-only addresses that has not yet matured</source>
        <translation>Saldo minerado de endereço monitorado que ainda não está maduro</translation>
    </message>
    <message>
        <source>Current total balance in watch-only addresses</source>
        <translation>Balanço total em endereços monitorados</translation>
    </message>
</context>
<context>
    <name>PaymentServer</name>
    <message>
        <source>Payment request error</source>
        <translation>Erro no pedido de pagamento</translation>
    </message>
    <message>
        <source>Cannot start bitcoin: click-to-pay handler</source>
        <translation>Não foi possível iniciar blackcoin: manipulador click-to-pay</translation>
    </message>
    <message>
        <source>URI handling</source>
        <translation>Manipulação de URI</translation>
    </message>
    <message>
        <source>'bitcoin://' is not a valid URI. Use 'bitcoin:' instead.</source>
        <translation>'blackcoin://' não é um URI válido. Use 'blackcoin:'.</translation>
    </message>
    <message>
        <source>You are using a BIP70 URL which will be unsupported in the future.</source>
        <translation>Você está usando uma URL do BIP70 que será desativado no futuro.</translation>
    </message>
    <message>
        <source>Cannot process payment request because BIP70 is not supported.</source>
        <translation>O pagamento não pode ser processado porque a BIP70 não é suportada.</translation>
    </message>
    <message>
        <source>Due to widespread security flaws in BIP70 it's strongly recommended that any merchant instructions to switch wallets be ignored.</source>
        <translation>Devido a falha de segurança divulgada no BIP70 é fortemente recomendado que qualquer instrução para comerciantes para mudar de carteira seja ignorado</translation>
    </message>
    <message>
        <source>If you are receiving this error you should request the merchant provide a BIP21 compatible URI.</source>
        <translation>Se você está recebendo este erro você deve requisitar ao comerciante oferecer uma URI compatível com o BIP21.</translation>
    </message>
    <message>
        <source>Due to widespread security flaws in BIP70 it's strongly recommended that any merchant instructions to switch wallets be ignored.</source>
        <translation>Devido a falha de segurança divulgada no BIP70 é fortemente recomendado que qualquer instrução para comerciantes para mudar de carteira seja ignorado</translation>
    </message>
    <message>
        <source>If you are receiving this error you should request the merchant provide a BIP21 compatible URI.</source>
        <translation>Se você está recebendo este erro você deve requisitar ao comerciante oferecer uma URI compatível com o BIP21.</translation>
    </message>
    <message>
        <source>Invalid payment address %1</source>
        <translation>Endereço de pagamento %1 inválido</translation>
    </message>
    <message>
        <source>URI cannot be parsed! This can be caused by an invalid Bitcoin address or malformed URI parameters.</source>
        <translation>A URI não pode ser analisada! Isto pode ser causado por um endereço inválido ou um parâmetro URI malformado.</translation>
    </message>
    <message>
        <source>Payment request file handling</source>
        <translation>Manipulação de arquivo de cobrança</translation>
    </message>
</context>
<context>
    <name>PeerTableModel</name>
    <message>
        <source>User Agent</source>
        <translation>User Agent</translation>
    </message>
    <message>
        <source>Node/Service</source>
        <translation>Nó/Serviço</translation>
    </message>
    <message>
        <source>NodeId</source>
        <translation>ID do nó</translation>
    </message>
    <message>
        <source>Ping</source>
        <translation>Ping</translation>
    </message>
    <message>
        <source>Sent</source>
        <translation>Enviado</translation>
    </message>
    <message>
        <source>Received</source>
        <translation>Recebido</translation>
    </message>
</context>
<context>
    <name>QObject</name>
    <message>
        <source>Amount</source>
        <translation>Quantidade</translation>
    </message>
    <message>
        <source>Enter a Bitcoin address (e.g. %1)</source>
        <translation>Informe um endereço Blackcoin (ex: %1)</translation>
    </message>
    <message>
        <source>%1 d</source>
        <translation>%1 d</translation>
    </message>
    <message>
        <source>%1 h</source>
        <translation>%1 h</translation>
    </message>
    <message>
        <source>%1 m</source>
        <translation>%1 m</translation>
    </message>
    <message>
        <source>%1 s</source>
        <translation>%1 s</translation>
    </message>
    <message>
        <source>None</source>
        <translation>Nenhum</translation>
    </message>
    <message>
        <source>N/A</source>
        <translation>N/A</translation>
    </message>
    <message>
        <source>%1 ms</source>
        <translation>%1 ms</translation>
    </message>
    <message numerus="yes">
        <source>%n second(s)</source>
        <translation><numerusform>%n segundo</numerusform><numerusform>%n segundos</numerusform></translation>
    </message>
    <message numerus="yes">
        <source>%n minute(s)</source>
        <translation><numerusform>%n minuto</numerusform><numerusform>%n minutos</numerusform></translation>
    </message>
    <message numerus="yes">
        <source>%n hour(s)</source>
        <translation><numerusform>%n hora</numerusform><numerusform>%n horas</numerusform></translation>
    </message>
    <message numerus="yes">
        <source>%n day(s)</source>
        <translation><numerusform>%n dia</numerusform><numerusform>%n dias</numerusform></translation>
    </message>
    <message numerus="yes">
        <source>%n week(s)</source>
        <translation><numerusform>%n semana</numerusform><numerusform>%n semanas</numerusform></translation>
    </message>
    <message>
        <source>%1 and %2</source>
        <translation>%1 e %2</translation>
    </message>
    <message numerus="yes">
        <source>%n year(s)</source>
        <translation><numerusform>%n ano</numerusform><numerusform>%n anos</numerusform></translation>
    </message>
    <message>
        <source>%1 B</source>
        <translation>%1 B</translation>
    </message>
    <message>
        <source>%1 KB</source>
        <translation>%1 KB</translation>
    </message>
    <message>
        <source>%1 MB</source>
        <translation>%1 MB</translation>
    </message>
    <message>
        <source>%1 GB</source>
        <translation>%1 GB</translation>
    </message>
    <message>
        <source>Error: Specified data directory "%1" does not exist.</source>
        <translation>Erro: Diretório de dados especificado "%1" não existe.</translation>
    </message>
    <message>
        <source>Error: Cannot parse configuration file: %1.</source>
        <translation>Erro: Não é possível analisar o arquivo de configuração: %1.</translation>
    </message>
    <message>
        <source>Error: %1</source>
        <translation>Erro: %1</translation>
    </message>
    <message>
        <source>%1 didn't yet exit safely...</source>
        <translation>%1 ainda não terminou com segurança...</translation>
    </message>
    <message>
        <source>unknown</source>
        <translation>desconhecido</translation>
    </message>
</context>
<context>
    <name>QRImageWidget</name>
    <message>
        <source>&amp;Save Image...</source>
        <translation>&amp;Salvar imagem...</translation>
    </message>
    <message>
        <source>&amp;Copy Image</source>
        <translation>&amp;Copiar imagem</translation>
    </message>
    <message>
        <source>Resulting URI too long, try to reduce the text for label / message.</source>
        <translation>URI resultante muito longa. Tente reduzir o texto do rótulo ou da mensagem.</translation>
    </message>
    <message>
        <source>Error encoding URI into QR Code.</source>
        <translation>Erro ao codificar o URI em código QR</translation>
    </message>
    <message>
        <source>QR code support not available.</source>
        <translation>Suporte a QR code não disponível</translation>
    </message>
    <message>
        <source>Save QR Code</source>
        <translation>Salvar código QR</translation>
    </message>
    <message>
        <source>PNG Image (*.png)</source>
        <translation>Imagem PNG (*.png)</translation>
    </message>
</context>
<context>
    <name>RPCConsole</name>
    <message>
        <source>N/A</source>
        <translation>N/A</translation>
    </message>
    <message>
        <source>Client version</source>
        <translation>Versão do cliente</translation>
    </message>
    <message>
        <source>&amp;Information</source>
        <translation>&amp;Informação</translation>
    </message>
    <message>
        <source>General</source>
        <translation>Geral</translation>
    </message>
    <message>
        <source>Using BerkeleyDB version</source>
        <translation>Versão do BerkeleyDB</translation>
    </message>
    <message>
        <source>Datadir</source>
        <translation>Pasta de dados</translation>
    </message>
    <message>
        <source>To specify a non-default location of the data directory use the '%1' option.</source>
        <translation>Para especificar um local não padrão do diretório de dados, use a opção '%1'.</translation>
    </message>
    <message>
        <source>Blocksdir</source>
        <translation>Blocksdir</translation>
    </message>
    <message>
        <source>To specify a non-default location of the blocks directory use the '%1' option.</source>
        <translation>Para especificar um local não padrão do diretório dos blocos, use a opção '%1'.</translation>
    </message>
    <message>
        <source>Startup time</source>
        <translation>Horário de inicialização</translation>
    </message>
    <message>
        <source>Network</source>
        <translation>Rede</translation>
    </message>
    <message>
        <source>Name</source>
        <translation>Nome</translation>
    </message>
    <message>
        <source>Number of connections</source>
        <translation>Número de conexões</translation>
    </message>
    <message>
        <source>Block chain</source>
        <translation>Corrente de blocos</translation>
    </message>
    <message>
        <source>Current number of blocks</source>
        <translation>Quantidade atual de blocos</translation>
    </message>
    <message>
        <source>Memory Pool</source>
        <translation>Pool de Memória</translation>
    </message>
    <message>
        <source>Current number of transactions</source>
        <translation>Número atual de transações</translation>
    </message>
    <message>
        <source>Memory usage</source>
        <translation>Uso de memória</translation>
    </message>
    <message>
        <source>Wallet: </source>
        <translation>Carteira:</translation>
    </message>
    <message>
        <source>(none)</source>
        <translation>(nada)</translation>
    </message>
    <message>
        <source>&amp;Reset</source>
        <translation>&amp;Limpar</translation>
    </message>
    <message>
        <source>Received</source>
        <translation>Recebido</translation>
    </message>
    <message>
        <source>Sent</source>
        <translation>Enviado</translation>
    </message>
    <message>
        <source>&amp;Peers</source>
        <translation>&amp;Pares</translation>
    </message>
    <message>
        <source>Banned peers</source>
        <translation>Nós banidos</translation>
    </message>
    <message>
        <source>Select a peer to view detailed information.</source>
        <translation>Selecione um nó para ver informações detalhadas.</translation>
    </message>
    <message>
        <source>Whitelisted</source>
        <translation>Lista branca</translation>
    </message>
    <message>
        <source>Direction</source>
        <translation>Direção</translation>
    </message>
    <message>
        <source>Version</source>
        <translation>Versão</translation>
    </message>
    <message>
        <source>Starting Block</source>
        <translation>Bloco Inicial</translation>
    </message>
    <message>
        <source>Synced Headers</source>
        <translation>Cabeçalhos Sincronizados</translation>
    </message>
    <message>
        <source>Synced Blocks</source>
        <translation>Blocos Sincronizados</translation>
    </message>
    <message>
        <source>The mapped Autonomous System used for diversifying peer selection.</source>
        <translation>O sistema autônomo delineado usado para a diversificação da seleção de pares.</translation>
    </message>
    <message>
        <source>Mapped AS</source>
        <translation>Mapeado como</translation>
    </message>
    <message>
        <source>User Agent</source>
        <translation>User Agent</translation>
    </message>
    <message>
        <source>Node window</source>
        <translation>Janela do Nó</translation>
    </message>
    <message>
        <source>Open the %1 debug log file from the current data directory. This can take a few seconds for large log files.</source>
        <translation>Abrir o arquivo de log de depuração do %1 localizado no diretório atual de dados. Isso pode levar alguns segundos para arquivos de log grandes.</translation>
    </message>
    <message>
        <source>Decrease font size</source>
        <translation>Diminuir o tamanho da fonte</translation>
    </message>
    <message>
        <source>Increase font size</source>
        <translation>Aumentar o tamanho da fonte</translation>
    </message>
    <message>
        <source>Services</source>
        <translation>Serviços</translation>
    </message>
    <message>
        <source>Ban Score</source>
        <translation>Pontuação de Banimento</translation>
    </message>
    <message>
        <source>Connection Time</source>
        <translation>Tempo de conexão</translation>
    </message>
    <message>
        <source>Last Send</source>
        <translation>Ultimo Envio</translation>
    </message>
    <message>
        <source>Last Receive</source>
        <translation>Ultimo Recebido</translation>
    </message>
    <message>
        <source>Ping Time</source>
        <translation>Ping</translation>
    </message>
    <message>
        <source>The duration of a currently outstanding ping.</source>
        <translation>A duração atual de um ping excepcional.</translation>
    </message>
    <message>
        <source>Ping Wait</source>
        <translation>Espera de ping</translation>
    </message>
    <message>
        <source>Min Ping</source>
        <translation>Ping minímo</translation>
    </message>
    <message>
        <source>Time Offset</source>
        <translation>Offset de tempo</translation>
    </message>
    <message>
        <source>Last block time</source>
        <translation>Horário do último bloco</translation>
    </message>
    <message>
        <source>&amp;Open</source>
        <translation>&amp;Abrir</translation>
    </message>
    <message>
        <source>&amp;Console</source>
        <translation>&amp;Console</translation>
    </message>
    <message>
        <source>&amp;Network Traffic</source>
        <translation>&amp;Tráfego da Rede</translation>
    </message>
    <message>
        <source>Totals</source>
        <translation>Totais</translation>
    </message>
    <message>
        <source>In:</source>
        <translation>Entrada:</translation>
    </message>
    <message>
        <source>Out:</source>
        <translation>Saída:</translation>
    </message>
    <message>
        <source>Debug log file</source>
        <translation>Arquivo de log de depuração</translation>
    </message>
    <message>
        <source>Clear console</source>
        <translation>Limpar console</translation>
    </message>
    <message>
        <source>1 &amp;hour</source>
        <translation>1 &amp;hora</translation>
    </message>
    <message>
        <source>1 &amp;day</source>
        <translation>1 &amp;dia</translation>
    </message>
    <message>
        <source>1 &amp;week</source>
        <translation>1 &amp;semana</translation>
    </message>
    <message>
        <source>1 &amp;year</source>
        <translation>1 &amp;ano</translation>
    </message>
    <message>
        <source>&amp;Disconnect</source>
        <translation>&amp;Desconectar</translation>
    </message>
    <message>
        <source>Ban for</source>
        <translation>Banir por</translation>
    </message>
    <message>
        <source>&amp;Unban</source>
        <translation>&amp;Desbanir</translation>
    </message>
    <message>
        <source>Welcome to the %1 RPC console.</source>
        <translation>Bem-vindo ao console RPC do %1.</translation>
    </message>
    <message>
        <source>Use up and down arrows to navigate history, and %1 to clear screen.</source>
        <translation>Use as setas para cima e para baixo para navegar pelo histórico, e %1 para limpar a tela.</translation>
    </message>
    <message>
        <source>Type %1 for an overview of available commands.</source>
        <translation>Digite %1 para obter uma visão geral dos comandos disponíveis.</translation>
    </message>
    <message>
        <source>For more information on using this console type %1.</source>
        <translation>Para maiores informações sobre como utilizar este console, digite %1.</translation>
    </message>
    <message>
        <source>WARNING: Scammers have been active, telling users to type commands here, stealing their wallet contents. Do not use this console without fully understanding the ramifications of a command.</source>
        <translation>ATENÇÃO: Fraudadores solicitam a usuários que digitem comandos aqui, e assim roubam o conteúdo de suas carteiras. Não utilize este console sem antes conhecer os comandos e seus efeitos.</translation>
    </message>
    <message>
        <source>Network activity disabled</source>
        <translation>Atividade da rede desativada</translation>
    </message>
    <message>
        <source>Executing command without any wallet</source>
        <translation>Executando comando sem nenhuma carteira</translation>
    </message>
    <message>
        <source>Executing command using "%1" wallet</source>
        <translation>Executando comando usando a carteira "%1"</translation>
    </message>
    <message>
        <source>(node id: %1)</source>
        <translation>(id do nó: %1)</translation>
    </message>
    <message>
        <source>via %1</source>
        <translation>por %1</translation>
    </message>
    <message>
        <source>never</source>
        <translation>nunca</translation>
    </message>
    <message>
        <source>Inbound</source>
        <translation>Entrada</translation>
    </message>
    <message>
        <source>Outbound</source>
        <translation>Saída</translation>
    </message>
    <message>
        <source>Yes</source>
        <translation>Sim</translation>
    </message>
    <message>
        <source>No</source>
        <translation>Não</translation>
    </message>
    <message>
        <source>Unknown</source>
        <translation>Desconhecido</translation>
    </message>
</context>
<context>
    <name>ReceiveCoinsDialog</name>
    <message>
        <source>&amp;Amount:</source>
        <translation>Qu&amp;antia:</translation>
    </message>
    <message>
        <source>&amp;Label:</source>
        <translation>&amp;Rótulo:</translation>
    </message>
    <message>
        <source>&amp;Message:</source>
        <translation>&amp;Mensagem:</translation>
    </message>
    <message>
        <source>An optional message to attach to the payment request, which will be displayed when the request is opened. Note: The message will not be sent with the payment over the Bitcoin network.</source>
        <translation>Uma mensagem opcional que será anexada na cobrança e será mostrada quando ela for aberta. Nota: A mensagem não será enviada com o pagamento pela rede Blackcoin.</translation>
    </message>
    <message>
        <source>An optional label to associate with the new receiving address.</source>
        <translation>Um rótulo opcional para associar ao novo endereço de recebimento.</translation>
    </message>
    <message>
        <source>Use this form to request payments. All fields are &lt;b&gt;optional&lt;/b&gt;.</source>
        <translation>Use esse formulário para fazer cobranças. Todos os campos são &lt;b&gt;opcionais&lt;/b&gt;.</translation>
    </message>
    <message>
        <source>An optional amount to request. Leave this empty or zero to not request a specific amount.</source>
        <translation>Uma quantia opcional para cobrar. Deixe vazio ou zero para não cobrar uma quantia específica.</translation>
    </message>
    <message>
<<<<<<< HEAD
=======
        <source>An optional label to associate with the new receiving address (used by you to identify an invoice).  It is also attached to the payment request.</source>
        <translation>Um rótulo opcional para associar ao novo endereço de recebimento (usado por você para identificar uma solicitação de pagamento). Que também será adicionado a solicitação de pagamento.</translation>
    </message>
    <message>
        <source>An optional message that is attached to the payment request and may be displayed to the sender.</source>
        <translation>Uma mensagem opcional que será anexada na cobrança e será mostrada ao remetente. </translation>
    </message>
    <message>
>>>>>>> 56311988
        <source>&amp;Create new receiving address</source>
        <translation>&amp;Criar novo endereço de recebimento</translation>
    </message>
    <message>
        <source>Clear all fields of the form.</source>
        <translation>Limpa todos os campos do formulário.</translation>
    </message>
    <message>
        <source>Clear</source>
        <translation>Limpar</translation>
    </message>
    <message>
        <source>Bech32 (or BIP-173) addresses offer better protection against typos, but old wallets don't support them. When unchecked, an address compatible with older wallets will be created instead.</source>
        <translation>Endereços segwit nativos (também conhecidos como Bech32 ou BIP-173) reduzem suas taxas de transação mais adiante e oferecem melhor proteção contra erros de digitação, porém carteiras antigas não têm suporte a eles. Quando não estiver rubricado, um endereço compatível com carteiras antigas será criado como alternativa.</translation>
    </message>
    <message>
        <source>Generate Bech32 address</source>
        <translation>Gere um endereço segwit nativo (Bech32)</translation>
    </message>
    <message>
        <source>Requested payments history</source>
        <translation>Histórico de cobranças</translation>
    </message>
    <message>
        <source>Show the selected request (does the same as double clicking an entry)</source>
        <translation>Mostra a cobrança selecionada (o mesmo que clicar duas vezes em um registro)</translation>
    </message>
    <message>
        <source>Show</source>
        <translation>Mostrar</translation>
    </message>
    <message>
        <source>Remove the selected entries from the list</source>
        <translation>Remove o registro selecionado da lista</translation>
    </message>
    <message>
        <source>Remove</source>
        <translation>Remover</translation>
    </message>
    <message>
        <source>Copy URI</source>
        <translation>Copiar URI</translation>
    </message>
    <message>
        <source>Copy label</source>
        <translation>Copiar rótulo</translation>
    </message>
    <message>
        <source>Copy message</source>
        <translation>Copiar mensagem</translation>
    </message>
    <message>
        <source>Copy amount</source>
        <translation>Copiar quantia</translation>
    </message>
</context>
<context>
    <name>ReceiveRequestDialog</name>
    <message>
        <source>QR Code</source>
        <translation>Código QR</translation>
    </message>
    <message>
        <source>Copy &amp;URI</source>
        <translation>Copiar &amp;URI</translation>
    </message>
    <message>
        <source>Copy &amp;Address</source>
        <translation>&amp;Copiar Endereço</translation>
    </message>
    <message>
        <source>&amp;Save Image...</source>
        <translation>&amp;Salvar Imagem...</translation>
    </message>
    <message>
        <source>Request payment to %1</source>
        <translation>Pedido de pagamento para %1</translation>
    </message>
    <message>
        <source>Payment information</source>
        <translation>Informação do pagamento</translation>
    </message>
    <message>
        <source>URI</source>
        <translation>URI</translation>
    </message>
    <message>
        <source>Address</source>
        <translation>Endereço</translation>
    </message>
    <message>
        <source>Amount</source>
        <translation>Quantia</translation>
    </message>
    <message>
        <source>Label</source>
        <translation>Rótulo</translation>
    </message>
    <message>
        <source>Message</source>
        <translation>Mensagem</translation>
    </message>
    <message>
        <source>Wallet</source>
        <translation>Carteira</translation>
    </message>
</context>
<context>
    <name>RecentRequestsTableModel</name>
    <message>
        <source>Date</source>
        <translation>Data</translation>
    </message>
    <message>
        <source>Label</source>
        <translation>Rótulo</translation>
    </message>
    <message>
        <source>Message</source>
        <translation>Mensagem</translation>
    </message>
    <message>
        <source>(no label)</source>
        <translation>(sem rótulo)</translation>
    </message>
    <message>
        <source>(no message)</source>
        <translation>(sem mensagem)</translation>
    </message>
    <message>
        <source>(no amount requested)</source>
        <translation>(nenhuma quantia solicitada)</translation>
    </message>
    <message>
        <source>Requested</source>
        <translation>Solicitado</translation>
    </message>
</context>
<context>
    <name>SendCoinsDialog</name>
    <message>
        <source>Send Coins</source>
        <translation>Enviar moedas</translation>
    </message>
    <message>
        <source>Coin Control Features</source>
        <translation>Opções de controle de moeda</translation>
    </message>
    <message>
        <source>Inputs...</source>
        <translation>Entradas...</translation>
    </message>
    <message>
        <source>automatically selected</source>
        <translation>automaticamente selecionado</translation>
    </message>
    <message>
        <source>Insufficient funds!</source>
        <translation>Saldo insuficiente!</translation>
    </message>
    <message>
        <source>Quantity:</source>
        <translation>Quantidade:</translation>
    </message>
    <message>
        <source>Bytes:</source>
        <translation>Bytes:</translation>
    </message>
    <message>
        <source>Amount:</source>
        <translation>Quantia:</translation>
    </message>
    <message>
        <source>Fee:</source>
        <translation>Taxa:</translation>
    </message>
    <message>
        <source>After Fee:</source>
        <translation>Depois da taxa:</translation>
    </message>
    <message>
        <source>Change:</source>
        <translation>Troco:</translation>
    </message>
    <message>
        <source>If this is activated, but the change address is empty or invalid, change will be sent to a newly generated address.</source>
        <translation>Se essa opção for ativada e o endereço de troco estiver vazio ou inválido, o troco será enviado a um novo endereço gerado na hora.</translation>
    </message>
    <message>
        <source>Custom change address</source>
        <translation>Endereço específico de troco</translation>
    </message>
    <message>
        <source>Transaction Fee:</source>
        <translation>Taxa de transação:</translation>
    </message>
    <message>
        <source>Choose...</source>
        <translation>Escolher...</translation>
    </message>
    <message>
        <source>Using the fallbackfee can result in sending a transaction that will take several hours or days (or never) to confirm. Consider choosing your fee manually or wait until you have validated the complete chain.</source>
        <translation>O uso da taxa de retorno pode resultar no envio de uma transação que levará várias horas ou dias (ou nunca) para confirmar. Considere escolher sua taxa manualmente ou aguarde até que você tenha validado a cadeia completa.</translation>
    </message>
    <message>
        <source>Warning: Fee estimation is currently not possible.</source>
        <translation>Atenção: Estimativa de taxa não disponível no momento</translation>
    </message>
    <message>
        <source>Specify a custom fee per kB (1,000 bytes) of the transaction's virtual size.

Note:  Since the fee is calculated on a per-byte basis, a fee of "100 satoshis per kB" for a transaction size of 500 bytes (half of 1 kB) would ultimately yield a fee of only 50 satoshis.</source>
        <translation>Especifique uma taxa personalizada por kB (1.000 bytes) do tamanho virtual da transação.

Nota:  Como a taxa é calculada por byte, uma taxa de "100 satoshis por kB" por uma transação de 500 bytes (metade de 1 kB) teria uma taxa final de apenas 50 satoshis.</translation>
    </message>
    <message>
        <source>per kilobyte</source>
        <translation>por kilobyte</translation>
    </message>
    <message>
        <source>Hide</source>
        <translation>Ocultar</translation>
    </message>
    <message>
        <source>Recommended:</source>
        <translation>Recomendado:</translation>
    </message>
    <message>
        <source>Custom:</source>
        <translation>Personalizado:</translation>
    </message>
    <message>
        <source>(Smart fee not initialized yet. This usually takes a few blocks...)</source>
        <translation>(SmartFee não iniciado. Isso requer alguns blocos...)</translation>
    </message>
    <message>
        <source>Send to multiple recipients at once</source>
        <translation>Enviar para vários destinatários de uma só vez</translation>
    </message>
    <message>
        <source>Add &amp;Recipient</source>
        <translation>Adicionar &amp;Destinatário</translation>
    </message>
    <message>
        <source>Clear all fields of the form.</source>
        <translation>Limpar todos os campos do formulário.</translation>
    </message>
    <message>
        <source>Dust:</source>
        <translation>Poeira:</translation>
    </message>
    <message>
        <source>Hide transaction fee settings</source>
        <translation>Ocultar preferências para Taxas de Transação</translation>
    </message>
    <message>
        <source>When there is less transaction volume than space in the blocks, miners as well as relaying nodes may enforce a minimum fee. Paying only this minimum fee is just fine, but be aware that this can result in a never confirming transaction once there is more demand for bitcoin transactions than the network can process.</source>
        <translation>Quando o volume de transações é maior que o espaço nos blocos, os mineradores, bem como os nós de retransmissão, podem impor uma taxa mínima. Pagando apenas esta taxa mínima é muito bom, mas esteja ciente de que isso pode resultar em uma transação nunca confirmada, uma vez que há mais demanda por transações do que a rede pode processar.</translation>
    </message>
    <message>
        <source>A too low fee might result in a never confirming transaction (read the tooltip)</source>
        <translation>Uma taxa muito pequena pode resultar em uma transação nunca confirmada (leia a dica)</translation>
    </message>
    <message>
        <source>Confirmation time target:</source>
        <translation>Tempo alvo de confirmação:</translation>
    </message>
    <message>
        <source>Enable Replace-By-Fee</source>
        <translation>Habilitar Replace-By-Fee</translation>
    </message>
    <message>
        <source>With Replace-By-Fee (BIP-125) you can increase a transaction's fee after it is sent. Without this, a higher fee may be recommended to compensate for increased transaction delay risk.</source>
        <translation>Com Replace-By-Fee (BIP-125) você pode aumentar a taxa da transação após ela ser enviada. Sem isso, uma taxa maior pode ser recomendada para compensar por risco de alto atraso na transação.</translation>
    </message>
    <message>
        <source>Clear &amp;All</source>
        <translation>Limpar &amp;Tudo</translation>
    </message>
    <message>
        <source>Balance:</source>
        <translation>Saldo:</translation>
    </message>
    <message>
        <source>Confirm the send action</source>
        <translation>Confirmar o envio</translation>
    </message>
    <message>
        <source>S&amp;end</source>
        <translation>&amp;Enviar</translation>
    </message>
    <message>
        <source>Copy quantity</source>
        <translation>Copiar quantia</translation>
    </message>
    <message>
        <source>Copy amount</source>
        <translation>Copiar quantia</translation>
    </message>
    <message>
        <source>Copy fee</source>
        <translation>Copiar taxa</translation>
    </message>
    <message>
        <source>Copy after fee</source>
        <translation>Copiar após taxa</translation>
    </message>
    <message>
        <source>Copy bytes</source>
        <translation>Copiar bytes</translation>
    </message>
    <message>
        <source>Copy dust</source>
        <translation>Copiar poeira</translation>
    </message>
    <message>
        <source>Copy change</source>
        <translation>Copiar troco</translation>
    </message>
    <message>
        <source>%1 (%2 blocks)</source>
        <translation>%1 (%2 blocos)</translation>
    </message>
    <message>
<<<<<<< HEAD
=======
        <source>Cr&amp;eate Unsigned</source>
        <translation>Cr&amp;iar Não Assinado</translation>
    </message>
    <message>
        <source>Creates a Partially Signed Bitcoin Transaction (PSBT) for use with e.g. an offline %1 wallet, or a PSBT-compatible hardware wallet.</source>
        <translation>Cria uma Transação de Bitcoin Parcialmente Assinada (PSBT) para usar com ex: uma carteira %1 offline, ou uma PSBT-compatível hardware wallet.</translation>
    </message>
    <message>
>>>>>>> 56311988
        <source> from wallet '%1'</source>
        <translation>da carteira '%1'</translation>
    </message>
    <message>
        <source>%1 to '%2'</source>
        <translation>%1 para '%2'</translation>
    </message>
    <message>
        <source>%1 to %2</source>
        <translation>%1 a %2</translation>
    </message>
    <message>
        <source>Do you want to draft this transaction?</source>
        <translation>Você quer um rascunho dessa transação?</translation>
    </message>
    <message>
        <source>Are you sure you want to send?</source>
        <translation>Tem certeza que deseja enviar?</translation>
    </message>
    <message>
        <source>Please, review your transaction proposal. This will produce a Partially Signed Bitcoin Transaction (PSBT) which you can copy and then sign with e.g. an offline %1 wallet, or a PSBT-compatible hardware wallet.</source>
        <translation>Por favor, reveja sua proposta de transação. Será produzido uma Transação de Bitcoin Parcialmente Assinada (PSBT) que você pode copiar e assinar com ex: uma carteira %1 offline, ou uma PSBT-compatível hardware wallet.</translation>
    </message>
    <message>
        <source>or</source>
        <translation>ou</translation>
    </message>
    <message>
        <source>You can increase the fee later (signals Replace-By-Fee, BIP-125).</source>
        <translation>Você pode aumentar a taxa depois (sinaliza Replace-By-Fee, BIP-125).</translation>
    </message>
    <message>
        <source>Please, review your transaction.</source>
        <translation>Revise a sua transação.</translation>
    </message>
    <message>
        <source>Transaction fee</source>
        <translation>Taxa da transação</translation>
    </message>
    <message>
        <source>Not signalling Replace-By-Fee, BIP-125.</source>
        <translation>Não sinalizar Replace-By-Fee, BIP-125.</translation>
    </message>
    <message>
        <source>Total Amount</source>
        <translation>Valor total</translation>
    </message>
    <message>
        <source>To review recipient list click "Show Details..."</source>
        <translation>Para revisar a lista de destinatários click "Exibir Detalhes..."</translation>
    </message>
    <message>
        <source>Confirm send coins</source>
        <translation>Confirme o envio de moedas</translation>
    </message>
    <message>
        <source>Confirm transaction proposal</source>
        <translation>Confirmar a proposta de transação</translation>
    </message>
    <message>
        <source>Copy PSBT to clipboard</source>
        <translation>Copiar PSBT para a área de transferência</translation>
    </message>
    <message>
        <source>Send</source>
        <translation>Enviar</translation>
    </message>
    <message>
        <source>PSBT copied</source>
        <translation>PSBT copiado</translation>
    </message>
    <message>
        <source>Watch-only balance:</source>
        <translation>Saldo monitorado:</translation>
    </message>
    <message>
        <source>The recipient address is not valid. Please recheck.</source>
        <translation>Endereço de envio inváido. Favor checar.</translation>
    </message>
    <message>
        <source>The amount to pay must be larger than 0.</source>
        <translation>A quantia à pagar deve ser maior que 0</translation>
    </message>
    <message>
        <source>The amount exceeds your balance.</source>
        <translation>A quantia excede o seu saldo.</translation>
    </message>
    <message>
        <source>The total exceeds your balance when the %1 transaction fee is included.</source>
        <translation>O total excede o seu saldo quando a taxa da transação %1 é incluída.</translation>
    </message>
    <message>
        <source>Duplicate address found: addresses should only be used once each.</source>
        <translation>Endereço duplicado encontrado: Endereços devem ser usados somente uma vez cada.</translation>
    </message>
    <message>
        <source>Transaction creation failed!</source>
        <translation>Falha na criação da transação!</translation>
    </message>
    <message>
        <source>A fee higher than %1 is considered an absurdly high fee.</source>
        <translation>Uma taxa maior que %1 é considerada uma taxa absurdamente alta.</translation>
    </message>
    <message>
        <source>Payment request expired.</source>
        <translation>Pedido de pagamento expirado.</translation>
    </message>
    <message numerus="yes">
        <source>Estimated to begin confirmation within %n block(s).</source>
        <translation><numerusform>Confirmação em %n bloco.</numerusform><numerusform>Início estimado para confirmação em %n blocos.</numerusform></translation>
    </message>
    <message>
        <source>Warning: Invalid Bitcoin address</source>
        <translation>Aviso: Endereço Blackcoin inválido</translation>
    </message>
    <message>
        <source>Warning: Unknown change address</source>
        <translation>Aviso: Endereço de troco desconhecido</translation>
    </message>
    <message>
        <source>Confirm custom change address</source>
        <translation>Confirmar endereço de troco personalizado</translation>
    </message>
    <message>
        <source>The address you selected for change is not part of this wallet. Any or all funds in your wallet may be sent to this address. Are you sure?</source>
        <translation>O endereço selecionado para o troco não pertence a esta carteira. Alguns ou todos os fundos da sua carteira modem ser mandados para esse endereço. Tem certeza?</translation>
    </message>
    <message>
        <source>(no label)</source>
        <translation>(sem rótulo)</translation>
    </message>
</context>
<context>
    <name>SendCoinsEntry</name>
    <message>
        <source>A&amp;mount:</source>
        <translation>Q&amp;uantidade:</translation>
    </message>
    <message>
        <source>Pay &amp;To:</source>
        <translation>Pagar &amp;Para:</translation>
    </message>
    <message>
        <source>&amp;Label:</source>
        <translation>&amp;Rótulo:</translation>
    </message>
    <message>
        <source>Choose previously used address</source>
        <translation>Escolher endereço usado anteriormente</translation>
    </message>
    <message>
        <source>The Bitcoin address to send the payment to</source>
        <translation>O endereço Blackcoin para enviar o pagamento</translation>
    </message>
    <message>
        <source>Alt+A</source>
        <translation>Alt+A</translation>
    </message>
    <message>
        <source>Paste address from clipboard</source>
        <translation>Colar o endereço da área de transferência</translation>
    </message>
    <message>
        <source>Alt+P</source>
        <translation>Alt+P</translation>
    </message>
    <message>
        <source>Remove this entry</source>
        <translation>Remover esta entrada</translation>
    </message>
    <message>
        <source>The amount to send in the selected unit</source>
        <translation>A quantia a ser enviada na unidade selecionada</translation>
    </message>
    <message>
        <source>The fee will be deducted from the amount being sent. The recipient will receive less bitcoins than you enter in the amount field. If multiple recipients are selected, the fee is split equally.</source>
        <translation>A taxa será deduzida da quantia que está sendo enviada. O destinatário receberá menos blackcoins do que você colocou no campo de quantidade. Se vários destinatários estão selecionados, a taxa é dividida igualmente.</translation>
    </message>
    <message>
        <source>S&amp;ubtract fee from amount</source>
        <translation>&amp;Retirar taxa da quantia</translation>
    </message>
    <message>
        <source>Use available balance</source>
        <translation>Use o saldo disponível</translation>
    </message>
    <message>
        <source>Message:</source>
        <translation>Mensagem:</translation>
    </message>
    <message>
        <source>This is an unauthenticated payment request.</source>
        <translation>Esta é uma cobrança não autenticada.</translation>
    </message>
    <message>
        <source>This is an authenticated payment request.</source>
        <translation>Esta é uma cobrança autenticada.</translation>
    </message>
    <message>
        <source>Enter a label for this address to add it to the list of used addresses</source>
        <translation>Digite um rótulo para este endereço para adicioná-lo no catálogo</translation>
    </message>
    <message>
        <source>A message that was attached to the bitcoin: URI which will be stored with the transaction for your reference. Note: This message will not be sent over the Bitcoin network.</source>
        <translation>A mensagem que foi anexada ao blackcoin: URI na qual será gravada na transação para sua referência. Nota: Essa mensagem não será gravada publicamente na rede Blackcoin.</translation>
    </message>
    <message>
        <source>Pay To:</source>
        <translation>Pague Para:</translation>
    </message>
    <message>
        <source>Memo:</source>
        <translation>Memorizar:</translation>
    </message>
</context>
<context>
    <name>ShutdownWindow</name>
    <message>
        <source>%1 is shutting down...</source>
        <translation>%1 está desligando...</translation>
    </message>
    <message>
        <source>Do not shut down the computer until this window disappears.</source>
        <translation>Não desligue o computador até que esta janela desapareça.</translation>
    </message>
</context>
<context>
    <name>SignVerifyMessageDialog</name>
    <message>
        <source>Signatures - Sign / Verify a Message</source>
        <translation>Assinaturas - Assinar / Verificar uma mensagem</translation>
    </message>
    <message>
        <source>&amp;Sign Message</source>
        <translation>&amp;Assinar mensagem</translation>
    </message>
    <message>
        <source>You can sign messages/agreements with your addresses to prove you can receive bitcoins sent to them. Be careful not to sign anything vague or random, as phishing attacks may try to trick you into signing your identity over to them. Only sign fully-detailed statements you agree to.</source>
        <translation>Você pode assinar mensagens com seus endereços para provar que você pode receber blackcoins enviados por alguém. Cuidado para não assinar nada vago ou aleatório, pois ataques phishing podem tentar te enganar para assinar coisas para eles como se fosse você. Somente assine termos bem detalhados que você concorde.</translation>
    </message>
    <message>
        <source>The Bitcoin address to sign the message with</source>
        <translation>O endereço Blackcoin que assinará a mensagem</translation>
    </message>
    <message>
        <source>Choose previously used address</source>
        <translation>Escolha um endereço usado anteriormente</translation>
    </message>
    <message>
        <source>Alt+A</source>
        <translation>Alt+A</translation>
    </message>
    <message>
        <source>Paste address from clipboard</source>
        <translation>Colar o endereço da área de transferência</translation>
    </message>
    <message>
        <source>Alt+P</source>
        <translation>Alt+P</translation>
    </message>
    <message>
        <source>Enter the message you want to sign here</source>
        <translation>Digite a mensagem que você quer assinar aqui</translation>
    </message>
    <message>
        <source>Signature</source>
        <translation>Assinatura</translation>
    </message>
    <message>
        <source>Copy the current signature to the system clipboard</source>
        <translation>Copiar a assinatura para a área de transferência do sistema</translation>
    </message>
    <message>
        <source>Sign the message to prove you own this Bitcoin address</source>
        <translation>Assinar mensagem para provar que você é dono deste endereço Blackcoin</translation>
    </message>
    <message>
        <source>Sign &amp;Message</source>
        <translation>Assinar &amp;Mensagem</translation>
    </message>
    <message>
        <source>Reset all sign message fields</source>
        <translation>Limpar todos os campos de assinatura da mensagem</translation>
    </message>
    <message>
        <source>Clear &amp;All</source>
        <translation>Limpar &amp;Tudo</translation>
    </message>
    <message>
        <source>&amp;Verify Message</source>
        <translation>&amp;Verificar Mensagem</translation>
    </message>
    <message>
        <source>Enter the receiver's address, message (ensure you copy line breaks, spaces, tabs, etc. exactly) and signature below to verify the message. Be careful not to read more into the signature than what is in the signed message itself, to avoid being tricked by a man-in-the-middle attack. Note that this only proves the signing party receives with the address, it cannot prove sendership of any transaction!</source>
        <translation>Coloque o endereço do autor, a mensagem (certifique-se de copiar toda a mensagem, incluindo quebras de linha, espaços, tabulações, etc.) e a assinatura abaixo para verificar a mensagem. Cuidado para não compreender mais da assinatura do que está na mensagem assinada de fato, para evitar ser enganado por um ataque man-in-the-middle. Note que isso somente prova que o signatário recebe com este endereço, não pode provar que é o remetente de nenhuma transação!</translation>
    </message>
    <message>
        <source>The Bitcoin address the message was signed with</source>
        <translation>O endereço Blackcoin que foi usado para assinar a mensagem</translation>
    </message>
    <message>
        <source>The signed message to verify</source>
        <translation>A mensagem assinada para verificação</translation>
    </message>
    <message>
        <source>The signature given when the message was signed</source>
        <translation>A assinatura fornecida quando a mensagem foi assinada</translation>
    </message>
    <message>
        <source>Verify the message to ensure it was signed with the specified Bitcoin address</source>
        <translation>Verificar mensagem para se assegurar que ela foi assinada pelo dono de um endereço Blackcoin específico</translation>
    </message>
    <message>
        <source>Verify &amp;Message</source>
        <translation>Verificar &amp;Mensagem</translation>
    </message>
    <message>
        <source>Reset all verify message fields</source>
        <translation>Limpar todos os campos da verificação de mensagem</translation>
    </message>
    <message>
        <source>Click "Sign Message" to generate signature</source>
        <translation>Clique em "Assinar mensagem" para gerar a assinatura</translation>
    </message>
    <message>
        <source>The entered address is invalid.</source>
        <translation>O endereço digitado é inválido.</translation>
    </message>
    <message>
        <source>Please check the address and try again.</source>
        <translation>Por gentileza, cheque o endereço e tente novamente.</translation>
    </message>
    <message>
        <source>The entered address does not refer to a key.</source>
        <translation>O endereço fornecido não se refere a uma chave.</translation>
    </message>
    <message>
        <source>Wallet unlock was cancelled.</source>
        <translation>O desbloqueio da carteira foi cancelado.</translation>
    </message>
    <message>
        <source>No error</source>
        <translation>Sem erro</translation>
    </message>
    <message>
        <source>Private key for the entered address is not available.</source>
        <translation>A chave privada do endereço inserido não está disponível.</translation>
    </message>
    <message>
        <source>Message signing failed.</source>
        <translation>A assinatura da mensagem falhou.</translation>
    </message>
    <message>
        <source>Message signed.</source>
        <translation>Mensagem assinada.</translation>
    </message>
    <message>
        <source>The signature could not be decoded.</source>
        <translation>A assinatura não pode ser decodificada.</translation>
    </message>
    <message>
        <source>Please check the signature and try again.</source>
        <translation>Por gentileza, cheque a assinatura e tente novamente.</translation>
    </message>
    <message>
        <source>The signature did not match the message digest.</source>
        <translation>A assinatura não corresponde a mensagem.</translation>
    </message>
    <message>
        <source>Message verification failed.</source>
        <translation>Falha na verificação da mensagem.</translation>
    </message>
    <message>
        <source>Message verified.</source>
        <translation>Mensagem verificada.</translation>
    </message>
</context>
<context>
    <name>TrafficGraphWidget</name>
    <message>
        <source>KB/s</source>
        <translation>KB/s</translation>
    </message>
</context>
<context>
    <name>TransactionDesc</name>
    <message numerus="yes">
        <source>Open for %n more block(s)</source>
        <translation><numerusform>Abrir para mais %n bloco</numerusform><numerusform>Abrir para mais %n blocos</numerusform></translation>
    </message>
    <message>
        <source>Open until %1</source>
        <translation>Aberto até %1</translation>
    </message>
    <message>
        <source>conflicted with a transaction with %1 confirmations</source>
        <translation>conflitado com uma transação com %1 confirmações</translation>
    </message>
    <message>
        <source>0/unconfirmed, %1</source>
        <translation>0/não confirmado, %1</translation>
    </message>
    <message>
        <source>in memory pool</source>
        <translation>no pool de memória</translation>
    </message>
    <message>
        <source>not in memory pool</source>
        <translation>não está no pool de memóra</translation>
    </message>
    <message>
        <source>abandoned</source>
        <translation>abandonado</translation>
    </message>
    <message>
        <source>%1/unconfirmed</source>
        <translation>%1/não confirmado</translation>
    </message>
    <message>
        <source>%1 confirmations</source>
        <translation>%1 confirmações</translation>
    </message>
    <message>
        <source>Status</source>
        <translation>Status</translation>
    </message>
    <message>
        <source>Date</source>
        <translation>Data</translation>
    </message>
    <message>
        <source>Source</source>
        <translation>Fonte</translation>
    </message>
    <message>
        <source>Generated</source>
        <translation>Gerado</translation>
    </message>
    <message>
        <source>From</source>
        <translation>De</translation>
    </message>
    <message>
        <source>unknown</source>
        <translation>desconhecido</translation>
    </message>
    <message>
        <source>To</source>
        <translation>Para</translation>
    </message>
    <message>
        <source>own address</source>
        <translation>endereço próprio</translation>
    </message>
    <message>
        <source>watch-only</source>
        <translation>monitorado</translation>
    </message>
    <message>
        <source>label</source>
        <translation>rótulo</translation>
    </message>
    <message>
        <source>Credit</source>
        <translation>Crédito</translation>
    </message>
    <message numerus="yes">
        <source>matures in %n more block(s)</source>
        <translation><numerusform>maduro em mais %n bloco</numerusform><numerusform>maduro em mais %n blocos</numerusform></translation>
    </message>
    <message>
        <source>not accepted</source>
        <translation>não aceito</translation>
    </message>
    <message>
        <source>Debit</source>
        <translation>Débito</translation>
    </message>
    <message>
        <source>Total debit</source>
        <translation>Débito total</translation>
    </message>
    <message>
        <source>Total credit</source>
        <translation>Crédito total</translation>
    </message>
    <message>
        <source>Transaction fee</source>
        <translation>Taxa da transação</translation>
    </message>
    <message>
        <source>Net amount</source>
        <translation>Valor líquido</translation>
    </message>
    <message>
        <source>Message</source>
        <translation>Mensagem</translation>
    </message>
    <message>
        <source>Comment</source>
        <translation>Comentário</translation>
    </message>
    <message>
        <source>Transaction ID</source>
        <translation>ID da transação</translation>
    </message>
    <message>
        <source>Transaction total size</source>
        <translation>Tamanho tota da transação</translation>
    </message>
    <message>
        <source>Transaction virtual size</source>
        <translation>Tamanho virtual da transação</translation>
    </message>
    <message>
        <source>Output index</source>
        <translation>Index da saída</translation>
    </message>
    <message>
        <source> (Certificate was not verified)</source>
        <translation>(O certificado não foi verificado)</translation>
    </message>
    <message>
        <source>Merchant</source>
        <translation>Mercador</translation>
    </message>
    <message>
        <source>Generated coins must mature %1 blocks before they can be spent. When you generated this block, it was broadcast to the network to be added to the block chain. If it fails to get into the chain, its state will change to "not accepted" and it won't be spendable. This may occasionally happen if another node generates a block within a few seconds of yours.</source>
        <translation>Moedas recém mineradas precisam aguardar %1 blocos antes de serem gastas. Quando você gerou este bloco, ele foi disseminado pela rede para ser adicionado à blockchain. Se ele falhar em ser inserido na blockchain, seu estado será modificado para "não aceito" e ele não poderá ser gasto. Isso pode acontecer eventualmente quando blocos são gerados quase que simultaneamente.</translation>
    </message>
    <message>
        <source>Debug information</source>
        <translation>Informações de depuração</translation>
    </message>
    <message>
        <source>Transaction</source>
        <translation>Transação</translation>
    </message>
    <message>
        <source>Inputs</source>
        <translation>Entradas</translation>
    </message>
    <message>
        <source>Amount</source>
        <translation>Quantia</translation>
    </message>
    <message>
        <source>true</source>
        <translation>verdadeiro</translation>
    </message>
    <message>
        <source>false</source>
        <translation>falso</translation>
    </message>
</context>
<context>
    <name>TransactionDescDialog</name>
    <message>
        <source>This pane shows a detailed description of the transaction</source>
        <translation>Este painel mostra uma descrição detalhada da transação</translation>
    </message>
    <message>
        <source>Details for %1</source>
        <translation>Detalhes para %1</translation>
    </message>
</context>
<context>
    <name>TransactionTableModel</name>
    <message>
        <source>Date</source>
        <translation>Data</translation>
    </message>
    <message>
        <source>Type</source>
        <translation>Tipo</translation>
    </message>
    <message>
        <source>Label</source>
        <translation>Rótulo</translation>
    </message>
    <message numerus="yes">
        <source>Open for %n more block(s)</source>
        <translation><numerusform>Aberto por mais %n bloco</numerusform><numerusform>Aberto por mais %n blocos</numerusform></translation>
    </message>
    <message>
        <source>Open until %1</source>
        <translation>Aberto até %1</translation>
    </message>
    <message>
        <source>Unconfirmed</source>
        <translation>Não confirmado</translation>
    </message>
    <message>
        <source>Abandoned</source>
        <translation>Abandonado</translation>
    </message>
    <message>
        <source>Confirming (%1 of %2 recommended confirmations)</source>
        <translation>Confirmando (%1 de %2 confirmações recomendadas)</translation>
    </message>
    <message>
        <source>Confirmed (%1 confirmations)</source>
        <translation>Confirmado (%1 confirmações)</translation>
    </message>
    <message>
        <source>Conflicted</source>
        <translation>Conflitado</translation>
    </message>
    <message>
        <source>Immature (%1 confirmations, will be available after %2)</source>
        <translation>Recém-criado (%1 confirmações, disponível somente após %2)</translation>
    </message>
    <message>
        <source>Generated but not accepted</source>
        <translation>Gerado mas não aceito</translation>
    </message>
    <message>
        <source>Received with</source>
        <translation>Recebido com</translation>
    </message>
    <message>
        <source>Received from</source>
        <translation>Recebido de</translation>
    </message>
    <message>
        <source>Sent to</source>
        <translation>Enviado para</translation>
    </message>
    <message>
        <source>Payment to yourself</source>
        <translation>Pagamento para você mesmo</translation>
    </message>
    <message>
        <source>Mined</source>
        <translation>Minerado</translation>
    </message>
    <message>
        <source>watch-only</source>
        <translation>monitorado</translation>
    </message>
    <message>
        <source>(n/a)</source>
        <translation>(n/a)</translation>
    </message>
    <message>
        <source>(no label)</source>
        <translation>(sem rótulo)</translation>
    </message>
    <message>
        <source>Transaction status. Hover over this field to show number of confirmations.</source>
        <translation>Status da transação. Passe o mouse sobre este campo para mostrar o número de confirmações.</translation>
    </message>
    <message>
        <source>Date and time that the transaction was received.</source>
        <translation>Data e hora em que a transação foi recebida.</translation>
    </message>
    <message>
        <source>Type of transaction.</source>
        <translation>Tipo de transação.</translation>
    </message>
    <message>
        <source>Whether or not a watch-only address is involved in this transaction.</source>
        <translation>Mostrar ou não endereços monitorados na lista de transações.</translation>
    </message>
    <message>
        <source>User-defined intent/purpose of the transaction.</source>
        <translation>Intenção/Propósito definido pelo usuário para a transação.</translation>
    </message>
    <message>
        <source>Amount removed from or added to balance.</source>
        <translation>Quantidade debitada ou creditada ao saldo.</translation>
    </message>
</context>
<context>
    <name>TransactionView</name>
    <message>
        <source>All</source>
        <translation>Todos</translation>
    </message>
    <message>
        <source>Today</source>
        <translation>Hoje</translation>
    </message>
    <message>
        <source>This week</source>
        <translation>Essa semana</translation>
    </message>
    <message>
        <source>This month</source>
        <translation>Esse mês</translation>
    </message>
    <message>
        <source>Last month</source>
        <translation>Mês passado</translation>
    </message>
    <message>
        <source>This year</source>
        <translation>Este ano</translation>
    </message>
    <message>
        <source>Range...</source>
        <translation>Intervalo...</translation>
    </message>
    <message>
        <source>Received with</source>
        <translation>Recebido com</translation>
    </message>
    <message>
        <source>Sent to</source>
        <translation>Enviado para</translation>
    </message>
    <message>
        <source>To yourself</source>
        <translation>Para você mesmo</translation>
    </message>
    <message>
        <source>Mined</source>
        <translation>Minerado</translation>
    </message>
    <message>
        <source>Other</source>
        <translation>Outro</translation>
    </message>
    <message>
        <source>Enter address, transaction id, or label to search</source>
        <translation>Digite o endereço, o ID da transação ou o rótulo para pesquisar</translation>
    </message>
    <message>
        <source>Min amount</source>
        <translation>Quantia mínima</translation>
    </message>
    <message>
        <source>Abandon transaction</source>
        <translation>Transação abandonada</translation>
    </message>
    <message>
        <source>Increase transaction fee</source>
        <translation>Aumentar taxa da transação</translation>
    </message>
    <message>
        <source>Copy address</source>
        <translation>Copiar endereço</translation>
    </message>
    <message>
        <source>Copy label</source>
        <translation>Copiar rótulo</translation>
    </message>
    <message>
        <source>Copy amount</source>
        <translation>Copiar quantia</translation>
    </message>
    <message>
        <source>Copy transaction ID</source>
        <translation>Copiar ID da transação</translation>
    </message>
    <message>
        <source>Copy raw transaction</source>
        <translation>Copiar o raw da transação</translation>
    </message>
    <message>
        <source>Copy full transaction details</source>
        <translation>Copiar dados completos da transação</translation>
    </message>
    <message>
        <source>Edit label</source>
        <translation>Editar rótulo</translation>
    </message>
    <message>
        <source>Show transaction details</source>
        <translation>Mostrar detalhes da transação</translation>
    </message>
    <message>
        <source>Export Transaction History</source>
        <translation>Exportar histórico de transações</translation>
    </message>
    <message>
        <source>Comma separated file (*.csv)</source>
        <translation>Comma separated file (*.csv)</translation>
    </message>
    <message>
        <source>Confirmed</source>
        <translation>Confirmado</translation>
    </message>
    <message>
        <source>Watch-only</source>
        <translation>Monitorado</translation>
    </message>
    <message>
        <source>Date</source>
        <translation>Data</translation>
    </message>
    <message>
        <source>Type</source>
        <translation>Tipo</translation>
    </message>
    <message>
        <source>Label</source>
        <translation>Rótulo</translation>
    </message>
    <message>
        <source>Address</source>
        <translation>Endereço</translation>
    </message>
    <message>
        <source>ID</source>
        <translation>ID</translation>
    </message>
    <message>
        <source>Exporting Failed</source>
        <translation>Falha na exportação</translation>
    </message>
    <message>
        <source>There was an error trying to save the transaction history to %1.</source>
        <translation>Ocorreu um erro ao tentar salvar o histórico de transações em %1.</translation>
    </message>
    <message>
        <source>Exporting Successful</source>
        <translation>Exportação feita com êxito</translation>
    </message>
    <message>
        <source>The transaction history was successfully saved to %1.</source>
        <translation>O histórico de transação foi gravado com êxito em %1.</translation>
    </message>
    <message>
        <source>Range:</source>
        <translation>Intervalo:</translation>
    </message>
    <message>
        <source>to</source>
        <translation>para</translation>
    </message>
</context>
<context>
    <name>UnitDisplayStatusBarControl</name>
    <message>
        <source>Unit to show amounts in. Click to select another unit.</source>
        <translation>Unidade para mostrar quantidades. Clique para selecionar outra unidade.</translation>
    </message>
</context>
<context>
    <name>WalletController</name>
    <message>
        <source>Close wallet</source>
        <translation>Fechar carteira</translation>
    </message>
    <message>
        <source>Are you sure you wish to close the wallet &lt;i&gt;%1&lt;/i&gt;?</source>
        <translation>Tem certeza que deseja fechar a carteira &lt;i&gt;%1&lt;/i&gt;?</translation>
    </message>
    <message>
        <source>Closing the wallet for too long can result in having to resync the entire chain if pruning is enabled.</source>
        <translation>Manter a carteira fechada por muito tempo pode resultar na necessidade de ressincronizar a block chain se prune está ativado.</translation>
    </message>
</context>
<context>
    <name>WalletFrame</name>
    <message>
        <source>No wallet has been loaded.</source>
        <translation>Nenhuma carteira carregada.</translation>
    </message>
</context>
<context>
    <name>WalletModel</name>
    <message>
        <source>Send Coins</source>
        <translation>Enviar moedas</translation>
    </message>
    <message>
        <source>Fee bump error</source>
        <translation>Erro no aumento de taxa</translation>
    </message>
    <message>
        <source>Increasing transaction fee failed</source>
        <translation>Aumento na taxa de transação falhou</translation>
    </message>
    <message>
        <source>Do you want to increase the fee?</source>
        <translation>Deseja aumentar a taxa?</translation>
    </message>
    <message>
        <source>Do you want to draft a transaction with fee increase?</source>
        <translation>Você quer um rascunho da transação com o aumento das taxas?</translation>
    </message>
    <message>
        <source>Current fee:</source>
        <translation>Taxa atual:</translation>
    </message>
    <message>
        <source>Increase:</source>
        <translation>Aumento:</translation>
    </message>
    <message>
        <source>New fee:</source>
        <translation>Nova taxa:</translation>
    </message>
    <message>
        <source>Confirm fee bump</source>
        <translation>Confirmação no aumento de taxa</translation>
    </message>
    <message>
        <source>Can't draft transaction.</source>
        <translation>Não foi possível criar o rascunho da transação.</translation>
    </message>
    <message>
        <source>PSBT copied</source>
        <translation>PSBT copiado</translation>
    </message>
    <message>
        <source>Can't sign transaction.</source>
        <translation>Não é possível assinar a transação.</translation>
    </message>
    <message>
        <source>Could not commit transaction</source>
        <translation>Não foi possível mandar a transação</translation>
    </message>
    <message>
        <source>default wallet</source>
        <translation>carteira padrão</translation>
    </message>
</context>
<context>
    <name>WalletView</name>
    <message>
        <source>&amp;Export</source>
        <translation>&amp;Exportar</translation>
    </message>
    <message>
        <source>Export the data in the current tab to a file</source>
        <translation>Exportar os dados da guia atual para um arquivo</translation>
    </message>
    <message>
        <source>Backup Wallet</source>
        <translation>Backup da carteira</translation>
    </message>
    <message>
        <source>Wallet Data (*.dat)</source>
        <translation>Carteira (*.dat)</translation>
    </message>
    <message>
        <source>Backup Failed</source>
        <translation>Falha no backup</translation>
    </message>
    <message>
        <source>There was an error trying to save the wallet data to %1.</source>
        <translation>Ocorreu um erro ao tentar salvar os dados da carteira em %1.</translation>
    </message>
    <message>
        <source>Backup Successful</source>
        <translation>Êxito no backup</translation>
    </message>
    <message>
        <source>The wallet data was successfully saved to %1.</source>
        <translation>Os dados da carteira foram salvos com êxito em %1.</translation>
    </message>
    <message>
        <source>Cancel</source>
        <translation>Cancelar</translation>
    </message>
</context>
<context>
    <name>bitcoin-core</name>
    <message>
        <source>Distributed under the MIT software license, see the accompanying file %s or %s</source>
        <translation>Distribuído sob a licença de software MIT, veja o arquivo %s ou %s</translation>
    </message>
    <message>
        <source>Prune configured below the minimum of %d MiB.  Please use a higher number.</source>
        <translation>Configuração de prune abaixo do mínimo de %d MiB.Por gentileza use um número mais alto.</translation>
    </message>
    <message>
        <source>Prune: last wallet synchronisation goes beyond pruned data. You need to -reindex (download the whole blockchain again in case of pruned node)</source>
        <translation>Prune: A ultima sincronização da carteira foi além dos dados podados. Você precisa usar -reindex (fazer o download de toda a blockchain novamente no caso de nós com prune)</translation>
    </message>
    <message>
        <source>Error: A fatal internal error occurred, see debug.log for details</source>
        <translation>Erro: Um erro interno fatal ocorreu, veja debug.log para detalhes</translation>
    </message>
    <message>
        <source>Pruning blockstore...</source>
        <translation>Prunando os blocos existentes...</translation>
    </message>
    <message>
        <source>Unable to start HTTP server. See debug log for details.</source>
        <translation>Não foi possível iniciar o servidor HTTP. Veja o log de depuração para detaihes.</translation>
    </message>
    <message>
        <source>The %s developers</source>
        <translation>Desenvolvedores do %s</translation>
    </message>
    <message>
        <source>Can't generate a change-address key. No keys in the internal keypool and can't generate any keys.</source>
        <translation>Não é possível criar uma chave de endereço de troco. Nenhuma chave disponível na keypool interna e não é possível gerar novas chaves.</translation>
    </message>
    <message>
        <source>Cannot obtain a lock on data directory %s. %s is probably already running.</source>
        <translation>Não foi possível obter exclusividade de escrita no endereço %s. O %s provavelmente já está sendo executado.</translation>
    </message>
    <message>
        <source>Cannot provide specific connections and have addrman find outgoing connections at the same.</source>
        <translation>Não é possível fornecer conexões específicas e ter addrman procurando conexões ao mesmo tempo.</translation>
    </message>
    <message>
        <source>Error reading %s! All keys read correctly, but transaction data or address book entries might be missing or incorrect.</source>
        <translation>Erro ao ler arquivo %s! Todas as chaves privadas foram lidas corretamente, mas os dados de transação ou o livro de endereços podem estar faltando ou incorretos.</translation>
    </message>
    <message>
        <source>Group outputs by address, selecting all or none, instead of selecting on a per-output basis. Privacy is improved as an address is only used once (unless someone sends to it after spending from it), but may result in slightly higher fees as suboptimal coin selection may result due to the added limitation (default: %u)</source>
        <translation>Agrupar as saídas por endereço, selecionando todas ou nenhuma, em vez de selecionar por saída. A privacidade será aprimorada, a um endereço é usado apenas uma vez (a menos que alguém o envie depois de passar dele), mas pode resultar em taxas um pouco mais altas, já que a seleção de moedas estarão abaixo do ideal, pode resultar devido à limitação adicionada (padrão: %u)</translation>
    </message>
    <message>
        <source>Please check that your computer's date and time are correct! If your clock is wrong, %s will not work properly.</source>
        <translation>Por favor verifique se a data e o horário de seu computador estão corretos. Se o relógio de seu computador estiver incorreto, %s não funcionará corretamente.</translation>
    </message>
    <message>
        <source>Please contribute if you find %s useful. Visit %s for further information about the software.</source>
        <translation>Por favor contribua se você entender que %s é útil. Visite %s para mais informações sobre o software.</translation>
    </message>
    <message>
        <source>The block database contains a block which appears to be from the future. This may be due to your computer's date and time being set incorrectly. Only rebuild the block database if you are sure that your computer's date and time are correct</source>
        <translation>O banco de dados de blocos contém um bloco que parece ser do futuro. Isso pode ser devido à data e hora do seu computador estarem configuradas incorretamente. Apenas reconstrua o banco de dados de blocos se você estiver certo de que a data e hora de seu computador estão corretas.</translation>
    </message>
    <message>
        <source>This is a pre-release test build - use at your own risk - do not use for mining or merchant applications</source>
        <translation>Este é um build de teste pré-lançamento - use por sua conta e risco - não use para mineração ou comércio</translation>
    </message>
    <message>
        <source>This is the transaction fee you may discard if change is smaller than dust at this level</source>
        <translation>Essa é a taxa de transação que você pode descartar se o troco a esse ponto for menor que poeira</translation>
    </message>
    <message>
        <source>Unable to replay blocks. You will need to rebuild the database using -reindex-chainstate.</source>
        <translation>Não é possível reproduzir blocos. Você precisará reconstruir o banco de dados usando -reindex-chainstate.</translation>
    </message>
    <message>
        <source>Unable to rewind the database to a pre-fork state. You will need to redownload the blockchain</source>
        <translation>Não foi possível rebobinar o banco de dados para um estado pre-fork. Você precisa fazer o re-download da blockchain</translation>
    </message>
    <message>
        <source>Warning: The network does not appear to fully agree! Some miners appear to be experiencing issues.</source>
        <translation>Atenção: A rede não parecem concordar plenamente! Alguns mineiros parecem estar enfrentando problemas.</translation>
    </message>
    <message>
        <source>Warning: We do not appear to fully agree with our peers! You may need to upgrade, or other nodes may need to upgrade.</source>
        <translation>Atenção: Nós não parecemos concordar plenamente com nossos pares! Você pode precisar atualizar ou outros pares podem precisar atualizar.</translation>
    </message>
    <message>
        <source>%d of last 100 blocks have unexpected version</source>
        <translation>%d dos últimos 100 blocos possuem versão inesperada.</translation>
    </message>
    <message>
        <source>%s corrupt, salvage failed</source>
        <translation>%s corrompido, recuperação falhou</translation>
    </message>
    <message>
        <source>-maxmempool must be at least %d MB</source>
        <translation>-maxmempool deve ser pelo menos %d MB</translation>
    </message>
    <message>
        <source>Cannot resolve -%s address: '%s'</source>
        <translation>Não foi possível encontrar o endereço de -%s: '%s'</translation>
    </message>
    <message>
        <source>Change index out of range</source>
        <translation>Índice de mudança fora do intervalo</translation>
    </message>
    <message>
        <source>Config setting for %s only applied on %s network when in [%s] section.</source>
        <translation>A configuração %s somente é aplicada na rede %s quando na sessão [%s].</translation>
    </message>
    <message>
        <source>Copyright (C) %i-%i</source>
        <translation>Copyright (C) %i-%i</translation>
    </message>
    <message>
        <source>Corrupted block database detected</source>
        <translation>Detectado Banco de dados de blocos corrompido</translation>
    </message>
    <message>
        <source>Could not find asmap file %s</source>
        <translation>O arquivo asmap %s não pode ser encontrado </translation>
    </message>
    <message>
        <source>Could not parse asmap file %s</source>
        <translation>O arquivo asmap %s não pode ser analisado</translation>
    </message>
    <message>
        <source>Do you want to rebuild the block database now?</source>
        <translation>Você quer reconstruir o banco de dados de blocos agora?</translation>
    </message>
    <message>
        <source>Error initializing block database</source>
        <translation>Erro ao inicializar banco de dados de blocos</translation>
    </message>
    <message>
        <source>Error initializing wallet database environment %s!</source>
        <translation>Erro ao inicializar ambiente de banco de dados de carteira %s!</translation>
    </message>
    <message>
        <source>Error loading %s</source>
        <translation>Erro ao carregar %s</translation>
    </message>
    <message>
        <source>Error loading %s: Private keys can only be disabled during creation</source>
        <translation>Erro ao carregar %s: Chaves privadas só podem ser desativadas durante a criação</translation>
    </message>
    <message>
        <source>Error loading %s: Wallet corrupted</source>
        <translation>Erro ao carregar %s Carteira corrompida</translation>
    </message>
    <message>
        <source>Error loading %s: Wallet requires newer version of %s</source>
        <translation>Erro ao carregar %s A carteira requer a versão mais nova do %s</translation>
    </message>
    <message>
        <source>Error loading block database</source>
        <translation>Erro ao carregar banco de dados de blocos</translation>
    </message>
    <message>
        <source>Error opening block database</source>
        <translation>Erro ao abrir banco de dados de blocos</translation>
    </message>
    <message>
        <source>Failed to listen on any port. Use -listen=0 if you want this.</source>
        <translation>Falha ao escutar em qualquer porta. Use -listen=0 se você quiser isso.</translation>
    </message>
    <message>
        <source>Failed to rescan the wallet during initialization</source>
        <translation>Falha ao escanear novamente a carteira durante a inicialização</translation>
    </message>
    <message>
        <source>Importing...</source>
        <translation>Importando...</translation>
    </message>
    <message>
        <source>Incorrect or no genesis block found. Wrong datadir for network?</source>
        <translation>Bloco gênese incorreto ou não encontrado. Pasta de dados errada para a rede?</translation>
    </message>
    <message>
        <source>Initialization sanity check failed. %s is shutting down.</source>
        <translation>O teste de integridade de inicialização falhou. O %s está sendo desligado.</translation>
    </message>
    <message>
        <source>Invalid P2P permission: '%s'</source>
        <translation>Permissão P2P inválida: '%s'</translation>
    </message>
    <message>
        <source>Invalid amount for -%s=&lt;amount&gt;: '%s'</source>
        <translation>Quantidade inválida para -%s=&lt;amount&gt;: '%s'</translation>
    </message>
    <message>
        <source>Invalid amount for -discardfee=&lt;amount&gt;: '%s'</source>
        <translation>Quantidade inválida para -discardfee=&lt;amount&gt;: '%s'</translation>
    </message>
    <message>
        <source>Invalid amount for -fallbackfee=&lt;amount&gt;: '%s'</source>
        <translation>Quantidade inválida para -fallbackfee=&lt;amount&gt;: '%s'</translation>
    </message>
    <message>
        <source>Specified blocks directory "%s" does not exist.</source>
        <translation>
Diretório de blocos especificados "%s" não existe.</translation>
    </message>
    <message>
        <source>Unknown address type '%s'</source>
        <translation>Tipo de endereço desconhecido '%s'</translation>
    </message>
    <message>
        <source>Unknown change type '%s'</source>
        <translation>Tipo de troco desconhecido '%s'</translation>
    </message>
    <message>
        <source>Upgrading txindex database</source>
        <translation>Atualizando banco de dados txindex</translation>
    </message>
    <message>
        <source>Loading P2P addresses...</source>
        <translation>Carregando endereços P2P...</translation>
    </message>
    <message>
        <source>Error: Disk space is too low!</source>
        <translation>Erro: Espaço em disco está baixo!</translation>
    </message>
    <message>
        <source>Loading banlist...</source>
        <translation>Carregando lista de banidos...</translation>
    </message>
    <message>
        <source>Not enough file descriptors available.</source>
        <translation>Não há file descriptors suficientes disponíveis.</translation>
    </message>
    <message>
        <source>Prune cannot be configured with a negative value.</source>
        <translation>O modo prune não pode ser configurado com um valor negativo.</translation>
    </message>
    <message>
        <source>Prune mode is incompatible with -txindex.</source>
        <translation>O modo prune é incompatível com -txindex.</translation>
    </message>
    <message>
        <source>Replaying blocks...</source>
        <translation>Reverificando blocos...</translation>
    </message>
    <message>
        <source>Rewinding blocks...</source>
        <translation>Reanalizando blocos...</translation>
    </message>
    <message>
        <source>The source code is available from %s.</source>
        <translation>O código fonte está disponível pelo %s.</translation>
    </message>
    <message>
        <source>Transaction fee and change calculation failed</source>
        <translation>Taxa de transação e cálculo de troco falharam</translation>
    </message>
    <message>
        <source>Unable to bind to %s on this computer. %s is probably already running.</source>
        <translation>Impossível vincular a %s neste computador. O %s provavelmente já está rodando.</translation>
    </message>
    <message>
        <source>Unable to generate keys</source>
        <translation>Não foi possível gerar chaves</translation>
    </message>
    <message>
        <source>Unsupported logging category %s=%s.</source>
        <translation>Categoria de log desconhecida %s=%s.</translation>
    </message>
    <message>
        <source>Upgrading UTXO database</source>
        <translation>Atualizando banco de dados UTXO</translation>
    </message>
    <message>
        <source>User Agent comment (%s) contains unsafe characters.</source>
        <translation>Comentário do Agente de Usuário (%s) contém caracteres inseguros.</translation>
    </message>
    <message>
        <source>Verifying blocks...</source>
        <translation>Verificando blocos...</translation>
    </message>
    <message>
        <source>Wallet needed to be rewritten: restart %s to complete</source>
        <translation>A Carteira precisa ser reescrita: reinicie o %s para completar</translation>
    </message>
    <message>
        <source>Error: Listening for incoming connections failed (listen returned error %s)</source>
        <translation>Erro: Escutar conexões de entrada falhou (vincular retornou erro %s)</translation>
    </message>
    <message>
        <source>Invalid amount for -maxtxfee=&lt;amount&gt;: '%s' (must be at least the minrelay fee of %s to prevent stuck transactions)</source>
        <translation>Valor inválido para -maxtxfee=&lt;valor&gt;: '%s' (precisa ser pelo menos a taxa de minrelay de %s para prevenir que a transação nunca seja confirmada)</translation>
    </message>
    <message>
        <source>The transaction amount is too small to send after the fee has been deducted</source>
        <translation>A quantia da transação é muito pequena para mandar depois de deduzida a taxa</translation>
    </message>
    <message>
        <source>You need to rebuild the database using -reindex to go back to unpruned mode.  This will redownload the entire blockchain</source>
        <translation>Você precisa reconstruir o banco de dados usando -reindex para sair do modo prune. Isso irá causar o download de todo o blockchain novamente.</translation>
    </message>
    <message>
        <source>Error reading from database, shutting down.</source>
        <translation>Erro ao ler o banco de dados. Encerrando.</translation>
    </message>
    <message>
        <source>Error upgrading chainstate database</source>
        <translation>Erro ao atualizar banco de dados do chainstate</translation>
    </message>
    <message>
        <source>Error: Disk space is low for %s</source>
        <translation>Erro: Espaço em disco menor que %s</translation>
    </message>
    <message>
        <source>Invalid -onion address or hostname: '%s'</source>
        <translation>Endereço -onion ou nome do servidor inválido: '%s'</translation>
    </message>
    <message>
        <source>Invalid -proxy address or hostname: '%s'</source>
        <translation>Endereço -proxy ou nome do servidor inválido: '%s'</translation>
    </message>
    <message>
        <source>Invalid amount for -paytxfee=&lt;amount&gt;: '%s' (must be at least %s)</source>
        <translation>Valor inválido para -paytxfee=&lt;amount&gt;: '%s' (precisa ser no mínimo %s)</translation>
    </message>
    <message>
        <source>Invalid netmask specified in -whitelist: '%s'</source>
        <translation>Máscara de rede especificada em -whitelist: '%s' é inválida</translation>
    </message>
    <message>
        <source>Need to specify a port with -whitebind: '%s'</source>
        <translation>Necessário informar uma porta com -whitebind: '%s'</translation>
    </message>
    <message>
        <source>Prune mode is incompatible with -blockfilterindex.</source>
        <translation>Modo prune é incompatível com o parâmetro -blockfilterindex.</translation>
    </message>
    <message>
        <source>Reducing -maxconnections from %d to %d, because of system limitations.</source>
        <translation>Reduzindo -maxconnections de %d para %d, devido a limitações do sistema.</translation>
    </message>
    <message>
        <source>Section [%s] is not recognized.</source>
        <translation>Sessão [%s] não reconhecida.</translation>
    </message>
    <message>
        <source>Signing transaction failed</source>
        <translation>Assinatura de transação falhou</translation>
    </message>
    <message>
        <source>Specified -walletdir "%s" does not exist</source>
        <translation>O -walletdir "%s" especificado não existe</translation>
    </message>
    <message>
        <source>Specified -walletdir "%s" is a relative path</source>
        <translation>O -walletdir "%s" especificado é um caminho relativo</translation>
    </message>
    <message>
        <source>Specified -walletdir "%s" is not a directory</source>
        <translation>O -walletdir "%s" especificado não é um diretório</translation>
    </message>
    <message>
        <source>The specified config file %s does not exist
</source>
        <translation>O Arquivo de configuração especificado %s não existe
</translation>
    </message>
    <message>
        <source>The transaction amount is too small to pay the fee</source>
        <translation>A quantidade da transação é pequena demais para  pagar a taxa</translation>
    </message>
    <message>
        <source>This is experimental software.</source>
        <translation>Este é um software experimental.</translation>
    </message>
    <message>
        <source>Transaction amount too small</source>
        <translation>Quantidade da transação muito pequena</translation>
    </message>
    <message>
        <source>Transaction too large</source>
        <translation>Transação muito grande</translation>
    </message>
    <message>
        <source>Unable to bind to %s on this computer (bind returned error %s)</source>
        <translation>Erro ao vincular em %s neste computador (bind retornou erro %s)</translation>
    </message>
    <message>
        <source>Unable to create the PID file '%s': %s</source>
        <translation>Não foi possível criar arquivo de PID '%s': %s</translation>
    </message>
    <message>
        <source>Unable to generate initial keys</source>
        <translation>Não foi possível gerar as chaves iniciais</translation>
    </message>
    <message>
        <source>Unknown -blockfilterindex value %s.</source>
        <translation>Valor do parâmetro -blockfilterindex desconhecido %s.</translation>
    </message>
    <message>
        <source>Verifying wallet(s)...</source>
        <translation>Verificando carteira(s)...</translation>
    </message>
    <message>
        <source>Warning: unknown new rules activated (versionbit %i)</source>
        <translation>Aviso: Novas regras desconhecidas foram ativadas (versionbit %i)</translation>
    </message>
    <message>
        <source>Zapping all transactions from wallet...</source>
        <translation>Aniquilando todas as transações da carteira...</translation>
    </message>
    <message>
        <source>-maxtxfee is set very high! Fees this large could be paid on a single transaction.</source>
        <translation>A valor especificado de -maxtxfee está muito alto! Taxas grandes assim podem ser atribuidas numa transação única.</translation>
    </message>
    <message>
        <source>This is the transaction fee you may pay when fee estimates are not available.</source>
        <translation>Esta é a taxa que você deve pagar quando a taxa estimada não está disponível.</translation>
    </message>
    <message>
<<<<<<< HEAD
        <source>This product includes software developed by the OpenSSL Project for use in the OpenSSL Toolkit %s and cryptographic software written by Eric Young and UPnP software written by Thomas Bernard.</source>
        <translation>Esse produto inclui um software desenvolvido pelo OpenSSL Project para uso na OpenSSL Toolkit %s e software criptográfico escrito por Eric Young e software UPnP escrito por Thomas Bernard.</translation>
    </message>
    <message>
=======
>>>>>>> 56311988
        <source>Total length of network version string (%i) exceeds maximum length (%i). Reduce the number or size of uacomments.</source>
        <translation>O tamanho total da string de versão da rede (%i) excede o tamanho máximo (%i). Reduza o número ou tamanho de uacomments.</translation>
    </message>
    <message>
        <source>Warning: Wallet file corrupt, data salvaged! Original %s saved as %s in %s; if your balance or transactions are incorrect you should restore from a backup.</source>
        <translation>Atenção: Arquivo da carteira corrompido, dados recuperados! Original %s salvo como %s em %s; se seu saldo ou transações estiverem incorretos, você deve restaurar o backup.</translation>
    </message>
    <message>
        <source>%s is set very high!</source>
        <translation>%s está muito alto!</translation>
    </message>
    <message>
        <source>Error loading wallet %s. Duplicate -wallet filename specified.</source>
        <translation>Erro ao carregar carteira %s. Duplicado o nome do arquivo de -wallet.</translation>
    </message>
    <message>
        <source>Starting network threads...</source>
        <translation>Iniciando threads de rede...</translation>
    </message>
    <message>
        <source>The wallet will avoid paying less than the minimum relay fee.</source>
        <translation>A carteira irá evitar pagar menos que a taxa mínima de retransmissão.</translation>
    </message>
    <message>
        <source>This is the minimum transaction fee you pay on every transaction.</source>
        <translation>Esta é a taxa mínima que você paga em todas as transação.</translation>
    </message>
    <message>
        <source>This is the transaction fee you will pay if you send a transaction.</source>
        <translation>Esta é a taxa que você irá pagar se enviar uma transação.</translation>
    </message>
    <message>
        <source>Transaction amounts must not be negative</source>
        <translation>As quantidades nas transações não podem ser negativas.</translation>
    </message>
    <message>
        <source>Transaction has too long of a mempool chain</source>
        <translation>A transação demorou muito para ser confirmada na mempool chain</translation>
    </message>
    <message>
        <source>Transaction must have at least one recipient</source>
        <translation>A transação deve ter ao menos um destinatário</translation>
    </message>
    <message>
        <source>Unknown network specified in -onlynet: '%s'</source>
        <translation>Rede desconhecida especificada em -onlynet: '%s'</translation>
    </message>
    <message>
        <source>Insufficient funds</source>
        <translation>Saldo insuficiente</translation>
    </message>
    <message>
        <source>Cannot upgrade a non HD split wallet without upgrading to support pre split keypool. Please use -upgradewallet=169900 or -upgradewallet with no version specified.</source>
        <translation>Não é possível fazer upgrade de uma carteira dividida não HD sem fazer upgrade para ser compatível com a keypool antes da divisão. Use -upgradewallet=169900 ou -upgradewallet sem especificar nenhuma versão.</translation>
    </message>
    <message>
        <source>Fee estimation failed. Fallbackfee is disabled. Wait a few blocks or enable -fallbackfee.</source>
        <translation>Falha na estimativa de taxa. Fallbackfee desativada. Espere alguns blocos ou ative -fallbackfee.</translation>
    </message>
    <message>
        <source>Warning: Private keys detected in wallet {%s} with disabled private keys</source>
        <translation>Aviso: Chaves privadas detectadas na carteira {%s} com chaves privadas desativadas</translation>
    </message>
    <message>
        <source>Cannot write to data directory '%s'; check permissions.</source>
        <translation>Não foi possível escrever no diretório de dados '%s': verifique as permissões.</translation>
    </message>
    <message>
        <source>Loading block index...</source>
        <translation>Carregando índice de blocos...</translation>
    </message>
    <message>
        <source>Loading wallet...</source>
        <translation>Carregando carteira...</translation>
    </message>
    <message>
        <source>Cannot downgrade wallet</source>
        <translation>Não é possível fazer downgrade da carteira</translation>
    </message>
    <message>
        <source>Rescanning...</source>
        <translation>Re-escaneando...</translation>
    </message>
    <message>
        <source>Done loading</source>
        <translation>Carregamento terminado!</translation>
    </message>
</context>
</TS><|MERGE_RESOLUTION|>--- conflicted
+++ resolved
@@ -434,13 +434,6 @@
         <translation>Mostrar a lista de endereços de recebimento usados ​​e rótulos</translation>
     </message>
     <message>
-<<<<<<< HEAD
-        <source>Open a bitcoin: URI or payment request</source>
-        <translation>Abrir um blackcoin: URI ou cobrança</translation>
-    </message>
-    <message>
-=======
->>>>>>> 56311988
         <source>&amp;Command-line options</source>
         <translation>Opções de linha de &amp;comando</translation>
     </message>
@@ -2079,8 +2072,6 @@
         <translation>Uma quantia opcional para cobrar. Deixe vazio ou zero para não cobrar uma quantia específica.</translation>
     </message>
     <message>
-<<<<<<< HEAD
-=======
         <source>An optional label to associate with the new receiving address (used by you to identify an invoice).  It is also attached to the payment request.</source>
         <translation>Um rótulo opcional para associar ao novo endereço de recebimento (usado por você para identificar uma solicitação de pagamento). Que também será adicionado a solicitação de pagamento.</translation>
     </message>
@@ -2089,7 +2080,6 @@
         <translation>Uma mensagem opcional que será anexada na cobrança e será mostrada ao remetente. </translation>
     </message>
     <message>
->>>>>>> 56311988
         <source>&amp;Create new receiving address</source>
         <translation>&amp;Criar novo endereço de recebimento</translation>
     </message>
@@ -2415,8 +2405,6 @@
         <translation>%1 (%2 blocos)</translation>
     </message>
     <message>
-<<<<<<< HEAD
-=======
         <source>Cr&amp;eate Unsigned</source>
         <translation>Cr&amp;iar Não Assinado</translation>
     </message>
@@ -2425,7 +2413,6 @@
         <translation>Cria uma Transação de Bitcoin Parcialmente Assinada (PSBT) para usar com ex: uma carteira %1 offline, ou uma PSBT-compatível hardware wallet.</translation>
     </message>
     <message>
->>>>>>> 56311988
         <source> from wallet '%1'</source>
         <translation>da carteira '%1'</translation>
     </message>
@@ -3803,13 +3790,6 @@
         <translation>Esta é a taxa que você deve pagar quando a taxa estimada não está disponível.</translation>
     </message>
     <message>
-<<<<<<< HEAD
-        <source>This product includes software developed by the OpenSSL Project for use in the OpenSSL Toolkit %s and cryptographic software written by Eric Young and UPnP software written by Thomas Bernard.</source>
-        <translation>Esse produto inclui um software desenvolvido pelo OpenSSL Project para uso na OpenSSL Toolkit %s e software criptográfico escrito por Eric Young e software UPnP escrito por Thomas Bernard.</translation>
-    </message>
-    <message>
-=======
->>>>>>> 56311988
         <source>Total length of network version string (%i) exceeds maximum length (%i). Reduce the number or size of uacomments.</source>
         <translation>O tamanho total da string de versão da rede (%i) excede o tamanho máximo (%i). Reduza o número ou tamanho de uacomments.</translation>
     </message>
