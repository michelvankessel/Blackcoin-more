--- conflicted
+++ resolved
@@ -254,13 +254,6 @@
         <translation>Преглед</translation>
     </message>
     <message>
-<<<<<<< HEAD
-        <source>Node</source>
-        <translation>Възел</translation>
-    </message>
-    <message>
-=======
->>>>>>> 8b676984
         <source>Show general overview of wallet</source>
         <translation>Покажи общ преглед на портфейла</translation>
     </message>
@@ -317,17 +310,6 @@
         <translation>Промени паролата...</translation>
     </message>
     <message>
-<<<<<<< HEAD
-        <source>&amp;Sending addresses...</source>
-        <translation>Адреси за пращане...</translation>
-    </message>
-    <message>
-        <source>&amp;Receiving addresses...</source>
-        <translation>Адреси за получаване...</translation>
-    </message>
-    <message>
-=======
->>>>>>> 8b676984
         <source>Open &amp;URI...</source>
         <translation>Отвори URI</translation>
     </message>
@@ -392,13 +374,6 @@
         <translation>Blackcoin</translation>
     </message>
     <message>
-<<<<<<< HEAD
-        <source>Wallet</source>
-        <translation>портфейл</translation>
-    </message>
-    <message>
-=======
->>>>>>> 8b676984
         <source>&amp;Send</source>
         <translation>&amp;изпращам</translation>
     </message>
@@ -1049,13 +1024,6 @@
         <translation>Клиентът ще бъде изключен. Искате ли да продължите?</translation>
     </message>
     <message>
-<<<<<<< HEAD
-        <source>Configuration options</source>
-        <translation>Опции за конфигуриране</translation>
-    </message>
-    <message>
-=======
->>>>>>> 8b676984
         <source>Error</source>
         <translation>грешка</translation>
     </message>
