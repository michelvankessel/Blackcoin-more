<TS language="bg" version="2.1">
<context>
    <name>AddressBookPage</name>
    <message>
        <source>Right-click to edit address or label</source>
        <translation>Клик с десен бутон на мишката за промяна на адрес или етикет</translation>
    </message>
    <message>
        <source>Create a new address</source>
        <translation>Създай нов адрес</translation>
    </message>
    <message>
        <source>&amp;New</source>
        <translation>Нов</translation>
    </message>
    <message>
        <source>Copy the currently selected address to the system clipboard</source>
        <translation>Копирай текущо избрания адрес към клипборда</translation>
    </message>
    <message>
        <source>&amp;Copy</source>
        <translation>&amp;Copy</translation>
    </message>
    <message>
        <source>C&amp;lose</source>
        <translation>Затвори</translation>
    </message>
    <message>
        <source>Delete the currently selected address from the list</source>
        <translation>Изтрий текущо избрания адрес от листа</translation>
    </message>
    <message>
        <source>Enter address or label to search</source>
        <translation>Търсене по адрес или име</translation>
    </message>
    <message>
        <source>Export the data in the current tab to a file</source>
        <translation>Изнеси данните в избрания раздел към файл</translation>
    </message>
    <message>
        <source>&amp;Export</source>
        <translation>Изнеси</translation>
    </message>
    <message>
        <source>&amp;Delete</source>
        <translation>&amp;Изтрий</translation>
    </message>
    <message>
        <source>Choose the address to send coins to</source>
<<<<<<< HEAD
        <translation>Изберете адрес, на който ще изпращате монети</translation>
    </message>
    <message>
        <source>Choose the address to receive coins with</source>
        <translation>Изберете адрес за получаване на монети</translation>
=======
        <translation>Избери адреса на който да пратиш монети</translation>
    </message>
    <message>
        <source>Choose the address to receive coins with</source>
        <translation>Избери адреса на който да получиш монети</translation>
>>>>>>> 2f4f2d38
    </message>
    <message>
        <source>C&amp;hoose</source>
        <translation>Избери</translation>
    </message>
    <message>
        <source>Sending addresses</source>
        <translation>Адрес за пращане</translation>
    </message>
    <message>
        <source>Receiving addresses</source>
<<<<<<< HEAD
        <translation>Получаване на адреси</translation>
=======
        <translation>Адрес за получаване</translation>
>>>>>>> 2f4f2d38
    </message>
    <message>
        <source>These are your Bitcoin addresses for sending payments. Always check the amount and the receiving address before sending coins.</source>
        <translation>Тези са вашите Биткойн адреси за изпращане на монети. Винаги проверявайте количеството и получаващия адрес преди изпращане. </translation>
    </message>
    <message>
        <source>These are your Bitcoin addresses for receiving payments. It is recommended to use a new receiving address for each transaction.</source>
<<<<<<< HEAD
        <translation>Това са Вашите Blackcoin адреси,благодарение на които ще получавате плащания.Препоръчително е да използвате нови адреси за получаване на всяка транзакция.</translation>
=======
        <translation>Това са вашите Биткойн адреси за получаване на монети. Препоръчително е да ползвате нов адрес на всяка транзакция.</translation>
>>>>>>> 2f4f2d38
    </message>
    <message>
        <source>&amp;Copy Address</source>
        <translation>Копирай адрес</translation>
    </message>
    <message>
        <source>Copy &amp;Label</source>
        <translation>Копирай етикет</translation>
    </message>
    <message>
        <source>&amp;Edit</source>
        <translation>Редактирай</translation>
    </message>
    <message>
        <source>Export Address List</source>
        <translation>Изнеси лист с адреси</translation>
    </message>
    <message>
        <source>Comma separated file (*.csv)</source>
        <translation>Comma separated file (*.csv)</translation>
    </message>
    <message>
        <source>Exporting Failed</source>
        <translation>Изнасянето се провали</translation>
    </message>
    <message>
        <source>There was an error trying to save the address list to %1. Please try again.</source>
        <translation>Получи се грешка при запазването на листа с адреси към %1. Моля опитайте пак.</translation>
    </message>
</context>
<context>
    <name>AddressTableModel</name>
    <message>
        <source>Label</source>
        <translation>Етикет</translation>
    </message>
    <message>
        <source>Address</source>
        <translation>Адрес</translation>
    </message>
    <message>
        <source>(no label)</source>
        <translation>(без етикет)</translation>
    </message>
</context>
<context>
    <name>AskPassphraseDialog</name>
    <message>
        <source>Passphrase Dialog</source>
        <translation>Диалог за пропуск</translation>
    </message>
    <message>
        <source>Enter passphrase</source>
        <translation>Въведи парола</translation>
    </message>
    <message>
        <source>New passphrase</source>
        <translation>Нова парола</translation>
    </message>
    <message>
        <source>Repeat new passphrase</source>
        <translation>Повтори парола</translation>
    </message>
    <message>
        <source>Show password</source>
        <translation>Покажи парола</translation>
    </message>
    <message>
        <source>Enter the new passphrase to the wallet.&lt;br/&gt;Please use a passphrase of &lt;b&gt;ten or more random characters&lt;/b&gt;, or &lt;b&gt;eight or more words&lt;/b&gt;.</source>
        <translation>Въведете новата парола към портфейла.&lt;br/&gt;Моля ползвайте парола съставена от &lt;b&gt;десет или повече произволни символа&lt;/b&gt;, или &lt;b&gt;осем или повече думи&lt;/b&gt;.</translation>
    </message>
    <message>
        <source>Encrypt wallet</source>
        <translation>Криптирай портфейл</translation>
    </message>
    <message>
        <source>This operation needs your wallet passphrase to unlock the wallet.</source>
        <translation>Тази операция изисква вашата парола на портфейла за отключването на портфейла.</translation>
    </message>
    <message>
        <source>Unlock wallet</source>
        <translation>Отключи портфейла</translation>
    </message>
    <message>
        <source>This operation needs your wallet passphrase to decrypt the wallet.</source>
        <translation>Тази операция изисква вашата парола на портфейла за декриптирането на портфейла.</translation>
    </message>
    <message>
        <source>Decrypt wallet</source>
        <translation>Декриптирай портфейл</translation>
    </message>
    <message>
        <source>Change passphrase</source>
        <translation>Промени парола</translation>
    </message>
    <message>
        <source>Enter the old passphrase and new passphrase to the wallet.</source>
        <translation>Въведете старата парола и новата прола към портфейла.</translation>
    </message>
    <message>
        <source>Confirm wallet encryption</source>
        <translation>Потвърди криптирането на порфейла</translation>
    </message>
    <message>
        <source>Warning: If you encrypt your wallet and lose your passphrase, you will &lt;b&gt;LOSE ALL OF YOUR BITCOINS&lt;/b&gt;!</source>
        <translation>ВНИМАНИЕ: Ако шифрирате вашият портфейл и изгубите паролата си, &lt;b&gt;ЩЕ ИЗГУБИТЕ ВСИЧКИТЕ СИ БЛЭККОИНИ&lt;/b&gt;!</translation>
    </message>
    <message>
        <source>Are you sure you wish to encrypt your wallet?</source>
        <translation>Наистина ли желаете да шифрирате портфейла си?</translation>
    </message>
    <message>
        <source>Wallet encrypted</source>
        <translation>портфейлa е шифрован</translation>
    </message>
    <message>
        <source>IMPORTANT: Any previous backups you have made of your wallet file should be replaced with the newly generated, encrypted wallet file. For security reasons, previous backups of the unencrypted wallet file will become useless as soon as you start using the new, encrypted wallet.</source>
        <translation>ВАЖНО: Всички стари запазвания, които сте направили на Вашият портфейл трябва да замените с запазване на новополучения, шифриран портфейл. От съображения за сигурност, предишните запазвания на нешифрирани портфейли ще станат неизползваеми веднага, щом започнете да използвате новият, шифриран портфейл.</translation>
    </message>
    <message>
        <source>Wallet encryption failed</source>
        <translation>Шифрирането беше неуспешно</translation>
    </message>
    <message>
        <source>Wallet encryption failed due to an internal error. Your wallet was not encrypted.</source>
        <translation>Шифрирането на портфейла беше неуспешно, поради софтуерен проблем. Портфейлът не е шифриран.</translation>
    </message>
    <message>
        <source>The supplied passphrases do not match.</source>
        <translation>Паролите не съвпадат</translation>
    </message>
    <message>
        <source>Wallet unlock failed</source>
        <translation>Отключването не бе успешно</translation>
    </message>
    <message>
        <source>The passphrase entered for the wallet decryption was incorrect.</source>
        <translation>Паролата въведена за дешифриране на портфейла е грешна.</translation>
    </message>
    <message>
        <source>Wallet decryption failed</source>
        <translation>Отключването не бе успешно</translation>
    </message>
    <message>
        <source>Wallet passphrase was successfully changed.</source>
        <translation>Паролата на портфейла беше променена успешно.</translation>
    </message>
    <message>
        <source>Warning: The Caps Lock key is on!</source>
        <translation>Внимание:Бутонът Caps Lock е включен.</translation>
    </message>
</context>
<context>
    <name>BanTableModel</name>
    <message>
        <source>IP/Netmask</source>
        <translation>IP/Мрежова маска</translation>
    </message>
    <message>
        <source>Banned Until</source>
        <translation>Блокиран до</translation>
    </message>
</context>
<context>
    <name>BitcoinGUI</name>
    <message>
        <source>Sign &amp;message...</source>
        <translation>Подпиши съобщение...</translation>
    </message>
    <message>
        <source>Synchronizing with network...</source>
        <translation>Синхронизиране с мрежата...</translation>
    </message>
    <message>
        <source>&amp;Overview</source>
        <translation>Преглед</translation>
    </message>
    <message>
        <source>Node</source>
        <translation>Възел</translation>
    </message>
    <message>
        <source>Show general overview of wallet</source>
        <translation>Покажи общ преглед на портфейла</translation>
    </message>
    <message>
        <source>&amp;Transactions</source>
        <translation>Транзакции</translation>
    </message>
    <message>
        <source>Browse transaction history</source>
        <translation>Разгледай история на транзакциите</translation>
    </message>
    <message>
        <source>E&amp;xit</source>
        <translation>Изход</translation>
    </message>
    <message>
        <source>Quit application</source>
        <translation>Излез от приложението</translation>
    </message>
    <message>
        <source>&amp;About %1</source>
        <translation>За %1</translation>
    </message>
    <message>
        <source>Show information about %1</source>
        <translation>Покажи информация за %1</translation>
    </message>
    <message>
        <source>About &amp;Qt</source>
        <translation>Относно Qt</translation>
    </message>
    <message>
        <source>Show information about Qt</source>
        <translation>Покажи информация отностно Qt</translation>
    </message>
    <message>
        <source>&amp;Options...</source>
        <translation>Настройки...</translation>
    </message>
    <message>
        <source>Modify configuration options for %1</source>
        <translation>Промени конфигурации за %1</translation>
    </message>
    <message>
        <source>&amp;Encrypt Wallet...</source>
        <translation>Криптирай портфейл</translation>
    </message>
    <message>
        <source>&amp;Backup Wallet...</source>
        <translation>Направи резервно копие на портфейла...</translation>
    </message>
    <message>
        <source>&amp;Change Passphrase...</source>
        <translation>Промени паролата...</translation>
    </message>
    <message>
        <source>&amp;Sending addresses...</source>
        <translation>Адреси за пращане...</translation>
    </message>
    <message>
        <source>&amp;Receiving addresses...</source>
        <translation>Адреси за получаване...</translation>
    </message>
    <message>
        <source>Open &amp;URI...</source>
        <translation>Отвори URI</translation>
    </message>
    <message>
        <source>Wallet:</source>
        <translation>Портфейл</translation>
    </message>
    <message>
        <source>default wallet</source>
        <translation>Портфейл по подразбиране</translation>
    </message>
    <message>
        <source>Click to disable network activity.</source>
        <translation>Натиснете за деактивиране на мрежата</translation>
    </message>
    <message>
        <source>Network activity disabled.</source>
        <translation>Мрежата деактивирана</translation>
    </message>
    <message>
        <source>Click to enable network activity again.</source>
        <translation>Натиснете за повторно активиране на мрежата.</translation>
<<<<<<< HEAD
=======
    </message>
    <message>
        <source>Syncing Headers (%1%)...</source>
        <translation>Синхронизиране на хедъри (%1%)</translation>
>>>>>>> 2f4f2d38
    </message>
    <message>
        <source>Reindexing blocks on disk...</source>
        <translation>Повторно индексиране на блоковете на диска...</translation>
    </message>
    <message>
        <source>Send coins to a Bitcoin address</source>
        <translation>Изпращане към Blackcoin адрес</translation>
    </message>
    <message>
        <source>Backup wallet to another location</source>
        <translation>Запазване на портфейла на друго място</translation>
    </message>
    <message>
        <source>Change the passphrase used for wallet encryption</source>
        <translation>Променя паролата за портфейла</translation>
    </message>
    <message>
        <source>&amp;Debug window</source>
        <translation>&amp;Прозорец за отстраняване на грешки</translation>
    </message>
    <message>
        <source>Open debugging and diagnostic console</source>
        <translation>Отворете конзолата за диагностика и отстраняване на грешки</translation>
    </message>
    <message>
        <source>&amp;Verify message...</source>
        <translation>&amp;Проверка на съобщение...</translation>
    </message>
    <message>
        <source>Bitcoin</source>
        <translation>Blackcoin</translation>
    </message>
    <message>
        <source>Wallet</source>
        <translation>портфейл</translation>
    </message>
    <message>
        <source>&amp;Send</source>
        <translation>&amp;изпращам</translation>
    </message>
    <message>
        <source>&amp;Receive</source>
        <translation>&amp;получавам</translation>
    </message>
    <message>
        <source>&amp;Show / Hide</source>
        <translation>&amp;Показване / Скриване</translation>
    </message>
    <message>
        <source>Show or hide the main Window</source>
        <translation>Показване и скриване на основния прозорец</translation>
    </message>
    <message>
        <source>Encrypt the private keys that belong to your wallet</source>
        <translation>Шифроване на личните ключове,които принадлежат на портфейла Ви.</translation>
    </message>
    <message>
        <source>Sign messages with your Bitcoin addresses to prove you own them</source>
        <translation>Пишете съобщения със своя Blackcoin адрес за да докажете,че е ваш.</translation>
    </message>
    <message>
        <source>Verify messages to ensure they were signed with specified Bitcoin addresses</source>
        <translation>Потвърждаване на съобщения  за да се знае,че са написани с дадените Blackcoin адреси.</translation>
    </message>
    <message>
        <source>&amp;File</source>
        <translation>&amp;Файл</translation>
    </message>
    <message>
        <source>&amp;Settings</source>
        <translation>&amp;Настройки</translation>
    </message>
    <message>
        <source>&amp;Help</source>
        <translation>&amp;Помощ</translation>
    </message>
    <message>
        <source>Tabs toolbar</source>
        <translation>Лентата с инструменти</translation>
    </message>
    <message>
        <source>Request payments (generates QR codes and bitcoin: URIs)</source>
        <translation>Изискване на плащания(генерира QR кодове и блэккойн: URIs)</translation>
    </message>
    <message>
        <source>Show the list of used sending addresses and labels</source>
        <translation>Показване на списъка с използвани адреси и имена</translation>
    </message>
    <message>
        <source>Show the list of used receiving addresses and labels</source>
        <translation>Покажи списък с използваните адреси и имена.</translation>
    </message>
    <message>
        <source>Open a bitcoin: URI or payment request</source>
        <translation>Отворете блэккойн: URI или заявка за плащане</translation>
    </message>
    <message>
        <source>&amp;Command-line options</source>
        <translation>&amp;Налични команди</translation>
    </message>
    <message>
        <source>Indexing blocks on disk...</source>
        <translation>Индексиране на блокове на диска...</translation>
    </message>
    <message>
        <source>Processing blocks on disk...</source>
        <translation>Обработване на блокове на диска...</translation>
    </message>
    <message>
        <source>%1 behind</source>
        <translation>%1 зад</translation>
    </message>
    <message>
        <source>Last received block was generated %1 ago.</source>
        <translation>Последния получен блок е генериран преди %1.</translation>
    </message>
    <message>
        <source>Transactions after this will not yet be visible.</source>
        <translation>Транзакции след това няма все още да бъдат видими.</translation>
    </message>
    <message>
        <source>Error</source>
        <translation>грешка</translation>
    </message>
    <message>
        <source>Warning</source>
        <translation>Внимание</translation>
    </message>
    <message>
        <source>Information</source>
        <translation>Информация</translation>
    </message>
    <message>
        <source>Up to date</source>
        <translation>Актуално</translation>
    </message>
    <message>
        <source>Show the %1 help message to get a list with possible Bitcoin command-line options</source>
        <translation>Покажи %1 помощно съобщение за да получиш лист с възможни Blackcoin команди</translation>
    </message>
    <message>
        <source>%1 client</source>
        <translation>%1 клиент</translation>
    </message>
    <message>
        <source>Connecting to peers...</source>
        <translation>Свързване с пиъри</translation>
    </message>
    <message>
        <source>Catching up...</source>
        <translation>Наваксвам</translation>
    </message>
    <message>
        <source>Date: %1
</source>
        <translation>Дата: %1
</translation>
    </message>
    <message>
        <source>Amount: %1
</source>
        <translation>Сума: %1
</translation>
    </message>
    <message>
        <source>Type: %1
</source>
        <translation>Тип: %1
</translation>
    </message>
    <message>
        <source>Label: %1
</source>
        <translation>Етикет: %1
</translation>
    </message>
    <message>
        <source>Address: %1
</source>
        <translation>Адрес: %1
</translation>
    </message>
    <message>
        <source>Sent transaction</source>
        <translation>Изпратена транзакция</translation>
    </message>
    <message>
        <source>Incoming transaction</source>
        <translation>Входяща транзакция</translation>
    </message>
    <message>
        <source>Wallet is &lt;b&gt;encrypted&lt;/b&gt; and currently &lt;b&gt;unlocked&lt;/b&gt;</source>
        <translation>Портфейлът е &lt;b&gt;криптиран&lt;/b&gt; и &lt;b&gt;отключен&lt;/b&gt;</translation>
    </message>
    <message>
        <source>Wallet is &lt;b&gt;encrypted&lt;/b&gt; and currently &lt;b&gt;locked&lt;/b&gt;</source>
        <translation>Портфейлът е &lt;b&gt;криптиран&lt;/b&gt; и &lt;b&gt;заключен&lt;/b&gt;</translation>
    </message>
    <message>
        <source>A fatal error occurred. Bitcoin can no longer continue safely and will quit.</source>
        <translation>Възникна фатална грешка. Биткойн не може да продължи безопасно и ще се изключи.</translation>
    </message>
</context>
<context>
    <name>CoinControlDialog</name>
    <message>
        <source>Coin Selection</source>
        <translation>Избор на монети</translation>
    </message>
    <message>
        <source>Quantity:</source>
        <translation>Количество:</translation>
    </message>
    <message>
        <source>Bytes:</source>
        <translation>Байтове:</translation>
    </message>
    <message>
        <source>Amount:</source>
        <translation>Количество:</translation>
    </message>
    <message>
        <source>Fee:</source>
        <translation>Такса:</translation>
    </message>
    <message>
        <source>Dust:</source>
        <translation>прах:</translation>
    </message>
    <message>
        <source>After Fee:</source>
        <translation>След такса:</translation>
    </message>
    <message>
        <source>Change:</source>
        <translation>Промяна:</translation>
    </message>
    <message>
        <source>(un)select all</source>
        <translation>(Пре)махни всички</translation>
    </message>
    <message>
        <source>Tree mode</source>
        <translation>Дървовиден режим</translation>
    </message>
    <message>
        <source>List mode</source>
        <translation>списък Режим</translation>
    </message>
    <message>
        <source>Amount</source>
        <translation>Количество</translation>
    </message>
    <message>
        <source>Received with label</source>
        <translation>Получени с име</translation>
    </message>
    <message>
        <source>Received with address</source>
        <translation>Получени с адрес</translation>
    </message>
    <message>
        <source>Date</source>
        <translation>Дата</translation>
    </message>
    <message>
        <source>Confirmations</source>
        <translation>потвърждения</translation>
    </message>
    <message>
        <source>Confirmed</source>
        <translation>Потвърдено</translation>
    </message>
    <message>
        <source>Copy address</source>
        <translation>Копирайте адреса</translation>
    </message>
    <message>
        <source>Copy label</source>
        <translation>Копиране на етикета</translation>
    </message>
    <message>
        <source>Copy amount</source>
        <translation>Копиране на сумата</translation>
    </message>
    <message>
        <source>Copy transaction ID</source>
        <translation>Копиране на ID на транзакцията</translation>
    </message>
    <message>
        <source>Lock unspent</source>
        <translation>Заключи неусвоени</translation>
    </message>
    <message>
        <source>Unlock unspent</source>
        <translation>Отключете неизползваните</translation>
    </message>
    <message>
        <source>Copy quantity</source>
        <translation>Копиране на количеството</translation>
    </message>
    <message>
        <source>Copy fee</source>
        <translation>Копирай такса</translation>
    </message>
    <message>
        <source>Copy after fee</source>
        <translation>Копирайте след такса</translation>
    </message>
    <message>
        <source>Copy bytes</source>
        <translation>Копиране на байтовете</translation>
    </message>
    <message>
        <source>Copy dust</source>
        <translation>Копирай прахта:</translation>
    </message>
    <message>
        <source>Copy change</source>
        <translation>Промяна на копирането</translation>
    </message>
    <message>
        <source>(%1 locked)</source>
        <translation>(%1 заключен)</translation>
    </message>
    <message>
        <source>yes</source>
        <translation>да</translation>
    </message>
    <message>
        <source>no</source>
        <translation>не</translation>
    </message>
    <message>
        <source>(no label)</source>
        <translation>(без етикет)</translation>
    </message>
    <message>
        <source>change from %1 (%2)</source>
        <translation>ресто от %1 (%2)</translation>
    </message>
    <message>
        <source>(change)</source>
        <translation>(промени)</translation>
    </message>
</context>
<context>
    <name>EditAddressDialog</name>
    <message>
        <source>Edit Address</source>
        <translation>Редактирайте адреса</translation>
    </message>
    <message>
        <source>&amp;Label</source>
        <translation>&amp;Име</translation>
    </message>
    <message>
        <source>The label associated with this address list entry</source>
        <translation>Етикетът свързан с това въведение в листа с адреси</translation>
    </message>
    <message>
        <source>The address associated with this address list entry. This can only be modified for sending addresses.</source>
        <translation>Адресът свързан с това въведение в листа с адреси. Това може да бъде променено само за адреси за изпращане.</translation>
    </message>
    <message>
        <source>&amp;Address</source>
        <translation>&amp;Адрес</translation>
    </message>
    <message>
        <source>New sending address</source>
        <translation>Нов адрес за изпращане</translation>
    </message>
    <message>
        <source>Edit receiving address</source>
        <translation>Редактиране на получаващия адрес</translation>
    </message>
    <message>
        <source>Edit sending address</source>
        <translation>Редактиране на адрес за изпращане</translation>
    </message>
    <message>
        <source>The entered address "%1" is not a valid Bitcoin address.</source>
        <translation>"%1" не е валиден Blackcoin адрес.</translation>
    </message>
    <message>
        <source>Could not unlock wallet.</source>
        <translation>Не може да отключите портфейла.</translation>
    </message>
    <message>
        <source>New key generation failed.</source>
        <translation>Създаването на ключ беше неуспешно.</translation>
    </message>
</context>
<context>
    <name>FreespaceChecker</name>
    <message>
        <source>A new data directory will be created.</source>
        <translation>Ще се създаде нова папка за данни.</translation>
    </message>
    <message>
        <source>name</source>
        <translation>име</translation>
    </message>
    <message>
        <source>Directory already exists. Add %1 if you intend to create a new directory here.</source>
        <translation>Директорията вече съществува.Добавете %1 ако желаете да добавите нова директория тук.</translation>
    </message>
    <message>
        <source>Path already exists, and is not a directory.</source>
        <translation>Пътят вече съществува и не е папка.</translation>
    </message>
    <message>
        <source>Cannot create data directory here.</source>
        <translation>Не може да се създаде директория тук.</translation>
    </message>
</context>
<context>
    <name>HelpMessageDialog</name>
    <message>
        <source>version</source>
        <translation>версия</translation>
    </message>
    <message>
        <source>(%1-bit)</source>
        <translation>(%1-битов)</translation>
    </message>
    <message>
        <source>About %1</source>
        <translation>Относно %1</translation>
    </message>
    <message>
        <source>Command-line options</source>
        <translation>Списък с команди</translation>
    </message>
</context>
<context>
    <name>Intro</name>
    <message>
        <source>Welcome</source>
        <translation>Добре дошли</translation>
    </message>
    <message>
        <source>Welcome to %1.</source>
        <translation>Добре дошли в %1.</translation>
    </message>
    <message>
        <source>As this is the first time the program is launched, you can choose where %1 will store its data.</source>
        <translation>Програмата се стартира за първи път вие може да изберете къде %1 ще се запаметят данните.</translation>
    </message>
    <message>
        <source>Use the default data directory</source>
        <translation>Използване на директория по подразбиране</translation>
    </message>
    <message>
        <source>Use a custom data directory:</source>
        <translation>Използване на директория ръчно</translation>
    </message>
    <message>
        <source>Bitcoin</source>
        <translation>Биткоин</translation>
    </message>
    <message>
        <source>At least %1 GB of data will be stored in this directory, and it will grow over time.</source>
        <translation>Най малко %1 GB данни ще бъдат запаметени в тази директория, и ще нарастват през времето.</translation>
    </message>
    <message>
        <source>Approximately %1 GB of data will be stored in this directory.</source>
        <translation>Около %1 GB данни ще бъдат запаметени в тази директория.</translation>
    </message>
    <message>
        <source>Error</source>
        <translation>грешка</translation>
    </message>
    </context>
<context>
    <name>ModalOverlay</name>
    <message>
        <source>Form</source>
        <translation>форма</translation>
    </message>
    <message>
        <source>Last block time</source>
        <translation>Време на последния блок</translation>
    </message>
    <message>
        <source>Progress</source>
        <translation>прогрес</translation>
    </message>
    <message>
        <source>calculating...</source>
        <translation>изчисляване</translation>
    </message>
    <message>
        <source>Hide</source>
        <translation>Скрий</translation>
    </message>
    </context>
<context>
    <name>OpenURIDialog</name>
    <message>
        <source>Open URI</source>
        <translation>Отваряне на URI</translation>
    </message>
    <message>
        <source>Open payment request from URI or file</source>
        <translation>Отвори молба за изплащане от URI или файл</translation>
    </message>
    <message>
        <source>URI:</source>
        <translation>URI:</translation>
    </message>
    </context>
<context>
    <name>OptionsDialog</name>
    <message>
        <source>Options</source>
        <translation>Настроики</translation>
    </message>
    <message>
        <source>&amp;Main</source>
        <translation>&amp;Основни</translation>
    </message>
    <message>
        <source>Size of &amp;database cache</source>
        <translation>Размер на кеша в &amp;базата данни</translation>
    </message>
    <message>
        <source>MB</source>
        <translation>Мегабайта</translation>
    </message>
    <message>
        <source>Number of script &amp;verification threads</source>
        <translation>Брой на скриптове и &amp;нишки за потвърждение</translation>
    </message>
    <message>
        <source>IP address of the proxy (e.g. IPv4: 127.0.0.1 / IPv6: ::1)</source>
        <translation>IP адрес на прокси (напр. за IPv4: 127.0.0.1 / за IPv6: ::1)</translation>
    </message>
    <message>
<<<<<<< HEAD
=======
        <source>Open Configuration File</source>
        <translation>Отворете конфигурационния файл</translation>
    </message>
    <message>
>>>>>>> 2f4f2d38
        <source>Reset all client options to default.</source>
        <translation>Възстановете всички настройки по подразбиране.</translation>
    </message>
    <message>
        <source>&amp;Reset Options</source>
        <translation>&amp;Нулирай настройките</translation>
    </message>
    <message>
        <source>&amp;Network</source>
        <translation>&amp;Мрежа</translation>
    </message>
    <message>
        <source>GB</source>
        <translation>ГБ</translation>
    </message>
    <message>
        <source>W&amp;allet</source>
        <translation>По&amp;ртфейл</translation>
    </message>
    <message>
        <source>Expert</source>
        <translation>Експерт</translation>
    </message>
    <message>
        <source>Enable coin &amp;control features</source>
        <translation>Позволяване на монетите и &amp;техните възможности</translation>
    </message>
    <message>
        <source>&amp;Spend unconfirmed change</source>
        <translation>&amp;Похарчете непотвърденото ресто</translation>
    </message>
    <message>
        <source>Automatically open the Bitcoin client port on the router. This only works when your router supports UPnP and it is enabled.</source>
        <translation>Автоматично отваряне на входящия Blackcoin порт. Работи само с рутери поддържащи UPnP.</translation>
    </message>
    <message>
        <source>Map port using &amp;UPnP</source>
        <translation>Отваряне на входящия порт чрез &amp;UPnP</translation>
    </message>
    <message>
        <source>Accept connections from outside.</source>
        <translation>Позволи външни връзки</translation>
    </message>
    <message>
        <source>Allow incomin&amp;g connections</source>
        <translation>Позволи входящи връзки</translation>
    </message>
    <message>
        <source>Connect to the Bitcoin network through a SOCKS5 proxy.</source>
        <translation>Свързване с Blackcoin мрежата чрез SOCKS5  прокси.</translation>
    </message>
    <message>
        <source>&amp;Connect through SOCKS5 proxy (default proxy):</source>
        <translation>&amp;Свързване чрез SOCKS5  прокси (прокси по подразбиране):</translation>
    </message>
    <message>
        <source>Proxy &amp;IP:</source>
        <translation>Прокси &amp; АйПи:</translation>
    </message>
    <message>
        <source>&amp;Port:</source>
        <translation>&amp;Порт:</translation>
    </message>
    <message>
        <source>Port of the proxy (e.g. 9050)</source>
        <translation>Порт на прокси сървъра (пр. 9050)</translation>
    </message>
    <message>
        <source>Tor</source>
        <translation>Тор</translation>
    </message>
    <message>
        <source>&amp;Window</source>
        <translation>&amp;Прозорец</translation>
    </message>
    <message>
        <source>Show only a tray icon after minimizing the window.</source>
        <translation>След минимизиране ще е видима само иконата в системния трей.</translation>
    </message>
    <message>
        <source>&amp;Minimize to the tray instead of the taskbar</source>
        <translation>&amp;Минимизиране в системния трей</translation>
    </message>
    <message>
        <source>M&amp;inimize on close</source>
        <translation>М&amp;инимизиране при затваряне</translation>
    </message>
    <message>
        <source>&amp;Display</source>
        <translation>&amp;Интерфейс</translation>
    </message>
    <message>
        <source>User Interface &amp;language:</source>
        <translation>Език:</translation>
    </message>
    <message>
        <source>&amp;Unit to show amounts in:</source>
        <translation>Мерна единица за показваните суми:</translation>
    </message>
    <message>
        <source>Choose the default subdivision unit to show in the interface and when sending coins.</source>
        <translation>Изберете единиците, показвани по подразбиране в интерфейса.</translation>
    </message>
    <message>
        <source>Whether to show coin control features or not.</source>
        <translation>Дали да покаже възможностите за контрол на монетите или не.</translation>
    </message>
    <message>
        <source>&amp;OK</source>
        <translation>ОК</translation>
    </message>
    <message>
        <source>&amp;Cancel</source>
        <translation>Отказ</translation>
    </message>
    <message>
        <source>default</source>
        <translation>подразбиране</translation>
    </message>
    <message>
        <source>none</source>
        <translation>нищо</translation>
    </message>
    <message>
        <source>Confirm options reset</source>
        <translation>Потвърдете опциите за нулиране</translation>
    </message>
    <message>
        <source>Client restart required to activate changes.</source>
        <translation>Изисква се рестартиране на клиента за активиране на извършените промени.</translation>
    </message>
    <message>
<<<<<<< HEAD
        <source>Error</source>
        <translation>Грешка</translation>
=======
        <source>Client will be shut down. Do you want to proceed?</source>
        <translation>Клиентът ще бъде изключен. Искате ли да продължите?</translation>
    </message>
    <message>
        <source>Configuration options</source>
        <translation>Опции за конфигуриране</translation>
    </message>
    <message>
        <source>Error</source>
        <translation>грешка</translation>
>>>>>>> 2f4f2d38
    </message>
    <message>
        <source>This change would require a client restart.</source>
        <translation>Тази промяна изисква рестартиране на клиента Ви.</translation>
    </message>
    <message>
        <source>The supplied proxy address is invalid.</source>
        <translation>Текущият прокси адрес е невалиден.</translation>
    </message>
</context>
<context>
    <name>OverviewPage</name>
    <message>
        <source>Form</source>
        <translation>форма</translation>
    </message>
    <message>
        <source>The displayed information may be out of date. Your wallet automatically synchronizes with the Bitcoin network after a connection is established, but this process has not completed yet.</source>
        <translation>Текущата информация на екрана може да не е актуална. Вашият портфейл ще се синхронизира автоматично с мрежата на Blackcoin, щом поне една връзката с нея се установи; този процес все още не е приключил.</translation>
    </message>
    <message>
        <source>Watch-only:</source>
        <translation>Гледайте само:</translation>
    </message>
    <message>
        <source>Available:</source>
        <translation>На разположение:</translation>
    </message>
    <message>
        <source>Your current spendable balance</source>
        <translation>Текущото Ви разходоносно салдо</translation>
    </message>
    <message>
        <source>Pending:</source>
        <translation>В очакване на:</translation>
    </message>
    <message>
        <source>Immature:</source>
        <translation>Незрялото:</translation>
    </message>
    <message>
        <source>Mined balance that has not yet matured</source>
        <translation>Миниран баланс,който все още не се е развил</translation>
    </message>
    <message>
        <source>Balances</source>
        <translation>баланс</translation>
    </message>
    <message>
        <source>Total:</source>
        <translation>Обща сума:</translation>
    </message>
    <message>
        <source>Your current total balance</source>
        <translation>Текущото Ви общо салдо</translation>
    </message>
    <message>
        <source>Spendable:</source>
        <translation>За харчене:</translation>
    </message>
    <message>
        <source>Recent transactions</source>
        <translation>Последни транзакции</translation>
    </message>
    </context>
<context>
    <name>PaymentServer</name>
    <message>
        <source>Payment request error</source>
        <translation>Възникна грешка по време назаявката за плащане</translation>
    </message>
    <message>
        <source>Cannot start bitcoin: click-to-pay handler</source>
        <translation>Blackcoin не можe да се стартира: click-to-pay handler</translation>
    </message>
    <message>
        <source>URI handling</source>
        <translation>Справяне с URI</translation>
    </message>
    <message>
        <source>Invalid payment address %1</source>
        <translation>Невалиден адрес на плащане %1</translation>
    </message>
    <message>
        <source>Payment request file handling</source>
        <translation>Файл за справяне със заявки</translation>
    </message>
    <message>
        <source>Payment request rejected</source>
        <translation>Заявката за плащане беше отхвърлена</translation>
    </message>
    <message>
        <source>Payment request network doesn't match client network.</source>
        <translation>Мрежата от която се извършва заявката за плащане не съвпада с мрежата на клиента.</translation>
    </message>
    <message>
        <source>Payment request expired.</source>
        <translation>Заявката за плащане е изтекла.</translation>
    </message>
    <message>
        <source>Invalid payment request.</source>
        <translation>Невалидна заявка за плащане.</translation>
    </message>
    <message>
        <source>Requested payment amount of %1 is too small (considered dust).</source>
        <translation>Заявената сума за плащане: %1 е твърде малка (счита се за отпадък)</translation>
    </message>
    <message>
        <source>Refund from %1</source>
        <translation>Възстановяване на сума от %1</translation>
    </message>
    <message>
        <source>Payment request %1 is too large (%2 bytes, allowed %3 bytes).</source>
        <translation>Заявката за плащане %1 е твърде голям (%2 байта, позволени %3 байта).</translation>
    </message>
    <message>
        <source>Error communicating with %1: %2</source>
        <translation>Грешка при комуникацията с %1: %2</translation>
    </message>
    <message>
        <source>Bad response from server %1</source>
        <translation>Възникна проблем при свързването със сървър %1</translation>
    </message>
    <message>
        <source>Network request error</source>
        <translation>Грешка в мрежата по време на заявката</translation>
    </message>
    <message>
        <source>Payment acknowledged</source>
        <translation>Плащането е прието</translation>
    </message>
</context>
<context>
    <name>PeerTableModel</name>
    <message>
        <source>User Agent</source>
        <translation>Потребителски агент</translation>
    </message>
    <message>
<<<<<<< HEAD
=======
        <source>Ping</source>
        <translation>пинг</translation>
    </message>
    <message>
>>>>>>> 2f4f2d38
        <source>Sent</source>
        <translation>Изпратени</translation>
    </message>
    <message>
        <source>Received</source>
        <translation>Получени</translation>
    </message>
</context>
<context>
    <name>QObject</name>
    <message>
        <source>Amount</source>
        <translation>Количество</translation>
    </message>
    <message>
        <source>Enter a Bitcoin address (e.g. %1)</source>
        <translation>Въведете Blackcoin адрес (например: %1)</translation>
    </message>
    <message>
        <source>%1 d</source>
        <translation>%1 ден</translation>
    </message>
    <message>
        <source>%1 h</source>
        <translation>%1 час</translation>
    </message>
    <message>
        <source>%1 m</source>
        <translation>%1 минута</translation>
    </message>
    <message>
        <source>%1 s</source>
        <translation>%1 секунда</translation>
    </message>
    <message>
        <source>None</source>
        <translation>нито един</translation>
    </message>
    <message>
        <source>N/A</source>
        <translation>Несъществуващ</translation>
    </message>
    <message>
        <source>%1 ms</source>
        <translation>%1 милисекунда</translation>
    </message>
    <message>
        <source>%1 and %2</source>
        <translation>%1 и %2</translation>
    </message>
    <message>
        <source>%1 B</source>
        <translation>%1 Байт</translation>
    </message>
    <message>
        <source>%1 KB</source>
        <translation>%1 Килобайт</translation>
    </message>
    <message>
        <source>%1 MB</source>
        <translation>%1 Мегабайт</translation>
    </message>
    <message>
        <source>%1 GB</source>
        <translation>%1 Гигабайт</translation>
    </message>
    <message>
        <source>unknown</source>
        <translation>неизвестен</translation>
    </message>
</context>
<context>
    <name>QObject::QObject</name>
    <message>
        <source>Error: Specified data directory "%1" does not exist.</source>
        <translation>Грешка:Избраната "%1" директория не съществува.</translation>
    </message>
    </context>
<context>
    <name>QRImageWidget</name>
    <message>
        <source>&amp;Save Image...</source>
        <translation>&amp;Запиши изображение...</translation>
    </message>
    <message>
        <source>&amp;Copy Image</source>
        <translation>&amp;Копирай изображение</translation>
    </message>
    <message>
        <source>Save QR Code</source>
        <translation>Запази QR Код</translation>
    </message>
    <message>
        <source>PNG Image (*.png)</source>
        <translation>PNG Изображение (*.png)</translation>
    </message>
</context>
<context>
    <name>RPCConsole</name>
    <message>
        <source>N/A</source>
        <translation>Несъществуващ</translation>
    </message>
    <message>
        <source>Client version</source>
        <translation>Клиентска версия</translation>
    </message>
    <message>
        <source>&amp;Information</source>
        <translation>Данни</translation>
    </message>
    <message>
        <source>Debug window</source>
        <translation>Прозорец за отстраняване на грешки</translation>
    </message>
    <message>
        <source>General</source>
        <translation>Общ</translation>
    </message>
    <message>
        <source>Using BerkeleyDB version</source>
        <translation>Използване на база данни BerkeleyDB </translation>
    </message>
    <message>
        <source>Startup time</source>
        <translation>Време за стартиране</translation>
    </message>
    <message>
        <source>Network</source>
        <translation>мрежа</translation>
    </message>
    <message>
        <source>Name</source>
        <translation>име</translation>
    </message>
    <message>
        <source>Number of connections</source>
        <translation>Брой връзки</translation>
    </message>
    <message>
        <source>Current number of blocks</source>
        <translation>Текущ брой блокове</translation>
    </message>
    <message>
        <source>Received</source>
        <translation>Получени</translation>
    </message>
    <message>
        <source>Sent</source>
        <translation>Изпратени</translation>
    </message>
    <message>
        <source>&amp;Peers</source>
        <translation>&amp;Пиъри</translation>
    </message>
    <message>
        <source>Select a peer to view detailed information.</source>
        <translation>Избери пиър за детайлна информация.</translation>
    </message>
    <message>
        <source>Direction</source>
        <translation>Посока</translation>
    </message>
    <message>
        <source>Version</source>
        <translation>Версия</translation>
    </message>
    <message>
        <source>User Agent</source>
        <translation>Потребителски агент</translation>
    </message>
    <message>
        <source>Services</source>
        <translation>Услуги</translation>
    </message>
    <message>
        <source>Connection Time</source>
        <translation>Продължителност на връзката</translation>
    </message>
    <message>
        <source>Last Send</source>
        <translation>Изпратени за последно</translation>
    </message>
    <message>
        <source>Last Receive</source>
        <translation>Получени за последно</translation>
    </message>
    <message>
        <source>Ping Time</source>
        <translation>Време за отговор</translation>
    </message>
    <message>
        <source>Last block time</source>
        <translation>Време на последния блок</translation>
    </message>
    <message>
        <source>&amp;Open</source>
        <translation>&amp;Отвори</translation>
    </message>
    <message>
        <source>&amp;Console</source>
        <translation>&amp;Конзола</translation>
    </message>
    <message>
        <source>&amp;Network Traffic</source>
        <translation>&amp;Мрежов Трафик</translation>
    </message>
    <message>
        <source>Totals</source>
        <translation>Общо:</translation>
    </message>
    <message>
        <source>In:</source>
        <translation>Входящи:</translation>
    </message>
    <message>
        <source>Out:</source>
        <translation>Изходящи</translation>
    </message>
    <message>
        <source>Debug log file</source>
        <translation>Лог файл,съдържащ грешките</translation>
    </message>
    <message>
        <source>Clear console</source>
        <translation>Изчисти конзолата</translation>
    </message>
    <message>
<<<<<<< HEAD
=======
        <source>default wallet</source>
        <translation>Портфейл по подразбиране</translation>
    </message>
    <message>
>>>>>>> 2f4f2d38
        <source>via %1</source>
        <translation>посредством %1</translation>
    </message>
    <message>
        <source>never</source>
        <translation>Никога</translation>
    </message>
    <message>
        <source>Inbound</source>
        <translation>Входящи</translation>
    </message>
    <message>
        <source>Outbound</source>
        <translation>Изходящи</translation>
    </message>
    <message>
        <source>Yes</source>
        <translation>Да</translation>
    </message>
    <message>
        <source>No</source>
        <translation>Не</translation>
    </message>
    <message>
        <source>Unknown</source>
        <translation>Неизвестен</translation>
    </message>
</context>
<context>
    <name>ReceiveCoinsDialog</name>
    <message>
        <source>&amp;Amount:</source>
        <translation>&amp;Сума</translation>
    </message>
    <message>
        <source>&amp;Label:</source>
        <translation>&amp;Име:</translation>
    </message>
    <message>
        <source>&amp;Message:</source>
        <translation>&amp;Съобщение:</translation>
    </message>
    <message>
        <source>Use this form to request payments. All fields are &lt;b&gt;optional&lt;/b&gt;.</source>
        <translation>Използвате този формуляр за заявяване на плащания. Всички полета са &lt;b&gt;незадължителни&lt;/b&gt;.</translation>
    </message>
    <message>
        <source>An optional amount to request. Leave this empty or zero to not request a specific amount.</source>
        <translation>Незадължително заявяване на сума. Оставете полето празно или нулево, за да не заявите конкретна сума.</translation>
    </message>
    <message>
        <source>Clear all fields of the form.</source>
        <translation>Изчисти всички полета от формуляра.</translation>
    </message>
    <message>
        <source>Clear</source>
        <translation>Изчистване</translation>
    </message>
    <message>
        <source>Requested payments history</source>
        <translation>Изискана история на плащанията</translation>
    </message>
    <message>
        <source>&amp;Request payment</source>
        <translation>&amp;Изискване на плащане</translation>
    </message>
    <message>
        <source>Show</source>
        <translation>Показване</translation>
    </message>
    <message>
        <source>Remove</source>
        <translation>Премахване</translation>
    </message>
    <message>
        <source>Copy label</source>
        <translation>Копиране на етикета</translation>
    </message>
    <message>
        <source>Copy message</source>
        <translation>Копиране на съобщението</translation>
    </message>
    <message>
        <source>Copy amount</source>
        <translation>Копиране на сумата</translation>
    </message>
</context>
<context>
    <name>ReceiveRequestDialog</name>
    <message>
        <source>QR Code</source>
        <translation>QR код</translation>
    </message>
    <message>
        <source>Copy &amp;URI</source>
        <translation>Копиране на &amp;URI</translation>
    </message>
    <message>
        <source>Copy &amp;Address</source>
        <translation>&amp;Копирай адрес</translation>
    </message>
    <message>
        <source>&amp;Save Image...</source>
        <translation>&amp;Запиши изображение...</translation>
    </message>
    <message>
        <source>Request payment to %1</source>
        <translation>Изискване на плащане от %1</translation>
    </message>
    <message>
        <source>Payment information</source>
        <translation>Данни за плащането</translation>
    </message>
    <message>
        <source>Address</source>
        <translation>Адрес</translation>
    </message>
    <message>
        <source>Amount</source>
        <translation>Количество</translation>
    </message>
    <message>
        <source>Label</source>
        <translation>Етикет</translation>
    </message>
    <message>
        <source>Message</source>
        <translation>Съобщение</translation>
    </message>
    <message>
        <source>Wallet</source>
        <translation>портфейл</translation>
    </message>
    <message>
        <source>Error encoding URI into QR Code.</source>
        <translation>Грешка при създаването на QR Code от URI.</translation>
    </message>
</context>
<context>
    <name>RecentRequestsTableModel</name>
    <message>
        <source>Date</source>
        <translation>Дата</translation>
    </message>
    <message>
        <source>Label</source>
        <translation>Етикет</translation>
    </message>
    <message>
        <source>Message</source>
        <translation>Съобщение</translation>
    </message>
    <message>
        <source>(no label)</source>
        <translation>(без етикет)</translation>
    </message>
    <message>
        <source>(no message)</source>
        <translation>(без съобщение)</translation>
    </message>
    </context>
<context>
    <name>SendCoinsDialog</name>
    <message>
        <source>Send Coins</source>
        <translation>Изпращане</translation>
    </message>
    <message>
        <source>Coin Control Features</source>
        <translation>Настройки за контрол на монетите</translation>
    </message>
    <message>
        <source>automatically selected</source>
        <translation>астоматично избран</translation>
    </message>
    <message>
        <source>Insufficient funds!</source>
        <translation>Нямате достатъчно налични пари!</translation>
    </message>
    <message>
        <source>Quantity:</source>
        <translation>Количество:</translation>
    </message>
    <message>
        <source>Bytes:</source>
        <translation>Байтове:</translation>
    </message>
    <message>
        <source>Amount:</source>
        <translation>Количество:</translation>
    </message>
    <message>
        <source>Fee:</source>
        <translation>Такса:</translation>
    </message>
    <message>
        <source>After Fee:</source>
        <translation>След такса:</translation>
    </message>
    <message>
        <source>Change:</source>
        <translation>Промяна:</translation>
    </message>
    <message>
        <source>If this is activated, but the change address is empty or invalid, change will be sent to a newly generated address.</source>
        <translation>Ако тази опция е активирана,но адресът на промяна е празен или невалиден,промяната ще бъде изпратена на новосъздаден адрес.</translation>
    </message>
    <message>
        <source>Transaction Fee:</source>
        <translation>Такса за транзакцията:</translation>
    </message>
    <message>
        <source>Choose...</source>
        <translation>Избери...</translation>
    </message>
    <message>
        <source>per kilobyte</source>
        <translation>за килобайт</translation>
    </message>
    <message>
        <source>Hide</source>
        <translation>Скрий</translation>
    </message>
    <message>
        <source>Recommended:</source>
        <translation>Препоръчителна:</translation>
    </message>
    <message>
        <source>Custom:</source>
        <translation>По избор:</translation>
    </message>
    <message>
        <source>Send to multiple recipients at once</source>
        <translation>Изпращане към повече от един получател</translation>
    </message>
    <message>
        <source>Add &amp;Recipient</source>
        <translation>Добави &amp;получател</translation>
    </message>
    <message>
        <source>Clear all fields of the form.</source>
        <translation>Изчисти всички полета от формуляра.</translation>
    </message>
    <message>
        <source>Dust:</source>
        <translation>прах:</translation>
    </message>
    <message>
        <source>Clear &amp;All</source>
        <translation>&amp;Изчисти</translation>
    </message>
    <message>
        <source>Balance:</source>
        <translation>Баланс:</translation>
    </message>
    <message>
        <source>Confirm the send action</source>
        <translation>Потвърдете изпращането</translation>
    </message>
    <message>
        <source>S&amp;end</source>
        <translation>И&amp;зпрати</translation>
    </message>
    <message>
        <source>Copy quantity</source>
        <translation>Копиране на количеството</translation>
    </message>
    <message>
        <source>Copy amount</source>
        <translation>Копиране на сумата</translation>
    </message>
    <message>
        <source>Copy fee</source>
        <translation>Копирай такса</translation>
    </message>
    <message>
        <source>Copy after fee</source>
        <translation>Копирайте след такса</translation>
    </message>
    <message>
        <source>Copy bytes</source>
        <translation>Копиране на байтовете</translation>
    </message>
    <message>
        <source>Copy dust</source>
        <translation>Копирай прахта:</translation>
    </message>
    <message>
        <source>Copy change</source>
        <translation>Промяна на копирането</translation>
    </message>
    <message>
        <source>Are you sure you want to send?</source>
        <translation>Наистина ли искате да изпратите?</translation>
    </message>
    <message>
        <source>or</source>
        <translation>или</translation>
    </message>
    <message>
        <source>Transaction fee</source>
        <translation>Такса</translation>
    </message>
    <message>
        <source>Confirm send coins</source>
        <translation>Потвърждаване</translation>
    </message>
    <message>
        <source>The amount to pay must be larger than 0.</source>
        <translation>Сумата трябва да е по-голяма от 0.</translation>
    </message>
    <message>
        <source>The amount exceeds your balance.</source>
        <translation>Сумата надвишава текущия баланс</translation>
    </message>
    <message>
        <source>The total exceeds your balance when the %1 transaction fee is included.</source>
        <translation>Сумата при добавяне на данък добавена стойност по %1 транзакцията надвишава сумата по вашата сметка.</translation>
    </message>
    <message>
        <source>Transaction creation failed!</source>
        <translation>Грешка при създаването на транзакция!</translation>
    </message>
    <message>
        <source>Payment request expired.</source>
        <translation>Заявката за плащане е изтекла.</translation>
    </message>
    <message>
        <source>Warning: Invalid Bitcoin address</source>
        <translation>Внимание: Невалиден Blackcoin адрес</translation>
    </message>
    <message>
        <source>Warning: Unknown change address</source>
        <translation>Внимание:Неизвестен адрес за промяна</translation>
    </message>
    <message>
        <source>(no label)</source>
        <translation>(без етикет)</translation>
    </message>
</context>
<context>
    <name>SendCoinsEntry</name>
    <message>
        <source>A&amp;mount:</source>
        <translation>С&amp;ума:</translation>
    </message>
    <message>
        <source>Pay &amp;To:</source>
        <translation>Плати &amp;На:</translation>
    </message>
    <message>
        <source>&amp;Label:</source>
        <translation>&amp;Име:</translation>
    </message>
    <message>
        <source>Choose previously used address</source>
        <translation>Изберете използван преди адрес</translation>
    </message>
    <message>
        <source>This is a normal payment.</source>
        <translation>Това е нормално плащане.</translation>
    </message>
    <message>
        <source>Alt+A</source>
        <translation>Alt+A</translation>
    </message>
    <message>
        <source>Paste address from clipboard</source>
        <translation>Вмъкни от клипборда</translation>
    </message>
    <message>
        <source>Alt+P</source>
        <translation>Alt+P</translation>
    </message>
    <message>
        <source>Remove this entry</source>
        <translation>Премахване на този запис</translation>
    </message>
    <message>
        <source>Message:</source>
        <translation>Съобщение:</translation>
    </message>
    <message>
        <source>Pay To:</source>
        <translation>Плащане на:</translation>
    </message>
    <message>
        <source>Memo:</source>
        <translation>Бележка:</translation>
    </message>
    <message>
        <source>Enter a label for this address to add it to your address book</source>
        <translation>Въведете име за този адрес, за да го добавите в списъка с адреси</translation>
    </message>
</context>
<context>
    <name>SendConfirmationDialog</name>
    <message>
        <source>Yes</source>
        <translation>Да</translation>
    </message>
</context>
<context>
    <name>ShutdownWindow</name>
    <message>
        <source>Do not shut down the computer until this window disappears.</source>
        <translation>Не изключвайте компютъра докато този прозорец не изчезне.</translation>
    </message>
</context>
<context>
    <name>SignVerifyMessageDialog</name>
    <message>
        <source>Signatures - Sign / Verify a Message</source>
        <translation>Подпиши / Провери съобщение</translation>
    </message>
    <message>
        <source>&amp;Sign Message</source>
        <translation>&amp;Подпиши</translation>
    </message>
    <message>
        <source>Choose previously used address</source>
        <translation>Изберете използван преди адрес</translation>
    </message>
    <message>
        <source>Alt+A</source>
        <translation>Alt+A</translation>
    </message>
    <message>
        <source>Paste address from clipboard</source>
        <translation>Вмъкни от клипборда</translation>
    </message>
    <message>
        <source>Alt+P</source>
        <translation>Alt+P</translation>
    </message>
    <message>
        <source>Enter the message you want to sign here</source>
        <translation>Въведете съобщението тук</translation>
    </message>
    <message>
        <source>Signature</source>
        <translation>Подпис</translation>
    </message>
    <message>
        <source>Copy the current signature to the system clipboard</source>
        <translation>Копиране на текущия подпис</translation>
    </message>
    <message>
        <source>Sign the message to prove you own this Bitcoin address</source>
        <translation>Подпишете съобщение като доказателство, че притежавате определен адрес</translation>
    </message>
    <message>
        <source>Sign &amp;Message</source>
        <translation>Подпиши &amp;съобщение</translation>
    </message>
    <message>
        <source>Clear &amp;All</source>
        <translation>&amp;Изчисти</translation>
    </message>
    <message>
        <source>&amp;Verify Message</source>
        <translation>&amp;Провери</translation>
    </message>
    <message>
        <source>Verify the message to ensure it was signed with the specified Bitcoin address</source>
        <translation>Проверете съобщение, за да сте сигурни че е подписано с определен Blackcoin адрес</translation>
    </message>
    <message>
        <source>Verify &amp;Message</source>
        <translation>Потвърди &amp;съобщението</translation>
    </message>
    <message>
        <source>Click "Sign Message" to generate signature</source>
        <translation>Натиснете "Подписване на съобщение" за да създадете подпис</translation>
    </message>
    <message>
        <source>The entered address is invalid.</source>
        <translation>Въведеният адрес е невалиден.</translation>
    </message>
    <message>
        <source>Please check the address and try again.</source>
        <translation>Моля проверете адреса и опитайте отново.</translation>
    </message>
    <message>
        <source>The entered address does not refer to a key.</source>
        <translation>Въведеният адрес не може да се съпостави с валиден ключ.</translation>
    </message>
    <message>
        <source>Wallet unlock was cancelled.</source>
        <translation>Отключването на портфейла беше отменено.</translation>
    </message>
    <message>
        <source>Private key for the entered address is not available.</source>
        <translation>Не е наличен частен ключ за въведеният адрес.</translation>
    </message>
    <message>
        <source>Message signing failed.</source>
        <translation>Подписването на съобщение беше неуспешно.</translation>
    </message>
    <message>
        <source>Message signed.</source>
        <translation>Съобщението е подписано.</translation>
    </message>
    <message>
        <source>The signature could not be decoded.</source>
        <translation>Подписът не може да бъде декодиран.</translation>
    </message>
    <message>
        <source>Please check the signature and try again.</source>
        <translation>Проверете подписа и опитайте отново.</translation>
    </message>
    <message>
        <source>The signature did not match the message digest.</source>
        <translation>Подписът не отговаря на комбинацията от съобщение и адрес.</translation>
    </message>
    <message>
        <source>Message verification failed.</source>
        <translation>Проверката на съобщението беше неуспешна.</translation>
    </message>
    <message>
        <source>Message verified.</source>
        <translation>Съобщението е потвърдено.</translation>
    </message>
</context>
<context>
    <name>SplashScreen</name>
    <message>
        <source>[testnet]</source>
        <translation>[testnet]</translation>
    </message>
</context>
<context>
    <name>TrafficGraphWidget</name>
    <message>
        <source>KB/s</source>
        <translation>Килобайта в секунда</translation>
    </message>
</context>
<context>
    <name>TransactionDesc</name>
    <message>
        <source>Open until %1</source>
        <translation>Подлежи на промяна до %1</translation>
    </message>
    <message>
        <source>%1/unconfirmed</source>
        <translation>%1/непотвърдени</translation>
    </message>
    <message>
        <source>%1 confirmations</source>
        <translation>включена в %1 блока</translation>
    </message>
    <message>
        <source>Status</source>
        <translation>Статус</translation>
    </message>
    <message>
        <source>Date</source>
        <translation>Дата</translation>
    </message>
    <message>
        <source>Source</source>
        <translation>източник</translation>
    </message>
    <message>
        <source>Generated</source>
        <translation>Генериран</translation>
    </message>
    <message>
        <source>From</source>
        <translation>от</translation>
    </message>
    <message>
        <source>unknown</source>
        <translation>неизвестен</translation>
    </message>
    <message>
        <source>To</source>
        <translation>към</translation>
    </message>
    <message>
        <source>own address</source>
        <translation>собствен адрес</translation>
    </message>
    <message>
        <source>watch-only</source>
        <translation>само гледане</translation>
    </message>
    <message>
        <source>label</source>
        <translation>име</translation>
    </message>
    <message>
        <source>Credit</source>
        <translation>кредит</translation>
    </message>
    <message>
        <source>not accepted</source>
        <translation>не е приет</translation>
    </message>
    <message>
        <source>Debit</source>
        <translation>Дебит</translation>
    </message>
    <message>
        <source>Total debit</source>
        <translation>Общ дълг</translation>
    </message>
    <message>
        <source>Total credit</source>
        <translation>Общ дълг</translation>
    </message>
    <message>
        <source>Transaction fee</source>
        <translation>Такса</translation>
    </message>
    <message>
        <source>Net amount</source>
        <translation>Нетна сума</translation>
    </message>
    <message>
        <source>Message</source>
        <translation>Съобщение</translation>
    </message>
    <message>
        <source>Comment</source>
        <translation>Коментар</translation>
    </message>
    <message>
        <source>Transaction ID</source>
        <translation>ID</translation>
    </message>
    <message>
        <source>Merchant</source>
        <translation>Търговец</translation>
    </message>
    <message>
        <source>Generated coins must mature %1 blocks before they can be spent. When you generated this block, it was broadcast to the network to be added to the block chain. If it fails to get into the chain, its state will change to "not accepted" and it won't be spendable. This may occasionally happen if another node generates a block within a few seconds of yours.</source>
        <translation>Генерираните монети трябва да отлежат %1 блока преди да могат да бъдат похарчени. Когато генерираш блока, той се разпространява в мрежата, за да се добави в блок-веригата. Ако не успее да се добави във веригата, неговия статус  ще се стане "неприет" и няма да може да се похарчи. Това е възможно да се случи случайно, ако друг възел генерира блок няколко секунди след твоя.</translation>
    </message>
    <message>
        <source>Debug information</source>
        <translation>Информация за грешките</translation>
    </message>
    <message>
        <source>Transaction</source>
        <translation>Транзакция</translation>
    </message>
    <message>
        <source>Amount</source>
        <translation>Количество</translation>
    </message>
    <message>
        <source>true</source>
        <translation>true</translation>
    </message>
    <message>
        <source>false</source>
        <translation>false</translation>
    </message>
</context>
<context>
    <name>TransactionDescDialog</name>
    <message>
        <source>This pane shows a detailed description of the transaction</source>
        <translation>Описание на транзакцията</translation>
    </message>
    </context>
<context>
    <name>TransactionTableModel</name>
    <message>
        <source>Date</source>
        <translation>Дата</translation>
    </message>
    <message>
        <source>Type</source>
        <translation>Тип</translation>
    </message>
    <message>
        <source>Label</source>
        <translation>Етикет</translation>
    </message>
    <message>
        <source>Open until %1</source>
        <translation>Подлежи на промяна до %1</translation>
    </message>
    <message>
        <source>Unconfirmed</source>
        <translation>Непотвърдено</translation>
    </message>
    <message>
        <source>Confirming (%1 of %2 recommended confirmations)</source>
        <translation>Потвърждаване (%1 от %2 препоръчвани потвърждения)</translation>
    </message>
    <message>
        <source>Confirmed (%1 confirmations)</source>
        <translation>Потвърдени (%1 потвърждения)</translation>
    </message>
    <message>
        <source>Conflicted</source>
        <translation>Конфликтно</translation>
    </message>
    <message>
        <source>Immature (%1 confirmations, will be available after %2)</source>
        <translation>Неплатим (%1 потвърждения, ще бъде платим след %2)</translation>
    </message>
    <message>
        <source>Generated but not accepted</source>
        <translation>Генерирана, но отхвърлена от мрежата</translation>
    </message>
    <message>
        <source>Received with</source>
        <translation>Получени</translation>
    </message>
    <message>
        <source>Received from</source>
        <translation>Получен от</translation>
    </message>
    <message>
        <source>Sent to</source>
        <translation>Изпратени на</translation>
    </message>
    <message>
        <source>Payment to yourself</source>
        <translation>Плащане към себе си</translation>
    </message>
    <message>
        <source>Mined</source>
        <translation>Емитирани</translation>
    </message>
    <message>
        <source>watch-only</source>
        <translation>само гледане</translation>
    </message>
    <message>
        <source>(n/a)</source>
        <translation>(n/a)</translation>
    </message>
    <message>
        <source>(no label)</source>
        <translation>(без етикет)</translation>
    </message>
    <message>
        <source>Transaction status. Hover over this field to show number of confirmations.</source>
        <translation>Състояние на транзакцията. Задръжте върху това поле за брой потвърждения.</translation>
    </message>
    <message>
        <source>Date and time that the transaction was received.</source>
        <translation>Дата и час на получаване на транзакцията.</translation>
    </message>
    <message>
        <source>Type of transaction.</source>
        <translation>Вид транзакция.</translation>
    </message>
    <message>
        <source>Amount removed from or added to balance.</source>
        <translation>Сума извадена или добавена към баланса.</translation>
    </message>
</context>
<context>
    <name>TransactionView</name>
    <message>
        <source>All</source>
        <translation>Всички</translation>
    </message>
    <message>
        <source>Today</source>
        <translation>Днес</translation>
    </message>
    <message>
        <source>This week</source>
        <translation>Тази седмица</translation>
    </message>
    <message>
        <source>This month</source>
        <translation>Този месец</translation>
    </message>
    <message>
        <source>Last month</source>
        <translation>Предния месец</translation>
    </message>
    <message>
        <source>This year</source>
        <translation>Тази година</translation>
    </message>
    <message>
        <source>Range...</source>
        <translation>От - до...</translation>
    </message>
    <message>
        <source>Received with</source>
        <translation>Получени</translation>
    </message>
    <message>
        <source>Sent to</source>
        <translation>Изпратени на</translation>
    </message>
    <message>
        <source>To yourself</source>
        <translation>Собствени</translation>
    </message>
    <message>
        <source>Mined</source>
        <translation>Емитирани</translation>
    </message>
    <message>
        <source>Other</source>
        <translation>Други</translation>
    </message>
    <message>
        <source>Min amount</source>
        <translation>Минимална сума</translation>
    </message>
    <message>
        <source>Copy address</source>
        <translation>Копирайте адреса</translation>
    </message>
    <message>
        <source>Copy label</source>
        <translation>Копиране на етикета</translation>
    </message>
    <message>
        <source>Copy amount</source>
        <translation>Копиране на сумата</translation>
    </message>
    <message>
        <source>Copy transaction ID</source>
        <translation>Копиране на ID на транзакцията</translation>
    </message>
    <message>
        <source>Edit label</source>
        <translation>Редактирай име</translation>
    </message>
    <message>
        <source>Show transaction details</source>
        <translation>Подробности за транзакцията</translation>
    </message>
    <message>
        <source>Export Transaction History</source>
        <translation>Изнасяне историята на транзакциите</translation>
    </message>
    <message>
        <source>Comma separated file (*.csv)</source>
        <translation>Comma separated file (*.csv)</translation>
    </message>
    <message>
        <source>Confirmed</source>
        <translation>Потвърдено</translation>
    </message>
    <message>
        <source>Watch-only</source>
        <translation>само гледане</translation>
    </message>
    <message>
        <source>Date</source>
        <translation>Дата</translation>
    </message>
    <message>
        <source>Type</source>
        <translation>Тип</translation>
    </message>
    <message>
        <source>Label</source>
        <translation>Етикет</translation>
    </message>
    <message>
        <source>Address</source>
        <translation>Адрес</translation>
    </message>
    <message>
        <source>ID</source>
        <translation>ИД</translation>
    </message>
    <message>
        <source>Exporting Failed</source>
        <translation>Изнасянето се провали</translation>
    </message>
    <message>
        <source>Exporting Successful</source>
        <translation>Изнасянето е успешна</translation>
    </message>
    <message>
        <source>The transaction history was successfully saved to %1.</source>
        <translation>Историята с транзакциите беше успешно запазена в %1.</translation>
    </message>
    <message>
        <source>Range:</source>
        <translation>От:</translation>
    </message>
    <message>
        <source>to</source>
        <translation>до</translation>
    </message>
</context>
<context>
    <name>UnitDisplayStatusBarControl</name>
    </context>
<context>
    <name>WalletFrame</name>
    <message>
        <source>No wallet has been loaded.</source>
        <translation>Няма зареден портфейл.</translation>
    </message>
</context>
<context>
    <name>WalletModel</name>
    <message>
        <source>Send Coins</source>
        <translation>Изпращане</translation>
    </message>
    </context>
<context>
    <name>WalletView</name>
    <message>
        <source>&amp;Export</source>
        <translation>Изнеси</translation>
    </message>
    <message>
        <source>Export the data in the current tab to a file</source>
        <translation>Изнеси данните в избрания раздел към файл</translation>
    </message>
    <message>
        <source>Backup Wallet</source>
        <translation>Запазване на портфейла</translation>
    </message>
    <message>
        <source>Wallet Data (*.dat)</source>
        <translation>Информация за портфейла (*.dat)</translation>
    </message>
    <message>
        <source>Backup Failed</source>
        <translation>Неуспешно запазване на портфейла</translation>
    </message>
    <message>
        <source>There was an error trying to save the wallet data to %1.</source>
        <translation>Възникна грешка при запазването на информацията за портфейла в %1.</translation>
    </message>
    <message>
        <source>Backup Successful</source>
        <translation>Успешно запазване на портфейла</translation>
    </message>
    <message>
        <source>The wallet data was successfully saved to %1.</source>
        <translation>Информацията за портфейла беше успешно запазена в %1.</translation>
    </message>
    </context>
<context>
    <name>bitcoin-core</name>
    <message>
        <source>Bitcoin Core</source>
        <translation>Blackcoin More</translation>
    </message>
    <message>
<<<<<<< HEAD
        <source>&lt;category&gt; can be:</source>
        <translation>&lt;category&gt; може да бъде:</translation>
    </message>
    <message>
        <source>Accept connections from outside (default: 1 if no -proxy or -connect)</source>
        <translation>Приемайте връзки отвън.(по подразбиране:1 в противен случай -proxy или -connect)</translation>
    </message>
    <message>
        <source>Connection options:</source>
        <translation>Настройки на връзката:</translation>
    </message>
    <message>
=======
>>>>>>> 2f4f2d38
        <source>Do you want to rebuild the block database now?</source>
        <translation>Желаете ли да пресъздадете базата данни с блокове сега?</translation>
    </message>
    <message>
        <source>Error initializing block database</source>
        <translation>Грешка в пускането на базата данни с блокове</translation>
    </message>
    <message>
        <source>Error: Disk space is low!</source>
        <translation>Грешка: мястото на диска е малко!</translation>
    </message>
    <message>
        <source>Failed to listen on any port. Use -listen=0 if you want this.</source>
        <translation>Провалено "слушане" на всеки порт. Използвайте -listen=0 ако искате това.</translation>
    </message>
    <message>
        <source>Importing...</source>
        <translation>Внасяне...</translation>
    </message>
    <message>
        <source>Verifying blocks...</source>
        <translation>Проверка на блоковете...</translation>
    </message>
    <message>
<<<<<<< HEAD
        <source>Wallet options:</source>
        <translation>Настройки на портфейла:</translation>
    </message>
    <message>
        <source>Connect through SOCKS5 proxy</source>
        <translation>Свързване чрез SOCKS5  прокси</translation>
    </message>
    <message>
=======
>>>>>>> 2f4f2d38
        <source>Information</source>
        <translation>Информация</translation>
    </message>
    <message>
        <source>This is experimental software.</source>
        <translation>Това е експериментален софтуер.</translation>
    </message>
    <message>
        <source>Transaction amount too small</source>
        <translation>Сумата на транзакцията е твърде малка</translation>
    </message>
    <message>
        <source>Transaction too large</source>
        <translation>Транзакцията е твърде голяма</translation>
    </message>
    <message>
        <source>Warning</source>
        <translation>Внимание</translation>
    </message>
    <message>
        <source>Starting network threads...</source>
        <translation>Стартиране на мрежовите нишки...</translation>
    </message>
    <message>
<<<<<<< HEAD
        <source>Specify configuration file (default: %s)</source>
        <translation>Назовете конфигурационен файл(по подразбиране %s)</translation>
=======
        <source>The wallet will avoid paying less than the minimum relay fee.</source>
        <translation>Портфейлът няма да плаша по-малко от миналата такса за препредаване.</translation>
    </message>
    <message>
        <source>This is the minimum transaction fee you pay on every transaction.</source>
        <translation>Това е минималната такса за транзакция, която плащате за всяка транзакция.</translation>
    </message>
    <message>
        <source>This is the transaction fee you will pay if you send a transaction.</source>
        <translation>Това е таксата за транзакцията която ще платите ако изпратите транзакция.</translation>
>>>>>>> 2f4f2d38
    </message>
    <message>
        <source>Transaction amounts must not be negative</source>
        <translation>Сумите на транзакциите не могат да бъдат отрицателни</translation>
    </message>
    <message>
        <source>Transaction must have at least one recipient</source>
        <translation>Транзакцията трябва да има поне един получател.</translation>
    </message>
    <message>
        <source>Starting network threads...</source>
        <translation>Стартиране на мрежовите нишки...</translation>
    </message>
    <message>
        <source>The wallet will avoid paying less than the minimum relay fee.</source>
        <translation>Портфейлът няма да плаша по-малко от миналата такса за препредаване.</translation>
    </message>
    <message>
        <source>This is the minimum transaction fee you pay on every transaction.</source>
        <translation>Това е минималната такса за транзакция, която плащате за всяка транзакция.</translation>
    </message>
    <message>
        <source>This is the transaction fee you will pay if you send a transaction.</source>
        <translation>Това е таксата за транзакцията която ще платите ако изпратите транзакция.</translation>
    </message>
    <message>
        <source>Transaction amounts must not be negative</source>
        <translation>Сумите на транзакциите не могат да бъдат отрицателни</translation>
    </message>
    <message>
        <source>Transaction must have at least one recipient</source>
        <translation>Транзакцията трябва да има поне един получател.</translation>
    </message>
    <message>
        <source>Insufficient funds</source>
        <translation>Недостатъчно средства</translation>
    </message>
    <message>
        <source>Loading block index...</source>
        <translation>Зареждане на блок индекса...</translation>
    </message>
    <message>
        <source>Loading wallet...</source>
        <translation>Зареждане на портфейла...</translation>
    </message>
    <message>
        <source>Cannot downgrade wallet</source>
        <translation>Портфейлът не може да се понижи.</translation>
    </message>
    <message>
        <source>Rescanning...</source>
        <translation>Преразглеждане на последовтелността от блокове...</translation>
    </message>
    <message>
        <source>Done loading</source>
        <translation>Зареждането е завършено</translation>
    </message>
    <message>
        <source>Error</source>
        <translation>грешка</translation>
    </message>
</context>
</TS><|MERGE_RESOLUTION|>--- conflicted
+++ resolved
@@ -47,19 +47,11 @@
     </message>
     <message>
         <source>Choose the address to send coins to</source>
-<<<<<<< HEAD
-        <translation>Изберете адрес, на който ще изпращате монети</translation>
-    </message>
-    <message>
-        <source>Choose the address to receive coins with</source>
-        <translation>Изберете адрес за получаване на монети</translation>
-=======
         <translation>Избери адреса на който да пратиш монети</translation>
     </message>
     <message>
         <source>Choose the address to receive coins with</source>
         <translation>Избери адреса на който да получиш монети</translation>
->>>>>>> 2f4f2d38
     </message>
     <message>
         <source>C&amp;hoose</source>
@@ -71,11 +63,7 @@
     </message>
     <message>
         <source>Receiving addresses</source>
-<<<<<<< HEAD
-        <translation>Получаване на адреси</translation>
-=======
         <translation>Адрес за получаване</translation>
->>>>>>> 2f4f2d38
     </message>
     <message>
         <source>These are your Bitcoin addresses for sending payments. Always check the amount and the receiving address before sending coins.</source>
@@ -83,11 +71,7 @@
     </message>
     <message>
         <source>These are your Bitcoin addresses for receiving payments. It is recommended to use a new receiving address for each transaction.</source>
-<<<<<<< HEAD
-        <translation>Това са Вашите Blackcoin адреси,благодарение на които ще получавате плащания.Препоръчително е да използвате нови адреси за получаване на всяка транзакция.</translation>
-=======
         <translation>Това са вашите Биткойн адреси за получаване на монети. Препоръчително е да ползвате нов адрес на всяка транзакция.</translation>
->>>>>>> 2f4f2d38
     </message>
     <message>
         <source>&amp;Copy Address</source>
@@ -356,13 +340,10 @@
     <message>
         <source>Click to enable network activity again.</source>
         <translation>Натиснете за повторно активиране на мрежата.</translation>
-<<<<<<< HEAD
-=======
     </message>
     <message>
         <source>Syncing Headers (%1%)...</source>
         <translation>Синхронизиране на хедъри (%1%)</translation>
->>>>>>> 2f4f2d38
     </message>
     <message>
         <source>Reindexing blocks on disk...</source>
@@ -903,13 +884,10 @@
         <translation>IP адрес на прокси (напр. за IPv4: 127.0.0.1 / за IPv6: ::1)</translation>
     </message>
     <message>
-<<<<<<< HEAD
-=======
         <source>Open Configuration File</source>
         <translation>Отворете конфигурационния файл</translation>
     </message>
     <message>
->>>>>>> 2f4f2d38
         <source>Reset all client options to default.</source>
         <translation>Възстановете всички настройки по подразбиране.</translation>
     </message>
@@ -1042,10 +1020,6 @@
         <translation>Изисква се рестартиране на клиента за активиране на извършените промени.</translation>
     </message>
     <message>
-<<<<<<< HEAD
-        <source>Error</source>
-        <translation>Грешка</translation>
-=======
         <source>Client will be shut down. Do you want to proceed?</source>
         <translation>Клиентът ще бъде изключен. Искате ли да продължите?</translation>
     </message>
@@ -1056,7 +1030,6 @@
     <message>
         <source>Error</source>
         <translation>грешка</translation>
->>>>>>> 2f4f2d38
     </message>
     <message>
         <source>This change would require a client restart.</source>
@@ -1196,13 +1169,10 @@
         <translation>Потребителски агент</translation>
     </message>
     <message>
-<<<<<<< HEAD
-=======
         <source>Ping</source>
         <translation>пинг</translation>
     </message>
     <message>
->>>>>>> 2f4f2d38
         <source>Sent</source>
         <translation>Изпратени</translation>
     </message>
@@ -1431,13 +1401,10 @@
         <translation>Изчисти конзолата</translation>
     </message>
     <message>
-<<<<<<< HEAD
-=======
         <source>default wallet</source>
         <translation>Портфейл по подразбиране</translation>
     </message>
     <message>
->>>>>>> 2f4f2d38
         <source>via %1</source>
         <translation>посредством %1</translation>
     </message>
@@ -2391,21 +2358,6 @@
         <translation>Blackcoin More</translation>
     </message>
     <message>
-<<<<<<< HEAD
-        <source>&lt;category&gt; can be:</source>
-        <translation>&lt;category&gt; може да бъде:</translation>
-    </message>
-    <message>
-        <source>Accept connections from outside (default: 1 if no -proxy or -connect)</source>
-        <translation>Приемайте връзки отвън.(по подразбиране:1 в противен случай -proxy или -connect)</translation>
-    </message>
-    <message>
-        <source>Connection options:</source>
-        <translation>Настройки на връзката:</translation>
-    </message>
-    <message>
-=======
->>>>>>> 2f4f2d38
         <source>Do you want to rebuild the block database now?</source>
         <translation>Желаете ли да пресъздадете базата данни с блокове сега?</translation>
     </message>
@@ -2430,17 +2382,6 @@
         <translation>Проверка на блоковете...</translation>
     </message>
     <message>
-<<<<<<< HEAD
-        <source>Wallet options:</source>
-        <translation>Настройки на портфейла:</translation>
-    </message>
-    <message>
-        <source>Connect through SOCKS5 proxy</source>
-        <translation>Свързване чрез SOCKS5  прокси</translation>
-    </message>
-    <message>
-=======
->>>>>>> 2f4f2d38
         <source>Information</source>
         <translation>Информация</translation>
     </message>
@@ -2465,10 +2406,6 @@
         <translation>Стартиране на мрежовите нишки...</translation>
     </message>
     <message>
-<<<<<<< HEAD
-        <source>Specify configuration file (default: %s)</source>
-        <translation>Назовете конфигурационен файл(по подразбиране %s)</translation>
-=======
         <source>The wallet will avoid paying less than the minimum relay fee.</source>
         <translation>Портфейлът няма да плаша по-малко от миналата такса за препредаване.</translation>
     </message>
@@ -2479,7 +2416,6 @@
     <message>
         <source>This is the transaction fee you will pay if you send a transaction.</source>
         <translation>Това е таксата за транзакцията която ще платите ако изпратите транзакция.</translation>
->>>>>>> 2f4f2d38
     </message>
     <message>
         <source>Transaction amounts must not be negative</source>
@@ -2490,30 +2426,6 @@
         <translation>Транзакцията трябва да има поне един получател.</translation>
     </message>
     <message>
-        <source>Starting network threads...</source>
-        <translation>Стартиране на мрежовите нишки...</translation>
-    </message>
-    <message>
-        <source>The wallet will avoid paying less than the minimum relay fee.</source>
-        <translation>Портфейлът няма да плаша по-малко от миналата такса за препредаване.</translation>
-    </message>
-    <message>
-        <source>This is the minimum transaction fee you pay on every transaction.</source>
-        <translation>Това е минималната такса за транзакция, която плащате за всяка транзакция.</translation>
-    </message>
-    <message>
-        <source>This is the transaction fee you will pay if you send a transaction.</source>
-        <translation>Това е таксата за транзакцията която ще платите ако изпратите транзакция.</translation>
-    </message>
-    <message>
-        <source>Transaction amounts must not be negative</source>
-        <translation>Сумите на транзакциите не могат да бъдат отрицателни</translation>
-    </message>
-    <message>
-        <source>Transaction must have at least one recipient</source>
-        <translation>Транзакцията трябва да има поне един получател.</translation>
-    </message>
-    <message>
         <source>Insufficient funds</source>
         <translation>Недостатъчно средства</translation>
     </message>
