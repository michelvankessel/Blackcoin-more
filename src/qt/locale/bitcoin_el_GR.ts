--- conflicted
+++ resolved
@@ -188,13 +188,6 @@
         <translation>Πορτοφόλι κρυπτογραφήθηκε</translation>
     </message>
     <message>
-<<<<<<< HEAD
-        <source>%1 will close now to finish the encryption process. Remember that encrypting your wallet cannot fully protect your bitcoins from being stolen by malware infecting your computer.</source>
-        <translation>%1 θα κλείσει τώρα για να τελειώσει η διαδικασία κρυπτογράφησης. Να θυμάστε ότι κρυπτογραφόντας το πορτοφόλι σας δεν μπορείτε να προστατεύσετε πλήρως τα blackcoin σας απο κλοπή μέσω malware που μπορεί να προσβάλει τον υπολογιστή σας.</translation>
-    </message>
-    <message>
-=======
->>>>>>> 8b676984
         <source>IMPORTANT: Any previous backups you have made of your wallet file should be replaced with the newly generated, encrypted wallet file. For security reasons, previous backups of the unencrypted wallet file will become useless as soon as you start using the new, encrypted wallet.</source>
         <translation>ΣΗΜΑΝΤΙΚΟ: Τα προηγούμενα αντίγραφα ασφαλείας που έχετε κάνει από το αρχείο του πορτοφόλιου σας θα πρέπει να αντικατασταθουν με το νέο που δημιουργείται, κρυπτογραφημένο αρχείο πορτοφόλιου. Για λόγους ασφαλείας, τα προηγούμενα αντίγραφα ασφαλείας του μη κρυπτογραφημένου αρχείου πορτοφόλιου θα καταστουν άχρηστα μόλις αρχίσετε να χρησιμοποιείτε το νέο κρυπτογραφημένο πορτοφόλι. </translation>
     </message>
@@ -688,11 +681,7 @@
     </message>
     <message>
         <source>The entered address "%1" is not a valid Bitcoin address.</source>
-<<<<<<< HEAD
-        <translation>Η διεύθυνση "%1" δεν είναι έγκυρη blackcoin διεύθυνση.</translation>
-=======
         <translation>Η διεύθυνση "%1" δεν είναι έγκυρη Bitcoin διεύθυνση.</translation>
->>>>>>> 8b676984
     </message>
     <message>
         <source>Address "%1" already exists as a receiving address with label "%2" and so cannot be added as a sending address.</source>
@@ -1362,657 +1351,635 @@
         <translation>1 &amp;χρόνος</translation>
     </message>
     <message>
-<<<<<<< HEAD
+        <source>via %1</source>
+        <translation>μέσω %1</translation>
+    </message>
+    <message>
+        <source>never</source>
+        <translation>ποτέ</translation>
+    </message>
+    <message>
+        <source>Inbound</source>
+        <translation>Εισερχόμενα</translation>
+    </message>
+    <message>
+        <source>Outbound</source>
+        <translation>Εξερχόμενα</translation>
+    </message>
+    <message>
+        <source>Yes</source>
+        <translation>Ναι</translation>
+    </message>
+    <message>
+        <source>No</source>
+        <translation>Όχι</translation>
+    </message>
+    <message>
+        <source>Unknown</source>
+        <translation>Άγνωστο(α)</translation>
+    </message>
+</context>
+<context>
+    <name>ReceiveCoinsDialog</name>
+    <message>
+        <source>&amp;Amount:</source>
+        <translation>&amp;Ποσό:</translation>
+    </message>
+    <message>
+        <source>&amp;Label:</source>
+        <translation>&amp;Επιγραφή</translation>
+    </message>
+    <message>
+        <source>&amp;Message:</source>
+        <translation>&amp;Μήνυμα:</translation>
+    </message>
+    <message>
+        <source>Clear all fields of the form.</source>
+        <translation>Καθαρισμός όλων των πεδίων της φόρμας.</translation>
+    </message>
+    <message>
+        <source>Clear</source>
+        <translation>Καθαρισμός</translation>
+    </message>
+    <message>
+        <source>&amp;Request payment</source>
+        <translation>&amp;Αίτηση πληρωμής</translation>
+    </message>
+    <message>
+        <source>Show</source>
+        <translation>Εμφάνιση</translation>
+    </message>
+    <message>
+        <source>Remove the selected entries from the list</source>
+        <translation>Αφαίρεση επιλεγμένων καταχωρίσεων από τη λίστα</translation>
+    </message>
+    <message>
+        <source>Remove</source>
+        <translation>Αφαίρεση</translation>
+    </message>
+    <message>
+        <source>Copy URI</source>
+        <translation>Αντιγραφή της επιλεγμένης διεύθυνσης στο πρόχειρο του συστήματος</translation>
+    </message>
+    <message>
+        <source>Copy label</source>
+        <translation>Αντιγραφή ετικέτας</translation>
+    </message>
+    <message>
+        <source>Copy message</source>
+        <translation>Αντιγραφή μηνύματος</translation>
+    </message>
+    <message>
+        <source>Copy amount</source>
+        <translation>Αντιγραφή ποσού</translation>
+    </message>
+</context>
+<context>
+    <name>ReceiveRequestDialog</name>
+    <message>
+        <source>QR Code</source>
+        <translation>Κώδικας QR</translation>
+    </message>
+    <message>
+        <source>Copy &amp;URI</source>
+        <translation>Αντιγραφή της επιλεγμένης διεύθυνσης στο πρόχειρο του συστήματος</translation>
+    </message>
+    <message>
+        <source>Copy &amp;Address</source>
+        <translation>Αντιγραφή &amp;Διεύθυνσης</translation>
+    </message>
+    <message>
+        <source>&amp;Save Image...</source>
+        <translation>&amp;Αποθήκευση εικόνας...</translation>
+    </message>
+    <message>
+        <source>Payment information</source>
+        <translation>Πληροφορίες πληρωμής</translation>
+    </message>
+    <message>
+        <source>Address</source>
+        <translation>Διεύθυνση</translation>
+    </message>
+    <message>
+        <source>Amount</source>
+        <translation>Ποσό</translation>
+    </message>
+    <message>
+        <source>Label</source>
+        <translation>Ετικέτα</translation>
+    </message>
+    <message>
+        <source>Message</source>
+        <translation>Μήνυμα</translation>
+    </message>
+    <message>
+        <source>Wallet</source>
+        <translation>Πορτοφόλι</translation>
+    </message>
+    </context>
+<context>
+    <name>RecentRequestsTableModel</name>
+    <message>
+        <source>Date</source>
+        <translation>Ημερομηνία</translation>
+    </message>
+    <message>
+        <source>Label</source>
+        <translation>Ετικέτα</translation>
+    </message>
+    <message>
+        <source>Message</source>
+        <translation>Μήνυμα</translation>
+    </message>
+    <message>
+        <source>(no label)</source>
+        <translation>(χωρίς ετικέτα)</translation>
+    </message>
+    </context>
+<context>
+    <name>SendCoinsDialog</name>
+    <message>
+        <source>Send Coins</source>
+        <translation>Αποστολή νομισμάτων</translation>
+    </message>
+    <message>
+        <source>Coin Control Features</source>
+        <translation>Χαρακτηριστικά επιλογής κερμάτων</translation>
+    </message>
+    <message>
+        <source>Inputs...</source>
+        <translation>Εισροές...</translation>
+    </message>
+    <message>
+        <source>automatically selected</source>
+        <translation>επιλεγμένο αυτόματα</translation>
+    </message>
+    <message>
+        <source>Insufficient funds!</source>
+        <translation>Ανεπαρκές κεφάλαιο!</translation>
+    </message>
+    <message>
+        <source>Quantity:</source>
+        <translation>Ποσότητα:</translation>
+    </message>
+    <message>
+        <source>Bytes:</source>
+        <translation>Bytes:</translation>
+    </message>
+    <message>
+        <source>Amount:</source>
+        <translation>Ποσό:</translation>
+    </message>
+    <message>
+        <source>Fee:</source>
+        <translation>Ταρίφα:</translation>
+    </message>
+    <message>
+        <source>After Fee:</source>
+        <translation>Ταρίφα αλλαγής:</translation>
+    </message>
+    <message>
+        <source>Change:</source>
+        <translation>Ρέστα:</translation>
+    </message>
+    <message>
+        <source>If this is activated, but the change address is empty or invalid, change will be sent to a newly generated address.</source>
+        <translation>Όταν ενεργό, αλλά η διεύθυνση ρέστων είναι κενή ή άκυρη, τα ρέστα θα σταλούν σε μία πρόσφατα δημιουργημένη διεύθυνση.</translation>
+    </message>
+    <message>
+        <source>Custom change address</source>
+        <translation>Προσαρμοσμένη διεύθυνση ρέστων</translation>
+    </message>
+    <message>
+        <source>Transaction Fee:</source>
+        <translation>Τέλος συναλλαγής:</translation>
+    </message>
+    <message>
+        <source>Choose...</source>
+        <translation>Επιλογή...</translation>
+    </message>
+    <message>
+        <source>per kilobyte</source>
+        <translation>ανά kilobyte</translation>
+    </message>
+    <message>
+        <source>Hide</source>
+        <translation>Απόκρυψη</translation>
+    </message>
+    <message>
+        <source>Recommended:</source>
+        <translation>Προτεινόμενο: </translation>
+    </message>
+    <message>
+        <source>Custom:</source>
+        <translation>Προσαρμογή:</translation>
+    </message>
+    <message>
+        <source>Send to multiple recipients at once</source>
+        <translation>Αποστολή σε πολλούς αποδέκτες ταυτόχρονα</translation>
+    </message>
+    <message>
+        <source>Add &amp;Recipient</source>
+        <translation>&amp;Προσθήκη αποδέκτη</translation>
+    </message>
+    <message>
+        <source>Clear all fields of the form.</source>
+        <translation>Καθαρισμός όλων των πεδίων της φόρμας.</translation>
+    </message>
+    <message>
+        <source>Dust:</source>
+        <translation>Σκόνη:</translation>
+    </message>
+    <message>
+        <source>Clear &amp;All</source>
+        <translation>Καθαρισμός &amp;Όλων</translation>
+    </message>
+    <message>
+        <source>Balance:</source>
+        <translation>Υπόλοιπο:</translation>
+    </message>
+    <message>
+        <source>Confirm the send action</source>
+        <translation>Επιβεβαίωση αποστολής</translation>
+    </message>
+    <message>
+        <source>S&amp;end</source>
+        <translation>Αποστολή</translation>
+    </message>
+    <message>
+        <source>Copy quantity</source>
+        <translation>Αντιγραφή ποσότητας</translation>
+    </message>
+    <message>
+        <source>Copy amount</source>
+        <translation>Αντιγραφή ποσού</translation>
+    </message>
+    <message>
+        <source>Copy fee</source>
+        <translation>Αντιγραφή τελών</translation>
+    </message>
+    <message>
+        <source>or</source>
+        <translation>ή</translation>
+    </message>
+    <message>
+        <source>Transaction fee</source>
+        <translation>Κόστος συναλλαγής</translation>
+    </message>
+    <message>
+        <source>(no label)</source>
+        <translation>(χωρίς ετικέτα)</translation>
+    </message>
+</context>
+<context>
+    <name>SendCoinsEntry</name>
+    <message>
+        <source>A&amp;mount:</source>
+        <translation>&amp;Ποσό:</translation>
+    </message>
+    <message>
+        <source>Pay &amp;To:</source>
+        <translation>Πληρωμή &amp;σε:</translation>
+    </message>
+    <message>
+        <source>&amp;Label:</source>
+        <translation>&amp;Επιγραφή</translation>
+    </message>
+    <message>
+        <source>Choose previously used address</source>
+        <translation>Επιλογή διεύθυνσης που έχει ήδη χρησιμοποιηθεί</translation>
+    </message>
+    <message>
+        <source>This is a normal payment.</source>
+        <translation>Αυτή είναι μια απλή πληρωμή.</translation>
+    </message>
+    <message>
+        <source>The Bitcoin address to send the payment to</source>
+        <translation>Η διεύθυνση Blackcoin που θα σταλεί η πληρωμή</translation>
+    </message>
+    <message>
+        <source>Alt+A</source>
+        <translation>Alt+A</translation>
+    </message>
+    <message>
+        <source>Paste address from clipboard</source>
+        <translation>Επικόλληση διεύθυνσης από το βιβλίο διευθύνσεων</translation>
+    </message>
+    <message>
+        <source>Alt+P</source>
+        <translation>Alt+P</translation>
+    </message>
+    <message>
+        <source>Remove this entry</source>
+        <translation>Αφαίρεση αυτής της καταχώρησης</translation>
+    </message>
+    <message>
+        <source>Message:</source>
+        <translation>Μήνυμα:</translation>
+    </message>
+    <message>
+        <source>Enter a label for this address to add it to the list of used addresses</source>
+        <translation>Εισάγετε μία ετικέτα για αυτή την διεύθυνση για να προστεθεί στη λίστα με τις χρησιμοποιημένες διευθύνσεις</translation>
+    </message>
+    <message>
+        <source>Pay To:</source>
+        <translation>Πληρωμή σε:</translation>
+    </message>
+    <message>
+        <source>Memo:</source>
+        <translation>Σημείωση:</translation>
+    </message>
+    </context>
+<context>
+    <name>SendConfirmationDialog</name>
+    <message>
+        <source>Yes</source>
+        <translation>Ναι</translation>
+    </message>
+</context>
+<context>
+    <name>ShutdownWindow</name>
+    <message>
+        <source>Do not shut down the computer until this window disappears.</source>
+        <translation>Μην απενεργοποιήσετε τον υπολογιστή μέχρι να κλείσει αυτό το παράθυρο.</translation>
+    </message>
+</context>
+<context>
+    <name>SignVerifyMessageDialog</name>
+    <message>
+        <source>Signatures - Sign / Verify a Message</source>
+        <translation>Υπογραφές - Είσοδος / Επαλήθευση Mηνύματος </translation>
+    </message>
+    <message>
+        <source>&amp;Sign Message</source>
+        <translation>&amp;Υπογραφή Μηνύματος</translation>
+    </message>
+    <message>
+        <source>The Bitcoin address to sign the message with</source>
+        <translation>Διεύθυνση Blackcoin που θα σταλεί το μήνυμα</translation>
+    </message>
+    <message>
+        <source>Choose previously used address</source>
+        <translation>Επιλογή διεύθυνσης που έχει ήδη χρησιμοποιηθεί</translation>
+    </message>
+    <message>
+        <source>Alt+A</source>
+        <translation>Alt+A</translation>
+    </message>
+    <message>
+        <source>Paste address from clipboard</source>
+        <translation>Επικόλληση διεύθυνσης από το βιβλίο διευθύνσεων</translation>
+    </message>
+    <message>
+        <source>Alt+P</source>
+        <translation>Alt+P</translation>
+    </message>
+    <message>
+        <source>Enter the message you want to sign here</source>
+        <translation>Εισάγετε εδώ το μήνυμα που θέλετε να υπογράψετε</translation>
+    </message>
+    <message>
+        <source>Signature</source>
+        <translation>Υπογραφή</translation>
+    </message>
+    <message>
+        <source>Copy the current signature to the system clipboard</source>
+        <translation>Αντιγραφή της επιλεγμένης υπογραφής στο πρόχειρο του συστήματος</translation>
+    </message>
+    <message>
+        <source>Sign the message to prove you own this Bitcoin address</source>
+        <translation>Υπογράψτε το μήνυμα για να αποδείξετε πως σας ανήκει η συγκεκριμένη διεύθυνση Blackcoin</translation>
+    </message>
+    <message>
+        <source>Sign &amp;Message</source>
+        <translation>Υπογραφη μήνυματος</translation>
+    </message>
+    <message>
+        <source>Reset all sign message fields</source>
+        <translation>Επαναφορά όλων των πεδίων μήνυματος</translation>
+    </message>
+    <message>
+        <source>Clear &amp;All</source>
+        <translation>Καθαρισμός &amp;Όλων</translation>
+    </message>
+    <message>
+        <source>&amp;Verify Message</source>
+        <translation>&amp;Επιβεβαίωση Mηνύματος</translation>
+    </message>
+    <message>
+        <source>The Bitcoin address the message was signed with</source>
+        <translation>Διεύθυνση Blackcoin με την οποία έχει υπογραφεί το μήνυμα</translation>
+    </message>
+    <message>
+        <source>Verify the message to ensure it was signed with the specified Bitcoin address</source>
+        <translation>Επαληθεύστε το μήνυμα για να αποδείξετε πως υπογράφθηκε από τη συγκεκριμένη διεύθυνση Blackcoin</translation>
+    </message>
+    <message>
+        <source>Verify &amp;Message</source>
+        <translation>Επιβεβαίωση Mηνύματος</translation>
+    </message>
+    <message>
+        <source>Reset all verify message fields</source>
+        <translation>Επαναφορά όλων των πεδίων επαλήθευσης μηνύματος</translation>
+    </message>
+    </context>
+<context>
+    <name>SplashScreen</name>
+    <message>
+        <source>[testnet]</source>
+        <translation>[testnet]</translation>
+    </message>
+</context>
+<context>
+    <name>TrafficGraphWidget</name>
+    <message>
+        <source>KB/s</source>
+        <translation>KB/s</translation>
+    </message>
+</context>
+<context>
+    <name>TransactionDesc</name>
+    <message>
+        <source>Open until %1</source>
+        <translation>Ανοιχτό μέχρι %1</translation>
+    </message>
+    <message>
+        <source>0/unconfirmed, %1</source>
+        <translation>0/ανεπιβεβαίωτο, %1</translation>
+    </message>
+    <message>
+        <source>Date</source>
+        <translation>Ημερομηνία</translation>
+    </message>
+    <message>
+        <source>Source</source>
+        <translation>Πηγή</translation>
+    </message>
+    <message>
+        <source>Generated</source>
+        <translation>Παράχθηκε</translation>
+    </message>
+    <message>
+        <source>From</source>
+        <translation>Από</translation>
+    </message>
+    <message>
+        <source>unknown</source>
+        <translation>Άγνωστο</translation>
+    </message>
+    <message>
+        <source>To</source>
+        <translation>Προς</translation>
+    </message>
+    <message>
+        <source>own address</source>
+        <translation>δική σας διεύθυνση</translation>
+    </message>
+    <message>
+        <source>watch-only</source>
+        <translation>παρακολούθηση-μόνο</translation>
+    </message>
+    <message>
+        <source>label</source>
+        <translation>ετικέτα</translation>
+    </message>
+    <message>
+        <source>Credit</source>
+        <translation>Πίστωση</translation>
+    </message>
+    <message>
+        <source>not accepted</source>
+        <translation>μη έγκυρο</translation>
+    </message>
+    <message>
+        <source>Total credit</source>
+        <translation>Συνολική πίστωση</translation>
+    </message>
+    <message>
+        <source>Transaction fee</source>
+        <translation>Κόστος συναλλαγής</translation>
+    </message>
+    <message>
+        <source>Message</source>
+        <translation>Μήνυμα</translation>
+    </message>
+    <message>
+        <source>Amount</source>
+        <translation>Ποσό</translation>
+    </message>
+    </context>
+<context>
+    <name>TransactionDescDialog</name>
+    <message>
+        <source>This pane shows a detailed description of the transaction</source>
+        <translation>Αυτό το παράθυρο δείχνει μια λεπτομερή περιγραφή της συναλλαγής</translation>
+    </message>
+    </context>
+<context>
+    <name>TransactionTableModel</name>
+    <message>
+        <source>Date</source>
+        <translation>Ημερομηνία</translation>
+    </message>
+    <message>
+        <source>Label</source>
+        <translation>Ετικέτα</translation>
+    </message>
+    <message>
+        <source>Open until %1</source>
+        <translation>Ανοιχτό μέχρι %1</translation>
+    </message>
+    <message>
+        <source>watch-only</source>
+        <translation>παρακολούθηση-μόνο</translation>
+    </message>
+    <message>
+        <source>(no label)</source>
+        <translation>(χωρίς ετικέτα)</translation>
+    </message>
+    </context>
+<context>
+    <name>TransactionView</name>
+    <message>
+        <source>Copy address</source>
+        <translation>Αντιγραφή διεύθυνσης</translation>
+    </message>
+    <message>
+        <source>Copy label</source>
+        <translation>Αντιγραφή ετικέτας</translation>
+    </message>
+    <message>
+        <source>Copy amount</source>
+        <translation>Αντιγραφή ποσού</translation>
+    </message>
+    <message>
+        <source>Copy transaction ID</source>
+        <translation>Αντιγραφή ταυτότητας συναλλαγής</translation>
+    </message>
+    <message>
+        <source>Copy raw transaction</source>
+        <translation>Αντιγραφή ανεπεξέργαστης συναλλαγής</translation>
+    </message>
+    <message>
+        <source>Edit label</source>
+        <translation>Επεξεργασία ετικέτας</translation>
+    </message>
+    <message>
+        <source>Comma separated file (*.csv)</source>
+        <translation>Αρχείο οριοθετημένο με κόμματα (*.csv)</translation>
+    </message>
+    <message>
+        <source>Confirmed</source>
+        <translation>Επικυρωμένες</translation>
+    </message>
+    <message>
+        <source>Date</source>
+        <translation>Ημερομηνία</translation>
+    </message>
+    <message>
+        <source>Label</source>
+        <translation>Ετικέτα</translation>
+    </message>
+    <message>
+        <source>Address</source>
+        <translation>Διεύθυνση</translation>
+    </message>
+    <message>
+        <source>Exporting Failed</source>
+        <translation>Αποτυχία Εξαγωγής</translation>
+    </message>
+    </context>
+<context>
+    <name>UnitDisplayStatusBarControl</name>
+    <message>
+        <source>Unit to show amounts in. Click to select another unit.</source>
+        <translation>Μονάδα μέτρησης προβολής ποσών. Κάντε κλικ για επιλογή άλλης μονάδας.</translation>
+    </message>
+</context>
+<context>
+    <name>WalletController</name>
+    </context>
+<context>
+    <name>WalletFrame</name>
+    </context>
+<context>
+    <name>WalletModel</name>
+    <message>
+        <source>Send Coins</source>
+        <translation>Αποστολή νομισμάτων</translation>
+    </message>
+    <message>
+        <source>Increase:</source>
+        <translation>Αύξηση:</translation>
+    </message>
+    <message>
         <source>default wallet</source>
         <translation>Προεπιλεγμένο πορτοφόλι</translation>
     </message>
-    <message>
-=======
->>>>>>> 8b676984
-        <source>via %1</source>
-        <translation>μέσω %1</translation>
-    </message>
-    <message>
-        <source>never</source>
-        <translation>ποτέ</translation>
-    </message>
-    <message>
-        <source>Inbound</source>
-        <translation>Εισερχόμενα</translation>
-    </message>
-    <message>
-        <source>Outbound</source>
-        <translation>Εξερχόμενα</translation>
-    </message>
-    <message>
-        <source>Yes</source>
-        <translation>Ναι</translation>
-    </message>
-    <message>
-        <source>No</source>
-        <translation>Όχι</translation>
-    </message>
-    <message>
-        <source>Unknown</source>
-        <translation>Άγνωστο(α)</translation>
-    </message>
-</context>
-<context>
-    <name>ReceiveCoinsDialog</name>
-    <message>
-        <source>&amp;Amount:</source>
-        <translation>&amp;Ποσό:</translation>
-    </message>
-    <message>
-        <source>&amp;Label:</source>
-        <translation>&amp;Επιγραφή</translation>
-    </message>
-    <message>
-        <source>&amp;Message:</source>
-        <translation>&amp;Μήνυμα:</translation>
-    </message>
-    <message>
-        <source>Clear all fields of the form.</source>
-        <translation>Καθαρισμός όλων των πεδίων της φόρμας.</translation>
-    </message>
-    <message>
-        <source>Clear</source>
-        <translation>Καθαρισμός</translation>
-    </message>
-    <message>
-        <source>&amp;Request payment</source>
-        <translation>&amp;Αίτηση πληρωμής</translation>
-    </message>
-    <message>
-        <source>Show</source>
-        <translation>Εμφάνιση</translation>
-    </message>
-    <message>
-        <source>Remove the selected entries from the list</source>
-        <translation>Αφαίρεση επιλεγμένων καταχωρίσεων από τη λίστα</translation>
-    </message>
-    <message>
-        <source>Remove</source>
-        <translation>Αφαίρεση</translation>
-    </message>
-    <message>
-        <source>Copy URI</source>
-        <translation>Αντιγραφή της επιλεγμένης διεύθυνσης στο πρόχειρο του συστήματος</translation>
-    </message>
-    <message>
-        <source>Copy label</source>
-        <translation>Αντιγραφή ετικέτας</translation>
-    </message>
-    <message>
-        <source>Copy message</source>
-        <translation>Αντιγραφή μηνύματος</translation>
-    </message>
-    <message>
-        <source>Copy amount</source>
-        <translation>Αντιγραφή ποσού</translation>
-    </message>
-</context>
-<context>
-    <name>ReceiveRequestDialog</name>
-    <message>
-        <source>QR Code</source>
-        <translation>Κώδικας QR</translation>
-    </message>
-    <message>
-        <source>Copy &amp;URI</source>
-        <translation>Αντιγραφή της επιλεγμένης διεύθυνσης στο πρόχειρο του συστήματος</translation>
-    </message>
-    <message>
-        <source>Copy &amp;Address</source>
-        <translation>Αντιγραφή &amp;Διεύθυνσης</translation>
-    </message>
-    <message>
-        <source>&amp;Save Image...</source>
-        <translation>&amp;Αποθήκευση εικόνας...</translation>
-    </message>
-    <message>
-        <source>Payment information</source>
-        <translation>Πληροφορίες πληρωμής</translation>
-    </message>
-    <message>
-        <source>Address</source>
-        <translation>Διεύθυνση</translation>
-    </message>
-    <message>
-        <source>Amount</source>
-        <translation>Ποσό</translation>
-    </message>
-    <message>
-        <source>Label</source>
-        <translation>Ετικέτα</translation>
-    </message>
-    <message>
-        <source>Message</source>
-        <translation>Μήνυμα</translation>
-    </message>
-    <message>
-        <source>Wallet</source>
-        <translation>Πορτοφόλι</translation>
-    </message>
-    </context>
-<context>
-    <name>RecentRequestsTableModel</name>
-    <message>
-        <source>Date</source>
-        <translation>Ημερομηνία</translation>
-    </message>
-    <message>
-        <source>Label</source>
-        <translation>Ετικέτα</translation>
-    </message>
-    <message>
-        <source>Message</source>
-        <translation>Μήνυμα</translation>
-    </message>
-    <message>
-        <source>(no label)</source>
-        <translation>(χωρίς ετικέτα)</translation>
-    </message>
-    </context>
-<context>
-    <name>SendCoinsDialog</name>
-    <message>
-        <source>Send Coins</source>
-        <translation>Αποστολή νομισμάτων</translation>
-    </message>
-    <message>
-        <source>Coin Control Features</source>
-        <translation>Χαρακτηριστικά επιλογής κερμάτων</translation>
-    </message>
-    <message>
-        <source>Inputs...</source>
-        <translation>Εισροές...</translation>
-    </message>
-    <message>
-        <source>automatically selected</source>
-        <translation>επιλεγμένο αυτόματα</translation>
-    </message>
-    <message>
-        <source>Insufficient funds!</source>
-        <translation>Ανεπαρκές κεφάλαιο!</translation>
-    </message>
-    <message>
-        <source>Quantity:</source>
-        <translation>Ποσότητα:</translation>
-    </message>
-    <message>
-        <source>Bytes:</source>
-        <translation>Bytes:</translation>
-    </message>
-    <message>
-        <source>Amount:</source>
-        <translation>Ποσό:</translation>
-    </message>
-    <message>
-        <source>Fee:</source>
-        <translation>Ταρίφα:</translation>
-    </message>
-    <message>
-        <source>After Fee:</source>
-        <translation>Ταρίφα αλλαγής:</translation>
-    </message>
-    <message>
-        <source>Change:</source>
-        <translation>Ρέστα:</translation>
-    </message>
-    <message>
-        <source>If this is activated, but the change address is empty or invalid, change will be sent to a newly generated address.</source>
-        <translation>Όταν ενεργό, αλλά η διεύθυνση ρέστων είναι κενή ή άκυρη, τα ρέστα θα σταλούν σε μία πρόσφατα δημιουργημένη διεύθυνση.</translation>
-    </message>
-    <message>
-        <source>Custom change address</source>
-        <translation>Προσαρμοσμένη διεύθυνση ρέστων</translation>
-    </message>
-    <message>
-        <source>Transaction Fee:</source>
-        <translation>Τέλος συναλλαγής:</translation>
-    </message>
-    <message>
-        <source>Choose...</source>
-        <translation>Επιλογή...</translation>
-    </message>
-    <message>
-        <source>per kilobyte</source>
-        <translation>ανά kilobyte</translation>
-    </message>
-    <message>
-        <source>Hide</source>
-        <translation>Απόκρυψη</translation>
-    </message>
-    <message>
-        <source>Recommended:</source>
-        <translation>Προτεινόμενο: </translation>
-    </message>
-    <message>
-        <source>Custom:</source>
-        <translation>Προσαρμογή:</translation>
-    </message>
-    <message>
-        <source>Send to multiple recipients at once</source>
-        <translation>Αποστολή σε πολλούς αποδέκτες ταυτόχρονα</translation>
-    </message>
-    <message>
-        <source>Add &amp;Recipient</source>
-        <translation>&amp;Προσθήκη αποδέκτη</translation>
-    </message>
-    <message>
-        <source>Clear all fields of the form.</source>
-        <translation>Καθαρισμός όλων των πεδίων της φόρμας.</translation>
-    </message>
-    <message>
-        <source>Dust:</source>
-        <translation>Σκόνη:</translation>
-    </message>
-    <message>
-        <source>Clear &amp;All</source>
-        <translation>Καθαρισμός &amp;Όλων</translation>
-    </message>
-    <message>
-        <source>Balance:</source>
-        <translation>Υπόλοιπο:</translation>
-    </message>
-    <message>
-        <source>Confirm the send action</source>
-        <translation>Επιβεβαίωση αποστολής</translation>
-    </message>
-    <message>
-        <source>S&amp;end</source>
-        <translation>Αποστολή</translation>
-    </message>
-    <message>
-        <source>Copy quantity</source>
-        <translation>Αντιγραφή ποσότητας</translation>
-    </message>
-    <message>
-        <source>Copy amount</source>
-        <translation>Αντιγραφή ποσού</translation>
-    </message>
-    <message>
-        <source>Copy fee</source>
-        <translation>Αντιγραφή τελών</translation>
-    </message>
-    <message>
-        <source>or</source>
-        <translation>ή</translation>
-    </message>
-    <message>
-        <source>Transaction fee</source>
-        <translation>Κόστος συναλλαγής</translation>
-    </message>
-    <message>
-        <source>(no label)</source>
-        <translation>(χωρίς ετικέτα)</translation>
-    </message>
-</context>
-<context>
-    <name>SendCoinsEntry</name>
-    <message>
-        <source>A&amp;mount:</source>
-        <translation>&amp;Ποσό:</translation>
-    </message>
-    <message>
-        <source>Pay &amp;To:</source>
-        <translation>Πληρωμή &amp;σε:</translation>
-    </message>
-    <message>
-        <source>&amp;Label:</source>
-        <translation>&amp;Επιγραφή</translation>
-    </message>
-    <message>
-        <source>Choose previously used address</source>
-        <translation>Επιλογή διεύθυνσης που έχει ήδη χρησιμοποιηθεί</translation>
-    </message>
-    <message>
-        <source>This is a normal payment.</source>
-        <translation>Αυτή είναι μια απλή πληρωμή.</translation>
-    </message>
-    <message>
-        <source>The Bitcoin address to send the payment to</source>
-        <translation>Η διεύθυνση Blackcoin που θα σταλεί η πληρωμή</translation>
-    </message>
-    <message>
-        <source>Alt+A</source>
-        <translation>Alt+A</translation>
-    </message>
-    <message>
-        <source>Paste address from clipboard</source>
-        <translation>Επικόλληση διεύθυνσης από το βιβλίο διευθύνσεων</translation>
-    </message>
-    <message>
-        <source>Alt+P</source>
-        <translation>Alt+P</translation>
-    </message>
-    <message>
-        <source>Remove this entry</source>
-        <translation>Αφαίρεση αυτής της καταχώρησης</translation>
-    </message>
-    <message>
-        <source>Message:</source>
-        <translation>Μήνυμα:</translation>
-    </message>
-    <message>
-        <source>Enter a label for this address to add it to the list of used addresses</source>
-        <translation>Εισάγετε μία ετικέτα για αυτή την διεύθυνση για να προστεθεί στη λίστα με τις χρησιμοποιημένες διευθύνσεις</translation>
-    </message>
-    <message>
-        <source>Pay To:</source>
-        <translation>Πληρωμή σε:</translation>
-    </message>
-    <message>
-        <source>Memo:</source>
-        <translation>Σημείωση:</translation>
-    </message>
-    </context>
-<context>
-    <name>SendConfirmationDialog</name>
-    <message>
-        <source>Yes</source>
-        <translation>Ναι</translation>
-    </message>
-</context>
-<context>
-    <name>ShutdownWindow</name>
-    <message>
-        <source>Do not shut down the computer until this window disappears.</source>
-        <translation>Μην απενεργοποιήσετε τον υπολογιστή μέχρι να κλείσει αυτό το παράθυρο.</translation>
-    </message>
-</context>
-<context>
-    <name>SignVerifyMessageDialog</name>
-    <message>
-        <source>Signatures - Sign / Verify a Message</source>
-        <translation>Υπογραφές - Είσοδος / Επαλήθευση Mηνύματος </translation>
-    </message>
-    <message>
-        <source>&amp;Sign Message</source>
-        <translation>&amp;Υπογραφή Μηνύματος</translation>
-    </message>
-    <message>
-        <source>The Bitcoin address to sign the message with</source>
-        <translation>Διεύθυνση Blackcoin που θα σταλεί το μήνυμα</translation>
-    </message>
-    <message>
-        <source>Choose previously used address</source>
-        <translation>Επιλογή διεύθυνσης που έχει ήδη χρησιμοποιηθεί</translation>
-    </message>
-    <message>
-        <source>Alt+A</source>
-        <translation>Alt+A</translation>
-    </message>
-    <message>
-        <source>Paste address from clipboard</source>
-        <translation>Επικόλληση διεύθυνσης από το βιβλίο διευθύνσεων</translation>
-    </message>
-    <message>
-        <source>Alt+P</source>
-        <translation>Alt+P</translation>
-    </message>
-    <message>
-        <source>Enter the message you want to sign here</source>
-        <translation>Εισάγετε εδώ το μήνυμα που θέλετε να υπογράψετε</translation>
-    </message>
-    <message>
-        <source>Signature</source>
-        <translation>Υπογραφή</translation>
-    </message>
-    <message>
-        <source>Copy the current signature to the system clipboard</source>
-        <translation>Αντιγραφή της επιλεγμένης υπογραφής στο πρόχειρο του συστήματος</translation>
-    </message>
-    <message>
-        <source>Sign the message to prove you own this Bitcoin address</source>
-        <translation>Υπογράψτε το μήνυμα για να αποδείξετε πως σας ανήκει η συγκεκριμένη διεύθυνση Blackcoin</translation>
-    </message>
-    <message>
-        <source>Sign &amp;Message</source>
-        <translation>Υπογραφη μήνυματος</translation>
-    </message>
-    <message>
-        <source>Reset all sign message fields</source>
-        <translation>Επαναφορά όλων των πεδίων μήνυματος</translation>
-    </message>
-    <message>
-        <source>Clear &amp;All</source>
-        <translation>Καθαρισμός &amp;Όλων</translation>
-    </message>
-    <message>
-        <source>&amp;Verify Message</source>
-        <translation>&amp;Επιβεβαίωση Mηνύματος</translation>
-    </message>
-    <message>
-        <source>The Bitcoin address the message was signed with</source>
-        <translation>Διεύθυνση Blackcoin με την οποία έχει υπογραφεί το μήνυμα</translation>
-    </message>
-    <message>
-        <source>Verify the message to ensure it was signed with the specified Bitcoin address</source>
-        <translation>Επαληθεύστε το μήνυμα για να αποδείξετε πως υπογράφθηκε από τη συγκεκριμένη διεύθυνση Blackcoin</translation>
-    </message>
-    <message>
-        <source>Verify &amp;Message</source>
-        <translation>Επιβεβαίωση Mηνύματος</translation>
-    </message>
-    <message>
-        <source>Reset all verify message fields</source>
-        <translation>Επαναφορά όλων των πεδίων επαλήθευσης μηνύματος</translation>
-    </message>
-    </context>
-<context>
-    <name>SplashScreen</name>
-    <message>
-        <source>[testnet]</source>
-        <translation>[testnet]</translation>
-    </message>
-</context>
-<context>
-    <name>TrafficGraphWidget</name>
-    <message>
-        <source>KB/s</source>
-        <translation>KB/s</translation>
-    </message>
-</context>
-<context>
-    <name>TransactionDesc</name>
-    <message>
-        <source>Open until %1</source>
-        <translation>Ανοιχτό μέχρι %1</translation>
-    </message>
-    <message>
-        <source>0/unconfirmed, %1</source>
-        <translation>0/ανεπιβεβαίωτο, %1</translation>
-    </message>
-    <message>
-        <source>Date</source>
-        <translation>Ημερομηνία</translation>
-    </message>
-    <message>
-        <source>Source</source>
-        <translation>Πηγή</translation>
-    </message>
-    <message>
-        <source>Generated</source>
-        <translation>Παράχθηκε</translation>
-    </message>
-    <message>
-        <source>From</source>
-        <translation>Από</translation>
-    </message>
-    <message>
-        <source>unknown</source>
-        <translation>Άγνωστο</translation>
-    </message>
-    <message>
-        <source>To</source>
-        <translation>Προς</translation>
-    </message>
-    <message>
-        <source>own address</source>
-        <translation>δική σας διεύθυνση</translation>
-    </message>
-    <message>
-        <source>watch-only</source>
-        <translation>παρακολούθηση-μόνο</translation>
-    </message>
-    <message>
-        <source>label</source>
-        <translation>ετικέτα</translation>
-    </message>
-    <message>
-        <source>Credit</source>
-        <translation>Πίστωση</translation>
-    </message>
-    <message>
-        <source>not accepted</source>
-        <translation>μη έγκυρο</translation>
-    </message>
-    <message>
-        <source>Total credit</source>
-        <translation>Συνολική πίστωση</translation>
-    </message>
-    <message>
-        <source>Transaction fee</source>
-        <translation>Κόστος συναλλαγής</translation>
-    </message>
-    <message>
-        <source>Message</source>
-        <translation>Μήνυμα</translation>
-    </message>
-    <message>
-        <source>Amount</source>
-        <translation>Ποσό</translation>
-    </message>
-    </context>
-<context>
-    <name>TransactionDescDialog</name>
-    <message>
-        <source>This pane shows a detailed description of the transaction</source>
-        <translation>Αυτό το παράθυρο δείχνει μια λεπτομερή περιγραφή της συναλλαγής</translation>
-    </message>
-    </context>
-<context>
-    <name>TransactionTableModel</name>
-    <message>
-        <source>Date</source>
-        <translation>Ημερομηνία</translation>
-    </message>
-    <message>
-        <source>Label</source>
-        <translation>Ετικέτα</translation>
-    </message>
-    <message>
-        <source>Open until %1</source>
-        <translation>Ανοιχτό μέχρι %1</translation>
-    </message>
-    <message>
-        <source>watch-only</source>
-        <translation>παρακολούθηση-μόνο</translation>
-    </message>
-    <message>
-        <source>(no label)</source>
-        <translation>(χωρίς ετικέτα)</translation>
-    </message>
-    </context>
-<context>
-    <name>TransactionView</name>
-    <message>
-        <source>Copy address</source>
-        <translation>Αντιγραφή διεύθυνσης</translation>
-    </message>
-    <message>
-        <source>Copy label</source>
-        <translation>Αντιγραφή ετικέτας</translation>
-    </message>
-    <message>
-        <source>Copy amount</source>
-        <translation>Αντιγραφή ποσού</translation>
-    </message>
-    <message>
-        <source>Copy transaction ID</source>
-        <translation>Αντιγραφή ταυτότητας συναλλαγής</translation>
-    </message>
-    <message>
-        <source>Copy raw transaction</source>
-        <translation>Αντιγραφή ανεπεξέργαστης συναλλαγής</translation>
-    </message>
-    <message>
-        <source>Edit label</source>
-        <translation>Επεξεργασία ετικέτας</translation>
-    </message>
-    <message>
-        <source>Comma separated file (*.csv)</source>
-        <translation>Αρχείο οριοθετημένο με κόμματα (*.csv)</translation>
-    </message>
-    <message>
-        <source>Confirmed</source>
-        <translation>Επικυρωμένες</translation>
-    </message>
-    <message>
-        <source>Date</source>
-        <translation>Ημερομηνία</translation>
-    </message>
-    <message>
-        <source>Label</source>
-        <translation>Ετικέτα</translation>
-    </message>
-    <message>
-        <source>Address</source>
-        <translation>Διεύθυνση</translation>
-    </message>
-    <message>
-        <source>Exporting Failed</source>
-        <translation>Αποτυχία Εξαγωγής</translation>
-    </message>
-    </context>
-<context>
-    <name>UnitDisplayStatusBarControl</name>
-    <message>
-        <source>Unit to show amounts in. Click to select another unit.</source>
-        <translation>Μονάδα μέτρησης προβολής ποσών. Κάντε κλικ για επιλογή άλλης μονάδας.</translation>
-    </message>
-</context>
-<context>
-    <name>WalletController</name>
-    </context>
-<context>
-    <name>WalletFrame</name>
-    </context>
-<context>
-    <name>WalletModel</name>
-    <message>
-        <source>Send Coins</source>
-        <translation>Αποστολή νομισμάτων</translation>
-    </message>
-    <message>
-        <source>Increase:</source>
-        <translation>Αύξηση:</translation>
-    </message>
-<<<<<<< HEAD
-    </context>
+</context>
 <context>
     <name>WalletView</name>
     <message>
-        <source>&amp;Export</source>
-        <translation>&amp;Εξαγωγή</translation>
-    </message>
-    <message>
-        <source>Export the data in the current tab to a file</source>
-        <translation>Εξαγωγή δεδομένων καρτέλας σε αρχείο</translation>
-    </message>
-    <message>
-=======
-    <message>
-        <source>default wallet</source>
-        <translation>Προεπιλεγμένο πορτοφόλι</translation>
-    </message>
-</context>
-<context>
-    <name>WalletView</name>
-    <message>
->>>>>>> 8b676984
         <source>Cancel</source>
         <translation>Ακύρωση</translation>
     </message>
