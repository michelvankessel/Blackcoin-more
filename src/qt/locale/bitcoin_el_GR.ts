--- conflicted
+++ resolved
@@ -28,13 +28,10 @@
     <message>
         <source>Delete the currently selected address from the list</source>
         <translation>Διαγραφή της επιλεγμένης διεύθυνσης από τη λίστα</translation>
-<<<<<<< HEAD
-=======
     </message>
     <message>
         <source>Enter address or label to search</source>
         <translation>Αναζήτηση με βάση τη διεύθυνση ή την επιγραφή</translation>
->>>>>>> 2f4f2d38
     </message>
     <message>
         <source>Export the data in the current tab to a file</source>
@@ -70,19 +67,11 @@
     </message>
     <message>
         <source>These are your Bitcoin addresses for sending payments. Always check the amount and the receiving address before sending coins.</source>
-<<<<<<< HEAD
         <translation>Αυτές είναι οι Blackcoin διευθύνσεις σας για να στέλνετε πληρωμές. Να ελέγχετε πάντα το ποσό, καθώς και τη διεύθυνση παραλήπτη πριν στείλετε νομίσματα.</translation>
     </message>
     <message>
         <source>These are your Bitcoin addresses for receiving payments. It is recommended to use a new receiving address for each transaction.</source>
         <translation>Αυτές είναι οι Blackcoin διευθύνσεις σας για να λαμβάνετε πληρωμές. Προτείνετε να χρησιμοποιείτε μια νέα διεύθυνση παραλήπτη για κάθε συναλλαγή.</translation>
-=======
-        <translation>Αυτές είναι οι Bitcoin διευθύνσεις σας για να στέλνετε πληρωμές. Να ελέγχετε πάντα το ποσό, καθώς και τη διεύθυνση παραλήπτη πριν στείλετε νομίσματα.</translation>
-    </message>
-    <message>
-        <source>These are your Bitcoin addresses for receiving payments. It is recommended to use a new receiving address for each transaction.</source>
-        <translation>Αυτές είναι οι Bitcoin διευθύνσεις σας για να λαμβάνετε πληρωμές. Προτείνετε να χρησιμοποιείτε μια νέα διεύθυνση παραλήπτη για κάθε συναλλαγή.</translation>
->>>>>>> 2f4f2d38
     </message>
     <message>
         <source>&amp;Copy Address</source>
@@ -188,7 +177,7 @@
     </message>
     <message>
         <source>Warning: If you encrypt your wallet and lose your passphrase, you will &lt;b&gt;LOSE ALL OF YOUR BITCOINS&lt;/b&gt;!</source>
-        <translation>Προσόχη! Εάν κρυπτογραφήσεις το πορτοφόλι σου και χάσεις τη φράση αποκατάστασης, θα &lt;b&gt; ΧΑΣΕΙΣ ΟΛΑ ΣΟΥ ΤΑ BITCOIN &lt;/b&gt;!</translation>
+        <translation>Προσόχη! Εάν κρυπτογραφήσεις το πορτοφόλι σου και χάσεις τη φράση αποκατάστασης, θα &lt;b&gt; ΧΑΣΕΙΣ ΟΛΑ ΣΟΥ ΤΑ Blackcoin &lt;/b&gt;!</translation>
     </message>
     <message>
         <source>Are you sure you wish to encrypt your wallet?</source>
@@ -200,43 +189,27 @@
     </message>
     <message>
         <source>%1 will close now to finish the encryption process. Remember that encrypting your wallet cannot fully protect your bitcoins from being stolen by malware infecting your computer.</source>
-        <translation>%1 θα κλείσει τώρα για να τελειώσει η διαδικασία κρυπτογράφησης. Να θυμάστε ότι κρυπτογραφόντας το πορτοφόλι σας δεν μπορείτε να προστατεύσετε πλήρως τα bitcoin σας απο κλοπή μέσω malware που μπορεί να προσβάλει τον υπολογιστή σας.</translation>
-    </message>
-    <message>
-<<<<<<< HEAD
-=======
+        <translation>%1 θα κλείσει τώρα για να τελειώσει η διαδικασία κρυπτογράφησης. Να θυμάστε ότι κρυπτογραφόντας το πορτοφόλι σας δεν μπορείτε να προστατεύσετε πλήρως τα blackcoin σας απο κλοπή μέσω malware που μπορεί να προσβάλει τον υπολογιστή σας.</translation>
+    </message>
+    <message>
         <source>IMPORTANT: Any previous backups you have made of your wallet file should be replaced with the newly generated, encrypted wallet file. For security reasons, previous backups of the unencrypted wallet file will become useless as soon as you start using the new, encrypted wallet.</source>
         <translation>ΣΗΜΑΝΤΙΚΟ: Τα προηγούμενα αντίγραφα ασφαλείας που έχετε κάνει από το αρχείο του πορτοφόλιου σας θα πρέπει να αντικατασταθουν με το νέο που δημιουργείται, κρυπτογραφημένο αρχείο πορτοφόλιου. Για λόγους ασφαλείας, τα προηγούμενα αντίγραφα ασφαλείας του μη κρυπτογραφημένου αρχείου πορτοφόλιου θα καταστουν άχρηστα μόλις αρχίσετε να χρησιμοποιείτε το νέο κρυπτογραφημένο πορτοφόλι. </translation>
     </message>
     <message>
->>>>>>> 2f4f2d38
         <source>Wallet encryption failed</source>
         <translation>Η κρυπτογράφηση του πορτοφολιού απέτυχε</translation>
     </message>
     <message>
-<<<<<<< HEAD
+        <source>Wallet encryption failed due to an internal error. Your wallet was not encrypted.</source>
+        <translation>Η κρυπτογράφηση του πορτοφολιού απέτυχε λογω εσωτερικού σφάλματος. Το πορτοφολι δεν κρυπτογραφηθηκε.</translation>
+    </message>
+    <message>
+        <source>The supplied passphrases do not match.</source>
+        <translation>Οι εισαχθέντες κωδικοί δεν ταιριάζουν.</translation>
+    </message>
+    <message>
         <source>Wallet unlock failed</source>
         <translation>Το ξεκλείδωμα του πορτοφολιού απέτυχε</translation>
-    </message>
-    <message>
-        <source>Wallet decryption failed</source>
-        <translation> Η αποκρυπτογράφηση του πορτοφολιού απέτυχε </translation>
-    </message>
-    <message>
-        <source>Wallet passphrase was successfully changed.</source>
-        <translation>Η φράση πρόσβασης άλλαξε επιτυχώς</translation>
-=======
-        <source>Wallet encryption failed due to an internal error. Your wallet was not encrypted.</source>
-        <translation>Η κρυπτογράφηση του πορτοφολιού απέτυχε λογω εσωτερικού σφάλματος. Το πορτοφολι δεν κρυπτογραφηθηκε.</translation>
-    </message>
-    <message>
-        <source>The supplied passphrases do not match.</source>
-        <translation>Οι εισαχθέντες κωδικοί δεν ταιριάζουν.</translation>
-    </message>
-    <message>
-        <source>Wallet unlock failed</source>
-        <translation>Το ξεκλείδωμα του πορτοφολιού απέτυχε</translation>
->>>>>>> 2f4f2d38
     </message>
     <message>
         <source>The passphrase entered for the wallet decryption was incorrect.</source>
@@ -656,8 +629,6 @@
         <translation>Αντιγραφή ταυτότητας συναλλαγής</translation>
     </message>
     <message>
-<<<<<<< HEAD
-=======
         <source>Copy quantity</source>
         <translation>Αντιγραφή ποσότητας</translation>
     </message>
@@ -666,7 +637,6 @@
         <translation>Αντιγραφή τελών</translation>
     </message>
     <message>
->>>>>>> 2f4f2d38
         <source>yes</source>
         <translation>ναι</translation>
     </message>
@@ -717,12 +687,9 @@
         <source>Edit sending address</source>
         <translation> Επεξεργασία διεύθυνσης αποστολής</translation>
     </message>
-<<<<<<< HEAD
-    </context>
-=======
     <message>
         <source>The entered address "%1" is not a valid Bitcoin address.</source>
-        <translation>Η διεύθυνση "%1" δεν είναι έγκυρη Bitcoin διεύθυνση.</translation>
+        <translation>Η διεύθυνση "%1" δεν είναι έγκυρη blackcoin διεύθυνση.</translation>
     </message>
     <message>
         <source>Address "%1" already exists as a receiving address with label "%2" and so cannot be added as a sending address.</source>
@@ -741,7 +708,6 @@
         <translation>Η δημιουργία νέου κλειδιού απέτυχε.</translation>
     </message>
 </context>
->>>>>>> 2f4f2d38
 <context>
     <name>FreespaceChecker</name>
     <message>
@@ -776,26 +742,13 @@
         <translation>(%1-bit)</translation>
     </message>
     <message>
-<<<<<<< HEAD
+        <source>About %1</source>
+        <translation>Σχετικά %1</translation>
+    </message>
+    <message>
         <source>Command-line options</source>
         <translation>Επιλογές γραμμής εντολών</translation>
     </message>
-    <message>
-        <source>Usage:</source>
-        <translation>Χρήση:</translation>
-    </message>
-    <message>
-        <source>command-line options</source>
-        <translation>επιλογές γραμμής εντολών</translation>
-=======
-        <source>About %1</source>
-        <translation>Σχετικά %1</translation>
-    </message>
-    <message>
-        <source>Command-line options</source>
-        <translation>Επιλογές γραμμής εντολών</translation>
->>>>>>> 2f4f2d38
-    </message>
 </context>
 <context>
     <name>Intro</name>
@@ -817,7 +770,7 @@
     </message>
     <message>
         <source>Bitcoin</source>
-        <translation>Bitcoin</translation>
+        <translation>Blackcoin</translation>
     </message>
     <message>
         <source>Error: Specified data directory "%1" cannot be created.</source>
@@ -966,11 +919,7 @@
     </message>
     <message>
         <source>Connect to the Bitcoin network through a SOCKS5 proxy.</source>
-<<<<<<< HEAD
         <translation>Σύνδεση στο δίκτυο Blackcoin μέσω διαμεσολαβητή SOCKS5 (π.χ. για σύνδεση μέσω Tor)</translation>
-=======
-        <translation>Σύνδεση στο δίκτυο Bitcoin μέσω διαμεσολαβητή SOCKS5 (π.χ. για σύνδεση μέσω Tor)</translation>
->>>>>>> 2f4f2d38
     </message>
     <message>
         <source>&amp;Connect through SOCKS5 proxy (default proxy):</source>
@@ -1156,20 +1105,17 @@
     </message>
     <message>
         <source>Cannot start bitcoin: click-to-pay handler</source>
-        <translation>Δεν είναι δυνατή η εκκίνηση του bitcoin: χειριστής click-to-pay</translation>
+        <translation>Δεν είναι δυνατή η εκκίνηση του blackcoin: χειριστής click-to-pay</translation>
     </message>
     <message>
         <source>URI handling</source>
         <translation>URI χειριστής</translation>
     </message>
     <message>
-<<<<<<< HEAD
-=======
         <source>Invalid payment address %1</source>
         <translation>Μη έγκυρη διεύθυνση πληρωμής %1</translation>
     </message>
     <message>
->>>>>>> 2f4f2d38
         <source>Payment request file handling</source>
         <translation>Επεξεργασία αρχείου αίτησης πληρωμής</translation>
     </message>
@@ -1405,8 +1351,6 @@
         <translation>Καθαρισμός κονσόλας</translation>
     </message>
     <message>
-<<<<<<< HEAD
-=======
         <source>1 &amp;hour</source>
         <translation>1 &amp;ώρα</translation>
     </message>
@@ -1427,7 +1371,6 @@
         <translation>Προεπιλεγμένο πορτοφόλι</translation>
     </message>
     <message>
->>>>>>> 2f4f2d38
         <source>via %1</source>
         <translation>μέσω %1</translation>
     </message>
@@ -1682,13 +1625,10 @@
     <message>
         <source>S&amp;end</source>
         <translation>Αποστολή</translation>
-<<<<<<< HEAD
-=======
     </message>
     <message>
         <source>Copy quantity</source>
         <translation>Αντιγραφή ποσότητας</translation>
->>>>>>> 2f4f2d38
     </message>
     <message>
         <source>Copy amount</source>
@@ -1828,11 +1768,7 @@
     </message>
     <message>
         <source>Sign the message to prove you own this Bitcoin address</source>
-<<<<<<< HEAD
         <translation>Υπογράψτε το μήνυμα για να αποδείξετε πως σας ανήκει η συγκεκριμένη διεύθυνση Blackcoin</translation>
-=======
-        <translation>Υπογράψτε το μήνυμα για να αποδείξετε πως σας ανήκει η συγκεκριμένη διεύθυνση Bitcoin</translation>
->>>>>>> 2f4f2d38
     </message>
     <message>
         <source>Sign &amp;Message</source>
@@ -1852,19 +1788,11 @@
     </message>
     <message>
         <source>The Bitcoin address the message was signed with</source>
-<<<<<<< HEAD
         <translation>Διεύθυνση Blackcoin με την οποία έχει υπογραφεί το μήνυμα</translation>
     </message>
     <message>
         <source>Verify the message to ensure it was signed with the specified Bitcoin address</source>
         <translation>Επαληθεύστε το μήνυμα για να αποδείξετε πως υπογράφθηκε από τη συγκεκριμένη διεύθυνση Blackcoin</translation>
-=======
-        <translation>Διεύθυνση Bitcoin με την οποία έχει υπογραφεί το μήνυμα</translation>
-    </message>
-    <message>
-        <source>Verify the message to ensure it was signed with the specified Bitcoin address</source>
-        <translation>Επαληθεύστε το μήνυμα για να αποδείξετε πως υπογράφθηκε από τη συγκεκριμένη διεύθυνση Bitcoin</translation>
->>>>>>> 2f4f2d38
     </message>
     <message>
         <source>Verify &amp;Message</source>
@@ -2058,13 +1986,8 @@
         <translation>Αποστολή νομισμάτων</translation>
     </message>
     <message>
-<<<<<<< HEAD
-        <source>Connect to a node to retrieve peer addresses, and disconnect</source>
-        <translation>Σύνδεση σε έναν κόμβο για την ανάκτηση διευθύνσεων από ομότιμους, και αποσύνδεση</translation>
-=======
         <source>Increase:</source>
         <translation>Αύξηση:</translation>
->>>>>>> 2f4f2d38
     </message>
     </context>
 <context>
@@ -2078,13 +2001,8 @@
         <translation>Εξαγωγή δεδομένων καρτέλας σε αρχείο</translation>
     </message>
     <message>
-<<<<<<< HEAD
-        <source>Run in the background as a daemon and accept commands</source>
-        <translation>Εκτέλεση στο παρασκήνιο και αποδοχή εντολών</translation>
-=======
         <source>Cancel</source>
         <translation>Ακύρωση</translation>
->>>>>>> 2f4f2d38
     </message>
 </context>
 <context>
@@ -2094,29 +2012,6 @@
         <translation>Blackcoin More</translation>
     </message>
     <message>
-<<<<<<< HEAD
-        <source>Bind to given address and always listen on it. Use [host]:port notation for IPv6</source>
-        <translation>Δέσμευση σε συγκεκριμένη διεύθυνση και συνεχόμενη παρακολούθηση σε αυτή. Χρησιμοποιήστε τη σημειογραφία [διακομιστή]:θύρα για IPv6</translation>
-    </message>
-    <message>
-        <source>Execute command when a wallet transaction changes (%s in cmd is replaced by TxID)</source>
-        <translation>Εκτέλεσε την εντολή όταν το καλύτερο μπλοκ αλλάξει(%s στην εντολή αντικαθίσταται από το hash του μπλοκ)</translation>
-    </message>
-    <message>
-        <source>Accept connections from outside (default: 1 if no -proxy or -connect)</source>
-        <translation>Να δέχεσαι συνδέσεις από έξω(προεπιλογή:1)</translation>
-    </message>
-    <message>
-        <source>Block creation options:</source>
-        <translation>Επιλογές δημιουργίας μπλοκ:</translation>
-    </message>
-    <message>
-        <source>Connection options:</source>
-        <translation>Επιλογές σύνδεσης:</translation>
-    </message>
-    <message>
-=======
->>>>>>> 2f4f2d38
         <source>Corrupted block database detected</source>
         <translation>Εντοπίσθηκε διεφθαρμένη βάση δεδομένων των μπλοκ</translation>
     </message>
@@ -2155,32 +2050,10 @@
     <message>
         <source>Not enough file descriptors available.</source>
         <translation>Δεν υπάρχουν αρκετοί περιγραφείς αρχείων διαθέσιμοι.</translation>
-<<<<<<< HEAD
-    </message>
-    <message>
-        <source>Only connect to nodes in network &lt;net&gt; (ipv4, ipv6 or onion)</source>
-        <translation>Σύνδεση μόνο σε κόμβους του δικτύου &lt;net&gt; (ipv4, ipv6 ή onion)</translation>
-    </message>
-    <message>
-        <source>Specify wallet file (within data directory)</source>
-        <translation>Επιλέξτε αρχείο πορτοφολιού (μέσα από κατάλογο δεδομένων)</translation>
-=======
->>>>>>> 2f4f2d38
     </message>
     <message>
         <source>Verifying blocks...</source>
         <translation>Επαλήθευση των μπλοκ...</translation>
-<<<<<<< HEAD
-    </message>
-    <message>
-        <source>Wallet options:</source>
-        <translation>Επιλογές πορτοφολιού:</translation>
-    </message>
-    <message>
-        <source>Connect through SOCKS5 proxy</source>
-        <translation>Σύνδεση μέσω διαμεσολαβητή SOCKS5</translation>
-=======
->>>>>>> 2f4f2d38
     </message>
     <message>
         <source>Error reading from database, shutting down.</source>
@@ -2191,29 +2064,6 @@
         <translation>Πληροφορία</translation>
     </message>
     <message>
-<<<<<<< HEAD
-        <source>Node relay options:</source>
-        <translation>Επιλογές αναμετάδοσης κόμβου:</translation>
-    </message>
-    <message>
-        <source>RPC server options:</source>
-        <translation>Επιλογές διακομιστή RPC:</translation>
-    </message>
-    <message>
-        <source>Send trace/debug info to console instead of debug.log file</source>
-        <translation>Αποστολή πληροφοριών εντοπισμού σφαλμάτων στην κονσόλα αντί του αρχείου debug.log</translation>
-    </message>
-    <message>
-        <source>Show all debugging options (usage: --help -help-debug)</source>
-        <translation>Προβολή όλων των επιλογών εντοπισμού σφαλμάτων (χρήση: --help -help-debug)</translation>
-    </message>
-    <message>
-        <source>Shrink debug.log file on client startup (default: 1 when no -debug)</source>
-        <translation>Συρρίκνωση του αρχείου debug.log κατα την εκκίνηση του πελάτη (προεπιλογή: 1 όταν δεν είναι -debug)</translation>
-    </message>
-    <message>
-=======
->>>>>>> 2f4f2d38
         <source>Signing transaction failed</source>
         <translation>Η υπογραφή συναλλαγής απέτυχε </translation>
     </message>
@@ -2228,13 +2078,6 @@
     <message>
         <source>Transaction too large</source>
         <translation>Η συναλλαγή είναι πολύ μεγάλη</translation>
-<<<<<<< HEAD
-    </message>
-    <message>
-        <source>Username for JSON-RPC connections</source>
-        <translation>Όνομα χρήστη για τις συνδέσεις JSON-RPC</translation>
-=======
->>>>>>> 2f4f2d38
     </message>
     <message>
         <source>Warning</source>
@@ -2243,61 +2086,6 @@
     <message>
         <source>Zapping all transactions from wallet...</source>
         <translation>Μεταφορά όλων των συναλλαγών από το πορτοφόλι</translation>
-<<<<<<< HEAD
-    </message>
-    <message>
-        <source>Password for JSON-RPC connections</source>
-        <translation>Κωδικός για τις συνδέσεις JSON-RPC</translation>
-    </message>
-    <message>
-        <source>Execute command when the best block changes (%s in cmd is replaced by block hash)</source>
-        <translation>Εκτέλεσε την εντολή όταν το καλύτερο μπλοκ αλλάξει(%s στην εντολή αντικαθίσταται από το hash του μπλοκ)</translation>
-    </message>
-    <message>
-        <source>Allow DNS lookups for -addnode, -seednode and -connect</source>
-        <translation>Να επιτρέπονται οι έλεγχοι DNS για προσθήκη και σύνδεση κόμβων</translation>
-    </message>
-    <message>
-        <source>How thorough the block verification of -checkblocks is (0-4, default: %u)</source>
-        <translation>Πόσο εξονυχιστική να είναι η επιβεβαίωση του μπλοκ (0-4, προεπιλογή: %u)</translation>
-    </message>
-    <message>
-        <source>Maintain a full transaction index, used by the getrawtransaction rpc call (default: %u)</source>
-        <translation>Διατήρηση ένος πλήρους ευρετηρίου συναλλαγών (προεπιλογή: %u)</translation>
-    </message>
-    <message>
-        <source>Number of seconds to keep misbehaving peers from reconnecting (default: %u)</source>
-        <translation>Αριθμός δευτερολέπτων πριν επιτραπεί ξανά η σύνδεση των προβληματικών χρηστών (προεπιλογή: %u)</translation>
-    </message>
-    <message>
-        <source>How many blocks to check at startup (default: %u, 0 = all)</source>
-        <translation>Πόσα μπλοκ να ελεγχθούν κατά την εκκίνηση (προεπιλογή: %u, 0 = όλα)</translation>
-    </message>
-    <message>
-        <source>Include IP addresses in debug output (default: %u)</source>
-        <translation>Να συμπεριληφθεί η διεύθυνση IP στην αναφορά? (προεπιλογή: %u)</translation>
-    </message>
-    <message>
-        <source>Maintain at most &lt;n&gt; connections to peers (default: %u)</source>
-        <translation>Μέγιστες αριθμός συνδέσεων με τους χρήστες &lt;n&gt; (προεπιλογή: %u)</translation>
-    </message>
-    <message>
-        <source>Specify configuration file (default: %s)</source>
-        <translation>Ορίστε αρχείο ρυθμίσεων (προεπιλογή: %s)</translation>
-    </message>
-    <message>
-        <source>Specify connection timeout in milliseconds (minimum: 1, default: %d)</source>
-        <translation>Ορισμός λήξης χρονικού ορίου σε χιλιοστά του δευτερολέπτου(προεπιλογή: %d)</translation>
-    </message>
-    <message>
-        <source>Specify pid file (default: %s)</source>
-        <translation>Ορίστε αρχείο pid (προεπιλογή: %s)</translation>
-    </message>
-    <message>
-        <source>Threshold for disconnecting misbehaving peers (default: %u)</source>
-        <translation>Όριο αποσύνδεσης προβληματικών χρηστών (προεπιλογή: %u)</translation>
-=======
->>>>>>> 2f4f2d38
     </message>
     <message>
         <source>Unknown network specified in -onlynet: '%s'</source>
