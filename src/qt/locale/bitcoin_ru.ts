--- conflicted
+++ resolved
@@ -15,11 +15,7 @@
     </message>
     <message>
         <source>Copy the currently selected address to the system clipboard</source>
-<<<<<<< HEAD
-        <translation>Скопировать выбранный адрес в буфер обмена</translation>
-=======
         <translation>Скопируйте текущий выделенный адрес в буфер обмена</translation>
->>>>>>> 56311988
     </message>
     <message>
         <source>&amp;Copy</source>
@@ -75,11 +71,7 @@
     </message>
     <message>
         <source>These are your Bitcoin addresses for receiving payments. Use the 'Create new receiving address' button in the receive tab to create new addresses.</source>
-<<<<<<< HEAD
-        <translation>Это ваши Биткойн-адреса для приёма платежей. Используйте кнопку «Создать новый адрес для получения» на вкладке Получить, чтобы создать новые адреса.</translation>
-=======
         <translation>Это ваши Bitcoin адреса для получения платежей. Настоятельно рекомендуем использовать новые адреса для получения каждой транзакции.</translation>
->>>>>>> 56311988
     </message>
     <message>
         <source>&amp;Copy Address</source>
@@ -188,10 +180,6 @@
         <translation>Кошелек зашифрован</translation>
     </message>
     <message>
-<<<<<<< HEAD
-        <source>%1 will close now to finish the encryption process. Remember that encrypting your wallet cannot fully protect your bitcoins from being stolen by malware infecting your computer.</source>
-        <translation>%1 закроется сейчас для завершения процесса шифрования. Запомните что шифрование вашего кошелька не сможет полностью защитить ваши биткойны от кражи при помощи вредоносного ПО, заразившего ваш компьютер.</translation>
-=======
         <source>Enter the new passphrase for the wallet.&lt;br/&gt;Please use a passphrase of &lt;b&gt;ten or more random characters&lt;/b&gt;, or &lt;b&gt;eight or more words&lt;/b&gt;.</source>
         <translation>Введите новый пароль для кошелька.&lt;br/&gt;Используйте пароль, состоящий из &lt;b&gt;десяти или более случайных символов&lt;/b&gt; или &lt;b&gt;восьми или более слов&lt;/b&gt;.</translation>
     </message>
@@ -214,7 +202,6 @@
     <message>
         <source>Your wallet is now encrypted. </source>
         <translation>Ваш кошелёк теперь зашифрован.</translation>
->>>>>>> 56311988
     </message>
     <message>
         <source>IMPORTANT: Any previous backups you have made of your wallet file should be replaced with the newly generated, encrypted wallet file. For security reasons, previous backups of the unencrypted wallet file will become useless as soon as you start using the new, encrypted wallet.</source>
@@ -1005,11 +992,7 @@
     </message>
     <message>
         <source>Reverting this setting requires re-downloading the entire blockchain. It is faster to download the full chain first and prune it later. Disables some advanced features.</source>
-<<<<<<< HEAD
-        <translation>Восстановление этого параметра впоследствии требует повторной загрузки всей цепочки блоков. Быстрее будет сначала скачать полную цепочку, а потом - обрезать. Это также отключает некоторые расширенные функции.</translation>
-=======
         <translation>Восстановление этого параметра в последствии требует повторной загрузки всей цепочки блоков. Быстрее будет сначала скачать полную цепочку, а потом - обрезать. Это также отключает некоторые расширенные функции. </translation>
->>>>>>> 56311988
     </message>
     <message>
         <source>This initial synchronisation is very demanding, and may expose hardware problems with your computer that had previously gone unnoticed. Each time you run %1, it will continue downloading where it left off.</source>
@@ -1069,11 +1052,7 @@
     </message>
     <message numerus="yes">
         <source>(%n GB needed for full chain)</source>
-<<<<<<< HEAD
-        <translation><numerusform>(%n ГБ необходимо для полной цепи)</numerusform><numerusform>(%n ГБ необходимо для полной цепи)</numerusform><numerusform>(%n ГБ необходимо для полной цепи)</numerusform><numerusform>(%n ГБ необходимо для полной цепи)</numerusform></translation>
-=======
         <translation><numerusform>(%n ГБ необходимо для полного блокчейна)</numerusform><numerusform>(%n ГБ необходимо для полного блокчейна)</numerusform><numerusform>(%n ГБ необходимо для полного блокчейна)</numerusform><numerusform>(%n ГБ необходимо для полного блокчейна)</numerusform></translation>
->>>>>>> 56311988
     </message>
 </context>
 <context>
@@ -1285,11 +1264,7 @@
     </message>
     <message>
         <source>If you disable the spending of unconfirmed change, the change from a transaction cannot be used until that transaction has at least one confirmation. This also affects how your balance is computed.</source>
-<<<<<<< HEAD
-        <translation>При отключении траты неподтверждённой сдачи, сдача от транзакции не может быть использована до тех пор пока у этой транзакции не будет хотя бы одно подтверждение. Это также влияет на то, как рассчитывается ваш баланс.</translation>
-=======
         <translation>При отключении траты неподтверждённой сдачи сдача от транзакции не может быть использована до тех пор пока у этой транзакции не будет хотя бы одно подтверждение. Это также влияет как ваш баланс рассчитывается.</translation>
->>>>>>> 56311988
     </message>
     <message>
         <source>&amp;Spend unconfirmed change</source>
@@ -1297,11 +1272,7 @@
     </message>
     <message>
         <source>Automatically open the Bitcoin client port on the router. This only works when your router supports UPnP and it is enabled.</source>
-<<<<<<< HEAD
-        <translation>Автоматически открыть порт для Биткойн-клиента на маршрутизаторе. Работает только если ваш маршрутизатор поддерживает UPnP, и данная функция включена.</translation>
-=======
         <translation>Автоматически открыть порт для Биткойн-клиента на маршрутизаторе. Работает, если ваш маршрутизатор поддерживает UPnP, и данная функция включена.</translation>
->>>>>>> 56311988
     </message>
     <message>
         <source>Map port using &amp;UPnP</source>
@@ -1581,69 +1552,6 @@
         <source>Payment request file handling</source>
         <translation>Обработка запроса платежа</translation>
     </message>
-<<<<<<< HEAD
-    <message>
-        <source>Payment request file cannot be read! This can be caused by an invalid payment request file.</source>
-        <translation>Файл запроса платежа не может быть прочитан! Обычно это происходит из-за неверного файла запроса платежа.</translation>
-    </message>
-    <message>
-        <source>Payment request rejected</source>
-        <translation>Запрос платежа отклонен</translation>
-    </message>
-    <message>
-        <source>Payment request network doesn't match client network.</source>
-        <translation>Сеть запроса платежа не совпадает с сетью клиента.</translation>
-    </message>
-    <message>
-        <source>Payment request expired.</source>
-        <translation>Истекло время ожидания запроса платежа.</translation>
-    </message>
-    <message>
-        <source>Payment request is not initialized.</source>
-        <translation>Запрос платежа не инициализирован.</translation>
-    </message>
-    <message>
-        <source>Unverified payment requests to custom payment scripts are unsupported.</source>
-        <translation>Непроверенные запросы платежей с нестандартными платёжными сценариями не поддерживаются.</translation>
-    </message>
-    <message>
-        <source>Invalid payment request.</source>
-        <translation>Неверный запрос платежа.</translation>
-    </message>
-    <message>
-        <source>Requested payment amount of %1 is too small (considered dust).</source>
-        <translation>Запрошенная сумма платежа %1 слишком мала (считается пылью).</translation>
-    </message>
-    <message>
-        <source>Refund from %1</source>
-        <translation>Возврат от %1</translation>
-    </message>
-    <message>
-        <source>Payment request %1 is too large (%2 bytes, allowed %3 bytes).</source>
-        <translation>Запрос платежа %1 слишком большой (%2 байтов, разрешено %3 байтов).</translation>
-    </message>
-    <message>
-        <source>Error communicating with %1: %2</source>
-        <translation>Ошибка связи с %1: %2</translation>
-    </message>
-    <message>
-        <source>Payment request cannot be parsed!</source>
-        <translation>Запрос платежа непонятен!</translation>
-    </message>
-    <message>
-        <source>Bad response from server %1</source>
-        <translation>Неправильный ответ от сервера %1</translation>
-    </message>
-    <message>
-        <source>Network request error</source>
-        <translation>Ошибка сетевого запроса</translation>
-    </message>
-    <message>
-        <source>Payment acknowledged</source>
-        <translation>Оплата подтверждена</translation>
-    </message>
-=======
->>>>>>> 56311988
 </context>
 <context>
     <name>PeerTableModel</name>
@@ -2070,11 +1978,7 @@
     </message>
     <message>
         <source>Welcome to the %1 RPC console.</source>
-<<<<<<< HEAD
-        <translation>Добро пожаловать в %1 RPC-консоль.</translation>
-=======
         <translation>Добро пожаловать в %1 RPC-консоль</translation>
->>>>>>> 56311988
     </message>
     <message>
         <source>Use up and down arrows to navigate history, and %1 to clear screen.</source>
@@ -2166,8 +2070,6 @@
     <message>
         <source>An optional amount to request. Leave this empty or zero to not request a specific amount.</source>
         <translation>Необязательная сумма для запроса. Оставьте пустым или укажите ноль, чтобы не запрашивать определённую сумму.</translation>
-<<<<<<< HEAD
-=======
     </message>
     <message>
         <source>An optional label to associate with the new receiving address (used by you to identify an invoice).  It is also attached to the payment request.</source>
@@ -2176,7 +2078,6 @@
     <message>
         <source>An optional message that is attached to the payment request and may be displayed to the sender.</source>
         <translation>Необязательное сообщение, которое присоединяется к запросу платежа и может быть показано отправителю.</translation>
->>>>>>> 56311988
     </message>
     <message>
         <source>&amp;Create new receiving address</source>
@@ -2393,11 +2294,7 @@
 Note:  Since the fee is calculated on a per-byte basis, a fee of "100 satoshis per kB" for a transaction size of 500 bytes (half of 1 kB) would ultimately yield a fee of only 50 satoshis.</source>
         <translation>Укажите пользовательскую плату за килобайт (1000 байт) виртуального размера транзакции.
 
-<<<<<<< HEAD
-Примечание: Так как комиссия рассчитывается на основе каждого байта, комиссия  "100 сатошей за КБ" для транзакции размером 500 байт (половина 1 КБ) в конечном счете приведет к сбору только 50 сатошей.</translation>
-=======
 Примечание: Так как комиссия рассчитывается на основе каждого байта, комиссия  "100 сатошей за КБ " для транзакции размером 500 байт (половина 1 КБ) в конечном счете приведет к сбору только 50 сатошей.</translation>
->>>>>>> 56311988
     </message>
     <message>
         <source>per kilobyte</source>
@@ -2815,8 +2712,6 @@
     <message>
         <source>The Bitcoin address the message was signed with</source>
         <translation>Биткойн-адрес, которым было подписано сообщение</translation>
-<<<<<<< HEAD
-=======
     </message>
     <message>
         <source>The signed message to verify</source>
@@ -2825,7 +2720,6 @@
     <message>
         <source>The signature given when the message was signed</source>
         <translation>The signature given when the message was signed</translation>
->>>>>>> 56311988
     </message>
     <message>
         <source>Verify the message to ensure it was signed with the specified Bitcoin address</source>
@@ -3514,11 +3408,7 @@
     </message>
     <message>
         <source>Cannot obtain a lock on data directory %s. %s is probably already running.</source>
-<<<<<<< HEAD
-        <translation>Невозможно заблокировать каталог данных %s. %s возможно, уже работает.</translation>
-=======
         <translation>Невозможно заблокировать каталог данных %s. %s, возможно, уже работает.</translation>
->>>>>>> 56311988
     </message>
     <message>
         <source>Cannot provide specific connections and have addrman find outgoing connections at the same.</source>
@@ -3924,11 +3814,7 @@
     </message>
     <message>
         <source>This is the transaction fee you will pay if you send a transaction.</source>
-<<<<<<< HEAD
-        <translation>Это размер комиссии, которую вы заплатите при отправке транзакции.</translation>
-=======
         <translation>Это размер комиссии, которую вы заплатите при отправке транзакции</translation>
->>>>>>> 56311988
     </message>
     <message>
         <source>Transaction amounts must not be negative</source>
