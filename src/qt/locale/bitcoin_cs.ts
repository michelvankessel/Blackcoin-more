<TS language="cs" version="2.1">
<context>
    <name>AddressBookPage</name>
    <message>
        <source>Right-click to edit address or label</source>
        <translation>Pravým tlačítkem myši můžeš upravit označení adresy</translation>
    </message>
    <message>
        <source>Create a new address</source>
        <translation>Vytvoř novou adresu</translation>
    </message>
    <message>
        <source>&amp;New</source>
        <translation>&amp;Nová</translation>
    </message>
    <message>
        <source>Copy the currently selected address to the system clipboard</source>
        <translation>Zkopíruj tuto adresu do systémové schránky</translation>
    </message>
    <message>
        <source>&amp;Copy</source>
        <translation>&amp;Kopíruj</translation>
    </message>
    <message>
        <source>C&amp;lose</source>
        <translation>&amp;Zavřít</translation>
    </message>
    <message>
        <source>Delete the currently selected address from the list</source>
        <translation>Smaž tuto adresu ze seznamu</translation>
    </message>
    <message>
        <source>Enter address or label to search</source>
        <translation>Zadej adresu nebo označení pro její vyhledání</translation>
    </message>
    <message>
        <source>Export the data in the current tab to a file</source>
        <translation>Exportuj data z tohoto panelu do souboru</translation>
    </message>
    <message>
        <source>&amp;Export</source>
        <translation>&amp;Export</translation>
    </message>
    <message>
        <source>&amp;Delete</source>
        <translation>S&amp;maž</translation>
    </message>
    <message>
        <source>Choose the address to send coins to</source>
        <translation>Zvol adresu, na kterou pošleš mince</translation>
    </message>
    <message>
        <source>Choose the address to receive coins with</source>
        <translation>Zvol adres na příjem mincí</translation>
    </message>
    <message>
        <source>C&amp;hoose</source>
        <translation>&amp;Zvol</translation>
    </message>
    <message>
        <source>Sending addresses</source>
        <translation>Odesílací adresy</translation>
    </message>
    <message>
        <source>Receiving addresses</source>
        <translation>Přijímací adresy</translation>
    </message>
    <message>
        <source>These are your Bitcoin addresses for sending payments. Always check the amount and the receiving address before sending coins.</source>
        <translation>Tohle jsou tvé blackcoinové adresy pro posílání plateb. Před odesláním mincí si vždy zkontroluj částku a cílovou adresu.</translation>
    </message>
    <message>
        <source>These are your Bitcoin addresses for receiving payments. It is recommended to use a new receiving address for each transaction.</source>
        <translation>Tohle jsou tvé blackcoinové adresy pro příjem plateb. Nezapomeň si pro každou transakci vždy vygenerovat novou adresu.</translation>
    </message>
    <message>
        <source>&amp;Copy Address</source>
        <translation>&amp;Kopíruj adresu</translation>
    </message>
    <message>
        <source>Copy &amp;Label</source>
        <translation>Kopíruj &amp;označení</translation>
    </message>
    <message>
        <source>&amp;Edit</source>
        <translation>&amp;Uprav</translation>
    </message>
    <message>
        <source>Export Address List</source>
        <translation>Export seznamu adres</translation>
    </message>
    <message>
        <source>Comma separated file (*.csv)</source>
        <translation>Formát CSV (*.csv)</translation>
    </message>
    <message>
        <source>Exporting Failed</source>
        <translation>Exportování selhalo</translation>
    </message>
    <message>
        <source>There was an error trying to save the address list to %1. Please try again.</source>
        <translation>Při ukládání seznamu adres do %1 se přihodila nějaká chyba. Zkus to prosím znovu.</translation>
    </message>
</context>
<context>
    <name>AddressTableModel</name>
    <message>
        <source>Label</source>
        <translation>Označení</translation>
    </message>
    <message>
        <source>Address</source>
        <translation>Adresa</translation>
    </message>
    <message>
        <source>(no label)</source>
        <translation>(bez označení)</translation>
    </message>
</context>
<context>
    <name>AskPassphraseDialog</name>
    <message>
        <source>Passphrase Dialog</source>
        <translation>Změna hesla</translation>
    </message>
    <message>
        <source>Enter passphrase</source>
        <translation>Zadej platné heslo</translation>
    </message>
    <message>
        <source>New passphrase</source>
        <translation>Zadej nové heslo</translation>
    </message>
    <message>
        <source>Repeat new passphrase</source>
        <translation>Totéž heslo ještě jednou</translation>
    </message>
    <message>
        <source>Show password</source>
        <translation>Ukaž heslo</translation>
    </message>
    <message>
        <source>Enter the new passphrase to the wallet.&lt;br/&gt;Please use a passphrase of &lt;b&gt;ten or more random characters&lt;/b&gt;, or &lt;b&gt;eight or more words&lt;/b&gt;.</source>
        <translation>Zadej nové heslo k peněžence.&lt;br/&gt;Použij &lt;b&gt;alespoň deset náhodných znaků&lt;/b&gt; nebo &lt;b&gt;alespoň osm slov&lt;/b&gt;.</translation>
    </message>
    <message>
        <source>Encrypt wallet</source>
        <translation>Zašifruj peněženku</translation>
    </message>
    <message>
        <source>This operation needs your wallet passphrase to unlock the wallet.</source>
        <translation>K provedení této operace musíš zadat heslo k peněžence, aby se mohla odemknout.</translation>
    </message>
    <message>
        <source>Unlock wallet</source>
        <translation>Odemkni peněženku</translation>
    </message>
    <message>
        <source>This operation needs your wallet passphrase to decrypt the wallet.</source>
        <translation>K provedení této operace musíš zadat heslo k peněžence, aby se mohla dešifrovat.</translation>
    </message>
    <message>
        <source>Decrypt wallet</source>
        <translation>Dešifruj peněženku</translation>
    </message>
    <message>
        <source>Change passphrase</source>
        <translation>Změň heslo</translation>
    </message>
    <message>
        <source>Enter the old passphrase and new passphrase to the wallet.</source>
        <translation>Zadej staré a nové heslo k peněžence.</translation>
    </message>
    <message>
        <source>Confirm wallet encryption</source>
        <translation>Potvrď zašifrování peněženky</translation>
    </message>
    <message>
        <source>Warning: If you encrypt your wallet and lose your passphrase, you will &lt;b&gt;LOSE ALL OF YOUR BITCOINS&lt;/b&gt;!</source>
        <translation>Upozornění: Pokud si zašifruješ peněženku a ztratíš či zapomeneš heslo, &lt;b&gt;PŘIJDEŠ O VŠECHNY BLACKCOINY&lt;/b&gt;!</translation>
    </message>
    <message>
        <source>Are you sure you wish to encrypt your wallet?</source>
        <translation>Jsi si jistý, že chceš peněženku zašifrovat?</translation>
    </message>
    <message>
        <source>Wallet encrypted</source>
        <translation>Peněženka je zašifrována</translation>
    </message>
    <message>
<<<<<<< HEAD
        <source>%1 will close now to finish the encryption process. Remember that encrypting your wallet cannot fully protect your bitcoins from being stolen by malware infecting your computer.</source>
        <translation>%1 se teď ukončí, aby dokončil zašifrování. Pamatuj však, že pouhé zašifrování peněženky nemůže zabránit krádeži tvých blackcoinů malwarem, kterým se může počítač nakazit.</translation>
=======
        <source>Your wallet is now encrypted. Remember that encrypting your wallet cannot fully protect your bitcoins from being stolen by malware infecting your computer.</source>
        <translation>Vaše peněženka je nyní zašifrovaná. Pamatujte, že zašifrování peněženky nemůže plně ochránit vaše bitcoiny před krádeží, pokud by byl váš počítač napadem malwarem.</translation>
>>>>>>> 8b676984
    </message>
    <message>
        <source>IMPORTANT: Any previous backups you have made of your wallet file should be replaced with the newly generated, encrypted wallet file. For security reasons, previous backups of the unencrypted wallet file will become useless as soon as you start using the new, encrypted wallet.</source>
        <translation>DŮLEŽITÉ: Všechny předchozí zálohy peněženky by měly být nahrazeny nově vygenerovanou, zašifrovanou peněženkou. Z bezpečnostních důvodů budou předchozí zálohy nešifrované peněženky nepoužitelné, jakmile začneš používat novou zašifrovanou peněženku.</translation>
    </message>
    <message>
        <source>Wallet encryption failed</source>
        <translation>Zašifrování peněženky selhalo</translation>
    </message>
    <message>
        <source>Wallet encryption failed due to an internal error. Your wallet was not encrypted.</source>
        <translation>Zašifrování peněženky selhalo kvůli vnitřní chybě. Tvá peněženka tedy nebyla zašifrována.</translation>
    </message>
    <message>
        <source>The supplied passphrases do not match.</source>
        <translation>Zadaná hesla nejsou shodná.</translation>
    </message>
    <message>
        <source>Wallet unlock failed</source>
        <translation>Nepodařilo se odemknout peněženku</translation>
    </message>
    <message>
        <source>The passphrase entered for the wallet decryption was incorrect.</source>
        <translation>Nezadal jsi správné heslo pro dešifrování peněženky.</translation>
    </message>
    <message>
        <source>Wallet decryption failed</source>
        <translation>Nepodařilo se dešifrovat peněženku</translation>
    </message>
    <message>
        <source>Wallet passphrase was successfully changed.</source>
        <translation>Heslo k peněžence bylo v pořádku změněno.</translation>
    </message>
    <message>
        <source>Warning: The Caps Lock key is on!</source>
        <translation>Upozornění: Caps Lock je zapnutý!</translation>
    </message>
</context>
<context>
    <name>BanTableModel</name>
    <message>
        <source>IP/Netmask</source>
        <translation>IP/Maska</translation>
    </message>
    <message>
        <source>Banned Until</source>
        <translation>Blokován do</translation>
    </message>
</context>
<context>
    <name>BitcoinGUI</name>
    <message>
        <source>Sign &amp;message...</source>
        <translation>Po&amp;depiš zprávu...</translation>
    </message>
    <message>
        <source>Synchronizing with network...</source>
        <translation>Synchronizuji se se sítí...</translation>
    </message>
    <message>
        <source>&amp;Overview</source>
        <translation>&amp;Přehled</translation>
    </message>
    <message>
        <source>Show general overview of wallet</source>
        <translation>Zobraz celkový přehled peněženky</translation>
    </message>
    <message>
        <source>&amp;Transactions</source>
        <translation>&amp;Transakce</translation>
    </message>
    <message>
        <source>Browse transaction history</source>
        <translation>Procházej historii transakcí</translation>
    </message>
    <message>
        <source>E&amp;xit</source>
        <translation>&amp;Konec</translation>
    </message>
    <message>
        <source>Quit application</source>
        <translation>Ukonči aplikaci</translation>
    </message>
    <message>
        <source>&amp;About %1</source>
        <translation>O &amp;%1</translation>
    </message>
    <message>
        <source>Show information about %1</source>
        <translation>Zobraz informace o %1</translation>
    </message>
    <message>
        <source>About &amp;Qt</source>
        <translation>O &amp;Qt</translation>
    </message>
    <message>
        <source>Show information about Qt</source>
        <translation>Zobraz informace o Qt</translation>
    </message>
    <message>
        <source>&amp;Options...</source>
        <translation>&amp;Možnosti...</translation>
    </message>
    <message>
        <source>Modify configuration options for %1</source>
        <translation>Uprav nastavení %1</translation>
    </message>
    <message>
        <source>&amp;Encrypt Wallet...</source>
        <translation>Zaši&amp;fruj peněženku...</translation>
    </message>
    <message>
        <source>&amp;Backup Wallet...</source>
        <translation>&amp;Zazálohuj peněženku...</translation>
    </message>
    <message>
        <source>&amp;Change Passphrase...</source>
        <translation>Změň &amp;heslo...</translation>
    </message>
    <message>
        <source>Open &amp;URI...</source>
        <translation>Načíst &amp;URI...</translation>
    </message>
    <message>
        <source>Wallet:</source>
        <translation>Peněženka:</translation>
    </message>
    <message>
        <source>Click to disable network activity.</source>
        <translation>Kliknutím zařízneš spojení se sítí.</translation>
    </message>
    <message>
        <source>Network activity disabled.</source>
        <translation>Síť je vypnutá.</translation>
    </message>
    <message>
        <source>Click to enable network activity again.</source>
        <translation>Kliknutím opět umožníš spojení do sítě.</translation>
    </message>
    <message>
        <source>Syncing Headers (%1%)...</source>
        <translation>Synchronizuji záhlaví bloků (%1 %)…</translation>
    </message>
    <message>
        <source>Reindexing blocks on disk...</source>
        <translation>Vytvářím nový index bloků na disku...</translation>
    </message>
    <message>
        <source>Proxy is &lt;b&gt;enabled&lt;/b&gt;: %1</source>
        <translation>Proxy je &lt;b&gt;zapnutá&lt;/b&gt;: %1</translation>
    </message>
    <message>
        <source>Send coins to a Bitcoin address</source>
        <translation>Pošli mince na blackcoinovou adresu</translation>
    </message>
    <message>
        <source>Backup wallet to another location</source>
        <translation>Zazálohuj peněženku na jiné místo</translation>
    </message>
    <message>
        <source>Change the passphrase used for wallet encryption</source>
        <translation>Změň heslo k šifrování peněženky</translation>
    </message>
    <message>
        <source>&amp;Debug window</source>
        <translation>&amp;Ladicí okno</translation>
    </message>
    <message>
        <source>Open debugging and diagnostic console</source>
        <translation>Otevři ladicí a diagnostickou konzoli</translation>
    </message>
    <message>
        <source>&amp;Verify message...</source>
        <translation>&amp;Ověř zprávu...</translation>
    </message>
    <message>
        <source>Bitcoin</source>
        <translation>Blackcoin</translation>
    </message>
    <message>
        <source>&amp;Send</source>
        <translation>P&amp;ošli</translation>
    </message>
    <message>
        <source>&amp;Receive</source>
        <translation>Při&amp;jmi</translation>
    </message>
    <message>
        <source>&amp;Show / Hide</source>
        <translation>&amp;Zobraz/Skryj</translation>
    </message>
    <message>
        <source>Show or hide the main Window</source>
        <translation>Zobraz nebo skryj hlavní okno</translation>
    </message>
    <message>
        <source>Encrypt the private keys that belong to your wallet</source>
        <translation>Zašifruj soukromé klíče ve své peněžence</translation>
    </message>
    <message>
        <source>Sign messages with your Bitcoin addresses to prove you own them</source>
        <translation>Podepiš zprávy svými blackcoinovými adresami, čímž prokážeš, že jsi jejich vlastníkem</translation>
    </message>
    <message>
        <source>Verify messages to ensure they were signed with specified Bitcoin addresses</source>
        <translation>Ověř zprávy, aby ses ujistil, že byly podepsány danými blackcoinovými adresami</translation>
    </message>
    <message>
        <source>&amp;File</source>
        <translation>&amp;Soubor</translation>
    </message>
    <message>
        <source>&amp;Settings</source>
        <translation>&amp;Nastavení</translation>
    </message>
    <message>
        <source>&amp;Help</source>
        <translation>Nápověd&amp;a</translation>
    </message>
    <message>
        <source>Tabs toolbar</source>
        <translation>Panel s listy</translation>
    </message>
    <message>
        <source>Request payments (generates QR codes and bitcoin: URIs)</source>
        <translation>Požaduj platby (generuje QR kódy a blackcoin: URI)</translation>
    </message>
    <message>
        <source>Show the list of used sending addresses and labels</source>
        <translation>Ukaž seznam použitých odesílacích adres a jejich označení</translation>
    </message>
    <message>
        <source>Show the list of used receiving addresses and labels</source>
        <translation>Ukaž seznam použitých přijímacích adres a jejich označení</translation>
    </message>
    <message>
        <source>Open a bitcoin: URI or payment request</source>
        <translation>Načti blackcoin: URI nebo platební požadavek</translation>
    </message>
    <message>
        <source>&amp;Command-line options</source>
        <translation>Ar&amp;gumenty příkazové řádky</translation>
    </message>
    <message numerus="yes">
        <source>%n active connection(s) to Bitcoin network</source>
        <translation><numerusform>%n aktivní spojení do blackcoinové sítě</numerusform><numerusform>%n aktivní spojení do blackcoinové sítě</numerusform><numerusform>%n aktivních spojení do blackcoinové sítě</numerusform><numerusform>%n aktivních spojení do blackcoinové sítě</numerusform></translation>
    </message>
    <message>
        <source>Indexing blocks on disk...</source>
        <translation>Vytvářím index bloků na disku...</translation>
    </message>
    <message>
        <source>Processing blocks on disk...</source>
        <translation>Zpracovávám bloky na disku...</translation>
    </message>
    <message numerus="yes">
        <source>Processed %n block(s) of transaction history.</source>
        <translation><numerusform>Zpracován %n blok transakční historie.</numerusform><numerusform>Zpracovány %n bloky transakční historie.</numerusform><numerusform>Zpracováno %n bloků transakční historie.</numerusform><numerusform>Zpracováno %n bloků transakční historie.</numerusform></translation>
    </message>
    <message>
        <source>%1 behind</source>
        <translation>Stahuji ještě %1 bloků transakcí</translation>
    </message>
    <message>
        <source>Last received block was generated %1 ago.</source>
        <translation>Poslední stažený blok byl vygenerován %1 zpátky.</translation>
    </message>
    <message>
        <source>Transactions after this will not yet be visible.</source>
        <translation>Následné transakce ještě nebudou vidět.</translation>
    </message>
    <message>
        <source>Error</source>
        <translation>Chyba</translation>
    </message>
    <message>
        <source>Warning</source>
        <translation>Upozornění</translation>
    </message>
    <message>
        <source>Information</source>
        <translation>Informace</translation>
    </message>
    <message>
        <source>Up to date</source>
        <translation>Aktuální</translation>
    </message>
    <message>
        <source>&amp;Sending addresses</source>
        <translation>Odesílací adresy</translation>
    </message>
    <message>
        <source>&amp;Receiving addresses</source>
        <translation>Přijímací adresy</translation>
    </message>
    <message>
        <source>Open Wallet</source>
        <translation>Otevřít peněženku</translation>
    </message>
    <message>
        <source>Open a wallet</source>
        <translation>Otevřít peněženku</translation>
    </message>
    <message>
        <source>Close Wallet...</source>
        <translation>Zavřít peněženku</translation>
    </message>
    <message>
        <source>Close wallet</source>
        <translation>Zavřít peněženku</translation>
    </message>
    <message>
        <source>Show the %1 help message to get a list with possible Bitcoin command-line options</source>
        <translation>Seznam argumentů Blackcoinu pro příkazovou řádku získáš v nápovědě %1</translation>
    </message>
    <message>
        <source>default wallet</source>
        <translation>výchozí peněženka</translation>
    </message>
    <message>
        <source>Opening Wallet &lt;b&gt;%1&lt;/b&gt;...</source>
        <translation>Otevírám peněženku &lt;b&gt;%1&lt;/b&gt;</translation>
    </message>
    <message>
        <source>Open Wallet Failed</source>
        <translation>Otevírání peněženky selhalo</translation>
    </message>
    <message>
        <source>&amp;Window</source>
        <translation>O&amp;kno</translation>
    </message>
    <message>
        <source>Minimize</source>
        <translation>Skryj</translation>
    </message>
    <message>
        <source>Zoom</source>
        <translation>Přiblížit</translation>
    </message>
    <message>
        <source>Restore</source>
        <translation>Obnovit</translation>
    </message>
    <message>
        <source>Main Window</source>
        <translation>Hlavní okno</translation>
    </message>
    <message>
        <source>%1 client</source>
        <translation>%1 klient</translation>
    </message>
    <message>
        <source>Connecting to peers...</source>
        <translation>Připojuji se…</translation>
    </message>
    <message>
        <source>Catching up...</source>
        <translation>Stahuji...</translation>
    </message>
    <message>
        <source>Date: %1
</source>
        <translation>Datum: %1
</translation>
    </message>
    <message>
        <source>Amount: %1
</source>
        <translation>Částka: %1
</translation>
    </message>
    <message>
        <source>Wallet: %1
</source>
        <translation>Peněženka: %1
</translation>
    </message>
    <message>
        <source>Type: %1
</source>
        <translation>Typ: %1
</translation>
    </message>
    <message>
        <source>Label: %1
</source>
        <translation>Označení: %1
</translation>
    </message>
    <message>
        <source>Address: %1
</source>
        <translation>Adresa: %1
</translation>
    </message>
    <message>
        <source>Sent transaction</source>
        <translation>Odeslané transakce</translation>
    </message>
    <message>
        <source>Incoming transaction</source>
        <translation>Příchozí transakce</translation>
    </message>
    <message>
        <source>HD key generation is &lt;b&gt;enabled&lt;/b&gt;</source>
        <translation>HD generování klíčů je &lt;b&gt;zapnuté&lt;/b&gt;</translation>
    </message>
    <message>
        <source>HD key generation is &lt;b&gt;disabled&lt;/b&gt;</source>
        <translation>HD generování klíčů je &lt;b&gt;vypnuté&lt;/b&gt;</translation>
    </message>
    <message>
        <source>Private key &lt;b&gt;disabled&lt;/b&gt;</source>
        <translation>Privátní klíč &lt;b&gt;disabled&lt;/b&gt;</translation>
    </message>
    <message>
        <source>Wallet is &lt;b&gt;encrypted&lt;/b&gt; and currently &lt;b&gt;unlocked&lt;/b&gt;</source>
        <translation>Peněženka je &lt;b&gt;zašifrovaná&lt;/b&gt; a momentálně &lt;b&gt;odemčená&lt;/b&gt;</translation>
    </message>
    <message>
        <source>Wallet is &lt;b&gt;encrypted&lt;/b&gt; and currently &lt;b&gt;locked&lt;/b&gt;</source>
        <translation>Peněženka je &lt;b&gt;zašifrovaná&lt;/b&gt; a momentálně &lt;b&gt;zamčená&lt;/b&gt;</translation>
    </message>
    <message>
        <source>A fatal error occurred. Bitcoin can no longer continue safely and will quit.</source>
        <translation>Stala se fatální chyba. Blackcoin nemůže bezpečně pokračovat v činnosti, a proto skončí.</translation>
    </message>
</context>
<context>
    <name>CoinControlDialog</name>
    <message>
        <source>Coin Selection</source>
        <translation>Výběr mincí</translation>
    </message>
    <message>
        <source>Quantity:</source>
        <translation>Počet:</translation>
    </message>
    <message>
        <source>Bytes:</source>
        <translation>Bajtů:</translation>
    </message>
    <message>
        <source>Amount:</source>
        <translation>Částka:</translation>
    </message>
    <message>
        <source>Fee:</source>
        <translation>Poplatek:</translation>
    </message>
    <message>
        <source>Dust:</source>
        <translation>Prach:</translation>
    </message>
    <message>
        <source>After Fee:</source>
        <translation>Čistá částka:</translation>
    </message>
    <message>
        <source>Change:</source>
        <translation>Drobné:</translation>
    </message>
    <message>
        <source>(un)select all</source>
        <translation>(od)označit všechny</translation>
    </message>
    <message>
        <source>Tree mode</source>
        <translation>Zobrazit jako strom</translation>
    </message>
    <message>
        <source>List mode</source>
        <translation>Vypsat jako seznam</translation>
    </message>
    <message>
        <source>Amount</source>
        <translation>Částka</translation>
    </message>
    <message>
        <source>Received with label</source>
        <translation>Příjem na označení</translation>
    </message>
    <message>
        <source>Received with address</source>
        <translation>Příjem na adrese</translation>
    </message>
    <message>
        <source>Date</source>
        <translation>Datum</translation>
    </message>
    <message>
        <source>Confirmations</source>
        <translation>Potvrzení</translation>
    </message>
    <message>
        <source>Confirmed</source>
        <translation>Potvrzeno</translation>
    </message>
    <message>
        <source>Copy address</source>
        <translation>Kopíruj adresu</translation>
    </message>
    <message>
        <source>Copy label</source>
        <translation>Kopíruj její označení</translation>
    </message>
    <message>
        <source>Copy amount</source>
        <translation>Kopíruj částku</translation>
    </message>
    <message>
        <source>Copy transaction ID</source>
        <translation>Kopíruj ID transakce</translation>
    </message>
    <message>
        <source>Lock unspent</source>
        <translation>Zamkni neutracené</translation>
    </message>
    <message>
        <source>Unlock unspent</source>
        <translation>Odemkni k utracení</translation>
    </message>
    <message>
        <source>Copy quantity</source>
        <translation>Kopíruj počet</translation>
    </message>
    <message>
        <source>Copy fee</source>
        <translation>Kopíruj poplatek</translation>
    </message>
    <message>
        <source>Copy after fee</source>
        <translation>Kopíruj čistou částku</translation>
    </message>
    <message>
        <source>Copy bytes</source>
        <translation>Kopíruj bajty</translation>
    </message>
    <message>
        <source>Copy dust</source>
        <translation>Kopíruj prach</translation>
    </message>
    <message>
        <source>Copy change</source>
        <translation>Kopíruj drobné</translation>
    </message>
    <message>
        <source>(%1 locked)</source>
        <translation>(%1 zamčeno)</translation>
    </message>
    <message>
        <source>yes</source>
        <translation>ano</translation>
    </message>
    <message>
        <source>no</source>
        <translation>ne</translation>
    </message>
    <message>
        <source>This label turns red if any recipient receives an amount smaller than the current dust threshold.</source>
        <translation>Popisek zčervená, pokud má některý příjemce obdržet částku menší, než je aktuální práh pro prach.</translation>
    </message>
    <message>
        <source>Can vary +/- %1 satoshi(s) per input.</source>
        <translation>Může se lišit o +/– %1 satoshi na každý vstup.</translation>
    </message>
    <message>
        <source>(no label)</source>
        <translation>(bez označení)</translation>
    </message>
    <message>
        <source>change from %1 (%2)</source>
        <translation>drobné z %1 (%2)</translation>
    </message>
    <message>
        <source>(change)</source>
        <translation>(drobné)</translation>
    </message>
</context>
<context>
    <name>EditAddressDialog</name>
    <message>
        <source>Edit Address</source>
        <translation>Uprav adresu</translation>
    </message>
    <message>
        <source>&amp;Label</source>
        <translation>&amp;Označení</translation>
    </message>
    <message>
        <source>The label associated with this address list entry</source>
        <translation>Označení spojené s tímto záznamem v seznamu adres</translation>
    </message>
    <message>
        <source>The address associated with this address list entry. This can only be modified for sending addresses.</source>
        <translation>Adresa spojená s tímto záznamem v seznamu adres. Lze upravovat jen pro odesílací adresy.</translation>
    </message>
    <message>
        <source>&amp;Address</source>
        <translation>&amp;Adresa</translation>
    </message>
    <message>
        <source>New sending address</source>
        <translation>Nová odesílací adresa</translation>
    </message>
    <message>
        <source>Edit receiving address</source>
        <translation>Uprav přijímací adresu</translation>
    </message>
    <message>
        <source>Edit sending address</source>
        <translation>Uprav odesílací adresu</translation>
    </message>
    <message>
        <source>The entered address "%1" is not a valid Bitcoin address.</source>
        <translation>Zadaná adresa „%1“ není platná blackcoinová adresa.</translation>
    </message>
    <message>
        <source>Address "%1" already exists as a receiving address with label "%2" and so cannot be added as a sending address.</source>
        <translation>Adresa "%1" již existuje jako přijímací adresa s označením "%2" a proto nemůže být přidána jako odesílací adresa.</translation>
    </message>
    <message>
        <source>The entered address "%1" is already in the address book with label "%2".</source>
        <translation>Zadaná adresa „%1“ už v adresáři je s označením "%2".</translation>
    </message>
    <message>
        <source>Address "%1" already exists as a receiving address with label "%2" and so cannot be added as a sending address.</source>
        <translation>Adresa "%1" již existuje jako přijímací adresa s označením "%2" a proto nemůže být přidána jako odesílací adresa.</translation>
    </message>
    <message>
        <source>The entered address "%1" is already in the address book with label "%2".</source>
        <translation>Zadaná adresa „%1“ už v adresáři je s označením "%2".</translation>
    </message>
    <message>
        <source>Could not unlock wallet.</source>
        <translation>Nemohu odemknout peněženku.</translation>
    </message>
    <message>
        <source>New key generation failed.</source>
        <translation>Nepodařilo se mi vygenerovat nový klíč.</translation>
    </message>
</context>
<context>
    <name>FreespaceChecker</name>
    <message>
        <source>A new data directory will be created.</source>
        <translation>Vytvoří se nový adresář pro data.</translation>
    </message>
    <message>
        <source>name</source>
        <translation>název</translation>
    </message>
    <message>
        <source>Directory already exists. Add %1 if you intend to create a new directory here.</source>
        <translation>Adresář už existuje. Přidej %1, pokud tady chceš vytvořit nový adresář.</translation>
    </message>
    <message>
        <source>Path already exists, and is not a directory.</source>
        <translation>Taková cesta už existuje, ale není adresářem.</translation>
    </message>
    <message>
        <source>Cannot create data directory here.</source>
        <translation>Tady nemůžu vytvořit adresář pro data.</translation>
    </message>
</context>
<context>
    <name>HelpMessageDialog</name>
    <message>
        <source>version</source>
        <translation>verze</translation>
    </message>
    <message>
        <source>(%1-bit)</source>
        <translation>(%1-bit)</translation>
    </message>
    <message>
        <source>About %1</source>
        <translation>O %1</translation>
    </message>
    <message>
        <source>Command-line options</source>
        <translation>Argumenty příkazové řádky</translation>
    </message>
</context>
<context>
    <name>Intro</name>
    <message>
        <source>Welcome</source>
        <translation>Vítej</translation>
    </message>
    <message>
        <source>Welcome to %1.</source>
        <translation>Vítej v %1.</translation>
    </message>
    <message>
        <source>As this is the first time the program is launched, you can choose where %1 will store its data.</source>
        <translation>Tohle je poprvé, co spouštíš %1, takže si můžeš zvolit, kam bude ukládat svá data.</translation>
    </message>
    <message>
        <source>When you click OK, %1 will begin to download and process the full %4 block chain (%2GB) starting with the earliest transactions in %3 when %4 initially launched.</source>
        <translation>Jakmile stiskneš OK, %1 začne stahovat a zpracovávat celý %4ový blockchain (%2 GB), počínaje nejstaršími transakcemi z roku %3, kdy byl %4 spuštěn.</translation>
    </message>
    <message>
        <source>This initial synchronisation is very demanding, and may expose hardware problems with your computer that had previously gone unnoticed. Each time you run %1, it will continue downloading where it left off.</source>
        <translation>Prvotní synchronizace je velice náročná, a mohou se tak díky ní začít na tvém počítači projevovat dosud skryté hardwarové problémy. Pokaždé, když spustíš %1, bude stahování pokračovat tam, kde skončilo.</translation>
    </message>
    <message>
        <source>If you have chosen to limit block chain storage (pruning), the historical data must still be downloaded and processed, but will be deleted afterward to keep your disk usage low.</source>
        <translation>Pokud jsi omezil úložný prostor pro blockchain (tj. povolil jeho prořezávání), tak se historická data sice stáhnou a zpracují, ale následně zase smažou, aby nezabírala na disku místo.</translation>
    </message>
    <message>
        <source>Use the default data directory</source>
        <translation>Použij výchozí adresář pro data</translation>
    </message>
    <message>
        <source>Use a custom data directory:</source>
        <translation>Použij tento adresář pro data:</translation>
    </message>
    <message>
        <source>Bitcoin</source>
        <translation>Blackcoin</translation>
    </message>
    <message>
        <source>At least %1 GB of data will be stored in this directory, and it will grow over time.</source>
        <translation>Bude proto potřebovat do tohoto adresáře uložit nejméně %1 GB dat – tohle číslo navíc bude v průběhu času růst.</translation>
    </message>
    <message>
        <source>Approximately %1 GB of data will be stored in this directory.</source>
        <translation>Bude proto potřebovat do tohoto adresáře uložit přibližně %1 GB dat.</translation>
    </message>
    <message>
        <source>%1 will download and store a copy of the Bitcoin block chain.</source>
        <translation>%1 bude stahovat kopii blockchainu.</translation>
    </message>
    <message>
        <source>The wallet will also be stored in this directory.</source>
        <translation>Tvá peněženka bude uložena rovněž v tomto adresáři.</translation>
    </message>
    <message>
        <source>Error: Specified data directory "%1" cannot be created.</source>
        <translation>Chyba: Nejde vytvořit požadovaný adresář pro data „%1“.</translation>
    </message>
    <message>
        <source>Error</source>
        <translation>Chyba</translation>
    </message>
    <message numerus="yes">
        <source>%n GB of free space available</source>
        <translation><numerusform>%n GB volného místa</numerusform><numerusform>%n GB volného místa</numerusform><numerusform>%n GB volného místa</numerusform><numerusform>%n GB volného místa</numerusform></translation>
    </message>
    <message numerus="yes">
        <source>(of %n GB needed)</source>
        <translation><numerusform>(z potřebného %n GB)</numerusform><numerusform>(z potřebných %n GB)</numerusform><numerusform>(z potřebných %n GB)</numerusform><numerusform>(z potřebných %n GB)</numerusform></translation>
    </message>
</context>
<context>
    <name>ModalOverlay</name>
    <message>
        <source>Form</source>
        <translation>Formulář</translation>
    </message>
    <message>
        <source>Recent transactions may not yet be visible, and therefore your wallet's balance might be incorrect. This information will be correct once your wallet has finished synchronizing with the bitcoin network, as detailed below.</source>
        <translation>Nedávné transakce ještě nemusí být vidět, takže stav tvého účtu nemusí být platný. Jakmile se však tvá peněženka dosynchronizuje s blackcoinovou sítí (viz informace níže), tak už bude stav správně.</translation>
    </message>
    <message>
        <source>Attempting to spend bitcoins that are affected by not-yet-displayed transactions will not be accepted by the network.</source>
        <translation>Utrácení blackcoinů, které už utratily zatím nezobrazené transakce, nebude blackcoinovou sítí umožněno.</translation>
    </message>
    <message>
        <source>Number of blocks left</source>
        <translation>Zbývající počet bloků</translation>
    </message>
    <message>
        <source>Unknown...</source>
        <translation>neznámý…</translation>
    </message>
    <message>
        <source>Last block time</source>
        <translation>Čas posledního bloku</translation>
    </message>
    <message>
        <source>Progress</source>
        <translation>Stav</translation>
    </message>
    <message>
        <source>Progress increase per hour</source>
        <translation>Postup za hodinu</translation>
    </message>
    <message>
        <source>calculating...</source>
        <translation>propočítávám…</translation>
    </message>
    <message>
        <source>Estimated time left until synced</source>
        <translation>Odhadovaný zbývající čas</translation>
    </message>
    <message>
        <source>Hide</source>
        <translation>Skryj</translation>
    </message>
    <message>
        <source>Unknown. Syncing Headers (%1, %2%)...</source>
        <translation>Neznámé. Synchronizace hlaviček (%1, %2)...</translation>
    </message>
</context>
<context>
    <name>OpenURIDialog</name>
    <message>
        <source>Open URI</source>
        <translation>Načíst URI</translation>
    </message>
    <message>
        <source>Open payment request from URI or file</source>
        <translation>Načíst platební požadavek z URI nebo ze souboru</translation>
    </message>
    <message>
        <source>URI:</source>
        <translation>URI:</translation>
    </message>
    <message>
        <source>Select payment request file</source>
        <translation>Vyber soubor platebního požadavku</translation>
    </message>
    <message>
        <source>Select payment request file to open</source>
        <translation>Vyber soubor platebního požadavku k načtení</translation>
    </message>
</context>
<context>
    <name>OptionsDialog</name>
    <message>
        <source>Options</source>
        <translation>Možnosti</translation>
    </message>
    <message>
        <source>&amp;Main</source>
        <translation>&amp;Hlavní</translation>
    </message>
    <message>
        <source>Automatically start %1 after logging in to the system.</source>
        <translation>Automaticky spustí %1 po přihlášení do systému.</translation>
    </message>
    <message>
        <source>&amp;Start %1 on system login</source>
        <translation>S&amp;pustit %1 po přihlášení do systému</translation>
    </message>
    <message>
        <source>Size of &amp;database cache</source>
        <translation>Velikost &amp;databázové cache</translation>
    </message>
    <message>
        <source>Number of script &amp;verification threads</source>
        <translation>Počet vláken pro &amp;verifikaci skriptů</translation>
    </message>
    <message>
        <source>IP address of the proxy (e.g. IPv4: 127.0.0.1 / IPv6: ::1)</source>
        <translation>IP adresa proxy (např. IPv4: 127.0.0.1/IPv6: ::1)</translation>
    </message>
    <message>
        <source>Shows if the supplied default SOCKS5 proxy is used to reach peers via this network type.</source>
        <translation>Ukazuje, jestli se zadaná výchozí SOCKS5 proxy používá k připojování k peerům v rámci tohoto typu sítě.</translation>
    </message>
    <message>
        <source>Use separate SOCKS&amp;5 proxy to reach peers via Tor hidden services:</source>
        <translation>Použít samostatnou SOCKS&amp;5 proxy ke spojení s protějšky přes skryté služby v Toru:</translation>
    </message>
    <message>
        <source>Hide the icon from the system tray.</source>
        <translation>Skryje ikonu, která se zobrazuje v panelu.</translation>
    </message>
    <message>
        <source>&amp;Hide tray icon</source>
        <translation>Skrýt &amp;ikonu z panelu</translation>
    </message>
    <message>
        <source>&amp;Hide tray icon</source>
        <translation>&amp;Gt; Skrýt ikonu na hlavním panelu</translation>
    </message>
    <message>
        <source>Minimize instead of exit the application when the window is closed. When this option is enabled, the application will be closed only after selecting Exit in the menu.</source>
        <translation>Zavřením se aplikace minimalizuje. Pokud je tato volba zaškrtnuta, tak se aplikace ukončí pouze zvolením Konec v menu.</translation>
    </message>
    <message>
        <source>Third party URLs (e.g. a block explorer) that appear in the transactions tab as context menu items. %s in the URL is replaced by transaction hash. Multiple URLs are separated by vertical bar |.</source>
        <translation>URL třetích stran (např. block exploreru), která se zobrazí v kontextovém menu v záložce Transakce. %s v URL se nahradí hashem transakce. Více URL odděl svislítkem |.</translation>
    </message>
    <message>
        <source>Open the %1 configuration file from the working directory.</source>
        <translation>Otevře konfigurační soubor %1 z pracovního adresáře.</translation>
    </message>
    <message>
        <source>Open Configuration File</source>
        <translation>Otevřít konfigurační soubor</translation>
    </message>
    <message>
        <source>Reset all client options to default.</source>
        <translation>Vrátí všechny volby na výchozí hodnoty.</translation>
    </message>
    <message>
        <source>&amp;Reset Options</source>
        <translation>&amp;Obnovit nastavení</translation>
    </message>
    <message>
        <source>&amp;Network</source>
        <translation>&amp;Síť</translation>
    </message>
    <message>
        <source>Disables some advanced features but all blocks will still be fully validated. Reverting this setting requires re-downloading the entire blockchain. Actual disk usage may be somewhat higher.</source>
        <translation>Zakáže některé pokročilé funkce, ale všechny bloky budou stále plně ověřené. Obnovení tohoto nastavení vyžaduje opětovné stažení celého blockchainu. Skutečné využítí disku může být o něco vyšší.</translation>
    </message>
    <message>
        <source>Prune &amp;block storage to</source>
        <translation>Redukovat prostor pro &amp;bloky na</translation>
    </message>
    <message>
        <source>GB</source>
        <translation>GB</translation>
    </message>
    <message>
        <source>Reverting this setting requires re-downloading the entire blockchain.</source>
        <translation>Obnovení tohoto nastavení vyžaduje opětovné stažení celého blockchainu.</translation>
    </message>
    <message>
<<<<<<< HEAD
=======
        <source>MiB</source>
        <translation>MiB</translation>
    </message>
    <message>
>>>>>>> 8b676984
        <source>(0 = auto, &lt;0 = leave that many cores free)</source>
        <translation>(0 = automaticky, &lt;0 = nechat daný počet jader volný, výchozí: 0)</translation>
    </message>
    <message>
        <source>W&amp;allet</source>
        <translation>P&amp;eněženka</translation>
    </message>
    <message>
        <source>Expert</source>
        <translation>Pokročilá nastavení</translation>
    </message>
    <message>
        <source>Enable coin &amp;control features</source>
        <translation>Povolit ruční správu &amp;mincí</translation>
    </message>
    <message>
        <source>If you disable the spending of unconfirmed change, the change from a transaction cannot be used until that transaction has at least one confirmation. This also affects how your balance is computed.</source>
        <translation>Pokud zakážeš utrácení ještě nepotvrzených drobných, nepůjde použít drobné z transakce, dokud nebude mít alespoň jedno potvrzení. Ovlivní to také výpočet stavu účtu.</translation>
    </message>
    <message>
        <source>&amp;Spend unconfirmed change</source>
        <translation>&amp;Utrácet i ještě nepotvrzené drobné</translation>
    </message>
    <message>
        <source>Automatically open the Bitcoin client port on the router. This only works when your router supports UPnP and it is enabled.</source>
        <translation>Automaticky otevře potřebný port na routeru. Tohle funguje jen za předpokladu, že tvůj router podporuje UPnP a že je UPnP povolené.</translation>
    </message>
    <message>
        <source>Map port using &amp;UPnP</source>
        <translation>Namapovat port přes &amp;UPnP</translation>
    </message>
    <message>
        <source>Accept connections from outside.</source>
        <translation>Přijímat spojení zvenčí.</translation>
    </message>
    <message>
        <source>Allow incomin&amp;g connections</source>
        <translation>Přijí&amp;mat příchozí spojení</translation>
    </message>
    <message>
        <source>Connect to the Bitcoin network through a SOCKS5 proxy.</source>
        <translation>Připojí se do blackcoinové sítě přes SOCKS5 proxy.</translation>
    </message>
    <message>
        <source>&amp;Connect through SOCKS5 proxy (default proxy):</source>
        <translation>&amp;Připojit přes SOCKS5 proxy (výchozí proxy):</translation>
    </message>
    <message>
        <source>Proxy &amp;IP:</source>
        <translation>&amp;IP adresa proxy:</translation>
    </message>
    <message>
        <source>&amp;Port:</source>
        <translation>Por&amp;t:</translation>
    </message>
    <message>
        <source>Port of the proxy (e.g. 9050)</source>
        <translation>Port proxy (např. 9050)</translation>
    </message>
    <message>
        <source>Used for reaching peers via:</source>
        <translation>Použije se k připojování k protějskům přes:</translation>
    </message>
    <message>
        <source>IPv4</source>
        <translation>IPv4</translation>
    </message>
    <message>
        <source>IPv6</source>
        <translation>IPv6</translation>
    </message>
    <message>
        <source>Tor</source>
        <translation>Tor</translation>
    </message>
    <message>
        <source>Connect to the Bitcoin network through a separate SOCKS5 proxy for Tor hidden services.</source>
        <translation>Připojí se do blackcoinové sítě přes SOCKS5 proxy vyhrazenou pro skryté služby v Tor síti.</translation>
    </message>
    <message>
        <source>&amp;Window</source>
        <translation>O&amp;kno</translation>
    </message>
    <message>
        <source>Show only a tray icon after minimizing the window.</source>
        <translation>Po minimalizaci okna zobrazí pouze ikonu v panelu.</translation>
    </message>
    <message>
        <source>&amp;Minimize to the tray instead of the taskbar</source>
        <translation>&amp;Minimalizovávat do ikony v panelu</translation>
    </message>
    <message>
        <source>M&amp;inimize on close</source>
        <translation>Za&amp;vřením minimalizovat</translation>
    </message>
    <message>
        <source>&amp;Display</source>
        <translation>Zobr&amp;azení</translation>
    </message>
    <message>
        <source>User Interface &amp;language:</source>
        <translation>&amp;Jazyk uživatelského rozhraní:</translation>
    </message>
    <message>
        <source>The user interface language can be set here. This setting will take effect after restarting %1.</source>
        <translation>Tady lze nastavit jazyk uživatelského rozhraní. Nastavení se projeví až po restartování %1.</translation>
    </message>
    <message>
        <source>&amp;Unit to show amounts in:</source>
        <translation>Je&amp;dnotka pro částky:</translation>
    </message>
    <message>
        <source>Choose the default subdivision unit to show in the interface and when sending coins.</source>
        <translation>Zvol výchozí podjednotku, která se bude zobrazovat v programu a při posílání mincí.</translation>
    </message>
    <message>
        <source>Whether to show coin control features or not.</source>
        <translation>Zda ukazovat možnosti pro ruční správu mincí nebo ne.</translation>
    </message>
    <message>
        <source>&amp;Third party transaction URLs</source>
        <translation>&amp;URL třetích stran pro transakce</translation>
    </message>
    <message>
        <source>Options set in this dialog are overridden by the command line or in the configuration file:</source>
        <translation>Nastavení v tomto dialogu jsou přepsány konzolí nebo konfiguračním souborem:</translation>
    </message>
    <message>
        <source>&amp;OK</source>
        <translation>&amp;Budiž</translation>
    </message>
    <message>
        <source>&amp;Cancel</source>
        <translation>&amp;Zrušit</translation>
    </message>
    <message>
        <source>default</source>
        <translation>výchozí</translation>
    </message>
    <message>
        <source>none</source>
        <translation>žádné</translation>
    </message>
    <message>
        <source>Confirm options reset</source>
        <translation>Potvrzení obnovení nastavení</translation>
    </message>
    <message>
        <source>Client restart required to activate changes.</source>
        <translation>K aktivaci změn je potřeba restartovat klienta.</translation>
    </message>
    <message>
        <source>Client will be shut down. Do you want to proceed?</source>
        <translation>Klient se vypne, chceš pokračovat?</translation>
    </message>
    <message>
        <source>Configuration options</source>
        <translation>Možnosti nastavení</translation>
    </message>
    <message>
        <source>The configuration file is used to specify advanced user options which override GUI settings. Additionally, any command-line options will override this configuration file.</source>
        <translation>Konfigurační soubor slouží k nastavování uživatelsky pokročilých možností, které mají přednost před konfigurací z GUI. Parametry z příkazové řádky však mají před konfiguračním souborem přednost.</translation>
    </message>
    <message>
        <source>Error</source>
        <translation>Chyba</translation>
    </message>
    <message>
        <source>The configuration file could not be opened.</source>
        <translation>Konfigurační soubor nejde otevřít.</translation>
    </message>
    <message>
        <source>This change would require a client restart.</source>
        <translation>Tahle změna bude chtít restartovat klienta.</translation>
    </message>
    <message>
        <source>The supplied proxy address is invalid.</source>
        <translation>Zadaná adresa proxy je neplatná.</translation>
    </message>
</context>
<context>
    <name>OverviewPage</name>
    <message>
        <source>Form</source>
        <translation>Formulář</translation>
    </message>
    <message>
        <source>The displayed information may be out of date. Your wallet automatically synchronizes with the Bitcoin network after a connection is established, but this process has not completed yet.</source>
        <translation>Zobrazené informace nemusí být aktuální. Tvá peněženka se automaticky sesynchronizuje s blackcoinovou sítí, jakmile se s ní spojí. Zatím ale ještě není synchronizace dokončena.</translation>
    </message>
    <message>
        <source>Watch-only:</source>
        <translation>Sledované:</translation>
    </message>
    <message>
        <source>Available:</source>
        <translation>K dispozici:</translation>
    </message>
    <message>
        <source>Your current spendable balance</source>
        <translation>Aktuální disponibilní stav tvého účtu</translation>
    </message>
    <message>
        <source>Pending:</source>
        <translation>Očekáváno:</translation>
    </message>
    <message>
        <source>Total of transactions that have yet to be confirmed, and do not yet count toward the spendable balance</source>
        <translation>Souhrn transakcí, které ještě nejsou potvrzené a které se ještě nezapočítávají do celkového disponibilního stavu účtu</translation>
    </message>
    <message>
        <source>Immature:</source>
        <translation>Nedozráno:</translation>
    </message>
    <message>
        <source>Mined balance that has not yet matured</source>
        <translation>Vytěžené mince, které ještě nejsou zralé</translation>
    </message>
    <message>
        <source>Balances</source>
        <translation>Stavy účtů</translation>
    </message>
    <message>
        <source>Total:</source>
        <translation>Celkem:</translation>
    </message>
    <message>
        <source>Your current total balance</source>
        <translation>Celkový stav tvého účtu</translation>
    </message>
    <message>
        <source>Your current balance in watch-only addresses</source>
        <translation>Aktuální stav účtu sledovaných adres</translation>
    </message>
    <message>
        <source>Spendable:</source>
        <translation>Běžné:</translation>
    </message>
    <message>
        <source>Recent transactions</source>
        <translation>Poslední transakce</translation>
    </message>
    <message>
        <source>Unconfirmed transactions to watch-only addresses</source>
        <translation>Nepotvrzené transakce sledovaných adres</translation>
    </message>
    <message>
        <source>Mined balance in watch-only addresses that has not yet matured</source>
        <translation>Vytěžené mince na sledovaných adresách, které ještě nejsou zralé</translation>
    </message>
    <message>
        <source>Current total balance in watch-only addresses</source>
        <translation>Aktuální stav účtu sledovaných adres</translation>
    </message>
</context>
<context>
    <name>PaymentServer</name>
    <message>
        <source>Payment request error</source>
        <translation>Chyba platebního požadavku</translation>
    </message>
    <message>
        <source>Cannot start bitcoin: click-to-pay handler</source>
        <translation>Nemůžu spustit blackcoin: obsluha click-to-pay</translation>
    </message>
    <message>
        <source>URI handling</source>
        <translation>Zpracování URI</translation>
    </message>
    <message>
        <source>'bitcoin://' is not a valid URI. Use 'bitcoin:' instead.</source>
        <translation>'blackcoin://' není platné URI. Místo toho použij 'blackcoin:'.</translation>
    </message>
    <message>
        <source>You are using a BIP70 URL which will be unsupported in the future.</source>
        <translation>Používáte BIP70 URL, která nebude v budoucnosti podporovaná.</translation>
    </message>
    <message>
        <source>Payment request fetch URL is invalid: %1</source>
        <translation>Zdrojová URL platebního požadavku není platná: %1</translation>
    </message>
    <message>
        <source>Cannot process payment request because BIP70 support was not compiled in.</source>
        <translation>Není možné zpracovat platební požadavek, protože podpora pro BIP70 platby nebyla přikompilována.</translation>
    </message>
    <message>
        <source>Invalid payment address %1</source>
        <translation>Neplatná platební adresa %1</translation>
    </message>
    <message>
        <source>URI cannot be parsed! This can be caused by an invalid Bitcoin address or malformed URI parameters.</source>
        <translation>Nepodařilo se analyzovat URI! Důvodem může být neplatná blackcoinová adresa nebo poškozené parametry URI.</translation>
    </message>
    <message>
        <source>Payment request file handling</source>
        <translation>Zpracování souboru platebního požadavku</translation>
    </message>
    <message>
        <source>Payment request file cannot be read! This can be caused by an invalid payment request file.</source>
        <translation>Soubor platebního požadavku nejde přečíst nebo zpracovat! Příčinou může být špatný soubor platebního požadavku.</translation>
    </message>
    <message>
        <source>Payment request rejected</source>
        <translation>Platební požadavek byl odmítnut</translation>
    </message>
    <message>
        <source>Payment request network doesn't match client network.</source>
        <translation>Síť platebního požadavku neodpovídá síti klienta.</translation>
    </message>
    <message>
        <source>Payment request expired.</source>
        <translation>Platební požadavek vypršel.</translation>
    </message>
    <message>
        <source>Payment request is not initialized.</source>
        <translation>Platební požadavek není zahájený.</translation>
    </message>
    <message>
        <source>Unverified payment requests to custom payment scripts are unsupported.</source>
        <translation>Neověřené platební požadavky k uživatelským platebním skriptům nejsou podporované.</translation>
    </message>
    <message>
        <source>Invalid payment request.</source>
        <translation>Neplatný platební požadavek.</translation>
    </message>
    <message>
        <source>Requested payment amount of %1 is too small (considered dust).</source>
        <translation>Požadovaná platební částka %1 je příliš malá (je považována za prach).</translation>
    </message>
    <message>
        <source>Refund from %1</source>
        <translation>Vrácení peněz od %1</translation>
    </message>
    <message>
        <source>Payment request %1 is too large (%2 bytes, allowed %3 bytes).</source>
        <translation>Platební požadavek %1 je moc velký (%2 bajtů, povoleno %3 bajtů).</translation>
    </message>
    <message>
        <source>Error communicating with %1: %2</source>
        <translation>Chyba při komunikaci s %1: %2</translation>
    </message>
    <message>
        <source>Payment request cannot be parsed!</source>
        <translation>Platební požadavek je nečitelný!</translation>
    </message>
    <message>
        <source>Bad response from server %1</source>
        <translation>Chybná odpověď ze serveru %1</translation>
    </message>
    <message>
        <source>Network request error</source>
        <translation>Chyba síťového požadavku</translation>
    </message>
    <message>
        <source>Payment acknowledged</source>
        <translation>Platba potvrzena</translation>
    </message>
</context>
<context>
    <name>PeerTableModel</name>
    <message>
        <source>User Agent</source>
        <translation>Typ klienta</translation>
    </message>
    <message>
        <source>Node/Service</source>
        <translation>Uzel/Služba</translation>
    </message>
    <message>
        <source>NodeId</source>
        <translation>Id uzlu</translation>
    </message>
    <message>
        <source>Ping</source>
        <translation>Odezva</translation>
    </message>
    <message>
        <source>Sent</source>
        <translation>Odesláno</translation>
    </message>
    <message>
        <source>Received</source>
        <translation>Přijato</translation>
    </message>
</context>
<context>
    <name>QObject</name>
    <message>
        <source>Amount</source>
        <translation>Částka</translation>
    </message>
    <message>
        <source>Enter a Bitcoin address (e.g. %1)</source>
        <translation>Zadej blackcoinovou adresu (např. %1)</translation>
    </message>
    <message>
        <source>%1 d</source>
        <translation>%1 d</translation>
    </message>
    <message>
        <source>%1 h</source>
        <translation>%1 h</translation>
    </message>
    <message>
        <source>%1 m</source>
        <translation>%1 m</translation>
    </message>
    <message>
        <source>%1 s</source>
        <translation>%1 s</translation>
    </message>
    <message>
        <source>None</source>
        <translation>Žádné</translation>
    </message>
    <message>
        <source>N/A</source>
        <translation>N/A</translation>
    </message>
    <message>
        <source>%1 ms</source>
        <translation>%1 ms</translation>
    </message>
    <message numerus="yes">
        <source>%n second(s)</source>
        <translation><numerusform>%n vteřinu</numerusform><numerusform>%n vteřiny</numerusform><numerusform>%n vteřin</numerusform><numerusform>%n vteřin</numerusform></translation>
    </message>
    <message numerus="yes">
        <source>%n minute(s)</source>
        <translation><numerusform>%n minutu</numerusform><numerusform>%n minuty</numerusform><numerusform>%n minut</numerusform><numerusform>%n minut</numerusform></translation>
    </message>
    <message numerus="yes">
        <source>%n hour(s)</source>
        <translation><numerusform>%n hodinu</numerusform><numerusform>%n hodiny</numerusform><numerusform>%n hodin</numerusform><numerusform>%n hodin</numerusform></translation>
    </message>
    <message numerus="yes">
        <source>%n day(s)</source>
        <translation><numerusform>%n den</numerusform><numerusform>%n dny</numerusform><numerusform>%n dnů</numerusform><numerusform>%n dnů</numerusform></translation>
    </message>
    <message numerus="yes">
        <source>%n week(s)</source>
        <translation><numerusform>%n týden</numerusform><numerusform>%n týdny</numerusform><numerusform>%n týdnů</numerusform><numerusform>%n týdnů</numerusform></translation>
    </message>
    <message>
        <source>%1 and %2</source>
        <translation>%1 a %2</translation>
    </message>
    <message numerus="yes">
        <source>%n year(s)</source>
        <translation><numerusform>%n rok</numerusform><numerusform>%n roky</numerusform><numerusform>%n roků</numerusform><numerusform>%n roků</numerusform></translation>
    </message>
    <message>
        <source>%1 B</source>
        <translation>%1 B</translation>
    </message>
    <message>
        <source>%1 KB</source>
        <translation>%1 kB</translation>
    </message>
    <message>
        <source>%1 MB</source>
        <translation>%1 MB</translation>
    </message>
    <message>
        <source>%1 GB</source>
        <translation>%1 GB</translation>
    </message>
    <message>
        <source>%1 didn't yet exit safely...</source>
        <translation>%1 ještě bezpečně neskončil…</translation>
    </message>
    <message>
        <source>unknown</source>
        <translation>neznámo</translation>
    </message>
</context>
<context>
    <name>QObject::QObject</name>
    <message>
        <source>Error parsing command line arguments: %1.</source>
        <translation>Chyba při zpracování argumentů příkazového řádku: %1.</translation>
    </message>
    <message>
        <source>Error: Specified data directory "%1" does not exist.</source>
        <translation>Chyba: Zadaný adresář pro data „%1“ neexistuje.</translation>
    </message>
    <message>
        <source>Error: Cannot parse configuration file: %1.</source>
        <translation>Chyba: Konfigurační soubor se nedá zpracovat: %1.</translation>
    </message>
    <message>
        <source>Error: %1</source>
        <translation>Chyba: %1</translation>
    </message>
</context>
<context>
    <name>QRImageWidget</name>
    <message>
        <source>&amp;Save Image...</source>
        <translation>&amp;Ulož obrázek...</translation>
    </message>
    <message>
        <source>&amp;Copy Image</source>
        <translation>&amp;Kopíruj obrázek</translation>
    </message>
    <message>
        <source>Save QR Code</source>
        <translation>Ulož QR kód</translation>
    </message>
    <message>
        <source>PNG Image (*.png)</source>
        <translation>PNG obrázek (*.png)</translation>
    </message>
</context>
<context>
    <name>RPCConsole</name>
    <message>
        <source>N/A</source>
        <translation>nedostupná informace</translation>
    </message>
    <message>
        <source>Client version</source>
        <translation>Verze klienta</translation>
    </message>
    <message>
        <source>&amp;Information</source>
        <translation>&amp;Informace</translation>
    </message>
    <message>
        <source>Debug window</source>
        <translation>Ladicí okno</translation>
    </message>
    <message>
        <source>General</source>
        <translation>Obecné</translation>
    </message>
    <message>
        <source>Using BerkeleyDB version</source>
        <translation>Používaná verze BerkeleyDB</translation>
    </message>
    <message>
        <source>Datadir</source>
        <translation>Adresář s daty</translation>
    </message>
    <message>
        <source>To specify a non-default location of the data directory use the '%1' option.</source>
        <translation>Pro specifikaci neklasické lokace pro data použij možnost '%1'</translation>
    </message>
    <message>
        <source>Blocksdir</source>
        <translation>Blocksdir</translation>
    </message>
    <message>
        <source>To specify a non-default location of the blocks directory use the '%1' option.</source>
        <translation>Pro specifikaci neklasické lokace pro data použij možnost '%1'</translation>
    </message>
    <message>
        <source>Startup time</source>
        <translation>Čas spuštění</translation>
    </message>
    <message>
        <source>Network</source>
        <translation>Síť</translation>
    </message>
    <message>
        <source>Name</source>
        <translation>Název</translation>
    </message>
    <message>
        <source>Number of connections</source>
        <translation>Počet spojení</translation>
    </message>
    <message>
        <source>Block chain</source>
<<<<<<< HEAD
        <translation>Řetězec bloků</translation>
=======
        <translation>Blockchain</translation>
>>>>>>> 8b676984
    </message>
    <message>
        <source>Current number of blocks</source>
        <translation>Aktuální počet bloků</translation>
    </message>
    <message>
        <source>Memory Pool</source>
        <translation>Transakční zásobník</translation>
    </message>
    <message>
        <source>Current number of transactions</source>
        <translation>Aktuální množství transakcí</translation>
    </message>
    <message>
        <source>Memory usage</source>
        <translation>Obsazenost paměti</translation>
    </message>
    <message>
        <source>Wallet: </source>
        <translation>Peněženka:</translation>
    </message>
    <message>
        <source>(none)</source>
        <translation>(žádné)</translation>
    </message>
    <message>
        <source>&amp;Reset</source>
        <translation>&amp;Vynulovat</translation>
    </message>
    <message>
        <source>Received</source>
        <translation>Přijato</translation>
    </message>
    <message>
        <source>Sent</source>
        <translation>Odesláno</translation>
    </message>
    <message>
        <source>&amp;Peers</source>
        <translation>&amp;Protějšky</translation>
    </message>
    <message>
        <source>Banned peers</source>
        <translation>Protějšky pod klatbou (blokované)</translation>
    </message>
    <message>
        <source>Select a peer to view detailed information.</source>
        <translation>Vyber protějšek a uvidíš jeho detailní informace.</translation>
    </message>
    <message>
        <source>Whitelisted</source>
        <translation>Vždy vítán</translation>
    </message>
    <message>
        <source>Direction</source>
        <translation>Směr</translation>
    </message>
    <message>
        <source>Version</source>
        <translation>Verze</translation>
    </message>
    <message>
        <source>Starting Block</source>
        <translation>Počáteční blok</translation>
    </message>
    <message>
        <source>Synced Headers</source>
        <translation>Aktuálně hlaviček</translation>
    </message>
    <message>
        <source>Synced Blocks</source>
        <translation>Aktuálně bloků</translation>
    </message>
    <message>
        <source>User Agent</source>
        <translation>Typ klienta</translation>
    </message>
    <message>
        <source>Open the %1 debug log file from the current data directory. This can take a few seconds for large log files.</source>
        <translation>Otevři soubor s ladicími záznamy %1 z aktuálního datového adresáře. U velkých žurnálů to může pár vteřin zabrat.</translation>
    </message>
    <message>
        <source>Decrease font size</source>
        <translation>Zmenšit písmo</translation>
    </message>
    <message>
        <source>Increase font size</source>
        <translation>Zvětšit písmo</translation>
    </message>
    <message>
        <source>Services</source>
        <translation>Služby</translation>
    </message>
    <message>
        <source>Ban Score</source>
        <translation>Skóre pro klatbu</translation>
    </message>
    <message>
        <source>Connection Time</source>
        <translation>Doba spojení</translation>
    </message>
    <message>
        <source>Last Send</source>
        <translation>Poslední odeslání</translation>
    </message>
    <message>
        <source>Last Receive</source>
        <translation>Poslední příjem</translation>
    </message>
    <message>
        <source>Ping Time</source>
        <translation>Odezva</translation>
    </message>
    <message>
        <source>The duration of a currently outstanding ping.</source>
        <translation>Jak dlouho už čekám na pong.</translation>
    </message>
    <message>
        <source>Ping Wait</source>
        <translation>Doba čekání na odezvu</translation>
    </message>
    <message>
        <source>Min Ping</source>
        <translation>Nejrychlejší odezva</translation>
    </message>
    <message>
        <source>Time Offset</source>
        <translation>Časový posun</translation>
    </message>
    <message>
        <source>Last block time</source>
        <translation>Čas posledního bloku</translation>
    </message>
    <message>
        <source>&amp;Open</source>
        <translation>&amp;Otevřít</translation>
    </message>
    <message>
        <source>&amp;Console</source>
        <translation>&amp;Konzole</translation>
    </message>
    <message>
        <source>&amp;Network Traffic</source>
        <translation>&amp;Síťový provoz</translation>
    </message>
    <message>
        <source>Totals</source>
        <translation>Součty</translation>
    </message>
    <message>
        <source>In:</source>
        <translation>Sem:</translation>
    </message>
    <message>
        <source>Out:</source>
        <translation>Ven:</translation>
    </message>
    <message>
        <source>Debug log file</source>
        <translation>Soubor s ladicími záznamy</translation>
    </message>
    <message>
        <source>Clear console</source>
        <translation>Vyčistit konzoli</translation>
    </message>
    <message>
        <source>1 &amp;hour</source>
        <translation>1 &amp;hodinu</translation>
    </message>
    <message>
        <source>1 &amp;day</source>
        <translation>1 &amp;den</translation>
    </message>
    <message>
        <source>1 &amp;week</source>
        <translation>1 &amp;týden</translation>
    </message>
    <message>
        <source>1 &amp;year</source>
        <translation>1 &amp;rok</translation>
    </message>
    <message>
        <source>&amp;Disconnect</source>
        <translation>&amp;Odpoj</translation>
    </message>
    <message>
        <source>Ban for</source>
        <translation>Uval klatbu na</translation>
    </message>
    <message>
        <source>&amp;Unban</source>
        <translation>&amp;Odblokuj</translation>
    </message>
    <message>
        <source>Welcome to the %1 RPC console.</source>
        <translation>Vítej v RPC konzoli %1.</translation>
    </message>
    <message>
        <source>Use up and down arrows to navigate history, and %1 to clear screen.</source>
        <translation>V historii se pohybuješ šipkami nahoru a dolů a pomocí %1 čistíš obrazovku.</translation>
    </message>
    <message>
        <source>Type %1 for an overview of available commands.</source>
        <translation>Napiš %1 pro přehled dostupných příkazů.</translation>
    </message>
    <message>
        <source>For more information on using this console type %1.</source>
        <translation>Pro více informací jak používat tuto konzoli napište %1.</translation>
    </message>
    <message>
        <source>WARNING: Scammers have been active, telling users to type commands here, stealing their wallet contents. Do not use this console without fully understanding the ramifications of a command.</source>
        <translation>UPOZORNĚNÍ: Podvodníci jsou aktivní a říkají uživatelům, aby sem zadávali příkazy, kterými jim pak ale vykradou jejich peněženky. Nepoužívej tuhle konzoli, pokud úplně neznáš důsledky jednotlivých příkazů.</translation>
    </message>
    <message>
        <source>Network activity disabled</source>
        <translation>Síť je vypnutá</translation>
    </message>
    <message>
        <source>Executing command without any wallet</source>
        <translation>Spouštění příkazu bez jakékoliv peněženky</translation>
    </message>
    <message>
        <source>Executing command using "%1" wallet</source>
        <translation>Příkaz se vykonává s použitím peněženky "%1"</translation>
    </message>
    <message>
        <source>(node id: %1)</source>
        <translation>(id uzlu: %1)</translation>
    </message>
    <message>
        <source>via %1</source>
        <translation>via %1</translation>
    </message>
    <message>
        <source>never</source>
        <translation>nikdy</translation>
    </message>
    <message>
        <source>Inbound</source>
        <translation>Sem</translation>
    </message>
    <message>
        <source>Outbound</source>
        <translation>Ven</translation>
    </message>
    <message>
        <source>Yes</source>
        <translation>Ano</translation>
    </message>
    <message>
        <source>No</source>
        <translation>Ne</translation>
    </message>
    <message>
        <source>Unknown</source>
        <translation>Neznámá</translation>
    </message>
</context>
<context>
    <name>ReceiveCoinsDialog</name>
    <message>
        <source>&amp;Amount:</source>
        <translation>Čás&amp;tka:</translation>
    </message>
    <message>
        <source>&amp;Label:</source>
        <translation>&amp;Označení:</translation>
    </message>
    <message>
        <source>&amp;Message:</source>
        <translation>&amp;Zpráva:</translation>
    </message>
    <message>
        <source>An optional message to attach to the payment request, which will be displayed when the request is opened. Note: The message will not be sent with the payment over the Bitcoin network.</source>
        <translation>Volitelná zpráva, která se připojí k platebnímu požadavku a která se zobrazí, když se požadavek otevře. Poznámka: tahle zpráva se neposílá s platbou po blackcoinové síti.</translation>
    </message>
    <message>
        <source>An optional label to associate with the new receiving address.</source>
        <translation>Volitelné označení, které se má přiřadit k nové adrese.</translation>
    </message>
    <message>
        <source>Use this form to request payments. All fields are &lt;b&gt;optional&lt;/b&gt;.</source>
        <translation>Tímto formulářem můžeš požadovat platby. Všechna pole jsou &lt;b&gt;volitelná&lt;/b&gt;.</translation>
    </message>
    <message>
        <source>An optional amount to request. Leave this empty or zero to not request a specific amount.</source>
        <translation>Volitelná částka, kterou požaduješ. Nech prázdné nebo nulové, pokud nepožaduješ konkrétní částku.</translation>
    </message>
    <message>
        <source>Clear all fields of the form.</source>
        <translation>Promaž obsah ze všech formulářových políček.</translation>
    </message>
    <message>
        <source>Clear</source>
        <translation>Vyčistit</translation>
    </message>
    <message>
<<<<<<< HEAD
        <source>Bech32 (or BIP-173) addresses offer better protection against typos, but old wallets don't support them. When unchecked, an address compatible with older wallets will be created instead.</source>
        <translation>Nativní segwit adresy (Bech32 nebo BIP-173) snižují Vaše budoucí transakční poplatky a nabízejí lepší ochranu před překlepy, avšak staré peněženky je nepodporují. Pokud je toto pole nezaškrtnuté, bude vytvořena adresa kompatibilní se staršími peněženkami.</translation>
    </message>
    <message>
        <source>Generate Bech32 address</source>
=======
        <source>Native segwit addresses (aka Bech32 or BIP-173) reduce your transaction fees later on and offer better protection against typos, but old wallets don't support them. When unchecked, an address compatible with older wallets will be created instead.</source>
        <translation>Nativní segwit adresy (Bech32 nebo BIP-173) snižují Vaše budoucí transakční poplatky a nabízejí lepší ochranu před překlepy, avšak staré peněženky je nepodporují. Pokud je toto pole nezaškrtnuté, bude vytvořena adresa kompatibilní se staršími peněženkami.</translation>
    </message>
    <message>
        <source>Generate native segwit (Bech32) address</source>
>>>>>>> 8b676984
        <translation>Generovat nativní segwit adresu (Bench32)</translation>
    </message>
    <message>
        <source>Requested payments history</source>
        <translation>Historie vyžádaných plateb</translation>
    </message>
    <message>
        <source>&amp;Request payment</source>
        <translation>&amp;Vyžádat platbu</translation>
    </message>
    <message>
        <source>Show the selected request (does the same as double clicking an entry)</source>
        <translation>Zobraz zvolený požadavek (stejně tak můžeš přímo na něj dvakrát poklepat)</translation>
    </message>
    <message>
        <source>Show</source>
        <translation>Zobrazit</translation>
    </message>
    <message>
        <source>Remove the selected entries from the list</source>
        <translation>Smaž zvolené požadavky ze seznamu</translation>
    </message>
    <message>
        <source>Remove</source>
        <translation>Smazat</translation>
    </message>
    <message>
        <source>Copy URI</source>
        <translation>Kopíruj URI</translation>
    </message>
    <message>
        <source>Copy label</source>
        <translation>Kopíruj její označení</translation>
    </message>
    <message>
        <source>Copy message</source>
        <translation>Kopíruj zprávu</translation>
    </message>
    <message>
        <source>Copy amount</source>
        <translation>Kopíruj částku</translation>
    </message>
</context>
<context>
    <name>ReceiveRequestDialog</name>
    <message>
        <source>QR Code</source>
        <translation>QR kód</translation>
    </message>
    <message>
        <source>Copy &amp;URI</source>
        <translation>&amp;Kopíruj URI</translation>
    </message>
    <message>
        <source>Copy &amp;Address</source>
        <translation>Kopíruj &amp;adresu</translation>
    </message>
    <message>
        <source>&amp;Save Image...</source>
        <translation>&amp;Ulož obrázek...</translation>
    </message>
    <message>
        <source>Request payment to %1</source>
        <translation>Platební požadavek: %1</translation>
    </message>
    <message>
        <source>Payment information</source>
        <translation>Informace o platbě</translation>
    </message>
    <message>
        <source>URI</source>
        <translation>URI</translation>
    </message>
    <message>
        <source>Address</source>
        <translation>Adresa</translation>
    </message>
    <message>
        <source>Amount</source>
        <translation>Částka</translation>
    </message>
    <message>
        <source>Label</source>
        <translation>Označení</translation>
    </message>
    <message>
        <source>Message</source>
        <translation>Zpráva</translation>
    </message>
    <message>
        <source>Wallet</source>
        <translation>Peněženka</translation>
    </message>
    <message>
        <source>Resulting URI too long, try to reduce the text for label / message.</source>
        <translation>Výsledná URI je příliš dlouhá, zkus zkrátit text označení/zprávy.</translation>
    </message>
    <message>
        <source>Error encoding URI into QR Code.</source>
        <translation>Chyba při kódování URI do QR kódu.</translation>
    </message>
</context>
<context>
    <name>RecentRequestsTableModel</name>
    <message>
        <source>Date</source>
        <translation>Datum</translation>
    </message>
    <message>
        <source>Label</source>
        <translation>Označení</translation>
    </message>
    <message>
        <source>Message</source>
        <translation>Zpráva</translation>
    </message>
    <message>
        <source>(no label)</source>
        <translation>(bez označení)</translation>
    </message>
    <message>
        <source>(no message)</source>
        <translation>(bez zprávy)</translation>
    </message>
    <message>
        <source>(no amount requested)</source>
        <translation>(bez požadované částky)</translation>
    </message>
    <message>
        <source>Requested</source>
        <translation>Požádáno</translation>
    </message>
</context>
<context>
    <name>SendCoinsDialog</name>
    <message>
        <source>Send Coins</source>
        <translation>Pošli mince</translation>
    </message>
    <message>
        <source>Coin Control Features</source>
        <translation>Možnosti ruční správy mincí</translation>
    </message>
    <message>
        <source>Inputs...</source>
        <translation>Vstupy...</translation>
    </message>
    <message>
        <source>automatically selected</source>
        <translation>automaticky vybrané</translation>
    </message>
    <message>
        <source>Insufficient funds!</source>
        <translation>Nedostatek prostředků!</translation>
    </message>
    <message>
        <source>Quantity:</source>
        <translation>Počet:</translation>
    </message>
    <message>
        <source>Bytes:</source>
        <translation>Bajtů:</translation>
    </message>
    <message>
        <source>Amount:</source>
        <translation>Částka:</translation>
    </message>
    <message>
        <source>Fee:</source>
        <translation>Poplatek:</translation>
    </message>
    <message>
        <source>After Fee:</source>
        <translation>Čistá částka:</translation>
    </message>
    <message>
        <source>Change:</source>
        <translation>Drobné:</translation>
    </message>
    <message>
        <source>If this is activated, but the change address is empty or invalid, change will be sent to a newly generated address.</source>
        <translation>Pokud aktivováno, ale adresa pro drobné je prázdná nebo neplatná, tak se drobné pošlou na nově vygenerovanou adresu.</translation>
    </message>
    <message>
        <source>Custom change address</source>
        <translation>Vlastní adresa pro drobné</translation>
    </message>
    <message>
        <source>Transaction Fee:</source>
        <translation>Transakční poplatek:</translation>
    </message>
    <message>
        <source>Choose...</source>
        <translation>Zvol...</translation>
    </message>
    <message>
        <source>Using the fallbackfee can result in sending a transaction that will take several hours or days (or never) to confirm. Consider choosing your fee manually or wait until you have validated the complete chain.</source>
        <translation>Použití nouzového poplatku („fallbackfee“) může vyústit v transakci, které bude trvat hodiny nebo dny (případně věčnost), než bude potvrzena. Zvaž proto ruční nastavení poplatku, případně počkej, až se ti kompletně zvaliduje blockchain.</translation>
    </message>
    <message>
        <source>Warning: Fee estimation is currently not possible.</source>
        <translation>Upozornění: teď není možné poplatek odhadnout.</translation>
    </message>
    <message>
        <source>collapse fee-settings</source>
        <translation>sbal nastavení poplatků</translation>
    </message>
    <message>
        <source>Specify a custom fee per kB (1,000 bytes) of the transaction's virtual size.

Note:  Since the fee is calculated on a per-byte basis, a fee of "100 satoshis per kB" for a transaction size of 500 bytes (half of 1 kB) would ultimately yield a fee of only 50 satoshis.</source>
        <translation>Specifikujte vlastní poplatek za kB (1000 bajtů) virtuální velikosti transakce.

Poznámka: Jelikož je poplatek počítaný za bajt, poplatek o hodnotě "100 satoshi za kB" a velikost transakce 500 bajtů (polovina z 1 kB) by stál jen 50 satoshi.</translation>
    </message>
    <message>
        <source>per kilobyte</source>
        <translation>za kilobajt</translation>
    </message>
    <message>
        <source>Hide</source>
        <translation>Skryj</translation>
    </message>
    <message>
<<<<<<< HEAD
        <source>Paying only the minimum fee is just fine as long as there is less transaction volume than space in the blocks. But be aware that this can end up in a never confirming transaction once there is more demand for bitcoin transactions than the network can process.</source>
        <translation>Platit jen minimální poplatek je v pořádku, pokud je zrovna méně transakcí než místa v blocích. Ale počítej s tím, že to také může skončit transakcí, která nikdy nebude potvrzena, pokud je větší poptávka po blackcoinových transakcích, než síť zvládne zpracovat.</translation>
    </message>
    <message>
        <source>(read the tooltip)</source>
        <translation>(viz bublina)</translation>
    </message>
    <message>
=======
>>>>>>> 8b676984
        <source>Recommended:</source>
        <translation>Doporučený:</translation>
    </message>
    <message>
        <source>Custom:</source>
        <translation>Vlastní:</translation>
    </message>
    <message>
        <source>(Smart fee not initialized yet. This usually takes a few blocks...)</source>
        <translation>(Inteligentní poplatek ještě není inicializovaný. Obvykle mu to tak pár bloků trvá...)</translation>
    </message>
    <message>
        <source>Send to multiple recipients at once</source>
        <translation>Pošli více příjemcům naráz</translation>
    </message>
    <message>
        <source>Add &amp;Recipient</source>
        <translation>Při&amp;dej příjemce</translation>
    </message>
    <message>
        <source>Clear all fields of the form.</source>
        <translation>Promaž obsah ze všech formulářových políček.</translation>
    </message>
    <message>
        <source>Dust:</source>
        <translation>Prach:</translation>
    </message>
    <message>
        <source>When there is less transaction volume than space in the blocks, miners as well as relaying nodes may enforce a minimum fee. Paying only this minimum fee is just fine, but be aware that this can result in a never confirming transaction once there is more demand for bitcoin transactions than the network can process.</source>
        <translation>Když je zde měně transakcí než místa na bloky, mineři stejně tak relay-e mohou nasadit minimální poplatky. Zaplacením pouze minimálního poplatku je v pohodě, ale mějte na paměti že toto může mít za následek nikdy neověřenou transakci pokud zde bude více bitcoinových transakcí než může síť zvládnout.</translation>
    </message>
    <message>
        <source>A too low fee might result in a never confirming transaction (read the tooltip)</source>
        <translation>Příliš malý poplatek může způsobit, že transakce nebude nikdy potvrzena (přečtěte popis)</translation>
    </message>
    <message>
        <source>Confirmation time target:</source>
        <translation>Časové cílování potvrzení:</translation>
    </message>
    <message>
        <source>Enable Replace-By-Fee</source>
        <translation>Povolit možnost dodatečně transakci navýšit poplatek (tzv. „replace-by-fee“)</translation>
    </message>
    <message>
        <source>With Replace-By-Fee (BIP-125) you can increase a transaction's fee after it is sent. Without this, a higher fee may be recommended to compensate for increased transaction delay risk.</source>
        <translation>S dodatečným navýšením poplatku (BIP-125, tzv. „Replace-By-Fee“) můžete zvýšit poplatek i po odeslání. Bez dodatečného navýšení bude navrhnut vyšší transakční poplatek, tak aby kompenzoval zvýšené riziko prodlení transakce.</translation>
    </message>
    <message>
        <source>Clear &amp;All</source>
        <translation>Všechno s&amp;maž</translation>
    </message>
    <message>
        <source>Balance:</source>
        <translation>Stav účtu:</translation>
    </message>
    <message>
        <source>Confirm the send action</source>
        <translation>Potvrď odeslání</translation>
    </message>
    <message>
        <source>S&amp;end</source>
        <translation>Pošl&amp;i</translation>
    </message>
    <message>
        <source>Copy quantity</source>
        <translation>Kopíruj počet</translation>
    </message>
    <message>
        <source>Copy amount</source>
        <translation>Kopíruj částku</translation>
    </message>
    <message>
        <source>Copy fee</source>
        <translation>Kopíruj poplatek</translation>
    </message>
    <message>
        <source>Copy after fee</source>
        <translation>Kopíruj čistou částku</translation>
    </message>
    <message>
        <source>Copy bytes</source>
        <translation>Kopíruj bajty</translation>
    </message>
    <message>
        <source>Copy dust</source>
        <translation>Kopíruj prach</translation>
    </message>
    <message>
        <source>Copy change</source>
        <translation>Kopíruj drobné</translation>
    </message>
    <message>
        <source>%1 (%2 blocks)</source>
        <translation>%1 (%2 bloků)</translation>
    </message>
    <message>
        <source>%1 to %2</source>
        <translation>%1 pro %2</translation>
    </message>
    <message>
        <source>Are you sure you want to send?</source>
        <translation>Jsi si jistý, že to chceš poslat?</translation>
    </message>
    <message>
        <source>or</source>
        <translation>nebo</translation>
    </message>
    <message>
        <source>You can increase the fee later (signals Replace-By-Fee, BIP-125).</source>
        <translation>Poplatek můžete navýšit později (vysílá se "Replace-By-Fee" - nahrazení poplatkem, BIP-125).</translation>
    </message>
    <message>
        <source>from wallet %1</source>
        <translation>z peněženky %1</translation>
    </message>
    <message>
        <source>Please, review your transaction.</source>
        <translation>Prosím, zkontrolujte vaši transakci.</translation>
    </message>
    <message>
        <source>Transaction fee</source>
        <translation>Transakční poplatek</translation>
    </message>
    <message>
        <source>Not signalling Replace-By-Fee, BIP-125.</source>
        <translation>Nevysílá se "Replace-By-Fee" - nahrazení poplatkem, BIP-125.</translation>
    </message>
    <message>
        <source>Total Amount</source>
        <translation>Celková částka</translation>
    </message>
    <message>
        <source>Confirm send coins</source>
        <translation>Potvrď odeslání mincí</translation>
    </message>
    <message>
        <source>The recipient address is not valid. Please recheck.</source>
        <translation>Adresa příjemce je neplatná – překontroluj ji prosím.</translation>
    </message>
    <message>
        <source>The amount to pay must be larger than 0.</source>
        <translation>Odesílaná částka musí být větší než 0.</translation>
    </message>
    <message>
        <source>The amount exceeds your balance.</source>
        <translation>Částka překračuje stav účtu.</translation>
    </message>
    <message>
        <source>The total exceeds your balance when the %1 transaction fee is included.</source>
        <translation>Celková částka při připočítání poplatku %1 překročí stav účtu.</translation>
    </message>
    <message>
        <source>Duplicate address found: addresses should only be used once each.</source>
        <translation>Zaznamenána duplicitní adresa: každá adresa by ale měla být použita vždy jen jednou.</translation>
    </message>
    <message>
        <source>Transaction creation failed!</source>
        <translation>Vytvoření transakce selhalo!</translation>
    </message>
    <message>
        <source>The transaction was rejected with the following reason: %1</source>
        <translation>Transakce byla zamítnuta s tímto odůvodněním: %1</translation>
    </message>
    <message>
        <source>A fee higher than %1 is considered an absurdly high fee.</source>
        <translation>Poplatek vyšší než %1 je považován za absurdně vysoký.</translation>
    </message>
    <message>
        <source>Payment request expired.</source>
        <translation>Platební požadavek vypršel.</translation>
    </message>
    <message numerus="yes">
        <source>Estimated to begin confirmation within %n block(s).</source>
        <translation><numerusform>Potvrzování by podle odhadu mělo začít během %n bloku.</numerusform><numerusform>Potvrzování by podle odhadu mělo začít během %n bloků.</numerusform><numerusform>Potvrzování by podle odhadu mělo začít během %n bloků.</numerusform><numerusform>Potvrzování by podle odhadu mělo začít během %n bloků.</numerusform></translation>
    </message>
    <message>
        <source>Warning: Invalid Bitcoin address</source>
        <translation>Upozornění: Neplatná blackcoinová adresa</translation>
    </message>
    <message>
        <source>Warning: Unknown change address</source>
        <translation>Upozornění: Neznámá adresa pro drobné</translation>
    </message>
    <message>
        <source>Confirm custom change address</source>
        <translation>Potvrď vlastní adresu pro drobné</translation>
    </message>
    <message>
        <source>The address you selected for change is not part of this wallet. Any or all funds in your wallet may be sent to this address. Are you sure?</source>
        <translation>Adresa, kterou jsi zvolil pro drobné, není součástí této peněženky. Potenciálně všechny prostředky z tvé peněženky mohou být na tuto adresu odeslány. Souhlasíš, aby se tak stalo?</translation>
    </message>
    <message>
        <source>(no label)</source>
        <translation>(bez označení)</translation>
    </message>
</context>
<context>
    <name>SendCoinsEntry</name>
    <message>
        <source>A&amp;mount:</source>
        <translation>Čás&amp;tka:</translation>
    </message>
    <message>
        <source>Pay &amp;To:</source>
        <translation>&amp;Komu:</translation>
    </message>
    <message>
        <source>&amp;Label:</source>
        <translation>O&amp;značení:</translation>
    </message>
    <message>
        <source>Choose previously used address</source>
        <translation>Vyber již použitou adresu</translation>
    </message>
    <message>
        <source>This is a normal payment.</source>
        <translation>Tohle je normální platba.</translation>
    </message>
    <message>
        <source>The Bitcoin address to send the payment to</source>
        <translation>Blackcoinová adresa příjemce</translation>
    </message>
    <message>
        <source>Alt+A</source>
        <translation>Alt+A</translation>
    </message>
    <message>
        <source>Paste address from clipboard</source>
        <translation>Vlož adresu ze schránky</translation>
    </message>
    <message>
        <source>Alt+P</source>
        <translation>Alt+P</translation>
    </message>
    <message>
        <source>Remove this entry</source>
        <translation>Smaž tento záznam</translation>
    </message>
    <message>
        <source>The fee will be deducted from the amount being sent. The recipient will receive less bitcoins than you enter in the amount field. If multiple recipients are selected, the fee is split equally.</source>
        <translation>Poplatek se odečte od posílané částky. Příjemce tak dostane méně blackcoinů, než zadáš do pole Částka. Pokud vybereš více příjemců, tak se poplatek rovnoměrně rozloží.</translation>
    </message>
    <message>
        <source>S&amp;ubtract fee from amount</source>
        <translation>Od&amp;ečíst poplatek od částky</translation>
    </message>
    <message>
        <source>Use available balance</source>
        <translation>Použít dostupný zůstatek</translation>
    </message>
    <message>
        <source>Message:</source>
        <translation>Zpráva:</translation>
    </message>
    <message>
        <source>This is an unauthenticated payment request.</source>
        <translation>Tohle je neověřený platební požadavek.</translation>
    </message>
    <message>
        <source>This is an authenticated payment request.</source>
        <translation>Tohle je ověřený platební požadavek.</translation>
    </message>
    <message>
        <source>Enter a label for this address to add it to the list of used addresses</source>
        <translation>Zadej označení této adresy; obojí se ti pak uloží do adresáře</translation>
    </message>
    <message>
        <source>A message that was attached to the bitcoin: URI which will be stored with the transaction for your reference. Note: This message will not be sent over the Bitcoin network.</source>
        <translation>Zpráva, která byla připojena k blackcoin: URI a která se ti pro přehled uloží k transakci. Poznámka: Tahle zpráva se neposílá s platbou po blackcoinové síti.</translation>
    </message>
    <message>
        <source>Pay To:</source>
        <translation>Komu:</translation>
    </message>
    <message>
        <source>Memo:</source>
        <translation>Poznámka:</translation>
    </message>
    <message>
        <source>Enter a label for this address to add it to your address book</source>
        <translation>Zadej označení této adresy; obojí se ti pak uloží do adresáře</translation>
    </message>
</context>
<context>
    <name>SendConfirmationDialog</name>
    <message>
        <source>Yes</source>
        <translation>Ano</translation>
    </message>
</context>
<context>
    <name>ShutdownWindow</name>
    <message>
        <source>%1 is shutting down...</source>
        <translation>%1 se ukončuje...</translation>
    </message>
    <message>
        <source>Do not shut down the computer until this window disappears.</source>
        <translation>Nevypínej počítač, dokud toto okno nezmizí.</translation>
    </message>
</context>
<context>
    <name>SignVerifyMessageDialog</name>
    <message>
        <source>Signatures - Sign / Verify a Message</source>
        <translation>Podpisy - podepsat/ověřit zprávu</translation>
    </message>
    <message>
        <source>&amp;Sign Message</source>
        <translation>&amp;Podepiš zprávu</translation>
    </message>
    <message>
        <source>You can sign messages/agreements with your addresses to prove you can receive bitcoins sent to them. Be careful not to sign anything vague or random, as phishing attacks may try to trick you into signing your identity over to them. Only sign fully-detailed statements you agree to.</source>
        <translation>Podepsáním zprávy/smlouvy svými adresami můžeš prokázat, že jsi na ně schopen přijmout blackcoiny. Buď opatrný a nepodepisuj nic vágního nebo náhodného; například při phishingových útocích můžeš být lákán, abys něco takového podepsal. Podepisuj pouze naprosto úplná a detailní prohlášení, se kterými souhlasíš.</translation>
    </message>
    <message>
        <source>The Bitcoin address to sign the message with</source>
        <translation>Blackcoinová adresa, kterou se zpráva podepíše</translation>
    </message>
    <message>
        <source>Choose previously used address</source>
        <translation>Vyber již použitou adresu</translation>
    </message>
    <message>
        <source>Alt+A</source>
        <translation>Alt+A</translation>
    </message>
    <message>
        <source>Paste address from clipboard</source>
        <translation>Vlož adresu ze schránky</translation>
    </message>
    <message>
        <source>Alt+P</source>
        <translation>Alt+P</translation>
    </message>
    <message>
        <source>Enter the message you want to sign here</source>
        <translation>Sem vepiš zprávu, kterou chceš podepsat</translation>
    </message>
    <message>
        <source>Signature</source>
        <translation>Podpis</translation>
    </message>
    <message>
        <source>Copy the current signature to the system clipboard</source>
        <translation>Zkopíruj tento podpis do schránky</translation>
    </message>
    <message>
        <source>Sign the message to prove you own this Bitcoin address</source>
        <translation>Podepiš zprávu, čímž prokážeš, že jsi vlastníkem této blackcoinové adresy</translation>
    </message>
    <message>
        <source>Sign &amp;Message</source>
        <translation>Po&amp;depiš zprávu</translation>
    </message>
    <message>
        <source>Reset all sign message fields</source>
        <translation>Vymaž všechna pole formuláře pro podepsání zrávy</translation>
    </message>
    <message>
        <source>Clear &amp;All</source>
        <translation>Všechno &amp;smaž</translation>
    </message>
    <message>
        <source>&amp;Verify Message</source>
        <translation>&amp;Ověř zprávu</translation>
    </message>
    <message>
        <source>Enter the receiver's address, message (ensure you copy line breaks, spaces, tabs, etc. exactly) and signature below to verify the message. Be careful not to read more into the signature than what is in the signed message itself, to avoid being tricked by a man-in-the-middle attack. Note that this only proves the signing party receives with the address, it cannot prove sendership of any transaction!</source>
        <translation>K ověření podpisu zprávy zadej adresu příjemce, zprávu (ověř si, že správně kopíruješ zalomení řádků, mezery, tabulátory apod.) a podpis. Dávej pozor na to, abys nezkopíroval do podpisu víc, než co je v samotné podepsané zprávě, abys nebyl napálen man-in-the-middle útokem. Poznamenejme však, že takto lze pouze prokázat, že podepisující je schopný na dané adrese přijmout platbu, ale není možnéprokázat, že odeslal jakoukoli transakci!</translation>
    </message>
    <message>
        <source>The Bitcoin address the message was signed with</source>
        <translation>Blackcoinová adresa, kterou je zpráva podepsána</translation>
    </message>
    <message>
        <source>Verify the message to ensure it was signed with the specified Bitcoin address</source>
        <translation>Ověř zprávu, aby ses ujistil, že byla podepsána danou blackcoinovou adresou</translation>
    </message>
    <message>
        <source>Verify &amp;Message</source>
        <translation>O&amp;věř zprávu</translation>
    </message>
    <message>
        <source>Reset all verify message fields</source>
        <translation>Vymaž všechna pole formuláře pro ověření zrávy</translation>
    </message>
    <message>
        <source>Click "Sign Message" to generate signature</source>
        <translation>Kliknutím na „Podepiš zprávu“ vygeneruješ podpis</translation>
    </message>
    <message>
        <source>The entered address is invalid.</source>
        <translation>Zadaná adresa je neplatná.</translation>
    </message>
    <message>
        <source>Please check the address and try again.</source>
        <translation>Zkontroluj ji prosím a zkus to pak znovu.</translation>
    </message>
    <message>
        <source>The entered address does not refer to a key.</source>
        <translation>Zadaná adresa nepasuje ke klíči.</translation>
    </message>
    <message>
        <source>Wallet unlock was cancelled.</source>
        <translation>Odemčení peněženky bylo zrušeno.</translation>
    </message>
    <message>
        <source>Private key for the entered address is not available.</source>
        <translation>Soukromý klíč pro zadanou adresu není dostupný.</translation>
    </message>
    <message>
        <source>Message signing failed.</source>
        <translation>Nepodařilo se podepsat zprávu.</translation>
    </message>
    <message>
        <source>Message signed.</source>
        <translation>Zpráva podepsána.</translation>
    </message>
    <message>
        <source>The signature could not be decoded.</source>
        <translation>Podpis nejde dekódovat.</translation>
    </message>
    <message>
        <source>Please check the signature and try again.</source>
        <translation>Zkontroluj ho prosím a zkus to pak znovu.</translation>
    </message>
    <message>
        <source>The signature did not match the message digest.</source>
        <translation>Podpis se neshoduje s hašem zprávy.</translation>
    </message>
    <message>
        <source>Message verification failed.</source>
        <translation>Nepodařilo se ověřit zprávu.</translation>
    </message>
    <message>
        <source>Message verified.</source>
        <translation>Zpráva ověřena.</translation>
    </message>
</context>
<context>
    <name>SplashScreen</name>
    <message>
        <source>[testnet]</source>
        <translation>[testnet]</translation>
    </message>
</context>
<context>
    <name>TrafficGraphWidget</name>
    <message>
        <source>KB/s</source>
        <translation>kB/s</translation>
    </message>
</context>
<context>
    <name>TransactionDesc</name>
    <message numerus="yes">
        <source>Open for %n more block(s)</source>
        <translation><numerusform>Otevřeno pro %n další blok</numerusform><numerusform>Otevřeno pro %n další bloky</numerusform><numerusform>Otevřeno pro %n dalších bloků</numerusform><numerusform>Otevřeno pro %n dalších bloků</numerusform></translation>
    </message>
    <message>
        <source>Open until %1</source>
        <translation>Otřevřeno dokud %1</translation>
    </message>
    <message>
        <source>conflicted with a transaction with %1 confirmations</source>
        <translation>koliduje s transakcí o %1 konfirmacích</translation>
    </message>
    <message>
        <source>0/unconfirmed, %1</source>
        <translation>0/nepotvrzeno, %1</translation>
    </message>
    <message>
        <source>in memory pool</source>
        <translation>v transakčním zásobníku</translation>
    </message>
    <message>
        <source>not in memory pool</source>
        <translation>není ani v transakčním zásobníku</translation>
    </message>
    <message>
        <source>abandoned</source>
        <translation>zanechaná</translation>
    </message>
    <message>
        <source>%1/unconfirmed</source>
        <translation>%1/nepotvrzeno</translation>
    </message>
    <message>
        <source>%1 confirmations</source>
        <translation>%1 potvrzení</translation>
    </message>
    <message>
        <source>Status</source>
        <translation>Stav</translation>
    </message>
    <message>
        <source>Date</source>
        <translation>Datum</translation>
    </message>
    <message>
        <source>Source</source>
        <translation>Zdroj</translation>
    </message>
    <message>
        <source>Generated</source>
        <translation>Vygenerováno</translation>
    </message>
    <message>
        <source>From</source>
        <translation>Od</translation>
    </message>
    <message>
        <source>unknown</source>
        <translation>neznámo</translation>
    </message>
    <message>
        <source>To</source>
        <translation>Pro</translation>
    </message>
    <message>
        <source>own address</source>
        <translation>vlastní adresa</translation>
    </message>
    <message>
        <source>watch-only</source>
        <translation>sledovaná</translation>
    </message>
    <message>
        <source>label</source>
        <translation>označení</translation>
    </message>
    <message>
        <source>Credit</source>
        <translation>Příjem</translation>
    </message>
    <message numerus="yes">
        <source>matures in %n more block(s)</source>
        <translation><numerusform>dozraje po %n bloku</numerusform><numerusform>dozraje po %n blocích</numerusform><numerusform>dozraje po %n blocích</numerusform><numerusform>dozraje po %n blocích</numerusform></translation>
    </message>
    <message>
        <source>not accepted</source>
        <translation>neakceptováno</translation>
    </message>
    <message>
        <source>Debit</source>
        <translation>Výdaj</translation>
    </message>
    <message>
        <source>Total debit</source>
        <translation>Celkové výdaje</translation>
    </message>
    <message>
        <source>Total credit</source>
        <translation>Celkové příjmy</translation>
    </message>
    <message>
        <source>Transaction fee</source>
        <translation>Transakční poplatek</translation>
    </message>
    <message>
        <source>Net amount</source>
        <translation>Čistá částka</translation>
    </message>
    <message>
        <source>Message</source>
        <translation>Zpráva</translation>
    </message>
    <message>
        <source>Comment</source>
        <translation>Komentář</translation>
    </message>
    <message>
        <source>Transaction ID</source>
        <translation>ID transakce</translation>
    </message>
    <message>
        <source>Transaction total size</source>
        <translation>Celková velikost transakce</translation>
    </message>
    <message>
        <source>Transaction virtual size</source>
        <translation>Virtuální velikost transakce</translation>
    </message>
    <message>
        <source>Output index</source>
        <translation>Pořadí výstupu</translation>
    </message>
    <message>
        <source>Merchant</source>
        <translation>Obchodník</translation>
    </message>
    <message>
        <source>Generated coins must mature %1 blocks before they can be spent. When you generated this block, it was broadcast to the network to be added to the block chain. If it fails to get into the chain, its state will change to "not accepted" and it won't be spendable. This may occasionally happen if another node generates a block within a few seconds of yours.</source>
<<<<<<< HEAD
        <translation>Vygenerované mince musí čekat %1 bloků, než mohou být utraceny. Když jsi vygeneroval tenhle blok, tak byl rozposlán do sítě, aby byl přidán do řetězce bloků. Pokud se mu nepodaří dostat se do řetězce, změní se na „neakceptovaný“ a nepůjde utratit. To se občas může stát, pokud jiný uzel vygeneruje blok zhruba ve stejném okamžiku jako ty.</translation>
=======
        <translation>Vygenerované mince musí čekat %1 bloků, než mohou být utraceny. Když jsi vygeneroval tenhle blok, tak byl rozposlán do sítě, aby byl přidán do blockchainu. Pokud se mu nepodaří dostat se do blockchainu, změní se na „neakceptovaný“ a nepůjde utratit. To se občas může stát, pokud jiný uzel vygeneruje blok zhruba ve stejném okamžiku jako ty.</translation>
>>>>>>> 8b676984
    </message>
    <message>
        <source>Debug information</source>
        <translation>Ladicí informace</translation>
    </message>
    <message>
        <source>Transaction</source>
        <translation>Transakce</translation>
    </message>
    <message>
        <source>Inputs</source>
        <translation>Vstupy</translation>
    </message>
    <message>
        <source>Amount</source>
        <translation>Částka</translation>
    </message>
    <message>
        <source>true</source>
        <translation>true</translation>
    </message>
    <message>
        <source>false</source>
        <translation>false</translation>
    </message>
</context>
<context>
    <name>TransactionDescDialog</name>
    <message>
        <source>This pane shows a detailed description of the transaction</source>
        <translation>Toto okno zobrazuje detailní popis transakce</translation>
    </message>
    <message>
        <source>Details for %1</source>
        <translation>Podrobnosti o %1</translation>
    </message>
</context>
<context>
    <name>TransactionTableModel</name>
    <message>
        <source>Date</source>
        <translation>Datum</translation>
    </message>
    <message>
        <source>Type</source>
        <translation>Typ</translation>
    </message>
    <message>
        <source>Label</source>
        <translation>Označení</translation>
    </message>
    <message numerus="yes">
        <source>Open for %n more block(s)</source>
        <translation><numerusform>Otevřeno pro %n další blok</numerusform><numerusform>Otevřeno pro %n další bloky</numerusform><numerusform>Otevřeno pro %n dalších bloků</numerusform><numerusform>Otevřeno pro %n dalších bloků</numerusform></translation>
    </message>
    <message>
        <source>Open until %1</source>
        <translation>Otřevřeno dokud %1</translation>
    </message>
    <message>
        <source>Unconfirmed</source>
        <translation>Nepotvrzeno</translation>
    </message>
    <message>
        <source>Abandoned</source>
        <translation>Zanechaná</translation>
    </message>
    <message>
        <source>Confirming (%1 of %2 recommended confirmations)</source>
        <translation>Potvrzuje se (%1 z %2 doporučených potvrzení)</translation>
    </message>
    <message>
        <source>Confirmed (%1 confirmations)</source>
        <translation>Potvrzeno (%1 potvrzení)</translation>
    </message>
    <message>
        <source>Conflicted</source>
        <translation>V kolizi</translation>
    </message>
    <message>
        <source>Immature (%1 confirmations, will be available after %2)</source>
        <translation>Nedozráno (%1 potvrzení, dozraje při %2 potvrzeních)</translation>
    </message>
    <message>
        <source>Generated but not accepted</source>
        <translation>Vygenerováno, ale neakceptováno</translation>
    </message>
    <message>
        <source>Received with</source>
        <translation>Přijato do</translation>
    </message>
    <message>
        <source>Received from</source>
        <translation>Přijato od</translation>
    </message>
    <message>
        <source>Sent to</source>
        <translation>Posláno na</translation>
    </message>
    <message>
        <source>Payment to yourself</source>
        <translation>Platba sama sobě</translation>
    </message>
    <message>
        <source>Mined</source>
        <translation>Vytěženo</translation>
    </message>
    <message>
        <source>watch-only</source>
        <translation>sledovací</translation>
    </message>
    <message>
        <source>(n/a)</source>
        <translation>(n/a)</translation>
    </message>
    <message>
        <source>(no label)</source>
        <translation>(bez označení)</translation>
    </message>
    <message>
        <source>Transaction status. Hover over this field to show number of confirmations.</source>
        <translation>Stav transakce. Najetím myši na toto políčko si zobrazíš počet potvrzení.</translation>
    </message>
    <message>
        <source>Date and time that the transaction was received.</source>
        <translation>Datum a čas přijetí transakce.</translation>
    </message>
    <message>
        <source>Type of transaction.</source>
        <translation>Druh transakce.</translation>
    </message>
    <message>
        <source>Whether or not a watch-only address is involved in this transaction.</source>
        <translation>Zda tato transakce zahrnuje i některou sledovanou adresu.</translation>
    </message>
    <message>
        <source>User-defined intent/purpose of the transaction.</source>
        <translation>Uživatelsky určený účel transakce.</translation>
    </message>
    <message>
        <source>Amount removed from or added to balance.</source>
        <translation>Částka odečtená z nebo přičtená k účtu.</translation>
    </message>
</context>
<context>
    <name>TransactionView</name>
    <message>
        <source>All</source>
        <translation>Vše</translation>
    </message>
    <message>
        <source>Today</source>
        <translation>Dnes</translation>
    </message>
    <message>
        <source>This week</source>
        <translation>Tento týden</translation>
    </message>
    <message>
        <source>This month</source>
        <translation>Tento měsíc</translation>
    </message>
    <message>
        <source>Last month</source>
        <translation>Minulý měsíc</translation>
    </message>
    <message>
        <source>This year</source>
        <translation>Letos</translation>
    </message>
    <message>
        <source>Range...</source>
        <translation>Rozsah...</translation>
    </message>
    <message>
        <source>Received with</source>
        <translation>Přijato</translation>
    </message>
    <message>
        <source>Sent to</source>
        <translation>Posláno</translation>
    </message>
    <message>
        <source>To yourself</source>
        <translation>Sám sobě</translation>
    </message>
    <message>
        <source>Mined</source>
        <translation>Vytěženo</translation>
    </message>
    <message>
        <source>Other</source>
        <translation>Ostatní</translation>
    </message>
    <message>
        <source>Enter address, transaction id, or label to search</source>
        <translation>Zadej adresu, její označení nebo ID transakce pro vyhledání</translation>
    </message>
    <message>
        <source>Min amount</source>
        <translation>Minimální částka</translation>
    </message>
    <message>
        <source>Abandon transaction</source>
        <translation>Zapomenout transakci</translation>
    </message>
    <message>
        <source>Increase transaction fee</source>
        <translation>Navyš transakční poplatek</translation>
    </message>
    <message>
        <source>Copy address</source>
        <translation>Kopíruj adresu</translation>
    </message>
    <message>
        <source>Copy label</source>
        <translation>Kopíruj její označení</translation>
    </message>
    <message>
        <source>Copy amount</source>
        <translation>Kopíruj částku</translation>
    </message>
    <message>
        <source>Copy transaction ID</source>
        <translation>Kopíruj ID transakce</translation>
    </message>
    <message>
        <source>Copy raw transaction</source>
        <translation>Kopíruj surovou transakci</translation>
    </message>
    <message>
        <source>Copy full transaction details</source>
        <translation>Kopíruj kompletní podrobnosti o transakci</translation>
    </message>
    <message>
        <source>Edit label</source>
        <translation>Uprav označení</translation>
    </message>
    <message>
        <source>Show transaction details</source>
        <translation>Zobraz detaily transakce</translation>
    </message>
    <message>
        <source>Export Transaction History</source>
        <translation>Exportuj transakční historii</translation>
    </message>
    <message>
        <source>Comma separated file (*.csv)</source>
        <translation>Formát CSV (*.csv)</translation>
    </message>
    <message>
        <source>Confirmed</source>
        <translation>Potvrzeno</translation>
    </message>
    <message>
        <source>Watch-only</source>
        <translation>Sledovaná</translation>
    </message>
    <message>
        <source>Date</source>
        <translation>Datum</translation>
    </message>
    <message>
        <source>Type</source>
        <translation>Typ</translation>
    </message>
    <message>
        <source>Label</source>
        <translation>Označení</translation>
    </message>
    <message>
        <source>Address</source>
        <translation>Adresa</translation>
    </message>
    <message>
        <source>ID</source>
        <translation>ID</translation>
    </message>
    <message>
        <source>Exporting Failed</source>
        <translation>Exportování selhalo</translation>
    </message>
    <message>
        <source>There was an error trying to save the transaction history to %1.</source>
        <translation>Při ukládání transakční historie do %1 se přihodila nějaká chyba.</translation>
    </message>
    <message>
        <source>Exporting Successful</source>
        <translation>Úspěšně vyexportováno</translation>
    </message>
    <message>
        <source>The transaction history was successfully saved to %1.</source>
        <translation>Transakční historie byla v pořádku uložena do %1.</translation>
    </message>
    <message>
        <source>Range:</source>
        <translation>Rozsah:</translation>
    </message>
    <message>
        <source>to</source>
        <translation>až</translation>
    </message>
</context>
<context>
    <name>UnitDisplayStatusBarControl</name>
    <message>
        <source>Unit to show amounts in. Click to select another unit.</source>
        <translation>Jednotka pro částky. Klikni pro výběr nějaké jiné.</translation>
    </message>
</context>
<context>
    <name>WalletController</name>
    <message>
        <source>Close wallet</source>
        <translation>Zavřít peněženku</translation>
    </message>
    <message>
        <source>Are you sure you wish to close wallet &lt;i&gt;%1&lt;/i&gt;?</source>
        <translation>Ste si jist že chete zavřít peněženku &lt;i&gt;%1&lt;/i&gt;</translation>
    </message>
    <message>
        <source>Closing the wallet for too long can result in having to resync the entire chain if pruning is enabled.</source>
        <translation>Zavření peněženky na příliš dlouhou dobu může vyústit v potřebu resynchronizace celého blockchainu pokud je zapnuté prořezávání.</translation>
    </message>
</context>
<context>
    <name>WalletFrame</name>
    <message>
        <source>No wallet has been loaded.</source>
        <translation>Žádná peněženka se nenačetla.</translation>
    </message>
</context>
<context>
    <name>WalletModel</name>
    <message>
        <source>Send Coins</source>
        <translation>Pošli mince</translation>
    </message>
    <message>
        <source>Fee bump error</source>
        <translation>Chyba při navyšování poplatku</translation>
    </message>
    <message>
        <source>Increasing transaction fee failed</source>
        <translation>Nepodařilo se navýšeit poplatek</translation>
    </message>
    <message>
        <source>Do you want to increase the fee?</source>
        <translation>Chceš poplatek navýšit?</translation>
    </message>
    <message>
        <source>Current fee:</source>
        <translation>Momentální poplatek:</translation>
    </message>
    <message>
        <source>Increase:</source>
        <translation>Navýšení:</translation>
    </message>
    <message>
        <source>New fee:</source>
        <translation>Nový poplatek:</translation>
    </message>
    <message>
        <source>Confirm fee bump</source>
        <translation>Potvrď navýšení poplatku</translation>
    </message>
    <message>
        <source>Can't sign transaction.</source>
        <translation>Nemůžu podepsat transakci.</translation>
    </message>
    <message>
        <source>Could not commit transaction</source>
        <translation>Nemohl jsem uložit transakci do peněženky</translation>
    </message>
    <message>
        <source>default wallet</source>
        <translation>výchozí peněženka</translation>
    </message>
</context>
<context>
    <name>WalletView</name>
    <message>
        <source>&amp;Export</source>
        <translation>&amp;Export</translation>
    </message>
    <message>
        <source>Export the data in the current tab to a file</source>
        <translation>Exportuj data z tohoto panelu do souboru</translation>
    </message>
    <message>
        <source>Backup Wallet</source>
        <translation>Záloha peněženky</translation>
    </message>
    <message>
        <source>Wallet Data (*.dat)</source>
        <translation>Data peněženky (*.dat)</translation>
    </message>
    <message>
        <source>Backup Failed</source>
        <translation>Zálohování selhalo</translation>
    </message>
    <message>
        <source>There was an error trying to save the wallet data to %1.</source>
        <translation>Při ukládání peněženky do %1 se přihodila nějaká chyba.</translation>
    </message>
    <message>
        <source>Backup Successful</source>
        <translation>Úspěšně zazálohováno</translation>
    </message>
    <message>
        <source>The wallet data was successfully saved to %1.</source>
        <translation>Data z peněženky byla v pořádku uložena do %1.</translation>
    </message>
    <message>
        <source>Cancel</source>
        <translation>Zrušit</translation>
    </message>
</context>
<context>
    <name>bitcoin-core</name>
    <message>
        <source>Distributed under the MIT software license, see the accompanying file %s or %s</source>
        <translation>Šířen pod softwarovou licencí MIT, viz přiložený soubor %s nebo %s</translation>
    </message>
    <message>
        <source>Prune configured below the minimum of %d MiB.  Please use a higher number.</source>
        <translation>Prořezávání je nastaveno pod minimum %d MiB.  Použij, prosím, nějaké vyšší číslo.</translation>
    </message>
    <message>
        <source>Prune: last wallet synchronisation goes beyond pruned data. You need to -reindex (download the whole blockchain again in case of pruned node)</source>
<<<<<<< HEAD
        <translation>Prořezávání: poslední synchronizace peněženky proběhla před už prořezanými daty. Je třeba provést -reindex (tedy v případě prořezávacího režimu stáhnout znovu celý řetězec bloků)</translation>
    </message>
    <message>
        <source>Rescans are not possible in pruned mode. You will need to use -reindex which will download the whole blockchain again.</source>
        <translation>V prořezávacím režimu není možné přeskenovávat řetězec bloků. Musíš provést -reindex, což znovu stáhne celý řetězec bloků.</translation>
=======
        <translation>Prořezávání: poslední synchronizace peněženky proběhla před už prořezanými daty. Je třeba provést -reindex (tedy v případě prořezávacího režimu stáhnout znovu celý blockchain)</translation>
    </message>
    <message>
        <source>Rescans are not possible in pruned mode. You will need to use -reindex which will download the whole blockchain again.</source>
        <translation>V prořezávacím režimu není možné blockchain přeskenovávat. Musíš provést -reindex, což jej znovu celý stáhne.</translation>
>>>>>>> 8b676984
    </message>
    <message>
        <source>Error: A fatal internal error occurred, see debug.log for details</source>
        <translation>Chyba: Přihodila se závažná vnitřní chyba, podrobnosti viz v debug.log</translation>
    </message>
    <message>
        <source>Pruning blockstore...</source>
        <translation>Prořezávám úložiště bloků...</translation>
    </message>
    <message>
        <source>Unable to start HTTP server. See debug log for details.</source>
        <translation>Nemohu spustit HTTP server. Detaily viz v debug.log.</translation>
    </message>
    <message>
        <source>Bitcoin Core</source>
        <translation>Blackcoin More</translation>
    </message>
    <message>
        <source>The %s developers</source>
        <translation>Vývojáři %s</translation>
    </message>
    <message>
        <source>Can't generate a change-address key. No keys in the internal keypool and can't generate any keys.</source>
        <translation>Nelze vygenerovat klíč pro změnu adresy. Nejsou žádní klíče v key-poolu a tedy nemůžeme žádné klíče vygenerovat.</translation>
    </message>
    <message>
        <source>Cannot obtain a lock on data directory %s. %s is probably already running.</source>
        <translation>Nedaří se mi získat zámek na datový adresář %s. %s pravděpodobně už jednou běží.</translation>
    </message>
    <message>
        <source>Cannot provide specific connections and have addrman find outgoing connections at the same.</source>
        <translation>Nemohu poskytovat konkrétní spojení a současně chtít, aby addrman vyhledával odchozí spojení.</translation>
    </message>
    <message>
        <source>Error reading %s! All keys read correctly, but transaction data or address book entries might be missing or incorrect.</source>
        <translation>Nastala chyba při čtení souboru %s! Všechny klíče se přečetly správně, ale data o transakcích nebo záznamy v adresáři mohou chybět či být nesprávné.</translation>
    </message>
    <message>
        <source>Group outputs by address, selecting all or none, instead of selecting on a per-output basis. Privacy is improved as an address is only used once (unless someone sends to it after spending from it), but may result in slightly higher fees as suboptimal coin selection may result due to the added limitation (default: %u)</source>
        <translation>Seskupení výstupů podle adresy, při výběru všech nebo žádných, namísto výběru báze za výstup. Zvýšena ochrana soukromí, protože je adresa použita pouze jednou (pokud nikdo na tuto adresu již nic po minutě nepošle). Může být spojeno s vyššími poplatky, jelikož neoptimalizovaný výběr mincí může vyústit v přidané omezení (předvolené: %u)</translation>
    </message>
    <message>
        <source>Please check that your computer's date and time are correct! If your clock is wrong, %s will not work properly.</source>
        <translation>Zkontroluj, že máš v počítači správně nastavený datum a čas! Pokud jsou nastaveny špatně, %s nebude fungovat správně.</translation>
    </message>
    <message>
        <source>Please contribute if you find %s useful. Visit %s for further information about the software.</source>
        <translation>Prosíme, zapoj se nebo přispěj, pokud ti %s přijde užitečný. Více informací o programu je na %s.</translation>
    </message>
    <message>
        <source>The block database contains a block which appears to be from the future. This may be due to your computer's date and time being set incorrectly. Only rebuild the block database if you are sure that your computer's date and time are correct</source>
        <translation>Databáze bloků obsahuje blok, který vypadá jako z budoucnosti, což může být kvůli špatně nastavenému datu a času na tvém počítači. Nech databázi bloků přestavět pouze v případě, že si jsi jistý, že máš na počítači správný datum a čas</translation>
    </message>
    <message>
        <source>This is a pre-release test build - use at your own risk - do not use for mining or merchant applications</source>
        <translation>Tohle je testovací verze – používej ji jen na vlastní riziko, ale rozhodně ji nepoužívej k těžbě nebo pro obchodní aplikace</translation>
    </message>
    <message>
        <source>This is the transaction fee you may discard if change is smaller than dust at this level</source>
        <translation>Tohle je transakční poplatek, který můžeš zrušit, pokud budou na této úrovni drobné menší než prach</translation>
    </message>
    <message>
        <source>Unable to replay blocks. You will need to rebuild the database using -reindex-chainstate.</source>
        <translation>Nedaří se mi znovu aplikovat bloky. Budeš muset přestavět databázi použitím -reindex-chainstate.</translation>
    </message>
    <message>
        <source>Unable to rewind the database to a pre-fork state. You will need to redownload the blockchain</source>
<<<<<<< HEAD
        <translation>Nedaří se mi vrátit databázi do stavu před štěpem. Budeš muset znovu stáhnout celý řetězec bloků</translation>
=======
        <translation>Nedaří se mi vrátit databázi do stavu před štěpem. Budeš muset znovu stáhnout celý blockchain</translation>
>>>>>>> 8b676984
    </message>
    <message>
        <source>Warning: The network does not appear to fully agree! Some miners appear to be experiencing issues.</source>
        <translation>Upozornění: Síť podle všeho není v konzistentním stavu. Někteří těžaři jsou zřejmě v potížích.</translation>
    </message>
    <message>
        <source>Warning: We do not appear to fully agree with our peers! You may need to upgrade, or other nodes may need to upgrade.</source>
        <translation>Upozornění: Nesouhlasím zcela se svými protějšky! Možná potřebuji aktualizovat nebo ostatní uzly potřebují aktualizovat.</translation>
    </message>
    <message>
        <source>%d of last 100 blocks have unexpected version</source>
        <translation>%d z posledních 100 bloků má neočekávanou verzi</translation>
    </message>
    <message>
        <source>%s corrupt, salvage failed</source>
        <translation>%s je poškozen, jeho záchrana se nezdařila</translation>
    </message>
    <message>
        <source>-maxmempool must be at least %d MB</source>
        <translation>-maxmempool musí být alespoň %d MB</translation>
    </message>
    <message>
        <source>Cannot resolve -%s address: '%s'</source>
        <translation>Nemohu přeložit -%s adresu: '%s'</translation>
    </message>
    <message>
        <source>Change index out of range</source>
        <translation>Index drobných je mimo platný rozsah</translation>
    </message>
    <message>
        <source>Config setting for %s only applied on %s network when in [%s] section.</source>
        <translation>Nastavení pro %s je nastaveno pouze na síťi %s pokud jste v sekci [%s]</translation>
    </message>
    <message>
        <source>Copyright (C) %i-%i</source>
        <translation>Copyright (C) %i–%i</translation>
    </message>
    <message>
        <source>Corrupted block database detected</source>
        <translation>Bylo zjištěno poškození databáze bloků</translation>
    </message>
    <message>
        <source>Do you want to rebuild the block database now?</source>
        <translation>Chceš přestavět databázi bloků hned teď?</translation>
    </message>
    <message>
        <source>Error initializing block database</source>
        <translation>Chyba při zakládání databáze bloků</translation>
    </message>
    <message>
        <source>Error initializing wallet database environment %s!</source>
        <translation>Chyba při vytváření databázového prostředí %s pro peněženku!</translation>
    </message>
    <message>
        <source>Error loading %s</source>
        <translation>Chyba při načítání %s</translation>
    </message>
    <message>
        <source>Error loading %s: Private keys can only be disabled during creation</source>
        <translation>Chyba při načítání %s: Soukromé klíče můžou být zakázané jen v průběhu vytváření.</translation>
    </message>
    <message>
        <source>Error loading %s: Wallet corrupted</source>
        <translation>Chyba při načítání %s: peněženka je poškozená</translation>
    </message>
    <message>
        <source>Error loading %s: Wallet requires newer version of %s</source>
        <translation>Chyba při načítání %s: peněženka vyžaduje novější verzi %s</translation>
    </message>
    <message>
        <source>Error loading block database</source>
        <translation>Chyba při načítání databáze bloků</translation>
    </message>
    <message>
        <source>Error opening block database</source>
        <translation>Chyba při otevírání databáze bloků</translation>
    </message>
    <message>
        <source>Error: Disk space is low!</source>
        <translation>Problém: Na disku je málo místa!</translation>
    </message>
    <message>
        <source>Failed to listen on any port. Use -listen=0 if you want this.</source>
        <translation>Nepodařilo se naslouchat na žádném portu. Použij -listen=0, pokud to byl tvůj záměr.</translation>
    </message>
    <message>
        <source>Failed to rescan the wallet during initialization</source>
        <translation>Během inicializace se nepodařilo proskenovat peněženku</translation>
    </message>
    <message>
        <source>Importing...</source>
        <translation>Importuji...</translation>
    </message>
    <message>
        <source>Incorrect or no genesis block found. Wrong datadir for network?</source>
        <translation>Nemám žádný nebo jen špatný genesis blok. Není špatně nastavený datadir?</translation>
    </message>
    <message>
        <source>Initialization sanity check failed. %s is shutting down.</source>
        <translation>Selhala úvodní zevrubná prověrka. %s se ukončuje.</translation>
    </message>
    <message>
        <source>Invalid amount for -%s=&lt;amount&gt;: '%s'</source>
        <translation>Neplatná částka pro -%s=&lt;částka&gt;: '%s'</translation>
    </message>
    <message>
        <source>Invalid amount for -discardfee=&lt;amount&gt;: '%s'</source>
        <translation>Neplatná částka pro -discardfee=&lt;částka&gt;: '%s'</translation>
    </message>
    <message>
        <source>Invalid amount for -fallbackfee=&lt;amount&gt;: '%s'</source>
        <translation>Neplatná částka pro -fallbackfee=&lt;částka&gt;: '%s'</translation>
    </message>
    <message>
        <source>Specified blocks directory "%s" does not exist.</source>
        <translation>Zadaný adresář bloků "%s" neexistuje.</translation>
    </message>
    <message>
<<<<<<< HEAD
=======
        <source>Unable to create the PID file '%s': %s</source>
        <translation>Nebylo možné vytvořit soubor PID '%s': %s</translation>
    </message>
    <message>
>>>>>>> 8b676984
        <source>Upgrading txindex database</source>
        <translation>Aktualizuje se txindex databáze</translation>
    </message>
    <message>
        <source>Loading P2P addresses...</source>
        <translation>Načítám P2P adresy…</translation>
    </message>
    <message>
        <source>Loading banlist...</source>
        <translation>Načítám seznam klateb...</translation>
    </message>
    <message>
        <source>Not enough file descriptors available.</source>
        <translation>Je nedostatek deskriptorů souborů.</translation>
    </message>
    <message>
        <source>Prune cannot be configured with a negative value.</source>
        <translation>Prořezávání nemůže být zkonfigurováno s negativní hodnotou.</translation>
    </message>
    <message>
        <source>Prune mode is incompatible with -txindex.</source>
        <translation>Prořezávací režim není kompatibilní s -txindex.</translation>
    </message>
    <message>
        <source>Replaying blocks...</source>
        <translation>Znovu aplikuji bloky…</translation>
    </message>
    <message>
        <source>Rewinding blocks...</source>
        <translation>Vracím bloky…</translation>
    </message>
    <message>
        <source>The source code is available from %s.</source>
        <translation>Zdrojový kód je dostupný na %s.</translation>
    </message>
    <message>
        <source>Transaction fee and change calculation failed</source>
        <translation>Selhal výpočet transakčního poplatku a drobných</translation>
    </message>
    <message>
        <source>Unable to bind to %s on this computer. %s is probably already running.</source>
        <translation>Nedaří se mi připojit na %s na tomhle počítači. %s už pravděpodobně jednou běží.</translation>
    </message>
    <message>
        <source>Unable to generate keys</source>
        <translation>Nepodařilo se vygenerovat klíče</translation>
<<<<<<< HEAD
    </message>
    <message>
        <source>Unsupported argument -benchmark ignored, use -debug=bench.</source>
        <translation>Nepodporovaný argument -benchmark se ignoruje, použij -debug=bench.</translation>
    </message>
    <message>
        <source>Unsupported argument -debugnet ignored, use -debug=net.</source>
        <translation>Nepodporovaný argument -debugnet se ignoruje, použij -debug=net.</translation>
    </message>
    <message>
        <source>Unsupported argument -tor found, use -onion.</source>
        <translation>Argument -tor již není podporovaný, použij -onion.</translation>
=======
>>>>>>> 8b676984
    </message>
    <message>
        <source>Unsupported logging category %s=%s.</source>
        <translation>Nepodporovaná logovací kategorie %s=%s.</translation>
    </message>
    <message>
        <source>Upgrading UTXO database</source>
        <translation>Aktualizuji databázi neutracených výstupů (UTXO)</translation>
    </message>
    <message>
        <source>User Agent comment (%s) contains unsafe characters.</source>
        <translation>Komentář u typu klienta (%s) obsahuje riskantní znaky.</translation>
    </message>
    <message>
        <source>Verifying blocks...</source>
        <translation>Ověřuji bloky…</translation>
    </message>
    <message>
        <source>Wallet needed to be rewritten: restart %s to complete</source>
        <translation>Soubor s peněženkou potřeboval přepsat: restartuj %s, aby se operace dokončila</translation>
    </message>
    <message>
        <source>Error: Listening for incoming connections failed (listen returned error %s)</source>
        <translation>Chyba: Nelze naslouchat příchozí spojení (listen vrátil chybu %s)</translation>
    </message>
    <message>
        <source>Invalid amount for -maxtxfee=&lt;amount&gt;: '%s' (must be at least the minrelay fee of %s to prevent stuck transactions)</source>
        <translation>Neplatná částka pro -maxtxfee=&lt;amount&gt;: '%s' (musí být alespoň jako poplatek minrelay %s, aby transakce nezůstávaly trčet)</translation>
    </message>
    <message>
        <source>The transaction amount is too small to send after the fee has been deducted</source>
        <translation>Částka v transakci po odečtení poplatku je příliš malá na odeslání</translation>
    </message>
    <message>
        <source>You need to rebuild the database using -reindex to go back to unpruned mode.  This will redownload the entire blockchain</source>
<<<<<<< HEAD
        <translation>K návratu k neprořezávacímu režimu je potřeba přestavět databázi použitím -reindex.  Také se znovu stáhne celý řetězec bloků</translation>
    </message>
    <message>
        <source>Error loading %s: You can't disable HD on an already existing HD wallet</source>
        <translation>Chyba při načítání %s: nemůžeš vypnout HD u existující HD peněženky</translation>
=======
        <translation>K návratu k neprořezávacímu režimu je potřeba přestavět databázi použitím -reindex.  Také se znovu stáhne celý blockchain</translation>
>>>>>>> 8b676984
    </message>
    <message>
        <source>Error reading from database, shutting down.</source>
        <translation>Chyba při čtení z databáze, ukončuji se.</translation>
    </message>
    <message>
        <source>Error upgrading chainstate database</source>
        <translation>Chyba při aktualizaci stavové databáze blockchainu</translation>
<<<<<<< HEAD
=======
    </message>
    <message>
        <source>Error: Disk space is low for %s</source>
        <translation>Chyba: Málo místa na disku pro %s</translation>
>>>>>>> 8b676984
    </message>
    <message>
        <source>Information</source>
        <translation>Informace</translation>
    </message>
    <message>
        <source>Invalid -onion address or hostname: '%s'</source>
        <translation>Neplatná -onion adresa či hostitel: '%s'</translation>
    </message>
    <message>
        <source>Invalid -proxy address or hostname: '%s'</source>
        <translation>Neplatná -proxy adresa či hostitel: '%s'</translation>
    </message>
    <message>
        <source>Invalid amount for -paytxfee=&lt;amount&gt;: '%s' (must be at least %s)</source>
        <translation>Neplatná částka pro -paytxfee=&lt;částka&gt;: '%s' (musí být alespoň %s)</translation>
    </message>
    <message>
        <source>Invalid netmask specified in -whitelist: '%s'</source>
        <translation>Ve -whitelist byla zadána neplatná podsíť: '%s'</translation>
    </message>
    <message>
        <source>Need to specify a port with -whitebind: '%s'</source>
        <translation>V rámci -whitebind je třeba specifikovat i port: '%s'</translation>
    </message>
    <message>
        <source>Reducing -maxconnections from %d to %d, because of system limitations.</source>
        <translation>Omezuji -maxconnections z %d na %d kvůli systémovým omezením.</translation>
    </message>
    <message>
        <source>Section [%s] is not recognized.</source>
        <translation>Sekce [%s] nebyla rozpoznána.</translation>
    </message>
    <message>
        <source>Signing transaction failed</source>
        <translation>Nepodařilo se podepsat transakci</translation>
    </message>
    <message>
        <source>Specified -walletdir "%s" does not exist</source>
        <translation>Uvedená -walletdir "%s" neexistuje</translation>
    </message>
    <message>
        <source>Specified -walletdir "%s" is a relative path</source>
        <translation>Uvedená -walletdir "%s" je relatívna cesta</translation>
    </message>
    <message>
        <source>Specified -walletdir "%s" is not a directory</source>
        <translation>Uvedená -walletdir "%s" není složkou</translation>
    </message>
    <message>
<<<<<<< HEAD
=======
        <source>The specified config file %s does not exist
</source>
        <translation>Uvedený konfigurační soubor %s neexistuje
</translation>
    </message>
    <message>
>>>>>>> 8b676984
        <source>The transaction amount is too small to pay the fee</source>
        <translation>Částka v transakci je příliš malá na pokrytí poplatku</translation>
    </message>
    <message>
        <source>This is experimental software.</source>
        <translation>Tohle je experimentální program.</translation>
    </message>
    <message>
        <source>Transaction amount too small</source>
        <translation>Částka v transakci je příliš malá</translation>
    </message>
    <message>
        <source>Transaction too large for fee policy</source>
        <translation>Transakce je na poplatkovou politiku příliš velká</translation>
    </message>
    <message>
        <source>Transaction too large</source>
        <translation>Transakce je příliš velká</translation>
    </message>
    <message>
        <source>Unable to bind to %s on this computer (bind returned error %s)</source>
        <translation>Nedaří se mi připojit na %s na tomhle počítači (operace bind vrátila chybu %s)</translation>
    </message>
    <message>
        <source>Unable to generate initial keys</source>
        <translation>Nepodařilo se mi vygenerovat počáteční klíče</translation>
    </message>
    <message>
        <source>Verifying wallet(s)...</source>
        <translation>Kontroluji peněženku/y…</translation>
    </message>
    <message>
        <source>Wallet %s resides outside wallet directory %s</source>
        <translation>Peněženka %s se nachází mimo adresář pro peněženky %s</translation>
    </message>
    <message>
        <source>Warning</source>
        <translation>Upozornění</translation>
    </message>
    <message>
        <source>Warning: unknown new rules activated (versionbit %i)</source>
        <translation>Upozornění: aktivována neznámá nová pravidla (verzový bit %i)</translation>
    </message>
    <message>
        <source>Zapping all transactions from wallet...</source>
        <translation>Vymazat všechny transakce z peněženky...</translation>
    </message>
    <message>
        <source>-maxtxfee is set very high! Fees this large could be paid on a single transaction.</source>
        <translation>-maxtxfee je nastaveno velmi vysoko! Takto vysoký poplatek může být zaplacen v jednotlivé transakci.</translation>
    </message>
    <message>
        <source>This is the transaction fee you may pay when fee estimates are not available.</source>
        <translation>Toto je transakční poplatek, který se platí, pokud náhodou není k dispozici odhad poplatků.</translation>
    </message>
    <message>
        <source>This product includes software developed by the OpenSSL Project for use in the OpenSSL Toolkit %s and cryptographic software written by Eric Young and UPnP software written by Thomas Bernard.</source>
        <translation>Tento produkt zahrnuje programy vyvinuté OpenSSL Projektem pro použití v OpenSSL Toolkitu %s a kryptografický program od Erika Younga a program UPnP od Thomase Bernarda.</translation>
    </message>
    <message>
        <source>Total length of network version string (%i) exceeds maximum length (%i). Reduce the number or size of uacomments.</source>
        <translation>Celková délka síťového identifikačního řetězce (%i) překročila svůj horní limit (%i). Omez počet nebo velikost voleb uacomment.</translation>
    </message>
    <message>
        <source>Warning: Wallet file corrupt, data salvaged! Original %s saved as %s in %s; if your balance or transactions are incorrect you should restore from a backup.</source>
        <translation>Upozornění: soubor s peněženkou je poškozený, data jsou však zachráněna! Původní soubor %s je uložený jako %s v %s. Pokud nejsou stav tvého účtu nebo transakce v pořádku, zřejmě bys měl obnovit zálohu.</translation>
    </message>
    <message>
        <source>%s is set very high!</source>
        <translation>%s je nastaveno velmi vysoko!</translation>
    </message>
    <message>
        <source>Error loading wallet %s. Duplicate -wallet filename specified.</source>
        <translation>Chyba při načítání peněženky %s. Udán duplicitní název souboru -wallet.</translation>
    </message>
    <message>
        <source>Keypool ran out, please call keypoolrefill first</source>
        <translation>Vyčerpal se zásobník klíčů, zavolej prvně, prosím, keypoolrefill</translation>
    </message>
    <message>
        <source>Starting network threads...</source>
        <translation>Spouštím síťová vlákna…</translation>
    </message>
    <message>
        <source>The wallet will avoid paying less than the minimum relay fee.</source>
        <translation>Peněženka zaručí přiložení poplatku alespoň ve výši minima pro přenos transakce.</translation>
    </message>
    <message>
        <source>This is the minimum transaction fee you pay on every transaction.</source>
        <translation>Toto je minimální poplatek, který zaplatíš za každou transakci.</translation>
    </message>
    <message>
        <source>This is the transaction fee you will pay if you send a transaction.</source>
        <translation>Toto je poplatek, který zaplatíš za každou poslanou transakci.</translation>
    </message>
    <message>
        <source>Transaction amounts must not be negative</source>
        <translation>Částky v transakci nemohou být záporné</translation>
    </message>
    <message>
        <source>Transaction has too long of a mempool chain</source>
        <translation>Transakce má v transakčním zásobníku příliš dlouhý řetězec</translation>
    </message>
    <message>
        <source>Transaction must have at least one recipient</source>
        <translation>Transakce musí mít alespoň jednoho příjemce</translation>
    </message>
    <message>
        <source>Unknown network specified in -onlynet: '%s'</source>
        <translation>V -onlynet byla uvedena neznámá síť: '%s'</translation>
    </message>
    <message>
        <source>Insufficient funds</source>
        <translation>Nedostatek prostředků</translation>
    </message>
    <message>
<<<<<<< HEAD
        <source>Can't generate a change-address key. Private keys are disabled for this wallet.</source>
        <translation>Není možné vygenerovat klíč na změnu adresy. Soukromé klíče jsou pro tuto peněženku zakázané.</translation>
    </message>
    <message>
=======
>>>>>>> 8b676984
        <source>Cannot upgrade a non HD split wallet without upgrading to support pre split keypool. Please use -upgradewallet=169900 or -upgradewallet with no version specified.</source>
        <translation>Není možné vylepšit peněženku bez HD bez aktualizace, která podporuje dělení keypoolu. Použijte prosím -upgradewallet=169900 nebo -upgradewallet bez specifikované verze.</translation>
    </message>
    <message>
        <source>Fee estimation failed. Fallbackfee is disabled. Wait a few blocks or enable -fallbackfee.</source>
        <translation>Odhad poplatku se nepodařil. Fallbackfee je zakázaný. Počkejte několik bloků nebo povolte -fallbackfee.</translation>
    </message>
    <message>
        <source>Warning: Private keys detected in wallet {%s} with disabled private keys</source>
        <translation>Upozornění: Byly zjištěné soukromé klíče v peněžence {%s} se zakázanými soukromými klíči.</translation>
    </message>
    <message>
<<<<<<< HEAD
        <source>Cannot write to data directory '%s'; check permissions.</source>
        <translation>Není možné zapisovat do adresáře ' %s'; zkontrolujte oprávnění.</translation>
    </message>
    <message>
=======
>>>>>>> 8b676984
        <source>Loading block index...</source>
        <translation>Načítám index bloků...</translation>
    </message>
    <message>
        <source>Loading wallet...</source>
        <translation>Načítám peněženku...</translation>
    </message>
    <message>
        <source>Cannot downgrade wallet</source>
        <translation>Nemohu převést peněženku do staršího formátu</translation>
    </message>
    <message>
        <source>Rescanning...</source>
        <translation>Přeskenovávám…</translation>
    </message>
    <message>
        <source>Done loading</source>
        <translation>Načítání dokončeno</translation>
    </message>
    <message>
        <source>Error</source>
        <translation>Chyba</translation>
    </message>
</context>
</TS><|MERGE_RESOLUTION|>--- conflicted
+++ resolved
@@ -188,13 +188,8 @@
         <translation>Peněženka je zašifrována</translation>
     </message>
     <message>
-<<<<<<< HEAD
-        <source>%1 will close now to finish the encryption process. Remember that encrypting your wallet cannot fully protect your bitcoins from being stolen by malware infecting your computer.</source>
-        <translation>%1 se teď ukončí, aby dokončil zašifrování. Pamatuj však, že pouhé zašifrování peněženky nemůže zabránit krádeži tvých blackcoinů malwarem, kterým se může počítač nakazit.</translation>
-=======
         <source>Your wallet is now encrypted. Remember that encrypting your wallet cannot fully protect your bitcoins from being stolen by malware infecting your computer.</source>
         <translation>Vaše peněženka je nyní zašifrovaná. Pamatujte, že zašifrování peněženky nemůže plně ochránit vaše bitcoiny před krádeží, pokud by byl váš počítač napadem malwarem.</translation>
->>>>>>> 8b676984
     </message>
     <message>
         <source>IMPORTANT: Any previous backups you have made of your wallet file should be replaced with the newly generated, encrypted wallet file. For security reasons, previous backups of the unencrypted wallet file will become useless as soon as you start using the new, encrypted wallet.</source>
@@ -1119,13 +1114,10 @@
         <translation>Obnovení tohoto nastavení vyžaduje opětovné stažení celého blockchainu.</translation>
     </message>
     <message>
-<<<<<<< HEAD
-=======
         <source>MiB</source>
         <translation>MiB</translation>
     </message>
     <message>
->>>>>>> 8b676984
         <source>(0 = auto, &lt;0 = leave that many cores free)</source>
         <translation>(0 = automaticky, &lt;0 = nechat daný počet jader volný, výchozí: 0)</translation>
     </message>
@@ -1700,11 +1692,7 @@
     </message>
     <message>
         <source>Block chain</source>
-<<<<<<< HEAD
-        <translation>Řetězec bloků</translation>
-=======
         <translation>Blockchain</translation>
->>>>>>> 8b676984
     </message>
     <message>
         <source>Current number of blocks</source>
@@ -2002,19 +1990,11 @@
         <translation>Vyčistit</translation>
     </message>
     <message>
-<<<<<<< HEAD
-        <source>Bech32 (or BIP-173) addresses offer better protection against typos, but old wallets don't support them. When unchecked, an address compatible with older wallets will be created instead.</source>
-        <translation>Nativní segwit adresy (Bech32 nebo BIP-173) snižují Vaše budoucí transakční poplatky a nabízejí lepší ochranu před překlepy, avšak staré peněženky je nepodporují. Pokud je toto pole nezaškrtnuté, bude vytvořena adresa kompatibilní se staršími peněženkami.</translation>
-    </message>
-    <message>
-        <source>Generate Bech32 address</source>
-=======
         <source>Native segwit addresses (aka Bech32 or BIP-173) reduce your transaction fees later on and offer better protection against typos, but old wallets don't support them. When unchecked, an address compatible with older wallets will be created instead.</source>
         <translation>Nativní segwit adresy (Bech32 nebo BIP-173) snižují Vaše budoucí transakční poplatky a nabízejí lepší ochranu před překlepy, avšak staré peněženky je nepodporují. Pokud je toto pole nezaškrtnuté, bude vytvořena adresa kompatibilní se staršími peněženkami.</translation>
     </message>
     <message>
         <source>Generate native segwit (Bech32) address</source>
->>>>>>> 8b676984
         <translation>Generovat nativní segwit adresu (Bench32)</translation>
     </message>
     <message>
@@ -2239,17 +2219,6 @@
         <translation>Skryj</translation>
     </message>
     <message>
-<<<<<<< HEAD
-        <source>Paying only the minimum fee is just fine as long as there is less transaction volume than space in the blocks. But be aware that this can end up in a never confirming transaction once there is more demand for bitcoin transactions than the network can process.</source>
-        <translation>Platit jen minimální poplatek je v pořádku, pokud je zrovna méně transakcí než místa v blocích. Ale počítej s tím, že to také může skončit transakcí, která nikdy nebude potvrzena, pokud je větší poptávka po blackcoinových transakcích, než síť zvládne zpracovat.</translation>
-    </message>
-    <message>
-        <source>(read the tooltip)</source>
-        <translation>(viz bublina)</translation>
-    </message>
-    <message>
-=======
->>>>>>> 8b676984
         <source>Recommended:</source>
         <translation>Doporučený:</translation>
     </message>
@@ -2844,11 +2813,7 @@
     </message>
     <message>
         <source>Generated coins must mature %1 blocks before they can be spent. When you generated this block, it was broadcast to the network to be added to the block chain. If it fails to get into the chain, its state will change to "not accepted" and it won't be spendable. This may occasionally happen if another node generates a block within a few seconds of yours.</source>
-<<<<<<< HEAD
-        <translation>Vygenerované mince musí čekat %1 bloků, než mohou být utraceny. Když jsi vygeneroval tenhle blok, tak byl rozposlán do sítě, aby byl přidán do řetězce bloků. Pokud se mu nepodaří dostat se do řetězce, změní se na „neakceptovaný“ a nepůjde utratit. To se občas může stát, pokud jiný uzel vygeneruje blok zhruba ve stejném okamžiku jako ty.</translation>
-=======
         <translation>Vygenerované mince musí čekat %1 bloků, než mohou být utraceny. Když jsi vygeneroval tenhle blok, tak byl rozposlán do sítě, aby byl přidán do blockchainu. Pokud se mu nepodaří dostat se do blockchainu, změní se na „neakceptovaný“ a nepůjde utratit. To se občas může stát, pokud jiný uzel vygeneruje blok zhruba ve stejném okamžiku jako ty.</translation>
->>>>>>> 8b676984
     </message>
     <message>
         <source>Debug information</source>
@@ -3279,19 +3244,11 @@
     </message>
     <message>
         <source>Prune: last wallet synchronisation goes beyond pruned data. You need to -reindex (download the whole blockchain again in case of pruned node)</source>
-<<<<<<< HEAD
-        <translation>Prořezávání: poslední synchronizace peněženky proběhla před už prořezanými daty. Je třeba provést -reindex (tedy v případě prořezávacího režimu stáhnout znovu celý řetězec bloků)</translation>
-    </message>
-    <message>
-        <source>Rescans are not possible in pruned mode. You will need to use -reindex which will download the whole blockchain again.</source>
-        <translation>V prořezávacím režimu není možné přeskenovávat řetězec bloků. Musíš provést -reindex, což znovu stáhne celý řetězec bloků.</translation>
-=======
         <translation>Prořezávání: poslední synchronizace peněženky proběhla před už prořezanými daty. Je třeba provést -reindex (tedy v případě prořezávacího režimu stáhnout znovu celý blockchain)</translation>
     </message>
     <message>
         <source>Rescans are not possible in pruned mode. You will need to use -reindex which will download the whole blockchain again.</source>
         <translation>V prořezávacím režimu není možné blockchain přeskenovávat. Musíš provést -reindex, což jej znovu celý stáhne.</translation>
->>>>>>> 8b676984
     </message>
     <message>
         <source>Error: A fatal internal error occurred, see debug.log for details</source>
@@ -3359,11 +3316,7 @@
     </message>
     <message>
         <source>Unable to rewind the database to a pre-fork state. You will need to redownload the blockchain</source>
-<<<<<<< HEAD
-        <translation>Nedaří se mi vrátit databázi do stavu před štěpem. Budeš muset znovu stáhnout celý řetězec bloků</translation>
-=======
         <translation>Nedaří se mi vrátit databázi do stavu před štěpem. Budeš muset znovu stáhnout celý blockchain</translation>
->>>>>>> 8b676984
     </message>
     <message>
         <source>Warning: The network does not appear to fully agree! Some miners appear to be experiencing issues.</source>
@@ -3482,13 +3435,10 @@
         <translation>Zadaný adresář bloků "%s" neexistuje.</translation>
     </message>
     <message>
-<<<<<<< HEAD
-=======
         <source>Unable to create the PID file '%s': %s</source>
         <translation>Nebylo možné vytvořit soubor PID '%s': %s</translation>
     </message>
     <message>
->>>>>>> 8b676984
         <source>Upgrading txindex database</source>
         <translation>Aktualizuje se txindex databáze</translation>
     </message>
@@ -3535,21 +3485,6 @@
     <message>
         <source>Unable to generate keys</source>
         <translation>Nepodařilo se vygenerovat klíče</translation>
-<<<<<<< HEAD
-    </message>
-    <message>
-        <source>Unsupported argument -benchmark ignored, use -debug=bench.</source>
-        <translation>Nepodporovaný argument -benchmark se ignoruje, použij -debug=bench.</translation>
-    </message>
-    <message>
-        <source>Unsupported argument -debugnet ignored, use -debug=net.</source>
-        <translation>Nepodporovaný argument -debugnet se ignoruje, použij -debug=net.</translation>
-    </message>
-    <message>
-        <source>Unsupported argument -tor found, use -onion.</source>
-        <translation>Argument -tor již není podporovaný, použij -onion.</translation>
-=======
->>>>>>> 8b676984
     </message>
     <message>
         <source>Unsupported logging category %s=%s.</source>
@@ -3585,15 +3520,7 @@
     </message>
     <message>
         <source>You need to rebuild the database using -reindex to go back to unpruned mode.  This will redownload the entire blockchain</source>
-<<<<<<< HEAD
-        <translation>K návratu k neprořezávacímu režimu je potřeba přestavět databázi použitím -reindex.  Také se znovu stáhne celý řetězec bloků</translation>
-    </message>
-    <message>
-        <source>Error loading %s: You can't disable HD on an already existing HD wallet</source>
-        <translation>Chyba při načítání %s: nemůžeš vypnout HD u existující HD peněženky</translation>
-=======
         <translation>K návratu k neprořezávacímu režimu je potřeba přestavět databázi použitím -reindex.  Také se znovu stáhne celý blockchain</translation>
->>>>>>> 8b676984
     </message>
     <message>
         <source>Error reading from database, shutting down.</source>
@@ -3602,13 +3529,10 @@
     <message>
         <source>Error upgrading chainstate database</source>
         <translation>Chyba při aktualizaci stavové databáze blockchainu</translation>
-<<<<<<< HEAD
-=======
     </message>
     <message>
         <source>Error: Disk space is low for %s</source>
         <translation>Chyba: Málo místa na disku pro %s</translation>
->>>>>>> 8b676984
     </message>
     <message>
         <source>Information</source>
@@ -3659,15 +3583,12 @@
         <translation>Uvedená -walletdir "%s" není složkou</translation>
     </message>
     <message>
-<<<<<<< HEAD
-=======
         <source>The specified config file %s does not exist
 </source>
         <translation>Uvedený konfigurační soubor %s neexistuje
 </translation>
     </message>
     <message>
->>>>>>> 8b676984
         <source>The transaction amount is too small to pay the fee</source>
         <translation>Částka v transakci je příliš malá na pokrytí poplatku</translation>
     </message>
@@ -3784,13 +3705,6 @@
         <translation>Nedostatek prostředků</translation>
     </message>
     <message>
-<<<<<<< HEAD
-        <source>Can't generate a change-address key. Private keys are disabled for this wallet.</source>
-        <translation>Není možné vygenerovat klíč na změnu adresy. Soukromé klíče jsou pro tuto peněženku zakázané.</translation>
-    </message>
-    <message>
-=======
->>>>>>> 8b676984
         <source>Cannot upgrade a non HD split wallet without upgrading to support pre split keypool. Please use -upgradewallet=169900 or -upgradewallet with no version specified.</source>
         <translation>Není možné vylepšit peněženku bez HD bez aktualizace, která podporuje dělení keypoolu. Použijte prosím -upgradewallet=169900 nebo -upgradewallet bez specifikované verze.</translation>
     </message>
@@ -3803,13 +3717,6 @@
         <translation>Upozornění: Byly zjištěné soukromé klíče v peněžence {%s} se zakázanými soukromými klíči.</translation>
     </message>
     <message>
-<<<<<<< HEAD
-        <source>Cannot write to data directory '%s'; check permissions.</source>
-        <translation>Není možné zapisovat do adresáře ' %s'; zkontrolujte oprávnění.</translation>
-    </message>
-    <message>
-=======
->>>>>>> 8b676984
         <source>Loading block index...</source>
         <translation>Načítám index bloků...</translation>
     </message>
