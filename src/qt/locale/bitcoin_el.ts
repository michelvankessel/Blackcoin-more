<TS language="el" version="2.1">
<context>
    <name>AddressBookPage</name>
    <message>
        <source>Right-click to edit address or label</source>
        <translation>Δεξί-κλικ για επεξεργασία της διεύθυνσης ή της ετικέτας</translation>
    </message>
    <message>
        <source>Create a new address</source>
        <translation>Δημιουργία νέας διεύθυνσης</translation>
    </message>
    <message>
        <source>&amp;New</source>
        <translation>&amp;Νέo</translation>
    </message>
    <message>
        <source>Copy the currently selected address to the system clipboard</source>
        <translation>Αντέγραψε την επιλεγμένη διεύθυνση στο πρόχειρο του συστήματος</translation>
    </message>
    <message>
        <source>Alt+A</source>
        <translation>Alt+A</translation>
    </message>
    <message>
        <source>C&amp;lose</source>
        <translation>Κ&amp;λείσιμο</translation>
    </message>
    <message>
        <source>Delete the currently selected address from the list</source>
        <translation>Διαγραφή της επιλεγμένης διεύθυνσης από τη λίστα</translation>
    </message>
    <message>
        <source>Enter address or label to search</source>
        <translation>Αναζήτηση με βάση τη διεύθυνση ή την επιγραφή</translation>
    </message>
    <message>
        <source>Export the data in the current tab to a file</source>
        <translation>Εξαγωγή δεδομένων καρτέλας σε αρχείο</translation>
    </message>
    <message>
        <source>&amp;Export</source>
        <translation>&amp;Εξαγωγή</translation>
    </message>
    <message>
        <source>&amp;Delete</source>
        <translation>&amp;Διαγραφή</translation>
    </message>
    <message>
        <source>Choose the address to send coins to</source>
        <translation>Επιλέξτε διεύθυνση αποστολής των νομισμάτων σας</translation>
    </message>
    <message>
        <source>Choose the address to receive coins with</source>
        <translation>Επιλέξτε διεύθυνση παραλαβής νομισμάτων</translation>
    </message>
    <message>
        <source>C&amp;hoose</source>
        <translation>Ε&amp;πιλογή</translation>
    </message>
    <message>
        <source>Sending addresses</source>
        <translation>Διευθύνσεις αποστολής</translation>
    </message>
    <message>
        <source>Receiving addresses</source>
        <translation>Διευθύνσεις λήψης</translation>
    </message>
    <message>
        <source>These are your Bitcoin addresses for sending payments. Always check the amount and the receiving address before sending coins.</source>
        <translation>Αυτές είναι οι Bitcoin διευθύνσεις σας για να στέλνετε πληρωμές. Να ελέγχετε πάντα το ποσό, καθώς και τη διεύθυνση παραλήπτη πριν στείλετε νομίσματα.</translation>
    </message>
    <message>
        <source>These are your Bitcoin addresses for receiving payments. Use the 'Create new receiving address' button in the receive tab to create new addresses.</source>
        <translation>Αυτές είναι οι Bitcoin διευθύνσεις για την λήψη πληρωμών. Χρησιμοποιήσε το κουμπί  'Δημιουργία νέας διεύθυνσης λήψεων' στο παράθυρο λήψεων για την δημιουργία νέας διεύθυνσης  </translation>
    </message>
    <message>
        <source>&amp;Copy Address</source>
        <translation>&amp;Αντιγραφή Διεύθυνσης</translation>
    </message>
    <message>
        <source>Copy &amp;Label</source>
        <translation>Αντιγραφή&amp;Ετικέτα</translation>
    </message>
    <message>
        <source>&amp;Edit</source>
        <translation>&amp;Διόρθωση</translation>
    </message>
    <message>
        <source>Export Address List</source>
        <translation>Εξαγωγή Λίστας Διευθύνσεων</translation>
    </message>
    <message>
        <source>Comma separated file (*.csv)</source>
        <translation>Αρχείο οριοθετημένο με κόμματα (*.csv)</translation>
    </message>
    <message>
        <source>Exporting Failed</source>
        <translation>Αποτυχία Εξαγωγής</translation>
    </message>
    <message>
        <source>There was an error trying to save the address list to %1. Please try again.</source>
        <translation>Σφάλμα κατά την προσπάθεια αποθήκευσης της λίστας διευθύνσεων στο %1. Παρακαλώ δοκιμάστε ξανά.</translation>
    </message>
</context>
<context>
    <name>AddressTableModel</name>
    <message>
        <source>Label</source>
        <translation>Ετικέτα</translation>
    </message>
    <message>
        <source>Address</source>
        <translation>Διεύθυνση</translation>
    </message>
    <message>
        <source>(no label)</source>
        <translation>(χωρίς ετικέτα)</translation>
    </message>
</context>
<context>
    <name>AskPassphraseDialog</name>
    <message>
        <source>Passphrase Dialog</source>
        <translation>Φράση πρόσβασης</translation>
    </message>
    <message>
        <source>Enter passphrase</source>
        <translation>Βάλτε κωδικό πρόσβασης</translation>
    </message>
    <message>
        <source>New passphrase</source>
        <translation>&amp;Αλλαγή κωδικού</translation>
    </message>
    <message>
        <source>Repeat new passphrase</source>
        <translation>Επανέλαβε τον νέο κωδικό πρόσβασης</translation>
    </message>
    <message>
        <source>Show passphrase</source>
        <translation>Εμφάνισε τον κωδικό πρόσβασης</translation>
    </message>
<<<<<<< HEAD
</context>
<context>
    <name>TrafficGraphWidget</name>
=======
>>>>>>> 56311988
    <message>
        <source>Encrypt wallet</source>
        <translation>&amp;Κρυπτογράφηση πορτοφολιού</translation>
    </message>
</context>
<context>
    <name>TransactionDesc</name>
    <message>
        <source>This operation needs your wallet passphrase to unlock the wallet.</source>
        <translation>Αυτή η ενέργεια χρειάζεται τον κωδικό του πορτοφολιού για να ξεκλειδώσει το πορτοφόλι.</translation>
    </message>
    <message>
        <source>Unlock wallet</source>
        <translation>Ξεκλείδωσε το πορτοφόλι</translation>
    </message>
    <message>
        <source>This operation needs your wallet passphrase to decrypt the wallet.</source>
        <translation>Αυτή η ενέργεια χρειάζεται τον κωδικό του πορτοφολιού για να αποκρυπτογραφήσει το πορτοφόλι.</translation>
    </message>
    <message>
        <source>Decrypt wallet</source>
        <translation>Αποκρυπτογράφησε το πορτοφόλι</translation>
    </message>
    <message>
        <source>Change passphrase</source>
        <translation>Αλλάξτε Φράση Πρόσβασης</translation>
    </message>
    <message>
        <source>Confirm wallet encryption</source>
        <translation>Επιβεβαίωσε κρυπτογράφηση πορτοφολιού</translation>
    </message>
    <message>
        <source>Warning: If you encrypt your wallet and lose your passphrase, you will &lt;b&gt;LOSE ALL OF YOUR BITCOINS&lt;/b&gt;!</source>
        <translation>Προσόχη! Εάν κρυπτογραφήσεις το πορτοφόλι σου και χάσεις τη φράση αποκατάστασης, θα &lt;b&gt; ΧΑΣΕΙΣ ΟΛΑ ΣΟΥ ΤΑ BITCOIN &lt;/b&gt;!</translation>
    </message>
    <message>
        <source>Are you sure you wish to encrypt your wallet?</source>
        <translation>Είστε σίγουρος/η ότι θέλετε να κρυπτογραφήσετε το πορτοφόλι σας;</translation>
    </message>
    <message>
        <source>Wallet encrypted</source>
        <translation>Πορτοφόλι κρυπτογραφήθηκε</translation>
    </message>
    <message>
        <source>Enter the new passphrase for the wallet.&lt;br/&gt;Please use a passphrase of &lt;b&gt;ten or more random characters&lt;/b&gt;, or &lt;b&gt;eight or more words&lt;/b&gt;.</source>
        <translation>Εισαγάγετε τη νέα φράση πρόσβασης για το πορτοφόλι. &lt;br/&gt;Παρακαλώ χρησιμοποιήστε μια φράση πρόσβασης &lt;b&gt;δέκα ή περισσότερων τυχαίων χαρακτήρων &lt;/b&gt;, ή &lt;b&gt;οκτώ ή περισσότερες λέξεις&lt;/b&gt;.</translation>
    </message>
    <message>
        <source>Enter the old passphrase and new passphrase for the wallet.</source>
        <translation>Πληκτρολόγησε τον παλιό κωδικό πρόσβασής σου και τον νέο κωδικό πρόσβασής σου για το πορτοφόλι</translation>
    </message>
    <message>
        <source>Remember that encrypting your wallet cannot fully protect your bitcoins from being stolen by malware infecting your computer.</source>
        <translation>Θυμίσου ότι το να κρυπτογραφείς το πορτοφόλι σου δεν μπορεί να προστατέψει πλήρως τα bitcoins σου από κλοπή από  κακόβουλο λογισμικό που έχει μολύνει τον υπολογιστή σου</translation>
    </message>
    <message>
        <source>Wallet to be encrypted</source>
        <translation>To πορτοφόλι θα κρυπτογραφηθεί</translation>
    </message>
    <message>
        <source>Your wallet is about to be encrypted. </source>
        <translation>Το πορτοφόλι σου πρόκειται να κρυπτογραφηθεί</translation>
    </message>
    <message>
        <source>Your wallet is now encrypted. </source>
        <translation>Το πορτοφόλι σου έχει κρυπτογραφηθεί τώρα</translation>
    </message>
    <message>
        <source>IMPORTANT: Any previous backups you have made of your wallet file should be replaced with the newly generated, encrypted wallet file. For security reasons, previous backups of the unencrypted wallet file will become useless as soon as you start using the new, encrypted wallet.</source>
        <translation>ΣΗΜΑΝΤΙΚΟ: Τα προηγούμενα αντίγραφα ασφαλείας που έχετε κάνει από το αρχείο του πορτοφόλιου σας θα πρέπει να αντικατασταθουν με το νέο που δημιουργείται, κρυπτογραφημένο αρχείο πορτοφόλιου. Για λόγους ασφαλείας, τα προηγούμενα αντίγραφα ασφαλείας του μη κρυπτογραφημένου αρχείου πορτοφόλιου θα καταστουν άχρηστα μόλις αρχίσετε να χρησιμοποιείτε το νέο κρυπτογραφημένο πορτοφόλι.</translation>
    </message>
    <message>
        <source>Wallet encryption failed</source>
        <translation>Η κρυπτογράφηση του πορτοφολιού απέτυχε</translation>
    </message>
    <message>
        <source>Wallet encryption failed due to an internal error. Your wallet was not encrypted.</source>
        <translation>Η κρυπτογράφηση του πορτοφολιού απέτυχε λογω εσωτερικού σφάλματος. Το πορτοφολι δεν κρυπτογραφηθηκε.</translation>
    </message>
    <message>
        <source>The supplied passphrases do not match.</source>
        <translation>Οι εισαχθέντες κωδικοί δεν ταιριάζουν.</translation>
    </message>
    <message>
        <source>Wallet unlock failed</source>
        <translation>Το ξεκλείδωμα του πορτοφολιού απέτυχε</translation>
    </message>
    <message>
        <source>The passphrase entered for the wallet decryption was incorrect.</source>
        <translation>Ο κωδικος που εισήχθη για την αποκρυπτογραφηση του πορτοφολιού ήταν λαθος.</translation>
    </message>
    <message>
        <source>Wallet decryption failed</source>
        <translation>Η αποκρυπτογράφηση του πορτοφολιού απέτυχε</translation>
    </message>
    <message>
        <source>Wallet passphrase was successfully changed.</source>
        <translation>Η φράση πρόσβασης άλλαξε επιτυχώς</translation>
    </message>
    <message>
        <source>Warning: The Caps Lock key is on!</source>
        <translation>Προσοχη: το πλήκτρο Caps Lock είναι ενεργο.</translation>
    </message>
</context>
<context>
    <name>BanTableModel</name>
    <message>
        <source>IP/Netmask</source>
        <translation>IP/Netmask</translation>
    </message>
    <message>
        <source>Banned Until</source>
        <translation>Απαγορευμένο έως</translation>
    </message>
</context>
<context>
    <name>BitcoinGUI</name>
    <message>
        <source>Sign &amp;message...</source>
        <translation>Υπογραφή &amp;μηνύματος...</translation>
    </message>
    <message>
        <source>Synchronizing with network...</source>
        <translation>Συγχρονισμός με το δίκτυο...</translation>
    </message>
    <message>
        <source>&amp;Overview</source>
        <translation>&amp;Επισκόπηση</translation>
    </message>
    <message>
        <source>Show general overview of wallet</source>
        <translation>Εμφάνισε τη γενική εικόνα του πορτοφολιού</translation>
    </message>
    <message>
        <source>&amp;Transactions</source>
        <translation>&amp;Συναλλαγές</translation>
    </message>
    <message>
        <source>Browse transaction history</source>
        <translation>Περιήγηση στο ιστορικό συναλλαγών</translation>
    </message>
    <message>
        <source>E&amp;xit</source>
        <translation>Έ&amp;ξοδος</translation>
    </message>
    <message>
        <source>Quit application</source>
        <translation>Έξοδος από την εφαρμογή</translation>
    </message>
    <message>
        <source>&amp;About %1</source>
        <translation>&amp;Περί %1</translation>
    </message>
    <message>
        <source>Show information about %1</source>
        <translation>Εμφάνισε πληροφορίες σχετικά με %1</translation>
    </message>
    <message>
        <source>About &amp;Qt</source>
        <translation>Σχετικά με &amp;Qt</translation>
    </message>
    <message>
        <source>Show information about Qt</source>
        <translation>Εμφάνισε πληροφορίες σχετικά με Qt</translation>
    </message>
    <message>
        <source>&amp;Options...</source>
        <translation>&amp;Επιλογές...</translation>
    </message>
    <message>
        <source>Modify configuration options for %1</source>
        <translation>Επεργασία ρυθμισεων επιλογών για το %1</translation>
    </message>
    <message>
        <source>&amp;Encrypt Wallet...</source>
        <translation>&amp;Κρυπτογράφησε το πορτοφόλι</translation>
    </message>
    <message>
        <source>&amp;Backup Wallet...</source>
        <translation>&amp;Αντίγραφο ασφαλείας του πορτοφολιού</translation>
    </message>
    <message>
        <source>&amp;Change Passphrase...</source>
        <translation>&amp;Άλλαξε Φράση Πρόσβασης</translation>
    </message>
    <message>
        <source>Open &amp;URI...</source>
        <translation>'Ανοιγμα &amp;URI</translation>
    </message>
    <message>
        <source>Create Wallet...</source>
        <translation>Δημιουργία Πορτοφολιού</translation>
    </message>
    <message>
        <source>Create a new wallet</source>
        <translation>Δημιουργία νέου Πορτοφολιού</translation>
    </message>
    <message>
        <source>Wallet:</source>
        <translation>Πορτοφόλι</translation>
    </message>
    <message>
        <source>Click to disable network activity.</source>
        <translation>Κάντε κλικ για να απενεργοποιήσετε το δίκτυο.</translation>
    </message>
    <message>
        <source>Network activity disabled.</source>
        <translation>Η δραστηριότητα δικτύου είναι απενεργοποιημένη.</translation>
    </message>
    <message>
        <source>Click to enable network activity again.</source>
        <translation>Κάντε κλικ για να ενεργοποιήσετε τo δίκτυο ξανά.</translation>
    </message>
    <message>
        <source>Syncing Headers (%1%)...</source>
        <translation>Συγχρονισμός Επικεφαλίδων (%1%)...</translation>
    </message>
    <message>
        <source>Reindexing blocks on disk...</source>
        <translation>Φόρτωση ευρετηρίου μπλοκ στον σκληρό δίσκο...</translation>
    </message>
    <message>
        <source>Proxy is &lt;b&gt;enabled&lt;/b&gt;: %1</source>
        <translation>Proxy είναι&lt;b&gt;ενεργοποιημένος&lt;/b&gt;:%1 </translation>
    </message>
    <message>
        <source>Send coins to a Bitcoin address</source>
        <translation>Στείλε νομίσματα σε μια διεύθυνση bitcoin</translation>
    </message>
    <message>
        <source>Backup wallet to another location</source>
        <translation>Δημιουργία αντιγράφου ασφαλείας πορτοφολιού σε άλλη τοποθεσία</translation>
    </message>
    <message>
        <source>Change the passphrase used for wallet encryption</source>
        <translation>Αλλαγή του κωδικού κρυπτογράφησης του πορτοφολιού</translation>
    </message>
    <message>
        <source>&amp;Verify message...</source>
        <translation>&amp;Επιβεβαίωση μηνύματος</translation>
    </message>
    <message>
        <source>&amp;Send</source>
        <translation>&amp;Αποστολή</translation>
    </message>
    <message>
        <source>&amp;Receive</source>
        <translation>&amp;Παραλαβή</translation>
    </message>
    <message>
        <source>&amp;Show / Hide</source>
        <translation>&amp;Εμφάνισε/Κρύψε</translation>
    </message>
    <message>
        <source>Show or hide the main Window</source>
        <translation>Εμφάνιση ή απόκρυψη του κεντρικού παραθύρου</translation>
    </message>
    <message>
        <source>Encrypt the private keys that belong to your wallet</source>
        <translation>Κρυπτογραφήστε τα ιδιωτικά κλειδιά που ανήκουν στο πορτοφόλι σας</translation>
    </message>
    <message>
        <source>Sign messages with your Bitcoin addresses to prove you own them</source>
        <translation>Υπογράψτε ένα μήνυμα για να βεβαιώσετε πως είστε ο κάτοχος αυτής της διεύθυνσης</translation>
    </message>
    <message>
        <source>Verify messages to ensure they were signed with specified Bitcoin addresses</source>
        <translation>Υπογράψτε ένα μήνυμα για ν' αποδείξετε πως ανήκει μια συγκεκριμένη διεύθυνση Bitcoin</translation>
    </message>
    <message>
        <source>&amp;File</source>
        <translation>&amp;Αρχείο</translation>
    </message>
    <message>
        <source>&amp;Settings</source>
        <translation>&amp;Ρυθμίσεις</translation>
    </message>
    <message>
        <source>&amp;Help</source>
        <translation>&amp;Βοήθεια</translation>
    </message>
    <message>
        <source>Tabs toolbar</source>
        <translation>Εργαλειοθήκη καρτελών</translation>
    </message>
    <message>
        <source>Request payments (generates QR codes and bitcoin: URIs)</source>
        <translation>Αίτηση πληρωμών (δημιουργεί QR codes και διευθύνσεις bitcoin: )</translation>
    </message>
    <message>
        <source>Show the list of used sending addresses and labels</source>
        <translation>Προβολή της λίστας των χρησιμοποιημένων διευθύνσεων και ετικετών αποστολής</translation>
    </message>
    <message>
        <source>Show the list of used receiving addresses and labels</source>
        <translation>Προβολή της λίστας των χρησιμοποιημένων διευθύνσεων και ετικετών λήψεως</translation>
    </message>
    <message>
        <source>&amp;Command-line options</source>
        <translation>&amp;Επιλογές γραμμής εντολών</translation>
    </message>
    <message numerus="yes">
        <source>%n active connection(s) to Bitcoin network</source>
        <translation><numerusform>%n ενεργές συνδέσεις στο δίκτυο Bitcoin</numerusform><numerusform>%n ενεργές συνδέσεις στο δίκτυο Bitcoin</numerusform></translation>
    </message>
    <message>
        <source>Indexing blocks on disk...</source>
        <translation>Φόρτωση ευρετηρίου μπλοκ στον σκληρο δισκο...</translation>
    </message>
    <message>
        <source>Processing blocks on disk...</source>
        <translation>Φόρτωση ευρετηρίου μπλοκ στον σκληρο δισκο...</translation>
    </message>
    <message numerus="yes">
        <source>Processed %n block(s) of transaction history.</source>
<<<<<<< HEAD
        <translation><numerusform> Επεξεργασμένα %n κομμάτια ιστορικού συναλλαγών.</numerusform><numerusform>Επεξεργασμένα %n μπλοκ ιστορικού συναλλαγών.</numerusform></translation>
=======
        <translation><numerusform>Επεξεργασμένα %n μπλοκ ιστορικού συναλλαγών.</numerusform><numerusform>Επεξεργασμένα %n μπλοκ ιστορικού συναλλαγών.</numerusform></translation>
>>>>>>> 56311988
    </message>
    <message>
        <source>%1 behind</source>
        <translation>%1 πίσω</translation>
    </message>
    <message>
        <source>Last received block was generated %1 ago.</source>
        <translation>Το τελευταίο μπλοκ που ελήφθη δημιουργήθηκε %1 πριν.</translation>
    </message>
    <message>
        <source>Transactions after this will not yet be visible.</source>
        <translation>Οι συναλλαγές μετά από αυτό δεν θα είναι ακόμη ορατές.</translation>
    </message>
    <message>
        <source>Error</source>
        <translation>Σφάλμα</translation>
    </message>
    <message>
        <source>Warning</source>
        <translation>Προειδοποίηση</translation>
    </message>
    <message>
        <source>Information</source>
        <translation>Πληροφορία</translation>
    </message>
    <message>
        <source>Up to date</source>
        <translation>Ενημερωμένο</translation>
    </message>
    <message>
<<<<<<< HEAD
        <source>&amp;Sending addresses</source>
        <translation>&amp;Αποστολή διευθύνσεων</translation>
=======
        <source>Node window</source>
        <translation>Κόμβος παράθυρο</translation>
    </message>
    <message>
        <source>Open node debugging and diagnostic console</source>
        <translation>Ανοίξτε τον κόμβο εντοπισμού σφαλμάτων και τη διαγνωστική κονσόλα</translation>
    </message>
    <message>
        <source>&amp;Sending addresses</source>
        <translation>&amp;Αποστολή διεύθυνσης</translation>
>>>>>>> 56311988
    </message>
    <message>
        <source>&amp;Receiving addresses</source>
        <translation>&amp;Λήψη διευθύνσεων</translation>
    </message>
    <message>
<<<<<<< HEAD
=======
        <source>Open a bitcoin: URI</source>
        <translation>Ανοίξτε ένα bitcoin: URI</translation>
    </message>
    <message>
>>>>>>> 56311988
        <source>Open Wallet</source>
        <translation>Άνοιγμα Πορτοφολιού</translation>
    </message>
    <message>
        <source>Open a wallet</source>
        <translation>Άνοιγμα ενός πορτοφολιού</translation>
    </message>
    <message>
        <source>Close Wallet...</source>
<<<<<<< HEAD
        <translation>Κλείσιμο Πορτοφολιού...</translation>
=======
        <translation>Κλείσιμο Πορτοφολιού</translation>
>>>>>>> 56311988
    </message>
    <message>
        <source>Close wallet</source>
        <translation>Κλείσιμο πορτοφολιού</translation>
    </message>
    <message>
        <source>Show the %1 help message to get a list with possible Bitcoin command-line options</source>
        <translation>Εμφάνισε το %1 βοηθητικό μήνυμα για λήψη μιας λίστας με διαθέσιμες επιλογές για Bitcoin εντολές </translation>
    </message>
    <message>
        <source>default wallet</source>
        <translation>Προεπιλεγμένο πορτοφόλι</translation>
    </message>
    <message>
        <source>No wallets available</source>
        <translation>Κανένα πορτοφόλι διαθέσιμο</translation>
    </message>
    <message>
        <source>&amp;Window</source>
        <translation>&amp;Παράθυρο</translation>
    </message>
    <message>
        <source>Minimize</source>
        <translation>Ελαχιστοποίηση</translation>
    </message>
    <message>
        <source>Zoom</source>
        <translation>Μεγέθυνση</translation>
    </message>
    <message>
        <source>Main Window</source>
        <translation>Κυρίως Παράθυρο</translation>
    </message>
    <message>
        <source>%1 client</source>
        <translation>%1 πελάτης</translation>
    </message>
    <message>
        <source>Connecting to peers...</source>
        <translation>Σύνδεση στους σύντροφους...</translation>
    </message>
    <message>
        <source>Catching up...</source>
        <translation>Ενημέρωση...</translation>
    </message>
    <message>
        <source>Error: %1</source>
        <translation>Σφάλμα: %1</translation>
    </message>
    <message>
        <source>Warning: %1</source>
        <translation>Προειδοποίηση: %1</translation>
    </message>
    <message>
        <source>Date: %1
</source>
        <translation>Ημερομηνία: %1
</translation>
    </message>
    <message>
        <source>Amount: %1
</source>
        <translation>Ποσό: %1
</translation>
    </message>
    <message>
        <source>Wallet: %1
</source>
        <translation>Πορτοφόλι: %1
</translation>
    </message>
    <message>
        <source>Type: %1
</source>
        <translation>Τύπος: %1
</translation>
    </message>
    <message>
        <source>Label: %1
</source>
        <translation>Ετικέτα: %1
</translation>
    </message>
    <message>
        <source>Address: %1
</source>
        <translation>Διεύθυνση: %1
</translation>
    </message>
    <message>
        <source>Sent transaction</source>
        <translation>Η συναλλαγή απεστάλη</translation>
    </message>
    <message>
        <source>Incoming transaction</source>
        <translation>Εισερχόμενη συναλλαγή</translation>
    </message>
    <message>
        <source>HD key generation is &lt;b&gt;enabled&lt;/b&gt;</source>
        <translation>Δημιουργία πλήκτρων HD είναι &lt;b&gt;ενεργοποιημένη&lt;/b&gt;</translation>
    </message>
    <message>
        <source>HD key generation is &lt;b&gt;disabled&lt;/b&gt;</source>
        <translation>Δημιουργία πλήκτρων HD είναι &lt;b&gt;απενεργοποιημένη&lt;/b&gt;</translation>
    </message>
    <message>
        <source>Private key &lt;b&gt;disabled&lt;/b&gt;</source>
        <translation>Ιδιωτικό κλειδί &lt;b&gt;απενεργοποιημένο&lt;/b&gt;</translation>
    </message>
    <message>
        <source>Wallet is &lt;b&gt;encrypted&lt;/b&gt; and currently &lt;b&gt;unlocked&lt;/b&gt;</source>
        <translation>Το πορτοφόλι είναι &lt;b&gt;κρυπτογραφημένο&lt;/b&gt; και &lt;b&gt;ξεκλείδωτο&lt;/b&gt;</translation>
    </message>
    <message>
        <source>Wallet is &lt;b&gt;encrypted&lt;/b&gt; and currently &lt;b&gt;locked&lt;/b&gt;</source>
        <translation>Το πορτοφόλι είναι &lt;b&gt;κρυπτογραφημένο&lt;/b&gt; και &lt;b&gt;κλειδωμένο&lt;/b&gt;</translation>
    </message>
    <message>
        <source>A fatal error occurred. Bitcoin can no longer continue safely and will quit.</source>
        <translation>Εμφανίστηκε ένα μοιραίο σφάλμα. Το Bitcoin δεν μπορεί πλέον να συνεχίσει με ασφάλεια και θα σταματήσει.</translation>
    </message>
</context>
<context>
    <name>CoinControlDialog</name>
    <message>
        <source>Coin Selection</source>
        <translation>Επιλογή κερμάτων</translation>
    </message>
    <message>
        <source>Quantity:</source>
        <translation>Ποσότητα:</translation>
    </message>
    <message>
        <source>Bytes:</source>
        <translation>Bytes:</translation>
    </message>
    <message>
        <source>Amount:</source>
        <translation>Ποσό:</translation>
    </message>
    <message>
        <source>Fee:</source>
        <translation>Ταρίφα:</translation>
    </message>
    <message>
        <source>Dust:</source>
        <translation>Σκόνη:</translation>
    </message>
    <message>
        <source>After Fee:</source>
        <translation>Ταρίφα αλλαγής:</translation>
    </message>
    <message>
        <source>Change:</source>
        <translation>Ρέστα:</translation>
    </message>
    <message>
        <source>(un)select all</source>
        <translation>(από)επιλογή όλων</translation>
    </message>
    <message>
        <source>Tree mode</source>
        <translation>Εμφάνιση τύπου δέντρο</translation>
    </message>
    <message>
        <source>List mode</source>
        <translation>Λίστα εντολών</translation>
    </message>
    <message>
        <source>Amount</source>
        <translation>Ποσό</translation>
    </message>
    <message>
        <source>Received with label</source>
        <translation>Παραλήφθηκε με επιγραφή</translation>
    </message>
    <message>
        <source>Received with address</source>
        <translation>Παραλείφθηκε με την εξής διεύθυνση</translation>
    </message>
    <message>
        <source>Date</source>
        <translation>Ημερομηνία</translation>
    </message>
    <message>
        <source>Confirmations</source>
        <translation>Επικυρώσεις</translation>
    </message>
    <message>
        <source>Confirmed</source>
        <translation>Επικυρωμένες</translation>
    </message>
    <message>
        <source>Copy address</source>
        <translation>Αντιγραφή διεύθυνσης</translation>
    </message>
    <message>
        <source>Copy label</source>
        <translation>Αντιγραφή ετικέτας</translation>
    </message>
    <message>
        <source>Copy amount</source>
        <translation>Αντιγραφή ποσού</translation>
    </message>
    <message>
        <source>Copy transaction ID</source>
        <translation>Αντιγραφή ταυτότητας συναλλαγής</translation>
    </message>
    <message>
        <source>Lock unspent</source>
        <translation>Κλείδωμα μη δαπανημένου</translation>
    </message>
    <message>
        <source>Unlock unspent</source>
        <translation>Ξεκλείδωμα μη δαπανημένου</translation>
    </message>
    <message>
        <source>Copy quantity</source>
        <translation>Αντιγραφή ποσότητας</translation>
    </message>
    <message>
        <source>Copy fee</source>
        <translation>Αντιγραφή τελών</translation>
    </message>
    <message>
        <source>Copy after fee</source>
        <translation>Αντιγραφή μετά τα έξοδα</translation>
    </message>
    <message>
        <source>Copy bytes</source>
        <translation>Αντιγραφή των bytes</translation>
    </message>
    <message>
        <source>Copy dust</source>
        <translation>Αντιγραφή σκόνης</translation>
    </message>
    <message>
        <source>Copy change</source>
        <translation>Αντιγραφή αλλαγής</translation>
    </message>
    <message>
        <source>(%1 locked)</source>
        <translation>(%1 κλειδωμένο)</translation>
    </message>
    <message>
        <source>yes</source>
        <translation>ναι</translation>
    </message>
    <message>
        <source>no</source>
        <translation>όχι</translation>
    </message>
    <message>
        <source>This label turns red if any recipient receives an amount smaller than the current dust threshold.</source>
        <translation>Αυτή η ετικέτα γίνεται κόκκινη εάν οποιοσδήποτε παραλήπτης λάβει ένα ποσό μικρότερο από το τρέχον όριο σκόνης.</translation>
    </message>
    <message>
        <source>Can vary +/- %1 satoshi(s) per input.</source>
        <translation>Μπορεί να ποικίλει +/- %1 satoshi(s) ανά είσοδο.</translation>
    </message>
    <message>
        <source>(no label)</source>
        <translation>(χωρίς ετικέτα)</translation>
    </message>
    <message>
        <source>change from %1 (%2)</source>
        <translation>αλλαγή από %1(%2)</translation>
    </message>
    <message>
        <source>(change)</source>
        <translation>(αλλαγή)</translation>
    </message>
</context>
<context>
    <name>CreateWalletActivity</name>
    <message>
        <source>Creating Wallet &lt;b&gt;%1&lt;/b&gt;...</source>
        <translation>Δημιουργία Πορτοφολιού &lt;b&gt;%1&lt;/b&gt;...</translation>
    </message>
    <message>
        <source>Create wallet failed</source>
        <translation>Δημιουργία πορτοφολιού απέτυχε</translation>
    </message>
    <message>
        <source>Create wallet warning</source>
        <translation>Προειδοποίηση δημιουργίας πορτοφολιού</translation>
    </message>
</context>
<context>
    <name>CreateWalletDialog</name>
    <message>
        <source>Create Wallet</source>
        <translation>Δημιουργία Πορτοφολιού</translation>
    </message>
    <message>
        <source>Wallet Name</source>
        <translation>Όνομα Πορτοφολιού</translation>
    </message>
    <message>
        <source>Encrypt the wallet. The wallet will be encrypted with a passphrase of your choice.</source>
        <translation>Κρυπτογράφηση του πορτοφολιού. Το πορτοφόλι θα κρυπτογραφηθεί με μια φράση πρόσβασης της επιλογής σας.</translation>
    </message>
    <message>
        <source>Encrypt Wallet</source>
        <translation>Κρυπτογράφηση Πορτοφολιού</translation>
    </message>
    <message>
        <source>Disable private keys for this wallet. Wallets with private keys disabled will have no private keys and cannot have an HD seed or imported private keys. This is ideal for watch-only wallets.</source>
        <translation>Απενεργοποιήστε τα ιδιωτικά κλειδιά για αυτό το πορτοφόλι. Τα πορτοφόλια που έχουν απενεργοποιημένα ιδιωτικά κλειδιά δεν έχουν ιδιωτικά κλειδιά και δεν μπορούν να έχουν σπόρους HD ή εισαγόμενα ιδιωτικά κλειδιά. Αυτό είναι ιδανικό για πορτοφόλια μόνο για ρολόγια.</translation>
    </message>
    <message>
        <source>Disable Private Keys</source>
        <translation>Απενεργοποίηση Ιδιωτικών Κλειδιών</translation>
    </message>
    <message>
        <source>Make a blank wallet. Blank wallets do not initially have private keys or scripts. Private keys and addresses can be imported, or an HD seed can be set, at a later time.</source>
        <translation>Κάντε ένα κενό πορτοφόλι. Τα κενά πορτοφόλια δεν έχουν αρχικά ιδιωτικά κλειδιά ή σενάρια. Τα ιδιωτικά κλειδιά και οι διευθύνσεις μπορούν να εισαχθούν ή μπορεί να οριστεί ένας σπόρος HD αργότερα.</translation>
    </message>
    <message>
        <source>Make Blank Wallet</source>
        <translation>Δημιουργία Άδειου Πορτοφολιού</translation>
    </message>
    <message>
        <source>Create</source>
        <translation>Δημιουργία</translation>
    </message>
</context>
<context>
    <name>EditAddressDialog</name>
    <message>
        <source>Edit Address</source>
        <translation>Επεξεργασία Διεύθυνσης</translation>
    </message>
    <message>
        <source>&amp;Label</source>
        <translation>&amp;Επιγραφή</translation>
    </message>
    <message>
        <source>The label associated with this address list entry</source>
        <translation>Η ετικέτα που συνδέεται με αυτήν την καταχώρηση στο βιβλίο διευθύνσεων</translation>
    </message>
    <message>
        <source>The address associated with this address list entry. This can only be modified for sending addresses.</source>
        <translation>Η διεύθυνση σχετίζεται με αυτή την καταχώρηση του βιβλίου διευθύνσεων. Μπορεί να τροποποιηθεί μόνο για τις διευθύνσεις αποστολής.</translation>
    </message>
    <message>
        <source>&amp;Address</source>
        <translation>&amp;Διεύθυνση</translation>
    </message>
    <message>
        <source>New sending address</source>
        <translation>Νέα Διεύθυνση Αποστολής</translation>
    </message>
    <message>
        <source>Edit receiving address</source>
        <translation>Διόρθωση Διεύθυνσης Λήψης</translation>
    </message>
    <message>
        <source>Edit sending address</source>
        <translation>Επεξεργασία διεύθυνσης αποστολής</translation>
    </message>
    <message>
        <source>The entered address "%1" is not a valid Bitcoin address.</source>
        <translation>Η διεύθυνση "%1" δεν είναι έγκυρη Bitcoin διεύθυνση.</translation>
    </message>
    <message>
        <source>Address "%1" already exists as a receiving address with label "%2" and so cannot be added as a sending address.</source>
        <translation>Η διεύθυνση "%1"  υπάρχει ήδη ως διεύθυνσης λήψης με ετικέτα "%2" και γιαυτό τον λόγο δεν μπορεί να προστεθεί ως διεύθυνση αποστολής.</translation>
    </message>
    <message>
        <source>The entered address "%1" is already in the address book with label "%2".</source>
        <translation>Η διεύθυνση "%1" βρίσκεται ήδη στο βιβλίο διευθύνσεων με ετικέτα "%2".</translation>
    </message>
    <message>
        <source>Could not unlock wallet.</source>
        <translation>Δεν είναι δυνατό το ξεκλείδωμα του πορτοφολιού.</translation>
    </message>
    <message>
        <source>New key generation failed.</source>
        <translation>Η δημιουργία νέου κλειδιού απέτυχε.</translation>
    </message>
</context>
<context>
    <name>FreespaceChecker</name>
    <message>
        <source>A new data directory will be created.</source>
        <translation>Θα δημιουργηθεί ένας νέος φάκελος δεδομένων.</translation>
    </message>
    <message>
        <source>name</source>
        <translation>όνομα</translation>
    </message>
    <message>
        <source>Directory already exists. Add %1 if you intend to create a new directory here.</source>
        <translation>Κατάλογος ήδη υπάρχει. Προσθήκη %1, αν σκοπεύετε να δημιουργήσετε έναν νέο κατάλογο εδώ.</translation>
    </message>
    <message>
        <source>Path already exists, and is not a directory.</source>
        <translation>Η διαδρομή υπάρχει ήδη αλλά δεν είναι φάκελος</translation>
    </message>
    <message>
        <source>Cannot create data directory here.</source>
        <translation>Δεν μπορεί να δημιουργηθεί φάκελος δεδομένων εδώ.</translation>
    </message>
</context>
<context>
    <name>HelpMessageDialog</name>
    <message>
        <source>version</source>
        <translation>έκδοση</translation>
    </message>
    <message>
        <source>About %1</source>
        <translation>Σχετικά %1</translation>
    </message>
    <message>
        <source>Command-line options</source>
        <translation>Επιλογές γραμμής εντολών</translation>
    </message>
</context>
<context>
    <name>Intro</name>
    <message>
        <source>Welcome</source>
        <translation>Καλώς ήρθατε</translation>
    </message>
    <message>
        <source>Welcome to %1.</source>
        <translation>Καλωσήρθες στο %1.</translation>
    </message>
    <message>
        <source>Reverting this setting requires re-downloading the entire blockchain. It is faster to download the full chain first and prune it later. Disables some advanced features.</source>
        <translation>Η επαναφορά αυτής της ρύθμισης απαιτεί εκ νέου λήψη ολόκληρου του μπλοκ αλυσίδας. Είναι πιο γρήγορο να κατεβάσετε πρώτα την πλήρη αλυσίδα και να την κλαδέψετε αργότερα. Απενεργοποιεί ορισμένες προηγμένες λειτουργίες.</translation>
    </message>
    <message>
        <source>This initial synchronisation is very demanding, and may expose hardware problems with your computer that had previously gone unnoticed. Each time you run %1, it will continue downloading where it left off.</source>
        <translation>Αυτός ο αρχικός συγχρονισμός είναι πολύ απαιτητικός και μπορεί να εκθέσει προβλήματα υλικού με τον υπολογιστή σας, τα οποία προηγουμένως είχαν περάσει απαρατήρητα. Κάθε φορά που θα εκτελέσετε το %1, θα συνεχίσει να κατεβαίνει εκεί όπου έχει σταματήσει.</translation>
    </message>
    <message>
        <source>If you have chosen to limit block chain storage (pruning), the historical data must still be downloaded and processed, but will be deleted afterward to keep your disk usage low.</source>
        <translation>Αν έχετε επιλέξει να περιορίσετε την αποθήκευση της αλυσίδας μπλοκ (κλάδεμα), τα ιστορικά δεδομένα θα πρέπει ακόμα να κατεβάσετε και να επεξεργαστείτε, αλλά θα διαγραφούν αργότερα για να διατηρήσετε τη χρήση του δίσκου σας χαμηλή.</translation>
    </message>
    <message>
        <source>Use the default data directory</source>
        <translation>Χρήση του προεπιλεγμένου φακέλου δεδομένων</translation>
    </message>
    <message>
        <source>Use a custom data directory:</source>
        <translation>Προσαρμογή του φακέλου δεδομένων:</translation>
    </message>
    <message>
        <source>Bitcoin</source>
        <translation>Bitcoin</translation>
    </message>
    <message>
        <source>At least %1 GB of data will be stored in this directory, and it will grow over time.</source>
        <translation>Τουλάχιστον %1 GB δεδομένων θα αποθηκευτούν σε αυτόν τον κατάλογο και θα αυξηθεί με την πάροδο του χρόνου.</translation>
    </message>
    <message>
        <source>Approximately %1 GB of data will be stored in this directory.</source>
        <translation>Περίπου %1 GB δεδομένων θα αποθηκεύονται σε αυτόν τον κατάλογο.</translation>
    </message>
    <message>
        <source>%1 will download and store a copy of the Bitcoin block chain.</source>
        <translation>Το %1 θα κατεβάσει και θα αποθηκεύσει ένα αντίγραφο της αλυσίδας μπλοκ Bitcoin.</translation>
    </message>
    <message>
        <source>The wallet will also be stored in this directory.</source>
        <translation>Το πορτοφόλι θα αποθηκευτεί επίσης σε αυτό το ευρετήριο</translation>
    </message>
    <message>
        <source>Error: Specified data directory "%1" cannot be created.</source>
        <translation>Σφάλμα: Ο καθορισμένος φάκελος δεδομένων "%1" δεν μπορεί να δημιουργηθεί.</translation>
    </message>
    <message>
        <source>Error</source>
        <translation>Σφάλμα</translation>
    </message>
    <message numerus="yes">
        <source>%n GB of free space available</source>
        <translation><numerusform>%n GB ελεύθερου χώρου διαθέσιμα</numerusform><numerusform>%n GB ελεύθερου χώρου διαθέσιμα</numerusform></translation>
    </message>
    <message numerus="yes">
        <source>(of %n GB needed)</source>
        <translation><numerusform>(από το %n GB που απαιτείται)</numerusform><numerusform>(από τα %n GB που απαιτούνται)</numerusform></translation>
    </message>
    <message numerus="yes">
        <source>(%n GB needed for full chain)</source>
        <translation><numerusform>(%n GB απαιτούνται για την πλήρη αλυσίδα)</numerusform><numerusform>(%n GB απαιτούνται για την πλήρη αλυσίδα)</numerusform></translation>
    </message>
</context>
<context>
    <name>ModalOverlay</name>
    <message>
        <source>Form</source>
        <translation>Φόρμα</translation>
    </message>
    <message>
        <source>Recent transactions may not yet be visible, and therefore your wallet's balance might be incorrect. This information will be correct once your wallet has finished synchronizing with the bitcoin network, as detailed below.</source>
        <translation>Οι πρόσφατες συναλλαγές ενδέχεται να μην είναι ακόμα ορατές και επομένως η ισορροπία του πορτοφολιού σας μπορεί να είναι εσφαλμένη. Αυτές οι πληροφορίες θα είναι σωστές όταν ολοκληρωθεί το συγχρονισμό του πορτοφολιού σας με το δίκτυο Bitcoin, όπως περιγράφεται παρακάτω.</translation>
    </message>
    <message>
        <source>Attempting to spend bitcoins that are affected by not-yet-displayed transactions will not be accepted by the network.</source>
        <translation>Η προσπάθεια να δαπανήσετε bitcoins που επηρεάζονται από τις μη εμφανιζόμενες ακόμη συναλλαγές δεν θα γίνει αποδεκτή από το δίκτυο.</translation>
    </message>
    <message>
        <source>Number of blocks left</source>
        <translation>Αριθμός των εναπομείνων κομματιών</translation>
    </message>
    <message>
        <source>Unknown...</source>
        <translation>Άγνωστο...</translation>
    </message>
    <message>
        <source>Last block time</source>
        <translation>Χρόνος τελευταίου μπλοκ</translation>
    </message>
    <message>
        <source>Progress</source>
        <translation>Πρόοδος</translation>
    </message>
    <message>
        <source>Progress increase per hour</source>
        <translation>Αύξηση προόδου ανά ώρα</translation>
    </message>
    <message>
        <source>calculating...</source>
        <translation>Υπολογισμός...</translation>
    </message>
    <message>
        <source>Estimated time left until synced</source>
        <translation>Εκτιμώμενος χρόνος μέχρι να συγχρονιστεί</translation>
    </message>
    <message>
        <source>Hide</source>
        <translation>Απόκρυψη</translation>
    </message>
<<<<<<< HEAD
    <message>
        <source>Unknown. Syncing Headers (%1, %2%)...</source>
        <translation>Αγνωστος. Συγχρονισμός κεφαλίδων (%1, %2%)...</translation>
    </message>
</context>
<context>
    <name>OpenURIDialog</name>
=======
>>>>>>> 56311988
    <message>
        <source>Esc</source>
        <translation>Πλήκτρο Esc</translation>
    </message>
    <message>
        <source>%1 is currently syncing.  It will download headers and blocks from peers and validate them until reaching the tip of the block chain.</source>
        <translation>Το %1 συγχρονίζεται αυτήν τη στιγμή. Θα κατεβάσει κεφαλίδες και μπλοκ από τους συντρόφους και θα τους επικυρώσει μέχρι να φτάσουν στην άκρη της αλυσίδας μπλοκ.</translation>
    </message>
    <message>
        <source>Unknown. Syncing Headers (%1, %2%)...</source>
        <translation>Αγνωστος. Συγχρονισμός κεφαλίδων (%1, %2%)...</translation>
    </message>
</context>
<context>
    <name>OpenURIDialog</name>
    <message>
        <source>Open bitcoin URI</source>
        <translation>Ανοίξτε το bitcoin URI</translation>
    </message>
    <message>
        <source>URI:</source>
        <translation>URI:</translation>
    </message>
</context>
<context>
    <name>OpenWalletActivity</name>
    <message>
        <source>Open wallet failed</source>
        <translation>Άνοιγμα πορτοφολιού απέτυχε</translation>
    </message>
    <message>
        <source>Open wallet warning</source>
        <translation>Άνοιγμα πορτοφολιού προειδοποίηση</translation>
    </message>
    <message>
        <source>default wallet</source>
        <translation>Προεπιλεγμένο πορτοφόλι</translation>
    </message>
    <message>
        <source>Opening Wallet &lt;b&gt;%1&lt;/b&gt;...</source>
        <translation>Άνοιγμα Πορτοφολιού &lt;b&gt;%1&lt;/b&gt;...</translation>
    </message>
</context>
<context>
    <name>OptionsDialog</name>
    <message>
        <source>Options</source>
        <translation>Ρυθμίσεις</translation>
    </message>
    <message>
        <source>&amp;Main</source>
        <translation>&amp;Κύριο</translation>
    </message>
    <message>
        <source>Automatically start %1 after logging in to the system.</source>
        <translation>Αυτόματη εκκίνηση του %1 μετά τη σύνδεση στο σύστημα.</translation>
    </message>
    <message>
        <source>&amp;Start %1 on system login</source>
        <translation>&amp;Έναρξη %1 στο σύστημα σύνδεσης</translation>
    </message>
    <message>
        <source>Size of &amp;database cache</source>
        <translation>Μέγεθος κρυφής μνήμης βάσης δεδομένων.</translation>
    </message>
    <message>
        <source>Number of script &amp;verification threads</source>
        <translation>Αριθμός script και γραμμές επαλήθευσης</translation>
    </message>
    <message>
        <source>IP address of the proxy (e.g. IPv4: 127.0.0.1 / IPv6: ::1)</source>
        <translation>Διεύθυνση IP του διαμεσολαβητή (π.χ. 127.0.0.1  / IPv6: ::1)</translation>
    </message>
    <message>
        <source>Shows if the supplied default SOCKS5 proxy is used to reach peers via this network type.</source>
        <translation>Εμφανίζει αν ο προεπιλεγμένος διακομιστής μεσολάβησης SOCKS5 χρησιμοποιείται για την προσέγγιση χρηστών μέσω αυτού του τύπου δικτύου.</translation>
    </message>
    <message>
        <source>Use separate SOCKS&amp;5 proxy to reach peers via Tor hidden services:</source>
        <translation>Χρησιμοποιήστε χωριστό SOCKS&amp;5 proxy για να προσεγγίσετε συνομηλίκους μέσω κρυφών υπηρεσιών Tor:</translation>
    </message>
    <message>
        <source>Hide the icon from the system tray.</source>
        <translation>Απόκρυψη του εικονιδίου από το συρτάρι του συστήματος.</translation>
    </message>
    <message>
        <source>&amp;Hide tray icon</source>
        <translation>&amp; Απόκρυψη εικονιδίου δίσκου</translation>
    </message>
    <message>
        <source>Minimize instead of exit the application when the window is closed. When this option is enabled, the application will be closed only after selecting Exit in the menu.</source>
        <translation>Ελαχιστοποίηση αντί για έξοδο κατά το κλείσιμο του παραθύρου. Όταν αυτή η επιλογή είναι ενεργοποιημένη, η εφαρμογή θα κλείνει μόνο αν επιλεχθεί η Έξοδος στο μενού.</translation>
    </message>
    <message>
        <source>Third party URLs (e.g. a block explorer) that appear in the transactions tab as context menu items. %s in the URL is replaced by transaction hash. Multiple URLs are separated by vertical bar |.</source>
        <translation>URLs από τρίτους (π.χ. ένας εξερευνητής μπλοκ) τα οποία εμφανίζονται στην καρτέλα συναλλαγών ως στοιχεία μενού. Το %s στα URL αντικαθίσταται από την τιμή της κατατεμαχισμένης συναλλαγής.</translation>
    </message>
    <message>
        <source>Open the %1 configuration file from the working directory.</source>
        <translation>Ανοίξτε το %1 αρχείο διαμόρφωσης από τον κατάλογο εργασίας.</translation>
    </message>
    <message>
        <source>Open Configuration File</source>
        <translation>Άνοιγμα Αρχείου Ρυθμίσεων</translation>
    </message>
    <message>
        <source>Reset all client options to default.</source>
        <translation>Επαναφορά όλων των επιλογών του πελάτη στις αρχικές.</translation>
    </message>
    <message>
        <source>&amp;Reset Options</source>
        <translation>Επαναφορά ρυθμίσεων</translation>
    </message>
    <message>
        <source>&amp;Network</source>
        <translation>&amp;Δίκτυο</translation>
    </message>
    <message>
        <source>Disables some advanced features but all blocks will still be fully validated. Reverting this setting requires re-downloading the entire blockchain. Actual disk usage may be somewhat higher.</source>
        <translation>Απενεργοποιεί ορισμένες προηγμένες λειτουργίες, αλλά όλα τα μπλοκ θα εξακολουθούν να είναι πλήρως επικυρωμένα. Η επαναφορά αυτής της ρύθμισης απαιτεί εκ νέου λήψη ολόκληρου του μπλοκ αλυσίδας. Η πραγματική χρήση δίσκου μπορεί να είναι κάπως υψηλότερη.</translation>
    </message>
    <message>
        <source>Prune &amp;block storage to</source>
        <translation>Αποκοπή &amp;αποκλεισμός αποθήκευσης στο</translation>
    </message>
    <message>
        <source>GB</source>
        <translation>GB</translation>
    </message>
    <message>
        <source>Reverting this setting requires re-downloading the entire blockchain.</source>
        <translation>Η επαναφορά αυτής της ρύθμισης απαιτεί εκ νέου λήψη ολόκληρου του μπλοκ αλυσίδας.</translation>
    </message>
    <message>
        <source>MiB</source>
        <translation>MebiBytes</translation>
    </message>
    <message>
        <source>(0 = auto, &lt;0 = leave that many cores free)</source>
        <translation>(0 = αυτόματο, &lt;0 = ελεύθεροι πυρήνες)</translation>
    </message>
    <message>
        <source>W&amp;allet</source>
        <translation>Π&amp;ορτοφόλι</translation>
    </message>
    <message>
        <source>Expert</source>
        <translation>Έμπειρος</translation>
    </message>
    <message>
        <source>Enable coin &amp;control features</source>
        <translation>Ενεργοποίηση δυνατοτήτων ελέγχου κερμάτων</translation>
    </message>
    <message>
        <source>If you disable the spending of unconfirmed change, the change from a transaction cannot be used until that transaction has at least one confirmation. This also affects how your balance is computed.</source>
        <translation>Εάν απενεργοποιήσετε το ξόδεμα μη επικυρωμένων ρέστων, τα ρέστα από μια συναλλαγή δεν μπορούν να χρησιμοποιηθούν έως ότου αυτή η συναλλαγή έχει έστω μια επικύρωση. Αυτό επίσης επηρεάζει το πως υπολογίζεται το υπόλοιπό σας.</translation>
    </message>
    <message>
        <source>&amp;Spend unconfirmed change</source>
        <translation>&amp;Ξόδεμα μη επικυρωμένων ρέστων</translation>
    </message>
    <message>
        <source>Automatically open the Bitcoin client port on the router. This only works when your router supports UPnP and it is enabled.</source>
        <translation>Αυτόματο άνοιγμα των θυρών Bitcoin στον δρομολογητή. Λειτουργεί μόνο αν ο δρομολογητής σας υποστηρίζει τη λειτουργία UPnP.</translation>
    </message>
    <message>
        <source>Map port using &amp;UPnP</source>
        <translation>Απόδοση θυρών με χρήστη &amp;UPnP</translation>
    </message>
    <message>
        <source>Accept connections from outside.</source>
        <translation>Αποδοχή εξωτερικών συνδέσεων</translation>
    </message>
    <message>
        <source>Allow incomin&amp;g connections</source>
        <translation>Επιτρέπονται εισερχόμενες συνδέσεις</translation>
    </message>
    <message>
        <source>Connect to the Bitcoin network through a SOCKS5 proxy.</source>
        <translation>Σύνδεση στο δίκτυο Bitcoin μέσω διαμεσολαβητή SOCKS5 (π.χ. για σύνδεση μέσω Tor)</translation>
    </message>
    <message>
        <source>&amp;Connect through SOCKS5 proxy (default proxy):</source>
        <translation>&amp;Σύνδεση μέσω διαμεσολαβητή SOCKS5 (προεπιλεγμένος)</translation>
    </message>
    <message>
        <source>Proxy &amp;IP:</source>
        <translation>&amp;IP διαμεσολαβητή:</translation>
    </message>
    <message>
        <source>&amp;Port:</source>
        <translation>&amp;Θύρα:</translation>
    </message>
    <message>
        <source>Port of the proxy (e.g. 9050)</source>
        <translation>Θύρα διαμεσολαβητή</translation>
    </message>
    <message>
        <source>Used for reaching peers via:</source>
        <translation>Χρησιμοποιείται για να φτάσεις στους σύντροφους μέσω:</translation>
    </message>
    <message>
        <source>IPv4</source>
        <translation>IPv4</translation>
    </message>
    <message>
        <source>IPv6</source>
        <translation>IPv6</translation>
    </message>
    <message>
        <source>Tor</source>
        <translation>Tor</translation>
    </message>
    <message>
        <source>Connect to the Bitcoin network through a separate SOCKS5 proxy for Tor hidden services.</source>
        <translation>Συνδεθείτε στο δίκτυο Bitcoin μέσω ενός ξεχωριστού διακομιστή μεσολάβησης SOCKS5 για κρυφές υπηρεσίες Tor.</translation>
    </message>
    <message>
        <source>&amp;Window</source>
        <translation>&amp;Παράθυρο</translation>
    </message>
    <message>
        <source>Show only a tray icon after minimizing the window.</source>
        <translation>Εμφάνιση μόνο εικονιδίου στην περιοχή ειδοποιήσεων κατά την ελαχιστοποίηση.</translation>
    </message>
    <message>
        <source>&amp;Minimize to the tray instead of the taskbar</source>
        <translation>&amp;Ελαχιστοποίηση στην περιοχή ειδοποιήσεων αντί της γραμμής εργασιών</translation>
    </message>
    <message>
        <source>M&amp;inimize on close</source>
        <translation>Ε&amp;λαχιστοποίηση κατά το κλείσιμο</translation>
    </message>
    <message>
        <source>&amp;Display</source>
        <translation>&amp;Απεικόνιση</translation>
    </message>
    <message>
        <source>User Interface &amp;language:</source>
        <translation>Γλώσσα περιβάλλοντος εργασίας:</translation>
    </message>
    <message>
        <source>The user interface language can be set here. This setting will take effect after restarting %1.</source>
        <translation>Η γλώσσα διεπαφής χρήστη μπορεί να οριστεί εδώ. Αυτή η ρύθμιση θα τεθεί σε ισχύ μετά την επανεκκίνηση του %1.</translation>
    </message>
    <message>
        <source>&amp;Unit to show amounts in:</source>
        <translation>&amp;Μονάδα μέτρησης:</translation>
    </message>
    <message>
        <source>Choose the default subdivision unit to show in the interface and when sending coins.</source>
        <translation>Διαλέξτε την προεπιλεγμένη υποδιαίρεση που θα εμφανίζεται όταν στέλνετε νομίσματα.</translation>
    </message>
    <message>
        <source>Whether to show coin control features or not.</source>
        <translation>Επιλογή κατά πόσο να αναδείχνονται οι δυνατότητες ελέγχου κερμάτων.</translation>
    </message>
    <message>
        <source>Options set in this dialog are overridden by the command line or in the configuration file:</source>
        <translation>Οι επιλογές που έχουν οριστεί σε αυτό το παράθυρο διαλόγου παραβλέπονται από τη γραμμή εντολών ή από το αρχείο διαμόρφωσης:</translation>
    </message>
    <message>
        <source>&amp;OK</source>
        <translation>&amp;ΟΚ</translation>
    </message>
    <message>
        <source>&amp;Cancel</source>
        <translation>&amp;Ακύρωση</translation>
    </message>
    <message>
        <source>default</source>
        <translation>προεπιλογή</translation>
    </message>
    <message>
        <source>none</source>
        <translation>κανένα</translation>
    </message>
    <message>
        <source>Confirm options reset</source>
        <translation>Επιβεβαίωση των επιλογών επαναφοράς</translation>
    </message>
    <message>
        <source>Client restart required to activate changes.</source>
        <translation>Χρειάζεται επανεκκίνηση του προγράμματος για να ενεργοποιηθούν οι αλλαγές.</translation>
    </message>
    <message>
        <source>Client will be shut down. Do you want to proceed?</source>
        <translation>Ο πελάτης θα τερματιστεί. Θέλετε να συνεχίσετε?</translation>
    </message>
    <message>
        <source>Configuration options</source>
        <translation> 
Επιλογές διαμόρφωσης</translation>
    </message>
    <message>
        <source>The configuration file is used to specify advanced user options which override GUI settings. Additionally, any command-line options will override this configuration file.</source>
        <translation>Το αρχείο ρυθμίσεων χρησιμοποιείται για τον προσδιορισμό των προχωρημένων επιλογών χρηστών που παρακάμπτουν τις ρυθμίσεις GUI. Επιπλέον, όλες οι επιλογές γραμμής εντολών θα αντικαταστήσουν αυτό το αρχείο ρυθμίσεων.</translation>
    </message>
    <message>
        <source>Error</source>
        <translation>Σφάλμα</translation>
    </message>
    <message>
        <source>The configuration file could not be opened.</source>
        <translation>Το αρχείο διαμόρφωσης δεν ήταν δυνατό να ανοιχτεί.</translation>
    </message>
    <message>
        <source>This change would require a client restart.</source>
        <translation>Η αλλαγή αυτή θα χρειαστεί επανεκκίνηση του προγράμματος</translation>
    </message>
    <message>
        <source>The supplied proxy address is invalid.</source>
        <translation>Δεν είναι έγκυρη η διεύθυνση διαμεσολαβητή</translation>
    </message>
</context>
<context>
    <name>OverviewPage</name>
    <message>
        <source>Form</source>
        <translation>Φόρμα</translation>
    </message>
    <message>
        <source>The displayed information may be out of date. Your wallet automatically synchronizes with the Bitcoin network after a connection is established, but this process has not completed yet.</source>
        <translation>Οι πληροφορίες που εμφανίζονται μπορεί να είναι ξεπερασμένες. Το πορτοφόλι σας συγχρονίζεται αυτόματα με το δίκτυο Bitcoin μετά από μια σύνδεση, αλλά αυτή η διαδικασία δεν έχει ακόμη ολοκληρωθεί.</translation>
    </message>
    <message>
        <source>Watch-only:</source>
        <translation>Επίβλεψη μόνο:</translation>
    </message>
    <message>
        <source>Available:</source>
        <translation>Διαθέσιμο:</translation>
    </message>
    <message>
        <source>Your current spendable balance</source>
        <translation>Το τρέχον διαθέσιμο υπόλοιπο</translation>
    </message>
    <message>
        <source>Pending:</source>
        <translation>Εκκρεμούν:</translation>
    </message>
    <message>
        <source>Total of transactions that have yet to be confirmed, and do not yet count toward the spendable balance</source>
        <translation>Το άθροισμα των συναλλαγών που δεν έχουν ακόμα επιβεβαιωθεί και δεν προσμετρώνται στο τρέχον διαθέσιμο υπόλοιπό σας</translation>
    </message>
    <message>
        <source>Immature:</source>
        <translation>Ανώριμος</translation>
    </message>
    <message>
        <source>Mined balance that has not yet matured</source>
        <translation>Εξορυγμένο υπόλοιπο που δεν έχει ακόμα ωριμάσει</translation>
    </message>
    <message>
        <source>Balances</source>
        <translation>Υπόλοιπο:</translation>
    </message>
    <message>
        <source>Total:</source>
        <translation>Σύνολο:</translation>
    </message>
    <message>
        <source>Your current total balance</source>
        <translation>Το τρέχον συνολικό υπόλοιπο</translation>
    </message>
    <message>
        <source>Your current balance in watch-only addresses</source>
        <translation>Το τρέχον υπόλοιπο σας σε διευθύνσεις παρακολούθησης μόνο</translation>
    </message>
    <message>
        <source>Spendable:</source>
        <translation>Ξοδεμένα:</translation>
    </message>
    <message>
        <source>Recent transactions</source>
        <translation>Πρόσφατες συναλλαγές</translation>
    </message>
    <message>
        <source>Unconfirmed transactions to watch-only addresses</source>
        <translation>Μη επικυρωμένες συναλλαγές σε διευθύνσεις παρακολούθησης μόνο</translation>
    </message>
    <message>
        <source>Mined balance in watch-only addresses that has not yet matured</source>
        <translation>Εξορυγμένο υπόλοιπο σε διευθύνσεις παρακολούθησης μόνο που δεν έχει ωριμάσει ακόμα</translation>
    </message>
    <message>
        <source>Current total balance in watch-only addresses</source>
        <translation>Το τρέχον συνολικό υπόλοιπο σε διευθύνσεις παρακολούθησης μόνο</translation>
    </message>
</context>
<context>
    <name>PaymentServer</name>
    <message>
        <source>Payment request error</source>
        <translation>Σφάλμα αίτησης πληρωμής</translation>
    </message>
    <message>
        <source>Cannot start bitcoin: click-to-pay handler</source>
        <translation>Δεν είναι δυνατή η εκκίνηση του bitcoin: χειριστής click-to-pay</translation>
    </message>
    <message>
        <source>URI handling</source>
        <translation>URI χειριστής</translation>
    </message>
    <message>
        <source>'bitcoin://' is not a valid URI. Use 'bitcoin:' instead.</source>
        <translation>'bitcoin: //' δεν είναι έγκυρο URI. Χρησιμοποιήστε το "bitcoin:" αντ 'αυτού.</translation>
    </message>
    <message>
<<<<<<< HEAD
=======
        <source>Cannot process payment request because BIP70 is not supported.</source>
        <translation>Δεν είναι δυνατή η επεξεργασία της αίτησης πληρωμής, επειδή δεν υποστηρίζεται το BIP70.</translation>
    </message>
    <message>
>>>>>>> 56311988
        <source>Due to widespread security flaws in BIP70 it's strongly recommended that any merchant instructions to switch wallets be ignored.</source>
        <translation>Λόγω εκτεταμένων αδυναμιών ασφαλείας στο BIP70 συνιστάται ανεπιφύλακτα να αγνοούνται οι οδηγίες του εμπόρου για την αλλαγή πορτοφολιών.</translation>
    </message>
    <message>
        <source>If you are receiving this error you should request the merchant provide a BIP21 compatible URI.</source>
        <translation>Αν λαμβάνετε αυτό το σφάλμα, θα πρέπει να ζητήσετε από τον έμπορο να παράσχει URI συμβατό με BIP21.</translation>
    </message>
    <message>
        <source>Invalid payment address %1</source>
        <translation>Μη έγκυρη διεύθυνση πληρωμής %1</translation>
    </message>
    <message>
        <source>URI cannot be parsed! This can be caused by an invalid Bitcoin address or malformed URI parameters.</source>
        <translation>Δεν είναι δυνατή η ανάλυση του URI! Αυτό μπορεί να προκληθεί από μη έγκυρη διεύθυνση Bitcoin ή παραμορφωμένες παραμέτρους URI.</translation>
<<<<<<< HEAD
    </message>
    <message>
        <source>Payment request file handling</source>
        <translation>Επεξεργασία αρχείου αίτησης πληρωμής</translation>
=======
>>>>>>> 56311988
    </message>
    <message>
        <source>Payment request file handling</source>
        <translation>Επεξεργασία αρχείου αίτησης πληρωμής</translation>
    </message>
<<<<<<< HEAD
    <message>
        <source>Payment request expired.</source>
        <translation>Η αίτηση πληρωμής έληξε.</translation>
    </message>
    <message>
        <source>Invalid payment request.</source>
        <translation>Μη έγκυρο αίτημα πληρωμής.</translation>
    </message>
    <message>
        <source>Payment request cannot be parsed!</source>
        <translation>Δεν είναι δυνατή η ανάλυση της αίτησης πληρωμής!</translation>
    </message>
    <message>
        <source>Network request error</source>
        <translation>Σφάλμα αίτησης δικτύου</translation>
    </message>
    <message>
        <source>Payment acknowledged</source>
        <translation>Η πληρωμή αναγνωρίστηκε</translation>
    </message>
=======
>>>>>>> 56311988
</context>
<context>
    <name>PeerTableModel</name>
    <message>
        <source>User Agent</source>
        <translation>Agent χρήστη</translation>
    </message>
    <message>
        <source>Node/Service</source>
        <translation>Κόμβος / Υπηρεσία</translation>
    </message>
    <message>
        <source>NodeId</source>
<<<<<<< HEAD
        <translation>Node ID</translation>
=======
        <translation>Ταυτότητα Κόμβου</translation>
>>>>>>> 56311988
    </message>
    <message>
        <source>Ping</source>
        <translation>Ping</translation>
    </message>
    <message>
        <source>Sent</source>
        <translation>Αποστολή</translation>
    </message>
    <message>
        <source>Received</source>
        <translation>Παραλήφθησαν</translation>
    </message>
</context>
<context>
    <name>QObject</name>
    <message>
        <source>Amount</source>
        <translation>Ποσό</translation>
    </message>
    <message>
        <source>Enter a Bitcoin address (e.g. %1)</source>
        <translation>Εισάγετε μια διεύθυνση Bitcoin (π.χ. %1)</translation>
    </message>
    <message>
        <source>%1 d</source>
        <translation>%1 d</translation>
    </message>
    <message>
        <source>%1 h</source>
        <translation>%1 h</translation>
    </message>
    <message>
        <source>%1 m</source>
        <translation>%1 m</translation>
    </message>
    <message>
        <source>%1 s</source>
        <translation>%1 s</translation>
    </message>
    <message>
        <source>None</source>
        <translation>Κανένα</translation>
    </message>
    <message>
        <source>N/A</source>
        <translation>Μη διαθέσιμο</translation>
    </message>
    <message>
        <source>%1 ms</source>
        <translation>%1 ms</translation>
    </message>
    <message numerus="yes">
        <source>%n second(s)</source>
        <translation><numerusform>%n δευτερόλεπτα</numerusform><numerusform>%n δευτερόλεπτα</numerusform></translation>
    </message>
    <message numerus="yes">
        <source>%n minute(s)</source>
        <translation><numerusform>%n λεπτά</numerusform><numerusform>%n λεπτά</numerusform></translation>
    </message>
    <message numerus="yes">
        <source>%n hour(s)</source>
        <translation><numerusform>%n ώρες</numerusform><numerusform>%n ώρες</numerusform></translation>
    </message>
    <message numerus="yes">
        <source>%n day(s)</source>
        <translation><numerusform>%n ημέρες</numerusform><numerusform>%n ημέρες</numerusform></translation>
    </message>
    <message numerus="yes">
        <source>%n week(s)</source>
        <translation><numerusform>%n εβδομάδες</numerusform><numerusform>%n εβδομάδες</numerusform></translation>
    </message>
    <message>
        <source>%1 and %2</source>
        <translation>%1 και %2</translation>
    </message>
    <message numerus="yes">
        <source>%n year(s)</source>
        <translation><numerusform>%n χρόνια</numerusform><numerusform>%n χρόνια</numerusform></translation>
    </message>
    <message>
        <source>%1 B</source>
        <translation>%1 B</translation>
    </message>
    <message>
        <source>%1 KB</source>
        <translation>%1 KB</translation>
    </message>
    <message>
        <source>%1 MB</source>
        <translation>%1 MB</translation>
    </message>
    <message>
        <source>%1 GB</source>
        <translation>%1 GB</translation>
    </message>
    <message>
        <source>Error: Specified data directory "%1" does not exist.</source>
        <translation>Σφάλμα: Ο καθορισμένος κατάλογος δεδομένων "%1" δεν υπάρχει.</translation>
    </message>
    <message>
        <source>Error: Cannot parse configuration file: %1.</source>
        <translation>Σφάλμα: Δεν είναι δυνατή η ανάλυση αρχείου ρυθμίσεων: %1.</translation>
    </message>
    <message>
        <source>Error: %1</source>
        <translation>Σφάλμα: %1</translation>
    </message>
    <message>
        <source>%1 didn't yet exit safely...</source>
        <translation> Το %1 δεν έφυγε ακόμα με ασφάλεια...</translation>
    </message>
    <message>
        <source>unknown</source>
        <translation>Άγνωστο</translation>
    </message>
</context>
<context>
    <name>QRImageWidget</name>
    <message>
        <source>&amp;Save Image...</source>
        <translation>&amp;Αποθήκευση εικόνας...</translation>
    </message>
    <message>
        <source>&amp;Copy Image</source>
        <translation>&amp;Αντιγραφή Εικόνας</translation>
    </message>
    <message>
        <source>Resulting URI too long, try to reduce the text for label / message.</source>
        <translation>Το προκύπτον URI είναι πολύ μεγάλο, προσπαθήστε να μειώσετε το κείμενο για ετικέτα / μήνυμα.</translation>
    </message>
    <message>
        <source>Error encoding URI into QR Code.</source>
        <translation>Σφάλμα κωδικοποίησης του URI σε κώδικα QR.</translation>
    </message>
    <message>
        <source>QR code support not available.</source>
        <translation>Η υποστήριξη QR code δεν είναι διαθέσιμη.</translation>
    </message>
    <message>
        <source>Save QR Code</source>
        <translation>Αποθήκευση κωδικού QR</translation>
    </message>
    <message>
        <source>PNG Image (*.png)</source>
        <translation>PNG Εικόνα (*.png)</translation>
    </message>
</context>
<context>
    <name>RPCConsole</name>
    <message>
        <source>N/A</source>
        <translation>Μη διαθέσιμο</translation>
    </message>
    <message>
        <source>Client version</source>
        <translation>Έκδοση Πελάτη</translation>
    </message>
    <message>
        <source>&amp;Information</source>
        <translation>&amp;Πληροφορία</translation>
    </message>
    <message>
        <source>General</source>
        <translation>Γενικά</translation>
    </message>
    <message>
        <source>Using BerkeleyDB version</source>
        <translation>Χρήση BerkeleyDB έκδοσης</translation>
    </message>
    <message>
        <source>Datadir</source>
        <translation>Κατάλογος Δεδομένων</translation>
<<<<<<< HEAD
=======
    </message>
    <message>
        <source>Blocksdir</source>
        <translation>Κατάλογος των Μπλοκς</translation>
    </message>
    <message>
        <source>To specify a non-default location of the blocks directory use the '%1' option.</source>
        <translation>Για να καθορίσετε μια μη προεπιλεγμένη θέση του καταλόγου μπλοκ, χρησιμοποιήστε την επιλογή '%1'.</translation>
    </message>
    <message>
        <source>Startup time</source>
        <translation>Χρόνος εκκίνησης</translation>
>>>>>>> 56311988
    </message>
    <message>
        <source>Blocksdir</source>
        <translation>Κατάλογος των Μπλοκς</translation>
    </message>
    <message>
        <source>To specify a non-default location of the blocks directory use the '%1' option.</source>
        <translation>Για να καθορίσετε μια μη προεπιλεγμένη θέση του καταλόγου μπλοκ, χρησιμοποιήστε την επιλογή '%1'.</translation>
    </message>
    <message>
        <source>Startup time</source>
        <translation>Χρόνος εκκίνησης</translation>
    </message>
    <message>
        <source>Network</source>
        <translation>Δίκτυο</translation>
    </message>
    <message>
        <source>Name</source>
        <translation>Όνομα</translation>
    </message>
    <message>
        <source>Number of connections</source>
        <translation>Αριθμός συνδέσεων</translation>
    </message>
    <message>
        <source>Block chain</source>
        <translation>Αλυσίδα μπλοκ</translation>
    </message>
    <message>
        <source>Current number of blocks</source>
        <translation>Τρέχον αριθμός μπλοκ</translation>
    </message>
    <message>
        <source>Memory Pool</source>
        <translation>Πισίνα μνήμης</translation>
    </message>
    <message>
        <source>Current number of transactions</source>
        <translation>Τρέχων αριθμός συναλλαγών</translation>
    </message>
    <message>
        <source>Memory usage</source>
        <translation>χρήση Μνήμης</translation>
    </message>
    <message>
        <source>Wallet: </source>
        <translation>Πορτοφόλι:</translation>
    </message>
    <message>
        <source>(none)</source>
        <translation>(κενό)</translation>
    </message>
    <message>
        <source>&amp;Reset</source>
        <translation>&amp;Επαναφορά</translation>
    </message>
    <message>
        <source>Received</source>
        <translation>Παραλήφθησαν</translation>
    </message>
    <message>
        <source>Sent</source>
        <translation>Αποστολή</translation>
    </message>
    <message>
        <source>&amp;Peers</source>
        <translation>&amp;Χρήστες</translation>
    </message>
    <message>
        <source>Banned peers</source>
<<<<<<< HEAD
        <translation>Αποκλεισμένοι συνομήλικοι</translation>
=======
        <translation>Αποκλεισμένοι σύντροφοι</translation>
>>>>>>> 56311988
    </message>
    <message>
        <source>Select a peer to view detailed information.</source>
        <translation>Επιλέξτε ένα χρήστη για να δείτε αναλυτικές πληροφορίες.</translation>
    </message>
    <message>
        <source>Whitelisted</source>
        <translation> Τα στοιχεία που έχουν πρόσβαση στο σύστημα</translation>
    </message>
    <message>
        <source>Direction</source>
        <translation>Κατεύθυνση</translation>
    </message>
    <message>
        <source>Version</source>
        <translation>Έκδοση</translation>
    </message>
    <message>
        <source>Starting Block</source>
        <translation>Αρχικό Μπλοκ</translation>
    </message>
    <message>
        <source>Synced Headers</source>
        <translation>Συγχρονισμένες Κεφαλίδες</translation>
    </message>
    <message>
        <source>Synced Blocks</source>
        <translation>Συγχρονισμένα Μπλοκς</translation>
    </message>
    <message>
<<<<<<< HEAD
=======
        <source>The mapped Autonomous System used for diversifying peer selection.</source>
        <translation>Το χαρτογραφημένο Αυτόνομο Σύστημα που χρησιμοποιείται για τη διαφοροποίηση της επιλογής ομοτίμων.</translation>
    </message>
    <message>
        <source>Mapped AS</source>
        <translation>Χαρτογραφημένο ως</translation>
    </message>
    <message>
>>>>>>> 56311988
        <source>User Agent</source>
        <translation>Agent χρήστη</translation>
    </message>
    <message>
<<<<<<< HEAD
=======
        <source>Node window</source>
        <translation>Κόμβος παράθυρο</translation>
    </message>
    <message>
>>>>>>> 56311988
        <source>Open the %1 debug log file from the current data directory. This can take a few seconds for large log files.</source>
        <translation>Ανοίξτε το αρχείο καταγραφής εντοπισμού σφαλμάτων %1 από τον τρέχοντα κατάλογο δεδομένων. Αυτό μπορεί να διαρκέσει μερικά δευτερόλεπτα για τα μεγάλα αρχεία καταγραφής.</translation>
    </message>
    <message>
        <source>Decrease font size</source>
        <translation>Μείωση μεγέθους γραμματοσειράς</translation>
    </message>
    <message>
        <source>Increase font size</source>
        <translation>Αύξηση μεγέθους γραμματοσειράς</translation>
    </message>
    <message>
        <source>Services</source>
        <translation>Υπηρεσίες</translation>
    </message>
    <message>
        <source>Ban Score</source>
        <translation>Σκορ Aποκλεισμού</translation>
    </message>
    <message>
        <source>Connection Time</source>
        <translation>Χρόνος σύνδεσης</translation>
    </message>
    <message>
        <source>Last Send</source>
        <translation>Τελευταία αποστολή</translation>
    </message>
    <message>
        <source>Last Receive</source>
        <translation>Τελευταία λήψη</translation>
    </message>
    <message>
        <source>Ping Time</source>
        <translation>Χρόνος καθυστέρησης</translation>
    </message>
    <message>
        <source>The duration of a currently outstanding ping.</source>
        <translation>Η διάρκεια ενός τρέχοντος ping.</translation>
    </message>
    <message>
        <source>Ping Wait</source>
        <translation>Ping Αναμονή</translation>
    </message>
    <message>
        <source>Min Ping</source>
        <translation>Ελάχιστο Min</translation>
    </message>
    <message>
        <source>Time Offset</source>
        <translation>Χρονική αντιστάθμιση</translation>
    </message>
    <message>
        <source>Last block time</source>
        <translation>Χρόνος τελευταίου μπλοκ</translation>
    </message>
    <message>
        <source>&amp;Open</source>
        <translation>&amp;Άνοιγμα</translation>
    </message>
    <message>
        <source>&amp;Console</source>
        <translation>&amp;Κονσόλα</translation>
    </message>
    <message>
        <source>&amp;Network Traffic</source>
        <translation>&amp;Κίνηση δικτύου</translation>
    </message>
    <message>
        <source>Totals</source>
        <translation>Σύνολα</translation>
    </message>
    <message>
        <source>In:</source>
        <translation>Εισερχόμενα:</translation>
    </message>
    <message>
        <source>Out:</source>
        <translation>Εξερχόμενα:</translation>
    </message>
    <message>
        <source>Debug log file</source>
        <translation>Αρχείο καταγραφής εντοπισμού σφαλμάτων</translation>
    </message>
    <message>
        <source>Clear console</source>
        <translation>Καθαρισμός κονσόλας</translation>
    </message>
    <message>
        <source>1 &amp;hour</source>
        <translation>1 &amp;ώρα</translation>
    </message>
    <message>
        <source>1 &amp;day</source>
        <translation>1 &amp;μέρα</translation>
    </message>
    <message>
        <source>1 &amp;week</source>
        <translation>1 &amp;εβδομάδα</translation>
    </message>
    <message>
        <source>1 &amp;year</source>
        <translation>1 &amp;χρόνος</translation>
    </message>
    <message>
        <source>&amp;Disconnect</source>
        <translation>&amp;Αποσύνδεση</translation>
    </message>
    <message>
        <source>Ban for</source>
        <translation>Απαγόρευση για</translation>
    </message>
    <message>
        <source>&amp;Unban</source>
        <translation>&amp;Ακύρωση Απαγόρευσης</translation>
    </message>
    <message>
        <source>Welcome to the %1 RPC console.</source>
        <translation>Καλώς ήρθατε στην κονσόλα %1 RPC.</translation>
    </message>
    <message>
        <source>Use up and down arrows to navigate history, and %1 to clear screen.</source>
        <translation>Χρησιμοποιήστε τα βέλη πάνω και κάτω για να περιηγηθείτε στο ιστορικό και το %1 για να καθαρίσετε την οθόνη.</translation>
    </message>
    <message>
        <source>Type %1 for an overview of available commands.</source>
        <translation>Πληκτρολογήστε %1 για μια επισκόπηση των διαθέσιμων εντολών.</translation>
    </message>
    <message>
        <source>For more information on using this console type %1.</source>
        <translation>Για περισσότερες πληροφορίες σχετικά με τη χρήση αυτού του τύπου κονσόλας %1.</translation>
    </message>
    <message>
        <source>WARNING: Scammers have been active, telling users to type commands here, stealing their wallet contents. Do not use this console without fully understanding the ramifications of a command.</source>
        <translation>ΠΡΟΕΙΔΟΠΟΙΗΣΗ: Οι απατεώνες είναι ενεργοί, λέγοντας στους χρήστες να πληκτρολογούν εντολές εδώ, κλέβοντας τα περιεχόμενα του πορτοφολιού τους. Μην χρησιμοποιείτε αυτήν την κονσόλα χωρίς να κατανοείτε πλήρως τις συνέπειες μιας εντολής.</translation>
    </message>
    <message>
        <source>Network activity disabled</source>
        <translation>Η δραστηριότητα δικτύου είναι απενεργοποιημένη</translation>
    </message>
    <message>
        <source>Executing command without any wallet</source>
        <translation>Εκτέλεση εντολής χωρίς πορτοφόλι</translation>
    </message>
    <message>
        <source>Executing command using "%1" wallet</source>
        <translation> 
Εκτελέστε εντολή χρησιμοποιώντας το πορτοφόλι "%1"</translation>
    </message>
    <message>
        <source>(node id: %1)</source>
        <translation>(αναγνωριστικό κόμβου: %1)</translation>
    </message>
    <message>
        <source>via %1</source>
        <translation>μέσω %1</translation>
    </message>
    <message>
        <source>never</source>
        <translation>ποτέ</translation>
    </message>
    <message>
        <source>Inbound</source>
        <translation>Εισερχόμενα</translation>
    </message>
    <message>
        <source>Outbound</source>
        <translation>Εξερχόμενα</translation>
    </message>
    <message>
        <source>Yes</source>
        <translation>Ναι</translation>
    </message>
    <message>
        <source>No</source>
        <translation>Όχι</translation>
    </message>
    <message>
        <source>Unknown</source>
        <translation>Άγνωστο(α)</translation>
    </message>
</context>
<context>
    <name>ReceiveCoinsDialog</name>
    <message>
        <source>&amp;Amount:</source>
        <translation>&amp;Ποσό:</translation>
    </message>
    <message>
        <source>&amp;Label:</source>
        <translation>&amp;Επιγραφή</translation>
    </message>
    <message>
        <source>&amp;Message:</source>
        <translation>&amp;Μήνυμα:</translation>
    </message>
    <message>
        <source>An optional message to attach to the payment request, which will be displayed when the request is opened. Note: The message will not be sent with the payment over the Bitcoin network.</source>
        <translation>Ένα προαιρετικό μήνυμα που επισυνάπτεται στο αίτημα πληρωμής, το οποίο θα εμφανιστεί όταν το αίτημα ανοίξει. Σημείωση: Το μήνυμα δεν θα αποσταλεί με την πληρωμή μέσω του δικτύου Bitcoin.</translation>
    </message>
    <message>
        <source>An optional label to associate with the new receiving address.</source>
        <translation>Μια προαιρετική ετικέτα για να συσχετιστεί με τη νέα διεύθυνση λήψης.</translation>
    </message>
    <message>
        <source>Use this form to request payments. All fields are &lt;b&gt;optional&lt;/b&gt;.</source>
<<<<<<< HEAD
        <translation> 
Χρησιμοποιήστε αυτήν τη φόρμα για να ζητήσετε πληρωμές. Όλα τα πεδία είναι &lt;b&gt;προαιρετικά&lt;/b&gt;.</translation>
=======
        <translation>Χρησιμοποιήστε αυτήν τη φόρμα για να ζητήσετε πληρωμές. Όλα τα πεδία είναι &lt;b&gt;προαιρετικά&lt;/b&gt;.</translation>
>>>>>>> 56311988
    </message>
    <message>
        <source>An optional amount to request. Leave this empty or zero to not request a specific amount.</source>
        <translation>Ένα προαιρετικό ποσό για να ζητήσετε. Αφήστε αυτό το κενό ή το μηδέν για να μην ζητήσετε ένα συγκεκριμένο ποσό.</translation>
    </message>
    <message>
<<<<<<< HEAD
=======
        <source>An optional label to associate with the new receiving address (used by you to identify an invoice).  It is also attached to the payment request.</source>
        <translation>Μια προαιρετική ετικέτα για σύνδεση με τη νέα διεύθυνση λήψης (που χρησιμοποιείται από εσάς για την αναγνώριση τιμολογίου). Επισυνάπτεται επίσης στην αίτηση πληρωμής.</translation>
    </message>
    <message>
        <source>An optional message that is attached to the payment request and may be displayed to the sender.</source>
        <translation>Ένα προαιρετικό μήνυμα που επισυνάπτεται στην αίτηση πληρωμής και μπορεί να εμφανιστεί στον αποστολέα.</translation>
    </message>
    <message>
>>>>>>> 56311988
        <source>&amp;Create new receiving address</source>
        <translation>&amp;Δημιουργία νέας διεύθυνσης λήψης</translation>
    </message>
    <message>
        <source>Clear all fields of the form.</source>
        <translation>Καθαρισμός όλων των πεδίων της φόρμας.</translation>
    </message>
    <message>
        <source>Clear</source>
        <translation>Καθαρισμός</translation>
    </message>
    <message>
        <source>Native segwit addresses (aka Bech32 or BIP-173) reduce your transaction fees later on and offer better protection against typos, but old wallets don't support them. When unchecked, an address compatible with older wallets will be created instead.</source>
        <translation>Οι εγγενείς διευθύνσεις αλληλογραφίας (aka Bech32 ή BIP-173) μειώνουν αργότερα τις αμοιβές συναλλαγών σας και προσφέρουν καλύτερη προστασία από τυπογραφικά λάθη, αλλά τα παλιά πορτοφόλια δεν τα υποστηρίζουν. Όταν δεν έχει επιλεγεί, θα δημιουργηθεί μια διεύθυνση συμβατή με παλιότερα πορτοφόλια.</translation>
    </message>
    <message>
        <source>Generate native segwit (Bech32) address</source>
        <translation>Δημιουργήστε τη διεύθυνση native segwit (Bech32)</translation>
    </message>
    <message>
        <source>Requested payments history</source>
        <translation> Ιστορικό πληρωμών που ζητήσατε</translation>
    </message>
    <message>
        <source>Show the selected request (does the same as double clicking an entry)</source>
        <translation> Εμφάνιση της επιλεγμένης αίτησης (κάνει το ίδιο με το διπλό κλικ σε μια καταχώρηση)</translation>
    </message>
    <message>
        <source>Show</source>
        <translation>Εμφάνιση</translation>
    </message>
    <message>
        <source>Remove the selected entries from the list</source>
        <translation>Αφαίρεση επιλεγμένων καταχωρίσεων από τη λίστα</translation>
    </message>
    <message>
        <source>Remove</source>
        <translation>Αφαίρεση</translation>
    </message>
    <message>
        <source>Copy URI</source>
        <translation>Αντιγραφή της επιλεγμένης διεύθυνσης στο πρόχειρο του συστήματος</translation>
    </message>
    <message>
        <source>Copy label</source>
        <translation>Αντιγραφή ετικέτας</translation>
    </message>
    <message>
        <source>Copy message</source>
        <translation>Αντιγραφή μηνύματος</translation>
    </message>
    <message>
        <source>Copy amount</source>
        <translation>Αντιγραφή ποσού</translation>
    </message>
</context>
<context>
    <name>ReceiveRequestDialog</name>
    <message>
        <source>QR Code</source>
        <translation>Κώδικας QR</translation>
    </message>
    <message>
        <source>Copy &amp;URI</source>
        <translation>Αντιγραφή της επιλεγμένης διεύθυνσης στο πρόχειρο του συστήματος</translation>
    </message>
    <message>
        <source>Copy &amp;Address</source>
        <translation>Αντιγραφή &amp;Διεύθυνσης</translation>
    </message>
    <message>
        <source>&amp;Save Image...</source>
        <translation>&amp;Αποθήκευση εικόνας...</translation>
    </message>
    <message>
        <source>Request payment to %1</source>
<<<<<<< HEAD
        <translation> Αίτημα πληρωμής στο %1</translation>
=======
        <translation>Αίτημα πληρωμής στο %1</translation>
>>>>>>> 56311988
    </message>
    <message>
        <source>Payment information</source>
        <translation>Πληροφορίες πληρωμής</translation>
    </message>
    <message>
        <source>URI</source>
        <translation>URI</translation>
    </message>
    <message>
        <source>Address</source>
        <translation>Διεύθυνση</translation>
    </message>
    <message>
        <source>Amount</source>
        <translation>Ποσό</translation>
    </message>
    <message>
        <source>Label</source>
        <translation>Ετικέτα</translation>
    </message>
    <message>
        <source>Message</source>
        <translation>Μήνυμα</translation>
    </message>
    <message>
        <source>Wallet</source>
        <translation>Πορτοφόλι</translation>
    </message>
</context>
<context>
    <name>RecentRequestsTableModel</name>
    <message>
        <source>Date</source>
        <translation>Ημερομηνία</translation>
    </message>
    <message>
        <source>Label</source>
        <translation>Ετικέτα</translation>
    </message>
    <message>
        <source>Message</source>
        <translation>Μήνυμα</translation>
    </message>
    <message>
        <source>(no label)</source>
        <translation>(χωρίς ετικέτα)</translation>
    </message>
    <message>
<<<<<<< HEAD
=======
        <source>(no message)</source>
        <translation>(κανένα μήνυμα)</translation>
    </message>
    <message>
>>>>>>> 56311988
        <source>(no amount requested)</source>
        <translation>(δεν ζητήθηκε ποσό)</translation>
    </message>
    <message>
        <source>Requested</source>
        <translation>Ζητείται</translation>
    </message>
</context>
<context>
    <name>SendCoinsDialog</name>
    <message>
        <source>Send Coins</source>
        <translation>Αποστολή νομισμάτων</translation>
    </message>
    <message>
        <source>Coin Control Features</source>
        <translation>Χαρακτηριστικά επιλογής κερμάτων</translation>
    </message>
    <message>
        <source>Inputs...</source>
        <translation>Εισροές...</translation>
    </message>
    <message>
        <source>automatically selected</source>
        <translation>επιλεγμένο αυτόματα</translation>
    </message>
    <message>
        <source>Insufficient funds!</source>
        <translation>Ανεπαρκές κεφάλαιο!</translation>
    </message>
    <message>
        <source>Quantity:</source>
        <translation>Ποσότητα:</translation>
    </message>
    <message>
        <source>Bytes:</source>
        <translation>Bytes:</translation>
    </message>
    <message>
        <source>Amount:</source>
        <translation>Ποσό:</translation>
    </message>
    <message>
        <source>Fee:</source>
        <translation>Ταρίφα:</translation>
    </message>
    <message>
        <source>After Fee:</source>
        <translation>Ταρίφα αλλαγής:</translation>
    </message>
    <message>
        <source>Change:</source>
        <translation>Ρέστα:</translation>
    </message>
    <message>
        <source>If this is activated, but the change address is empty or invalid, change will be sent to a newly generated address.</source>
        <translation>Όταν ενεργό, αλλά η διεύθυνση ρέστων είναι κενή ή άκυρη, τα ρέστα θα σταλούν σε μία πρόσφατα δημιουργημένη διεύθυνση.</translation>
    </message>
    <message>
        <source>Custom change address</source>
        <translation>Προσαρμοσμένη διεύθυνση ρέστων</translation>
    </message>
    <message>
        <source>Transaction Fee:</source>
        <translation>Τέλος συναλλαγής:</translation>
    </message>
    <message>
        <source>Choose...</source>
        <translation>Επιλογή...</translation>
    </message>
    <message>
        <source>Using the fallbackfee can result in sending a transaction that will take several hours or days (or never) to confirm. Consider choosing your fee manually or wait until you have validated the complete chain.</source>
        <translation>Η χρήση του fallbackfee μπορεί να έχει ως αποτέλεσμα την αποστολή μιας συναλλαγής που θα χρειαστεί αρκετές ώρες ή ημέρες (ή ποτέ) για επιβεβαίωση. Εξετάστε το ενδεχόμενο να επιλέξετε τη χρέωση σας με μη αυτόματο τρόπο ή να περιμένετε έως ότου επικυρώσετε την πλήρη αλυσίδα.</translation>
    </message>
    <message>
        <source>Warning: Fee estimation is currently not possible.</source>
        <translation> 
Προειδοποίηση: Προς το παρόν δεν είναι δυνατή η εκτίμηση των εξόδων..</translation>
    </message>
    <message>
        <source>Specify a custom fee per kB (1,000 bytes) of the transaction's virtual size.

Note:  Since the fee is calculated on a per-byte basis, a fee of "100 satoshis per kB" for a transaction size of 500 bytes (half of 1 kB) would ultimately yield a fee of only 50 satoshis.</source>
        <translation>Καθορίστε μια προσαρμοσμένη χρέωση ανά kB (1.000 bytes) του εικονικού μεγέθους της συναλλαγής.

Σημείωση: Δεδομένου ότι η χρέωση υπολογίζεται ανά βάση, η αμοιβή "100 satoshis ανά kB" για ένα μέγεθος συναλλαγής 500 bytes (το μισό του 1 kB) θα αποφέρει τέλος μόνο 50 satoshis.</translation>
    </message>
    <message>
        <source>per kilobyte</source>
        <translation>ανά kilobyte</translation>
    </message>
    <message>
        <source>Hide</source>
        <translation>Απόκρυψη</translation>
    </message>
    <message>
        <source>Recommended:</source>
        <translation>Προτεινόμενο:</translation>
    </message>
    <message>
        <source>Custom:</source>
        <translation>Προσαρμογή:</translation>
    </message>
    <message>
        <source>(Smart fee not initialized yet. This usually takes a few blocks...)</source>
        <translation>(Η έξυπνη αμοιβή δεν έχει αρχικοποιηθεί ακόμη, συνήθως χρειάζεται λίγα τετράγωνα...)</translation>
    </message>
    <message>
        <source>Send to multiple recipients at once</source>
        <translation>Αποστολή σε πολλούς αποδέκτες ταυτόχρονα</translation>
    </message>
    <message>
        <source>Add &amp;Recipient</source>
        <translation>&amp;Προσθήκη αποδέκτη</translation>
    </message>
    <message>
        <source>Clear all fields of the form.</source>
        <translation>Καθαρισμός όλων των πεδίων της φόρμας.</translation>
    </message>
    <message>
        <source>Dust:</source>
        <translation>Σκόνη:</translation>
    </message>
    <message>
<<<<<<< HEAD
=======
        <source>Hide transaction fee settings</source>
        <translation>Απόκρυψη ρυθμίσεων αμοιβής συναλλαγής</translation>
    </message>
    <message>
>>>>>>> 56311988
        <source>When there is less transaction volume than space in the blocks, miners as well as relaying nodes may enforce a minimum fee. Paying only this minimum fee is just fine, but be aware that this can result in a never confirming transaction once there is more demand for bitcoin transactions than the network can process.</source>
        <translation>Όταν υπάρχει λιγότερος όγκος συναλλαγών από το χώρο στα μπλοκ, οι ανθρακωρύχοι καθώς και οι κόμβοι αναμετάδοσης μπορούν να επιβάλουν ένα ελάχιστο τέλος. Η πληρωμή μόνο αυτού του ελάχιστου τέλους είναι μια χαρά, αλλά γνωρίζετε ότι αυτό μπορεί να οδηγήσει σε μια συναλλαγή που δεν επιβεβαιώνει ποτέ τη στιγμή που υπάρχει μεγαλύτερη ζήτηση για συναλλαγές bitcoin από ό, τι μπορεί να επεξεργαστεί το δίκτυο.</translation>
    </message>
    <message>
        <source>A too low fee might result in a never confirming transaction (read the tooltip)</source>
        <translation>Μια πολύ χαμηλή χρέωση μπορεί να οδηγήσει σε μια συναλλαγή που δεν επιβεβαιώνει ποτέ (διαβάστε την επεξήγηση εργαλείου)</translation>
    </message>
    <message>
        <source>Confirmation time target:</source>
        <translation>Επιβεβαίωση χρονικού στόχου :</translation>
    </message>
    <message>
        <source>Enable Replace-By-Fee</source>
<<<<<<< HEAD
        <translation>Ενεργοποίηση Αντικατάστασης-Aπό-Έξοδα:</translation>
=======
        <translation>Ενεργοποίηση Αντικατάστασης-Aπό-Έξοδα</translation>
>>>>>>> 56311988
    </message>
    <message>
        <source>With Replace-By-Fee (BIP-125) you can increase a transaction's fee after it is sent. Without this, a higher fee may be recommended to compensate for increased transaction delay risk.</source>
        <translation>Με την υπηρεσία αντικατάστασης-πληρωμής (BIP-125) μπορείτε να αυξήσετε το τέλος μιας συναλλαγής μετά την αποστολή. Χωρίς αυτό, μπορεί να συνιστάται υψηλότερη αμοιβή για την αντιστάθμιση του αυξημένου κινδύνου καθυστέρησης της συναλλαγής.</translation>
    </message>
    <message>
        <source>Clear &amp;All</source>
        <translation>Καθαρισμός &amp;Όλων</translation>
    </message>
    <message>
        <source>Balance:</source>
        <translation>Υπόλοιπο:</translation>
    </message>
    <message>
        <source>Confirm the send action</source>
        <translation>Επιβεβαίωση αποστολής</translation>
    </message>
    <message>
        <source>S&amp;end</source>
        <translation>Αποστολή</translation>
    </message>
    <message>
        <source>Copy quantity</source>
        <translation>Αντιγραφή ποσότητας</translation>
    </message>
    <message>
        <source>Copy amount</source>
        <translation>Αντιγραφή ποσού</translation>
    </message>
    <message>
        <source>Copy fee</source>
        <translation>Αντιγραφή τελών</translation>
    </message>
    <message>
        <source>Copy after fee</source>
        <translation>Αντιγραφή μετά τα έξοδα</translation>
    </message>
    <message>
        <source>Copy bytes</source>
        <translation>Αντιγραφή των bytes</translation>
    </message>
    <message>
        <source>Copy dust</source>
        <translation>Αντιγραφή σκόνης</translation>
    </message>
    <message>
        <source>Copy change</source>
        <translation>Αντιγραφή αλλαγής</translation>
    </message>
    <message>
        <source>%1 (%2 blocks)</source>
        <translation>%1 (%2 μπλοκς)</translation>
    </message>
    <message>
<<<<<<< HEAD
=======
        <source>Cr&amp;eate Unsigned</source>
        <translation>Δη&amp;μιουργία Ανυπόγραφου</translation>
    </message>
    <message>
>>>>>>> 56311988
        <source> from wallet '%1'</source>
        <translation>από πορτοφόλι '%1'</translation>
    </message>
    <message>
        <source>%1 to '%2'</source>
        <translation>%1 προς το '%2'</translation>
    </message>
    <message>
        <source>%1 to %2</source>
        <translation>%1 προς το %2</translation>
    </message>
    <message>
<<<<<<< HEAD
        <source>Are you sure you want to send?</source>
        <translation> 
Είστε βέβαιοι ότι θέλετε να στείλετε;</translation>
=======
        <source>Do you want to draft this transaction?</source>
        <translation>Θέλετε να σχεδιάσετε αυτήν τη συναλλαγή;</translation>
    </message>
    <message>
        <source>Are you sure you want to send?</source>
        <translation>Είστε βέβαιοι ότι θέλετε να στείλετε;</translation>
    </message>
    <message>
        <source>Please, review your transaction proposal. This will produce a Partially Signed Bitcoin Transaction (PSBT) which you can copy and then sign with e.g. an offline %1 wallet, or a PSBT-compatible hardware wallet.</source>
        <translation>Παρακαλώ ελέγξτε την πρόταση συναλλαγής. Αυτό θα παράγει μια συναλλαγή Bitcoin με μερική υπογραφή (PSBT), την οποία μπορείτε να αντιγράψετε και στη συνέχεια να υπογράψετε με π.χ. ένα πορτοφόλι %1 εκτός σύνδεσης ή ένα πορτοφόλι υλικού συμβατό με το PSBT.</translation>
>>>>>>> 56311988
    </message>
    <message>
        <source>or</source>
        <translation>ή</translation>
    </message>
    <message>
        <source>You can increase the fee later (signals Replace-By-Fee, BIP-125).</source>
        <translation> Μπορείτε να αυξήσετε αργότερα την αμοιβή (σήματα Αντικατάσταση-By-Fee, BIP-125).</translation>
    </message>
    <message>
        <source>Please, review your transaction.</source>
        <translation>Παρακαλούμε, ελέγξτε τη συναλλαγή σας.</translation>
    </message>
    <message>
        <source>Transaction fee</source>
        <translation>Κόστος συναλλαγής</translation>
    </message>
    <message>
        <source>Not signalling Replace-By-Fee, BIP-125.</source>
        <translation> 
Δεν σηματοδοτεί την Aντικατάσταση-Aπό-Έξοδο, BIP-125.</translation>
    </message>
    <message>
        <source>Total Amount</source>
        <translation>Συνολικό Ποσό</translation>
    </message>
    <message>
        <source>To review recipient list click "Show Details..."</source>
<<<<<<< HEAD
        <translation>Για να ελέγξετε τη λίστα παραληπτών, κάντε κλικ στην επιλογή "Εμφάνιση λεπτομερειών..."</translation>
=======
        <translation>Για να ελέγξετε τη λίστα παραληπτών, κάντε κλικ στην επιλογή "Εμφάνιση Λεπτομερειών..."</translation>
>>>>>>> 56311988
    </message>
    <message>
        <source>Confirm send coins</source>
        <translation> Επιβεβαιώστε την αποστολή νομισμάτων</translation>
    </message>
    <message>
<<<<<<< HEAD
        <source>The recipient address is not valid. Please recheck.</source>
        <translation> 
Η διεύθυνση παραλήπτη δεν είναι έγκυρη. Ελέγξτε ξανά.</translation>
=======
        <source>Confirm transaction proposal</source>
        <translation> Επιβεβαιώστε την πρόταση συναλλαγής</translation>
    </message>
    <message>
        <source>Copy PSBT to clipboard</source>
        <translation>Αντιγράψτε το PSBT στο πρόχειρο</translation>
    </message>
    <message>
        <source>Send</source>
        <translation>Αποστολή</translation>
    </message>
    <message>
        <source>PSBT copied</source>
        <translation>PSBT αντιγράφηκε</translation>
    </message>
    <message>
        <source>Watch-only balance:</source>
        <translation>Παρακολούθηση μόνο ισορροπίας:</translation>
    </message>
    <message>
        <source>The recipient address is not valid. Please recheck.</source>
        <translation>Η διεύθυση παραλήπτη δεν είναι έγκυρη. Ελέγξτε ξανά.</translation>
>>>>>>> 56311988
    </message>
    <message>
        <source>The amount to pay must be larger than 0.</source>
        <translation>Το ποσό που πρέπει να πληρώσει πρέπει να είναι μεγαλύτερο από το 0.</translation>
    </message>
    <message>
        <source>The amount exceeds your balance.</source>
        <translation>Το ποσό υπερβαίνει το υπόλοιπό σας.</translation>
    </message>
    <message>
        <source>The total exceeds your balance when the %1 transaction fee is included.</source>
        <translation> Το σύνολο υπερβαίνει το υπόλοιπό σας όταν περιλαμβάνεται το τέλος συναλλαγής %1.</translation>
    </message>
    <message>
        <source>Duplicate address found: addresses should only be used once each.</source>
        <translation>Βρέθηκε διπλή διεύθυνση: οι διευθύνσεις θα πρέπει να χρησιμοποιούνται μόνο μία φορά.</translation>
    </message>
    <message>
        <source>Transaction creation failed!</source>
        <translation>Η δημιουργία της συναλλαγής απέτυχε!</translation>
    </message>
    <message>
        <source>A fee higher than %1 is considered an absurdly high fee.</source>
        <translation>Ένα τέλος υψηλότερο από το %1 θεωρείται ένα παράλογο υψηλό έξοδο.</translation>
    </message>
    <message>
        <source>Payment request expired.</source>
        <translation>Η αίτηση πληρωμής έληξε.</translation>
    </message>
<<<<<<< HEAD
=======
    <message numerus="yes">
        <source>Estimated to begin confirmation within %n block(s).</source>
        <translation><numerusform>Εκτιμάται η έναρξη επιβεβαίωσης εντός %n μπλοκ.</numerusform><numerusform>Εκτιμάται η έναρξη επιβεβαίωσης εντός %n μπλοκ.</numerusform></translation>
    </message>
>>>>>>> 56311988
    <message>
        <source>Warning: Invalid Bitcoin address</source>
        <translation>Προειδοποίηση: Μη έγκυρη διεύθυνση Bitcoin</translation>
    </message>
    <message>
        <source>Warning: Unknown change address</source>
        <translation>Προειδοποίηση: Άγνωστη διεύθυνση αλλαγής</translation>
    </message>
    <message>
        <source>Confirm custom change address</source>
        <translation>Επιβεβαιώστε τη διεύθυνση προσαρμοσμένης αλλαγής</translation>
    </message>
    <message>
        <source>The address you selected for change is not part of this wallet. Any or all funds in your wallet may be sent to this address. Are you sure?</source>
        <translation>Η διεύθυνση που επιλέξατε για αλλαγή δεν αποτελεί μέρος αυτού του πορτοφολιού. Οποιαδήποτε ή όλα τα κεφάλαια στο πορτοφόλι σας μπορούν να σταλούν σε αυτή τη διεύθυνση. Είσαι σίγουρος?</translation>
    </message>
    <message>
        <source>(no label)</source>
        <translation>(χωρίς ετικέτα)</translation>
    </message>
</context>
<context>
    <name>SendCoinsEntry</name>
    <message>
        <source>A&amp;mount:</source>
        <translation>&amp;Ποσό:</translation>
    </message>
    <message>
        <source>Pay &amp;To:</source>
        <translation>Πληρωμή &amp;σε:</translation>
    </message>
    <message>
        <source>&amp;Label:</source>
        <translation>&amp;Επιγραφή</translation>
    </message>
    <message>
        <source>Choose previously used address</source>
        <translation>Επιλογή διεύθυνσης που έχει ήδη χρησιμοποιηθεί</translation>
    </message>
    <message>
        <source>The Bitcoin address to send the payment to</source>
        <translation>Η διεύθυνση Bitcoin που θα σταλεί η πληρωμή</translation>
    </message>
    <message>
        <source>Alt+A</source>
        <translation>Alt+A</translation>
    </message>
    <message>
        <source>Paste address from clipboard</source>
        <translation>Επικόλληση διεύθυνσης από το βιβλίο διευθύνσεων</translation>
    </message>
    <message>
        <source>Alt+P</source>
        <translation>Alt+P</translation>
    </message>
    <message>
        <source>Remove this entry</source>
        <translation>Αφαίρεση αυτής της καταχώρησης</translation>
    </message>
    <message>
<<<<<<< HEAD
=======
        <source>The amount to send in the selected unit</source>
        <translation>Το ποσό που θα αποσταλεί στην επιλεγμένη μονάδα</translation>
    </message>
    <message>
>>>>>>> 56311988
        <source>The fee will be deducted from the amount being sent. The recipient will receive less bitcoins than you enter in the amount field. If multiple recipients are selected, the fee is split equally.</source>
        <translation>Το τέλος θα αφαιρεθεί από το ποσό που αποστέλλεται. Ο παραλήπτης θα λάβει λιγότερα bitcoins από ό,τι εισάγετε στο πεδίο ποσό. Εάν επιλεγούν πολλοί παραλήπτες, το έξοδο διαιρείται εξίσου.</translation>
    </message>
    <message>
        <source>Use available balance</source>
        <translation>Χρησιμοποιήστε το διαθέσιμο υπόλοιπο</translation>
    </message>
    <message>
        <source>Message:</source>
        <translation>Μήνυμα:</translation>
    </message>
    <message>
        <source>This is an unauthenticated payment request.</source>
        <translation>Πρόκειται για αίτημα πληρωμής χωρίς έλεγχο ταυτότητας.</translation>
    </message>
    <message>
        <source>This is an authenticated payment request.</source>
        <translation>Πρόκειται για ένα πιστοποιημένο αίτημα πληρωμής.</translation>
    </message>
    <message>
        <source>Enter a label for this address to add it to the list of used addresses</source>
        <translation>Εισάγετε μία ετικέτα για αυτή την διεύθυνση για να προστεθεί στη λίστα με τις χρησιμοποιημένες διευθύνσεις</translation>
    </message>
    <message>
        <source>A message that was attached to the bitcoin: URI which will be stored with the transaction for your reference. Note: This message will not be sent over the Bitcoin network.</source>
        <translation>Ένα μήνυμα που επισυνάφθηκε στο bitcoin: URI το οποίο θα αποθηκευτεί με τη συναλλαγή για αναφορά. Σημείωση: Αυτό το μήνυμα δεν θα σταλεί μέσω του δικτύου Bitcoin.</translation>
    </message>
    <message>
        <source>Pay To:</source>
        <translation>Πληρωμή σε:</translation>
    </message>
    <message>
        <source>Memo:</source>
        <translation>Σημείωση:</translation>
    </message>
</context>
<context>
    <name>ShutdownWindow</name>
    <message>
        <source>%1 is shutting down...</source>
        <translation>Το %1 τερματίζεται ...</translation>
    </message>
    <message>
        <source>Do not shut down the computer until this window disappears.</source>
        <translation>Μην απενεργοποιήσετε τον υπολογιστή μέχρι να κλείσει αυτό το παράθυρο.</translation>
    </message>
</context>
<context>
    <name>SignVerifyMessageDialog</name>
    <message>
        <source>Signatures - Sign / Verify a Message</source>
        <translation>Υπογραφές - Είσοδος / Επαλήθευση Mηνύματος</translation>
    </message>
    <message>
        <source>&amp;Sign Message</source>
        <translation>&amp;Υπογραφή Μηνύματος</translation>
    </message>
    <message>
        <source>You can sign messages/agreements with your addresses to prove you can receive bitcoins sent to them. Be careful not to sign anything vague or random, as phishing attacks may try to trick you into signing your identity over to them. Only sign fully-detailed statements you agree to.</source>
        <translation>Μπορείτε να υπογράψετε μηνύματα/συμφωνίες με τις διευθύνσεις σας για να αποδείξετε ότι μπορείτε να λάβετε τα bitcoins που τους αποστέλλονται. Προσέξτε να μην υπογράψετε τίποτα ασαφές ή τυχαίο, καθώς οι επιθέσεις ηλεκτρονικού "ψαρέματος" ενδέχεται να σας εξαπατήσουν να υπογράψετε την ταυτότητά σας σε αυτούς. Υπογράψτε μόνο πλήρως λεπτομερείς δηλώσεις που συμφωνείτε.</translation>
    </message>
    <message>
        <source>The Bitcoin address to sign the message with</source>
        <translation>Διεύθυνση Bitcoin που θα σταλεί το μήνυμα</translation>
    </message>
    <message>
        <source>Choose previously used address</source>
        <translation>Επιλογή διεύθυνσης που έχει ήδη χρησιμοποιηθεί</translation>
    </message>
    <message>
        <source>Alt+A</source>
        <translation>Alt+A</translation>
    </message>
    <message>
        <source>Paste address from clipboard</source>
        <translation>Επικόλληση διεύθυνσης από το βιβλίο διευθύνσεων</translation>
    </message>
    <message>
        <source>Alt+P</source>
        <translation>Alt+P</translation>
    </message>
    <message>
        <source>Enter the message you want to sign here</source>
        <translation>Εισάγετε εδώ το μήνυμα που θέλετε να υπογράψετε</translation>
    </message>
    <message>
        <source>Signature</source>
        <translation>Υπογραφή</translation>
    </message>
    <message>
        <source>Copy the current signature to the system clipboard</source>
        <translation>Αντιγραφή της επιλεγμένης υπογραφής στο πρόχειρο του συστήματος</translation>
    </message>
    <message>
        <source>Sign the message to prove you own this Bitcoin address</source>
        <translation>Υπογράψτε το μήνυμα για να αποδείξετε πως σας ανήκει η συγκεκριμένη διεύθυνση Bitcoin</translation>
    </message>
    <message>
        <source>Sign &amp;Message</source>
        <translation>Υπογραφη μήνυματος</translation>
    </message>
    <message>
        <source>Reset all sign message fields</source>
        <translation>Επαναφορά όλων των πεδίων μήνυματος</translation>
    </message>
    <message>
        <source>Clear &amp;All</source>
        <translation>Καθαρισμός &amp;Όλων</translation>
    </message>
    <message>
        <source>&amp;Verify Message</source>
        <translation>&amp;Επιβεβαίωση Mηνύματος</translation>
    </message>
    <message>
        <source>Enter the receiver's address, message (ensure you copy line breaks, spaces, tabs, etc. exactly) and signature below to verify the message. Be careful not to read more into the signature than what is in the signed message itself, to avoid being tricked by a man-in-the-middle attack. Note that this only proves the signing party receives with the address, it cannot prove sendership of any transaction!</source>
        <translation>Εισαγάγετε τη διεύθυνση του παραλήπτη, το μήνυμα (βεβαιωθείτε ότι αντιγράφετε σωστά τα διαλείμματα γραμμής, τα κενά, τις καρτέλες κλπ.) Και την υπογραφή παρακάτω για να επαληθεύσετε το μήνυμα. Προσέξτε να μην διαβάσετε περισσότερα στην υπογραφή από ό,τι είναι στο ίδιο το υπογεγραμμένο μήνυμα, για να αποφύγετε να εξαπατήσετε από μια επίθεση στον άνθρωπο στη μέση. Σημειώστε ότι αυτό αποδεικνύει μόνο ότι η υπογραφή συμβαλλόμενο μέρος λαμβάνει με τη διεύθυνση, δεν μπορεί να αποδειχθεί αποστολή οποιασδήποτε συναλλαγής!</translation>
    </message>
    <message>
        <source>The Bitcoin address the message was signed with</source>
        <translation>Διεύθυνση Bitcoin με την οποία έχει υπογραφεί το μήνυμα</translation>
    </message>
    <message>
        <source>The signed message to verify</source>
        <translation>The signed message to verify</translation>
    </message>
    <message>
        <source>The signature given when the message was signed</source>
        <translation>Η υπογραφή που δόθηκε όταν υπογράφηκε το μήνυμα</translation>
    </message>
    <message>
        <source>Verify the message to ensure it was signed with the specified Bitcoin address</source>
        <translation>Επαληθεύστε το μήνυμα για να αποδείξετε πως υπογράφθηκε από τη συγκεκριμένη διεύθυνση Bitcoin</translation>
    </message>
    <message>
        <source>Verify &amp;Message</source>
        <translation>Επιβεβαίωση Mηνύματος</translation>
    </message>
    <message>
        <source>Reset all verify message fields</source>
        <translation>Επαναφορά όλων των πεδίων επαλήθευσης μηνύματος</translation>
    </message>
<<<<<<< HEAD
    <message>
        <source>Click "Sign Message" to generate signature</source>
        <translation>Κάντε κλικ στην επιλογή "Υπογραφή μηνύματος" για να δημιουργήσετε υπογραφή</translation>
    </message>
    <message>
        <source>The entered address is invalid.</source>
        <translation>Η καταχωρημένη διεύθυνση δεν είναι έγκυρη.</translation>
    </message>
    <message>
        <source>Please check the address and try again.</source>
        <translation>Ελέγξτε τη διεύθυνση και δοκιμάστε ξανά.</translation>
    </message>
    <message>
        <source>The entered address does not refer to a key.</source>
        <translation>Η καταχωρημένη διεύθυνση δεν αναφέρεται σε ένα κλειδί.</translation>
    </message>
    <message>
        <source>Wallet unlock was cancelled.</source>
        <translation>Το ξεκλείδωμα του Πορτοφολιού ακυρώθηκε.</translation>
    </message>
    <message>
        <source>Private key for the entered address is not available.</source>
        <translation>Το ιδιωτικό κλειδί για την καταχωρημένη διεύθυνση δεν είναι διαθέσιμο.</translation>
    </message>
    <message>
        <source>Message signing failed.</source>
        <translation>Η υπογραφή μηνυμάτων απέτυχε.</translation>
    </message>
    <message>
        <source>Message signed.</source>
        <translation>Το μήνυμα υπογράφτηκε. </translation>
    </message>
    <message>
        <source>The signature could not be decoded.</source>
        <translation>Δεν ήταν δυνατή η αποκωδικοποίηση της υπογραφής.</translation>
    </message>
    <message>
        <source>Please check the signature and try again.</source>
        <translation>Please check the signature and try again.</translation>
    </message>
    <message>
        <source>The signature did not match the message digest.</source>
        <translation>Η υπογραφή δεν ταιριάζει με το μήνυμα digest.</translation>
    </message>
    <message>
        <source>Message verification failed.</source>
        <translation>Επαλήθευση μηνύματος απέτυχε</translation>
    </message>
    <message>
        <source>Message verified.</source>
        <translation>Το μήνυμα επαληθεύτηκε.</translation>
    </message>
</context>
<context>
    <name>TrafficGraphWidget</name>
=======
>>>>>>> 56311988
    <message>
        <source>Click "Sign Message" to generate signature</source>
        <translation>Κάντε κλικ στην επιλογή "Υπογραφή μηνύματος" για να δημιουργήσετε υπογραφή</translation>
    </message>
    <message>
        <source>The entered address is invalid.</source>
        <translation>Η καταχωρημένη διεύθυνση δεν είναι έγκυρη.</translation>
    </message>
    <message>
<<<<<<< HEAD
        <source>conflicted with a transaction with %1 confirmations</source>
        <translation>σε σύγκρουση με μια συναλλαγή με %1 επιβεβαιώσεις</translation>
    </message>
    <message>
        <source>0/unconfirmed, %1</source>
        <translation>0/ανεπιβεβαίωτο, %1</translation>
    </message>
    <message>
        <source>in memory pool</source>
        <translation>στην πισίνα μνήμης</translation>
    </message>
    <message>
        <source>not in memory pool</source>
        <translation>όχι στην πισίνα μνήμης</translation>
    </message>
    <message>
        <source>abandoned</source>
        <translation>εγκαταλειμμένος</translation>
    </message>
    <message>
        <source>%1/unconfirmed</source>
        <translation>%1/μη επιβεβαιωμένο</translation>
    </message>
    <message>
        <source>%1 confirmations</source>
        <translation>%1 επιβεβαιώσεις</translation>
    </message>
    <message>
        <source>Status</source>
        <translation>Κατάσταση</translation>
    </message>
    <message>
        <source>Date</source>
        <translation>Ημερομηνία</translation>
=======
        <source>Please check the address and try again.</source>
        <translation>Ελέγξτε τη διεύθυνση και δοκιμάστε ξανά.</translation>
    </message>
    <message>
        <source>The entered address does not refer to a key.</source>
        <translation>Η καταχωρημένη διεύθυνση δεν αναφέρεται σε ένα κλειδί.</translation>
>>>>>>> 56311988
    </message>
    <message>
        <source>Wallet unlock was cancelled.</source>
        <translation>Το ξεκλείδωμα του Πορτοφολιού ακυρώθηκε.</translation>
    </message>
    <message>
        <source>No error</source>
        <translation>Κανένα σφάλμα</translation>
    </message>
    <message>
        <source>Private key for the entered address is not available.</source>
        <translation>Το ιδιωτικό κλειδί για την καταχωρημένη διεύθυνση δεν είναι διαθέσιμο.</translation>
    </message>
    <message>
        <source>Message signing failed.</source>
        <translation>Η υπογραφή μηνυμάτων απέτυχε.</translation>
    </message>
    <message>
        <source>Message signed.</source>
        <translation>Το μήνυμα υπογράφτηκε. </translation>
    </message>
    <message>
        <source>The signature could not be decoded.</source>
        <translation>Δεν ήταν δυνατή η αποκωδικοποίηση της υπογραφής.</translation>
    </message>
    <message>
        <source>Please check the signature and try again.</source>
        <translation>Ελέγξτε την υπογραφή και δοκιμάστε ξανά.</translation>
    </message>
    <message>
        <source>The signature did not match the message digest.</source>
        <translation>Η υπογραφή δεν ταιριάζει με το μήνυμα digest.</translation>
    </message>
    <message>
        <source>Message verification failed.</source>
        <translation>Επαλήθευση μηνύματος απέτυχε</translation>
    </message>
    <message>
        <source>Message verified.</source>
        <translation>Το μήνυμα επαληθεύτηκε.</translation>
    </message>
</context>
<context>
    <name>TrafficGraphWidget</name>
    <message>
        <source>KB/s</source>
        <translation>KB/s</translation>
    </message>
</context>
<context>
    <name>TransactionDesc</name>
    <message numerus="yes">
        <source>Open for %n more block(s)</source>
        <translation><numerusform>Ανοίξτε για %n περισσότερα μπλοκ</numerusform><numerusform>Ανοίξτε για %n περισσότερα μπλοκ</numerusform></translation>
    </message>
    <message>
        <source>Open until %1</source>
        <translation>Ανοιχτό μέχρι %1</translation>
    </message>
    <message>
        <source>conflicted with a transaction with %1 confirmations</source>
        <translation>σε σύγκρουση με μια συναλλαγή με %1 επιβεβαιώσεις</translation>
    </message>
    <message>
        <source>0/unconfirmed, %1</source>
        <translation>0/ανεπιβεβαίωτο, %1</translation>
    </message>
    <message>
        <source>in memory pool</source>
        <translation>στην πισίνα μνήμης</translation>
    </message>
    <message>
        <source>not in memory pool</source>
        <translation>όχι στην πισίνα μνήμης</translation>
    </message>
    <message>
        <source>abandoned</source>
        <translation>εγκαταλελειμμένος</translation>
    </message>
    <message>
        <source>%1/unconfirmed</source>
        <translation>%1/μη επιβεβαιωμένο</translation>
    </message>
    <message>
        <source>%1 confirmations</source>
        <translation>%1 επιβεβαιώσεις</translation>
    </message>
    <message>
        <source>Status</source>
        <translation>Κατάσταση</translation>
    </message>
    <message>
        <source>Date</source>
        <translation>Ημερομηνία</translation>
    </message>
    <message>
        <source>Source</source>
        <translation>Πηγή</translation>
    </message>
    <message>
        <source>Generated</source>
        <translation>Παράχθηκε</translation>
    </message>
    <message>
        <source>From</source>
        <translation>Από</translation>
    </message>
    <message>
        <source>unknown</source>
        <translation>Άγνωστο</translation>
    </message>
    <message>
        <source>To</source>
        <translation>Προς</translation>
    </message>
    <message>
        <source>own address</source>
        <translation>δική σας διεύθυνση</translation>
    </message>
    <message>
        <source>watch-only</source>
        <translation>παρακολούθηση-μόνο</translation>
    </message>
    <message>
        <source>label</source>
        <translation>ετικέτα</translation>
    </message>
    <message>
        <source>Credit</source>
        <translation>Πίστωση</translation>
    </message>
    <message numerus="yes">
        <source>matures in %n more block(s)</source>
        <translation><numerusform>ωριμάζει σε %n περισσότερα μπλοκ</numerusform><numerusform>ωριμάζει σε %n περισσότερα κομμάτια</numerusform></translation>
    </message>
    <message>
        <source>not accepted</source>
        <translation>μη έγκυρο</translation>
    </message>
    <message>
        <source>Debit</source>
        <translation>Χρέωση</translation>
    </message>
    <message>
        <source>Total debit</source>
        <translation>Συνολική χρέωση</translation>
    </message>
    <message>
        <source>Total credit</source>
        <translation>Συνολική πίστωση</translation>
    </message>
    <message>
        <source>Transaction fee</source>
        <translation>Κόστος συναλλαγής</translation>
    </message>
    <message>
        <source>Net amount</source>
        <translation>Καθαρό ποσό</translation>
    </message>
    <message>
        <source>Message</source>
        <translation>Μήνυμα</translation>
    </message>
    <message>
        <source>Comment</source>
        <translation>Σχόλιο</translation>
<<<<<<< HEAD
    </message>
=======
    </message>
    <message>
        <source>Transaction ID</source>
        <translation>Ταυτότητα συναλλαγής</translation>
    </message>
    <message>
        <source>Transaction total size</source>
        <translation>Συνολικό μέγεθος συναλλαγής</translation>
    </message>
    <message>
        <source>Transaction virtual size</source>
        <translation>Εικονικό μέγεθος συναλλαγής</translation>
    </message>
    <message>
        <source>Output index</source>
        <translation>Δείκτης εξόδου</translation>
    </message>
    <message>
        <source> (Certificate was not verified)</source>
        <translation>(Το πιστοποιητικό δεν επαληθεύτηκε)</translation>
    </message>
    <message>
        <source>Merchant</source>
        <translation>Έμπορος</translation>
    </message>
    <message>
        <source>Generated coins must mature %1 blocks before they can be spent. When you generated this block, it was broadcast to the network to be added to the block chain. If it fails to get into the chain, its state will change to "not accepted" and it won't be spendable. This may occasionally happen if another node generates a block within a few seconds of yours.</source>
        <translation>Τα δημιουργημένα κέρματα πρέπει να ωριμάσουν σε %1 μπλοκ πριν να ξοδευτούν. Όταν δημιουργήσατε αυτό το μπλοκ, μεταδόθηκε στο δίκτυο για να προστεθεί στην αλυσίδα μπλοκ. Εάν αποτύχει να εισέλθει στην αλυσίδα, η κατάσταση της θα αλλάξει σε "μη αποδεκτή" και δεν θα είναι δαπανηρή. Αυτό μπορεί περιστασιακά να συμβεί εάν ένας άλλος κόμβος παράγει ένα μπλοκ μέσα σε λίγα δευτερόλεπτα από το δικό σας.</translation>
    </message>
    <message>
        <source>Debug information</source>
        <translation>Πληροφορίες σφαλμάτων</translation>
    </message>
    <message>
        <source>Transaction</source>
        <translation>Συναλλαγή</translation>
    </message>
    <message>
        <source>Inputs</source>
        <translation>Είσοδοι</translation>
    </message>
    <message>
        <source>Amount</source>
        <translation>Ποσό</translation>
    </message>
    <message>
        <source>true</source>
        <translation>αληθής</translation>
    </message>
    <message>
        <source>false</source>
        <translation>ψευδής</translation>
    </message>
</context>
<context>
    <name>TransactionDescDialog</name>
>>>>>>> 56311988
    <message>
        <source>Transaction ID</source>
        <translation>Ταυτότητα συναλλαγής</translation>
    </message>
<<<<<<< HEAD
=======
    <message>
        <source>Details for %1</source>
        <translation>Λεπτομέρειες για %1</translation>
    </message>
</context>
<context>
    <name>TransactionTableModel</name>
>>>>>>> 56311988
    <message>
        <source>Transaction total size</source>
        <translation>Συνολικό μέγεθος συναλλαγής</translation>
    </message>
    <message>
<<<<<<< HEAD
        <source>Transaction virtual size</source>
        <translation>Εικονικό μέγεθος συναλλαγής</translation>
=======
        <source>Type</source>
        <translation>Τύπος</translation>
    </message>
    <message>
        <source>Label</source>
        <translation>Ετικέτα</translation>
>>>>>>> 56311988
    </message>
    <message numerus="yes">
        <source>Open for %n more block(s)</source>
        <translation><numerusform>Ανοίξτε για %n περισσότερα μπλοκ</numerusform><numerusform>Ανοίξτε για %n περισσότερα μπλοκ</numerusform></translation>
    </message>
    <message>
        <source>Output index</source>
        <translation>Δείκτης εξόδου</translation>
    </message>
    <message>
<<<<<<< HEAD
        <source> (Certificate was not verified)</source>
        <translation>(Το πιστοποιητικό δεν επαληθεύτηκε)</translation>
    </message>
    <message>
        <source>Merchant</source>
        <translation>Έμπορος</translation>
    </message>
    <message>
        <source>Generated coins must mature %1 blocks before they can be spent. When you generated this block, it was broadcast to the network to be added to the block chain. If it fails to get into the chain, its state will change to "not accepted" and it won't be spendable. This may occasionally happen if another node generates a block within a few seconds of yours.</source>
        <translation>Τα δημιουργημένα κέρματα πρέπει να ωριμάσουν σε %1 μπλοκ πριν να ξοδευτούν. Όταν δημιουργήσατε αυτό το μπλοκ, μεταδόθηκε στο δίκτυο για να προστεθεί στην αλυσίδα μπλοκ. Εάν αποτύχει να εισέλθει στην αλυσίδα, η κατάσταση της θα αλλάξει σε "μη αποδεκτή" και δεν θα είναι δαπανηρή. Αυτό μπορεί περιστασιακά να συμβεί εάν ένας άλλος κόμβος παράγει ένα μπλοκ μέσα σε λίγα δευτερόλεπτα από το δικό σας.</translation>
    </message>
    <message>
        <source>Debug information</source>
        <translation>Πληροφορίες σφαλμάτων</translation>
    </message>
    <message>
        <source>Transaction</source>
        <translation>Συναλλαγή</translation>
    </message>
    <message>
        <source>Inputs</source>
        <translation>Είσοδοι</translation>
    </message>
    <message>
        <source>Amount</source>
        <translation>Ποσό</translation>
    </message>
    <message>
        <source>true</source>
        <translation>αληθής</translation>
    </message>
    <message>
        <source>false</source>
        <translation>ψευδής</translation>
    </message>
</context>
<context>
    <name>TransactionDescDialog</name>
    <message>
        <source>This pane shows a detailed description of the transaction</source>
        <translation>Αυτό το παράθυρο δείχνει μια λεπτομερή περιγραφή της συναλλαγής</translation>
    </message>
    <message>
        <source>Details for %1</source>
        <translation>Λεπτομέρειες για %1</translation>
    </message>
</context>
<context>
    <name>TransactionTableModel</name>
    <message>
        <source>Date</source>
        <translation>Ημερομηνία</translation>
    </message>
    <message>
        <source>Type</source>
        <translation>Τύπος</translation>
    </message>
    <message>
        <source>Label</source>
        <translation>Ετικέτα</translation>
    </message>
    <message>
        <source>Open until %1</source>
        <translation>Ανοιχτό μέχρι %1</translation>
    </message>
    <message>
        <source>Unconfirmed</source>
        <translation>Ανεξακρίβωτος</translation>
    </message>
    <message>
        <source>Abandoned</source>
        <translation>εγκαταλελειμμένος</translation>
    </message>
    <message>
        <source>Confirming (%1 of %2 recommended confirmations)</source>
        <translation>Επιβεβαίωση (%1 από %2 συνιστώμενες επιβεβαιώσεις)</translation>
    </message>
    <message>
        <source>Confirmed (%1 confirmations)</source>
        <translation>Επιβεβαίωση (%1 επιβεβαιώσεις)</translation>
    </message>
    <message>
        <source>Conflicted</source>
        <translation>Συγκρούεται</translation>
    </message>
    <message>
        <source>Immature (%1 confirmations, will be available after %2)</source>
        <translation>Άτομο (%1 επιβεβαιώσεις, θα είναι διαθέσιμες μετά το %2)</translation>
    </message>
    <message>
        <source>Generated but not accepted</source>
        <translation>Δημιουργήθηκε αλλά δεν έγινε αποδεκτή</translation>
    </message>
    <message>
        <source>Received with</source>
        <translation>Λήψη με</translation>
    </message>
    <message>
        <source>Received from</source>
        <translation>Λήψη από</translation>
    </message>
    <message>
        <source>Sent to</source>
        <translation>Αποστέλλονται</translation>
    </message>
    <message>
        <source>Payment to yourself</source>
        <translation>Πληρωμή στον εαυτό σας</translation>
    </message>
    <message>
        <source>Mined</source>
        <translation>Εξόρυξη</translation>
    </message>
    <message>
        <source>watch-only</source>
        <translation>παρακολούθηση-μόνο</translation>
    </message>
    <message>
        <source>(n/a)</source>
        <translation>(μη διαθέσιμο)</translation>
    </message>
    <message>
        <source>(no label)</source>
        <translation>(χωρίς ετικέτα)</translation>
    </message>
    <message>
        <source>Transaction status. Hover over this field to show number of confirmations.</source>
        <translation>Κατάσταση συναλλαγής. Τοποθετήστε το δείκτη του ποντικιού πάνω από αυτό το πεδίο για να δείτε τον αριθμό των επιβεβαιώσεων.</translation>
    </message>
    <message>
        <source>Date and time that the transaction was received.</source>
        <translation>Ημερομηνία και ώρα λήψης της συναλλαγής.</translation>
    </message>
    <message>
        <source>Type of transaction.</source>
        <translation>Είδος συναλλαγής.</translation>
    </message>
    <message>
        <source>Whether or not a watch-only address is involved in this transaction.</source>
        <translation>Είτε πρόκειται για μια διεύθυνση μόνο για ρολόι, είτε όχι, σε αυτήν τη συναλλαγή.</translation>
    </message>
    <message>
        <source>User-defined intent/purpose of the transaction.</source>
        <translation>Καθορισμένος από τον χρήστη σκοπός / σκοπός της συναλλαγής.</translation>
    </message>
    <message>
        <source>Amount removed from or added to balance.</source>
        <translation>Ποσό που αφαιρέθηκε ή προστέθηκε στην ισορροπία.</translation>
    </message>
</context>
<context>
    <name>TransactionView</name>
    <message>
=======
        <source>Unconfirmed</source>
        <translation>Ανεξακρίβωτος</translation>
    </message>
    <message>
        <source>Abandoned</source>
        <translation>εγκαταλελειμμένος</translation>
    </message>
    <message>
        <source>Confirming (%1 of %2 recommended confirmations)</source>
        <translation>Επιβεβαίωση (%1 από %2 συνιστώμενες επιβεβαιώσεις)</translation>
    </message>
    <message>
        <source>Confirmed (%1 confirmations)</source>
        <translation>Επιβεβαίωση (%1 επιβεβαιώσεις)</translation>
    </message>
    <message>
        <source>Conflicted</source>
        <translation>Συγκρούεται</translation>
    </message>
    <message>
        <source>Immature (%1 confirmations, will be available after %2)</source>
        <translation>Άτομο (%1 επιβεβαιώσεις, θα είναι διαθέσιμες μετά το %2)</translation>
    </message>
    <message>
        <source>Generated but not accepted</source>
        <translation>Δημιουργήθηκε αλλά δεν έγινε αποδεκτή</translation>
    </message>
    <message>
        <source>Received with</source>
        <translation>Λήψη με</translation>
    </message>
    <message>
        <source>Received from</source>
        <translation>Λήψη από</translation>
    </message>
    <message>
        <source>Sent to</source>
        <translation>Αποστέλλονται</translation>
    </message>
    <message>
        <source>Payment to yourself</source>
        <translation>Πληρωμή στον εαυτό σας</translation>
    </message>
    <message>
        <source>Mined</source>
        <translation>Εξόρυξη</translation>
    </message>
    <message>
        <source>watch-only</source>
        <translation>παρακολούθηση-μόνο</translation>
    </message>
    <message>
        <source>(n/a)</source>
        <translation>(μη διαθέσιμο)</translation>
    </message>
    <message>
        <source>(no label)</source>
        <translation>(χωρίς ετικέτα)</translation>
    </message>
    <message>
        <source>Transaction status. Hover over this field to show number of confirmations.</source>
        <translation>Κατάσταση συναλλαγής. Τοποθετήστε το δείκτη του ποντικιού πάνω από αυτό το πεδίο για να δείτε τον αριθμό των επιβεβαιώσεων.</translation>
    </message>
    <message>
        <source>Date and time that the transaction was received.</source>
        <translation>Ημερομηνία και ώρα λήψης της συναλλαγής.</translation>
    </message>
    <message>
        <source>Type of transaction.</source>
        <translation>Είδος συναλλαγής.</translation>
    </message>
    <message>
        <source>Whether or not a watch-only address is involved in this transaction.</source>
        <translation>Είτε πρόκειται για μια διεύθυνση μόνο για ρολόι, είτε όχι, σε αυτήν τη συναλλαγή.</translation>
    </message>
    <message>
        <source>User-defined intent/purpose of the transaction.</source>
        <translation>Καθορισμένος από τον χρήστη σκοπός / σκοπός της συναλλαγής.</translation>
    </message>
    <message>
        <source>Amount removed from or added to balance.</source>
        <translation>Ποσό που αφαιρέθηκε ή προστέθηκε στην ισορροπία.</translation>
    </message>
</context>
<context>
    <name>TransactionView</name>
    <message>
>>>>>>> 56311988
        <source>All</source>
        <translation>Όλα</translation>
    </message>
    <message>
        <source>Today</source>
        <translation>Σήμερα</translation>
    </message>
    <message>
        <source>This week</source>
        <translation>Αυτή την εβδομάδα</translation>
    </message>
    <message>
        <source>This month</source>
        <translation>Αυτό τον μήνα</translation>
    </message>
    <message>
        <source>Last month</source>
        <translation>Τον προηγούμενο μήνα</translation>
    </message>
    <message>
        <source>This year</source>
        <translation>Αυτή την χρονιά</translation>
    </message>
    <message>
        <source>Range...</source>
        <translation>Πεδίο...</translation>
    </message>
    <message>
        <source>Received with</source>
        <translation>Λήψη με</translation>
    </message>
    <message>
        <source>Sent to</source>
<<<<<<< HEAD
        <translation>Αποστέλλονται</translation>
=======
        <translation>Αποστέλλονται προς</translation>
>>>>>>> 56311988
    </message>
    <message>
        <source>To yourself</source>
        <translation>Στον εαυτό σου</translation>
    </message>
    <message>
        <source>Mined</source>
        <translation>Εξόρυξη</translation>
    </message>
    <message>
        <source>Other</source>
        <translation>Άλλα</translation>
    </message>
    <message>
        <source>Enter address, transaction id, or label to search</source>
        <translation>Εισαγάγετε τη διεύθυνση, το αναγνωριστικό συναλλαγής ή την ετικέτα για αναζήτηση</translation>
    </message>
    <message>
        <source>Min amount</source>
        <translation>Ελάχιστο ποσό</translation>
    </message>
    <message>
        <source>Abandon transaction</source>
        <translation>Απαλλαγή συναλλαγής</translation>
    </message>
    <message>
        <source>Increase transaction fee</source>
        <translation>Αύξηση του τέλους συναλλαγής</translation>
    </message>
    <message>
        <source>Copy address</source>
        <translation>Αντιγραφή διεύθυνσης</translation>
    </message>
    <message>
        <source>Copy label</source>
        <translation>Αντιγραφή ετικέτας</translation>
    </message>
    <message>
        <source>Copy amount</source>
        <translation>Αντιγραφή ποσού</translation>
    </message>
    <message>
        <source>Copy transaction ID</source>
        <translation>Αντιγραφή ταυτότητας συναλλαγής</translation>
    </message>
    <message>
        <source>Copy raw transaction</source>
        <translation>Αντιγραφή ανεπεξέργαστης συναλλαγής</translation>
    </message>
    <message>
        <source>Copy full transaction details</source>
        <translation>Αντιγράψτε τις πλήρεις λεπτομέρειες της συναλλαγής</translation>
    </message>
    <message>
        <source>Edit label</source>
        <translation>Επεξεργασία ετικέτας</translation>
    </message>
    <message>
        <source>Show transaction details</source>
        <translation>Εμφάνιση λεπτομερειών συναλλαγής</translation>
    </message>
    <message>
        <source>Export Transaction History</source>
        <translation>Εξαγωγή ιστορικού συναλλαγών</translation>
    </message>
    <message>
        <source>Comma separated file (*.csv)</source>
        <translation>Αρχείο οριοθετημένο με κόμματα (*.csv)</translation>
    </message>
    <message>
        <source>Confirmed</source>
        <translation>Επικυρωμένες</translation>
    </message>
    <message>
        <source>Watch-only</source>
        <translation>Παρακολουθήστε μόνο</translation>
    </message>
    <message>
        <source>Date</source>
        <translation>Ημερομηνία</translation>
    </message>
    <message>
        <source>Type</source>
        <translation>Τύπος</translation>
    </message>
    <message>
        <source>Label</source>
        <translation>Ετικέτα</translation>
    </message>
    <message>
        <source>Address</source>
        <translation>Διεύθυνση</translation>
    </message>
    <message>
        <source>ID</source>
        <translation>ταυτότητα</translation>
    </message>
    <message>
        <source>Exporting Failed</source>
        <translation>Αποτυχία Εξαγωγής</translation>
    </message>
    <message>
        <source>There was an error trying to save the transaction history to %1.</source>
        <translation>Παρουσιάστηκε σφάλμα κατά την προσπάθεια αποθήκευσης του ιστορικού συναλλαγών στο %1.</translation>
    </message>
    <message>
        <source>Exporting Successful</source>
        <translation>Η εξαγωγή ήταν επιτυχής</translation>
    </message>
    <message>
        <source>The transaction history was successfully saved to %1.</source>
        <translation>Το ιστορικό συναλλαγών αποθηκεύτηκε επιτυχώς στο %1.</translation>
    </message>
    <message>
        <source>Range:</source>
        <translation>Πεδίο:</translation>
    </message>
    <message>
        <source>to</source>
        <translation>προς</translation>
    </message>
</context>
<context>
    <name>UnitDisplayStatusBarControl</name>
    <message>
        <source>Unit to show amounts in. Click to select another unit.</source>
        <translation>Μονάδα μέτρησης προβολής ποσών. Κάντε κλικ για επιλογή άλλης μονάδας.</translation>
    </message>
</context>
<context>
    <name>WalletController</name>
    <message>
        <source>Close wallet</source>
        <translation>Κλείσιμο πορτοφολιού</translation>
    </message>
    <message>
        <source>Are you sure you wish to close the wallet &lt;i&gt;%1&lt;/i&gt;?</source>
        <translation>Είσαι σίγουρος/η ότι επιθυμείς να κλείσεις το πορτοφόλι &lt;i&gt;%1&lt;/i&gt;;</translation>
    </message>
    <message>
        <source>Closing the wallet for too long can result in having to resync the entire chain if pruning is enabled.</source>
        <translation>Το κλείσιμο του πορτοφολιού για πολύ μεγάλο χρονικό διάστημα μπορεί να οδηγήσει στην επανασύνδεση ολόκληρης της αλυσίδας αν είναι ενεργοποιημένη η περικοπή.</translation>
    </message>
</context>
<context>
    <name>WalletFrame</name>
    <message>
        <source>No wallet has been loaded.</source>
        <translation>Δεν έχει φορτωθεί πορτοφόλι.</translation>
    </message>
</context>
<context>
    <name>WalletModel</name>
    <message>
        <source>Send Coins</source>
        <translation>Αποστολή νομισμάτων</translation>
    </message>
    <message>
        <source>Fee bump error</source>
        <translation>Σφάλμα πρόσκρουσης τέλους</translation>
    </message>
    <message>
        <source>Increasing transaction fee failed</source>
        <translation>Η αύξηση του τέλους συναλλαγής απέτυχε</translation>
    </message>
    <message>
        <source>Do you want to increase the fee?</source>
        <translation>Θέλετε να αυξήσετε το τέλος;</translation>
    </message>
    <message>
<<<<<<< HEAD
=======
        <source>Do you want to draft a transaction with fee increase?</source>
        <translation>Θέλετε να σχεδιάσετε μια συναλλαγή με αύξηση των τελών;</translation>
    </message>
    <message>
>>>>>>> 56311988
        <source>Current fee:</source>
        <translation>Τρέχουσα χρέωση:</translation>
    </message>
    <message>
        <source>Increase:</source>
        <translation>Αύξηση:</translation>
    </message>
    <message>
        <source>New fee:</source>
        <translation>Νέο έξοδο:</translation>
    </message>
    <message>
        <source>Confirm fee bump</source>
        <translation>Επιβεβαίωση χρέωσης εξόδων</translation>
    </message>
    <message>
<<<<<<< HEAD
=======
        <source>Can't draft transaction.</source>
        <translation>Δεν είναι δυνατή η σύνταξη συναλλαγής.</translation>
    </message>
    <message>
        <source>PSBT copied</source>
        <translation>PSBT αντιγράφηκε</translation>
    </message>
    <message>
>>>>>>> 56311988
        <source>Can't sign transaction.</source>
        <translation>Δεν είναι δυνατή η υπογραφή συναλλαγής.</translation>
    </message>
    <message>
        <source>Could not commit transaction</source>
        <translation>Δεν ήταν δυνατή η ανάληψη συναλλαγής</translation>
    </message>
    <message>
        <source>default wallet</source>
        <translation>Προεπιλεγμένο πορτοφόλι</translation>
    </message>
</context>
<context>
    <name>WalletView</name>
    <message>
        <source>&amp;Export</source>
        <translation>&amp;Εξαγωγή</translation>
    </message>
    <message>
        <source>Export the data in the current tab to a file</source>
        <translation>Εξαγωγή δεδομένων καρτέλας σε αρχείο</translation>
    </message>
    <message>
        <source>Backup Wallet</source>
        <translation>Αντίγραφο ασφαλείας Πορτοφολιού</translation>
    </message>
    <message>
        <source>Wallet Data (*.dat)</source>
        <translation> Στοιχεία πορτοφολιού (*.dat)</translation>
    </message>
    <message>
        <source>Backup Failed</source>
        <translation>Αποτυχία δημιουργίας αντίγραφου ασφαλείας</translation>
    </message>
    <message>
        <source>There was an error trying to save the wallet data to %1.</source>
        <translation>Παρουσιάστηκε σφάλμα κατά την προσπάθεια αποθήκευσης των δεδομένων πορτοφολιού στο %1.</translation>
    </message>
    <message>
        <source>Backup Successful</source>
        <translation>Η δημιουργία αντιγράφων ασφαλείας ήταν επιτυχής</translation>
    </message>
    <message>
        <source>The wallet data was successfully saved to %1.</source>
        <translation>Τα δεδομένα πορτοφολιού αποθηκεύτηκαν επιτυχώς στο %1.</translation>
    </message>
    <message>
        <source>Cancel</source>
        <translation>Ακύρωση</translation>
    </message>
</context>
<context>
    <name>bitcoin-core</name>
    <message>
        <source>Distributed under the MIT software license, see the accompanying file %s or %s</source>
        <translation>Διανέμεται υπό την άδεια χρήσης του λογισμικού MIT, δείτε το συνοδευτικό αρχείο %s ή %s</translation>
    </message>
    <message>
        <source>Prune configured below the minimum of %d MiB.  Please use a higher number.</source>
        <translation>Ο δακτύλιος έχει διαμορφωθεί κάτω από το ελάχιστο %d MiB. Χρησιμοποιήστε έναν υψηλότερο αριθμό.</translation>
    </message>
    <message>
        <source>Prune: last wallet synchronisation goes beyond pruned data. You need to -reindex (download the whole blockchain again in case of pruned node)</source>
        <translation>Κλάδεμα: ο τελευταίος συγχρονισμός πορτοφολιού ξεπερνά τα κλαδεμένα δεδομένα. Πρέπει να κάνετε -reindex (κατεβάστε ολόκληρο το blockchain και πάλι σε περίπτωση κλαδέματος κόμβου)</translation>
    </message>
    <message>
        <source>Error: A fatal internal error occurred, see debug.log for details</source>
        <translation>Σφάλμα: Παρουσιάστηκε θανάσιμο εσωτερικό σφάλμα, ανατρέξτε στην ενότητα debug.log για λεπτομέρειες</translation>
    </message>
    <message>
        <source>Pruning blockstore...</source>
        <translation>Κλάδεμα blockstore...</translation>
    </message>
    <message>
        <source>Unable to start HTTP server. See debug log for details.</source>
        <translation>Δεν είναι δυνατή η εκκίνηση του διακομιστή HTTP. Δείτε το αρχείο εντοπισμού σφαλμάτων για λεπτομέρειες.</translation>
    </message>
    <message>
        <source>The %s developers</source>
        <translation>Οι προγραμματιστές %s</translation>
    </message>
    <message>
        <source>Can't generate a change-address key. No keys in the internal keypool and can't generate any keys.</source>
        <translation>Δεν είναι δυνατή η δημιουργία ενός κλειδιού αλλαγής διεύθυνσης. Δεν υπάρχουν κλειδιά στην εσωτερική κεντρική μονάδα κλειδιών και δεν μπορούν να δημιουργήσουν κανένα κλειδί.</translation>
    </message>
    <message>
        <source>Cannot obtain a lock on data directory %s. %s is probably already running.</source>
        <translation>Δεν είναι δυνατή η λήψη κλειδώματος στον κατάλογο δεδομένων %s. Το %s πιθανώς ήδη εκτελείται.</translation>
    </message>
    <message>
        <source>Cannot provide specific connections and have addrman find outgoing connections at the same.</source>
<<<<<<< HEAD
        <translation>Cannot provide specific connections and have addrman find outgoing connections at the same.</translation>
=======
        <translation>Δεν είναι δυνατή η παροχή συγκεκριμένων συνδέσεων και η προσπέλαση των εξερχόμενων συνδέσεων στο ίδιο σημείο.</translation>
>>>>>>> 56311988
    </message>
    <message>
        <source>Error reading %s! All keys read correctly, but transaction data or address book entries might be missing or incorrect.</source>
        <translation>Σφάλμα κατά την ανάγνωση %s! Όλα τα κλειδιά διαβάζονται σωστά, αλλά τα δεδομένα των συναλλαγών ή οι καταχωρίσεις του βιβλίου διευθύνσεων ενδέχεται να λείπουν ή να είναι εσφαλμένα.</translation>
    </message>
    <message>
        <source>Please check that your computer's date and time are correct! If your clock is wrong, %s will not work properly.</source>
        <translation>Ελέγξτε ότι η ημερομηνία και η ώρα του υπολογιστή σας είναι σωστές! Αν το ρολόι σας είναι λάθος, το %s δεν θα λειτουργήσει σωστά.</translation>
    </message>
    <message>
        <source>Please contribute if you find %s useful. Visit %s for further information about the software.</source>
        <translation>Παρακαλώ συμβάλλετε αν βρείτε %s χρήσιμο. Επισκεφθείτε το %s για περισσότερες πληροφορίες σχετικά με το λογισμικό.</translation>
    </message>
    <message>
        <source>The block database contains a block which appears to be from the future. This may be due to your computer's date and time being set incorrectly. Only rebuild the block database if you are sure that your computer's date and time are correct</source>
        <translation>Η βάση δεδομένων μπλοκ περιέχει ένα μπλοκ που φαίνεται να είναι από το μέλλον. Αυτό μπορεί να οφείλεται στην εσφαλμένη ρύθμιση της ημερομηνίας και της ώρας του υπολογιστή σας. Αποκαταστήστε μόνο τη βάση δεδομένων μπλοκ αν είστε βέβαιοι ότι η ημερομηνία και η ώρα του υπολογιστή σας είναι σωστές</translation>
    </message>
    <message>
        <source>This is a pre-release test build - use at your own risk - do not use for mining or merchant applications</source>
        <translation>Πρόκειται για δοκιμή πριν από την αποδέσμευση - χρησιμοποιήστε με δική σας ευθύνη - μην χρησιμοποιείτε για εξόρυξη ή εμπορικές εφαρμογές</translation>
    </message>
    <message>
        <source>This is the transaction fee you may discard if change is smaller than dust at this level</source>
        <translation>Αυτή είναι η αμοιβή συναλλαγής που μπορείτε να απορρίψετε εάν η αλλαγή είναι μικρότερη από τη σκόνη σε αυτό το επίπεδο</translation>
    </message>
    <message>
        <source>Unable to replay blocks. You will need to rebuild the database using -reindex-chainstate.</source>
        <translation>Δεν είναι δυνατή η επανάληψη των μπλοκ. Θα χρειαστεί να ξαναφτιάξετε τη βάση δεδομένων χρησιμοποιώντας το -reindex-chainstate.</translation>
    </message>
    <message>
        <source>Unable to rewind the database to a pre-fork state. You will need to redownload the blockchain</source>
        <translation>Δεν είναι δυνατή η γρήγορη επαναφορά της βάσης δεδομένων σε κατάσταση προ-πιρουνιού. Θα χρειαστεί να επαναλάβετε την φόρτωση του blockchain</translation>
    </message>
    <message>
        <source>Warning: The network does not appear to fully agree! Some miners appear to be experiencing issues.</source>
        <translation>Προειδοποίηση: Το δίκτυο δεν φαίνεται να συμφωνεί απόλυτα! Ορισμένοι ανθρακωρύχοι φαίνεται να αντιμετωπίζουν προβλήματα.</translation>
    </message>
    <message>
        <source>Warning: We do not appear to fully agree with our peers! You may need to upgrade, or other nodes may need to upgrade.</source>
        <translation>Προειδοποίηση: Δεν φαίνεται να συμφωνούμε πλήρως με τους συμμαθητές μας! Ίσως χρειαστεί να κάνετε αναβάθμιση ή ίσως χρειαστεί να αναβαθμίσετε άλλους κόμβους.</translation>
    </message>
    <message>
        <source>%d of last 100 blocks have unexpected version</source>
        <translation>Το %d των τελευταίων 100 μπλοκ έχει μη αναμενόμενη έκδοση</translation>
    </message>
    <message>
        <source>%s corrupt, salvage failed</source>
        <translation>%s διεφθαρμένη, αποτυχία διάσωσης</translation>
    </message>
    <message>
        <source>-maxmempool must be at least %d MB</source>
        <translation>-maxmempool πρέπει να είναι τουλάχιστον %d MB</translation>
    </message>
    <message>
        <source>Cannot resolve -%s address: '%s'</source>
        <translation>Δεν είναι δυνατή η επίλυση -%s διεύθυνση: '%s'</translation>
    </message>
    <message>
        <source>Change index out of range</source>
        <translation>Αλλάξτε τον δείκτη εκτός εμβέλειας</translation>
    </message>
    <message>
        <source>Config setting for %s only applied on %s network when in [%s] section.</source>
        <translation>Η ρύθμιση Config για το %s εφαρμόστηκε μόνο στο δίκτυο %s όταν βρίσκεται στην ενότητα [%s].</translation>
    </message>
    <message>
        <source>Copyright (C) %i-%i</source>
        <translation>Πνευματικά δικαιώματα (C) %i-%i</translation>
    </message>
    <message>
        <source>Corrupted block database detected</source>
        <translation>Εντοπίσθηκε διεφθαρμένη βάση δεδομένων των μπλοκ</translation>
    </message>
    <message>
        <source>Could not find asmap file %s</source>
        <translation>Δεν ήταν δυνατή η εύρεση του αρχείου asmap %s</translation>
    </message>
    <message>
        <source>Could not parse asmap file %s</source>
        <translation>Δεν ήταν δυνατή η ανάλυση του αρχείου asmap %s</translation>
    </message>
    <message>
        <source>Do you want to rebuild the block database now?</source>
        <translation>Θέλετε να δημιουργηθεί τώρα η βάση δεδομένων των μπλοκ;</translation>
    </message>
    <message>
        <source>Error initializing block database</source>
        <translation>Σφάλμα κατά την ενεργοποίηση της βάσης δεδομένων των μπλοκ</translation>
    </message>
    <message>
        <source>Error initializing wallet database environment %s!</source>
        <translation>Σφάλμα κατά την ενεργοποίηση της βάσης δεδομένων πορτοφολιού %s!</translation>
    </message>
    <message>
        <source>Error loading %s</source>
        <translation>Σφάλμα κατά τη φόρτωση %s</translation>
    </message>
    <message>
        <source>Error loading %s: Private keys can only be disabled during creation</source>
        <translation>Σφάλμα κατά τη φόρτωση %s: Τα ιδιωτικά κλειδιά μπορούν να απενεργοποιηθούν μόνο κατά τη δημιουργία</translation>
    </message>
    <message>
        <source>Error loading %s: Wallet corrupted</source>
        <translation>Σφάλμα κατά τη φόρτωση %s: Κατεστραμμένο Πορτοφόλι</translation>
    </message>
    <message>
        <source>Error loading %s: Wallet requires newer version of %s</source>
        <translation>Σφάλμα κατά τη φόρτωση %s: Το Πορτοφόλι απαιτεί νεότερη έκδοση του %s</translation>
    </message>
    <message>
        <source>Error loading block database</source>
        <translation>Σφάλμα φόρτωσης της βάσης δεδομένων των μπλοκ</translation>
    </message>
    <message>
        <source>Error opening block database</source>
        <translation>Σφάλμα φόρτωσης της βάσης δεδομένων των μπλοκ</translation>
    </message>
    <message>
        <source>Failed to listen on any port. Use -listen=0 if you want this.</source>
        <translation>Αποτυχία παρακολούθησης σε οποιαδήποτε θύρα. Χρησιμοποιήστε -listen=0 αν θέλετε αυτό.</translation>
    </message>
    <message>
        <source>Failed to rescan the wallet during initialization</source>
        <translation>Αποτυχία επανεγγραφής του πορτοφολιού κατά την αρχικοποίηση</translation>
    </message>
    <message>
        <source>Importing...</source>
        <translation>Εισαγωγή...</translation>
    </message>
    <message>
        <source>Incorrect or no genesis block found. Wrong datadir for network?</source>
        <translation>Ανακαλύφθηκε λάθος ή δεν βρέθηκε μπλοκ γενετικής. Λάθος δεδομένων για το δίκτυο;</translation>
    </message>
    <message>
        <source>Initialization sanity check failed. %s is shutting down.</source>
        <translation> Ο έλεγχος ευελιξίας εκκίνησης απέτυχε. Το %s τερματίζεται.</translation>
    </message>
    <message>
        <source>Invalid P2P permission: '%s'</source>
        <translation>Μη έγκυρη άδεια P2P: '%s'</translation>
    </message>
    <message>
        <source>Invalid amount for -discardfee=&lt;amount&gt;: '%s'</source>
        <translation>Μη έγκυρο ποσό για το -discardfee =&lt;amount&gt;: '%s'</translation>
    </message>
    <message>
        <source>Invalid amount for -fallbackfee=&lt;amount&gt;: '%s'</source>
        <translation>Μη έγκυρο ποσό για το -fallbackfee =&lt;amount&gt;: '%s'</translation>
    </message>
    <message>
        <source>Specified blocks directory "%s" does not exist.</source>
<<<<<<< HEAD
        <translation> Δεν υπάρχει κατάλογος καθορισμένων μπλοκ "%s".</translation>
=======
        <translation>Δεν υπάρχει κατάλογος καθορισμένων μπλοκ "%s".</translation>
>>>>>>> 56311988
    </message>
    <message>
        <source>Unknown address type '%s'</source>
        <translation>Άγνωστος τύπος διεύθυνσης '%s'</translation>
    </message>
    <message>
        <source>Upgrading txindex database</source>
        <translation>Αναβάθμιση της βάσης δεδομένων txindex</translation>
    </message>
    <message>
        <source>Loading P2P addresses...</source>
        <translation>Φόρτωση P2P διευθύνσεων...</translation>
    </message>
    <message>
        <source>Error: Disk space is too low!</source>
        <translation> Σφάλμα: Ο χώρος στο δίσκο είναι πολύ χαμηλός!</translation>
    </message>
    <message>
        <source>Loading banlist...</source>
        <translation>Φόρτωση λίστα απαγόρευσης...</translation>
    </message>
    <message>
        <source>Not enough file descriptors available.</source>
        <translation>Δεν υπάρχουν αρκετοί περιγραφείς αρχείων διαθέσιμοι.</translation>
    </message>
    <message>
        <source>Prune cannot be configured with a negative value.</source>
        <translation>Ο δακτύλιος δεν μπορεί να ρυθμιστεί με αρνητική τιμή.</translation>
    </message>
    <message>
        <source>Prune mode is incompatible with -txindex.</source>
        <translation>Η λειτουργία κοπής δεν είναι συμβατή με το -txindex.</translation>
    </message>
    <message>
        <source>Replaying blocks...</source>
        <translation>Αναπαραγωγή μπλοκ...</translation>
    </message>
    <message>
        <source>Rewinding blocks...</source>
        <translation>Αναδίπλωση μπλοκ...</translation>
    </message>
    <message>
        <source>The source code is available from %s.</source>
        <translation> Ο πηγαίος κώδικας είναι διαθέσιμος από το %s.</translation>
    </message>
    <message>
        <source>Transaction fee and change calculation failed</source>
        <translation>Ο υπολογισμός των τελών συναλλαγής και της αλλαγής απέτυχε</translation>
    </message>
    <message>
        <source>Unable to bind to %s on this computer. %s is probably already running.</source>
        <translation>Δεν είναι δυνατή η δέσμευση του %s σε αυτόν τον υπολογιστή. Το %s πιθανώς ήδη εκτελείται.</translation>
    </message>
    <message>
        <source>Unable to generate keys</source>
        <translation>Δεν είναι δυνατή η δημιουργία κλειδιών</translation>
    </message>
    <message>
        <source>Unsupported logging category %s=%s.</source>
        <translation>Μη υποστηριζόμενη κατηγορία καταγραφής %s=%s.</translation>
    </message>
    <message>
        <source>Upgrading UTXO database</source>
        <translation>Αναβάθμιση της βάσης δεδομένων UTXO</translation>
    </message>
    <message>
        <source>User Agent comment (%s) contains unsafe characters.</source>
        <translation>Το σχόλιο του παράγοντα χρήστη (%s) περιέχει μη ασφαλείς χαρακτήρες.</translation>
    </message>
    <message>
        <source>Verifying blocks...</source>
        <translation>Επαλήθευση των μπλοκ...</translation>
    </message>
    <message>
        <source>Wallet needed to be rewritten: restart %s to complete</source>
        <translation>Το πορτοφόλι χρειάζεται να ξαναγραφεί: κάντε επανεκκίνηση του %s για να ολοκληρώσετε</translation>
    </message>
    <message>
        <source>Error: Listening for incoming connections failed (listen returned error %s)</source>
        <translation>Σφάλμα: Η ακρόαση για εισερχόμενες συνδέσεις απέτυχε (ακούστε επιστραμμένο σφάλμα %s)</translation>
    </message>
    <message>
        <source>Invalid amount for -maxtxfee=&lt;amount&gt;: '%s' (must be at least the minrelay fee of %s to prevent stuck transactions)</source>
        <translation>Μη έγκυρο ποσό για το -maxtxfee =: '%s' (πρέπει να είναι τουλάχιστον το minrelay έξοδο του %s για την αποφυγή κολλημένων συναλλαγών)</translation>
    </message>
    <message>
        <source>The transaction amount is too small to send after the fee has been deducted</source>
<<<<<<< HEAD
        <translation> 
The transaction amount is too small to send after the fee has been deducted</translation>
=======
        <translation>Το ποσό της συναλλαγής είναι πολύ μικρό για να στείλει μετά την αφαίρεση του τέλους</translation>
>>>>>>> 56311988
    </message>
    <message>
        <source>You need to rebuild the database using -reindex to go back to unpruned mode.  This will redownload the entire blockchain</source>
        <translation>Πρέπει να ξαναφτιάξετε τη βάση δεδομένων χρησιμοποιώντας το -reindex για να επιστρέψετε στη λειτουργία χωρίς εκτύπωση. Αυτό θα ξαναφορτώσει ολόκληρο το blockchain</translation>
    </message>
    <message>
        <source>Error reading from database, shutting down.</source>
        <translation>Σφάλμα ανάγνωσης από τη βάση δεδομένων, γίνεται τερματισμός.</translation>
    </message>
    <message>
        <source>Error upgrading chainstate database</source>
        <translation>Σφάλμα κατά την αναβάθμιση της βάσης δεδομένων chainstate</translation>
    </message>
    <message>
        <source>Error: Disk space is low for %s</source>
        <translation>Σφάλμα: Ο χώρος στο δίσκο είναι χαμηλός για %s</translation>
    </message>
    <message>
        <source>Invalid -onion address or hostname: '%s'</source>
        <translation>Μη έγκυρη διεύθυνση μητρώου ή όνομα κεντρικού υπολογιστή: '%s'</translation>
    </message>
    <message>
        <source>Invalid -proxy address or hostname: '%s'</source>
        <translation>Μη έγκυρη διεύθυνση -proxy ή όνομα κεντρικού υπολογιστή: '%s'</translation>
    </message>
    <message>
        <source>Invalid amount for -paytxfee=&lt;amount&gt;: '%s' (must be at least %s)</source>
        <translation>Μη έγκυρο ποσό για το -paytxfee =&lt;amount&gt;: '%s' (πρέπει να είναι τουλάχιστον %s)</translation>
    </message>
    <message>
        <source>Invalid netmask specified in -whitelist: '%s'</source>
        <translation>Μη έγκυρη μάσκα δικτύου που καθορίζεται στο -whitelist: '%s'</translation>
    </message>
    <message>
        <source>Need to specify a port with -whitebind: '%s'</source>
        <translation>Πρέπει να καθορίσετε μια θύρα με -whitebind: '%s'</translation>
    </message>
    <message>
        <source>Prune mode is incompatible with -blockfilterindex.</source>
        <translation>Η λειτουργία Prune είναι ασύμβατη με το -blokfilterindex.</translation>
    </message>
    <message>
        <source>Reducing -maxconnections from %d to %d, because of system limitations.</source>
        <translation>Μείωση -maxconnections από %d σε %d, λόγω των περιορισμών του συστήματος.</translation>
    </message>
    <message>
        <source>Section [%s] is not recognized.</source>
        <translation>Το τμήμα [%s] δεν αναγνωρίζεται.</translation>
    </message>
    <message>
        <source>Signing transaction failed</source>
        <translation>Η υπογραφή συναλλαγής απέτυχε</translation>
    </message>
    <message>
        <source>Specified -walletdir "%s" does not exist</source>
        <translation>Δεν υπάρχει καθορισμένο "%s"</translation>
    </message>
    <message>
        <source>Specified -walletdir "%s" is a relative path</source>
        <translation>Το συγκεκριμένο -walletdir "%s" είναι μια σχετική διαδρομή</translation>
    </message>
    <message>
        <source>Specified -walletdir "%s" is not a directory</source>
        <translation>Το συγκεκριμένο -walletdir "%s" δεν είναι κατάλογος</translation>
    </message>
    <message>
        <source>The specified config file %s does not exist
</source>
<<<<<<< HEAD
        <translation>Το καθορισμένο αρχείο ρυθμίσεων %s δεν υπάρχει</translation>
=======
        <translation>Το καθορισμένο αρχείο ρυθμίσεων %s δεν υπάρχει
</translation>
>>>>>>> 56311988
    </message>
    <message>
        <source>The transaction amount is too small to pay the fee</source>
        <translation>Το ποσό της συναλλαγής είναι πολύ μικρό για να πληρώσει το έξοδο</translation>
    </message>
    <message>
        <source>This is experimental software.</source>
        <translation>Η εφαρμογή είναι σε πειραματικό στάδιο.</translation>
    </message>
    <message>
        <source>Transaction amount too small</source>
        <translation>Το ποσό της συναλλαγής είναι πολύ μικρό</translation>
    </message>
    <message>
        <source>Transaction too large</source>
        <translation>Η συναλλαγή είναι πολύ μεγάλη</translation>
    </message>
    <message>
        <source>Unable to bind to %s on this computer (bind returned error %s)</source>
        <translation> Δεν είναι δυνατή η δέσμευση του %s σε αυτόν τον υπολογιστή (δεσμεύει το επιστρεφόμενο σφάλμα %s)</translation>
    </message>
    <message>
        <source>Unable to create the PID file '%s': %s</source>
        <translation>Δεν είναι δυνατή η δημιουργία του PID αρχείου '%s': %s</translation>
    </message>
    <message>
        <source>Unable to generate initial keys</source>
        <translation>Δεν είναι δυνατή η δημιουργία αρχικών κλειδιών</translation>
    </message>
    <message>
        <source>Unknown -blockfilterindex value %s.</source>
        <translation> Άγνωστη -blockfilterindex τιμή %s.</translation>
    </message>
    <message>
        <source>Verifying wallet(s)...</source>
        <translation>Επαλήθευση πορτοφολιού(ιών)...</translation>
    </message>
    <message>
        <source>Warning: unknown new rules activated (versionbit %i)</source>
        <translation>Προειδοποίηση: Άγνωστοι νέοι κανόνες ενεργοποιήθηκαν (έκδοσηbit %i)</translation>
    </message>
    <message>
        <source>Zapping all transactions from wallet...</source>
        <translation>Μεταφορά όλων των συναλλαγών από το πορτοφόλι</translation>
    </message>
    <message>
        <source>-maxtxfee is set very high! Fees this large could be paid on a single transaction.</source>
        <translation> -maxtxfee είναι καταχωρημένο πολύ υψηλά! Έξοδα τόσο υψηλά μπορούν να πληρωθούν σε μια ενιαία συναλλαγή.</translation>
    </message>
    <message>
        <source>This is the transaction fee you may pay when fee estimates are not available.</source>
        <translation>Αυτό είναι το τέλος συναλλαγής που μπορείτε να πληρώσετε όταν δεν υπάρχουν εκτιμήσεις τελών.</translation>
    </message>
    <message>
        <source>Starting network threads...</source>
        <translation>Ξεκινώντας τα νήματα δικτύου ...</translation>
    </message>
    <message>
        <source>The wallet will avoid paying less than the minimum relay fee.</source>
        <translation>Το πορτοφόλι θα αποφύγει να πληρώσει λιγότερο από το ελάχιστο έξοδο αναμετάδοσης.</translation>
    </message>
    <message>
        <source>This is the minimum transaction fee you pay on every transaction.</source>
        <translation>Αυτή είναι η ελάχιστη χρέωση συναλλαγής που πληρώνετε για κάθε συναλλαγή.</translation>
    </message>
    <message>
        <source>This is the transaction fee you will pay if you send a transaction.</source>
        <translation>Αυτή είναι η χρέωση συναλλαγής που θα πληρώσετε εάν στείλετε μια συναλλαγή.</translation>
    </message>
    <message>
        <source>Transaction amounts must not be negative</source>
        <translation>Τα ποσά των συναλλαγών δεν πρέπει να είναι αρνητικά</translation>
    </message>
    <message>
        <source>Transaction has too long of a mempool chain</source>
        <translation>Η συναλλαγή έχει μια μακρά αλυσίδα mempool</translation>
    </message>
    <message>
        <source>Transaction must have at least one recipient</source>
        <translation>Η συναλλαγή πρέπει να έχει τουλάχιστον έναν παραλήπτη</translation>
    </message>
    <message>
        <source>Unknown network specified in -onlynet: '%s'</source>
        <translation>Έχει οριστεί άγνωστo δίκτυο στο -onlynet: '%s'</translation>
    </message>
    <message>
        <source>Insufficient funds</source>
        <translation>Ανεπαρκές κεφάλαιο</translation>
    </message>
    <message>
        <source>Cannot upgrade a non HD split wallet without upgrading to support pre split keypool. Please use -upgradewallet=169900 or -upgradewallet with no version specified.</source>
        <translation>Δεν είναι δυνατή η αναβάθμιση ενός διαχωρισμένου πορτοφολιού χωρίς HD χωρίς αναβάθμιση για να υποστηρίξετε τη διαχωριστική κλειδαριά. Παρακαλούμε χρησιμοποιήστε το -upgradewallet = 169900 ή -upgradewallet χωρίς να έχετε καθορίσει καμία έκδοση.</translation>
    </message>
    <message>
        <source>Fee estimation failed. Fallbackfee is disabled. Wait a few blocks or enable -fallbackfee.</source>
        <translation>Η αποτίμηση του τέλους απέτυχε. Το Fallbackfee είναι απενεργοποιημένο. Περιμένετε λίγα τετράγωνα ή ενεργοποιήστε το -fallbackfee.</translation>
    </message>
    <message>
        <source>Cannot write to data directory '%s'; check permissions.</source>
        <translation>Δεν είναι δυνατή η εγγραφή στον κατάλογο δεδομένων '%s'. ελέγξτε τα δικαιώματα.</translation>
    </message>
    <message>
        <source>Loading block index...</source>
        <translation>Φόρτωση ευρετηρίου μπλοκ...</translation>
    </message>
    <message>
        <source>Loading wallet...</source>
        <translation>Φόρτωση πορτοφολιού...</translation>
    </message>
    <message>
        <source>Cannot downgrade wallet</source>
        <translation>Δεν μπορώ να υποβαθμίσω το πορτοφόλι</translation>
    </message>
    <message>
        <source>Rescanning...</source>
        <translation>Ανίχνευση...</translation>
    </message>
    <message>
        <source>Done loading</source>
        <translation>Η φόρτωση ολοκληρώθηκε</translation>
    </message>
</context>
</TS><|MERGE_RESOLUTION|>--- conflicted
+++ resolved
@@ -139,12 +139,6 @@
         <source>Show passphrase</source>
         <translation>Εμφάνισε τον κωδικό πρόσβασης</translation>
     </message>
-<<<<<<< HEAD
-</context>
-<context>
-    <name>TrafficGraphWidget</name>
-=======
->>>>>>> 56311988
     <message>
         <source>Encrypt wallet</source>
         <translation>&amp;Κρυπτογράφηση πορτοφολιού</translation>
@@ -460,11 +454,7 @@
     </message>
     <message numerus="yes">
         <source>Processed %n block(s) of transaction history.</source>
-<<<<<<< HEAD
-        <translation><numerusform> Επεξεργασμένα %n κομμάτια ιστορικού συναλλαγών.</numerusform><numerusform>Επεξεργασμένα %n μπλοκ ιστορικού συναλλαγών.</numerusform></translation>
-=======
         <translation><numerusform>Επεξεργασμένα %n μπλοκ ιστορικού συναλλαγών.</numerusform><numerusform>Επεξεργασμένα %n μπλοκ ιστορικού συναλλαγών.</numerusform></translation>
->>>>>>> 56311988
     </message>
     <message>
         <source>%1 behind</source>
@@ -495,10 +485,6 @@
         <translation>Ενημερωμένο</translation>
     </message>
     <message>
-<<<<<<< HEAD
-        <source>&amp;Sending addresses</source>
-        <translation>&amp;Αποστολή διευθύνσεων</translation>
-=======
         <source>Node window</source>
         <translation>Κόμβος παράθυρο</translation>
     </message>
@@ -509,20 +495,16 @@
     <message>
         <source>&amp;Sending addresses</source>
         <translation>&amp;Αποστολή διεύθυνσης</translation>
->>>>>>> 56311988
     </message>
     <message>
         <source>&amp;Receiving addresses</source>
         <translation>&amp;Λήψη διευθύνσεων</translation>
     </message>
     <message>
-<<<<<<< HEAD
-=======
         <source>Open a bitcoin: URI</source>
         <translation>Ανοίξτε ένα bitcoin: URI</translation>
     </message>
     <message>
->>>>>>> 56311988
         <source>Open Wallet</source>
         <translation>Άνοιγμα Πορτοφολιού</translation>
     </message>
@@ -532,11 +514,7 @@
     </message>
     <message>
         <source>Close Wallet...</source>
-<<<<<<< HEAD
-        <translation>Κλείσιμο Πορτοφολιού...</translation>
-=======
         <translation>Κλείσιμο Πορτοφολιού</translation>
->>>>>>> 56311988
     </message>
     <message>
         <source>Close wallet</source>
@@ -1074,16 +1052,6 @@
         <source>Hide</source>
         <translation>Απόκρυψη</translation>
     </message>
-<<<<<<< HEAD
-    <message>
-        <source>Unknown. Syncing Headers (%1, %2%)...</source>
-        <translation>Αγνωστος. Συγχρονισμός κεφαλίδων (%1, %2%)...</translation>
-    </message>
-</context>
-<context>
-    <name>OpenURIDialog</name>
-=======
->>>>>>> 56311988
     <message>
         <source>Esc</source>
         <translation>Πλήκτρο Esc</translation>
@@ -1493,13 +1461,10 @@
         <translation>'bitcoin: //' δεν είναι έγκυρο URI. Χρησιμοποιήστε το "bitcoin:" αντ 'αυτού.</translation>
     </message>
     <message>
-<<<<<<< HEAD
-=======
         <source>Cannot process payment request because BIP70 is not supported.</source>
         <translation>Δεν είναι δυνατή η επεξεργασία της αίτησης πληρωμής, επειδή δεν υποστηρίζεται το BIP70.</translation>
     </message>
     <message>
->>>>>>> 56311988
         <source>Due to widespread security flaws in BIP70 it's strongly recommended that any merchant instructions to switch wallets be ignored.</source>
         <translation>Λόγω εκτεταμένων αδυναμιών ασφαλείας στο BIP70 συνιστάται ανεπιφύλακτα να αγνοούνται οι οδηγίες του εμπόρου για την αλλαγή πορτοφολιών.</translation>
     </message>
@@ -1514,41 +1479,11 @@
     <message>
         <source>URI cannot be parsed! This can be caused by an invalid Bitcoin address or malformed URI parameters.</source>
         <translation>Δεν είναι δυνατή η ανάλυση του URI! Αυτό μπορεί να προκληθεί από μη έγκυρη διεύθυνση Bitcoin ή παραμορφωμένες παραμέτρους URI.</translation>
-<<<<<<< HEAD
     </message>
     <message>
         <source>Payment request file handling</source>
         <translation>Επεξεργασία αρχείου αίτησης πληρωμής</translation>
-=======
->>>>>>> 56311988
-    </message>
-    <message>
-        <source>Payment request file handling</source>
-        <translation>Επεξεργασία αρχείου αίτησης πληρωμής</translation>
-    </message>
-<<<<<<< HEAD
-    <message>
-        <source>Payment request expired.</source>
-        <translation>Η αίτηση πληρωμής έληξε.</translation>
-    </message>
-    <message>
-        <source>Invalid payment request.</source>
-        <translation>Μη έγκυρο αίτημα πληρωμής.</translation>
-    </message>
-    <message>
-        <source>Payment request cannot be parsed!</source>
-        <translation>Δεν είναι δυνατή η ανάλυση της αίτησης πληρωμής!</translation>
-    </message>
-    <message>
-        <source>Network request error</source>
-        <translation>Σφάλμα αίτησης δικτύου</translation>
-    </message>
-    <message>
-        <source>Payment acknowledged</source>
-        <translation>Η πληρωμή αναγνωρίστηκε</translation>
-    </message>
-=======
->>>>>>> 56311988
+    </message>
 </context>
 <context>
     <name>PeerTableModel</name>
@@ -1562,11 +1497,7 @@
     </message>
     <message>
         <source>NodeId</source>
-<<<<<<< HEAD
-        <translation>Node ID</translation>
-=======
         <translation>Ταυτότητα Κόμβου</translation>
->>>>>>> 56311988
     </message>
     <message>
         <source>Ping</source>
@@ -1740,8 +1671,6 @@
     <message>
         <source>Datadir</source>
         <translation>Κατάλογος Δεδομένων</translation>
-<<<<<<< HEAD
-=======
     </message>
     <message>
         <source>Blocksdir</source>
@@ -1754,7 +1683,6 @@
     <message>
         <source>Startup time</source>
         <translation>Χρόνος εκκίνησης</translation>
->>>>>>> 56311988
     </message>
     <message>
         <source>Blocksdir</source>
@@ -1826,11 +1754,7 @@
     </message>
     <message>
         <source>Banned peers</source>
-<<<<<<< HEAD
-        <translation>Αποκλεισμένοι συνομήλικοι</translation>
-=======
         <translation>Αποκλεισμένοι σύντροφοι</translation>
->>>>>>> 56311988
     </message>
     <message>
         <source>Select a peer to view detailed information.</source>
@@ -1861,8 +1785,6 @@
         <translation>Συγχρονισμένα Μπλοκς</translation>
     </message>
     <message>
-<<<<<<< HEAD
-=======
         <source>The mapped Autonomous System used for diversifying peer selection.</source>
         <translation>Το χαρτογραφημένο Αυτόνομο Σύστημα που χρησιμοποιείται για τη διαφοροποίηση της επιλογής ομοτίμων.</translation>
     </message>
@@ -1871,18 +1793,14 @@
         <translation>Χαρτογραφημένο ως</translation>
     </message>
     <message>
->>>>>>> 56311988
         <source>User Agent</source>
         <translation>Agent χρήστη</translation>
     </message>
     <message>
-<<<<<<< HEAD
-=======
         <source>Node window</source>
         <translation>Κόμβος παράθυρο</translation>
     </message>
     <message>
->>>>>>> 56311988
         <source>Open the %1 debug log file from the current data directory. This can take a few seconds for large log files.</source>
         <translation>Ανοίξτε το αρχείο καταγραφής εντοπισμού σφαλμάτων %1 από τον τρέχοντα κατάλογο δεδομένων. Αυτό μπορεί να διαρκέσει μερικά δευτερόλεπτα για τα μεγάλα αρχεία καταγραφής.</translation>
     </message>
@@ -2088,20 +2006,13 @@
     </message>
     <message>
         <source>Use this form to request payments. All fields are &lt;b&gt;optional&lt;/b&gt;.</source>
-<<<<<<< HEAD
-        <translation> 
-Χρησιμοποιήστε αυτήν τη φόρμα για να ζητήσετε πληρωμές. Όλα τα πεδία είναι &lt;b&gt;προαιρετικά&lt;/b&gt;.</translation>
-=======
         <translation>Χρησιμοποιήστε αυτήν τη φόρμα για να ζητήσετε πληρωμές. Όλα τα πεδία είναι &lt;b&gt;προαιρετικά&lt;/b&gt;.</translation>
->>>>>>> 56311988
     </message>
     <message>
         <source>An optional amount to request. Leave this empty or zero to not request a specific amount.</source>
         <translation>Ένα προαιρετικό ποσό για να ζητήσετε. Αφήστε αυτό το κενό ή το μηδέν για να μην ζητήσετε ένα συγκεκριμένο ποσό.</translation>
     </message>
     <message>
-<<<<<<< HEAD
-=======
         <source>An optional label to associate with the new receiving address (used by you to identify an invoice).  It is also attached to the payment request.</source>
         <translation>Μια προαιρετική ετικέτα για σύνδεση με τη νέα διεύθυνση λήψης (που χρησιμοποιείται από εσάς για την αναγνώριση τιμολογίου). Επισυνάπτεται επίσης στην αίτηση πληρωμής.</translation>
     </message>
@@ -2110,7 +2021,6 @@
         <translation>Ένα προαιρετικό μήνυμα που επισυνάπτεται στην αίτηση πληρωμής και μπορεί να εμφανιστεί στον αποστολέα.</translation>
     </message>
     <message>
->>>>>>> 56311988
         <source>&amp;Create new receiving address</source>
         <translation>&amp;Δημιουργία νέας διεύθυνσης λήψης</translation>
     </message>
@@ -2187,11 +2097,7 @@
     </message>
     <message>
         <source>Request payment to %1</source>
-<<<<<<< HEAD
-        <translation> Αίτημα πληρωμής στο %1</translation>
-=======
         <translation>Αίτημα πληρωμής στο %1</translation>
->>>>>>> 56311988
     </message>
     <message>
         <source>Payment information</source>
@@ -2241,13 +2147,10 @@
         <translation>(χωρίς ετικέτα)</translation>
     </message>
     <message>
-<<<<<<< HEAD
-=======
         <source>(no message)</source>
         <translation>(κανένα μήνυμα)</translation>
     </message>
     <message>
->>>>>>> 56311988
         <source>(no amount requested)</source>
         <translation>(δεν ζητήθηκε ποσό)</translation>
     </message>
@@ -2372,13 +2275,10 @@
         <translation>Σκόνη:</translation>
     </message>
     <message>
-<<<<<<< HEAD
-=======
         <source>Hide transaction fee settings</source>
         <translation>Απόκρυψη ρυθμίσεων αμοιβής συναλλαγής</translation>
     </message>
     <message>
->>>>>>> 56311988
         <source>When there is less transaction volume than space in the blocks, miners as well as relaying nodes may enforce a minimum fee. Paying only this minimum fee is just fine, but be aware that this can result in a never confirming transaction once there is more demand for bitcoin transactions than the network can process.</source>
         <translation>Όταν υπάρχει λιγότερος όγκος συναλλαγών από το χώρο στα μπλοκ, οι ανθρακωρύχοι καθώς και οι κόμβοι αναμετάδοσης μπορούν να επιβάλουν ένα ελάχιστο τέλος. Η πληρωμή μόνο αυτού του ελάχιστου τέλους είναι μια χαρά, αλλά γνωρίζετε ότι αυτό μπορεί να οδηγήσει σε μια συναλλαγή που δεν επιβεβαιώνει ποτέ τη στιγμή που υπάρχει μεγαλύτερη ζήτηση για συναλλαγές bitcoin από ό, τι μπορεί να επεξεργαστεί το δίκτυο.</translation>
     </message>
@@ -2392,11 +2292,7 @@
     </message>
     <message>
         <source>Enable Replace-By-Fee</source>
-<<<<<<< HEAD
-        <translation>Ενεργοποίηση Αντικατάστασης-Aπό-Έξοδα:</translation>
-=======
         <translation>Ενεργοποίηση Αντικατάστασης-Aπό-Έξοδα</translation>
->>>>>>> 56311988
     </message>
     <message>
         <source>With Replace-By-Fee (BIP-125) you can increase a transaction's fee after it is sent. Without this, a higher fee may be recommended to compensate for increased transaction delay risk.</source>
@@ -2451,13 +2347,10 @@
         <translation>%1 (%2 μπλοκς)</translation>
     </message>
     <message>
-<<<<<<< HEAD
-=======
         <source>Cr&amp;eate Unsigned</source>
         <translation>Δη&amp;μιουργία Ανυπόγραφου</translation>
     </message>
     <message>
->>>>>>> 56311988
         <source> from wallet '%1'</source>
         <translation>από πορτοφόλι '%1'</translation>
     </message>
@@ -2470,11 +2363,6 @@
         <translation>%1 προς το %2</translation>
     </message>
     <message>
-<<<<<<< HEAD
-        <source>Are you sure you want to send?</source>
-        <translation> 
-Είστε βέβαιοι ότι θέλετε να στείλετε;</translation>
-=======
         <source>Do you want to draft this transaction?</source>
         <translation>Θέλετε να σχεδιάσετε αυτήν τη συναλλαγή;</translation>
     </message>
@@ -2485,7 +2373,6 @@
     <message>
         <source>Please, review your transaction proposal. This will produce a Partially Signed Bitcoin Transaction (PSBT) which you can copy and then sign with e.g. an offline %1 wallet, or a PSBT-compatible hardware wallet.</source>
         <translation>Παρακαλώ ελέγξτε την πρόταση συναλλαγής. Αυτό θα παράγει μια συναλλαγή Bitcoin με μερική υπογραφή (PSBT), την οποία μπορείτε να αντιγράψετε και στη συνέχεια να υπογράψετε με π.χ. ένα πορτοφόλι %1 εκτός σύνδεσης ή ένα πορτοφόλι υλικού συμβατό με το PSBT.</translation>
->>>>>>> 56311988
     </message>
     <message>
         <source>or</source>
@@ -2514,22 +2401,13 @@
     </message>
     <message>
         <source>To review recipient list click "Show Details..."</source>
-<<<<<<< HEAD
-        <translation>Για να ελέγξετε τη λίστα παραληπτών, κάντε κλικ στην επιλογή "Εμφάνιση λεπτομερειών..."</translation>
-=======
         <translation>Για να ελέγξετε τη λίστα παραληπτών, κάντε κλικ στην επιλογή "Εμφάνιση Λεπτομερειών..."</translation>
->>>>>>> 56311988
     </message>
     <message>
         <source>Confirm send coins</source>
         <translation> Επιβεβαιώστε την αποστολή νομισμάτων</translation>
     </message>
     <message>
-<<<<<<< HEAD
-        <source>The recipient address is not valid. Please recheck.</source>
-        <translation> 
-Η διεύθυνση παραλήπτη δεν είναι έγκυρη. Ελέγξτε ξανά.</translation>
-=======
         <source>Confirm transaction proposal</source>
         <translation> Επιβεβαιώστε την πρόταση συναλλαγής</translation>
     </message>
@@ -2552,7 +2430,6 @@
     <message>
         <source>The recipient address is not valid. Please recheck.</source>
         <translation>Η διεύθυση παραλήπτη δεν είναι έγκυρη. Ελέγξτε ξανά.</translation>
->>>>>>> 56311988
     </message>
     <message>
         <source>The amount to pay must be larger than 0.</source>
@@ -2582,13 +2459,10 @@
         <source>Payment request expired.</source>
         <translation>Η αίτηση πληρωμής έληξε.</translation>
     </message>
-<<<<<<< HEAD
-=======
     <message numerus="yes">
         <source>Estimated to begin confirmation within %n block(s).</source>
         <translation><numerusform>Εκτιμάται η έναρξη επιβεβαίωσης εντός %n μπλοκ.</numerusform><numerusform>Εκτιμάται η έναρξη επιβεβαίωσης εντός %n μπλοκ.</numerusform></translation>
     </message>
->>>>>>> 56311988
     <message>
         <source>Warning: Invalid Bitcoin address</source>
         <translation>Προειδοποίηση: Μη έγκυρη διεύθυνση Bitcoin</translation>
@@ -2649,13 +2523,10 @@
         <translation>Αφαίρεση αυτής της καταχώρησης</translation>
     </message>
     <message>
-<<<<<<< HEAD
-=======
         <source>The amount to send in the selected unit</source>
         <translation>Το ποσό που θα αποσταλεί στην επιλεγμένη μονάδα</translation>
     </message>
     <message>
->>>>>>> 56311988
         <source>The fee will be deducted from the amount being sent. The recipient will receive less bitcoins than you enter in the amount field. If multiple recipients are selected, the fee is split equally.</source>
         <translation>Το τέλος θα αφαιρεθεί από το ποσό που αποστέλλεται. Ο παραλήπτης θα λάβει λιγότερα bitcoins από ό,τι εισάγετε στο πεδίο ποσό. Εάν επιλεγούν πολλοί παραλήπτες, το έξοδο διαιρείται εξίσου.</translation>
     </message>
@@ -2797,7 +2668,6 @@
         <source>Reset all verify message fields</source>
         <translation>Επαναφορά όλων των πεδίων επαλήθευσης μηνύματος</translation>
     </message>
-<<<<<<< HEAD
     <message>
         <source>Click "Sign Message" to generate signature</source>
         <translation>Κάντε κλικ στην επιλογή "Υπογραφή μηνύματος" για να δημιουργήσετε υπογραφή</translation>
@@ -2813,100 +2683,6 @@
     <message>
         <source>The entered address does not refer to a key.</source>
         <translation>Η καταχωρημένη διεύθυνση δεν αναφέρεται σε ένα κλειδί.</translation>
-    </message>
-    <message>
-        <source>Wallet unlock was cancelled.</source>
-        <translation>Το ξεκλείδωμα του Πορτοφολιού ακυρώθηκε.</translation>
-    </message>
-    <message>
-        <source>Private key for the entered address is not available.</source>
-        <translation>Το ιδιωτικό κλειδί για την καταχωρημένη διεύθυνση δεν είναι διαθέσιμο.</translation>
-    </message>
-    <message>
-        <source>Message signing failed.</source>
-        <translation>Η υπογραφή μηνυμάτων απέτυχε.</translation>
-    </message>
-    <message>
-        <source>Message signed.</source>
-        <translation>Το μήνυμα υπογράφτηκε. </translation>
-    </message>
-    <message>
-        <source>The signature could not be decoded.</source>
-        <translation>Δεν ήταν δυνατή η αποκωδικοποίηση της υπογραφής.</translation>
-    </message>
-    <message>
-        <source>Please check the signature and try again.</source>
-        <translation>Please check the signature and try again.</translation>
-    </message>
-    <message>
-        <source>The signature did not match the message digest.</source>
-        <translation>Η υπογραφή δεν ταιριάζει με το μήνυμα digest.</translation>
-    </message>
-    <message>
-        <source>Message verification failed.</source>
-        <translation>Επαλήθευση μηνύματος απέτυχε</translation>
-    </message>
-    <message>
-        <source>Message verified.</source>
-        <translation>Το μήνυμα επαληθεύτηκε.</translation>
-    </message>
-</context>
-<context>
-    <name>TrafficGraphWidget</name>
-=======
->>>>>>> 56311988
-    <message>
-        <source>Click "Sign Message" to generate signature</source>
-        <translation>Κάντε κλικ στην επιλογή "Υπογραφή μηνύματος" για να δημιουργήσετε υπογραφή</translation>
-    </message>
-    <message>
-        <source>The entered address is invalid.</source>
-        <translation>Η καταχωρημένη διεύθυνση δεν είναι έγκυρη.</translation>
-    </message>
-    <message>
-<<<<<<< HEAD
-        <source>conflicted with a transaction with %1 confirmations</source>
-        <translation>σε σύγκρουση με μια συναλλαγή με %1 επιβεβαιώσεις</translation>
-    </message>
-    <message>
-        <source>0/unconfirmed, %1</source>
-        <translation>0/ανεπιβεβαίωτο, %1</translation>
-    </message>
-    <message>
-        <source>in memory pool</source>
-        <translation>στην πισίνα μνήμης</translation>
-    </message>
-    <message>
-        <source>not in memory pool</source>
-        <translation>όχι στην πισίνα μνήμης</translation>
-    </message>
-    <message>
-        <source>abandoned</source>
-        <translation>εγκαταλειμμένος</translation>
-    </message>
-    <message>
-        <source>%1/unconfirmed</source>
-        <translation>%1/μη επιβεβαιωμένο</translation>
-    </message>
-    <message>
-        <source>%1 confirmations</source>
-        <translation>%1 επιβεβαιώσεις</translation>
-    </message>
-    <message>
-        <source>Status</source>
-        <translation>Κατάσταση</translation>
-    </message>
-    <message>
-        <source>Date</source>
-        <translation>Ημερομηνία</translation>
-=======
-        <source>Please check the address and try again.</source>
-        <translation>Ελέγξτε τη διεύθυνση και δοκιμάστε ξανά.</translation>
-    </message>
-    <message>
-        <source>The entered address does not refer to a key.</source>
-        <translation>Η καταχωρημένη διεύθυνση δεν αναφέρεται σε ένα κλειδί.</translation>
->>>>>>> 56311988
     </message>
     <message>
         <source>Wallet unlock was cancelled.</source>
@@ -3073,9 +2849,6 @@
     <message>
         <source>Comment</source>
         <translation>Σχόλιο</translation>
-<<<<<<< HEAD
-    </message>
-=======
     </message>
     <message>
         <source>Transaction ID</source>
@@ -3132,13 +2905,10 @@
 </context>
 <context>
     <name>TransactionDescDialog</name>
->>>>>>> 56311988
     <message>
         <source>Transaction ID</source>
         <translation>Ταυτότητα συναλλαγής</translation>
     </message>
-<<<<<<< HEAD
-=======
     <message>
         <source>Details for %1</source>
         <translation>Λεπτομέρειες για %1</translation>
@@ -3146,23 +2916,17 @@
 </context>
 <context>
     <name>TransactionTableModel</name>
->>>>>>> 56311988
     <message>
         <source>Transaction total size</source>
         <translation>Συνολικό μέγεθος συναλλαγής</translation>
     </message>
     <message>
-<<<<<<< HEAD
-        <source>Transaction virtual size</source>
-        <translation>Εικονικό μέγεθος συναλλαγής</translation>
-=======
         <source>Type</source>
         <translation>Τύπος</translation>
     </message>
     <message>
         <source>Label</source>
         <translation>Ετικέτα</translation>
->>>>>>> 56311988
     </message>
     <message numerus="yes">
         <source>Open for %n more block(s)</source>
@@ -3173,56 +2937,204 @@
         <translation>Δείκτης εξόδου</translation>
     </message>
     <message>
-<<<<<<< HEAD
-        <source> (Certificate was not verified)</source>
-        <translation>(Το πιστοποιητικό δεν επαληθεύτηκε)</translation>
-    </message>
-    <message>
-        <source>Merchant</source>
-        <translation>Έμπορος</translation>
-    </message>
-    <message>
-        <source>Generated coins must mature %1 blocks before they can be spent. When you generated this block, it was broadcast to the network to be added to the block chain. If it fails to get into the chain, its state will change to "not accepted" and it won't be spendable. This may occasionally happen if another node generates a block within a few seconds of yours.</source>
-        <translation>Τα δημιουργημένα κέρματα πρέπει να ωριμάσουν σε %1 μπλοκ πριν να ξοδευτούν. Όταν δημιουργήσατε αυτό το μπλοκ, μεταδόθηκε στο δίκτυο για να προστεθεί στην αλυσίδα μπλοκ. Εάν αποτύχει να εισέλθει στην αλυσίδα, η κατάσταση της θα αλλάξει σε "μη αποδεκτή" και δεν θα είναι δαπανηρή. Αυτό μπορεί περιστασιακά να συμβεί εάν ένας άλλος κόμβος παράγει ένα μπλοκ μέσα σε λίγα δευτερόλεπτα από το δικό σας.</translation>
-    </message>
-    <message>
-        <source>Debug information</source>
-        <translation>Πληροφορίες σφαλμάτων</translation>
-    </message>
-    <message>
-        <source>Transaction</source>
-        <translation>Συναλλαγή</translation>
-    </message>
-    <message>
-        <source>Inputs</source>
-        <translation>Είσοδοι</translation>
-    </message>
-    <message>
-        <source>Amount</source>
-        <translation>Ποσό</translation>
-    </message>
-    <message>
-        <source>true</source>
-        <translation>αληθής</translation>
-    </message>
-    <message>
-        <source>false</source>
-        <translation>ψευδής</translation>
-    </message>
-</context>
-<context>
-    <name>TransactionDescDialog</name>
-    <message>
-        <source>This pane shows a detailed description of the transaction</source>
-        <translation>Αυτό το παράθυρο δείχνει μια λεπτομερή περιγραφή της συναλλαγής</translation>
-    </message>
-    <message>
-        <source>Details for %1</source>
-        <translation>Λεπτομέρειες για %1</translation>
-    </message>
-</context>
-<context>
-    <name>TransactionTableModel</name>
+        <source>Unconfirmed</source>
+        <translation>Ανεξακρίβωτος</translation>
+    </message>
+    <message>
+        <source>Abandoned</source>
+        <translation>εγκαταλελειμμένος</translation>
+    </message>
+    <message>
+        <source>Confirming (%1 of %2 recommended confirmations)</source>
+        <translation>Επιβεβαίωση (%1 από %2 συνιστώμενες επιβεβαιώσεις)</translation>
+    </message>
+    <message>
+        <source>Confirmed (%1 confirmations)</source>
+        <translation>Επιβεβαίωση (%1 επιβεβαιώσεις)</translation>
+    </message>
+    <message>
+        <source>Conflicted</source>
+        <translation>Συγκρούεται</translation>
+    </message>
+    <message>
+        <source>Immature (%1 confirmations, will be available after %2)</source>
+        <translation>Άτομο (%1 επιβεβαιώσεις, θα είναι διαθέσιμες μετά το %2)</translation>
+    </message>
+    <message>
+        <source>Generated but not accepted</source>
+        <translation>Δημιουργήθηκε αλλά δεν έγινε αποδεκτή</translation>
+    </message>
+    <message>
+        <source>Received with</source>
+        <translation>Λήψη με</translation>
+    </message>
+    <message>
+        <source>Received from</source>
+        <translation>Λήψη από</translation>
+    </message>
+    <message>
+        <source>Sent to</source>
+        <translation>Αποστέλλονται</translation>
+    </message>
+    <message>
+        <source>Payment to yourself</source>
+        <translation>Πληρωμή στον εαυτό σας</translation>
+    </message>
+    <message>
+        <source>Mined</source>
+        <translation>Εξόρυξη</translation>
+    </message>
+    <message>
+        <source>watch-only</source>
+        <translation>παρακολούθηση-μόνο</translation>
+    </message>
+    <message>
+        <source>(n/a)</source>
+        <translation>(μη διαθέσιμο)</translation>
+    </message>
+    <message>
+        <source>(no label)</source>
+        <translation>(χωρίς ετικέτα)</translation>
+    </message>
+    <message>
+        <source>Transaction status. Hover over this field to show number of confirmations.</source>
+        <translation>Κατάσταση συναλλαγής. Τοποθετήστε το δείκτη του ποντικιού πάνω από αυτό το πεδίο για να δείτε τον αριθμό των επιβεβαιώσεων.</translation>
+    </message>
+    <message>
+        <source>Date and time that the transaction was received.</source>
+        <translation>Ημερομηνία και ώρα λήψης της συναλλαγής.</translation>
+    </message>
+    <message>
+        <source>Type of transaction.</source>
+        <translation>Είδος συναλλαγής.</translation>
+    </message>
+    <message>
+        <source>Whether or not a watch-only address is involved in this transaction.</source>
+        <translation>Είτε πρόκειται για μια διεύθυνση μόνο για ρολόι, είτε όχι, σε αυτήν τη συναλλαγή.</translation>
+    </message>
+    <message>
+        <source>User-defined intent/purpose of the transaction.</source>
+        <translation>Καθορισμένος από τον χρήστη σκοπός / σκοπός της συναλλαγής.</translation>
+    </message>
+    <message>
+        <source>Amount removed from or added to balance.</source>
+        <translation>Ποσό που αφαιρέθηκε ή προστέθηκε στην ισορροπία.</translation>
+    </message>
+</context>
+<context>
+    <name>TransactionView</name>
+    <message>
+        <source>All</source>
+        <translation>Όλα</translation>
+    </message>
+    <message>
+        <source>Today</source>
+        <translation>Σήμερα</translation>
+    </message>
+    <message>
+        <source>This week</source>
+        <translation>Αυτή την εβδομάδα</translation>
+    </message>
+    <message>
+        <source>This month</source>
+        <translation>Αυτό τον μήνα</translation>
+    </message>
+    <message>
+        <source>Last month</source>
+        <translation>Τον προηγούμενο μήνα</translation>
+    </message>
+    <message>
+        <source>This year</source>
+        <translation>Αυτή την χρονιά</translation>
+    </message>
+    <message>
+        <source>Range...</source>
+        <translation>Πεδίο...</translation>
+    </message>
+    <message>
+        <source>Received with</source>
+        <translation>Λήψη με</translation>
+    </message>
+    <message>
+        <source>Sent to</source>
+        <translation>Αποστέλλονται προς</translation>
+    </message>
+    <message>
+        <source>To yourself</source>
+        <translation>Στον εαυτό σου</translation>
+    </message>
+    <message>
+        <source>Mined</source>
+        <translation>Εξόρυξη</translation>
+    </message>
+    <message>
+        <source>Other</source>
+        <translation>Άλλα</translation>
+    </message>
+    <message>
+        <source>Enter address, transaction id, or label to search</source>
+        <translation>Εισαγάγετε τη διεύθυνση, το αναγνωριστικό συναλλαγής ή την ετικέτα για αναζήτηση</translation>
+    </message>
+    <message>
+        <source>Min amount</source>
+        <translation>Ελάχιστο ποσό</translation>
+    </message>
+    <message>
+        <source>Abandon transaction</source>
+        <translation>Απαλλαγή συναλλαγής</translation>
+    </message>
+    <message>
+        <source>Increase transaction fee</source>
+        <translation>Αύξηση του τέλους συναλλαγής</translation>
+    </message>
+    <message>
+        <source>Copy address</source>
+        <translation>Αντιγραφή διεύθυνσης</translation>
+    </message>
+    <message>
+        <source>Copy label</source>
+        <translation>Αντιγραφή ετικέτας</translation>
+    </message>
+    <message>
+        <source>Copy amount</source>
+        <translation>Αντιγραφή ποσού</translation>
+    </message>
+    <message>
+        <source>Copy transaction ID</source>
+        <translation>Αντιγραφή ταυτότητας συναλλαγής</translation>
+    </message>
+    <message>
+        <source>Copy raw transaction</source>
+        <translation>Αντιγραφή ανεπεξέργαστης συναλλαγής</translation>
+    </message>
+    <message>
+        <source>Copy full transaction details</source>
+        <translation>Αντιγράψτε τις πλήρεις λεπτομέρειες της συναλλαγής</translation>
+    </message>
+    <message>
+        <source>Edit label</source>
+        <translation>Επεξεργασία ετικέτας</translation>
+    </message>
+    <message>
+        <source>Show transaction details</source>
+        <translation>Εμφάνιση λεπτομερειών συναλλαγής</translation>
+    </message>
+    <message>
+        <source>Export Transaction History</source>
+        <translation>Εξαγωγή ιστορικού συναλλαγών</translation>
+    </message>
+    <message>
+        <source>Comma separated file (*.csv)</source>
+        <translation>Αρχείο οριοθετημένο με κόμματα (*.csv)</translation>
+    </message>
+    <message>
+        <source>Confirmed</source>
+        <translation>Επικυρωμένες</translation>
+    </message>
+    <message>
+        <source>Watch-only</source>
+        <translation>Παρακολουθήστε μόνο</translation>
+    </message>
     <message>
         <source>Date</source>
         <translation>Ημερομηνία</translation>
@@ -3236,314 +3148,6 @@
         <translation>Ετικέτα</translation>
     </message>
     <message>
-        <source>Open until %1</source>
-        <translation>Ανοιχτό μέχρι %1</translation>
-    </message>
-    <message>
-        <source>Unconfirmed</source>
-        <translation>Ανεξακρίβωτος</translation>
-    </message>
-    <message>
-        <source>Abandoned</source>
-        <translation>εγκαταλελειμμένος</translation>
-    </message>
-    <message>
-        <source>Confirming (%1 of %2 recommended confirmations)</source>
-        <translation>Επιβεβαίωση (%1 από %2 συνιστώμενες επιβεβαιώσεις)</translation>
-    </message>
-    <message>
-        <source>Confirmed (%1 confirmations)</source>
-        <translation>Επιβεβαίωση (%1 επιβεβαιώσεις)</translation>
-    </message>
-    <message>
-        <source>Conflicted</source>
-        <translation>Συγκρούεται</translation>
-    </message>
-    <message>
-        <source>Immature (%1 confirmations, will be available after %2)</source>
-        <translation>Άτομο (%1 επιβεβαιώσεις, θα είναι διαθέσιμες μετά το %2)</translation>
-    </message>
-    <message>
-        <source>Generated but not accepted</source>
-        <translation>Δημιουργήθηκε αλλά δεν έγινε αποδεκτή</translation>
-    </message>
-    <message>
-        <source>Received with</source>
-        <translation>Λήψη με</translation>
-    </message>
-    <message>
-        <source>Received from</source>
-        <translation>Λήψη από</translation>
-    </message>
-    <message>
-        <source>Sent to</source>
-        <translation>Αποστέλλονται</translation>
-    </message>
-    <message>
-        <source>Payment to yourself</source>
-        <translation>Πληρωμή στον εαυτό σας</translation>
-    </message>
-    <message>
-        <source>Mined</source>
-        <translation>Εξόρυξη</translation>
-    </message>
-    <message>
-        <source>watch-only</source>
-        <translation>παρακολούθηση-μόνο</translation>
-    </message>
-    <message>
-        <source>(n/a)</source>
-        <translation>(μη διαθέσιμο)</translation>
-    </message>
-    <message>
-        <source>(no label)</source>
-        <translation>(χωρίς ετικέτα)</translation>
-    </message>
-    <message>
-        <source>Transaction status. Hover over this field to show number of confirmations.</source>
-        <translation>Κατάσταση συναλλαγής. Τοποθετήστε το δείκτη του ποντικιού πάνω από αυτό το πεδίο για να δείτε τον αριθμό των επιβεβαιώσεων.</translation>
-    </message>
-    <message>
-        <source>Date and time that the transaction was received.</source>
-        <translation>Ημερομηνία και ώρα λήψης της συναλλαγής.</translation>
-    </message>
-    <message>
-        <source>Type of transaction.</source>
-        <translation>Είδος συναλλαγής.</translation>
-    </message>
-    <message>
-        <source>Whether or not a watch-only address is involved in this transaction.</source>
-        <translation>Είτε πρόκειται για μια διεύθυνση μόνο για ρολόι, είτε όχι, σε αυτήν τη συναλλαγή.</translation>
-    </message>
-    <message>
-        <source>User-defined intent/purpose of the transaction.</source>
-        <translation>Καθορισμένος από τον χρήστη σκοπός / σκοπός της συναλλαγής.</translation>
-    </message>
-    <message>
-        <source>Amount removed from or added to balance.</source>
-        <translation>Ποσό που αφαιρέθηκε ή προστέθηκε στην ισορροπία.</translation>
-    </message>
-</context>
-<context>
-    <name>TransactionView</name>
-    <message>
-=======
-        <source>Unconfirmed</source>
-        <translation>Ανεξακρίβωτος</translation>
-    </message>
-    <message>
-        <source>Abandoned</source>
-        <translation>εγκαταλελειμμένος</translation>
-    </message>
-    <message>
-        <source>Confirming (%1 of %2 recommended confirmations)</source>
-        <translation>Επιβεβαίωση (%1 από %2 συνιστώμενες επιβεβαιώσεις)</translation>
-    </message>
-    <message>
-        <source>Confirmed (%1 confirmations)</source>
-        <translation>Επιβεβαίωση (%1 επιβεβαιώσεις)</translation>
-    </message>
-    <message>
-        <source>Conflicted</source>
-        <translation>Συγκρούεται</translation>
-    </message>
-    <message>
-        <source>Immature (%1 confirmations, will be available after %2)</source>
-        <translation>Άτομο (%1 επιβεβαιώσεις, θα είναι διαθέσιμες μετά το %2)</translation>
-    </message>
-    <message>
-        <source>Generated but not accepted</source>
-        <translation>Δημιουργήθηκε αλλά δεν έγινε αποδεκτή</translation>
-    </message>
-    <message>
-        <source>Received with</source>
-        <translation>Λήψη με</translation>
-    </message>
-    <message>
-        <source>Received from</source>
-        <translation>Λήψη από</translation>
-    </message>
-    <message>
-        <source>Sent to</source>
-        <translation>Αποστέλλονται</translation>
-    </message>
-    <message>
-        <source>Payment to yourself</source>
-        <translation>Πληρωμή στον εαυτό σας</translation>
-    </message>
-    <message>
-        <source>Mined</source>
-        <translation>Εξόρυξη</translation>
-    </message>
-    <message>
-        <source>watch-only</source>
-        <translation>παρακολούθηση-μόνο</translation>
-    </message>
-    <message>
-        <source>(n/a)</source>
-        <translation>(μη διαθέσιμο)</translation>
-    </message>
-    <message>
-        <source>(no label)</source>
-        <translation>(χωρίς ετικέτα)</translation>
-    </message>
-    <message>
-        <source>Transaction status. Hover over this field to show number of confirmations.</source>
-        <translation>Κατάσταση συναλλαγής. Τοποθετήστε το δείκτη του ποντικιού πάνω από αυτό το πεδίο για να δείτε τον αριθμό των επιβεβαιώσεων.</translation>
-    </message>
-    <message>
-        <source>Date and time that the transaction was received.</source>
-        <translation>Ημερομηνία και ώρα λήψης της συναλλαγής.</translation>
-    </message>
-    <message>
-        <source>Type of transaction.</source>
-        <translation>Είδος συναλλαγής.</translation>
-    </message>
-    <message>
-        <source>Whether or not a watch-only address is involved in this transaction.</source>
-        <translation>Είτε πρόκειται για μια διεύθυνση μόνο για ρολόι, είτε όχι, σε αυτήν τη συναλλαγή.</translation>
-    </message>
-    <message>
-        <source>User-defined intent/purpose of the transaction.</source>
-        <translation>Καθορισμένος από τον χρήστη σκοπός / σκοπός της συναλλαγής.</translation>
-    </message>
-    <message>
-        <source>Amount removed from or added to balance.</source>
-        <translation>Ποσό που αφαιρέθηκε ή προστέθηκε στην ισορροπία.</translation>
-    </message>
-</context>
-<context>
-    <name>TransactionView</name>
-    <message>
->>>>>>> 56311988
-        <source>All</source>
-        <translation>Όλα</translation>
-    </message>
-    <message>
-        <source>Today</source>
-        <translation>Σήμερα</translation>
-    </message>
-    <message>
-        <source>This week</source>
-        <translation>Αυτή την εβδομάδα</translation>
-    </message>
-    <message>
-        <source>This month</source>
-        <translation>Αυτό τον μήνα</translation>
-    </message>
-    <message>
-        <source>Last month</source>
-        <translation>Τον προηγούμενο μήνα</translation>
-    </message>
-    <message>
-        <source>This year</source>
-        <translation>Αυτή την χρονιά</translation>
-    </message>
-    <message>
-        <source>Range...</source>
-        <translation>Πεδίο...</translation>
-    </message>
-    <message>
-        <source>Received with</source>
-        <translation>Λήψη με</translation>
-    </message>
-    <message>
-        <source>Sent to</source>
-<<<<<<< HEAD
-        <translation>Αποστέλλονται</translation>
-=======
-        <translation>Αποστέλλονται προς</translation>
->>>>>>> 56311988
-    </message>
-    <message>
-        <source>To yourself</source>
-        <translation>Στον εαυτό σου</translation>
-    </message>
-    <message>
-        <source>Mined</source>
-        <translation>Εξόρυξη</translation>
-    </message>
-    <message>
-        <source>Other</source>
-        <translation>Άλλα</translation>
-    </message>
-    <message>
-        <source>Enter address, transaction id, or label to search</source>
-        <translation>Εισαγάγετε τη διεύθυνση, το αναγνωριστικό συναλλαγής ή την ετικέτα για αναζήτηση</translation>
-    </message>
-    <message>
-        <source>Min amount</source>
-        <translation>Ελάχιστο ποσό</translation>
-    </message>
-    <message>
-        <source>Abandon transaction</source>
-        <translation>Απαλλαγή συναλλαγής</translation>
-    </message>
-    <message>
-        <source>Increase transaction fee</source>
-        <translation>Αύξηση του τέλους συναλλαγής</translation>
-    </message>
-    <message>
-        <source>Copy address</source>
-        <translation>Αντιγραφή διεύθυνσης</translation>
-    </message>
-    <message>
-        <source>Copy label</source>
-        <translation>Αντιγραφή ετικέτας</translation>
-    </message>
-    <message>
-        <source>Copy amount</source>
-        <translation>Αντιγραφή ποσού</translation>
-    </message>
-    <message>
-        <source>Copy transaction ID</source>
-        <translation>Αντιγραφή ταυτότητας συναλλαγής</translation>
-    </message>
-    <message>
-        <source>Copy raw transaction</source>
-        <translation>Αντιγραφή ανεπεξέργαστης συναλλαγής</translation>
-    </message>
-    <message>
-        <source>Copy full transaction details</source>
-        <translation>Αντιγράψτε τις πλήρεις λεπτομέρειες της συναλλαγής</translation>
-    </message>
-    <message>
-        <source>Edit label</source>
-        <translation>Επεξεργασία ετικέτας</translation>
-    </message>
-    <message>
-        <source>Show transaction details</source>
-        <translation>Εμφάνιση λεπτομερειών συναλλαγής</translation>
-    </message>
-    <message>
-        <source>Export Transaction History</source>
-        <translation>Εξαγωγή ιστορικού συναλλαγών</translation>
-    </message>
-    <message>
-        <source>Comma separated file (*.csv)</source>
-        <translation>Αρχείο οριοθετημένο με κόμματα (*.csv)</translation>
-    </message>
-    <message>
-        <source>Confirmed</source>
-        <translation>Επικυρωμένες</translation>
-    </message>
-    <message>
-        <source>Watch-only</source>
-        <translation>Παρακολουθήστε μόνο</translation>
-    </message>
-    <message>
-        <source>Date</source>
-        <translation>Ημερομηνία</translation>
-    </message>
-    <message>
-        <source>Type</source>
-        <translation>Τύπος</translation>
-    </message>
-    <message>
-        <source>Label</source>
-        <translation>Ετικέτα</translation>
-    </message>
-    <message>
         <source>Address</source>
         <translation>Διεύθυνση</translation>
     </message>
@@ -3624,13 +3228,10 @@
         <translation>Θέλετε να αυξήσετε το τέλος;</translation>
     </message>
     <message>
-<<<<<<< HEAD
-=======
         <source>Do you want to draft a transaction with fee increase?</source>
         <translation>Θέλετε να σχεδιάσετε μια συναλλαγή με αύξηση των τελών;</translation>
     </message>
     <message>
->>>>>>> 56311988
         <source>Current fee:</source>
         <translation>Τρέχουσα χρέωση:</translation>
     </message>
@@ -3647,8 +3248,6 @@
         <translation>Επιβεβαίωση χρέωσης εξόδων</translation>
     </message>
     <message>
-<<<<<<< HEAD
-=======
         <source>Can't draft transaction.</source>
         <translation>Δεν είναι δυνατή η σύνταξη συναλλαγής.</translation>
     </message>
@@ -3657,7 +3256,6 @@
         <translation>PSBT αντιγράφηκε</translation>
     </message>
     <message>
->>>>>>> 56311988
         <source>Can't sign transaction.</source>
         <translation>Δεν είναι δυνατή η υπογραφή συναλλαγής.</translation>
     </message>
@@ -3749,11 +3347,7 @@
     </message>
     <message>
         <source>Cannot provide specific connections and have addrman find outgoing connections at the same.</source>
-<<<<<<< HEAD
-        <translation>Cannot provide specific connections and have addrman find outgoing connections at the same.</translation>
-=======
         <translation>Δεν είναι δυνατή η παροχή συγκεκριμένων συνδέσεων και η προσπέλαση των εξερχόμενων συνδέσεων στο ίδιο σημείο.</translation>
->>>>>>> 56311988
     </message>
     <message>
         <source>Error reading %s! All keys read correctly, but transaction data or address book entries might be missing or incorrect.</source>
@@ -3905,11 +3499,7 @@
     </message>
     <message>
         <source>Specified blocks directory "%s" does not exist.</source>
-<<<<<<< HEAD
-        <translation> Δεν υπάρχει κατάλογος καθορισμένων μπλοκ "%s".</translation>
-=======
         <translation>Δεν υπάρχει κατάλογος καθορισμένων μπλοκ "%s".</translation>
->>>>>>> 56311988
     </message>
     <message>
         <source>Unknown address type '%s'</source>
@@ -3997,12 +3587,7 @@
     </message>
     <message>
         <source>The transaction amount is too small to send after the fee has been deducted</source>
-<<<<<<< HEAD
-        <translation> 
-The transaction amount is too small to send after the fee has been deducted</translation>
-=======
         <translation>Το ποσό της συναλλαγής είναι πολύ μικρό για να στείλει μετά την αφαίρεση του τέλους</translation>
->>>>>>> 56311988
     </message>
     <message>
         <source>You need to rebuild the database using -reindex to go back to unpruned mode.  This will redownload the entire blockchain</source>
@@ -4071,12 +3656,8 @@
     <message>
         <source>The specified config file %s does not exist
 </source>
-<<<<<<< HEAD
-        <translation>Το καθορισμένο αρχείο ρυθμίσεων %s δεν υπάρχει</translation>
-=======
         <translation>Το καθορισμένο αρχείο ρυθμίσεων %s δεν υπάρχει
 </translation>
->>>>>>> 56311988
     </message>
     <message>
         <source>The transaction amount is too small to pay the fee</source>
