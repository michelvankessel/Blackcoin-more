<TS language="el" version="2.1">
<context>
    <name>AddressBookPage</name>
    <message>
        <source>Right-click to edit address or label</source>
        <translation>Δεξί-κλικ για επεξεργασία της διεύθυνσης ή της ετικέτας</translation>
    </message>
    <message>
        <source>Create a new address</source>
        <translation>Δημιουργία νέας διεύθυνσης</translation>
    </message>
    <message>
        <source>&amp;New</source>
        <translation>&amp;Νέo</translation>
    </message>
    <message>
        <source>Copy the currently selected address to the system clipboard</source>
        <translation>Αντέγραψε την επιλεγμένη διεύθυνση στο πρόχειρο του συστήματος</translation>
<<<<<<< HEAD
    </message>
    <message>
        <source>&amp;Copy</source>
        <translation>&amp;Αντιγραφή</translation>
    </message>
    <message>
        <source>C&amp;lose</source>
        <translation>Κ&amp;λείσιμο</translation>
    </message>
    <message>
        <source>Delete the currently selected address from the list</source>
        <translation>Διαγραφή της επιλεγμένης διεύθυνσης από τη λίστα</translation>
    </message>
    <message>
        <source>Enter address or label to search</source>
        <translation>Αναζήτηση με βάση τη διεύθυνση ή την επιγραφή</translation>
    </message>
    <message>
        <source>Export the data in the current tab to a file</source>
        <translation>Εξαγωγή δεδομένων καρτέλας σε αρχείο</translation>
    </message>
    <message>
        <source>&amp;Export</source>
        <translation>&amp;Εξαγωγή</translation>
    </message>
    <message>
        <source>&amp;Delete</source>
        <translation>&amp;Διαγραφή</translation>
    </message>
    <message>
        <source>Choose the address to send coins to</source>
        <translation>Επιλέξτε διεύθυνση αποστολής των νομισμάτων σας</translation>
    </message>
    <message>
        <source>Choose the address to receive coins with</source>
        <translation>Επιλέξτε διεύθυνση παραλαβής νομισμάτων</translation>
    </message>
    <message>
        <source>C&amp;hoose</source>
        <translation>Ε&amp;πιλογή</translation>
    </message>
    <message>
        <source>Sending addresses</source>
        <translation>Διευθύνσεις αποστολής</translation>
    </message>
    <message>
        <source>Receiving addresses</source>
        <translation>Διευθύνσεις λήψης</translation>
    </message>
    <message>
        <source>These are your Bitcoin addresses for sending payments. Always check the amount and the receiving address before sending coins.</source>
        <translation>Αυτές είναι οι Blackcoin διευθύνσεις σας για να στέλνετε πληρωμές. Να ελέγχετε πάντα το ποσό, καθώς και τη διεύθυνση παραλήπτη πριν στείλετε νομίσματα.</translation>
    </message>
    <message>
        <source>These are your Bitcoin addresses for receiving payments. It is recommended to use a new receiving address for each transaction.</source>
        <translation>Αυτές είναι οι Blackcoin διευθύνσεις σας για να λαμβάνετε πληρωμές. Προτείνετε να χρησιμοποιείτε μια νέα διεύθυνση παραλήπτη για κάθε συναλλαγή.</translation>
    </message>
    <message>
        <source>&amp;Copy Address</source>
        <translation>&amp;Αντιγραφή Διεύθυνσης</translation>
    </message>
    <message>
        <source>Copy &amp;Label</source>
        <translation>Αντιγραφή&amp;Ετικέτα</translation>
    </message>
    <message>
        <source>&amp;Edit</source>
        <translation>&amp;Διόρθωση</translation>
    </message>
    <message>
        <source>Export Address List</source>
        <translation>Εξαγωγή Λίστας Διευθύνσεων</translation>
    </message>
    <message>
        <source>Comma separated file (*.csv)</source>
        <translation>Αρχείο οριοθετημένο με κόμματα (*.csv)</translation>
    </message>
    <message>
        <source>Exporting Failed</source>
        <translation>Αποτυχία Εξαγωγής</translation>
    </message>
    <message>
        <source>There was an error trying to save the address list to %1. Please try again.</source>
        <translation>Σφάλμα κατά την προσπάθεια αποθήκευσης της λίστας διευθύνσεων στο %1. Παρακαλώ δοκιμάστε ξανά.</translation>
    </message>
</context>
<context>
    <name>AddressTableModel</name>
    <message>
        <source>Label</source>
        <translation>Ετικέτα</translation>
    </message>
    <message>
        <source>Address</source>
        <translation>Διεύθυνση</translation>
    </message>
    <message>
        <source>(no label)</source>
        <translation>(χωρίς ετικέτα)</translation>
    </message>
</context>
<context>
    <name>AskPassphraseDialog</name>
    <message>
        <source>Passphrase Dialog</source>
        <translation>Φράση πρόσβασης </translation>
    </message>
    <message>
        <source>Enter passphrase</source>
        <translation>Βάλτε κωδικό πρόσβασης</translation>
    </message>
    <message>
        <source>New passphrase</source>
        <translation>&amp;Αλλαγή κωδικού</translation>
    </message>
    <message>
        <source>Repeat new passphrase</source>
        <translation>Επανέλαβε τον νέο κωδικό πρόσβασης</translation>
    </message>
    <message>
        <source>Show password</source>
        <translation>Προβολή κωδικού πρόσβασης</translation>
    </message>
    <message>
        <source>Enter the new passphrase to the wallet.&lt;br/&gt;Please use a passphrase of &lt;b&gt;ten or more random characters&lt;/b&gt;, or &lt;b&gt;eight or more words&lt;/b&gt;.</source>
        <translation>Εισάγετε το νέο κωδικό πρόσβασης στο πορτοφόλι. &lt;br/&gt;Παρακαλώ χρησιμοποιείστε έναν κωδικό με &lt;b&gt;δέκα ή περισσότερους τυχαίους χαρακτήρες &lt;/b&gt;, ή &lt;b&gt;οχτώ ή παραπάνω λέξεις &lt;/b&gt;.</translation>
    </message>
    <message>
        <source>Encrypt wallet</source>
        <translation>&amp;Κρυπτογράφηση πορτοφολιού</translation>
    </message>
    <message>
        <source>This operation needs your wallet passphrase to unlock the wallet.</source>
        <translation>Αυτή η ενέργεια χρειάζεται τον κωδικό του πορτοφολιού για να ξεκλειδώσει το πορτοφόλι.</translation>
    </message>
    <message>
        <source>Unlock wallet</source>
        <translation>Ξεκλείδωσε το πορτοφόλι</translation>
    </message>
    <message>
        <source>This operation needs your wallet passphrase to decrypt the wallet.</source>
        <translation>Αυτή η ενέργεια χρειάζεται τον κωδικό του πορτοφολιού για να αποκρυπτογραφήσει το πορτοφόλι.</translation>
    </message>
    <message>
        <source>Decrypt wallet</source>
        <translation>Αποκρυπτογράφησε το πορτοφόλι</translation>
    </message>
    <message>
        <source>Change passphrase</source>
        <translation>Αλλάξτε Φράση Πρόσβασης</translation>
    </message>
    <message>
        <source>Enter the old passphrase and new passphrase to the wallet.</source>
        <translation>Εισάγετε την παλιά φράση κλειδί και την νέα φράση κλειδί στο πορτοφόλι.</translation>
    </message>
    <message>
        <source>Confirm wallet encryption</source>
        <translation>Επιβεβαίωσε κρυπτογράφηση πορτοφολιού</translation>
    </message>
    <message>
        <source>Warning: If you encrypt your wallet and lose your passphrase, you will &lt;b&gt;LOSE ALL OF YOUR BITCOINS&lt;/b&gt;!</source>
        <translation>Προσόχη! Εάν κρυπτογραφήσεις το πορτοφόλι σου και χάσεις τη φράση αποκατάστασης, θα &lt;b&gt; ΧΑΣΕΙΣ ΟΛΑ ΣΟΥ ΤΑ BLACKCOIN &lt;/b&gt;!</translation>
    </message>
    <message>
        <source>Are you sure you wish to encrypt your wallet?</source>
        <translation>Είστε σίγουρος/η ότι θέλετε να κρυπτογραφήσετε το πορτοφόλι σας;</translation>
    </message>
    <message>
        <source>Wallet encrypted</source>
        <translation>Πορτοφόλι κρυπτογραφήθηκε</translation>
    </message>
    <message>
        <source>%1 will close now to finish the encryption process. Remember that encrypting your wallet cannot fully protect your bitcoins from being stolen by malware infecting your computer.</source>
        <translation>%1 θα κλείσει τώρα για να τελειώσει η διαδικασία κρυπτογράφησης. Να θυμάστε ότι κρυπτογραφόντας το πορτοφόλι σας δεν μπορείτε να προστατεύσετε πλήρως τα blackcoin σας απο κλοπή μέσω malware που μπορεί να προσβάλει τον υπολογιστή σας.</translation>
    </message>
    <message>
        <source>IMPORTANT: Any previous backups you have made of your wallet file should be replaced with the newly generated, encrypted wallet file. For security reasons, previous backups of the unencrypted wallet file will become useless as soon as you start using the new, encrypted wallet.</source>
        <translation>ΣΗΜΑΝΤΙΚΟ: Τα προηγούμενα αντίγραφα ασφαλείας που έχετε κάνει από το αρχείο του πορτοφόλιου σας θα πρέπει να αντικατασταθουν με το νέο που δημιουργείται, κρυπτογραφημένο αρχείο πορτοφόλιου. Για λόγους ασφαλείας, τα προηγούμενα αντίγραφα ασφαλείας του μη κρυπτογραφημένου αρχείου πορτοφόλιου θα καταστουν άχρηστα μόλις αρχίσετε να χρησιμοποιείτε το νέο κρυπτογραφημένο πορτοφόλι. </translation>
    </message>
    <message>
        <source>Wallet encryption failed</source>
        <translation>Η κρυπτογράφηση του πορτοφολιού απέτυχε</translation>
    </message>
    <message>
        <source>Wallet encryption failed due to an internal error. Your wallet was not encrypted.</source>
        <translation>Η κρυπτογράφηση του πορτοφολιού απέτυχε λογω εσωτερικού σφάλματος. Το πορτοφολι δεν κρυπτογραφηθηκε.</translation>
    </message>
    <message>
        <source>The supplied passphrases do not match.</source>
        <translation>Οι εισαχθέντες κωδικοί δεν ταιριάζουν.</translation>
    </message>
    <message>
        <source>Wallet unlock failed</source>
        <translation>Το ξεκλείδωμα του πορτοφολιού απέτυχε</translation>
    </message>
    <message>
        <source>The passphrase entered for the wallet decryption was incorrect.</source>
        <translation>Ο κωδικος που εισήχθη για την αποκρυπτογραφηση του πορτοφολιού ήταν λαθος.</translation>
    </message>
    <message>
        <source>Wallet decryption failed</source>
        <translation> Η αποκρυπτογράφηση του πορτοφολιού απέτυχε </translation>
    </message>
    <message>
        <source>Wallet passphrase was successfully changed.</source>
        <translation>Η φράση πρόσβασης άλλαξε επιτυχώς</translation>
    </message>
    <message>
        <source>Warning: The Caps Lock key is on!</source>
        <translation>Προσοχη: το πλήκτρο Caps Lock είναι ενεργο.</translation>
    </message>
</context>
<context>
    <name>BanTableModel</name>
    <message>
        <source>IP/Netmask</source>
        <translation>IP/Netmask</translation>
    </message>
    <message>
        <source>Banned Until</source>
        <translation>Απαγορευμένο έως</translation>
    </message>
</context>
<context>
    <name>BitcoinGUI</name>
    <message>
        <source>Sign &amp;message...</source>
        <translation>Υπογραφή &amp;μηνύματος...</translation>
    </message>
    <message>
        <source>Synchronizing with network...</source>
        <translation>Συγχρονισμός με το δίκτυο...</translation>
    </message>
    <message>
        <source>&amp;Overview</source>
        <translation>&amp;Επισκόπηση</translation>
    </message>
    <message>
        <source>Node</source>
        <translation>Κόμβος</translation>
    </message>
    <message>
        <source>Show general overview of wallet</source>
        <translation>Εμφάνισε τη γενική εικόνα του πορτοφολιού</translation>
    </message>
    <message>
        <source>&amp;Transactions</source>
        <translation>&amp;Συναλλαγές</translation>
    </message>
    <message>
        <source>Browse transaction history</source>
        <translation>Περιήγηση στο ιστορικό συναλλαγών</translation>
    </message>
    <message>
        <source>E&amp;xit</source>
        <translation>Έ&amp;ξοδος</translation>
    </message>
    <message>
        <source>Quit application</source>
        <translation>Έξοδος από την εφαρμογή</translation>
    </message>
    <message>
        <source>&amp;About %1</source>
        <translation>&amp;Περί %1</translation>
    </message>
    <message>
        <source>Show information about %1</source>
        <translation>Εμφάνισε πληροφορίες σχετικά με %1</translation>
    </message>
    <message>
        <source>About &amp;Qt</source>
        <translation>Σχετικά με &amp;Qt</translation>
    </message>
    <message>
        <source>Show information about Qt</source>
        <translation>Εμφάνισε πληροφορίες σχετικά με Qt</translation>
    </message>
    <message>
        <source>&amp;Options...</source>
        <translation>&amp;Επιλογές...</translation>
    </message>
    <message>
        <source>Modify configuration options for %1</source>
        <translation>Επεργασία ρυθμισεων επιλογών για το %1</translation>
    </message>
    <message>
        <source>&amp;Encrypt Wallet...</source>
        <translation>&amp;Κρυπτογράφησε το πορτοφόλι</translation>
    </message>
    <message>
        <source>&amp;Backup Wallet...</source>
        <translation>&amp;Αντίγραφο ασφαλείας του πορτοφολιού</translation>
    </message>
    <message>
        <source>&amp;Change Passphrase...</source>
        <translation>&amp;Άλλαξε Φράση Πρόσβασης</translation>
    </message>
    <message>
        <source>&amp;Sending addresses...</source>
        <translation>Διευθύνσεις αποστολής</translation>
    </message>
    <message>
        <source>&amp;Receiving addresses...</source>
        <translation>Διευθύνσεις λήψης</translation>
    </message>
    <message>
        <source>Open &amp;URI...</source>
        <translation>'Ανοιγμα &amp;URI</translation>
    </message>
    <message>
        <source>Wallet:</source>
        <translation>Πορτοφόλι</translation>
    </message>
    <message>
        <source>default wallet</source>
        <translation>Προεπιλεγμένο πορτοφόλι</translation>
    </message>
    <message>
        <source>Click to disable network activity.</source>
        <translation>Κάντε κλικ για να απενεργοποιήσετε το δίκτυο.</translation>
    </message>
    <message>
        <source>Network activity disabled.</source>
        <translation>Η δραστηριότητα δικτύου είναι απενεργοποιημένη.</translation>
    </message>
    <message>
        <source>Click to enable network activity again.</source>
        <translation>Κάντε κλικ για να ενεργοποιήσετε τo δίκτυο ξανά.</translation>
    </message>
    <message>
        <source>Syncing Headers (%1%)...</source>
        <translation>Συγχρονισμός Επικεφαλίδων (%1%)...</translation>
    </message>
    <message>
        <source>Reindexing blocks on disk...</source>
        <translation>Φόρτωση ευρετηρίου μπλοκ στον σκληρό δίσκο...</translation>
    </message>
    <message>
        <source>Send coins to a Bitcoin address</source>
        <translation>Στείλε νομίσματα σε μια διεύθυνση blackcoin</translation>
    </message>
    <message>
        <source>Backup wallet to another location</source>
        <translation>Δημιουργία αντιγράφου ασφαλείας πορτοφολιού σε άλλη τοποθεσία</translation>
    </message>
    <message>
        <source>Change the passphrase used for wallet encryption</source>
        <translation>Αλλαγή του κωδικού κρυπτογράφησης του πορτοφολιού</translation>
    </message>
    <message>
        <source>&amp;Debug window</source>
        <translation>&amp;Παράθυρο αποσφαλμάτωσης</translation>
    </message>
    <message>
        <source>Open debugging and diagnostic console</source>
        <translation>Άνοιγμα κονσόλας αποσφαλμάτωσης και διαγνωστικών</translation>
    </message>
    <message>
        <source>&amp;Verify message...</source>
        <translation>&amp;Επιβεβαίωση μηνύματος</translation>
    </message>
    <message>
        <source>Bitcoin</source>
        <translation>Blackcoin</translation>
    </message>
    <message>
        <source>Wallet</source>
        <translation>Πορτοφόλι</translation>
    </message>
    <message>
        <source>&amp;Send</source>
        <translation>&amp;Αποστολή</translation>
    </message>
    <message>
        <source>&amp;Receive</source>
        <translation>&amp;Παραλαβή </translation>
    </message>
    <message>
        <source>&amp;Show / Hide</source>
        <translation>&amp;Εμφάνισε/Κρύψε</translation>
    </message>
    <message>
        <source>Show or hide the main Window</source>
        <translation>Εμφάνιση ή απόκρυψη του κεντρικού παραθύρου</translation>
    </message>
    <message>
        <source>Encrypt the private keys that belong to your wallet</source>
        <translation>Κρυπτογραφήστε τα ιδιωτικά κλειδιά που ανήκουν στο πορτοφόλι σας </translation>
    </message>
    <message>
        <source>Sign messages with your Bitcoin addresses to prove you own them</source>
        <translation>Υπογράψτε ένα μήνυμα για να βεβαιώσετε πως είστε ο κάτοχος αυτής της διεύθυνσης</translation>
    </message>
    <message>
        <source>Verify messages to ensure they were signed with specified Bitcoin addresses</source>
        <translation>Υπογράψτε ένα μήνυμα για ν' αποδείξετε πως ανήκει μια συγκεκριμένη διεύθυνση Blackcoin</translation>
    </message>
    <message>
        <source>&amp;File</source>
        <translation>&amp;Αρχείο</translation>
    </message>
    <message>
        <source>&amp;Settings</source>
        <translation>&amp;Ρυθμίσεις</translation>
    </message>
    <message>
        <source>&amp;Help</source>
        <translation>&amp;Βοήθεια</translation>
    </message>
    <message>
        <source>Tabs toolbar</source>
        <translation>Εργαλειοθήκη καρτελών</translation>
    </message>
    <message>
        <source>Request payments (generates QR codes and bitcoin: URIs)</source>
        <translation>Αίτηση πληρωμών (δημιουργεί QR codes και διευθύνσεις blackcoin: )</translation>
    </message>
    <message>
        <source>Show the list of used sending addresses and labels</source>
        <translation>Προβολή της λίστας των χρησιμοποιημένων διευθύνσεων και ετικετών αποστολής</translation>
    </message>
    <message>
        <source>Show the list of used receiving addresses and labels</source>
        <translation>Προβολή της λίστας των χρησιμοποιημένων διευθύνσεων και ετικετών λήψεως</translation>
    </message>
    <message>
        <source>Open a bitcoin: URI or payment request</source>
        <translation>Άνοιγμα blackcoin: URI αίτησης πληρωμής</translation>
    </message>
    <message>
        <source>&amp;Command-line options</source>
        <translation>&amp;Επιλογές γραμμής εντολών</translation>
    </message>
    <message>
        <source>Indexing blocks on disk...</source>
        <translation>Φόρτωση ευρετηρίου μπλοκ στον σκληρο δισκο...</translation>
    </message>
    <message>
        <source>Processing blocks on disk...</source>
        <translation>Φόρτωση ευρετηρίου μπλοκ στον σκληρο δισκο...</translation>
    </message>
    <message>
        <source>%1 behind</source>
        <translation>%1 πίσω</translation>
    </message>
    <message>
        <source>Last received block was generated %1 ago.</source>
        <translation>Το τελευταίο μπλοκ που ελήφθη δημιουργήθηκε %1 πριν.</translation>
    </message>
    <message>
        <source>Transactions after this will not yet be visible.</source>
        <translation>Οι συναλλαγές μετά από αυτό δεν θα είναι ακόμη ορατές.</translation>
    </message>
    <message>
        <source>Error</source>
        <translation>Σφάλμα</translation>
    </message>
    <message>
        <source>Warning</source>
        <translation>Προειδοποίηση</translation>
    </message>
    <message>
        <source>Information</source>
        <translation>Πληροφορία</translation>
    </message>
    <message>
        <source>Up to date</source>
        <translation>Ενημερωμένο</translation>
    </message>
    <message>
        <source>Catching up...</source>
        <translation>Ενημέρωση...</translation>
    </message>
    <message>
        <source>Date: %1
</source>
        <translation>Ημερομηνία: %1
</translation>
    </message>
    <message>
        <source>Amount: %1
</source>
        <translation>Ποσό: %1
</translation>
    </message>
    <message>
        <source>Wallet: %1
</source>
        <translation>Πορτοφόλι: %1
</translation>
    </message>
    <message>
        <source>Type: %1
</source>
        <translation>Τύπος: %1
</translation>
    </message>
    <message>
        <source>Label: %1
</source>
        <translation>Ετικέτα: %1
</translation>
    </message>
    <message>
        <source>Address: %1
</source>
        <translation>Διεύθυνση: %1
</translation>
    </message>
    <message>
        <source>Sent transaction</source>
        <translation>Η συναλλαγή απεστάλη</translation>
    </message>
    <message>
        <source>Incoming transaction</source>
        <translation>Εισερχόμενη συναλλαγή</translation>
    </message>
    <message>
        <source>Wallet is &lt;b&gt;encrypted&lt;/b&gt; and currently &lt;b&gt;unlocked&lt;/b&gt;</source>
        <translation>Το πορτοφόλι είναι &lt;b&gt;κρυπτογραφημένο&lt;/b&gt; και &lt;b&gt;ξεκλείδωτο&lt;/b&gt;</translation>
    </message>
    <message>
        <source>Wallet is &lt;b&gt;encrypted&lt;/b&gt; and currently &lt;b&gt;locked&lt;/b&gt;</source>
        <translation>Το πορτοφόλι είναι &lt;b&gt;κρυπτογραφημένο&lt;/b&gt; και &lt;b&gt;κλειδωμένο&lt;/b&gt;</translation>
    </message>
    </context>
<context>
    <name>CoinControlDialog</name>
    <message>
        <source>Coin Selection</source>
        <translation>Επιλογή κερμάτων</translation>
    </message>
    <message>
        <source>Quantity:</source>
        <translation>Ποσότητα:</translation>
    </message>
    <message>
        <source>Bytes:</source>
        <translation>Bytes:</translation>
    </message>
    <message>
        <source>Amount:</source>
        <translation>Ποσό:</translation>
    </message>
    <message>
        <source>Fee:</source>
        <translation>Ταρίφα:</translation>
    </message>
    <message>
        <source>Dust:</source>
        <translation>Σκόνη:</translation>
    </message>
    <message>
        <source>After Fee:</source>
        <translation>Ταρίφα αλλαγής:</translation>
    </message>
    <message>
        <source>Change:</source>
        <translation>Ρέστα:</translation>
    </message>
    <message>
        <source>(un)select all</source>
        <translation>(από)επιλογή όλων</translation>
    </message>
    <message>
        <source>Tree mode</source>
        <translation>Εμφάνιση τύπου δέντρο</translation>
    </message>
    <message>
        <source>List mode</source>
        <translation>Λίστα εντολών</translation>
    </message>
    <message>
        <source>Amount</source>
        <translation>Ποσό</translation>
    </message>
    <message>
        <source>Received with label</source>
        <translation>Παραλήφθηκε με επιγραφή</translation>
    </message>
    <message>
        <source>Received with address</source>
        <translation>Παραλείφθηκε με την εξής διεύθυνση</translation>
    </message>
    <message>
        <source>Date</source>
        <translation>Ημερομηνία</translation>
    </message>
    <message>
        <source>Confirmations</source>
        <translation>Επικυρώσεις</translation>
    </message>
    <message>
        <source>Confirmed</source>
        <translation>Επικυρωμένες</translation>
    </message>
    <message>
        <source>Copy address</source>
        <translation>Αντιγραφή διεύθυνσης</translation>
    </message>
    <message>
        <source>Copy label</source>
        <translation>Αντιγραφή ετικέτας</translation>
    </message>
    <message>
        <source>Copy amount</source>
        <translation>Αντιγραφή ποσού</translation>
    </message>
    <message>
        <source>Copy transaction ID</source>
        <translation>Αντιγραφή ταυτότητας συναλλαγής</translation>
    </message>
    <message>
        <source>Copy quantity</source>
        <translation>Αντιγραφή ποσότητας</translation>
    </message>
    <message>
        <source>Copy fee</source>
        <translation>Αντιγραφή τελών</translation>
    </message>
    <message>
        <source>yes</source>
        <translation>ναι</translation>
    </message>
    <message>
        <source>no</source>
        <translation>όχι</translation>
    </message>
    <message>
        <source>(no label)</source>
        <translation>(χωρίς ετικέτα)</translation>
    </message>
    <message>
        <source>(change)</source>
        <translation>(αλλαγή)</translation>
    </message>
</context>
<context>
    <name>EditAddressDialog</name>
    <message>
        <source>Edit Address</source>
        <translation>Επεξεργασία Διεύθυνσης</translation>
    </message>
    <message>
        <source>&amp;Label</source>
        <translation>&amp;Επιγραφή</translation>
    </message>
    <message>
        <source>The label associated with this address list entry</source>
        <translation>Η ετικέτα που συνδέεται με αυτήν την καταχώρηση στο βιβλίο διευθύνσεων</translation>
    </message>
    <message>
        <source>The address associated with this address list entry. This can only be modified for sending addresses.</source>
        <translation>Η διεύθυνση σχετίζεται με αυτή την καταχώρηση του βιβλίου διευθύνσεων. Μπορεί να τροποποιηθεί μόνο για τις διευθύνσεις αποστολής.</translation>
    </message>
    <message>
        <source>&amp;Address</source>
        <translation>&amp;Διεύθυνση</translation>
    </message>
    <message>
        <source>New sending address</source>
        <translation>Νέα Διεύθυνση Αποστολής</translation>
    </message>
    <message>
        <source>Edit receiving address</source>
        <translation>Διόρθωση Διεύθυνσης Λήψης</translation>
    </message>
    <message>
        <source>Edit sending address</source>
        <translation> Επεξεργασία διεύθυνσης αποστολής</translation>
    </message>
    <message>
        <source>The entered address "%1" is not a valid Bitcoin address.</source>
        <translation>Η διεύθυνση "%1" δεν είναι έγκυρη Blackcoin διεύθυνση.</translation>
    </message>
    <message>
        <source>Address "%1" already exists as a receiving address with label "%2" and so cannot be added as a sending address.</source>
        <translation>Η διεύθυνση "%1"  υπάρχει ήδη ως διεύθυνσης λήψης με ετικέτα "%2" και γιαυτό τον λόγο δεν μπορεί να προστεθεί ως διεύθυνση αποστολής.</translation>
    </message>
    <message>
        <source>The entered address "%1" is already in the address book with label "%2".</source>
        <translation>Η διεύθυνση "%1" βρίσκεται ήδη στο βιβλίο διευθύνσεων με ετικέτα "%2".</translation>
    </message>
    <message>
        <source>Could not unlock wallet.</source>
        <translation>Δεν είναι δυνατό το ξεκλείδωμα του πορτοφολιού.</translation>
    </message>
    <message>
        <source>New key generation failed.</source>
        <translation>Η δημιουργία νέου κλειδιού απέτυχε.</translation>
    </message>
</context>
<context>
    <name>FreespaceChecker</name>
    <message>
        <source>A new data directory will be created.</source>
        <translation>Θα δημιουργηθεί ένας νέος φάκελος δεδομένων.</translation>
    </message>
    <message>
        <source>name</source>
        <translation>όνομα</translation>
    </message>
    <message>
        <source>Directory already exists. Add %1 if you intend to create a new directory here.</source>
        <translation>Κατάλογος ήδη υπάρχει. Προσθήκη %1, αν σκοπεύετε να δημιουργήσετε έναν νέο κατάλογο εδώ.</translation>
    </message>
    <message>
        <source>Path already exists, and is not a directory.</source>
        <translation>Η διαδρομή υπάρχει ήδη αλλά δεν είναι φάκελος</translation>
    </message>
    <message>
        <source>Cannot create data directory here.</source>
        <translation>Δεν μπορεί να δημιουργηθεί φάκελος δεδομένων εδώ.</translation>
    </message>
</context>
<context>
    <name>HelpMessageDialog</name>
    <message>
        <source>version</source>
        <translation>έκδοση</translation>
    </message>
    <message>
        <source>(%1-bit)</source>
        <translation>(%1-bit)</translation>
    </message>
    <message>
        <source>About %1</source>
        <translation>Σχετικά %1</translation>
    </message>
    <message>
        <source>Command-line options</source>
        <translation>Επιλογές γραμμής εντολών</translation>
    </message>
</context>
<context>
    <name>Intro</name>
    <message>
        <source>Welcome</source>
        <translation>Καλώς ήρθατε</translation>
    </message>
    <message>
        <source>Welcome to %1.</source>
        <translation>Καλωσήρθες στο %1.</translation>
    </message>
    <message>
        <source>Use the default data directory</source>
        <translation>Χρήση του προεπιλεγμένου φακέλου δεδομένων</translation>
    </message>
    <message>
        <source>Use a custom data directory:</source>
        <translation>Προσαρμογή του φακέλου δεδομένων: </translation>
    </message>
    <message>
        <source>Bitcoin</source>
        <translation>Blackcoin</translation>
    </message>
    <message>
        <source>Error: Specified data directory "%1" cannot be created.</source>
        <translation>Σφάλμα: Ο καθορισμένος φάκελος δεδομένων "%1" δεν μπορεί να δημιουργηθεί.</translation>
    </message>
    <message>
        <source>Error</source>
        <translation>Σφάλμα</translation>
    </message>
    <message numerus="yes">
        <source>%n GB of free space available</source>
        <translation><numerusform>%n GB ελεύθερου χώρου διαθέσιμα</numerusform><numerusform>%n GB ελεύθερου χώρου διαθέσιμα</numerusform></translation>
    </message>
    <message numerus="yes">
        <source>(of %n GB needed)</source>
        <translation><numerusform>(από το %n GB που απαιτείται)</numerusform><numerusform>(από τα %n GB που απαιτούνται)</numerusform></translation>
    </message>
</context>
<context>
    <name>ModalOverlay</name>
    <message>
        <source>Form</source>
        <translation>Φόρμα</translation>
    </message>
    <message>
        <source>Unknown...</source>
        <translation>Άγνωστο...</translation>
    </message>
    <message>
        <source>Last block time</source>
        <translation>Χρόνος τελευταίου μπλοκ</translation>
    </message>
    <message>
        <source>Hide</source>
        <translation>Απόκρυψη</translation>
    </message>
    </context>
<context>
    <name>OpenURIDialog</name>
    <message>
        <source>Open URI</source>
        <translation>Άνοιγμα &amp;URI</translation>
    </message>
    <message>
        <source>Open payment request from URI or file</source>
        <translation>Ανοιχτό αίτημα πληρωμής από URI ή από αρχείο</translation>
    </message>
    <message>
        <source>URI:</source>
        <translation>URI:</translation>
    </message>
    <message>
        <source>Select payment request file</source>
        <translation>Επιλέξτε πληρωμή αρχείου αίτησης</translation>
    </message>
    </context>
<context>
    <name>OptionsDialog</name>
    <message>
        <source>Options</source>
        <translation>Ρυθμίσεις</translation>
    </message>
    <message>
        <source>&amp;Main</source>
        <translation>&amp;Κύριο</translation>
    </message>
    <message>
        <source>Size of &amp;database cache</source>
        <translation>Μέγεθος κρυφής μνήμης βάσης δεδομένων.</translation>
    </message>
    <message>
        <source>MB</source>
        <translation>MB</translation>
    </message>
    <message>
        <source>Number of script &amp;verification threads</source>
        <translation>Αριθμός script και γραμμές επαλήθευσης </translation>
    </message>
    <message>
        <source>IP address of the proxy (e.g. IPv4: 127.0.0.1 / IPv6: ::1)</source>
        <translation>Διεύθυνση IP του διαμεσολαβητή (π.χ. 127.0.0.1  / IPv6: ::1)</translation>
    </message>
    <message>
        <source>Minimize instead of exit the application when the window is closed. When this option is enabled, the application will be closed only after selecting Exit in the menu.</source>
        <translation>Ελαχιστοποίηση αντί για έξοδο κατά το κλείσιμο του παραθύρου. Όταν αυτή η επιλογή είναι ενεργοποιημένη, η εφαρμογή θα κλείνει μόνο αν επιλεχθεί η Έξοδος στο μενού.</translation>
    </message>
    <message>
        <source>Third party URLs (e.g. a block explorer) that appear in the transactions tab as context menu items. %s in the URL is replaced by transaction hash. Multiple URLs are separated by vertical bar |.</source>
        <translation>URLs από τρίτους (π.χ. ένας εξερευνητής μπλοκ) τα οποία εμφανίζονται στην καρτέλα συναλλαγών ως στοιχεία μενού. Το %s στα URL αντικαθίσταται από την τιμή της κατατεμαχισμένης συναλλαγής.</translation>
    </message>
    <message>
        <source>Active command-line options that override above options:</source>
        <translation>Ενεργές επιλογές γραμμής-εντολών που παρακάμπτουν τις παραπάνω επιλογές:</translation>
    </message>
    <message>
        <source>Open Configuration File</source>
        <translation>Άνοιγμα Αρχείου Ρυθμίσεων</translation>
    </message>
    <message>
        <source>Reset all client options to default.</source>
        <translation>Επαναφορά όλων των επιλογών του πελάτη στις αρχικές.</translation>
    </message>
    <message>
        <source>&amp;Reset Options</source>
        <translation>Επαναφορά ρυθμίσεων</translation>
    </message>
    <message>
        <source>&amp;Network</source>
        <translation>&amp;Δίκτυο</translation>
    </message>
    <message>
        <source>GB</source>
        <translation>GB</translation>
    </message>
    <message>
        <source>(0 = auto, &lt;0 = leave that many cores free)</source>
        <translation>(0 = αυτόματο, &lt;0 = ελεύθεροι πυρήνες)</translation>
    </message>
    <message>
        <source>W&amp;allet</source>
        <translation>Π&amp;ορτοφόλι</translation>
    </message>
    <message>
        <source>Expert</source>
        <translation>Έμπειρος</translation>
    </message>
    <message>
        <source>Enable coin &amp;control features</source>
        <translation>Ενεργοποίηση δυνατοτήτων ελέγχου κερμάτων</translation>
    </message>
    <message>
        <source>If you disable the spending of unconfirmed change, the change from a transaction cannot be used until that transaction has at least one confirmation. This also affects how your balance is computed.</source>
        <translation>Εάν απενεργοποιήσετε το ξόδεμα μη επικυρωμένων ρέστων, τα ρέστα από μια συναλλαγή δεν μπορούν να χρησιμοποιηθούν έως ότου αυτή η συναλλαγή έχει έστω μια επικύρωση. Αυτό επίσης επηρεάζει το πως υπολογίζεται το υπόλοιπό σας.</translation>
    </message>
    <message>
        <source>&amp;Spend unconfirmed change</source>
        <translation>&amp;Ξόδεμα μη επικυρωμένων ρέστων</translation>
    </message>
    <message>
        <source>Automatically open the Bitcoin client port on the router. This only works when your router supports UPnP and it is enabled.</source>
        <translation>Αυτόματο άνοιγμα των θυρών Blackcoin στον δρομολογητή. Λειτουργεί μόνο αν ο δρομολογητής σας υποστηρίζει τη λειτουργία UPnP.</translation>
    </message>
    <message>
        <source>Map port using &amp;UPnP</source>
        <translation>Απόδοση θυρών με χρήστη &amp;UPnP</translation>
    </message>
    <message>
        <source>Connect to the Bitcoin network through a SOCKS5 proxy.</source>
        <translation>Σύνδεση στο δίκτυο Blackcoin μέσω διαμεσολαβητή SOCKS5 (π.χ. για σύνδεση μέσω Tor)</translation>
    </message>
    <message>
        <source>&amp;Connect through SOCKS5 proxy (default proxy):</source>
        <translation>&amp;Σύνδεση μέσω διαμεσολαβητή SOCKS5 (προεπιλεγμένος)</translation>
    </message>
    <message>
        <source>Proxy &amp;IP:</source>
        <translation>&amp;IP διαμεσολαβητή:</translation>
    </message>
    <message>
        <source>&amp;Port:</source>
        <translation>&amp;Θύρα:</translation>
    </message>
    <message>
        <source>Port of the proxy (e.g. 9050)</source>
        <translation>Θύρα διαμεσολαβητή</translation>
    </message>
    <message>
        <source>IPv4</source>
        <translation>IPv4</translation>
    </message>
    <message>
        <source>IPv6</source>
        <translation>IPv6</translation>
    </message>
    <message>
        <source>Tor</source>
        <translation>Tor</translation>
    </message>
    <message>
        <source>&amp;Window</source>
        <translation>&amp;Παράθυρο</translation>
    </message>
    <message>
        <source>Show only a tray icon after minimizing the window.</source>
        <translation>Εμφάνιση μόνο εικονιδίου στην περιοχή ειδοποιήσεων κατά την ελαχιστοποίηση.</translation>
    </message>
    <message>
        <source>&amp;Minimize to the tray instead of the taskbar</source>
        <translation>&amp;Ελαχιστοποίηση στην περιοχή ειδοποιήσεων αντί της γραμμής εργασιών</translation>
    </message>
    <message>
        <source>M&amp;inimize on close</source>
        <translation>Ε&amp;λαχιστοποίηση κατά το κλείσιμο</translation>
    </message>
    <message>
        <source>&amp;Display</source>
        <translation>&amp;Απεικόνιση</translation>
    </message>
    <message>
        <source>User Interface &amp;language:</source>
        <translation>Γλώσσα περιβάλλοντος εργασίας:</translation>
    </message>
    <message>
        <source>&amp;Unit to show amounts in:</source>
        <translation>&amp;Μονάδα μέτρησης:</translation>
    </message>
    <message>
        <source>Choose the default subdivision unit to show in the interface and when sending coins.</source>
        <translation>Διαλέξτε την προεπιλεγμένη υποδιαίρεση που θα εμφανίζεται όταν στέλνετε νομίσματα.</translation>
    </message>
    <message>
        <source>Whether to show coin control features or not.</source>
        <translation>Επιλογή κατά πόσο να αναδείχνονται οι δυνατότητες ελέγχου κερμάτων.</translation>
    </message>
    <message>
        <source>&amp;OK</source>
        <translation>&amp;ΟΚ</translation>
    </message>
    <message>
        <source>&amp;Cancel</source>
        <translation>&amp;Ακύρωση</translation>
    </message>
    <message>
        <source>default</source>
        <translation>προεπιλογή</translation>
    </message>
    <message>
        <source>none</source>
        <translation>κανένα</translation>
    </message>
    <message>
        <source>Confirm options reset</source>
        <translation>Επιβεβαίωση των επιλογών επαναφοράς</translation>
    </message>
    <message>
        <source>Client restart required to activate changes.</source>
        <translation>Χρειάζεται επανεκκίνηση του προγράμματος για να ενεργοποιηθούν οι αλλαγές.</translation>
    </message>
    <message>
        <source>Error</source>
        <translation>Σφάλμα</translation>
    </message>
    <message>
        <source>This change would require a client restart.</source>
        <translation>Η αλλαγή αυτή θα χρειαστεί επανεκκίνηση του προγράμματος</translation>
    </message>
    <message>
        <source>The supplied proxy address is invalid.</source>
        <translation>Δεν είναι έγκυρη η διεύθυνση διαμεσολαβητή</translation>
    </message>
</context>
<context>
    <name>OverviewPage</name>
    <message>
        <source>Form</source>
        <translation>Φόρμα</translation>
    </message>
    <message>
        <source>The displayed information may be out of date. Your wallet automatically synchronizes with the Bitcoin network after a connection is established, but this process has not completed yet.</source>
        <translation>Οι πληροφορίες που εμφανίζονται μπορεί να είναι ξεπερασμένες. Το πορτοφόλι σας συγχρονίζεται αυτόματα με το δίκτυο Blackcoin μετά από μια σύνδεση, αλλά αυτή η διαδικασία δεν έχει ακόμη ολοκληρωθεί. </translation>
    </message>
    <message>
        <source>Watch-only:</source>
        <translation>Επίβλεψη μόνο:</translation>
    </message>
    <message>
        <source>Available:</source>
        <translation>Διαθέσιμο:</translation>
    </message>
    <message>
        <source>Your current spendable balance</source>
        <translation>Το τρέχον διαθέσιμο υπόλοιπο</translation>
    </message>
    <message>
        <source>Pending:</source>
        <translation>Εκκρεμούν:</translation>
    </message>
    <message>
        <source>Total of transactions that have yet to be confirmed, and do not yet count toward the spendable balance</source>
        <translation>Το άθροισμα των συναλλαγών που δεν έχουν ακόμα επιβεβαιωθεί και δεν προσμετρώνται στο τρέχον διαθέσιμο υπόλοιπό σας</translation>
    </message>
    <message>
        <source>Immature:</source>
        <translation>Ανώριμος</translation>
    </message>
    <message>
        <source>Mined balance that has not yet matured</source>
        <translation>Εξορυγμένο υπόλοιπο που δεν έχει ακόμα ωριμάσει</translation>
    </message>
    <message>
        <source>Balances</source>
        <translation>Υπόλοιπο:</translation>
    </message>
    <message>
        <source>Total:</source>
        <translation>Σύνολο:</translation>
    </message>
    <message>
        <source>Your current total balance</source>
        <translation>Το τρέχον συνολικό υπόλοιπο</translation>
    </message>
    <message>
        <source>Your current balance in watch-only addresses</source>
        <translation>Το τρέχον υπόλοιπο σας σε διευθύνσεις παρακολούθησης μόνο</translation>
    </message>
    <message>
        <source>Spendable:</source>
        <translation>Ξοδεμένα:</translation>
    </message>
    <message>
        <source>Recent transactions</source>
        <translation>Πρόσφατες συναλλαγές</translation>
    </message>
    <message>
        <source>Unconfirmed transactions to watch-only addresses</source>
        <translation>Μη επικυρωμένες συναλλαγές σε διευθύνσεις παρακολούθησης μόνο</translation>
    </message>
    <message>
        <source>Mined balance in watch-only addresses that has not yet matured</source>
        <translation>Εξορυγμένο υπόλοιπο σε διευθύνσεις παρακολούθησης μόνο που δεν έχει ωριμάσει ακόμα</translation>
    </message>
    <message>
        <source>Current total balance in watch-only addresses</source>
        <translation>Το τρέχον συνολικό υπόλοιπο σε διευθύνσεις παρακολούθησης μόνο</translation>
    </message>
</context>
<context>
    <name>PaymentServer</name>
    <message>
        <source>Payment request error</source>
        <translation>Σφάλμα αίτησης πληρωμής</translation>
    </message>
    <message>
        <source>Cannot start bitcoin: click-to-pay handler</source>
        <translation>Δεν είναι δυνατή η εκκίνηση του blackcoin: χειριστής click-to-pay</translation>
    </message>
    <message>
        <source>URI handling</source>
        <translation>URI χειριστής</translation>
    </message>
    <message>
        <source>Invalid payment address %1</source>
        <translation>Μη έγκυρη διεύθυνση πληρωμής %1</translation>
    </message>
    <message>
        <source>Payment request file handling</source>
        <translation>Επεξεργασία αρχείου αίτησης πληρωμής</translation>
    </message>
    <message>
        <source>Payment request rejected</source>
        <translation>Η αίτηση πληρωμής απορρίφθηκε</translation>
    </message>
    </context>
<context>
    <name>PeerTableModel</name>
    <message>
        <source>Sent</source>
        <translation>Αποστολή</translation>
    </message>
    <message>
        <source>Received</source>
        <translation>Παραλήφθησαν</translation>
    </message>
</context>
<context>
    <name>QObject</name>
    <message>
        <source>Amount</source>
        <translation>Ποσό</translation>
    </message>
    <message>
        <source>Enter a Bitcoin address (e.g. %1)</source>
        <translation>Εισάγετε μια διεύθυνση Blackcoin (π.χ. %1)</translation>
    </message>
    <message>
        <source>%1 d</source>
        <translation>%1 d</translation>
    </message>
    <message>
        <source>%1 h</source>
        <translation>%1 h</translation>
    </message>
    <message>
        <source>%1 m</source>
        <translation>%1 m</translation>
    </message>
    <message>
        <source>%1 s</source>
        <translation>%1 s</translation>
    </message>
    <message>
        <source>None</source>
        <translation>Κανένα</translation>
    </message>
    <message>
        <source>N/A</source>
        <translation>Μη διαθέσιμο</translation>
    </message>
    <message>
        <source>%1 ms</source>
        <translation>%1 ms</translation>
    </message>
    <message>
        <source>%1 and %2</source>
        <translation>%1 και %2</translation>
    </message>
    <message>
        <source>%1 B</source>
        <translation>%1 B</translation>
    </message>
    <message>
        <source>%1 KB</source>
        <translation>%1 KB</translation>
    </message>
    <message>
        <source>%1 MB</source>
        <translation>%1 MB</translation>
    </message>
    <message>
        <source>%1 GB</source>
        <translation>%1 GB</translation>
    </message>
    <message>
        <source>unknown</source>
        <translation>Άγνωστο</translation>
    </message>
</context>
<context>
    <name>QObject::QObject</name>
    </context>
<context>
    <name>QRImageWidget</name>
    <message>
        <source>&amp;Save Image...</source>
        <translation>&amp;Αποθήκευση εικόνας...</translation>
    </message>
    </context>
<context>
    <name>RPCConsole</name>
    <message>
        <source>N/A</source>
        <translation>Μη διαθέσιμο</translation>
    </message>
    <message>
        <source>Client version</source>
        <translation>Έκδοση Πελάτη</translation>
    </message>
    <message>
        <source>&amp;Information</source>
        <translation>&amp;Πληροφορία</translation>
    </message>
    <message>
        <source>Debug window</source>
        <translation>Παράθυρο αποσφαλμάτωσης</translation>
    </message>
    <message>
        <source>General</source>
        <translation>Γενικά</translation>
    </message>
    <message>
        <source>Using BerkeleyDB version</source>
        <translation>Χρήση BerkeleyDB έκδοσης</translation>
    </message>
    <message>
        <source>Startup time</source>
        <translation>Χρόνος εκκίνησης</translation>
    </message>
    <message>
        <source>Network</source>
        <translation>Δίκτυο</translation>
    </message>
    <message>
        <source>Name</source>
        <translation>Όνομα</translation>
    </message>
    <message>
        <source>Number of connections</source>
        <translation>Αριθμός συνδέσεων</translation>
    </message>
    <message>
        <source>Block chain</source>
        <translation>Αλυσίδα μπλοκ</translation>
    </message>
    <message>
        <source>Current number of blocks</source>
        <translation>Τρέχον αριθμός μπλοκ</translation>
    </message>
    <message>
        <source>Memory usage</source>
        <translation>χρήση Μνήμης</translation>
    </message>
    <message>
        <source>Received</source>
        <translation>Παραλήφθησαν</translation>
    </message>
    <message>
        <source>Sent</source>
        <translation>Αποστολή</translation>
    </message>
    <message>
        <source>&amp;Peers</source>
        <translation>&amp;Χρήστες</translation>
    </message>
    <message>
        <source>Select a peer to view detailed information.</source>
        <translation>Επιλέξτε ένα χρήστη για να δείτε αναλυτικές πληροφορίες.</translation>
    </message>
    <message>
        <source>Version</source>
        <translation>Έκδοση</translation>
    </message>
    <message>
        <source>Decrease font size</source>
        <translation>Μείωση μεγέθους γραμματοσειράς</translation>
    </message>
    <message>
        <source>Increase font size</source>
        <translation>Αύξηση μεγέθους γραμματοσειράς</translation>
    </message>
    <message>
        <source>Services</source>
        <translation>Υπηρεσίες</translation>
    </message>
    <message>
        <source>Ban Score</source>
        <translation>Σκορ Aποκλεισμού</translation>
    </message>
    <message>
        <source>Connection Time</source>
        <translation>Χρόνος σύνδεσης</translation>
    </message>
    <message>
        <source>Last Send</source>
        <translation>Τελευταία αποστολή</translation>
    </message>
    <message>
        <source>Last Receive</source>
        <translation>Τελευταία λήψη</translation>
    </message>
    <message>
        <source>Ping Time</source>
        <translation>Χρόνος καθυστέρησης</translation>
    </message>
    <message>
        <source>Last block time</source>
        <translation>Χρόνος τελευταίου μπλοκ</translation>
    </message>
    <message>
        <source>&amp;Open</source>
        <translation>&amp;Άνοιγμα</translation>
    </message>
    <message>
        <source>&amp;Console</source>
        <translation>&amp;Κονσόλα</translation>
    </message>
    <message>
        <source>&amp;Network Traffic</source>
        <translation>&amp;Κίνηση δικτύου</translation>
    </message>
    <message>
        <source>Totals</source>
        <translation>Σύνολα</translation>
    </message>
    <message>
        <source>In:</source>
        <translation>Εισερχόμενα:</translation>
    </message>
    <message>
        <source>Out:</source>
        <translation>Εξερχόμενα:</translation>
    </message>
    <message>
        <source>Debug log file</source>
        <translation>Αρχείο καταγραφής εντοπισμού σφαλμάτων </translation>
    </message>
    <message>
        <source>Clear console</source>
        <translation>Καθαρισμός κονσόλας</translation>
    </message>
    <message>
        <source>1 &amp;hour</source>
        <translation>1 &amp;ώρα</translation>
    </message>
    <message>
        <source>1 &amp;day</source>
        <translation>1 &amp;μέρα</translation>
    </message>
    <message>
        <source>1 &amp;week</source>
        <translation>1 &amp;εβδομάδα</translation>
    </message>
    <message>
        <source>1 &amp;year</source>
        <translation>1 &amp;χρόνος</translation>
    </message>
    <message>
        <source>default wallet</source>
        <translation>Προεπιλεγμένο πορτοφόλι</translation>
    </message>
    <message>
        <source>via %1</source>
        <translation>μέσω %1</translation>
    </message>
    <message>
        <source>never</source>
        <translation>ποτέ</translation>
    </message>
    <message>
        <source>Inbound</source>
        <translation>Εισερχόμενα</translation>
    </message>
    <message>
        <source>Outbound</source>
        <translation>Εξερχόμενα</translation>
    </message>
    <message>
        <source>Yes</source>
        <translation>Ναι</translation>
    </message>
    <message>
        <source>No</source>
        <translation>Όχι</translation>
    </message>
    <message>
        <source>Unknown</source>
        <translation>Άγνωστο(α)</translation>
    </message>
</context>
<context>
    <name>ReceiveCoinsDialog</name>
    <message>
        <source>&amp;Amount:</source>
        <translation>&amp;Ποσό:</translation>
    </message>
    <message>
        <source>&amp;Label:</source>
        <translation>&amp;Επιγραφή</translation>
    </message>
    <message>
        <source>&amp;Message:</source>
        <translation>&amp;Μήνυμα:</translation>
    </message>
    <message>
        <source>Clear all fields of the form.</source>
        <translation>Καθαρισμός όλων των πεδίων της φόρμας.</translation>
    </message>
    <message>
        <source>Clear</source>
        <translation>Καθαρισμός</translation>
    </message>
    <message>
        <source>&amp;Request payment</source>
        <translation>&amp;Αίτηση πληρωμής</translation>
    </message>
    <message>
        <source>Show</source>
        <translation>Εμφάνιση</translation>
    </message>
    <message>
        <source>Remove the selected entries from the list</source>
        <translation>Αφαίρεση επιλεγμένων καταχωρίσεων από τη λίστα</translation>
    </message>
    <message>
        <source>Remove</source>
        <translation>Αφαίρεση</translation>
    </message>
    <message>
        <source>Copy URI</source>
        <translation>Αντιγραφή της επιλεγμένης διεύθυνσης στο πρόχειρο του συστήματος</translation>
    </message>
    <message>
        <source>Copy label</source>
        <translation>Αντιγραφή ετικέτας</translation>
    </message>
    <message>
        <source>Copy message</source>
        <translation>Αντιγραφή μηνύματος</translation>
    </message>
    <message>
        <source>Copy amount</source>
        <translation>Αντιγραφή ποσού</translation>
    </message>
</context>
<context>
    <name>ReceiveRequestDialog</name>
    <message>
        <source>QR Code</source>
        <translation>Κώδικας QR</translation>
    </message>
    <message>
        <source>Copy &amp;URI</source>
        <translation>Αντιγραφή της επιλεγμένης διεύθυνσης στο πρόχειρο του συστήματος</translation>
    </message>
    <message>
        <source>Copy &amp;Address</source>
        <translation>Αντιγραφή &amp;Διεύθυνσης</translation>
    </message>
    <message>
        <source>&amp;Save Image...</source>
        <translation>&amp;Αποθήκευση εικόνας...</translation>
    </message>
    <message>
        <source>Payment information</source>
        <translation>Πληροφορίες πληρωμής</translation>
    </message>
    <message>
        <source>Address</source>
        <translation>Διεύθυνση</translation>
    </message>
    <message>
        <source>Amount</source>
        <translation>Ποσό</translation>
    </message>
    <message>
        <source>Label</source>
        <translation>Ετικέτα</translation>
    </message>
    <message>
        <source>Message</source>
        <translation>Μήνυμα</translation>
    </message>
    <message>
        <source>Wallet</source>
        <translation>Πορτοφόλι</translation>
    </message>
    </context>
<context>
    <name>RecentRequestsTableModel</name>
    <message>
        <source>Date</source>
        <translation>Ημερομηνία</translation>
    </message>
    <message>
        <source>Label</source>
        <translation>Ετικέτα</translation>
    </message>
    <message>
        <source>Message</source>
        <translation>Μήνυμα</translation>
    </message>
    <message>
        <source>(no label)</source>
        <translation>(χωρίς ετικέτα)</translation>
    </message>
    </context>
<context>
    <name>SendCoinsDialog</name>
    <message>
        <source>Send Coins</source>
        <translation>Αποστολή νομισμάτων</translation>
    </message>
    <message>
        <source>Coin Control Features</source>
        <translation>Χαρακτηριστικά επιλογής κερμάτων</translation>
    </message>
    <message>
        <source>Inputs...</source>
        <translation>Εισροές...</translation>
    </message>
    <message>
        <source>automatically selected</source>
        <translation>επιλεγμένο αυτόματα</translation>
    </message>
    <message>
        <source>Insufficient funds!</source>
        <translation>Ανεπαρκές κεφάλαιο!</translation>
    </message>
    <message>
        <source>Quantity:</source>
        <translation>Ποσότητα:</translation>
    </message>
    <message>
        <source>Bytes:</source>
        <translation>Bytes:</translation>
    </message>
    <message>
        <source>Amount:</source>
        <translation>Ποσό:</translation>
    </message>
    <message>
        <source>Fee:</source>
        <translation>Ταρίφα:</translation>
    </message>
    <message>
        <source>After Fee:</source>
        <translation>Ταρίφα αλλαγής:</translation>
    </message>
    <message>
        <source>Change:</source>
        <translation>Ρέστα:</translation>
    </message>
    <message>
        <source>If this is activated, but the change address is empty or invalid, change will be sent to a newly generated address.</source>
        <translation>Όταν ενεργό, αλλά η διεύθυνση ρέστων είναι κενή ή άκυρη, τα ρέστα θα σταλούν σε μία πρόσφατα δημιουργημένη διεύθυνση.</translation>
    </message>
    <message>
        <source>Custom change address</source>
        <translation>Προσαρμοσμένη διεύθυνση ρέστων</translation>
    </message>
    <message>
        <source>Transaction Fee:</source>
        <translation>Τέλος συναλλαγής:</translation>
    </message>
    <message>
        <source>Choose...</source>
        <translation>Επιλογή...</translation>
    </message>
    <message>
        <source>per kilobyte</source>
        <translation>ανά kilobyte</translation>
    </message>
    <message>
        <source>Hide</source>
        <translation>Απόκρυψη</translation>
    </message>
    <message>
        <source>Recommended:</source>
        <translation>Προτεινόμενο: </translation>
    </message>
    <message>
        <source>Custom:</source>
        <translation>Προσαρμογή:</translation>
    </message>
    <message>
        <source>Send to multiple recipients at once</source>
        <translation>Αποστολή σε πολλούς αποδέκτες ταυτόχρονα</translation>
    </message>
    <message>
        <source>Add &amp;Recipient</source>
        <translation>&amp;Προσθήκη αποδέκτη</translation>
    </message>
    <message>
        <source>Clear all fields of the form.</source>
        <translation>Καθαρισμός όλων των πεδίων της φόρμας.</translation>
    </message>
    <message>
        <source>Dust:</source>
        <translation>Σκόνη:</translation>
    </message>
    <message>
        <source>Clear &amp;All</source>
        <translation>Καθαρισμός &amp;Όλων</translation>
    </message>
    <message>
        <source>Balance:</source>
        <translation>Υπόλοιπο:</translation>
    </message>
    <message>
        <source>Confirm the send action</source>
        <translation>Επιβεβαίωση αποστολής</translation>
    </message>
    <message>
        <source>S&amp;end</source>
        <translation>Αποστολή</translation>
    </message>
    <message>
        <source>Copy quantity</source>
        <translation>Αντιγραφή ποσότητας</translation>
    </message>
    <message>
        <source>Copy amount</source>
        <translation>Αντιγραφή ποσού</translation>
    </message>
    <message>
        <source>Copy fee</source>
        <translation>Αντιγραφή τελών</translation>
    </message>
    <message>
        <source>or</source>
        <translation>ή</translation>
    </message>
    <message>
        <source>Transaction fee</source>
        <translation>Κόστος συναλλαγής</translation>
    </message>
    <message>
        <source>(no label)</source>
        <translation>(χωρίς ετικέτα)</translation>
    </message>
</context>
<context>
    <name>SendCoinsEntry</name>
    <message>
        <source>A&amp;mount:</source>
        <translation>&amp;Ποσό:</translation>
    </message>
    <message>
        <source>Pay &amp;To:</source>
        <translation>Πληρωμή &amp;σε:</translation>
    </message>
    <message>
        <source>&amp;Label:</source>
        <translation>&amp;Επιγραφή</translation>
    </message>
    <message>
        <source>Choose previously used address</source>
        <translation>Επιλογή διεύθυνσης που έχει ήδη χρησιμοποιηθεί</translation>
    </message>
    <message>
        <source>This is a normal payment.</source>
        <translation>Αυτή είναι μια απλή πληρωμή.</translation>
    </message>
    <message>
        <source>The Bitcoin address to send the payment to</source>
        <translation>Η διεύθυνση Blackcoin που θα σταλεί η πληρωμή</translation>
    </message>
    <message>
        <source>Alt+A</source>
        <translation>Alt+A</translation>
    </message>
    <message>
        <source>Paste address from clipboard</source>
        <translation>Επικόλληση διεύθυνσης από το βιβλίο διευθύνσεων</translation>
    </message>
    <message>
        <source>Alt+P</source>
        <translation>Alt+P</translation>
    </message>
    <message>
        <source>Remove this entry</source>
        <translation>Αφαίρεση αυτής της καταχώρησης</translation>
    </message>
    <message>
        <source>Message:</source>
        <translation>Μήνυμα:</translation>
    </message>
    <message>
        <source>Enter a label for this address to add it to the list of used addresses</source>
        <translation>Εισάγετε μία ετικέτα για αυτή την διεύθυνση για να προστεθεί στη λίστα με τις χρησιμοποιημένες διευθύνσεις</translation>
    </message>
    <message>
        <source>Pay To:</source>
        <translation>Πληρωμή σε:</translation>
    </message>
    <message>
        <source>Memo:</source>
        <translation>Σημείωση:</translation>
    </message>
    </context>
<context>
    <name>SendConfirmationDialog</name>
    <message>
        <source>Yes</source>
        <translation>Ναι</translation>
    </message>
</context>
<context>
    <name>ShutdownWindow</name>
    <message>
        <source>Do not shut down the computer until this window disappears.</source>
        <translation>Μην απενεργοποιήσετε τον υπολογιστή μέχρι να κλείσει αυτό το παράθυρο.</translation>
    </message>
</context>
<context>
    <name>SignVerifyMessageDialog</name>
    <message>
        <source>Signatures - Sign / Verify a Message</source>
        <translation>Υπογραφές - Είσοδος / Επαλήθευση Mηνύματος </translation>
    </message>
    <message>
        <source>&amp;Sign Message</source>
        <translation>&amp;Υπογραφή Μηνύματος</translation>
    </message>
    <message>
        <source>The Bitcoin address to sign the message with</source>
        <translation>Διεύθυνση Blackcoin που θα σταλεί το μήνυμα</translation>
    </message>
    <message>
        <source>Choose previously used address</source>
        <translation>Επιλογή διεύθυνσης που έχει ήδη χρησιμοποιηθεί</translation>
=======
>>>>>>> 2f9f9b37
    </message>
    <message>
        <source>Alt+A</source>
        <translation>Alt+A</translation>
    </message>
<<<<<<< HEAD
    <message>
        <source>Paste address from clipboard</source>
        <translation>Επικόλληση διεύθυνσης από το βιβλίο διευθύνσεων</translation>
    </message>
    <message>
        <source>Alt+P</source>
        <translation>Alt+P</translation>
    </message>
    <message>
        <source>Enter the message you want to sign here</source>
        <translation>Εισάγετε εδώ το μήνυμα που θέλετε να υπογράψετε</translation>
    </message>
    <message>
        <source>Signature</source>
        <translation>Υπογραφή</translation>
    </message>
    <message>
        <source>Copy the current signature to the system clipboard</source>
        <translation>Αντιγραφή της επιλεγμένης υπογραφής στο πρόχειρο του συστήματος</translation>
    </message>
    <message>
        <source>Sign the message to prove you own this Bitcoin address</source>
        <translation>Υπογράψτε το μήνυμα για να αποδείξετε πως σας ανήκει η συγκεκριμένη διεύθυνση Blackcoin</translation>
    </message>
    <message>
        <source>Sign &amp;Message</source>
        <translation>Υπογραφη μήνυματος</translation>
    </message>
    <message>
        <source>Reset all sign message fields</source>
        <translation>Επαναφορά όλων των πεδίων μήνυματος</translation>
    </message>
    <message>
        <source>Clear &amp;All</source>
        <translation>Καθαρισμός &amp;Όλων</translation>
    </message>
    <message>
        <source>&amp;Verify Message</source>
        <translation>&amp;Επιβεβαίωση Mηνύματος</translation>
    </message>
    <message>
        <source>The Bitcoin address the message was signed with</source>
        <translation>Διεύθυνση Blackcoin με την οποία έχει υπογραφεί το μήνυμα</translation>
    </message>
    <message>
        <source>Verify the message to ensure it was signed with the specified Bitcoin address</source>
        <translation>Επαληθεύστε το μήνυμα για να αποδείξετε πως υπογράφθηκε από τη συγκεκριμένη διεύθυνση Blackcoin</translation>
    </message>
    <message>
        <source>Verify &amp;Message</source>
        <translation>Επιβεβαίωση Mηνύματος</translation>
    </message>
    <message>
        <source>Reset all verify message fields</source>
        <translation>Επαναφορά όλων των πεδίων επαλήθευσης μηνύματος</translation>
    </message>
    </context>
<context>
    <name>SplashScreen</name>
    <message>
        <source>[testnet]</source>
        <translation>[testnet]</translation>
=======
    <message>
        <source>C&amp;lose</source>
        <translation>Κ&amp;λείσιμο</translation>
    </message>
    <message>
        <source>Delete the currently selected address from the list</source>
        <translation>Διαγραφή της επιλεγμένης διεύθυνσης από τη λίστα</translation>
    </message>
    <message>
        <source>Enter address or label to search</source>
        <translation>Αναζήτηση με βάση τη διεύθυνση ή την επιγραφή</translation>
    </message>
    <message>
        <source>Export the data in the current tab to a file</source>
        <translation>Εξαγωγή δεδομένων καρτέλας σε αρχείο</translation>
    </message>
    <message>
        <source>&amp;Export</source>
        <translation>&amp;Εξαγωγή</translation>
    </message>
    <message>
        <source>&amp;Delete</source>
        <translation>&amp;Διαγραφή</translation>
    </message>
    <message>
        <source>Choose the address to send coins to</source>
        <translation>Επιλέξτε διεύθυνση αποστολής των νομισμάτων σας</translation>
    </message>
    <message>
        <source>Choose the address to receive coins with</source>
        <translation>Επιλέξτε διεύθυνση παραλαβής νομισμάτων</translation>
    </message>
    <message>
        <source>C&amp;hoose</source>
        <translation>Ε&amp;πιλογή</translation>
    </message>
    <message>
        <source>Sending addresses</source>
        <translation>Διευθύνσεις αποστολής</translation>
    </message>
    <message>
        <source>Receiving addresses</source>
        <translation>Διευθύνσεις λήψης</translation>
    </message>
    <message>
        <source>These are your Bitcoin addresses for sending payments. Always check the amount and the receiving address before sending coins.</source>
        <translation>Αυτές είναι οι Bitcoin διευθύνσεις σας για να στέλνετε πληρωμές. Να ελέγχετε πάντα το ποσό, καθώς και τη διεύθυνση παραλήπτη πριν στείλετε νομίσματα.</translation>
    </message>
    <message>
        <source>These are your Bitcoin addresses for receiving payments. Use the 'Create new receiving address' button in the receive tab to create new addresses.</source>
        <translation>Αυτές είναι οι Bitcoin διευθύνσεις για την λήψη πληρωμών. Χρησιμοποιήσε το κουμπί  'Δημιουργία νέας διεύθυνσης λήψεων' στο παράθυρο λήψεων για την δημιουργία νέας διεύθυνσης  </translation>
    </message>
    <message>
        <source>&amp;Copy Address</source>
        <translation>&amp;Αντιγραφή Διεύθυνσης</translation>
    </message>
    <message>
        <source>Copy &amp;Label</source>
        <translation>Αντιγραφή&amp;Ετικέτα</translation>
    </message>
    <message>
        <source>&amp;Edit</source>
        <translation>&amp;Διόρθωση</translation>
    </message>
    <message>
        <source>Export Address List</source>
        <translation>Εξαγωγή Λίστας Διευθύνσεων</translation>
    </message>
    <message>
        <source>Comma separated file (*.csv)</source>
        <translation>Αρχείο οριοθετημένο με κόμματα (*.csv)</translation>
    </message>
    <message>
        <source>Exporting Failed</source>
        <translation>Αποτυχία Εξαγωγής</translation>
    </message>
    <message>
        <source>There was an error trying to save the address list to %1. Please try again.</source>
        <translation>Σφάλμα κατά την προσπάθεια αποθήκευσης της λίστας διευθύνσεων στο %1. Παρακαλώ δοκιμάστε ξανά.</translation>
    </message>
</context>
<context>
    <name>AddressTableModel</name>
    <message>
        <source>Label</source>
        <translation>Ετικέτα</translation>
    </message>
    <message>
        <source>Address</source>
        <translation>Διεύθυνση</translation>
    </message>
    <message>
        <source>(no label)</source>
        <translation>(χωρίς ετικέτα)</translation>
    </message>
</context>
<context>
    <name>AskPassphraseDialog</name>
    <message>
        <source>Passphrase Dialog</source>
        <translation>Φράση πρόσβασης</translation>
    </message>
    <message>
        <source>Enter passphrase</source>
        <translation>Βάλτε κωδικό πρόσβασης</translation>
    </message>
    <message>
        <source>New passphrase</source>
        <translation>&amp;Αλλαγή κωδικού</translation>
    </message>
    <message>
        <source>Repeat new passphrase</source>
        <translation>Επανέλαβε τον νέο κωδικό πρόσβασης</translation>
    </message>
    <message>
        <source>Show passphrase</source>
        <translation>Εμφάνισε τον κωδικό πρόσβασης</translation>
>>>>>>> 2f9f9b37
    </message>
</context>
<context>
    <name>TrafficGraphWidget</name>
    <message>
<<<<<<< HEAD
        <source>KB/s</source>
        <translation>KB/s</translation>
=======
        <source>Encrypt wallet</source>
        <translation>&amp;Κρυπτογράφηση πορτοφολιού</translation>
>>>>>>> 2f9f9b37
    </message>
</context>
<context>
    <name>TransactionDesc</name>
    <message>
        <source>This operation needs your wallet passphrase to unlock the wallet.</source>
        <translation>Αυτή η ενέργεια χρειάζεται τον κωδικό του πορτοφολιού για να ξεκλειδώσει το πορτοφόλι.</translation>
    </message>
    <message>
        <source>Unlock wallet</source>
        <translation>Ξεκλείδωσε το πορτοφόλι</translation>
    </message>
    <message>
<<<<<<< HEAD
        <source>Source</source>
        <translation>Πηγή</translation>
    </message>
    <message>
        <source>Generated</source>
        <translation>Παράχθηκε</translation>
    </message>
    <message>
        <source>From</source>
        <translation>Από</translation>
    </message>
    <message>
        <source>unknown</source>
        <translation>Άγνωστο</translation>
    </message>
    <message>
        <source>To</source>
        <translation>Προς</translation>
    </message>
    <message>
        <source>own address</source>
        <translation>δική σας διεύθυνση</translation>
    </message>
    <message>
        <source>watch-only</source>
        <translation>παρακολούθηση-μόνο</translation>
    </message>
    <message>
        <source>label</source>
        <translation>ετικέτα</translation>
    </message>
    <message>
        <source>Credit</source>
        <translation>Πίστωση</translation>
    </message>
    <message>
        <source>not accepted</source>
        <translation>μη έγκυρο</translation>
    </message>
    <message>
        <source>Total credit</source>
        <translation>Συνολική πίστωση</translation>
    </message>
    <message>
        <source>Transaction fee</source>
        <translation>Κόστος συναλλαγής</translation>
    </message>
    <message>
        <source>Message</source>
        <translation>Μήνυμα</translation>
    </message>
    <message>
        <source>Amount</source>
        <translation>Ποσό</translation>
    </message>
    </context>
<context>
    <name>TransactionDescDialog</name>
    <message>
        <source>This pane shows a detailed description of the transaction</source>
        <translation>Αυτό το παράθυρο δείχνει μια λεπτομερή περιγραφή της συναλλαγής</translation>
    </message>
    </context>
<context>
    <name>TransactionTableModel</name>
    <message>
        <source>Date</source>
        <translation>Ημερομηνία</translation>
    </message>
    <message>
        <source>Label</source>
        <translation>Ετικέτα</translation>
    </message>
    <message>
        <source>Open until %1</source>
        <translation>Ανοιχτό μέχρι %1</translation>
    </message>
    <message>
        <source>watch-only</source>
        <translation>παρακολούθηση-μόνο</translation>
    </message>
    <message>
        <source>(no label)</source>
        <translation>(χωρίς ετικέτα)</translation>
    </message>
    </context>
<context>
    <name>TransactionView</name>
    <message>
        <source>Copy address</source>
        <translation>Αντιγραφή διεύθυνσης</translation>
    </message>
    <message>
        <source>Copy label</source>
        <translation>Αντιγραφή ετικέτας</translation>
    </message>
    <message>
        <source>Copy amount</source>
        <translation>Αντιγραφή ποσού</translation>
    </message>
    <message>
        <source>Copy transaction ID</source>
        <translation>Αντιγραφή ταυτότητας συναλλαγής</translation>
    </message>
    <message>
        <source>Copy raw transaction</source>
        <translation>Αντιγραφή ανεπεξέργαστης συναλλαγής</translation>
    </message>
    <message>
        <source>Edit label</source>
        <translation>Επεξεργασία ετικέτας</translation>
    </message>
    <message>
        <source>Comma separated file (*.csv)</source>
        <translation>Αρχείο οριοθετημένο με κόμματα (*.csv)</translation>
    </message>
    <message>
        <source>Confirmed</source>
        <translation>Επικυρωμένες</translation>
    </message>
    <message>
        <source>Date</source>
        <translation>Ημερομηνία</translation>
    </message>
    <message>
        <source>Label</source>
        <translation>Ετικέτα</translation>
    </message>
    <message>
        <source>Address</source>
        <translation>Διεύθυνση</translation>
    </message>
    <message>
        <source>Exporting Failed</source>
        <translation>Αποτυχία Εξαγωγής</translation>
    </message>
    </context>
<context>
    <name>UnitDisplayStatusBarControl</name>
    <message>
        <source>Unit to show amounts in. Click to select another unit.</source>
        <translation>Μονάδα μέτρησης προβολής ποσών. Κάντε κλικ για επιλογή άλλης μονάδας.</translation>
    </message>
</context>
<context>
    <name>WalletController</name>
    </context>
<context>
    <name>WalletFrame</name>
    </context>
<context>
    <name>WalletModel</name>
    <message>
        <source>Send Coins</source>
        <translation>Αποστολή νομισμάτων</translation>
    </message>
    <message>
        <source>Increase:</source>
        <translation>Αύξηση:</translation>
    </message>
    </context>
<context>
    <name>WalletView</name>
    <message>
        <source>&amp;Export</source>
        <translation>&amp;Εξαγωγή</translation>
    </message>
    <message>
        <source>Export the data in the current tab to a file</source>
        <translation>Εξαγωγή δεδομένων καρτέλας σε αρχείο</translation>
    </message>
    <message>
        <source>Cancel</source>
        <translation>Ακύρωση</translation>
=======
        <source>This operation needs your wallet passphrase to decrypt the wallet.</source>
        <translation>Αυτή η ενέργεια χρειάζεται τον κωδικό του πορτοφολιού για να αποκρυπτογραφήσει το πορτοφόλι.</translation>
    </message>
    <message>
        <source>Decrypt wallet</source>
        <translation>Αποκρυπτογράφησε το πορτοφόλι</translation>
    </message>
    <message>
        <source>Change passphrase</source>
        <translation>Αλλάξτε Φράση Πρόσβασης</translation>
    </message>
    <message>
        <source>Confirm wallet encryption</source>
        <translation>Επιβεβαίωσε κρυπτογράφηση πορτοφολιού</translation>
    </message>
    <message>
        <source>Warning: If you encrypt your wallet and lose your passphrase, you will &lt;b&gt;LOSE ALL OF YOUR BITCOINS&lt;/b&gt;!</source>
        <translation>Προσόχη! Εάν κρυπτογραφήσεις το πορτοφόλι σου και χάσεις τη φράση αποκατάστασης, θα &lt;b&gt; ΧΑΣΕΙΣ ΟΛΑ ΣΟΥ ΤΑ BITCOIN &lt;/b&gt;!</translation>
    </message>
    <message>
        <source>Are you sure you wish to encrypt your wallet?</source>
        <translation>Είστε σίγουρος/η ότι θέλετε να κρυπτογραφήσετε το πορτοφόλι σας;</translation>
    </message>
    <message>
        <source>Wallet encrypted</source>
        <translation>Πορτοφόλι κρυπτογραφήθηκε</translation>
    </message>
    <message>
        <source>Enter the new passphrase for the wallet.&lt;br/&gt;Please use a passphrase of &lt;b&gt;ten or more random characters&lt;/b&gt;, or &lt;b&gt;eight or more words&lt;/b&gt;.</source>
        <translation>Εισαγάγετε τη νέα φράση πρόσβασης για το πορτοφόλι. &lt;br/&gt;Παρακαλώ χρησιμοποιήστε μια φράση πρόσβασης &lt;b&gt;δέκα ή περισσότερων τυχαίων χαρακτήρων &lt;/b&gt;, ή &lt;b&gt;οκτώ ή περισσότερες λέξεις&lt;/b&gt;.</translation>
    </message>
    <message>
        <source>Enter the old passphrase and new passphrase for the wallet.</source>
        <translation>Πληκτρολόγησε τον παλιό κωδικό πρόσβασής σου και τον νέο κωδικό πρόσβασής σου για το πορτοφόλι</translation>
    </message>
    <message>
        <source>Remember that encrypting your wallet cannot fully protect your bitcoins from being stolen by malware infecting your computer.</source>
        <translation>Θυμίσου ότι το να κρυπτογραφείς το πορτοφόλι σου δεν μπορεί να προστατέψει πλήρως τα bitcoins σου από κλοπή από  κακόβουλο λογισμικό που έχει μολύνει τον υπολογιστή σου</translation>
    </message>
    <message>
        <source>Wallet to be encrypted</source>
        <translation>To πορτοφόλι θα κρυπτογραφηθεί</translation>
    </message>
    <message>
        <source>Your wallet is about to be encrypted. </source>
        <translation>Το πορτοφόλι σου πρόκειται να κρυπτογραφηθεί</translation>
    </message>
    <message>
        <source>Your wallet is now encrypted. </source>
        <translation>Το πορτοφόλι σου έχει κρυπτογραφηθεί τώρα</translation>
    </message>
    <message>
        <source>IMPORTANT: Any previous backups you have made of your wallet file should be replaced with the newly generated, encrypted wallet file. For security reasons, previous backups of the unencrypted wallet file will become useless as soon as you start using the new, encrypted wallet.</source>
        <translation>ΣΗΜΑΝΤΙΚΟ: Τα προηγούμενα αντίγραφα ασφαλείας που έχετε κάνει από το αρχείο του πορτοφόλιου σας θα πρέπει να αντικατασταθουν με το νέο που δημιουργείται, κρυπτογραφημένο αρχείο πορτοφόλιου. Για λόγους ασφαλείας, τα προηγούμενα αντίγραφα ασφαλείας του μη κρυπτογραφημένου αρχείου πορτοφόλιου θα καταστουν άχρηστα μόλις αρχίσετε να χρησιμοποιείτε το νέο κρυπτογραφημένο πορτοφόλι.</translation>
    </message>
    <message>
        <source>Wallet encryption failed</source>
        <translation>Η κρυπτογράφηση του πορτοφολιού απέτυχε</translation>
    </message>
    <message>
        <source>Wallet encryption failed due to an internal error. Your wallet was not encrypted.</source>
        <translation>Η κρυπτογράφηση του πορτοφολιού απέτυχε λογω εσωτερικού σφάλματος. Το πορτοφολι δεν κρυπτογραφηθηκε.</translation>
    </message>
    <message>
        <source>The supplied passphrases do not match.</source>
        <translation>Οι εισαχθέντες κωδικοί δεν ταιριάζουν.</translation>
    </message>
    <message>
        <source>Wallet unlock failed</source>
        <translation>Το ξεκλείδωμα του πορτοφολιού απέτυχε</translation>
    </message>
    <message>
        <source>The passphrase entered for the wallet decryption was incorrect.</source>
        <translation>Ο κωδικος που εισήχθη για την αποκρυπτογραφηση του πορτοφολιού ήταν λαθος.</translation>
    </message>
    <message>
        <source>Wallet decryption failed</source>
        <translation>Η αποκρυπτογράφηση του πορτοφολιού απέτυχε</translation>
    </message>
    <message>
        <source>Wallet passphrase was successfully changed.</source>
        <translation>Η φράση πρόσβασης άλλαξε επιτυχώς</translation>
    </message>
    <message>
        <source>Warning: The Caps Lock key is on!</source>
        <translation>Προσοχη: το πλήκτρο Caps Lock είναι ενεργο.</translation>
    </message>
</context>
<context>
    <name>BanTableModel</name>
    <message>
        <source>IP/Netmask</source>
        <translation>IP/Netmask</translation>
    </message>
    <message>
        <source>Banned Until</source>
        <translation>Απαγορευμένο έως</translation>
>>>>>>> 2f9f9b37
    </message>
</context>
<context>
    <name>BitcoinGUI</name>
    <message>
<<<<<<< HEAD
        <source>Bitcoin Core</source>
        <translation>Blackcoin More</translation>
    </message>
    <message>
        <source>Corrupted block database detected</source>
        <translation>Εντοπίσθηκε διεφθαρμένη βάση δεδομένων των μπλοκ</translation>
    </message>
    <message>
        <source>Do you want to rebuild the block database now?</source>
        <translation>Θέλετε να δημιουργηθεί τώρα η βάση δεδομένων των μπλοκ;</translation>
    </message>
    <message>
        <source>Error initializing block database</source>
        <translation>Σφάλμα κατά την ενεργοποίηση της βάσης δεδομένων των μπλοκ</translation>
    </message>
    <message>
        <source>Error initializing wallet database environment %s!</source>
        <translation>Σφάλμα κατά την ενεργοποίηση της βάσης δεδομένων πορτοφολιού %s!</translation>
    </message>
    <message>
        <source>Error loading block database</source>
        <translation>Σφάλμα φόρτωσης της βάσης δεδομένων των μπλοκ</translation>
    </message>
    <message>
        <source>Error opening block database</source>
        <translation>Σφάλμα φόρτωσης της βάσης δεδομένων των μπλοκ</translation>
    </message>
    <message>
        <source>Error: Disk space is low!</source>
        <translation>Σφάλμα: Χαμηλός χώρος στο δίσκο!</translation>
    </message>
    <message>
        <source>Failed to listen on any port. Use -listen=0 if you want this.</source>
        <translation>Αποτυχία παρακολούθησης σε οποιαδήποτε θύρα. Χρησιμοποιήστε -listen=0 αν θέλετε αυτό.</translation>
    </message>
    <message>
        <source>Importing...</source>
        <translation>Εισαγωγή...</translation>
    </message>
    <message>
        <source>Not enough file descriptors available.</source>
        <translation>Δεν υπάρχουν αρκετοί περιγραφείς αρχείων διαθέσιμοι.</translation>
    </message>
    <message>
        <source>Verifying blocks...</source>
        <translation>Επαλήθευση των μπλοκ...</translation>
    </message>
    <message>
        <source>Error reading from database, shutting down.</source>
        <translation>Σφάλμα ανάγνωσης από τη βάση δεδομένων, γίνεται τερματισμός.</translation>
    </message>
    <message>
        <source>Information</source>
        <translation>Πληροφορία</translation>
    </message>
    <message>
        <source>Signing transaction failed</source>
        <translation>Η υπογραφή συναλλαγής απέτυχε </translation>
    </message>
    <message>
        <source>This is experimental software.</source>
        <translation>Η εφαρμογή είναι σε πειραματικό στάδιο.</translation>
    </message>
    <message>
        <source>Transaction amount too small</source>
        <translation>Το ποσό της συναλλαγής είναι πολύ μικρό</translation>
    </message>
    <message>
        <source>Transaction too large</source>
        <translation>Η συναλλαγή είναι πολύ μεγάλη</translation>
    </message>
    <message>
        <source>Warning</source>
        <translation>Προειδοποίηση</translation>
    </message>
    <message>
        <source>Zapping all transactions from wallet...</source>
        <translation>Μεταφορά όλων των συναλλαγών από το πορτοφόλι</translation>
    </message>
    <message>
        <source>Unknown network specified in -onlynet: '%s'</source>
        <translation>Έχει οριστεί άγνωστo δίκτυο στο -onlynet: '%s'</translation>
    </message>
    <message>
        <source>Insufficient funds</source>
        <translation>Ανεπαρκές κεφάλαιο</translation>
    </message>
    <message>
        <source>Loading block index...</source>
        <translation>Φόρτωση ευρετηρίου μπλοκ...</translation>
=======
        <source>Sign &amp;message...</source>
        <translation>Υπογραφή &amp;μηνύματος...</translation>
>>>>>>> 2f9f9b37
    </message>
    <message>
        <source>Synchronizing with network...</source>
        <translation>Συγχρονισμός με το δίκτυο...</translation>
    </message>
    <message>
<<<<<<< HEAD
        <source>Cannot downgrade wallet</source>
        <translation>Δεν μπορώ να υποβαθμίσω το πορτοφόλι</translation>
    </message>
    <message>
        <source>Rescanning...</source>
        <translation>Ανίχνευση...</translation>
=======
        <source>&amp;Overview</source>
        <translation>&amp;Επισκόπηση</translation>
>>>>>>> 2f9f9b37
    </message>
    <message>
        <source>Show general overview of wallet</source>
        <translation>Εμφάνισε τη γενική εικόνα του πορτοφολιού</translation>
    </message>
    <message>
        <source>&amp;Transactions</source>
        <translation>&amp;Συναλλαγές</translation>
    </message>
    <message>
        <source>Browse transaction history</source>
        <translation>Περιήγηση στο ιστορικό συναλλαγών</translation>
    </message>
    <message>
        <source>E&amp;xit</source>
        <translation>Έ&amp;ξοδος</translation>
    </message>
    <message>
        <source>Quit application</source>
        <translation>Έξοδος από την εφαρμογή</translation>
    </message>
    <message>
        <source>&amp;About %1</source>
        <translation>&amp;Περί %1</translation>
    </message>
    <message>
        <source>Show information about %1</source>
        <translation>Εμφάνισε πληροφορίες σχετικά με %1</translation>
    </message>
    <message>
        <source>About &amp;Qt</source>
        <translation>Σχετικά με &amp;Qt</translation>
    </message>
    <message>
        <source>Show information about Qt</source>
        <translation>Εμφάνισε πληροφορίες σχετικά με Qt</translation>
    </message>
    <message>
        <source>&amp;Options...</source>
        <translation>&amp;Επιλογές...</translation>
    </message>
    <message>
        <source>Modify configuration options for %1</source>
        <translation>Επεργασία ρυθμισεων επιλογών για το %1</translation>
    </message>
    <message>
        <source>&amp;Encrypt Wallet...</source>
        <translation>&amp;Κρυπτογράφησε το πορτοφόλι</translation>
    </message>
    <message>
        <source>&amp;Backup Wallet...</source>
        <translation>&amp;Αντίγραφο ασφαλείας του πορτοφολιού</translation>
    </message>
    <message>
        <source>&amp;Change Passphrase...</source>
        <translation>&amp;Άλλαξε Φράση Πρόσβασης</translation>
    </message>
    <message>
        <source>Open &amp;URI...</source>
        <translation>'Ανοιγμα &amp;URI</translation>
    </message>
    <message>
        <source>Create Wallet...</source>
        <translation>Δημιουργία Πορτοφολιού</translation>
    </message>
    <message>
        <source>Create a new wallet</source>
        <translation>Δημιουργία νέου Πορτοφολιού</translation>
    </message>
    <message>
        <source>Wallet:</source>
        <translation>Πορτοφόλι</translation>
    </message>
    <message>
        <source>Click to disable network activity.</source>
        <translation>Κάντε κλικ για να απενεργοποιήσετε το δίκτυο.</translation>
    </message>
    <message>
        <source>Network activity disabled.</source>
        <translation>Η δραστηριότητα δικτύου είναι απενεργοποιημένη.</translation>
    </message>
    <message>
        <source>Click to enable network activity again.</source>
        <translation>Κάντε κλικ για να ενεργοποιήσετε τo δίκτυο ξανά.</translation>
    </message>
    <message>
        <source>Syncing Headers (%1%)...</source>
        <translation>Συγχρονισμός Επικεφαλίδων (%1%)...</translation>
    </message>
    <message>
        <source>Reindexing blocks on disk...</source>
        <translation>Φόρτωση ευρετηρίου μπλοκ στον σκληρό δίσκο...</translation>
    </message>
    <message>
        <source>Proxy is &lt;b&gt;enabled&lt;/b&gt;: %1</source>
        <translation>Proxy είναι&lt;b&gt;ενεργοποιημένος&lt;/b&gt;:%1 </translation>
    </message>
    <message>
        <source>Send coins to a Bitcoin address</source>
        <translation>Στείλε νομίσματα σε μια διεύθυνση bitcoin</translation>
    </message>
    <message>
        <source>Backup wallet to another location</source>
        <translation>Δημιουργία αντιγράφου ασφαλείας πορτοφολιού σε άλλη τοποθεσία</translation>
    </message>
    <message>
        <source>Change the passphrase used for wallet encryption</source>
        <translation>Αλλαγή του κωδικού κρυπτογράφησης του πορτοφολιού</translation>
    </message>
    <message>
        <source>&amp;Debug window</source>
        <translation>&amp;Παράθυρο αποσφαλμάτωσης</translation>
    </message>
    <message>
        <source>Open debugging and diagnostic console</source>
        <translation>Άνοιγμα κονσόλας αποσφαλμάτωσης και διαγνωστικών</translation>
    </message>
    <message>
        <source>&amp;Verify message...</source>
        <translation>&amp;Επιβεβαίωση μηνύματος</translation>
    </message>
    <message>
        <source>&amp;Send</source>
        <translation>&amp;Αποστολή</translation>
    </message>
    <message>
        <source>&amp;Receive</source>
        <translation>&amp;Παραλαβή</translation>
    </message>
    <message>
        <source>&amp;Show / Hide</source>
        <translation>&amp;Εμφάνισε/Κρύψε</translation>
    </message>
    <message>
        <source>Show or hide the main Window</source>
        <translation>Εμφάνιση ή απόκρυψη του κεντρικού παραθύρου</translation>
    </message>
    <message>
        <source>Encrypt the private keys that belong to your wallet</source>
        <translation>Κρυπτογραφήστε τα ιδιωτικά κλειδιά που ανήκουν στο πορτοφόλι σας</translation>
    </message>
    <message>
        <source>Sign messages with your Bitcoin addresses to prove you own them</source>
        <translation>Υπογράψτε ένα μήνυμα για να βεβαιώσετε πως είστε ο κάτοχος αυτής της διεύθυνσης</translation>
    </message>
    <message>
        <source>Verify messages to ensure they were signed with specified Bitcoin addresses</source>
        <translation>Υπογράψτε ένα μήνυμα για ν' αποδείξετε πως ανήκει μια συγκεκριμένη διεύθυνση Bitcoin</translation>
    </message>
    <message>
        <source>&amp;File</source>
        <translation>&amp;Αρχείο</translation>
    </message>
    <message>
        <source>&amp;Settings</source>
        <translation>&amp;Ρυθμίσεις</translation>
    </message>
    <message>
        <source>&amp;Help</source>
        <translation>&amp;Βοήθεια</translation>
    </message>
    <message>
        <source>Tabs toolbar</source>
        <translation>Εργαλειοθήκη καρτελών</translation>
    </message>
    <message>
        <source>Request payments (generates QR codes and bitcoin: URIs)</source>
        <translation>Αίτηση πληρωμών (δημιουργεί QR codes και διευθύνσεις bitcoin: )</translation>
    </message>
    <message>
        <source>Show the list of used sending addresses and labels</source>
        <translation>Προβολή της λίστας των χρησιμοποιημένων διευθύνσεων και ετικετών αποστολής</translation>
    </message>
    <message>
        <source>Show the list of used receiving addresses and labels</source>
        <translation>Προβολή της λίστας των χρησιμοποιημένων διευθύνσεων και ετικετών λήψεως</translation>
    </message>
    <message>
        <source>Open a bitcoin: URI or payment request</source>
        <translation>Άνοιγμα bitcoin: URI αίτησης πληρωμής</translation>
    </message>
    <message>
        <source>&amp;Command-line options</source>
        <translation>&amp;Επιλογές γραμμής εντολών</translation>
    </message>
    <message numerus="yes">
        <source>%n active connection(s) to Bitcoin network</source>
        <translation><numerusform>%n ενεργές συνδέσεις στο δίκτυο Bitcoin</numerusform><numerusform>%n ενεργές συνδέσεις στο δίκτυο Bitcoin</numerusform></translation>
    </message>
    <message>
        <source>Indexing blocks on disk...</source>
        <translation>Φόρτωση ευρετηρίου μπλοκ στον σκληρο δισκο...</translation>
    </message>
    <message>
        <source>Processing blocks on disk...</source>
        <translation>Φόρτωση ευρετηρίου μπλοκ στον σκληρο δισκο...</translation>
    </message>
    <message numerus="yes">
        <source>Processed %n block(s) of transaction history.</source>
        <translation><numerusform> Επεξεργασμένα %n κομμάτια ιστορικού συναλλαγών.</numerusform><numerusform>Επεξεργασμένα %n μπλοκ ιστορικού συναλλαγών.</numerusform></translation>
    </message>
    <message>
        <source>%1 behind</source>
        <translation>%1 πίσω</translation>
    </message>
    <message>
        <source>Last received block was generated %1 ago.</source>
        <translation>Το τελευταίο μπλοκ που ελήφθη δημιουργήθηκε %1 πριν.</translation>
    </message>
    <message>
        <source>Transactions after this will not yet be visible.</source>
        <translation>Οι συναλλαγές μετά από αυτό δεν θα είναι ακόμη ορατές.</translation>
    </message>
    <message>
        <source>Error</source>
        <translation>Σφάλμα</translation>
    </message>
    <message>
        <source>Warning</source>
        <translation>Προειδοποίηση</translation>
    </message>
    <message>
        <source>Information</source>
        <translation>Πληροφορία</translation>
    </message>
    <message>
        <source>Up to date</source>
        <translation>Ενημερωμένο</translation>
    </message>
    <message>
        <source>&amp;Sending addresses</source>
        <translation>&amp;Αποστολή διευθύνσεων</translation>
    </message>
    <message>
        <source>&amp;Receiving addresses</source>
        <translation>&amp;Λήψη διευθύνσεων</translation>
    </message>
    <message>
        <source>Open Wallet</source>
        <translation>Άνοιγμα Πορτοφολιού</translation>
    </message>
    <message>
        <source>Open a wallet</source>
        <translation>Άνοιγμα ενός πορτοφολιού</translation>
    </message>
    <message>
        <source>Close Wallet...</source>
        <translation>Κλείσιμο Πορτοφολιού...</translation>
    </message>
    <message>
        <source>Close wallet</source>
        <translation>Κλείσιμο πορτοφολιού</translation>
    </message>
    <message>
        <source>Show the %1 help message to get a list with possible Bitcoin command-line options</source>
        <translation>Εμφάνισε το %1 βοηθητικό μήνυμα για λήψη μιας λίστας με διαθέσιμες επιλογές για Bitcoin εντολές </translation>
    </message>
    <message>
        <source>default wallet</source>
        <translation>Προεπιλεγμένο πορτοφόλι</translation>
    </message>
    <message>
        <source>No wallets available</source>
        <translation>Κανένα πορτοφόλι διαθέσιμο</translation>
    </message>
    <message>
        <source>&amp;Window</source>
        <translation>&amp;Παράθυρο</translation>
    </message>
    <message>
        <source>Minimize</source>
        <translation>Ελαχιστοποίηση</translation>
    </message>
    <message>
        <source>Zoom</source>
        <translation>Μεγέθυνση</translation>
    </message>
    <message>
        <source>Main Window</source>
        <translation>Κυρίως Παράθυρο</translation>
    </message>
    <message>
        <source>%1 client</source>
        <translation>%1 πελάτης</translation>
    </message>
    <message>
        <source>Connecting to peers...</source>
        <translation>Σύνδεση στους σύντροφους...</translation>
    </message>
    <message>
        <source>Catching up...</source>
        <translation>Ενημέρωση...</translation>
    </message>
    <message>
        <source>Error: %1</source>
        <translation>Σφάλμα: %1</translation>
    </message>
    <message>
        <source>Warning: %1</source>
        <translation>Προειδοποίηση: %1</translation>
    </message>
    <message>
        <source>Date: %1
</source>
        <translation>Ημερομηνία: %1
</translation>
    </message>
    <message>
        <source>Amount: %1
</source>
        <translation>Ποσό: %1
</translation>
    </message>
    <message>
        <source>Wallet: %1
</source>
        <translation>Πορτοφόλι: %1
</translation>
    </message>
    <message>
        <source>Type: %1
</source>
        <translation>Τύπος: %1
</translation>
    </message>
    <message>
        <source>Label: %1
</source>
        <translation>Ετικέτα: %1
</translation>
    </message>
    <message>
        <source>Address: %1
</source>
        <translation>Διεύθυνση: %1
</translation>
    </message>
    <message>
        <source>Sent transaction</source>
        <translation>Η συναλλαγή απεστάλη</translation>
    </message>
    <message>
        <source>Incoming transaction</source>
        <translation>Εισερχόμενη συναλλαγή</translation>
    </message>
    <message>
        <source>HD key generation is &lt;b&gt;enabled&lt;/b&gt;</source>
        <translation>Δημιουργία πλήκτρων HD είναι &lt;b&gt;ενεργοποιημένη&lt;/b&gt;</translation>
    </message>
    <message>
        <source>HD key generation is &lt;b&gt;disabled&lt;/b&gt;</source>
        <translation>Δημιουργία πλήκτρων HD είναι &lt;b&gt;απενεργοποιημένη&lt;/b&gt;</translation>
    </message>
    <message>
        <source>Private key &lt;b&gt;disabled&lt;/b&gt;</source>
        <translation>Ιδιωτικό κλειδί &lt;b&gt;απενεργοποιημένο&lt;/b&gt;</translation>
    </message>
    <message>
        <source>Wallet is &lt;b&gt;encrypted&lt;/b&gt; and currently &lt;b&gt;unlocked&lt;/b&gt;</source>
        <translation>Το πορτοφόλι είναι &lt;b&gt;κρυπτογραφημένο&lt;/b&gt; και &lt;b&gt;ξεκλείδωτο&lt;/b&gt;</translation>
    </message>
    <message>
        <source>Wallet is &lt;b&gt;encrypted&lt;/b&gt; and currently &lt;b&gt;locked&lt;/b&gt;</source>
        <translation>Το πορτοφόλι είναι &lt;b&gt;κρυπτογραφημένο&lt;/b&gt; και &lt;b&gt;κλειδωμένο&lt;/b&gt;</translation>
    </message>
    <message>
        <source>A fatal error occurred. Bitcoin can no longer continue safely and will quit.</source>
        <translation>Εμφανίστηκε ένα μοιραίο σφάλμα. Το Bitcoin δεν μπορεί πλέον να συνεχίσει με ασφάλεια και θα σταματήσει.</translation>
    </message>
</context>
<context>
    <name>CoinControlDialog</name>
    <message>
        <source>Coin Selection</source>
        <translation>Επιλογή κερμάτων</translation>
    </message>
    <message>
        <source>Quantity:</source>
        <translation>Ποσότητα:</translation>
    </message>
    <message>
        <source>Bytes:</source>
        <translation>Bytes:</translation>
    </message>
    <message>
        <source>Amount:</source>
        <translation>Ποσό:</translation>
    </message>
    <message>
        <source>Fee:</source>
        <translation>Ταρίφα:</translation>
    </message>
    <message>
        <source>Dust:</source>
        <translation>Σκόνη:</translation>
    </message>
    <message>
        <source>After Fee:</source>
        <translation>Ταρίφα αλλαγής:</translation>
    </message>
    <message>
        <source>Change:</source>
        <translation>Ρέστα:</translation>
    </message>
    <message>
        <source>(un)select all</source>
        <translation>(από)επιλογή όλων</translation>
    </message>
    <message>
        <source>Tree mode</source>
        <translation>Εμφάνιση τύπου δέντρο</translation>
    </message>
    <message>
        <source>List mode</source>
        <translation>Λίστα εντολών</translation>
    </message>
    <message>
        <source>Amount</source>
        <translation>Ποσό</translation>
    </message>
    <message>
        <source>Received with label</source>
        <translation>Παραλήφθηκε με επιγραφή</translation>
    </message>
    <message>
        <source>Received with address</source>
        <translation>Παραλείφθηκε με την εξής διεύθυνση</translation>
    </message>
    <message>
        <source>Date</source>
        <translation>Ημερομηνία</translation>
    </message>
    <message>
        <source>Confirmations</source>
        <translation>Επικυρώσεις</translation>
    </message>
    <message>
        <source>Confirmed</source>
        <translation>Επικυρωμένες</translation>
    </message>
    <message>
        <source>Copy address</source>
        <translation>Αντιγραφή διεύθυνσης</translation>
    </message>
    <message>
        <source>Copy label</source>
        <translation>Αντιγραφή ετικέτας</translation>
    </message>
    <message>
        <source>Copy amount</source>
        <translation>Αντιγραφή ποσού</translation>
    </message>
    <message>
        <source>Copy transaction ID</source>
        <translation>Αντιγραφή ταυτότητας συναλλαγής</translation>
    </message>
    <message>
        <source>Lock unspent</source>
        <translation>Κλείδωμα μη δαπανημένου</translation>
    </message>
    <message>
        <source>Unlock unspent</source>
        <translation>Ξεκλείδωμα μη δαπανημένου</translation>
    </message>
    <message>
        <source>Copy quantity</source>
        <translation>Αντιγραφή ποσότητας</translation>
    </message>
    <message>
        <source>Copy fee</source>
        <translation>Αντιγραφή τελών</translation>
    </message>
    <message>
        <source>Copy after fee</source>
        <translation>Αντιγραφή μετά τα έξοδα</translation>
    </message>
    <message>
        <source>Copy bytes</source>
        <translation>Αντιγραφή των bytes</translation>
    </message>
    <message>
        <source>Copy dust</source>
        <translation>Αντιγραφή σκόνης</translation>
    </message>
    <message>
        <source>Copy change</source>
        <translation>Αντιγραφή αλλαγής</translation>
    </message>
    <message>
        <source>(%1 locked)</source>
        <translation>(%1 κλειδωμένο)</translation>
    </message>
    <message>
        <source>yes</source>
        <translation>ναι</translation>
    </message>
    <message>
        <source>no</source>
        <translation>όχι</translation>
    </message>
    <message>
        <source>This label turns red if any recipient receives an amount smaller than the current dust threshold.</source>
        <translation>Αυτή η ετικέτα γίνεται κόκκινη εάν οποιοσδήποτε παραλήπτης λάβει ένα ποσό μικρότερο από το τρέχον όριο σκόνης.</translation>
    </message>
    <message>
        <source>Can vary +/- %1 satoshi(s) per input.</source>
        <translation>Μπορεί να ποικίλει +/- %1 satoshi(s) ανά είσοδο.</translation>
    </message>
    <message>
        <source>(no label)</source>
        <translation>(χωρίς ετικέτα)</translation>
    </message>
    <message>
        <source>change from %1 (%2)</source>
        <translation>αλλαγή από %1(%2)</translation>
    </message>
    <message>
        <source>(change)</source>
        <translation>(αλλαγή)</translation>
    </message>
</context>
<context>
    <name>CreateWalletActivity</name>
    <message>
        <source>Creating Wallet &lt;b&gt;%1&lt;/b&gt;...</source>
        <translation>Δημιουργία Πορτοφολιού &lt;b&gt;%1&lt;/b&gt;...</translation>
    </message>
    <message>
        <source>Create wallet failed</source>
        <translation>Δημιουργία πορτοφολιού απέτυχε</translation>
    </message>
    <message>
        <source>Create wallet warning</source>
        <translation>Προειδοποίηση δημιουργίας πορτοφολιού</translation>
    </message>
</context>
<context>
    <name>CreateWalletDialog</name>
    <message>
        <source>Create Wallet</source>
        <translation>Δημιουργία Πορτοφολιού</translation>
    </message>
    <message>
        <source>Wallet Name</source>
        <translation>Όνομα Πορτοφολιού</translation>
    </message>
    <message>
        <source>Encrypt the wallet. The wallet will be encrypted with a passphrase of your choice.</source>
        <translation>Κρυπτογράφηση του πορτοφολιού. Το πορτοφόλι θα κρυπτογραφηθεί με μια φράση πρόσβασης της επιλογής σας.</translation>
    </message>
    <message>
        <source>Encrypt Wallet</source>
        <translation>Κρυπτογράφηση Πορτοφολιού</translation>
    </message>
    <message>
        <source>Disable private keys for this wallet. Wallets with private keys disabled will have no private keys and cannot have an HD seed or imported private keys. This is ideal for watch-only wallets.</source>
        <translation>Απενεργοποιήστε τα ιδιωτικά κλειδιά για αυτό το πορτοφόλι. Τα πορτοφόλια που έχουν απενεργοποιημένα ιδιωτικά κλειδιά δεν έχουν ιδιωτικά κλειδιά και δεν μπορούν να έχουν σπόρους HD ή εισαγόμενα ιδιωτικά κλειδιά. Αυτό είναι ιδανικό για πορτοφόλια μόνο για ρολόγια.</translation>
    </message>
    <message>
        <source>Disable Private Keys</source>
        <translation>Απενεργοποίηση Ιδιωτικών Κλειδιών</translation>
    </message>
    <message>
        <source>Make a blank wallet. Blank wallets do not initially have private keys or scripts. Private keys and addresses can be imported, or an HD seed can be set, at a later time.</source>
        <translation>Κάντε ένα κενό πορτοφόλι. Τα κενά πορτοφόλια δεν έχουν αρχικά ιδιωτικά κλειδιά ή σενάρια. Τα ιδιωτικά κλειδιά και οι διευθύνσεις μπορούν να εισαχθούν ή μπορεί να οριστεί ένας σπόρος HD αργότερα.</translation>
    </message>
    <message>
        <source>Make Blank Wallet</source>
        <translation>Δημιουργία Άδειου Πορτοφολιού</translation>
    </message>
    <message>
        <source>Create</source>
        <translation>Δημιουργία</translation>
    </message>
</context>
<context>
    <name>EditAddressDialog</name>
    <message>
        <source>Edit Address</source>
        <translation>Επεξεργασία Διεύθυνσης</translation>
    </message>
    <message>
        <source>&amp;Label</source>
        <translation>&amp;Επιγραφή</translation>
    </message>
    <message>
        <source>The label associated with this address list entry</source>
        <translation>Η ετικέτα που συνδέεται με αυτήν την καταχώρηση στο βιβλίο διευθύνσεων</translation>
    </message>
    <message>
        <source>The address associated with this address list entry. This can only be modified for sending addresses.</source>
        <translation>Η διεύθυνση σχετίζεται με αυτή την καταχώρηση του βιβλίου διευθύνσεων. Μπορεί να τροποποιηθεί μόνο για τις διευθύνσεις αποστολής.</translation>
    </message>
    <message>
        <source>&amp;Address</source>
        <translation>&amp;Διεύθυνση</translation>
    </message>
    <message>
        <source>New sending address</source>
        <translation>Νέα Διεύθυνση Αποστολής</translation>
    </message>
    <message>
        <source>Edit receiving address</source>
        <translation>Διόρθωση Διεύθυνσης Λήψης</translation>
    </message>
    <message>
        <source>Edit sending address</source>
        <translation>Επεξεργασία διεύθυνσης αποστολής</translation>
    </message>
    <message>
        <source>The entered address "%1" is not a valid Bitcoin address.</source>
        <translation>Η διεύθυνση "%1" δεν είναι έγκυρη Bitcoin διεύθυνση.</translation>
    </message>
    <message>
        <source>Address "%1" already exists as a receiving address with label "%2" and so cannot be added as a sending address.</source>
        <translation>Η διεύθυνση "%1"  υπάρχει ήδη ως διεύθυνσης λήψης με ετικέτα "%2" και γιαυτό τον λόγο δεν μπορεί να προστεθεί ως διεύθυνση αποστολής.</translation>
    </message>
    <message>
        <source>The entered address "%1" is already in the address book with label "%2".</source>
        <translation>Η διεύθυνση "%1" βρίσκεται ήδη στο βιβλίο διευθύνσεων με ετικέτα "%2".</translation>
    </message>
    <message>
        <source>Could not unlock wallet.</source>
        <translation>Δεν είναι δυνατό το ξεκλείδωμα του πορτοφολιού.</translation>
    </message>
    <message>
        <source>New key generation failed.</source>
        <translation>Η δημιουργία νέου κλειδιού απέτυχε.</translation>
    </message>
</context>
<context>
    <name>FreespaceChecker</name>
    <message>
        <source>A new data directory will be created.</source>
        <translation>Θα δημιουργηθεί ένας νέος φάκελος δεδομένων.</translation>
    </message>
    <message>
        <source>name</source>
        <translation>όνομα</translation>
    </message>
    <message>
        <source>Directory already exists. Add %1 if you intend to create a new directory here.</source>
        <translation>Κατάλογος ήδη υπάρχει. Προσθήκη %1, αν σκοπεύετε να δημιουργήσετε έναν νέο κατάλογο εδώ.</translation>
    </message>
    <message>
        <source>Path already exists, and is not a directory.</source>
        <translation>Η διαδρομή υπάρχει ήδη αλλά δεν είναι φάκελος</translation>
    </message>
    <message>
        <source>Cannot create data directory here.</source>
        <translation>Δεν μπορεί να δημιουργηθεί φάκελος δεδομένων εδώ.</translation>
    </message>
</context>
<context>
    <name>HelpMessageDialog</name>
    <message>
        <source>version</source>
        <translation>έκδοση</translation>
    </message>
    <message>
        <source>(%1-bit)</source>
        <translation>(%1-bit)</translation>
    </message>
    <message>
        <source>About %1</source>
        <translation>Σχετικά %1</translation>
    </message>
    <message>
        <source>Command-line options</source>
        <translation>Επιλογές γραμμής εντολών</translation>
    </message>
</context>
<context>
    <name>Intro</name>
    <message>
        <source>Welcome</source>
        <translation>Καλώς ήρθατε</translation>
    </message>
    <message>
        <source>Welcome to %1.</source>
        <translation>Καλωσήρθες στο %1.</translation>
    </message>
    <message>
        <source>Reverting this setting requires re-downloading the entire blockchain. It is faster to download the full chain first and prune it later. Disables some advanced features.</source>
        <translation>Η επαναφορά αυτής της ρύθμισης απαιτεί εκ νέου λήψη ολόκληρου του μπλοκ αλυσίδας. Είναι πιο γρήγορο να κατεβάσετε πρώτα την πλήρη αλυσίδα και να την κλαδέψετε αργότερα. Απενεργοποιεί ορισμένες προηγμένες λειτουργίες.</translation>
    </message>
    <message>
        <source>This initial synchronisation is very demanding, and may expose hardware problems with your computer that had previously gone unnoticed. Each time you run %1, it will continue downloading where it left off.</source>
        <translation>Αυτός ο αρχικός συγχρονισμός είναι πολύ απαιτητικός και μπορεί να εκθέσει προβλήματα υλικού με τον υπολογιστή σας, τα οποία προηγουμένως είχαν περάσει απαρατήρητα. Κάθε φορά που θα εκτελέσετε το %1, θα συνεχίσει να κατεβαίνει εκεί όπου έχει σταματήσει.</translation>
    </message>
    <message>
        <source>If you have chosen to limit block chain storage (pruning), the historical data must still be downloaded and processed, but will be deleted afterward to keep your disk usage low.</source>
        <translation>Αν έχετε επιλέξει να περιορίσετε την αποθήκευση της αλυσίδας μπλοκ (κλάδεμα), τα ιστορικά δεδομένα θα πρέπει ακόμα να κατεβάσετε και να επεξεργαστείτε, αλλά θα διαγραφούν αργότερα για να διατηρήσετε τη χρήση του δίσκου σας χαμηλή.</translation>
    </message>
    <message>
        <source>Use the default data directory</source>
        <translation>Χρήση του προεπιλεγμένου φακέλου δεδομένων</translation>
    </message>
    <message>
        <source>Use a custom data directory:</source>
        <translation>Προσαρμογή του φακέλου δεδομένων:</translation>
    </message>
    <message>
        <source>Bitcoin</source>
        <translation>Bitcoin</translation>
    </message>
    <message>
        <source>At least %1 GB of data will be stored in this directory, and it will grow over time.</source>
        <translation>Τουλάχιστον %1 GB δεδομένων θα αποθηκευτούν σε αυτόν τον κατάλογο και θα αυξηθεί με την πάροδο του χρόνου.</translation>
    </message>
    <message>
        <source>Approximately %1 GB of data will be stored in this directory.</source>
        <translation>Περίπου %1 GB δεδομένων θα αποθηκεύονται σε αυτόν τον κατάλογο.</translation>
    </message>
    <message>
        <source>%1 will download and store a copy of the Bitcoin block chain.</source>
        <translation>Το %1 θα κατεβάσει και θα αποθηκεύσει ένα αντίγραφο της αλυσίδας μπλοκ Bitcoin.</translation>
    </message>
    <message>
        <source>The wallet will also be stored in this directory.</source>
        <translation>Το πορτοφόλι θα αποθηκευτεί επίσης σε αυτό το ευρετήριο</translation>
    </message>
    <message>
        <source>Error: Specified data directory "%1" cannot be created.</source>
        <translation>Σφάλμα: Ο καθορισμένος φάκελος δεδομένων "%1" δεν μπορεί να δημιουργηθεί.</translation>
    </message>
    <message>
        <source>Error</source>
        <translation>Σφάλμα</translation>
    </message>
    <message numerus="yes">
        <source>%n GB of free space available</source>
        <translation><numerusform>%n GB ελεύθερου χώρου διαθέσιμα</numerusform><numerusform>%n GB ελεύθερου χώρου διαθέσιμα</numerusform></translation>
    </message>
    <message numerus="yes">
        <source>(of %n GB needed)</source>
        <translation><numerusform>(από το %n GB που απαιτείται)</numerusform><numerusform>(από τα %n GB που απαιτούνται)</numerusform></translation>
    </message>
    </context>
<context>
    <name>ModalOverlay</name>
    <message>
        <source>Form</source>
        <translation>Φόρμα</translation>
    </message>
    <message>
        <source>Recent transactions may not yet be visible, and therefore your wallet's balance might be incorrect. This information will be correct once your wallet has finished synchronizing with the bitcoin network, as detailed below.</source>
        <translation>Οι πρόσφατες συναλλαγές ενδέχεται να μην είναι ακόμα ορατές και επομένως η ισορροπία του πορτοφολιού σας μπορεί να είναι εσφαλμένη. Αυτές οι πληροφορίες θα είναι σωστές όταν ολοκληρωθεί το συγχρονισμό του πορτοφολιού σας με το δίκτυο Bitcoin, όπως περιγράφεται παρακάτω.</translation>
    </message>
    <message>
        <source>Attempting to spend bitcoins that are affected by not-yet-displayed transactions will not be accepted by the network.</source>
        <translation>Η προσπάθεια να δαπανήσετε bitcoins που επηρεάζονται από τις μη εμφανιζόμενες ακόμη συναλλαγές δεν θα γίνει αποδεκτή από το δίκτυο.</translation>
    </message>
    <message>
        <source>Number of blocks left</source>
        <translation>Αριθμός των εναπομείνων κομματιών</translation>
    </message>
    <message>
        <source>Unknown...</source>
        <translation>Άγνωστο...</translation>
    </message>
    <message>
        <source>Last block time</source>
        <translation>Χρόνος τελευταίου μπλοκ</translation>
    </message>
    <message>
        <source>Progress</source>
        <translation>Πρόοδος</translation>
    </message>
    <message>
        <source>Progress increase per hour</source>
        <translation>Αύξηση προόδου ανά ώρα</translation>
    </message>
    <message>
        <source>calculating...</source>
        <translation>Υπολογισμός...</translation>
    </message>
    <message>
        <source>Estimated time left until synced</source>
        <translation>Εκτιμώμενος χρόνος μέχρι να συγχρονιστεί</translation>
    </message>
    <message>
        <source>Hide</source>
        <translation>Απόκρυψη</translation>
    </message>
    <message>
        <source>Unknown. Syncing Headers (%1, %2%)...</source>
        <translation>Αγνωστος. Συγχρονισμός κεφαλίδων (%1, %2%)...</translation>
    </message>
</context>
<context>
    <name>OpenURIDialog</name>
    <message>
        <source>Open URI</source>
        <translation>Άνοιγμα &amp;URI</translation>
    </message>
    <message>
        <source>Open payment request from URI or file</source>
        <translation>Ανοιχτό αίτημα πληρωμής από URI ή από αρχείο</translation>
    </message>
    <message>
        <source>URI:</source>
        <translation>URI:</translation>
    </message>
    <message>
        <source>Select payment request file</source>
        <translation>Επιλέξτε πληρωμή αρχείου αίτησης</translation>
    </message>
    </context>
<context>
    <name>OpenWalletActivity</name>
    <message>
        <source>Open wallet failed</source>
        <translation>Άνοιγμα πορτοφολιού απέτυχε</translation>
    </message>
    <message>
        <source>Open wallet warning</source>
        <translation>Άνοιγμα πορτοφολιού προειδοποίηση</translation>
    </message>
    <message>
        <source>default wallet</source>
        <translation>Προεπιλεγμένο πορτοφόλι</translation>
    </message>
    <message>
        <source>Opening Wallet &lt;b&gt;%1&lt;/b&gt;...</source>
        <translation>Άνοιγμα Πορτοφολιού &lt;b&gt;%1&lt;/b&gt;...</translation>
    </message>
</context>
<context>
    <name>OptionsDialog</name>
    <message>
        <source>Options</source>
        <translation>Ρυθμίσεις</translation>
    </message>
    <message>
        <source>&amp;Main</source>
        <translation>&amp;Κύριο</translation>
    </message>
    <message>
        <source>Automatically start %1 after logging in to the system.</source>
        <translation>Αυτόματη εκκίνηση του %1 μετά τη σύνδεση στο σύστημα.</translation>
    </message>
    <message>
        <source>&amp;Start %1 on system login</source>
        <translation>&amp;Έναρξη %1 στο σύστημα σύνδεσης</translation>
    </message>
    <message>
        <source>Size of &amp;database cache</source>
        <translation>Μέγεθος κρυφής μνήμης βάσης δεδομένων.</translation>
    </message>
    <message>
        <source>Number of script &amp;verification threads</source>
        <translation>Αριθμός script και γραμμές επαλήθευσης</translation>
    </message>
    <message>
        <source>IP address of the proxy (e.g. IPv4: 127.0.0.1 / IPv6: ::1)</source>
        <translation>Διεύθυνση IP του διαμεσολαβητή (π.χ. 127.0.0.1  / IPv6: ::1)</translation>
    </message>
    <message>
        <source>Shows if the supplied default SOCKS5 proxy is used to reach peers via this network type.</source>
        <translation>Εμφανίζει αν ο προεπιλεγμένος διακομιστής μεσολάβησης SOCKS5 χρησιμοποιείται για την προσέγγιση χρηστών μέσω αυτού του τύπου δικτύου.</translation>
    </message>
    <message>
        <source>Use separate SOCKS&amp;5 proxy to reach peers via Tor hidden services:</source>
        <translation>Χρησιμοποιήστε χωριστό SOCKS&amp;5 proxy για να προσεγγίσετε συνομηλίκους μέσω κρυφών υπηρεσιών Tor:</translation>
    </message>
    <message>
        <source>Hide the icon from the system tray.</source>
        <translation>Απόκρυψη του εικονιδίου από το συρτάρι του συστήματος.</translation>
    </message>
    <message>
        <source>&amp;Hide tray icon</source>
        <translation>&amp; Απόκρυψη εικονιδίου δίσκου</translation>
    </message>
    <message>
        <source>Minimize instead of exit the application when the window is closed. When this option is enabled, the application will be closed only after selecting Exit in the menu.</source>
        <translation>Ελαχιστοποίηση αντί για έξοδο κατά το κλείσιμο του παραθύρου. Όταν αυτή η επιλογή είναι ενεργοποιημένη, η εφαρμογή θα κλείνει μόνο αν επιλεχθεί η Έξοδος στο μενού.</translation>
    </message>
    <message>
        <source>Third party URLs (e.g. a block explorer) that appear in the transactions tab as context menu items. %s in the URL is replaced by transaction hash. Multiple URLs are separated by vertical bar |.</source>
        <translation>URLs από τρίτους (π.χ. ένας εξερευνητής μπλοκ) τα οποία εμφανίζονται στην καρτέλα συναλλαγών ως στοιχεία μενού. Το %s στα URL αντικαθίσταται από την τιμή της κατατεμαχισμένης συναλλαγής.</translation>
    </message>
    <message>
        <source>Open the %1 configuration file from the working directory.</source>
        <translation>Ανοίξτε το %1 αρχείο διαμόρφωσης από τον κατάλογο εργασίας.</translation>
    </message>
    <message>
        <source>Open Configuration File</source>
        <translation>Άνοιγμα Αρχείου Ρυθμίσεων</translation>
    </message>
    <message>
        <source>Reset all client options to default.</source>
        <translation>Επαναφορά όλων των επιλογών του πελάτη στις αρχικές.</translation>
    </message>
    <message>
        <source>&amp;Reset Options</source>
        <translation>Επαναφορά ρυθμίσεων</translation>
    </message>
    <message>
        <source>&amp;Network</source>
        <translation>&amp;Δίκτυο</translation>
    </message>
    <message>
        <source>Disables some advanced features but all blocks will still be fully validated. Reverting this setting requires re-downloading the entire blockchain. Actual disk usage may be somewhat higher.</source>
        <translation>Απενεργοποιεί ορισμένες προηγμένες λειτουργίες, αλλά όλα τα μπλοκ θα εξακολουθούν να είναι πλήρως επικυρωμένα. Η επαναφορά αυτής της ρύθμισης απαιτεί εκ νέου λήψη ολόκληρου του μπλοκ αλυσίδας. Η πραγματική χρήση δίσκου μπορεί να είναι κάπως υψηλότερη.</translation>
    </message>
    <message>
        <source>Prune &amp;block storage to</source>
        <translation>Αποκοπή &amp;αποκλεισμός αποθήκευσης στο</translation>
    </message>
    <message>
        <source>GB</source>
        <translation>GB</translation>
    </message>
    <message>
        <source>Reverting this setting requires re-downloading the entire blockchain.</source>
        <translation>Η επαναφορά αυτής της ρύθμισης απαιτεί εκ νέου λήψη ολόκληρου του μπλοκ αλυσίδας.</translation>
    </message>
    <message>
        <source>MiB</source>
        <translation>MebiBytes</translation>
    </message>
    <message>
        <source>(0 = auto, &lt;0 = leave that many cores free)</source>
        <translation>(0 = αυτόματο, &lt;0 = ελεύθεροι πυρήνες)</translation>
    </message>
    <message>
        <source>W&amp;allet</source>
        <translation>Π&amp;ορτοφόλι</translation>
    </message>
    <message>
        <source>Expert</source>
        <translation>Έμπειρος</translation>
    </message>
    <message>
        <source>Enable coin &amp;control features</source>
        <translation>Ενεργοποίηση δυνατοτήτων ελέγχου κερμάτων</translation>
    </message>
    <message>
        <source>If you disable the spending of unconfirmed change, the change from a transaction cannot be used until that transaction has at least one confirmation. This also affects how your balance is computed.</source>
        <translation>Εάν απενεργοποιήσετε το ξόδεμα μη επικυρωμένων ρέστων, τα ρέστα από μια συναλλαγή δεν μπορούν να χρησιμοποιηθούν έως ότου αυτή η συναλλαγή έχει έστω μια επικύρωση. Αυτό επίσης επηρεάζει το πως υπολογίζεται το υπόλοιπό σας.</translation>
    </message>
    <message>
        <source>&amp;Spend unconfirmed change</source>
        <translation>&amp;Ξόδεμα μη επικυρωμένων ρέστων</translation>
    </message>
    <message>
        <source>Automatically open the Bitcoin client port on the router. This only works when your router supports UPnP and it is enabled.</source>
        <translation>Αυτόματο άνοιγμα των θυρών Bitcoin στον δρομολογητή. Λειτουργεί μόνο αν ο δρομολογητής σας υποστηρίζει τη λειτουργία UPnP.</translation>
    </message>
    <message>
        <source>Map port using &amp;UPnP</source>
        <translation>Απόδοση θυρών με χρήστη &amp;UPnP</translation>
    </message>
    <message>
        <source>Accept connections from outside.</source>
        <translation>Αποδοχή εξωτερικών συνδέσεων</translation>
    </message>
    <message>
        <source>Allow incomin&amp;g connections</source>
        <translation>Επιτρέπονται εισερχόμενες συνδέσεις</translation>
    </message>
    <message>
        <source>Connect to the Bitcoin network through a SOCKS5 proxy.</source>
        <translation>Σύνδεση στο δίκτυο Bitcoin μέσω διαμεσολαβητή SOCKS5 (π.χ. για σύνδεση μέσω Tor)</translation>
    </message>
    <message>
        <source>&amp;Connect through SOCKS5 proxy (default proxy):</source>
        <translation>&amp;Σύνδεση μέσω διαμεσολαβητή SOCKS5 (προεπιλεγμένος)</translation>
    </message>
    <message>
        <source>Proxy &amp;IP:</source>
        <translation>&amp;IP διαμεσολαβητή:</translation>
    </message>
    <message>
        <source>&amp;Port:</source>
        <translation>&amp;Θύρα:</translation>
    </message>
    <message>
        <source>Port of the proxy (e.g. 9050)</source>
        <translation>Θύρα διαμεσολαβητή</translation>
    </message>
    <message>
        <source>Used for reaching peers via:</source>
        <translation>Χρησιμοποιείται για να φτάσεις στους σύντροφους μέσω:</translation>
    </message>
    <message>
        <source>IPv4</source>
        <translation>IPv4</translation>
    </message>
    <message>
        <source>IPv6</source>
        <translation>IPv6</translation>
    </message>
    <message>
        <source>Tor</source>
        <translation>Tor</translation>
    </message>
    <message>
        <source>Connect to the Bitcoin network through a separate SOCKS5 proxy for Tor hidden services.</source>
        <translation>Συνδεθείτε στο δίκτυο Bitcoin μέσω ενός ξεχωριστού διακομιστή μεσολάβησης SOCKS5 για κρυφές υπηρεσίες Tor.</translation>
    </message>
    <message>
        <source>&amp;Window</source>
        <translation>&amp;Παράθυρο</translation>
    </message>
    <message>
        <source>Show only a tray icon after minimizing the window.</source>
        <translation>Εμφάνιση μόνο εικονιδίου στην περιοχή ειδοποιήσεων κατά την ελαχιστοποίηση.</translation>
    </message>
    <message>
        <source>&amp;Minimize to the tray instead of the taskbar</source>
        <translation>&amp;Ελαχιστοποίηση στην περιοχή ειδοποιήσεων αντί της γραμμής εργασιών</translation>
    </message>
    <message>
        <source>M&amp;inimize on close</source>
        <translation>Ε&amp;λαχιστοποίηση κατά το κλείσιμο</translation>
    </message>
    <message>
        <source>&amp;Display</source>
        <translation>&amp;Απεικόνιση</translation>
    </message>
    <message>
        <source>User Interface &amp;language:</source>
        <translation>Γλώσσα περιβάλλοντος εργασίας:</translation>
    </message>
    <message>
        <source>The user interface language can be set here. This setting will take effect after restarting %1.</source>
        <translation>Η γλώσσα διεπαφής χρήστη μπορεί να οριστεί εδώ. Αυτή η ρύθμιση θα τεθεί σε ισχύ μετά την επανεκκίνηση του %1.</translation>
    </message>
    <message>
        <source>&amp;Unit to show amounts in:</source>
        <translation>&amp;Μονάδα μέτρησης:</translation>
    </message>
    <message>
        <source>Choose the default subdivision unit to show in the interface and when sending coins.</source>
        <translation>Διαλέξτε την προεπιλεγμένη υποδιαίρεση που θα εμφανίζεται όταν στέλνετε νομίσματα.</translation>
    </message>
    <message>
        <source>Whether to show coin control features or not.</source>
        <translation>Επιλογή κατά πόσο να αναδείχνονται οι δυνατότητες ελέγχου κερμάτων.</translation>
    </message>
    <message>
        <source>Options set in this dialog are overridden by the command line or in the configuration file:</source>
        <translation>Οι επιλογές που έχουν οριστεί σε αυτό το παράθυρο διαλόγου παραβλέπονται από τη γραμμή εντολών ή από το αρχείο διαμόρφωσης:</translation>
    </message>
    <message>
        <source>&amp;OK</source>
        <translation>&amp;ΟΚ</translation>
    </message>
    <message>
        <source>&amp;Cancel</source>
        <translation>&amp;Ακύρωση</translation>
    </message>
    <message>
        <source>default</source>
        <translation>προεπιλογή</translation>
    </message>
    <message>
        <source>none</source>
        <translation>κανένα</translation>
    </message>
    <message>
        <source>Confirm options reset</source>
        <translation>Επιβεβαίωση των επιλογών επαναφοράς</translation>
    </message>
    <message>
        <source>Client restart required to activate changes.</source>
        <translation>Χρειάζεται επανεκκίνηση του προγράμματος για να ενεργοποιηθούν οι αλλαγές.</translation>
    </message>
    <message>
        <source>Client will be shut down. Do you want to proceed?</source>
        <translation>Ο πελάτης θα τερματιστεί. Θέλετε να συνεχίσετε?</translation>
    </message>
    <message>
        <source>Configuration options</source>
        <translation> 
Επιλογές διαμόρφωσης</translation>
    </message>
    <message>
        <source>The configuration file is used to specify advanced user options which override GUI settings. Additionally, any command-line options will override this configuration file.</source>
        <translation>Το αρχείο ρυθμίσεων χρησιμοποιείται για τον προσδιορισμό των προχωρημένων επιλογών χρηστών που παρακάμπτουν τις ρυθμίσεις GUI. Επιπλέον, όλες οι επιλογές γραμμής εντολών θα αντικαταστήσουν αυτό το αρχείο ρυθμίσεων.</translation>
    </message>
    <message>
        <source>Error</source>
        <translation>Σφάλμα</translation>
    </message>
    <message>
        <source>The configuration file could not be opened.</source>
        <translation>Το αρχείο διαμόρφωσης δεν ήταν δυνατό να ανοιχτεί.</translation>
    </message>
    <message>
        <source>This change would require a client restart.</source>
        <translation>Η αλλαγή αυτή θα χρειαστεί επανεκκίνηση του προγράμματος</translation>
    </message>
    <message>
        <source>The supplied proxy address is invalid.</source>
        <translation>Δεν είναι έγκυρη η διεύθυνση διαμεσολαβητή</translation>
    </message>
</context>
<context>
    <name>OverviewPage</name>
    <message>
        <source>Form</source>
        <translation>Φόρμα</translation>
    </message>
    <message>
        <source>The displayed information may be out of date. Your wallet automatically synchronizes with the Bitcoin network after a connection is established, but this process has not completed yet.</source>
        <translation>Οι πληροφορίες που εμφανίζονται μπορεί να είναι ξεπερασμένες. Το πορτοφόλι σας συγχρονίζεται αυτόματα με το δίκτυο Bitcoin μετά από μια σύνδεση, αλλά αυτή η διαδικασία δεν έχει ακόμη ολοκληρωθεί.</translation>
    </message>
    <message>
        <source>Watch-only:</source>
        <translation>Επίβλεψη μόνο:</translation>
    </message>
    <message>
        <source>Available:</source>
        <translation>Διαθέσιμο:</translation>
    </message>
    <message>
        <source>Your current spendable balance</source>
        <translation>Το τρέχον διαθέσιμο υπόλοιπο</translation>
    </message>
    <message>
        <source>Pending:</source>
        <translation>Εκκρεμούν:</translation>
    </message>
    <message>
        <source>Total of transactions that have yet to be confirmed, and do not yet count toward the spendable balance</source>
        <translation>Το άθροισμα των συναλλαγών που δεν έχουν ακόμα επιβεβαιωθεί και δεν προσμετρώνται στο τρέχον διαθέσιμο υπόλοιπό σας</translation>
    </message>
    <message>
        <source>Immature:</source>
        <translation>Ανώριμος</translation>
    </message>
    <message>
        <source>Mined balance that has not yet matured</source>
        <translation>Εξορυγμένο υπόλοιπο που δεν έχει ακόμα ωριμάσει</translation>
    </message>
    <message>
        <source>Balances</source>
        <translation>Υπόλοιπο:</translation>
    </message>
    <message>
        <source>Total:</source>
        <translation>Σύνολο:</translation>
    </message>
    <message>
        <source>Your current total balance</source>
        <translation>Το τρέχον συνολικό υπόλοιπο</translation>
    </message>
    <message>
        <source>Your current balance in watch-only addresses</source>
        <translation>Το τρέχον υπόλοιπο σας σε διευθύνσεις παρακολούθησης μόνο</translation>
    </message>
    <message>
        <source>Spendable:</source>
        <translation>Ξοδεμένα:</translation>
    </message>
    <message>
        <source>Recent transactions</source>
        <translation>Πρόσφατες συναλλαγές</translation>
    </message>
    <message>
        <source>Unconfirmed transactions to watch-only addresses</source>
        <translation>Μη επικυρωμένες συναλλαγές σε διευθύνσεις παρακολούθησης μόνο</translation>
    </message>
    <message>
        <source>Mined balance in watch-only addresses that has not yet matured</source>
        <translation>Εξορυγμένο υπόλοιπο σε διευθύνσεις παρακολούθησης μόνο που δεν έχει ωριμάσει ακόμα</translation>
    </message>
    <message>
        <source>Current total balance in watch-only addresses</source>
        <translation>Το τρέχον συνολικό υπόλοιπο σε διευθύνσεις παρακολούθησης μόνο</translation>
    </message>
</context>
<context>
    <name>PaymentServer</name>
    <message>
        <source>Payment request error</source>
        <translation>Σφάλμα αίτησης πληρωμής</translation>
    </message>
    <message>
        <source>Cannot start bitcoin: click-to-pay handler</source>
        <translation>Δεν είναι δυνατή η εκκίνηση του bitcoin: χειριστής click-to-pay</translation>
    </message>
    <message>
        <source>URI handling</source>
        <translation>URI χειριστής</translation>
    </message>
    <message>
        <source>'bitcoin://' is not a valid URI. Use 'bitcoin:' instead.</source>
        <translation>'bitcoin: //' δεν είναι έγκυρο URI. Χρησιμοποιήστε το "bitcoin:" αντ 'αυτού.</translation>
    </message>
    <message>
        <source>Due to widespread security flaws in BIP70 it's strongly recommended that any merchant instructions to switch wallets be ignored.</source>
        <translation>Λόγω εκτεταμένων αδυναμιών ασφαλείας στο BIP70 συνιστάται ανεπιφύλακτα να αγνοούνται οι οδηγίες του εμπόρου για την αλλαγή πορτοφολιών.</translation>
    </message>
    <message>
        <source>If you are receiving this error you should request the merchant provide a BIP21 compatible URI.</source>
        <translation>Αν λαμβάνετε αυτό το σφάλμα, θα πρέπει να ζητήσετε από τον έμπορο να παράσχει URI συμβατό με BIP21.</translation>
    </message>
    <message>
        <source>Invalid payment address %1</source>
        <translation>Μη έγκυρη διεύθυνση πληρωμής %1</translation>
    </message>
    <message>
        <source>URI cannot be parsed! This can be caused by an invalid Bitcoin address or malformed URI parameters.</source>
        <translation>Δεν είναι δυνατή η ανάλυση του URI! Αυτό μπορεί να προκληθεί από μη έγκυρη διεύθυνση Bitcoin ή παραμορφωμένες παραμέτρους URI.</translation>
    </message>
    <message>
        <source>Payment request file handling</source>
        <translation>Επεξεργασία αρχείου αίτησης πληρωμής</translation>
    </message>
    <message>
        <source>Payment request rejected</source>
        <translation>Η αίτηση πληρωμής απορρίφθηκε</translation>
    </message>
    <message>
        <source>Payment request expired.</source>
        <translation>Η αίτηση πληρωμής έληξε.</translation>
    </message>
    <message>
        <source>Invalid payment request.</source>
        <translation>Μη έγκυρο αίτημα πληρωμής.</translation>
    </message>
    <message>
        <source>Payment request cannot be parsed!</source>
        <translation>Δεν είναι δυνατή η ανάλυση της αίτησης πληρωμής!</translation>
    </message>
    <message>
        <source>Network request error</source>
        <translation>Σφάλμα αίτησης δικτύου</translation>
    </message>
    <message>
        <source>Payment acknowledged</source>
        <translation>Η πληρωμή αναγνωρίστηκε</translation>
    </message>
</context>
<context>
    <name>PeerTableModel</name>
    <message>
        <source>User Agent</source>
        <translation>Agent χρήστη</translation>
    </message>
    <message>
        <source>Node/Service</source>
        <translation>Κόμβος / Υπηρεσία</translation>
    </message>
    <message>
        <source>NodeId</source>
        <translation>Node ID</translation>
    </message>
    <message>
        <source>Ping</source>
        <translation>Ping</translation>
    </message>
    <message>
        <source>Sent</source>
        <translation>Αποστολή</translation>
    </message>
    <message>
        <source>Received</source>
        <translation>Παραλήφθησαν</translation>
    </message>
</context>
<context>
    <name>QObject</name>
    <message>
        <source>Amount</source>
        <translation>Ποσό</translation>
    </message>
    <message>
        <source>Enter a Bitcoin address (e.g. %1)</source>
        <translation>Εισάγετε μια διεύθυνση Bitcoin (π.χ. %1)</translation>
    </message>
    <message>
        <source>%1 d</source>
        <translation>%1 d</translation>
    </message>
    <message>
        <source>%1 h</source>
        <translation>%1 h</translation>
    </message>
    <message>
        <source>%1 m</source>
        <translation>%1 m</translation>
    </message>
    <message>
        <source>%1 s</source>
        <translation>%1 s</translation>
    </message>
    <message>
        <source>None</source>
        <translation>Κανένα</translation>
    </message>
    <message>
        <source>N/A</source>
        <translation>Μη διαθέσιμο</translation>
    </message>
    <message>
        <source>%1 ms</source>
        <translation>%1 ms</translation>
    </message>
    <message>
        <source>%1 and %2</source>
        <translation>%1 και %2</translation>
    </message>
    <message>
        <source>%1 B</source>
        <translation>%1 B</translation>
    </message>
    <message>
        <source>%1 KB</source>
        <translation>%1 KB</translation>
    </message>
    <message>
        <source>%1 MB</source>
        <translation>%1 MB</translation>
    </message>
    <message>
        <source>%1 GB</source>
        <translation>%1 GB</translation>
    </message>
    <message>
        <source>Error: Specified data directory "%1" does not exist.</source>
        <translation>Σφάλμα: Ο καθορισμένος κατάλογος δεδομένων "%1" δεν υπάρχει.</translation>
    </message>
    <message>
        <source>Error: Cannot parse configuration file: %1.</source>
        <translation>Σφάλμα: Δεν είναι δυνατή η ανάλυση αρχείου ρυθμίσεων: %1.</translation>
    </message>
    <message>
        <source>Error: %1</source>
        <translation>Σφάλμα: %1</translation>
    </message>
    <message>
        <source>%1 didn't yet exit safely...</source>
        <translation> Το %1 δεν έφυγε ακόμα με ασφάλεια...</translation>
    </message>
    <message>
        <source>unknown</source>
        <translation>Άγνωστο</translation>
    </message>
</context>
<context>
    <name>QRImageWidget</name>
    <message>
        <source>&amp;Save Image...</source>
        <translation>&amp;Αποθήκευση εικόνας...</translation>
    </message>
    <message>
        <source>&amp;Copy Image</source>
        <translation>&amp;Αντιγραφή Εικόνας</translation>
    </message>
    <message>
        <source>Resulting URI too long, try to reduce the text for label / message.</source>
        <translation>Το προκύπτον URI είναι πολύ μεγάλο, προσπαθήστε να μειώσετε το κείμενο για ετικέτα / μήνυμα.</translation>
    </message>
    <message>
        <source>Error encoding URI into QR Code.</source>
        <translation>Σφάλμα κωδικοποίησης του URI σε κώδικα QR.</translation>
    </message>
    <message>
        <source>QR code support not available.</source>
        <translation>Η υποστήριξη QR code δεν είναι διαθέσιμη.</translation>
    </message>
    <message>
        <source>Save QR Code</source>
        <translation>Αποθήκευση κωδικού QR</translation>
    </message>
    <message>
        <source>PNG Image (*.png)</source>
        <translation>PNG Εικόνα (*.png)</translation>
    </message>
</context>
<context>
    <name>RPCConsole</name>
    <message>
        <source>N/A</source>
        <translation>Μη διαθέσιμο</translation>
    </message>
    <message>
        <source>Client version</source>
        <translation>Έκδοση Πελάτη</translation>
    </message>
    <message>
        <source>&amp;Information</source>
        <translation>&amp;Πληροφορία</translation>
    </message>
    <message>
        <source>Debug window</source>
        <translation>Παράθυρο αποσφαλμάτωσης</translation>
    </message>
    <message>
        <source>General</source>
        <translation>Γενικά</translation>
    </message>
    <message>
        <source>Using BerkeleyDB version</source>
        <translation>Χρήση BerkeleyDB έκδοσης</translation>
    </message>
    <message>
        <source>Datadir</source>
        <translation>Κατάλογος Δεδομένων</translation>
    </message>
    <message>
        <source>Blocksdir</source>
        <translation>Κατάλογος των Μπλοκς</translation>
    </message>
    <message>
        <source>To specify a non-default location of the blocks directory use the '%1' option.</source>
        <translation>Για να καθορίσετε μια μη προεπιλεγμένη θέση του καταλόγου μπλοκ, χρησιμοποιήστε την επιλογή '%1'.</translation>
    </message>
    <message>
        <source>Startup time</source>
        <translation>Χρόνος εκκίνησης</translation>
    </message>
    <message>
        <source>Network</source>
        <translation>Δίκτυο</translation>
    </message>
    <message>
        <source>Name</source>
        <translation>Όνομα</translation>
    </message>
    <message>
        <source>Number of connections</source>
        <translation>Αριθμός συνδέσεων</translation>
    </message>
    <message>
        <source>Block chain</source>
        <translation>Αλυσίδα μπλοκ</translation>
    </message>
    <message>
        <source>Current number of blocks</source>
        <translation>Τρέχον αριθμός μπλοκ</translation>
    </message>
    <message>
        <source>Memory Pool</source>
        <translation>Πισίνα μνήμης</translation>
    </message>
    <message>
        <source>Current number of transactions</source>
        <translation>Τρέχων αριθμός συναλλαγών</translation>
    </message>
    <message>
        <source>Memory usage</source>
        <translation>χρήση Μνήμης</translation>
    </message>
    <message>
        <source>Wallet: </source>
        <translation>Πορτοφόλι:</translation>
    </message>
    <message>
        <source>(none)</source>
        <translation>(κενό)</translation>
    </message>
    <message>
        <source>&amp;Reset</source>
        <translation>&amp;Επαναφορά</translation>
    </message>
    <message>
        <source>Received</source>
        <translation>Παραλήφθησαν</translation>
    </message>
    <message>
        <source>Sent</source>
        <translation>Αποστολή</translation>
    </message>
    <message>
        <source>&amp;Peers</source>
        <translation>&amp;Χρήστες</translation>
    </message>
    <message>
        <source>Banned peers</source>
        <translation>Αποκλεισμένοι συνομήλικοι</translation>
    </message>
    <message>
        <source>Select a peer to view detailed information.</source>
        <translation>Επιλέξτε ένα χρήστη για να δείτε αναλυτικές πληροφορίες.</translation>
    </message>
    <message>
        <source>Whitelisted</source>
        <translation> Τα στοιχεία που έχουν πρόσβαση στο σύστημα</translation>
    </message>
    <message>
        <source>Direction</source>
        <translation>Κατεύθυνση</translation>
    </message>
    <message>
        <source>Version</source>
        <translation>Έκδοση</translation>
    </message>
    <message>
        <source>Starting Block</source>
        <translation>Αρχικό Μπλοκ</translation>
    </message>
    <message>
        <source>Synced Headers</source>
        <translation>Συγχρονισμένες Κεφαλίδες</translation>
    </message>
    <message>
        <source>Synced Blocks</source>
        <translation>Συγχρονισμένα Μπλοκς</translation>
    </message>
    <message>
        <source>User Agent</source>
        <translation>Agent χρήστη</translation>
    </message>
    <message>
        <source>Open the %1 debug log file from the current data directory. This can take a few seconds for large log files.</source>
        <translation>Ανοίξτε το αρχείο καταγραφής εντοπισμού σφαλμάτων %1 από τον τρέχοντα κατάλογο δεδομένων. Αυτό μπορεί να διαρκέσει μερικά δευτερόλεπτα για τα μεγάλα αρχεία καταγραφής.</translation>
    </message>
    <message>
        <source>Decrease font size</source>
        <translation>Μείωση μεγέθους γραμματοσειράς</translation>
    </message>
    <message>
        <source>Increase font size</source>
        <translation>Αύξηση μεγέθους γραμματοσειράς</translation>
    </message>
    <message>
        <source>Services</source>
        <translation>Υπηρεσίες</translation>
    </message>
    <message>
        <source>Ban Score</source>
        <translation>Σκορ Aποκλεισμού</translation>
    </message>
    <message>
        <source>Connection Time</source>
        <translation>Χρόνος σύνδεσης</translation>
    </message>
    <message>
        <source>Last Send</source>
        <translation>Τελευταία αποστολή</translation>
    </message>
    <message>
        <source>Last Receive</source>
        <translation>Τελευταία λήψη</translation>
    </message>
    <message>
        <source>Ping Time</source>
        <translation>Χρόνος καθυστέρησης</translation>
    </message>
    <message>
        <source>The duration of a currently outstanding ping.</source>
        <translation>Η διάρκεια ενός τρέχοντος ping.</translation>
    </message>
    <message>
        <source>Ping Wait</source>
        <translation>Ping Αναμονή</translation>
    </message>
    <message>
        <source>Min Ping</source>
        <translation>Ελάχιστο Min</translation>
    </message>
    <message>
        <source>Time Offset</source>
        <translation>Χρονική αντιστάθμιση</translation>
    </message>
    <message>
        <source>Last block time</source>
        <translation>Χρόνος τελευταίου μπλοκ</translation>
    </message>
    <message>
        <source>&amp;Open</source>
        <translation>&amp;Άνοιγμα</translation>
    </message>
    <message>
        <source>&amp;Console</source>
        <translation>&amp;Κονσόλα</translation>
    </message>
    <message>
        <source>&amp;Network Traffic</source>
        <translation>&amp;Κίνηση δικτύου</translation>
    </message>
    <message>
        <source>Totals</source>
        <translation>Σύνολα</translation>
    </message>
    <message>
        <source>In:</source>
        <translation>Εισερχόμενα:</translation>
    </message>
    <message>
        <source>Out:</source>
        <translation>Εξερχόμενα:</translation>
    </message>
    <message>
        <source>Debug log file</source>
        <translation>Αρχείο καταγραφής εντοπισμού σφαλμάτων</translation>
    </message>
    <message>
        <source>Clear console</source>
        <translation>Καθαρισμός κονσόλας</translation>
    </message>
    <message>
        <source>1 &amp;hour</source>
        <translation>1 &amp;ώρα</translation>
    </message>
    <message>
        <source>1 &amp;day</source>
        <translation>1 &amp;μέρα</translation>
    </message>
    <message>
        <source>1 &amp;week</source>
        <translation>1 &amp;εβδομάδα</translation>
    </message>
    <message>
        <source>1 &amp;year</source>
        <translation>1 &amp;χρόνος</translation>
    </message>
    <message>
        <source>&amp;Disconnect</source>
        <translation>&amp;Αποσύνδεση</translation>
    </message>
    <message>
        <source>Ban for</source>
        <translation>Απαγόρευση για</translation>
    </message>
    <message>
        <source>&amp;Unban</source>
        <translation>&amp;Ακύρωση Απαγόρευσης</translation>
    </message>
    <message>
        <source>Welcome to the %1 RPC console.</source>
        <translation>Καλώς ήρθατε στην κονσόλα %1 RPC.</translation>
    </message>
    <message>
        <source>Use up and down arrows to navigate history, and %1 to clear screen.</source>
        <translation>Χρησιμοποιήστε τα βέλη πάνω και κάτω για να περιηγηθείτε στο ιστορικό και το %1 για να καθαρίσετε την οθόνη.</translation>
    </message>
    <message>
        <source>Type %1 for an overview of available commands.</source>
        <translation>Πληκτρολογήστε %1 για μια επισκόπηση των διαθέσιμων εντολών.</translation>
    </message>
    <message>
        <source>For more information on using this console type %1.</source>
        <translation>Για περισσότερες πληροφορίες σχετικά με τη χρήση αυτού του τύπου κονσόλας %1.</translation>
    </message>
    <message>
        <source>WARNING: Scammers have been active, telling users to type commands here, stealing their wallet contents. Do not use this console without fully understanding the ramifications of a command.</source>
        <translation>ΠΡΟΕΙΔΟΠΟΙΗΣΗ: Οι απατεώνες είναι ενεργοί, λέγοντας στους χρήστες να πληκτρολογούν εντολές εδώ, κλέβοντας τα περιεχόμενα του πορτοφολιού τους. Μην χρησιμοποιείτε αυτήν την κονσόλα χωρίς να κατανοείτε πλήρως τις συνέπειες μιας εντολής.</translation>
    </message>
    <message>
        <source>Network activity disabled</source>
        <translation>Η δραστηριότητα δικτύου είναι απενεργοποιημένη</translation>
    </message>
    <message>
        <source>Executing command without any wallet</source>
        <translation>Εκτέλεση εντολής χωρίς πορτοφόλι</translation>
    </message>
    <message>
        <source>Executing command using "%1" wallet</source>
        <translation> 
Εκτελέστε εντολή χρησιμοποιώντας το πορτοφόλι "%1"</translation>
    </message>
    <message>
        <source>(node id: %1)</source>
        <translation>(αναγνωριστικό κόμβου: %1)</translation>
    </message>
    <message>
        <source>via %1</source>
        <translation>μέσω %1</translation>
    </message>
    <message>
        <source>never</source>
        <translation>ποτέ</translation>
    </message>
    <message>
        <source>Inbound</source>
        <translation>Εισερχόμενα</translation>
    </message>
    <message>
        <source>Outbound</source>
        <translation>Εξερχόμενα</translation>
    </message>
    <message>
        <source>Yes</source>
        <translation>Ναι</translation>
    </message>
    <message>
        <source>No</source>
        <translation>Όχι</translation>
    </message>
    <message>
        <source>Unknown</source>
        <translation>Άγνωστο(α)</translation>
    </message>
</context>
<context>
    <name>ReceiveCoinsDialog</name>
    <message>
        <source>&amp;Amount:</source>
        <translation>&amp;Ποσό:</translation>
    </message>
    <message>
        <source>&amp;Label:</source>
        <translation>&amp;Επιγραφή</translation>
    </message>
    <message>
        <source>&amp;Message:</source>
        <translation>&amp;Μήνυμα:</translation>
    </message>
    <message>
        <source>An optional message to attach to the payment request, which will be displayed when the request is opened. Note: The message will not be sent with the payment over the Bitcoin network.</source>
        <translation>Ένα προαιρετικό μήνυμα που επισυνάπτεται στο αίτημα πληρωμής, το οποίο θα εμφανιστεί όταν το αίτημα ανοίξει. Σημείωση: Το μήνυμα δεν θα αποσταλεί με την πληρωμή μέσω του δικτύου Bitcoin.</translation>
    </message>
    <message>
        <source>An optional label to associate with the new receiving address.</source>
        <translation>Μια προαιρετική ετικέτα για να συσχετιστεί με τη νέα διεύθυνση λήψης.</translation>
    </message>
    <message>
        <source>Use this form to request payments. All fields are &lt;b&gt;optional&lt;/b&gt;.</source>
        <translation> 
Χρησιμοποιήστε αυτήν τη φόρμα για να ζητήσετε πληρωμές. Όλα τα πεδία είναι &lt;b&gt;προαιρετικά&lt;/b&gt;.</translation>
    </message>
    <message>
        <source>An optional amount to request. Leave this empty or zero to not request a specific amount.</source>
        <translation>Ένα προαιρετικό ποσό για να ζητήσετε. Αφήστε αυτό το κενό ή το μηδέν για να μην ζητήσετε ένα συγκεκριμένο ποσό.</translation>
    </message>
    <message>
        <source>&amp;Create new receiving address</source>
        <translation>&amp;Δημιουργία νέας διεύθυνσης λήψης</translation>
    </message>
    <message>
        <source>Clear all fields of the form.</source>
        <translation>Καθαρισμός όλων των πεδίων της φόρμας.</translation>
    </message>
    <message>
        <source>Clear</source>
        <translation>Καθαρισμός</translation>
    </message>
    <message>
        <source>Native segwit addresses (aka Bech32 or BIP-173) reduce your transaction fees later on and offer better protection against typos, but old wallets don't support them. When unchecked, an address compatible with older wallets will be created instead.</source>
        <translation>Οι εγγενείς διευθύνσεις αλληλογραφίας (aka Bech32 ή BIP-173) μειώνουν αργότερα τις αμοιβές συναλλαγών σας και προσφέρουν καλύτερη προστασία από τυπογραφικά λάθη, αλλά τα παλιά πορτοφόλια δεν τα υποστηρίζουν. Όταν δεν έχει επιλεγεί, θα δημιουργηθεί μια διεύθυνση συμβατή με παλιότερα πορτοφόλια.</translation>
    </message>
    <message>
        <source>Generate native segwit (Bech32) address</source>
        <translation>Δημιουργήστε τη διεύθυνση native segwit (Bech32)</translation>
    </message>
    <message>
        <source>Requested payments history</source>
        <translation> Ιστορικό πληρωμών που ζητήσατε</translation>
    </message>
    <message>
        <source>Show the selected request (does the same as double clicking an entry)</source>
        <translation> Εμφάνιση της επιλεγμένης αίτησης (κάνει το ίδιο με το διπλό κλικ σε μια καταχώρηση)</translation>
    </message>
    <message>
        <source>Show</source>
        <translation>Εμφάνιση</translation>
    </message>
    <message>
        <source>Remove the selected entries from the list</source>
        <translation>Αφαίρεση επιλεγμένων καταχωρίσεων από τη λίστα</translation>
    </message>
    <message>
        <source>Remove</source>
        <translation>Αφαίρεση</translation>
    </message>
    <message>
        <source>Copy URI</source>
        <translation>Αντιγραφή της επιλεγμένης διεύθυνσης στο πρόχειρο του συστήματος</translation>
    </message>
    <message>
        <source>Copy label</source>
        <translation>Αντιγραφή ετικέτας</translation>
    </message>
    <message>
        <source>Copy message</source>
        <translation>Αντιγραφή μηνύματος</translation>
    </message>
    <message>
        <source>Copy amount</source>
        <translation>Αντιγραφή ποσού</translation>
    </message>
</context>
<context>
    <name>ReceiveRequestDialog</name>
    <message>
        <source>QR Code</source>
        <translation>Κώδικας QR</translation>
    </message>
    <message>
        <source>Copy &amp;URI</source>
        <translation>Αντιγραφή της επιλεγμένης διεύθυνσης στο πρόχειρο του συστήματος</translation>
    </message>
    <message>
        <source>Copy &amp;Address</source>
        <translation>Αντιγραφή &amp;Διεύθυνσης</translation>
    </message>
    <message>
        <source>&amp;Save Image...</source>
        <translation>&amp;Αποθήκευση εικόνας...</translation>
    </message>
    <message>
        <source>Request payment to %1</source>
        <translation> Αίτημα πληρωμής στο %1</translation>
    </message>
    <message>
        <source>Payment information</source>
        <translation>Πληροφορίες πληρωμής</translation>
    </message>
    <message>
        <source>URI</source>
        <translation>URI</translation>
    </message>
    <message>
        <source>Address</source>
        <translation>Διεύθυνση</translation>
    </message>
    <message>
        <source>Amount</source>
        <translation>Ποσό</translation>
    </message>
    <message>
        <source>Label</source>
        <translation>Ετικέτα</translation>
    </message>
    <message>
        <source>Message</source>
        <translation>Μήνυμα</translation>
    </message>
    <message>
        <source>Wallet</source>
        <translation>Πορτοφόλι</translation>
    </message>
</context>
<context>
    <name>RecentRequestsTableModel</name>
    <message>
        <source>Date</source>
        <translation>Ημερομηνία</translation>
    </message>
    <message>
        <source>Label</source>
        <translation>Ετικέτα</translation>
    </message>
    <message>
        <source>Message</source>
        <translation>Μήνυμα</translation>
    </message>
    <message>
        <source>(no label)</source>
        <translation>(χωρίς ετικέτα)</translation>
    </message>
    <message>
        <source>(no amount requested)</source>
        <translation>(δεν ζητήθηκε ποσό)</translation>
    </message>
    <message>
        <source>Requested</source>
        <translation>Ζητείται</translation>
    </message>
</context>
<context>
    <name>SendCoinsDialog</name>
    <message>
        <source>Send Coins</source>
        <translation>Αποστολή νομισμάτων</translation>
    </message>
    <message>
        <source>Coin Control Features</source>
        <translation>Χαρακτηριστικά επιλογής κερμάτων</translation>
    </message>
    <message>
        <source>Inputs...</source>
        <translation>Εισροές...</translation>
    </message>
    <message>
        <source>automatically selected</source>
        <translation>επιλεγμένο αυτόματα</translation>
    </message>
    <message>
        <source>Insufficient funds!</source>
        <translation>Ανεπαρκές κεφάλαιο!</translation>
    </message>
    <message>
        <source>Quantity:</source>
        <translation>Ποσότητα:</translation>
    </message>
    <message>
        <source>Bytes:</source>
        <translation>Bytes:</translation>
    </message>
    <message>
        <source>Amount:</source>
        <translation>Ποσό:</translation>
    </message>
    <message>
        <source>Fee:</source>
        <translation>Ταρίφα:</translation>
    </message>
    <message>
        <source>After Fee:</source>
        <translation>Ταρίφα αλλαγής:</translation>
    </message>
    <message>
        <source>Change:</source>
        <translation>Ρέστα:</translation>
    </message>
    <message>
        <source>If this is activated, but the change address is empty or invalid, change will be sent to a newly generated address.</source>
        <translation>Όταν ενεργό, αλλά η διεύθυνση ρέστων είναι κενή ή άκυρη, τα ρέστα θα σταλούν σε μία πρόσφατα δημιουργημένη διεύθυνση.</translation>
    </message>
    <message>
        <source>Custom change address</source>
        <translation>Προσαρμοσμένη διεύθυνση ρέστων</translation>
    </message>
    <message>
        <source>Transaction Fee:</source>
        <translation>Τέλος συναλλαγής:</translation>
    </message>
    <message>
        <source>Choose...</source>
        <translation>Επιλογή...</translation>
    </message>
    <message>
        <source>Using the fallbackfee can result in sending a transaction that will take several hours or days (or never) to confirm. Consider choosing your fee manually or wait until you have validated the complete chain.</source>
        <translation>Η χρήση του fallbackfee μπορεί να έχει ως αποτέλεσμα την αποστολή μιας συναλλαγής που θα χρειαστεί αρκετές ώρες ή ημέρες (ή ποτέ) για επιβεβαίωση. Εξετάστε το ενδεχόμενο να επιλέξετε τη χρέωση σας με μη αυτόματο τρόπο ή να περιμένετε έως ότου επικυρώσετε την πλήρη αλυσίδα.</translation>
    </message>
    <message>
        <source>Warning: Fee estimation is currently not possible.</source>
        <translation> 
Προειδοποίηση: Προς το παρόν δεν είναι δυνατή η εκτίμηση των εξόδων..</translation>
    </message>
    <message>
        <source>Specify a custom fee per kB (1,000 bytes) of the transaction's virtual size.

Note:  Since the fee is calculated on a per-byte basis, a fee of "100 satoshis per kB" for a transaction size of 500 bytes (half of 1 kB) would ultimately yield a fee of only 50 satoshis.</source>
        <translation>Καθορίστε μια προσαρμοσμένη χρέωση ανά kB (1.000 bytes) του εικονικού μεγέθους της συναλλαγής.

Σημείωση: Δεδομένου ότι η χρέωση υπολογίζεται ανά βάση, η αμοιβή "100 satoshis ανά kB" για ένα μέγεθος συναλλαγής 500 bytes (το μισό του 1 kB) θα αποφέρει τέλος μόνο 50 satoshis.</translation>
    </message>
    <message>
        <source>per kilobyte</source>
        <translation>ανά kilobyte</translation>
    </message>
    <message>
        <source>Hide</source>
        <translation>Απόκρυψη</translation>
    </message>
    <message>
        <source>Recommended:</source>
        <translation>Προτεινόμενο:</translation>
    </message>
    <message>
        <source>Custom:</source>
        <translation>Προσαρμογή:</translation>
    </message>
    <message>
        <source>(Smart fee not initialized yet. This usually takes a few blocks...)</source>
        <translation>(Η έξυπνη αμοιβή δεν έχει αρχικοποιηθεί ακόμη, συνήθως χρειάζεται λίγα τετράγωνα...)</translation>
    </message>
    <message>
        <source>Send to multiple recipients at once</source>
        <translation>Αποστολή σε πολλούς αποδέκτες ταυτόχρονα</translation>
    </message>
    <message>
        <source>Add &amp;Recipient</source>
        <translation>&amp;Προσθήκη αποδέκτη</translation>
    </message>
    <message>
        <source>Clear all fields of the form.</source>
        <translation>Καθαρισμός όλων των πεδίων της φόρμας.</translation>
    </message>
    <message>
        <source>Dust:</source>
        <translation>Σκόνη:</translation>
    </message>
    <message>
        <source>When there is less transaction volume than space in the blocks, miners as well as relaying nodes may enforce a minimum fee. Paying only this minimum fee is just fine, but be aware that this can result in a never confirming transaction once there is more demand for bitcoin transactions than the network can process.</source>
        <translation>Όταν υπάρχει λιγότερος όγκος συναλλαγών από το χώρο στα μπλοκ, οι ανθρακωρύχοι καθώς και οι κόμβοι αναμετάδοσης μπορούν να επιβάλουν ένα ελάχιστο τέλος. Η πληρωμή μόνο αυτού του ελάχιστου τέλους είναι μια χαρά, αλλά γνωρίζετε ότι αυτό μπορεί να οδηγήσει σε μια συναλλαγή που δεν επιβεβαιώνει ποτέ τη στιγμή που υπάρχει μεγαλύτερη ζήτηση για συναλλαγές bitcoin από ό, τι μπορεί να επεξεργαστεί το δίκτυο.</translation>
    </message>
    <message>
        <source>A too low fee might result in a never confirming transaction (read the tooltip)</source>
        <translation>Μια πολύ χαμηλή χρέωση μπορεί να οδηγήσει σε μια συναλλαγή που δεν επιβεβαιώνει ποτέ (διαβάστε την επεξήγηση εργαλείου)</translation>
    </message>
    <message>
        <source>Confirmation time target:</source>
        <translation>Επιβεβαίωση χρονικού στόχου :</translation>
    </message>
    <message>
        <source>Enable Replace-By-Fee</source>
        <translation>Ενεργοποίηση Αντικατάστασης-Aπό-Έξοδα:</translation>
    </message>
    <message>
        <source>With Replace-By-Fee (BIP-125) you can increase a transaction's fee after it is sent. Without this, a higher fee may be recommended to compensate for increased transaction delay risk.</source>
        <translation>Με την υπηρεσία αντικατάστασης-πληρωμής (BIP-125) μπορείτε να αυξήσετε το τέλος μιας συναλλαγής μετά την αποστολή. Χωρίς αυτό, μπορεί να συνιστάται υψηλότερη αμοιβή για την αντιστάθμιση του αυξημένου κινδύνου καθυστέρησης της συναλλαγής.</translation>
    </message>
    <message>
        <source>Clear &amp;All</source>
        <translation>Καθαρισμός &amp;Όλων</translation>
    </message>
    <message>
        <source>Balance:</source>
        <translation>Υπόλοιπο:</translation>
    </message>
    <message>
        <source>Confirm the send action</source>
        <translation>Επιβεβαίωση αποστολής</translation>
    </message>
    <message>
        <source>S&amp;end</source>
        <translation>Αποστολή</translation>
    </message>
    <message>
        <source>Copy quantity</source>
        <translation>Αντιγραφή ποσότητας</translation>
    </message>
    <message>
        <source>Copy amount</source>
        <translation>Αντιγραφή ποσού</translation>
    </message>
    <message>
        <source>Copy fee</source>
        <translation>Αντιγραφή τελών</translation>
    </message>
    <message>
        <source>Copy after fee</source>
        <translation>Αντιγραφή μετά τα έξοδα</translation>
    </message>
    <message>
        <source>Copy bytes</source>
        <translation>Αντιγραφή των bytes</translation>
    </message>
    <message>
        <source>Copy dust</source>
        <translation>Αντιγραφή σκόνης</translation>
    </message>
    <message>
        <source>Copy change</source>
        <translation>Αντιγραφή αλλαγής</translation>
    </message>
    <message>
        <source>%1 (%2 blocks)</source>
        <translation>%1 (%2 μπλοκς)</translation>
    </message>
    <message>
        <source> from wallet '%1'</source>
        <translation>από πορτοφόλι '%1'</translation>
    </message>
    <message>
        <source>%1 to '%2'</source>
        <translation>%1 προς το '%2'</translation>
    </message>
    <message>
        <source>%1 to %2</source>
        <translation>%1 προς το %2</translation>
    </message>
    <message>
        <source>Are you sure you want to send?</source>
        <translation> 
Είστε βέβαιοι ότι θέλετε να στείλετε;</translation>
    </message>
    <message>
        <source>or</source>
        <translation>ή</translation>
    </message>
    <message>
        <source>You can increase the fee later (signals Replace-By-Fee, BIP-125).</source>
        <translation> Μπορείτε να αυξήσετε αργότερα την αμοιβή (σήματα Αντικατάσταση-By-Fee, BIP-125).</translation>
    </message>
    <message>
        <source>Please, review your transaction.</source>
        <translation>Παρακαλούμε, ελέγξτε τη συναλλαγή σας.</translation>
    </message>
    <message>
        <source>Transaction fee</source>
        <translation>Κόστος συναλλαγής</translation>
    </message>
    <message>
        <source>Not signalling Replace-By-Fee, BIP-125.</source>
        <translation> 
Δεν σηματοδοτεί την Aντικατάσταση-Aπό-Έξοδο, BIP-125.</translation>
    </message>
    <message>
        <source>Total Amount</source>
        <translation>Συνολικό Ποσό</translation>
    </message>
    <message>
        <source>To review recipient list click "Show Details..."</source>
        <translation>Για να ελέγξετε τη λίστα παραληπτών, κάντε κλικ στην επιλογή "Εμφάνιση λεπτομερειών..."</translation>
    </message>
    <message>
        <source>Confirm send coins</source>
        <translation> Επιβεβαιώστε την αποστολή νομισμάτων</translation>
    </message>
    <message>
        <source>The recipient address is not valid. Please recheck.</source>
        <translation> 
Η διεύθυνση παραλήπτη δεν είναι έγκυρη. Ελέγξτε ξανά.</translation>
    </message>
    <message>
        <source>The amount to pay must be larger than 0.</source>
        <translation>Το ποσό που πρέπει να πληρώσει πρέπει να είναι μεγαλύτερο από το 0.</translation>
    </message>
    <message>
        <source>The amount exceeds your balance.</source>
        <translation>Το ποσό υπερβαίνει το υπόλοιπό σας.</translation>
    </message>
    <message>
        <source>The total exceeds your balance when the %1 transaction fee is included.</source>
        <translation> Το σύνολο υπερβαίνει το υπόλοιπό σας όταν περιλαμβάνεται το τέλος συναλλαγής %1.</translation>
    </message>
    <message>
        <source>Duplicate address found: addresses should only be used once each.</source>
        <translation>Βρέθηκε διπλή διεύθυνση: οι διευθύνσεις θα πρέπει να χρησιμοποιούνται μόνο μία φορά.</translation>
    </message>
    <message>
        <source>Transaction creation failed!</source>
        <translation>Η δημιουργία της συναλλαγής απέτυχε!</translation>
    </message>
    <message>
        <source>A fee higher than %1 is considered an absurdly high fee.</source>
        <translation>Ένα τέλος υψηλότερο από το %1 θεωρείται ένα παράλογο υψηλό έξοδο.</translation>
    </message>
    <message>
        <source>Payment request expired.</source>
        <translation>Η αίτηση πληρωμής έληξε.</translation>
    </message>
    <message>
        <source>Warning: Invalid Bitcoin address</source>
        <translation>Προειδοποίηση: Μη έγκυρη διεύθυνση Bitcoin</translation>
    </message>
    <message>
        <source>Warning: Unknown change address</source>
        <translation>Προειδοποίηση: Άγνωστη διεύθυνση αλλαγής</translation>
    </message>
    <message>
        <source>Confirm custom change address</source>
        <translation>Επιβεβαιώστε τη διεύθυνση προσαρμοσμένης αλλαγής</translation>
    </message>
    <message>
        <source>The address you selected for change is not part of this wallet. Any or all funds in your wallet may be sent to this address. Are you sure?</source>
        <translation>Η διεύθυνση που επιλέξατε για αλλαγή δεν αποτελεί μέρος αυτού του πορτοφολιού. Οποιαδήποτε ή όλα τα κεφάλαια στο πορτοφόλι σας μπορούν να σταλούν σε αυτή τη διεύθυνση. Είσαι σίγουρος?</translation>
    </message>
    <message>
        <source>(no label)</source>
        <translation>(χωρίς ετικέτα)</translation>
    </message>
</context>
<context>
    <name>SendCoinsEntry</name>
    <message>
        <source>A&amp;mount:</source>
        <translation>&amp;Ποσό:</translation>
    </message>
    <message>
        <source>Pay &amp;To:</source>
        <translation>Πληρωμή &amp;σε:</translation>
    </message>
    <message>
        <source>&amp;Label:</source>
        <translation>&amp;Επιγραφή</translation>
    </message>
    <message>
        <source>Choose previously used address</source>
        <translation>Επιλογή διεύθυνσης που έχει ήδη χρησιμοποιηθεί</translation>
    </message>
    <message>
        <source>This is a normal payment.</source>
        <translation>Αυτή είναι μια απλή πληρωμή.</translation>
    </message>
    <message>
        <source>The Bitcoin address to send the payment to</source>
        <translation>Η διεύθυνση Bitcoin που θα σταλεί η πληρωμή</translation>
    </message>
    <message>
        <source>Alt+A</source>
        <translation>Alt+A</translation>
    </message>
    <message>
        <source>Paste address from clipboard</source>
        <translation>Επικόλληση διεύθυνσης από το βιβλίο διευθύνσεων</translation>
    </message>
    <message>
        <source>Alt+P</source>
        <translation>Alt+P</translation>
    </message>
    <message>
        <source>Remove this entry</source>
        <translation>Αφαίρεση αυτής της καταχώρησης</translation>
    </message>
    <message>
        <source>The fee will be deducted from the amount being sent. The recipient will receive less bitcoins than you enter in the amount field. If multiple recipients are selected, the fee is split equally.</source>
        <translation>Το τέλος θα αφαιρεθεί από το ποσό που αποστέλλεται. Ο παραλήπτης θα λάβει λιγότερα bitcoins από ό,τι εισάγετε στο πεδίο ποσό. Εάν επιλεγούν πολλοί παραλήπτες, το έξοδο διαιρείται εξίσου.</translation>
    </message>
    <message>
        <source>Use available balance</source>
        <translation>Χρησιμοποιήστε το διαθέσιμο υπόλοιπο</translation>
    </message>
    <message>
        <source>Message:</source>
        <translation>Μήνυμα:</translation>
    </message>
    <message>
        <source>This is an unauthenticated payment request.</source>
        <translation>Πρόκειται για αίτημα πληρωμής χωρίς έλεγχο ταυτότητας.</translation>
    </message>
    <message>
        <source>This is an authenticated payment request.</source>
        <translation>Πρόκειται για ένα πιστοποιημένο αίτημα πληρωμής.</translation>
    </message>
    <message>
        <source>Enter a label for this address to add it to the list of used addresses</source>
        <translation>Εισάγετε μία ετικέτα για αυτή την διεύθυνση για να προστεθεί στη λίστα με τις χρησιμοποιημένες διευθύνσεις</translation>
    </message>
    <message>
        <source>A message that was attached to the bitcoin: URI which will be stored with the transaction for your reference. Note: This message will not be sent over the Bitcoin network.</source>
        <translation>Ένα μήνυμα που επισυνάφθηκε στο bitcoin: URI το οποίο θα αποθηκευτεί με τη συναλλαγή για αναφορά. Σημείωση: Αυτό το μήνυμα δεν θα σταλεί μέσω του δικτύου Bitcoin.</translation>
    </message>
    <message>
        <source>Pay To:</source>
        <translation>Πληρωμή σε:</translation>
    </message>
    <message>
        <source>Memo:</source>
        <translation>Σημείωση:</translation>
    </message>
    </context>
<context>
    <name>SendConfirmationDialog</name>
    <message>
        <source>Yes</source>
        <translation>Ναι</translation>
    </message>
</context>
<context>
    <name>ShutdownWindow</name>
    <message>
        <source>%1 is shutting down...</source>
        <translation>Το %1 τερματίζεται ...</translation>
    </message>
    <message>
        <source>Do not shut down the computer until this window disappears.</source>
        <translation>Μην απενεργοποιήσετε τον υπολογιστή μέχρι να κλείσει αυτό το παράθυρο.</translation>
    </message>
</context>
<context>
    <name>SignVerifyMessageDialog</name>
    <message>
        <source>Signatures - Sign / Verify a Message</source>
        <translation>Υπογραφές - Είσοδος / Επαλήθευση Mηνύματος</translation>
    </message>
    <message>
        <source>&amp;Sign Message</source>
        <translation>&amp;Υπογραφή Μηνύματος</translation>
    </message>
    <message>
        <source>You can sign messages/agreements with your addresses to prove you can receive bitcoins sent to them. Be careful not to sign anything vague or random, as phishing attacks may try to trick you into signing your identity over to them. Only sign fully-detailed statements you agree to.</source>
        <translation>Μπορείτε να υπογράψετε μηνύματα/συμφωνίες με τις διευθύνσεις σας για να αποδείξετε ότι μπορείτε να λάβετε τα bitcoins που τους αποστέλλονται. Προσέξτε να μην υπογράψετε τίποτα ασαφές ή τυχαίο, καθώς οι επιθέσεις ηλεκτρονικού "ψαρέματος" ενδέχεται να σας εξαπατήσουν να υπογράψετε την ταυτότητά σας σε αυτούς. Υπογράψτε μόνο πλήρως λεπτομερείς δηλώσεις που συμφωνείτε.</translation>
    </message>
    <message>
        <source>The Bitcoin address to sign the message with</source>
        <translation>Διεύθυνση Bitcoin που θα σταλεί το μήνυμα</translation>
    </message>
    <message>
        <source>Choose previously used address</source>
        <translation>Επιλογή διεύθυνσης που έχει ήδη χρησιμοποιηθεί</translation>
    </message>
    <message>
        <source>Alt+A</source>
        <translation>Alt+A</translation>
    </message>
    <message>
        <source>Paste address from clipboard</source>
        <translation>Επικόλληση διεύθυνσης από το βιβλίο διευθύνσεων</translation>
    </message>
    <message>
        <source>Alt+P</source>
        <translation>Alt+P</translation>
    </message>
    <message>
        <source>Enter the message you want to sign here</source>
        <translation>Εισάγετε εδώ το μήνυμα που θέλετε να υπογράψετε</translation>
    </message>
    <message>
        <source>Signature</source>
        <translation>Υπογραφή</translation>
    </message>
    <message>
        <source>Copy the current signature to the system clipboard</source>
        <translation>Αντιγραφή της επιλεγμένης υπογραφής στο πρόχειρο του συστήματος</translation>
    </message>
    <message>
        <source>Sign the message to prove you own this Bitcoin address</source>
        <translation>Υπογράψτε το μήνυμα για να αποδείξετε πως σας ανήκει η συγκεκριμένη διεύθυνση Bitcoin</translation>
    </message>
    <message>
        <source>Sign &amp;Message</source>
        <translation>Υπογραφη μήνυματος</translation>
    </message>
    <message>
        <source>Reset all sign message fields</source>
        <translation>Επαναφορά όλων των πεδίων μήνυματος</translation>
    </message>
    <message>
        <source>Clear &amp;All</source>
        <translation>Καθαρισμός &amp;Όλων</translation>
    </message>
    <message>
        <source>&amp;Verify Message</source>
        <translation>&amp;Επιβεβαίωση Mηνύματος</translation>
    </message>
    <message>
        <source>Enter the receiver's address, message (ensure you copy line breaks, spaces, tabs, etc. exactly) and signature below to verify the message. Be careful not to read more into the signature than what is in the signed message itself, to avoid being tricked by a man-in-the-middle attack. Note that this only proves the signing party receives with the address, it cannot prove sendership of any transaction!</source>
        <translation>Εισαγάγετε τη διεύθυνση του παραλήπτη, το μήνυμα (βεβαιωθείτε ότι αντιγράφετε σωστά τα διαλείμματα γραμμής, τα κενά, τις καρτέλες κλπ.) Και την υπογραφή παρακάτω για να επαληθεύσετε το μήνυμα. Προσέξτε να μην διαβάσετε περισσότερα στην υπογραφή από ό,τι είναι στο ίδιο το υπογεγραμμένο μήνυμα, για να αποφύγετε να εξαπατήσετε από μια επίθεση στον άνθρωπο στη μέση. Σημειώστε ότι αυτό αποδεικνύει μόνο ότι η υπογραφή συμβαλλόμενο μέρος λαμβάνει με τη διεύθυνση, δεν μπορεί να αποδειχθεί αποστολή οποιασδήποτε συναλλαγής!</translation>
    </message>
    <message>
        <source>The Bitcoin address the message was signed with</source>
        <translation>Διεύθυνση Bitcoin με την οποία έχει υπογραφεί το μήνυμα</translation>
    </message>
    <message>
        <source>Verify the message to ensure it was signed with the specified Bitcoin address</source>
        <translation>Επαληθεύστε το μήνυμα για να αποδείξετε πως υπογράφθηκε από τη συγκεκριμένη διεύθυνση Bitcoin</translation>
    </message>
    <message>
        <source>Verify &amp;Message</source>
        <translation>Επιβεβαίωση Mηνύματος</translation>
    </message>
    <message>
        <source>Reset all verify message fields</source>
        <translation>Επαναφορά όλων των πεδίων επαλήθευσης μηνύματος</translation>
    </message>
    <message>
        <source>Click "Sign Message" to generate signature</source>
        <translation>Κάντε κλικ στην επιλογή "Υπογραφή μηνύματος" για να δημιουργήσετε υπογραφή</translation>
    </message>
    <message>
        <source>The entered address is invalid.</source>
        <translation>Η καταχωρημένη διεύθυνση δεν είναι έγκυρη.</translation>
    </message>
    <message>
        <source>Please check the address and try again.</source>
        <translation>Ελέγξτε τη διεύθυνση και δοκιμάστε ξανά.</translation>
    </message>
    <message>
        <source>The entered address does not refer to a key.</source>
        <translation>Η καταχωρημένη διεύθυνση δεν αναφέρεται σε ένα κλειδί.</translation>
    </message>
    <message>
        <source>Wallet unlock was cancelled.</source>
        <translation>Το ξεκλείδωμα του Πορτοφολιού ακυρώθηκε.</translation>
    </message>
    <message>
        <source>Private key for the entered address is not available.</source>
        <translation>Το ιδιωτικό κλειδί για την καταχωρημένη διεύθυνση δεν είναι διαθέσιμο.</translation>
    </message>
    <message>
        <source>Message signing failed.</source>
        <translation>Η υπογραφή μηνυμάτων απέτυχε.</translation>
    </message>
    <message>
        <source>Message signed.</source>
        <translation>Το μήνυμα υπογράφτηκε. </translation>
    </message>
    <message>
        <source>The signature could not be decoded.</source>
        <translation>Δεν ήταν δυνατή η αποκωδικοποίηση της υπογραφής.</translation>
    </message>
    <message>
        <source>Please check the signature and try again.</source>
        <translation>Please check the signature and try again.</translation>
    </message>
    <message>
        <source>The signature did not match the message digest.</source>
        <translation>Η υπογραφή δεν ταιριάζει με το μήνυμα digest.</translation>
    </message>
    <message>
        <source>Message verification failed.</source>
        <translation>Επαλήθευση μηνύματος απέτυχε</translation>
    </message>
    <message>
        <source>Message verified.</source>
        <translation>Το μήνυμα επαληθεύτηκε.</translation>
    </message>
</context>
<context>
    <name>TrafficGraphWidget</name>
    <message>
        <source>KB/s</source>
        <translation>KB/s</translation>
    </message>
</context>
<context>
    <name>TransactionDesc</name>
    <message>
        <source>Open until %1</source>
        <translation>Ανοιχτό μέχρι %1</translation>
    </message>
    <message>
        <source>conflicted with a transaction with %1 confirmations</source>
        <translation>σε σύγκρουση με μια συναλλαγή με %1 επιβεβαιώσεις</translation>
    </message>
    <message>
        <source>0/unconfirmed, %1</source>
        <translation>0/ανεπιβεβαίωτο, %1</translation>
    </message>
    <message>
        <source>in memory pool</source>
        <translation>στην πισίνα μνήμης</translation>
    </message>
    <message>
        <source>not in memory pool</source>
        <translation>όχι στην πισίνα μνήμης</translation>
    </message>
    <message>
        <source>abandoned</source>
        <translation>εγκαταλειμμένος</translation>
    </message>
    <message>
        <source>%1/unconfirmed</source>
        <translation>%1/μη επιβεβαιωμένο</translation>
    </message>
    <message>
        <source>%1 confirmations</source>
        <translation>%1 επιβεβαιώσεις</translation>
    </message>
    <message>
        <source>Status</source>
        <translation>Κατάσταση</translation>
    </message>
    <message>
        <source>Date</source>
        <translation>Ημερομηνία</translation>
    </message>
    <message>
        <source>Source</source>
        <translation>Πηγή</translation>
    </message>
    <message>
        <source>Generated</source>
        <translation>Παράχθηκε</translation>
    </message>
    <message>
        <source>From</source>
        <translation>Από</translation>
    </message>
    <message>
        <source>unknown</source>
        <translation>Άγνωστο</translation>
    </message>
    <message>
        <source>To</source>
        <translation>Προς</translation>
    </message>
    <message>
        <source>own address</source>
        <translation>δική σας διεύθυνση</translation>
    </message>
    <message>
        <source>watch-only</source>
        <translation>παρακολούθηση-μόνο</translation>
    </message>
    <message>
        <source>label</source>
        <translation>ετικέτα</translation>
    </message>
    <message>
        <source>Credit</source>
        <translation>Πίστωση</translation>
    </message>
    <message>
        <source>not accepted</source>
        <translation>μη έγκυρο</translation>
    </message>
    <message>
        <source>Debit</source>
        <translation>Χρέωση</translation>
    </message>
    <message>
        <source>Total debit</source>
        <translation>Συνολική χρέωση</translation>
    </message>
    <message>
        <source>Total credit</source>
        <translation>Συνολική πίστωση</translation>
    </message>
    <message>
        <source>Transaction fee</source>
        <translation>Κόστος συναλλαγής</translation>
    </message>
    <message>
        <source>Net amount</source>
        <translation>Καθαρό ποσό</translation>
    </message>
    <message>
        <source>Message</source>
        <translation>Μήνυμα</translation>
    </message>
    <message>
        <source>Comment</source>
        <translation>Σχόλιο</translation>
    </message>
    <message>
        <source>Transaction ID</source>
        <translation>Ταυτότητα συναλλαγής</translation>
    </message>
    <message>
        <source>Transaction total size</source>
        <translation>Συνολικό μέγεθος συναλλαγής</translation>
    </message>
    <message>
        <source>Transaction virtual size</source>
        <translation>Εικονικό μέγεθος συναλλαγής</translation>
    </message>
    <message>
        <source>Output index</source>
        <translation>Δείκτης εξόδου</translation>
    </message>
    <message>
        <source> (Certificate was not verified)</source>
        <translation>(Το πιστοποιητικό δεν επαληθεύτηκε)</translation>
    </message>
    <message>
        <source>Merchant</source>
        <translation>Έμπορος</translation>
    </message>
    <message>
        <source>Generated coins must mature %1 blocks before they can be spent. When you generated this block, it was broadcast to the network to be added to the block chain. If it fails to get into the chain, its state will change to "not accepted" and it won't be spendable. This may occasionally happen if another node generates a block within a few seconds of yours.</source>
        <translation>Τα δημιουργημένα κέρματα πρέπει να ωριμάσουν σε %1 μπλοκ πριν να ξοδευτούν. Όταν δημιουργήσατε αυτό το μπλοκ, μεταδόθηκε στο δίκτυο για να προστεθεί στην αλυσίδα μπλοκ. Εάν αποτύχει να εισέλθει στην αλυσίδα, η κατάσταση της θα αλλάξει σε "μη αποδεκτή" και δεν θα είναι δαπανηρή. Αυτό μπορεί περιστασιακά να συμβεί εάν ένας άλλος κόμβος παράγει ένα μπλοκ μέσα σε λίγα δευτερόλεπτα από το δικό σας.</translation>
    </message>
    <message>
        <source>Debug information</source>
        <translation>Πληροφορίες σφαλμάτων</translation>
    </message>
    <message>
        <source>Transaction</source>
        <translation>Συναλλαγή</translation>
    </message>
    <message>
        <source>Inputs</source>
        <translation>Είσοδοι</translation>
    </message>
    <message>
        <source>Amount</source>
        <translation>Ποσό</translation>
    </message>
    <message>
        <source>true</source>
        <translation>αληθής</translation>
    </message>
    <message>
        <source>false</source>
        <translation>ψευδής</translation>
    </message>
</context>
<context>
    <name>TransactionDescDialog</name>
    <message>
        <source>This pane shows a detailed description of the transaction</source>
        <translation>Αυτό το παράθυρο δείχνει μια λεπτομερή περιγραφή της συναλλαγής</translation>
    </message>
    <message>
        <source>Details for %1</source>
        <translation>Λεπτομέρειες για %1</translation>
    </message>
</context>
<context>
    <name>TransactionTableModel</name>
    <message>
        <source>Date</source>
        <translation>Ημερομηνία</translation>
    </message>
    <message>
        <source>Type</source>
        <translation>Τύπος</translation>
    </message>
    <message>
        <source>Label</source>
        <translation>Ετικέτα</translation>
    </message>
    <message>
        <source>Open until %1</source>
        <translation>Ανοιχτό μέχρι %1</translation>
    </message>
    <message>
        <source>Unconfirmed</source>
        <translation>Ανεξακρίβωτος</translation>
    </message>
    <message>
        <source>Abandoned</source>
        <translation>εγκαταλελειμμένος</translation>
    </message>
    <message>
        <source>Confirming (%1 of %2 recommended confirmations)</source>
        <translation>Επιβεβαίωση (%1 από %2 συνιστώμενες επιβεβαιώσεις)</translation>
    </message>
    <message>
        <source>Confirmed (%1 confirmations)</source>
        <translation>Επιβεβαίωση (%1 επιβεβαιώσεις)</translation>
    </message>
    <message>
        <source>Conflicted</source>
        <translation>Συγκρούεται</translation>
    </message>
    <message>
        <source>Immature (%1 confirmations, will be available after %2)</source>
        <translation>Άτομο (%1 επιβεβαιώσεις, θα είναι διαθέσιμες μετά το %2)</translation>
    </message>
    <message>
        <source>Generated but not accepted</source>
        <translation>Δημιουργήθηκε αλλά δεν έγινε αποδεκτή</translation>
    </message>
    <message>
        <source>Received with</source>
        <translation>Λήψη με</translation>
    </message>
    <message>
        <source>Received from</source>
        <translation>Λήψη από</translation>
    </message>
    <message>
        <source>Sent to</source>
        <translation>Αποστέλλονται</translation>
    </message>
    <message>
        <source>Payment to yourself</source>
        <translation>Πληρωμή στον εαυτό σας</translation>
    </message>
    <message>
        <source>Mined</source>
        <translation>Εξόρυξη</translation>
    </message>
    <message>
        <source>watch-only</source>
        <translation>παρακολούθηση-μόνο</translation>
    </message>
    <message>
        <source>(n/a)</source>
        <translation>(μη διαθέσιμο)</translation>
    </message>
    <message>
        <source>(no label)</source>
        <translation>(χωρίς ετικέτα)</translation>
    </message>
    <message>
        <source>Transaction status. Hover over this field to show number of confirmations.</source>
        <translation>Κατάσταση συναλλαγής. Τοποθετήστε το δείκτη του ποντικιού πάνω από αυτό το πεδίο για να δείτε τον αριθμό των επιβεβαιώσεων.</translation>
    </message>
    <message>
        <source>Date and time that the transaction was received.</source>
        <translation>Ημερομηνία και ώρα λήψης της συναλλαγής.</translation>
    </message>
    <message>
        <source>Type of transaction.</source>
        <translation>Είδος συναλλαγής.</translation>
    </message>
    <message>
        <source>Whether or not a watch-only address is involved in this transaction.</source>
        <translation>Είτε πρόκειται για μια διεύθυνση μόνο για ρολόι, είτε όχι, σε αυτήν τη συναλλαγή.</translation>
    </message>
    <message>
        <source>User-defined intent/purpose of the transaction.</source>
        <translation>Καθορισμένος από τον χρήστη σκοπός / σκοπός της συναλλαγής.</translation>
    </message>
    <message>
        <source>Amount removed from or added to balance.</source>
        <translation>Ποσό που αφαιρέθηκε ή προστέθηκε στην ισορροπία.</translation>
    </message>
</context>
<context>
    <name>TransactionView</name>
    <message>
        <source>All</source>
        <translation>Όλα</translation>
    </message>
    <message>
        <source>Today</source>
        <translation>Σήμερα</translation>
    </message>
    <message>
        <source>This week</source>
        <translation>Αυτή την εβδομάδα</translation>
    </message>
    <message>
        <source>This month</source>
        <translation>Αυτό τον μήνα</translation>
    </message>
    <message>
        <source>Last month</source>
        <translation>Τον προηγούμενο μήνα</translation>
    </message>
    <message>
        <source>This year</source>
        <translation>Αυτή την χρονιά</translation>
    </message>
    <message>
        <source>Range...</source>
        <translation>Πεδίο...</translation>
    </message>
    <message>
        <source>Received with</source>
        <translation>Λήψη με</translation>
    </message>
    <message>
        <source>Sent to</source>
        <translation>Αποστέλλονται</translation>
    </message>
    <message>
        <source>To yourself</source>
        <translation>Στον εαυτό σου</translation>
    </message>
    <message>
        <source>Mined</source>
        <translation>Εξόρυξη</translation>
    </message>
    <message>
        <source>Other</source>
        <translation>Άλλα</translation>
    </message>
    <message>
        <source>Enter address, transaction id, or label to search</source>
        <translation>Εισαγάγετε τη διεύθυνση, το αναγνωριστικό συναλλαγής ή την ετικέτα για αναζήτηση</translation>
    </message>
    <message>
        <source>Min amount</source>
        <translation>Ελάχιστο ποσό</translation>
    </message>
    <message>
        <source>Abandon transaction</source>
        <translation>Απαλλαγή συναλλαγής</translation>
    </message>
    <message>
        <source>Increase transaction fee</source>
        <translation>Αύξηση του τέλους συναλλαγής</translation>
    </message>
    <message>
        <source>Copy address</source>
        <translation>Αντιγραφή διεύθυνσης</translation>
    </message>
    <message>
        <source>Copy label</source>
        <translation>Αντιγραφή ετικέτας</translation>
    </message>
    <message>
        <source>Copy amount</source>
        <translation>Αντιγραφή ποσού</translation>
    </message>
    <message>
        <source>Copy transaction ID</source>
        <translation>Αντιγραφή ταυτότητας συναλλαγής</translation>
    </message>
    <message>
        <source>Copy raw transaction</source>
        <translation>Αντιγραφή ανεπεξέργαστης συναλλαγής</translation>
    </message>
    <message>
        <source>Copy full transaction details</source>
        <translation>Αντιγράψτε τις πλήρεις λεπτομέρειες της συναλλαγής</translation>
    </message>
    <message>
        <source>Edit label</source>
        <translation>Επεξεργασία ετικέτας</translation>
    </message>
    <message>
        <source>Show transaction details</source>
        <translation>Εμφάνιση λεπτομερειών συναλλαγής</translation>
    </message>
    <message>
        <source>Export Transaction History</source>
        <translation>Εξαγωγή ιστορικού συναλλαγών</translation>
    </message>
    <message>
        <source>Comma separated file (*.csv)</source>
        <translation>Αρχείο οριοθετημένο με κόμματα (*.csv)</translation>
    </message>
    <message>
        <source>Confirmed</source>
        <translation>Επικυρωμένες</translation>
    </message>
    <message>
        <source>Watch-only</source>
        <translation>Παρακολουθήστε μόνο</translation>
    </message>
    <message>
        <source>Date</source>
        <translation>Ημερομηνία</translation>
    </message>
    <message>
        <source>Type</source>
        <translation>Τύπος</translation>
    </message>
    <message>
        <source>Label</source>
        <translation>Ετικέτα</translation>
    </message>
    <message>
        <source>Address</source>
        <translation>Διεύθυνση</translation>
    </message>
    <message>
        <source>ID</source>
        <translation>ταυτότητα</translation>
    </message>
    <message>
        <source>Exporting Failed</source>
        <translation>Αποτυχία Εξαγωγής</translation>
    </message>
    <message>
        <source>There was an error trying to save the transaction history to %1.</source>
        <translation>Παρουσιάστηκε σφάλμα κατά την προσπάθεια αποθήκευσης του ιστορικού συναλλαγών στο %1.</translation>
    </message>
    <message>
        <source>Exporting Successful</source>
        <translation>Η εξαγωγή ήταν επιτυχής</translation>
    </message>
    <message>
        <source>The transaction history was successfully saved to %1.</source>
        <translation>Το ιστορικό συναλλαγών αποθηκεύτηκε επιτυχώς στο %1.</translation>
    </message>
    <message>
        <source>Range:</source>
        <translation>Πεδίο:</translation>
    </message>
    <message>
        <source>to</source>
        <translation>προς</translation>
    </message>
</context>
<context>
    <name>UnitDisplayStatusBarControl</name>
    <message>
        <source>Unit to show amounts in. Click to select another unit.</source>
        <translation>Μονάδα μέτρησης προβολής ποσών. Κάντε κλικ για επιλογή άλλης μονάδας.</translation>
    </message>
</context>
<context>
    <name>WalletController</name>
    <message>
        <source>Close wallet</source>
        <translation>Κλείσιμο πορτοφολιού</translation>
    </message>
    <message>
        <source>Are you sure you wish to close the wallet &lt;i&gt;%1&lt;/i&gt;?</source>
        <translation>Είσαι σίγουρος/η ότι επιθυμείς να κλείσεις το πορτοφόλι &lt;i&gt;%1&lt;/i&gt;;</translation>
    </message>
    <message>
        <source>Closing the wallet for too long can result in having to resync the entire chain if pruning is enabled.</source>
        <translation>Το κλείσιμο του πορτοφολιού για πολύ μεγάλο χρονικό διάστημα μπορεί να οδηγήσει στην επανασύνδεση ολόκληρης της αλυσίδας αν είναι ενεργοποιημένη η περικοπή.</translation>
    </message>
</context>
<context>
    <name>WalletFrame</name>
    <message>
        <source>No wallet has been loaded.</source>
        <translation>Δεν έχει φορτωθεί πορτοφόλι.</translation>
    </message>
</context>
<context>
    <name>WalletModel</name>
    <message>
        <source>Send Coins</source>
        <translation>Αποστολή νομισμάτων</translation>
    </message>
    <message>
        <source>Fee bump error</source>
        <translation>Σφάλμα πρόσκρουσης τέλους</translation>
    </message>
    <message>
        <source>Increasing transaction fee failed</source>
        <translation>Η αύξηση του τέλους συναλλαγής απέτυχε</translation>
    </message>
    <message>
        <source>Do you want to increase the fee?</source>
        <translation>Θέλετε να αυξήσετε το τέλος;</translation>
    </message>
    <message>
        <source>Current fee:</source>
        <translation>Τρέχουσα χρέωση:</translation>
    </message>
    <message>
        <source>Increase:</source>
        <translation>Αύξηση:</translation>
    </message>
    <message>
        <source>New fee:</source>
        <translation>Νέο έξοδο:</translation>
    </message>
    <message>
        <source>Confirm fee bump</source>
        <translation>Επιβεβαίωση χρέωσης εξόδων</translation>
    </message>
    <message>
        <source>Can't sign transaction.</source>
        <translation>Δεν είναι δυνατή η υπογραφή συναλλαγής.</translation>
    </message>
    <message>
        <source>Could not commit transaction</source>
        <translation>Δεν ήταν δυνατή η ανάληψη συναλλαγής</translation>
    </message>
    <message>
        <source>default wallet</source>
        <translation>Προεπιλεγμένο πορτοφόλι</translation>
    </message>
</context>
<context>
    <name>WalletView</name>
    <message>
        <source>&amp;Export</source>
        <translation>&amp;Εξαγωγή</translation>
    </message>
    <message>
        <source>Export the data in the current tab to a file</source>
        <translation>Εξαγωγή δεδομένων καρτέλας σε αρχείο</translation>
    </message>
    <message>
        <source>Backup Wallet</source>
        <translation>Αντίγραφο ασφαλείας Πορτοφολιού</translation>
    </message>
    <message>
        <source>Wallet Data (*.dat)</source>
        <translation> Στοιχεία πορτοφολιού (*.dat)</translation>
    </message>
    <message>
        <source>Backup Failed</source>
        <translation>Αποτυχία δημιουργίας αντίγραφου ασφαλείας</translation>
    </message>
    <message>
        <source>There was an error trying to save the wallet data to %1.</source>
        <translation>Παρουσιάστηκε σφάλμα κατά την προσπάθεια αποθήκευσης των δεδομένων πορτοφολιού στο %1.</translation>
    </message>
    <message>
        <source>Backup Successful</source>
        <translation>Η δημιουργία αντιγράφων ασφαλείας ήταν επιτυχής</translation>
    </message>
    <message>
        <source>The wallet data was successfully saved to %1.</source>
        <translation>Τα δεδομένα πορτοφολιού αποθηκεύτηκαν επιτυχώς στο %1.</translation>
    </message>
    <message>
        <source>Cancel</source>
        <translation>Ακύρωση</translation>
    </message>
</context>
<context>
    <name>bitcoin-core</name>
    <message>
        <source>Distributed under the MIT software license, see the accompanying file %s or %s</source>
        <translation>Διανέμεται υπό την άδεια χρήσης του λογισμικού MIT, δείτε το συνοδευτικό αρχείο %s ή %s</translation>
    </message>
    <message>
        <source>Prune configured below the minimum of %d MiB.  Please use a higher number.</source>
        <translation>Ο δακτύλιος έχει διαμορφωθεί κάτω από το ελάχιστο %d MiB. Χρησιμοποιήστε έναν υψηλότερο αριθμό.</translation>
    </message>
    <message>
        <source>Prune: last wallet synchronisation goes beyond pruned data. You need to -reindex (download the whole blockchain again in case of pruned node)</source>
        <translation>Κλάδεμα: ο τελευταίος συγχρονισμός πορτοφολιού ξεπερνά τα κλαδεμένα δεδομένα. Πρέπει να κάνετε -reindex (κατεβάστε ολόκληρο το blockchain και πάλι σε περίπτωση κλαδέματος κόμβου)</translation>
    </message>
    <message>
        <source>Error: A fatal internal error occurred, see debug.log for details</source>
        <translation>Σφάλμα: Παρουσιάστηκε θανάσιμο εσωτερικό σφάλμα, ανατρέξτε στην ενότητα debug.log για λεπτομέρειες</translation>
    </message>
    <message>
        <source>Pruning blockstore...</source>
        <translation>Κλάδεμα blockstore...</translation>
    </message>
    <message>
        <source>Unable to start HTTP server. See debug log for details.</source>
        <translation>Δεν είναι δυνατή η εκκίνηση του διακομιστή HTTP. Δείτε το αρχείο εντοπισμού σφαλμάτων για λεπτομέρειες.</translation>
    </message>
    <message>
        <source>The %s developers</source>
        <translation>Οι προγραμματιστές %s</translation>
    </message>
    <message>
        <source>Can't generate a change-address key. No keys in the internal keypool and can't generate any keys.</source>
        <translation>Δεν είναι δυνατή η δημιουργία ενός κλειδιού αλλαγής διεύθυνσης. Δεν υπάρχουν κλειδιά στην εσωτερική κεντρική μονάδα κλειδιών και δεν μπορούν να δημιουργήσουν κανένα κλειδί.</translation>
    </message>
    <message>
        <source>Cannot obtain a lock on data directory %s. %s is probably already running.</source>
        <translation>Δεν είναι δυνατή η λήψη κλειδώματος στον κατάλογο δεδομένων %s. Το %s πιθανώς ήδη εκτελείται.</translation>
    </message>
    <message>
        <source>Cannot provide specific connections and have addrman find outgoing connections at the same.</source>
        <translation>Cannot provide specific connections and have addrman find outgoing connections at the same.</translation>
    </message>
    <message>
        <source>Error reading %s! All keys read correctly, but transaction data or address book entries might be missing or incorrect.</source>
        <translation>Σφάλμα κατά την ανάγνωση %s! Όλα τα κλειδιά διαβάζονται σωστά, αλλά τα δεδομένα των συναλλαγών ή οι καταχωρίσεις του βιβλίου διευθύνσεων ενδέχεται να λείπουν ή να είναι εσφαλμένα.</translation>
    </message>
    <message>
        <source>Please check that your computer's date and time are correct! If your clock is wrong, %s will not work properly.</source>
        <translation>Ελέγξτε ότι η ημερομηνία και η ώρα του υπολογιστή σας είναι σωστές! Αν το ρολόι σας είναι λάθος, το %s δεν θα λειτουργήσει σωστά.</translation>
    </message>
    <message>
        <source>Please contribute if you find %s useful. Visit %s for further information about the software.</source>
        <translation>Παρακαλώ συμβάλλετε αν βρείτε %s χρήσιμο. Επισκεφθείτε το %s για περισσότερες πληροφορίες σχετικά με το λογισμικό.</translation>
    </message>
    <message>
        <source>The block database contains a block which appears to be from the future. This may be due to your computer's date and time being set incorrectly. Only rebuild the block database if you are sure that your computer's date and time are correct</source>
        <translation>Η βάση δεδομένων μπλοκ περιέχει ένα μπλοκ που φαίνεται να είναι από το μέλλον. Αυτό μπορεί να οφείλεται στην εσφαλμένη ρύθμιση της ημερομηνίας και της ώρας του υπολογιστή σας. Αποκαταστήστε μόνο τη βάση δεδομένων μπλοκ αν είστε βέβαιοι ότι η ημερομηνία και η ώρα του υπολογιστή σας είναι σωστές</translation>
    </message>
    <message>
        <source>This is a pre-release test build - use at your own risk - do not use for mining or merchant applications</source>
        <translation>Πρόκειται για δοκιμή πριν από την αποδέσμευση - χρησιμοποιήστε με δική σας ευθύνη - μην χρησιμοποιείτε για εξόρυξη ή εμπορικές εφαρμογές</translation>
    </message>
    <message>
        <source>This is the transaction fee you may discard if change is smaller than dust at this level</source>
        <translation>Αυτή είναι η αμοιβή συναλλαγής που μπορείτε να απορρίψετε εάν η αλλαγή είναι μικρότερη από τη σκόνη σε αυτό το επίπεδο</translation>
    </message>
    <message>
        <source>Unable to replay blocks. You will need to rebuild the database using -reindex-chainstate.</source>
        <translation>Δεν είναι δυνατή η επανάληψη των μπλοκ. Θα χρειαστεί να ξαναφτιάξετε τη βάση δεδομένων χρησιμοποιώντας το -reindex-chainstate.</translation>
    </message>
    <message>
        <source>Unable to rewind the database to a pre-fork state. You will need to redownload the blockchain</source>
        <translation>Δεν είναι δυνατή η γρήγορη επαναφορά της βάσης δεδομένων σε κατάσταση προ-πιρουνιού. Θα χρειαστεί να επαναλάβετε την φόρτωση του blockchain</translation>
    </message>
    <message>
        <source>Warning: The network does not appear to fully agree! Some miners appear to be experiencing issues.</source>
        <translation>Προειδοποίηση: Το δίκτυο δεν φαίνεται να συμφωνεί απόλυτα! Ορισμένοι ανθρακωρύχοι φαίνεται να αντιμετωπίζουν προβλήματα.</translation>
    </message>
    <message>
        <source>Warning: We do not appear to fully agree with our peers! You may need to upgrade, or other nodes may need to upgrade.</source>
        <translation>Προειδοποίηση: Δεν φαίνεται να συμφωνούμε πλήρως με τους συμμαθητές μας! Ίσως χρειαστεί να κάνετε αναβάθμιση ή ίσως χρειαστεί να αναβαθμίσετε άλλους κόμβους.</translation>
    </message>
    <message>
        <source>%d of last 100 blocks have unexpected version</source>
        <translation>Το %d των τελευταίων 100 μπλοκ έχει μη αναμενόμενη έκδοση</translation>
    </message>
    <message>
        <source>%s corrupt, salvage failed</source>
        <translation>%s διεφθαρμένη, αποτυχία διάσωσης</translation>
    </message>
    <message>
        <source>-maxmempool must be at least %d MB</source>
        <translation>-maxmempool πρέπει να είναι τουλάχιστον %d MB</translation>
    </message>
    <message>
        <source>Cannot resolve -%s address: '%s'</source>
        <translation>Δεν είναι δυνατή η επίλυση -%s διεύθυνση: '%s'</translation>
    </message>
    <message>
        <source>Change index out of range</source>
        <translation>Αλλάξτε τον δείκτη εκτός εμβέλειας</translation>
    </message>
    <message>
        <source>Config setting for %s only applied on %s network when in [%s] section.</source>
        <translation>Η ρύθμιση Config για το %s εφαρμόστηκε μόνο στο δίκτυο %s όταν βρίσκεται στην ενότητα [%s].</translation>
    </message>
    <message>
        <source>Copyright (C) %i-%i</source>
        <translation>Πνευματικά δικαιώματα (C) %i-%i</translation>
    </message>
    <message>
        <source>Corrupted block database detected</source>
        <translation>Εντοπίσθηκε διεφθαρμένη βάση δεδομένων των μπλοκ</translation>
    </message>
    <message>
        <source>Do you want to rebuild the block database now?</source>
        <translation>Θέλετε να δημιουργηθεί τώρα η βάση δεδομένων των μπλοκ;</translation>
    </message>
    <message>
        <source>Error initializing block database</source>
        <translation>Σφάλμα κατά την ενεργοποίηση της βάσης δεδομένων των μπλοκ</translation>
    </message>
    <message>
        <source>Error initializing wallet database environment %s!</source>
        <translation>Σφάλμα κατά την ενεργοποίηση της βάσης δεδομένων πορτοφολιού %s!</translation>
    </message>
    <message>
        <source>Error loading %s</source>
        <translation>Σφάλμα κατά τη φόρτωση %s</translation>
    </message>
    <message>
        <source>Error loading %s: Private keys can only be disabled during creation</source>
        <translation>Σφάλμα κατά τη φόρτωση %s: Τα ιδιωτικά κλειδιά μπορούν να απενεργοποιηθούν μόνο κατά τη δημιουργία</translation>
    </message>
    <message>
        <source>Error loading %s: Wallet corrupted</source>
        <translation>Σφάλμα κατά τη φόρτωση %s: Κατεστραμμένο Πορτοφόλι</translation>
    </message>
    <message>
        <source>Error loading %s: Wallet requires newer version of %s</source>
        <translation>Σφάλμα κατά τη φόρτωση %s: Το Πορτοφόλι απαιτεί νεότερη έκδοση του %s</translation>
    </message>
    <message>
        <source>Error loading block database</source>
        <translation>Σφάλμα φόρτωσης της βάσης δεδομένων των μπλοκ</translation>
    </message>
    <message>
        <source>Error opening block database</source>
        <translation>Σφάλμα φόρτωσης της βάσης δεδομένων των μπλοκ</translation>
    </message>
    <message>
        <source>Failed to listen on any port. Use -listen=0 if you want this.</source>
        <translation>Αποτυχία παρακολούθησης σε οποιαδήποτε θύρα. Χρησιμοποιήστε -listen=0 αν θέλετε αυτό.</translation>
    </message>
    <message>
        <source>Failed to rescan the wallet during initialization</source>
        <translation>Αποτυχία επανεγγραφής του πορτοφολιού κατά την αρχικοποίηση</translation>
    </message>
    <message>
        <source>Importing...</source>
        <translation>Εισαγωγή...</translation>
    </message>
    <message>
        <source>Incorrect or no genesis block found. Wrong datadir for network?</source>
        <translation>Ανακαλύφθηκε λάθος ή δεν βρέθηκε μπλοκ γενετικής. Λάθος δεδομένων για το δίκτυο;</translation>
    </message>
    <message>
        <source>Initialization sanity check failed. %s is shutting down.</source>
        <translation> Ο έλεγχος ευελιξίας εκκίνησης απέτυχε. Το %s τερματίζεται.</translation>
    </message>
    <message>
        <source>Invalid P2P permission: '%s'</source>
        <translation>Μη έγκυρη άδεια P2P: '%s'</translation>
    </message>
    <message>
        <source>Invalid amount for -discardfee=&lt;amount&gt;: '%s'</source>
        <translation>Μη έγκυρο ποσό για το -discardfee =&lt;amount&gt;: '%s'</translation>
    </message>
    <message>
        <source>Invalid amount for -fallbackfee=&lt;amount&gt;: '%s'</source>
        <translation>Μη έγκυρο ποσό για το -fallbackfee =&lt;amount&gt;: '%s'</translation>
    </message>
    <message>
        <source>Specified blocks directory "%s" does not exist.</source>
        <translation> Δεν υπάρχει κατάλογος καθορισμένων μπλοκ "%s".</translation>
    </message>
    <message>
        <source>Unknown address type '%s'</source>
        <translation>Άγνωστος τύπος διεύθυνσης '%s'</translation>
    </message>
    <message>
        <source>Upgrading txindex database</source>
        <translation>Αναβάθμιση της βάσης δεδομένων txindex</translation>
    </message>
    <message>
        <source>Loading P2P addresses...</source>
        <translation>Φόρτωση P2P διευθύνσεων...</translation>
    </message>
    <message>
        <source>Error: Disk space is too low!</source>
        <translation> Σφάλμα: Ο χώρος στο δίσκο είναι πολύ χαμηλός!</translation>
    </message>
    <message>
        <source>Loading banlist...</source>
        <translation>Φόρτωση λίστα απαγόρευσης...</translation>
    </message>
    <message>
        <source>Not enough file descriptors available.</source>
        <translation>Δεν υπάρχουν αρκετοί περιγραφείς αρχείων διαθέσιμοι.</translation>
    </message>
    <message>
        <source>Prune cannot be configured with a negative value.</source>
        <translation>Ο δακτύλιος δεν μπορεί να ρυθμιστεί με αρνητική τιμή.</translation>
    </message>
    <message>
        <source>Prune mode is incompatible with -txindex.</source>
        <translation>Η λειτουργία κοπής δεν είναι συμβατή με το -txindex.</translation>
    </message>
    <message>
        <source>Replaying blocks...</source>
        <translation>Αναπαραγωγή μπλοκ...</translation>
    </message>
    <message>
        <source>Rewinding blocks...</source>
        <translation>Αναδίπλωση μπλοκ...</translation>
    </message>
    <message>
        <source>The source code is available from %s.</source>
        <translation> Ο πηγαίος κώδικας είναι διαθέσιμος από το %s.</translation>
    </message>
    <message>
        <source>Transaction fee and change calculation failed</source>
        <translation>Ο υπολογισμός των τελών συναλλαγής και της αλλαγής απέτυχε</translation>
    </message>
    <message>
        <source>Unable to bind to %s on this computer. %s is probably already running.</source>
        <translation>Δεν είναι δυνατή η δέσμευση του %s σε αυτόν τον υπολογιστή. Το %s πιθανώς ήδη εκτελείται.</translation>
    </message>
    <message>
        <source>Unable to generate keys</source>
        <translation>Δεν είναι δυνατή η δημιουργία κλειδιών</translation>
    </message>
    <message>
        <source>Unsupported logging category %s=%s.</source>
        <translation>Μη υποστηριζόμενη κατηγορία καταγραφής %s=%s.</translation>
    </message>
    <message>
        <source>Upgrading UTXO database</source>
        <translation>Αναβάθμιση της βάσης δεδομένων UTXO</translation>
    </message>
    <message>
        <source>User Agent comment (%s) contains unsafe characters.</source>
        <translation>Το σχόλιο του παράγοντα χρήστη (%s) περιέχει μη ασφαλείς χαρακτήρες.</translation>
    </message>
    <message>
        <source>Verifying blocks...</source>
        <translation>Επαλήθευση των μπλοκ...</translation>
    </message>
    <message>
        <source>Wallet needed to be rewritten: restart %s to complete</source>
        <translation>Το πορτοφόλι χρειάζεται να ξαναγραφεί: κάντε επανεκκίνηση του %s για να ολοκληρώσετε</translation>
    </message>
    <message>
        <source>Error: Listening for incoming connections failed (listen returned error %s)</source>
        <translation>Σφάλμα: Η ακρόαση για εισερχόμενες συνδέσεις απέτυχε (ακούστε επιστραμμένο σφάλμα %s)</translation>
    </message>
    <message>
        <source>Invalid amount for -maxtxfee=&lt;amount&gt;: '%s' (must be at least the minrelay fee of %s to prevent stuck transactions)</source>
        <translation>Μη έγκυρο ποσό για το -maxtxfee =: '%s' (πρέπει να είναι τουλάχιστον το minrelay έξοδο του %s για την αποφυγή κολλημένων συναλλαγών)</translation>
    </message>
    <message>
        <source>The transaction amount is too small to send after the fee has been deducted</source>
        <translation> 
The transaction amount is too small to send after the fee has been deducted</translation>
    </message>
    <message>
        <source>You need to rebuild the database using -reindex to go back to unpruned mode.  This will redownload the entire blockchain</source>
        <translation>Πρέπει να ξαναφτιάξετε τη βάση δεδομένων χρησιμοποιώντας το -reindex για να επιστρέψετε στη λειτουργία χωρίς εκτύπωση. Αυτό θα ξαναφορτώσει ολόκληρο το blockchain</translation>
    </message>
    <message>
        <source>Error reading from database, shutting down.</source>
        <translation>Σφάλμα ανάγνωσης από τη βάση δεδομένων, γίνεται τερματισμός.</translation>
    </message>
    <message>
        <source>Error upgrading chainstate database</source>
        <translation>Σφάλμα κατά την αναβάθμιση της βάσης δεδομένων chainstate</translation>
    </message>
    <message>
        <source>Error: Disk space is low for %s</source>
        <translation>Σφάλμα: Ο χώρος στο δίσκο είναι χαμηλός για %s</translation>
    </message>
    <message>
        <source>Invalid -onion address or hostname: '%s'</source>
        <translation>Μη έγκυρη διεύθυνση μητρώου ή όνομα κεντρικού υπολογιστή: '%s'</translation>
    </message>
    <message>
        <source>Invalid -proxy address or hostname: '%s'</source>
        <translation>Μη έγκυρη διεύθυνση -proxy ή όνομα κεντρικού υπολογιστή: '%s'</translation>
    </message>
    <message>
        <source>Invalid amount for -paytxfee=&lt;amount&gt;: '%s' (must be at least %s)</source>
        <translation>Μη έγκυρο ποσό για το -paytxfee =&lt;amount&gt;: '%s' (πρέπει να είναι τουλάχιστον %s)</translation>
    </message>
    <message>
        <source>Invalid netmask specified in -whitelist: '%s'</source>
        <translation>Μη έγκυρη μάσκα δικτύου που καθορίζεται στο -whitelist: '%s'</translation>
    </message>
    <message>
        <source>Need to specify a port with -whitebind: '%s'</source>
        <translation>Πρέπει να καθορίσετε μια θύρα με -whitebind: '%s'</translation>
    </message>
    <message>
        <source>Prune mode is incompatible with -blockfilterindex.</source>
        <translation>Η λειτουργία Prune είναι ασύμβατη με το -blokfilterindex.</translation>
    </message>
    <message>
        <source>Reducing -maxconnections from %d to %d, because of system limitations.</source>
        <translation>Μείωση -maxconnections από %d σε %d, λόγω των περιορισμών του συστήματος.</translation>
    </message>
    <message>
        <source>Section [%s] is not recognized.</source>
        <translation>Το τμήμα [%s] δεν αναγνωρίζεται.</translation>
    </message>
    <message>
        <source>Signing transaction failed</source>
        <translation>Η υπογραφή συναλλαγής απέτυχε</translation>
    </message>
    <message>
        <source>Specified -walletdir "%s" does not exist</source>
        <translation>Δεν υπάρχει καθορισμένο "%s"</translation>
    </message>
    <message>
        <source>Specified -walletdir "%s" is a relative path</source>
        <translation>Το συγκεκριμένο -walletdir "%s" είναι μια σχετική διαδρομή</translation>
    </message>
    <message>
        <source>Specified -walletdir "%s" is not a directory</source>
        <translation>Το συγκεκριμένο -walletdir "%s" δεν είναι κατάλογος</translation>
    </message>
    <message>
        <source>The specified config file %s does not exist
</source>
        <translation>Το καθορισμένο αρχείο ρυθμίσεων %s δεν υπάρχει</translation>
    </message>
    <message>
        <source>The transaction amount is too small to pay the fee</source>
        <translation>Το ποσό της συναλλαγής είναι πολύ μικρό για να πληρώσει το έξοδο</translation>
    </message>
    <message>
        <source>This is experimental software.</source>
        <translation>Η εφαρμογή είναι σε πειραματικό στάδιο.</translation>
    </message>
    <message>
        <source>Transaction amount too small</source>
        <translation>Το ποσό της συναλλαγής είναι πολύ μικρό</translation>
    </message>
    <message>
        <source>Transaction too large</source>
        <translation>Η συναλλαγή είναι πολύ μεγάλη</translation>
    </message>
    <message>
        <source>Unable to bind to %s on this computer (bind returned error %s)</source>
        <translation> Δεν είναι δυνατή η δέσμευση του %s σε αυτόν τον υπολογιστή (δεσμεύει το επιστρεφόμενο σφάλμα %s)</translation>
    </message>
    <message>
        <source>Unable to create the PID file '%s': %s</source>
        <translation>Δεν είναι δυνατή η δημιουργία του PID αρχείου '%s': %s</translation>
    </message>
    <message>
        <source>Unable to generate initial keys</source>
        <translation>Δεν είναι δυνατή η δημιουργία αρχικών κλειδιών</translation>
    </message>
    <message>
        <source>Unknown -blockfilterindex value %s.</source>
        <translation> Άγνωστη -blockfilterindex τιμή %s.</translation>
    </message>
    <message>
        <source>Verifying wallet(s)...</source>
        <translation>Επαλήθευση πορτοφολιού(ιών)...</translation>
    </message>
    <message>
        <source>Warning: unknown new rules activated (versionbit %i)</source>
        <translation>Προειδοποίηση: Άγνωστοι νέοι κανόνες ενεργοποιήθηκαν (έκδοσηbit %i)</translation>
    </message>
    <message>
        <source>Zapping all transactions from wallet...</source>
        <translation>Μεταφορά όλων των συναλλαγών από το πορτοφόλι</translation>
    </message>
    <message>
        <source>-maxtxfee is set very high! Fees this large could be paid on a single transaction.</source>
        <translation> -maxtxfee είναι καταχωρημένο πολύ υψηλά! Έξοδα τόσο υψηλά μπορούν να πληρωθούν σε μια ενιαία συναλλαγή.</translation>
    </message>
    <message>
        <source>This is the transaction fee you may pay when fee estimates are not available.</source>
        <translation>Αυτό είναι το τέλος συναλλαγής που μπορείτε να πληρώσετε όταν δεν υπάρχουν εκτιμήσεις τελών.</translation>
    </message>
    <message>
        <source>Starting network threads...</source>
        <translation>Ξεκινώντας τα νήματα δικτύου ...</translation>
    </message>
    <message>
        <source>The wallet will avoid paying less than the minimum relay fee.</source>
        <translation>Το πορτοφόλι θα αποφύγει να πληρώσει λιγότερο από το ελάχιστο έξοδο αναμετάδοσης.</translation>
    </message>
    <message>
        <source>This is the minimum transaction fee you pay on every transaction.</source>
        <translation>Αυτή είναι η ελάχιστη χρέωση συναλλαγής που πληρώνετε για κάθε συναλλαγή.</translation>
    </message>
    <message>
        <source>This is the transaction fee you will pay if you send a transaction.</source>
        <translation>Αυτή είναι η χρέωση συναλλαγής που θα πληρώσετε εάν στείλετε μια συναλλαγή.</translation>
    </message>
    <message>
        <source>Transaction amounts must not be negative</source>
        <translation>Τα ποσά των συναλλαγών δεν πρέπει να είναι αρνητικά</translation>
    </message>
    <message>
        <source>Transaction has too long of a mempool chain</source>
        <translation>Η συναλλαγή έχει μια μακρά αλυσίδα mempool</translation>
    </message>
    <message>
        <source>Transaction must have at least one recipient</source>
        <translation>Η συναλλαγή πρέπει να έχει τουλάχιστον έναν παραλήπτη</translation>
    </message>
    <message>
        <source>Unknown network specified in -onlynet: '%s'</source>
        <translation>Έχει οριστεί άγνωστo δίκτυο στο -onlynet: '%s'</translation>
    </message>
    <message>
        <source>Insufficient funds</source>
        <translation>Ανεπαρκές κεφάλαιο</translation>
    </message>
    <message>
        <source>Cannot upgrade a non HD split wallet without upgrading to support pre split keypool. Please use -upgradewallet=169900 or -upgradewallet with no version specified.</source>
        <translation>Δεν είναι δυνατή η αναβάθμιση ενός διαχωρισμένου πορτοφολιού χωρίς HD χωρίς αναβάθμιση για να υποστηρίξετε τη διαχωριστική κλειδαριά. Παρακαλούμε χρησιμοποιήστε το -upgradewallet = 169900 ή -upgradewallet χωρίς να έχετε καθορίσει καμία έκδοση.</translation>
    </message>
    <message>
        <source>Fee estimation failed. Fallbackfee is disabled. Wait a few blocks or enable -fallbackfee.</source>
        <translation>Η αποτίμηση του τέλους απέτυχε. Το Fallbackfee είναι απενεργοποιημένο. Περιμένετε λίγα τετράγωνα ή ενεργοποιήστε το -fallbackfee.</translation>
    </message>
    <message>
        <source>Cannot write to data directory '%s'; check permissions.</source>
        <translation>Δεν είναι δυνατή η εγγραφή στον κατάλογο δεδομένων '%s'. ελέγξτε τα δικαιώματα.</translation>
    </message>
    <message>
        <source>Loading block index...</source>
        <translation>Φόρτωση ευρετηρίου μπλοκ...</translation>
    </message>
    <message>
        <source>Loading wallet...</source>
        <translation>Φόρτωση πορτοφολιού...</translation>
    </message>
    <message>
        <source>Cannot downgrade wallet</source>
        <translation>Δεν μπορώ να υποβαθμίσω το πορτοφόλι</translation>
    </message>
    <message>
        <source>Rescanning...</source>
        <translation>Ανίχνευση...</translation>
    </message>
    <message>
        <source>Done loading</source>
        <translation>Η φόρτωση ολοκληρώθηκε</translation>
    </message>
</context>
</TS><|MERGE_RESOLUTION|>--- conflicted
+++ resolved
@@ -16,11 +16,10 @@
     <message>
         <source>Copy the currently selected address to the system clipboard</source>
         <translation>Αντέγραψε την επιλεγμένη διεύθυνση στο πρόχειρο του συστήματος</translation>
-<<<<<<< HEAD
-    </message>
-    <message>
-        <source>&amp;Copy</source>
-        <translation>&amp;Αντιγραφή</translation>
+    </message>
+    <message>
+        <source>Alt+A</source>
+        <translation>Alt+A</translation>
     </message>
     <message>
         <source>C&amp;lose</source>
@@ -68,11 +67,11 @@
     </message>
     <message>
         <source>These are your Bitcoin addresses for sending payments. Always check the amount and the receiving address before sending coins.</source>
-        <translation>Αυτές είναι οι Blackcoin διευθύνσεις σας για να στέλνετε πληρωμές. Να ελέγχετε πάντα το ποσό, καθώς και τη διεύθυνση παραλήπτη πριν στείλετε νομίσματα.</translation>
-    </message>
-    <message>
-        <source>These are your Bitcoin addresses for receiving payments. It is recommended to use a new receiving address for each transaction.</source>
-        <translation>Αυτές είναι οι Blackcoin διευθύνσεις σας για να λαμβάνετε πληρωμές. Προτείνετε να χρησιμοποιείτε μια νέα διεύθυνση παραλήπτη για κάθε συναλλαγή.</translation>
+        <translation>Αυτές είναι οι Bitcoin διευθύνσεις σας για να στέλνετε πληρωμές. Να ελέγχετε πάντα το ποσό, καθώς και τη διεύθυνση παραλήπτη πριν στείλετε νομίσματα.</translation>
+    </message>
+    <message>
+        <source>These are your Bitcoin addresses for receiving payments. Use the 'Create new receiving address' button in the receive tab to create new addresses.</source>
+        <translation>Αυτές είναι οι Bitcoin διευθύνσεις για την λήψη πληρωμών. Χρησιμοποιήσε το κουμπί  'Δημιουργία νέας διεύθυνσης λήψεων' στο παράθυρο λήψεων για την δημιουργία νέας διεύθυνσης  </translation>
     </message>
     <message>
         <source>&amp;Copy Address</source>
@@ -122,7 +121,7 @@
     <name>AskPassphraseDialog</name>
     <message>
         <source>Passphrase Dialog</source>
-        <translation>Φράση πρόσβασης </translation>
+        <translation>Φράση πρόσβασης</translation>
     </message>
     <message>
         <source>Enter passphrase</source>
@@ -137,17 +136,19 @@
         <translation>Επανέλαβε τον νέο κωδικό πρόσβασης</translation>
     </message>
     <message>
-        <source>Show password</source>
-        <translation>Προβολή κωδικού πρόσβασης</translation>
-    </message>
-    <message>
-        <source>Enter the new passphrase to the wallet.&lt;br/&gt;Please use a passphrase of &lt;b&gt;ten or more random characters&lt;/b&gt;, or &lt;b&gt;eight or more words&lt;/b&gt;.</source>
-        <translation>Εισάγετε το νέο κωδικό πρόσβασης στο πορτοφόλι. &lt;br/&gt;Παρακαλώ χρησιμοποιείστε έναν κωδικό με &lt;b&gt;δέκα ή περισσότερους τυχαίους χαρακτήρες &lt;/b&gt;, ή &lt;b&gt;οχτώ ή παραπάνω λέξεις &lt;/b&gt;.</translation>
-    </message>
+        <source>Show passphrase</source>
+        <translation>Εμφάνισε τον κωδικό πρόσβασης</translation>
+    </message>
+</context>
+<context>
+    <name>TrafficGraphWidget</name>
     <message>
         <source>Encrypt wallet</source>
         <translation>&amp;Κρυπτογράφηση πορτοφολιού</translation>
     </message>
+</context>
+<context>
+    <name>TransactionDesc</name>
     <message>
         <source>This operation needs your wallet passphrase to unlock the wallet.</source>
         <translation>Αυτή η ενέργεια χρειάζεται τον κωδικό του πορτοφολιού για να ξεκλειδώσει το πορτοφόλι.</translation>
@@ -169,16 +170,12 @@
         <translation>Αλλάξτε Φράση Πρόσβασης</translation>
     </message>
     <message>
-        <source>Enter the old passphrase and new passphrase to the wallet.</source>
-        <translation>Εισάγετε την παλιά φράση κλειδί και την νέα φράση κλειδί στο πορτοφόλι.</translation>
-    </message>
-    <message>
         <source>Confirm wallet encryption</source>
         <translation>Επιβεβαίωσε κρυπτογράφηση πορτοφολιού</translation>
     </message>
     <message>
         <source>Warning: If you encrypt your wallet and lose your passphrase, you will &lt;b&gt;LOSE ALL OF YOUR BITCOINS&lt;/b&gt;!</source>
-        <translation>Προσόχη! Εάν κρυπτογραφήσεις το πορτοφόλι σου και χάσεις τη φράση αποκατάστασης, θα &lt;b&gt; ΧΑΣΕΙΣ ΟΛΑ ΣΟΥ ΤΑ BLACKCOIN &lt;/b&gt;!</translation>
+        <translation>Προσόχη! Εάν κρυπτογραφήσεις το πορτοφόλι σου και χάσεις τη φράση αποκατάστασης, θα &lt;b&gt; ΧΑΣΕΙΣ ΟΛΑ ΣΟΥ ΤΑ BITCOIN &lt;/b&gt;!</translation>
     </message>
     <message>
         <source>Are you sure you wish to encrypt your wallet?</source>
@@ -189,12 +186,32 @@
         <translation>Πορτοφόλι κρυπτογραφήθηκε</translation>
     </message>
     <message>
-        <source>%1 will close now to finish the encryption process. Remember that encrypting your wallet cannot fully protect your bitcoins from being stolen by malware infecting your computer.</source>
-        <translation>%1 θα κλείσει τώρα για να τελειώσει η διαδικασία κρυπτογράφησης. Να θυμάστε ότι κρυπτογραφόντας το πορτοφόλι σας δεν μπορείτε να προστατεύσετε πλήρως τα blackcoin σας απο κλοπή μέσω malware που μπορεί να προσβάλει τον υπολογιστή σας.</translation>
+        <source>Enter the new passphrase for the wallet.&lt;br/&gt;Please use a passphrase of &lt;b&gt;ten or more random characters&lt;/b&gt;, or &lt;b&gt;eight or more words&lt;/b&gt;.</source>
+        <translation>Εισαγάγετε τη νέα φράση πρόσβασης για το πορτοφόλι. &lt;br/&gt;Παρακαλώ χρησιμοποιήστε μια φράση πρόσβασης &lt;b&gt;δέκα ή περισσότερων τυχαίων χαρακτήρων &lt;/b&gt;, ή &lt;b&gt;οκτώ ή περισσότερες λέξεις&lt;/b&gt;.</translation>
+    </message>
+    <message>
+        <source>Enter the old passphrase and new passphrase for the wallet.</source>
+        <translation>Πληκτρολόγησε τον παλιό κωδικό πρόσβασής σου και τον νέο κωδικό πρόσβασής σου για το πορτοφόλι</translation>
+    </message>
+    <message>
+        <source>Remember that encrypting your wallet cannot fully protect your bitcoins from being stolen by malware infecting your computer.</source>
+        <translation>Θυμίσου ότι το να κρυπτογραφείς το πορτοφόλι σου δεν μπορεί να προστατέψει πλήρως τα bitcoins σου από κλοπή από  κακόβουλο λογισμικό που έχει μολύνει τον υπολογιστή σου</translation>
+    </message>
+    <message>
+        <source>Wallet to be encrypted</source>
+        <translation>To πορτοφόλι θα κρυπτογραφηθεί</translation>
+    </message>
+    <message>
+        <source>Your wallet is about to be encrypted. </source>
+        <translation>Το πορτοφόλι σου πρόκειται να κρυπτογραφηθεί</translation>
+    </message>
+    <message>
+        <source>Your wallet is now encrypted. </source>
+        <translation>Το πορτοφόλι σου έχει κρυπτογραφηθεί τώρα</translation>
     </message>
     <message>
         <source>IMPORTANT: Any previous backups you have made of your wallet file should be replaced with the newly generated, encrypted wallet file. For security reasons, previous backups of the unencrypted wallet file will become useless as soon as you start using the new, encrypted wallet.</source>
-        <translation>ΣΗΜΑΝΤΙΚΟ: Τα προηγούμενα αντίγραφα ασφαλείας που έχετε κάνει από το αρχείο του πορτοφόλιου σας θα πρέπει να αντικατασταθουν με το νέο που δημιουργείται, κρυπτογραφημένο αρχείο πορτοφόλιου. Για λόγους ασφαλείας, τα προηγούμενα αντίγραφα ασφαλείας του μη κρυπτογραφημένου αρχείου πορτοφόλιου θα καταστουν άχρηστα μόλις αρχίσετε να χρησιμοποιείτε το νέο κρυπτογραφημένο πορτοφόλι. </translation>
+        <translation>ΣΗΜΑΝΤΙΚΟ: Τα προηγούμενα αντίγραφα ασφαλείας που έχετε κάνει από το αρχείο του πορτοφόλιου σας θα πρέπει να αντικατασταθουν με το νέο που δημιουργείται, κρυπτογραφημένο αρχείο πορτοφόλιου. Για λόγους ασφαλείας, τα προηγούμενα αντίγραφα ασφαλείας του μη κρυπτογραφημένου αρχείου πορτοφόλιου θα καταστουν άχρηστα μόλις αρχίσετε να χρησιμοποιείτε το νέο κρυπτογραφημένο πορτοφόλι.</translation>
     </message>
     <message>
         <source>Wallet encryption failed</source>
@@ -218,7 +235,7 @@
     </message>
     <message>
         <source>Wallet decryption failed</source>
-        <translation> Η αποκρυπτογράφηση του πορτοφολιού απέτυχε </translation>
+        <translation>Η αποκρυπτογράφηση του πορτοφολιού απέτυχε</translation>
     </message>
     <message>
         <source>Wallet passphrase was successfully changed.</source>
@@ -253,2100 +270,6 @@
     <message>
         <source>&amp;Overview</source>
         <translation>&amp;Επισκόπηση</translation>
-    </message>
-    <message>
-        <source>Node</source>
-        <translation>Κόμβος</translation>
-    </message>
-    <message>
-        <source>Show general overview of wallet</source>
-        <translation>Εμφάνισε τη γενική εικόνα του πορτοφολιού</translation>
-    </message>
-    <message>
-        <source>&amp;Transactions</source>
-        <translation>&amp;Συναλλαγές</translation>
-    </message>
-    <message>
-        <source>Browse transaction history</source>
-        <translation>Περιήγηση στο ιστορικό συναλλαγών</translation>
-    </message>
-    <message>
-        <source>E&amp;xit</source>
-        <translation>Έ&amp;ξοδος</translation>
-    </message>
-    <message>
-        <source>Quit application</source>
-        <translation>Έξοδος από την εφαρμογή</translation>
-    </message>
-    <message>
-        <source>&amp;About %1</source>
-        <translation>&amp;Περί %1</translation>
-    </message>
-    <message>
-        <source>Show information about %1</source>
-        <translation>Εμφάνισε πληροφορίες σχετικά με %1</translation>
-    </message>
-    <message>
-        <source>About &amp;Qt</source>
-        <translation>Σχετικά με &amp;Qt</translation>
-    </message>
-    <message>
-        <source>Show information about Qt</source>
-        <translation>Εμφάνισε πληροφορίες σχετικά με Qt</translation>
-    </message>
-    <message>
-        <source>&amp;Options...</source>
-        <translation>&amp;Επιλογές...</translation>
-    </message>
-    <message>
-        <source>Modify configuration options for %1</source>
-        <translation>Επεργασία ρυθμισεων επιλογών για το %1</translation>
-    </message>
-    <message>
-        <source>&amp;Encrypt Wallet...</source>
-        <translation>&amp;Κρυπτογράφησε το πορτοφόλι</translation>
-    </message>
-    <message>
-        <source>&amp;Backup Wallet...</source>
-        <translation>&amp;Αντίγραφο ασφαλείας του πορτοφολιού</translation>
-    </message>
-    <message>
-        <source>&amp;Change Passphrase...</source>
-        <translation>&amp;Άλλαξε Φράση Πρόσβασης</translation>
-    </message>
-    <message>
-        <source>&amp;Sending addresses...</source>
-        <translation>Διευθύνσεις αποστολής</translation>
-    </message>
-    <message>
-        <source>&amp;Receiving addresses...</source>
-        <translation>Διευθύνσεις λήψης</translation>
-    </message>
-    <message>
-        <source>Open &amp;URI...</source>
-        <translation>'Ανοιγμα &amp;URI</translation>
-    </message>
-    <message>
-        <source>Wallet:</source>
-        <translation>Πορτοφόλι</translation>
-    </message>
-    <message>
-        <source>default wallet</source>
-        <translation>Προεπιλεγμένο πορτοφόλι</translation>
-    </message>
-    <message>
-        <source>Click to disable network activity.</source>
-        <translation>Κάντε κλικ για να απενεργοποιήσετε το δίκτυο.</translation>
-    </message>
-    <message>
-        <source>Network activity disabled.</source>
-        <translation>Η δραστηριότητα δικτύου είναι απενεργοποιημένη.</translation>
-    </message>
-    <message>
-        <source>Click to enable network activity again.</source>
-        <translation>Κάντε κλικ για να ενεργοποιήσετε τo δίκτυο ξανά.</translation>
-    </message>
-    <message>
-        <source>Syncing Headers (%1%)...</source>
-        <translation>Συγχρονισμός Επικεφαλίδων (%1%)...</translation>
-    </message>
-    <message>
-        <source>Reindexing blocks on disk...</source>
-        <translation>Φόρτωση ευρετηρίου μπλοκ στον σκληρό δίσκο...</translation>
-    </message>
-    <message>
-        <source>Send coins to a Bitcoin address</source>
-        <translation>Στείλε νομίσματα σε μια διεύθυνση blackcoin</translation>
-    </message>
-    <message>
-        <source>Backup wallet to another location</source>
-        <translation>Δημιουργία αντιγράφου ασφαλείας πορτοφολιού σε άλλη τοποθεσία</translation>
-    </message>
-    <message>
-        <source>Change the passphrase used for wallet encryption</source>
-        <translation>Αλλαγή του κωδικού κρυπτογράφησης του πορτοφολιού</translation>
-    </message>
-    <message>
-        <source>&amp;Debug window</source>
-        <translation>&amp;Παράθυρο αποσφαλμάτωσης</translation>
-    </message>
-    <message>
-        <source>Open debugging and diagnostic console</source>
-        <translation>Άνοιγμα κονσόλας αποσφαλμάτωσης και διαγνωστικών</translation>
-    </message>
-    <message>
-        <source>&amp;Verify message...</source>
-        <translation>&amp;Επιβεβαίωση μηνύματος</translation>
-    </message>
-    <message>
-        <source>Bitcoin</source>
-        <translation>Blackcoin</translation>
-    </message>
-    <message>
-        <source>Wallet</source>
-        <translation>Πορτοφόλι</translation>
-    </message>
-    <message>
-        <source>&amp;Send</source>
-        <translation>&amp;Αποστολή</translation>
-    </message>
-    <message>
-        <source>&amp;Receive</source>
-        <translation>&amp;Παραλαβή </translation>
-    </message>
-    <message>
-        <source>&amp;Show / Hide</source>
-        <translation>&amp;Εμφάνισε/Κρύψε</translation>
-    </message>
-    <message>
-        <source>Show or hide the main Window</source>
-        <translation>Εμφάνιση ή απόκρυψη του κεντρικού παραθύρου</translation>
-    </message>
-    <message>
-        <source>Encrypt the private keys that belong to your wallet</source>
-        <translation>Κρυπτογραφήστε τα ιδιωτικά κλειδιά που ανήκουν στο πορτοφόλι σας </translation>
-    </message>
-    <message>
-        <source>Sign messages with your Bitcoin addresses to prove you own them</source>
-        <translation>Υπογράψτε ένα μήνυμα για να βεβαιώσετε πως είστε ο κάτοχος αυτής της διεύθυνσης</translation>
-    </message>
-    <message>
-        <source>Verify messages to ensure they were signed with specified Bitcoin addresses</source>
-        <translation>Υπογράψτε ένα μήνυμα για ν' αποδείξετε πως ανήκει μια συγκεκριμένη διεύθυνση Blackcoin</translation>
-    </message>
-    <message>
-        <source>&amp;File</source>
-        <translation>&amp;Αρχείο</translation>
-    </message>
-    <message>
-        <source>&amp;Settings</source>
-        <translation>&amp;Ρυθμίσεις</translation>
-    </message>
-    <message>
-        <source>&amp;Help</source>
-        <translation>&amp;Βοήθεια</translation>
-    </message>
-    <message>
-        <source>Tabs toolbar</source>
-        <translation>Εργαλειοθήκη καρτελών</translation>
-    </message>
-    <message>
-        <source>Request payments (generates QR codes and bitcoin: URIs)</source>
-        <translation>Αίτηση πληρωμών (δημιουργεί QR codes και διευθύνσεις blackcoin: )</translation>
-    </message>
-    <message>
-        <source>Show the list of used sending addresses and labels</source>
-        <translation>Προβολή της λίστας των χρησιμοποιημένων διευθύνσεων και ετικετών αποστολής</translation>
-    </message>
-    <message>
-        <source>Show the list of used receiving addresses and labels</source>
-        <translation>Προβολή της λίστας των χρησιμοποιημένων διευθύνσεων και ετικετών λήψεως</translation>
-    </message>
-    <message>
-        <source>Open a bitcoin: URI or payment request</source>
-        <translation>Άνοιγμα blackcoin: URI αίτησης πληρωμής</translation>
-    </message>
-    <message>
-        <source>&amp;Command-line options</source>
-        <translation>&amp;Επιλογές γραμμής εντολών</translation>
-    </message>
-    <message>
-        <source>Indexing blocks on disk...</source>
-        <translation>Φόρτωση ευρετηρίου μπλοκ στον σκληρο δισκο...</translation>
-    </message>
-    <message>
-        <source>Processing blocks on disk...</source>
-        <translation>Φόρτωση ευρετηρίου μπλοκ στον σκληρο δισκο...</translation>
-    </message>
-    <message>
-        <source>%1 behind</source>
-        <translation>%1 πίσω</translation>
-    </message>
-    <message>
-        <source>Last received block was generated %1 ago.</source>
-        <translation>Το τελευταίο μπλοκ που ελήφθη δημιουργήθηκε %1 πριν.</translation>
-    </message>
-    <message>
-        <source>Transactions after this will not yet be visible.</source>
-        <translation>Οι συναλλαγές μετά από αυτό δεν θα είναι ακόμη ορατές.</translation>
-    </message>
-    <message>
-        <source>Error</source>
-        <translation>Σφάλμα</translation>
-    </message>
-    <message>
-        <source>Warning</source>
-        <translation>Προειδοποίηση</translation>
-    </message>
-    <message>
-        <source>Information</source>
-        <translation>Πληροφορία</translation>
-    </message>
-    <message>
-        <source>Up to date</source>
-        <translation>Ενημερωμένο</translation>
-    </message>
-    <message>
-        <source>Catching up...</source>
-        <translation>Ενημέρωση...</translation>
-    </message>
-    <message>
-        <source>Date: %1
-</source>
-        <translation>Ημερομηνία: %1
-</translation>
-    </message>
-    <message>
-        <source>Amount: %1
-</source>
-        <translation>Ποσό: %1
-</translation>
-    </message>
-    <message>
-        <source>Wallet: %1
-</source>
-        <translation>Πορτοφόλι: %1
-</translation>
-    </message>
-    <message>
-        <source>Type: %1
-</source>
-        <translation>Τύπος: %1
-</translation>
-    </message>
-    <message>
-        <source>Label: %1
-</source>
-        <translation>Ετικέτα: %1
-</translation>
-    </message>
-    <message>
-        <source>Address: %1
-</source>
-        <translation>Διεύθυνση: %1
-</translation>
-    </message>
-    <message>
-        <source>Sent transaction</source>
-        <translation>Η συναλλαγή απεστάλη</translation>
-    </message>
-    <message>
-        <source>Incoming transaction</source>
-        <translation>Εισερχόμενη συναλλαγή</translation>
-    </message>
-    <message>
-        <source>Wallet is &lt;b&gt;encrypted&lt;/b&gt; and currently &lt;b&gt;unlocked&lt;/b&gt;</source>
-        <translation>Το πορτοφόλι είναι &lt;b&gt;κρυπτογραφημένο&lt;/b&gt; και &lt;b&gt;ξεκλείδωτο&lt;/b&gt;</translation>
-    </message>
-    <message>
-        <source>Wallet is &lt;b&gt;encrypted&lt;/b&gt; and currently &lt;b&gt;locked&lt;/b&gt;</source>
-        <translation>Το πορτοφόλι είναι &lt;b&gt;κρυπτογραφημένο&lt;/b&gt; και &lt;b&gt;κλειδωμένο&lt;/b&gt;</translation>
-    </message>
-    </context>
-<context>
-    <name>CoinControlDialog</name>
-    <message>
-        <source>Coin Selection</source>
-        <translation>Επιλογή κερμάτων</translation>
-    </message>
-    <message>
-        <source>Quantity:</source>
-        <translation>Ποσότητα:</translation>
-    </message>
-    <message>
-        <source>Bytes:</source>
-        <translation>Bytes:</translation>
-    </message>
-    <message>
-        <source>Amount:</source>
-        <translation>Ποσό:</translation>
-    </message>
-    <message>
-        <source>Fee:</source>
-        <translation>Ταρίφα:</translation>
-    </message>
-    <message>
-        <source>Dust:</source>
-        <translation>Σκόνη:</translation>
-    </message>
-    <message>
-        <source>After Fee:</source>
-        <translation>Ταρίφα αλλαγής:</translation>
-    </message>
-    <message>
-        <source>Change:</source>
-        <translation>Ρέστα:</translation>
-    </message>
-    <message>
-        <source>(un)select all</source>
-        <translation>(από)επιλογή όλων</translation>
-    </message>
-    <message>
-        <source>Tree mode</source>
-        <translation>Εμφάνιση τύπου δέντρο</translation>
-    </message>
-    <message>
-        <source>List mode</source>
-        <translation>Λίστα εντολών</translation>
-    </message>
-    <message>
-        <source>Amount</source>
-        <translation>Ποσό</translation>
-    </message>
-    <message>
-        <source>Received with label</source>
-        <translation>Παραλήφθηκε με επιγραφή</translation>
-    </message>
-    <message>
-        <source>Received with address</source>
-        <translation>Παραλείφθηκε με την εξής διεύθυνση</translation>
-    </message>
-    <message>
-        <source>Date</source>
-        <translation>Ημερομηνία</translation>
-    </message>
-    <message>
-        <source>Confirmations</source>
-        <translation>Επικυρώσεις</translation>
-    </message>
-    <message>
-        <source>Confirmed</source>
-        <translation>Επικυρωμένες</translation>
-    </message>
-    <message>
-        <source>Copy address</source>
-        <translation>Αντιγραφή διεύθυνσης</translation>
-    </message>
-    <message>
-        <source>Copy label</source>
-        <translation>Αντιγραφή ετικέτας</translation>
-    </message>
-    <message>
-        <source>Copy amount</source>
-        <translation>Αντιγραφή ποσού</translation>
-    </message>
-    <message>
-        <source>Copy transaction ID</source>
-        <translation>Αντιγραφή ταυτότητας συναλλαγής</translation>
-    </message>
-    <message>
-        <source>Copy quantity</source>
-        <translation>Αντιγραφή ποσότητας</translation>
-    </message>
-    <message>
-        <source>Copy fee</source>
-        <translation>Αντιγραφή τελών</translation>
-    </message>
-    <message>
-        <source>yes</source>
-        <translation>ναι</translation>
-    </message>
-    <message>
-        <source>no</source>
-        <translation>όχι</translation>
-    </message>
-    <message>
-        <source>(no label)</source>
-        <translation>(χωρίς ετικέτα)</translation>
-    </message>
-    <message>
-        <source>(change)</source>
-        <translation>(αλλαγή)</translation>
-    </message>
-</context>
-<context>
-    <name>EditAddressDialog</name>
-    <message>
-        <source>Edit Address</source>
-        <translation>Επεξεργασία Διεύθυνσης</translation>
-    </message>
-    <message>
-        <source>&amp;Label</source>
-        <translation>&amp;Επιγραφή</translation>
-    </message>
-    <message>
-        <source>The label associated with this address list entry</source>
-        <translation>Η ετικέτα που συνδέεται με αυτήν την καταχώρηση στο βιβλίο διευθύνσεων</translation>
-    </message>
-    <message>
-        <source>The address associated with this address list entry. This can only be modified for sending addresses.</source>
-        <translation>Η διεύθυνση σχετίζεται με αυτή την καταχώρηση του βιβλίου διευθύνσεων. Μπορεί να τροποποιηθεί μόνο για τις διευθύνσεις αποστολής.</translation>
-    </message>
-    <message>
-        <source>&amp;Address</source>
-        <translation>&amp;Διεύθυνση</translation>
-    </message>
-    <message>
-        <source>New sending address</source>
-        <translation>Νέα Διεύθυνση Αποστολής</translation>
-    </message>
-    <message>
-        <source>Edit receiving address</source>
-        <translation>Διόρθωση Διεύθυνσης Λήψης</translation>
-    </message>
-    <message>
-        <source>Edit sending address</source>
-        <translation> Επεξεργασία διεύθυνσης αποστολής</translation>
-    </message>
-    <message>
-        <source>The entered address "%1" is not a valid Bitcoin address.</source>
-        <translation>Η διεύθυνση "%1" δεν είναι έγκυρη Blackcoin διεύθυνση.</translation>
-    </message>
-    <message>
-        <source>Address "%1" already exists as a receiving address with label "%2" and so cannot be added as a sending address.</source>
-        <translation>Η διεύθυνση "%1"  υπάρχει ήδη ως διεύθυνσης λήψης με ετικέτα "%2" και γιαυτό τον λόγο δεν μπορεί να προστεθεί ως διεύθυνση αποστολής.</translation>
-    </message>
-    <message>
-        <source>The entered address "%1" is already in the address book with label "%2".</source>
-        <translation>Η διεύθυνση "%1" βρίσκεται ήδη στο βιβλίο διευθύνσεων με ετικέτα "%2".</translation>
-    </message>
-    <message>
-        <source>Could not unlock wallet.</source>
-        <translation>Δεν είναι δυνατό το ξεκλείδωμα του πορτοφολιού.</translation>
-    </message>
-    <message>
-        <source>New key generation failed.</source>
-        <translation>Η δημιουργία νέου κλειδιού απέτυχε.</translation>
-    </message>
-</context>
-<context>
-    <name>FreespaceChecker</name>
-    <message>
-        <source>A new data directory will be created.</source>
-        <translation>Θα δημιουργηθεί ένας νέος φάκελος δεδομένων.</translation>
-    </message>
-    <message>
-        <source>name</source>
-        <translation>όνομα</translation>
-    </message>
-    <message>
-        <source>Directory already exists. Add %1 if you intend to create a new directory here.</source>
-        <translation>Κατάλογος ήδη υπάρχει. Προσθήκη %1, αν σκοπεύετε να δημιουργήσετε έναν νέο κατάλογο εδώ.</translation>
-    </message>
-    <message>
-        <source>Path already exists, and is not a directory.</source>
-        <translation>Η διαδρομή υπάρχει ήδη αλλά δεν είναι φάκελος</translation>
-    </message>
-    <message>
-        <source>Cannot create data directory here.</source>
-        <translation>Δεν μπορεί να δημιουργηθεί φάκελος δεδομένων εδώ.</translation>
-    </message>
-</context>
-<context>
-    <name>HelpMessageDialog</name>
-    <message>
-        <source>version</source>
-        <translation>έκδοση</translation>
-    </message>
-    <message>
-        <source>(%1-bit)</source>
-        <translation>(%1-bit)</translation>
-    </message>
-    <message>
-        <source>About %1</source>
-        <translation>Σχετικά %1</translation>
-    </message>
-    <message>
-        <source>Command-line options</source>
-        <translation>Επιλογές γραμμής εντολών</translation>
-    </message>
-</context>
-<context>
-    <name>Intro</name>
-    <message>
-        <source>Welcome</source>
-        <translation>Καλώς ήρθατε</translation>
-    </message>
-    <message>
-        <source>Welcome to %1.</source>
-        <translation>Καλωσήρθες στο %1.</translation>
-    </message>
-    <message>
-        <source>Use the default data directory</source>
-        <translation>Χρήση του προεπιλεγμένου φακέλου δεδομένων</translation>
-    </message>
-    <message>
-        <source>Use a custom data directory:</source>
-        <translation>Προσαρμογή του φακέλου δεδομένων: </translation>
-    </message>
-    <message>
-        <source>Bitcoin</source>
-        <translation>Blackcoin</translation>
-    </message>
-    <message>
-        <source>Error: Specified data directory "%1" cannot be created.</source>
-        <translation>Σφάλμα: Ο καθορισμένος φάκελος δεδομένων "%1" δεν μπορεί να δημιουργηθεί.</translation>
-    </message>
-    <message>
-        <source>Error</source>
-        <translation>Σφάλμα</translation>
-    </message>
-    <message numerus="yes">
-        <source>%n GB of free space available</source>
-        <translation><numerusform>%n GB ελεύθερου χώρου διαθέσιμα</numerusform><numerusform>%n GB ελεύθερου χώρου διαθέσιμα</numerusform></translation>
-    </message>
-    <message numerus="yes">
-        <source>(of %n GB needed)</source>
-        <translation><numerusform>(από το %n GB που απαιτείται)</numerusform><numerusform>(από τα %n GB που απαιτούνται)</numerusform></translation>
-    </message>
-</context>
-<context>
-    <name>ModalOverlay</name>
-    <message>
-        <source>Form</source>
-        <translation>Φόρμα</translation>
-    </message>
-    <message>
-        <source>Unknown...</source>
-        <translation>Άγνωστο...</translation>
-    </message>
-    <message>
-        <source>Last block time</source>
-        <translation>Χρόνος τελευταίου μπλοκ</translation>
-    </message>
-    <message>
-        <source>Hide</source>
-        <translation>Απόκρυψη</translation>
-    </message>
-    </context>
-<context>
-    <name>OpenURIDialog</name>
-    <message>
-        <source>Open URI</source>
-        <translation>Άνοιγμα &amp;URI</translation>
-    </message>
-    <message>
-        <source>Open payment request from URI or file</source>
-        <translation>Ανοιχτό αίτημα πληρωμής από URI ή από αρχείο</translation>
-    </message>
-    <message>
-        <source>URI:</source>
-        <translation>URI:</translation>
-    </message>
-    <message>
-        <source>Select payment request file</source>
-        <translation>Επιλέξτε πληρωμή αρχείου αίτησης</translation>
-    </message>
-    </context>
-<context>
-    <name>OptionsDialog</name>
-    <message>
-        <source>Options</source>
-        <translation>Ρυθμίσεις</translation>
-    </message>
-    <message>
-        <source>&amp;Main</source>
-        <translation>&amp;Κύριο</translation>
-    </message>
-    <message>
-        <source>Size of &amp;database cache</source>
-        <translation>Μέγεθος κρυφής μνήμης βάσης δεδομένων.</translation>
-    </message>
-    <message>
-        <source>MB</source>
-        <translation>MB</translation>
-    </message>
-    <message>
-        <source>Number of script &amp;verification threads</source>
-        <translation>Αριθμός script και γραμμές επαλήθευσης </translation>
-    </message>
-    <message>
-        <source>IP address of the proxy (e.g. IPv4: 127.0.0.1 / IPv6: ::1)</source>
-        <translation>Διεύθυνση IP του διαμεσολαβητή (π.χ. 127.0.0.1  / IPv6: ::1)</translation>
-    </message>
-    <message>
-        <source>Minimize instead of exit the application when the window is closed. When this option is enabled, the application will be closed only after selecting Exit in the menu.</source>
-        <translation>Ελαχιστοποίηση αντί για έξοδο κατά το κλείσιμο του παραθύρου. Όταν αυτή η επιλογή είναι ενεργοποιημένη, η εφαρμογή θα κλείνει μόνο αν επιλεχθεί η Έξοδος στο μενού.</translation>
-    </message>
-    <message>
-        <source>Third party URLs (e.g. a block explorer) that appear in the transactions tab as context menu items. %s in the URL is replaced by transaction hash. Multiple URLs are separated by vertical bar |.</source>
-        <translation>URLs από τρίτους (π.χ. ένας εξερευνητής μπλοκ) τα οποία εμφανίζονται στην καρτέλα συναλλαγών ως στοιχεία μενού. Το %s στα URL αντικαθίσταται από την τιμή της κατατεμαχισμένης συναλλαγής.</translation>
-    </message>
-    <message>
-        <source>Active command-line options that override above options:</source>
-        <translation>Ενεργές επιλογές γραμμής-εντολών που παρακάμπτουν τις παραπάνω επιλογές:</translation>
-    </message>
-    <message>
-        <source>Open Configuration File</source>
-        <translation>Άνοιγμα Αρχείου Ρυθμίσεων</translation>
-    </message>
-    <message>
-        <source>Reset all client options to default.</source>
-        <translation>Επαναφορά όλων των επιλογών του πελάτη στις αρχικές.</translation>
-    </message>
-    <message>
-        <source>&amp;Reset Options</source>
-        <translation>Επαναφορά ρυθμίσεων</translation>
-    </message>
-    <message>
-        <source>&amp;Network</source>
-        <translation>&amp;Δίκτυο</translation>
-    </message>
-    <message>
-        <source>GB</source>
-        <translation>GB</translation>
-    </message>
-    <message>
-        <source>(0 = auto, &lt;0 = leave that many cores free)</source>
-        <translation>(0 = αυτόματο, &lt;0 = ελεύθεροι πυρήνες)</translation>
-    </message>
-    <message>
-        <source>W&amp;allet</source>
-        <translation>Π&amp;ορτοφόλι</translation>
-    </message>
-    <message>
-        <source>Expert</source>
-        <translation>Έμπειρος</translation>
-    </message>
-    <message>
-        <source>Enable coin &amp;control features</source>
-        <translation>Ενεργοποίηση δυνατοτήτων ελέγχου κερμάτων</translation>
-    </message>
-    <message>
-        <source>If you disable the spending of unconfirmed change, the change from a transaction cannot be used until that transaction has at least one confirmation. This also affects how your balance is computed.</source>
-        <translation>Εάν απενεργοποιήσετε το ξόδεμα μη επικυρωμένων ρέστων, τα ρέστα από μια συναλλαγή δεν μπορούν να χρησιμοποιηθούν έως ότου αυτή η συναλλαγή έχει έστω μια επικύρωση. Αυτό επίσης επηρεάζει το πως υπολογίζεται το υπόλοιπό σας.</translation>
-    </message>
-    <message>
-        <source>&amp;Spend unconfirmed change</source>
-        <translation>&amp;Ξόδεμα μη επικυρωμένων ρέστων</translation>
-    </message>
-    <message>
-        <source>Automatically open the Bitcoin client port on the router. This only works when your router supports UPnP and it is enabled.</source>
-        <translation>Αυτόματο άνοιγμα των θυρών Blackcoin στον δρομολογητή. Λειτουργεί μόνο αν ο δρομολογητής σας υποστηρίζει τη λειτουργία UPnP.</translation>
-    </message>
-    <message>
-        <source>Map port using &amp;UPnP</source>
-        <translation>Απόδοση θυρών με χρήστη &amp;UPnP</translation>
-    </message>
-    <message>
-        <source>Connect to the Bitcoin network through a SOCKS5 proxy.</source>
-        <translation>Σύνδεση στο δίκτυο Blackcoin μέσω διαμεσολαβητή SOCKS5 (π.χ. για σύνδεση μέσω Tor)</translation>
-    </message>
-    <message>
-        <source>&amp;Connect through SOCKS5 proxy (default proxy):</source>
-        <translation>&amp;Σύνδεση μέσω διαμεσολαβητή SOCKS5 (προεπιλεγμένος)</translation>
-    </message>
-    <message>
-        <source>Proxy &amp;IP:</source>
-        <translation>&amp;IP διαμεσολαβητή:</translation>
-    </message>
-    <message>
-        <source>&amp;Port:</source>
-        <translation>&amp;Θύρα:</translation>
-    </message>
-    <message>
-        <source>Port of the proxy (e.g. 9050)</source>
-        <translation>Θύρα διαμεσολαβητή</translation>
-    </message>
-    <message>
-        <source>IPv4</source>
-        <translation>IPv4</translation>
-    </message>
-    <message>
-        <source>IPv6</source>
-        <translation>IPv6</translation>
-    </message>
-    <message>
-        <source>Tor</source>
-        <translation>Tor</translation>
-    </message>
-    <message>
-        <source>&amp;Window</source>
-        <translation>&amp;Παράθυρο</translation>
-    </message>
-    <message>
-        <source>Show only a tray icon after minimizing the window.</source>
-        <translation>Εμφάνιση μόνο εικονιδίου στην περιοχή ειδοποιήσεων κατά την ελαχιστοποίηση.</translation>
-    </message>
-    <message>
-        <source>&amp;Minimize to the tray instead of the taskbar</source>
-        <translation>&amp;Ελαχιστοποίηση στην περιοχή ειδοποιήσεων αντί της γραμμής εργασιών</translation>
-    </message>
-    <message>
-        <source>M&amp;inimize on close</source>
-        <translation>Ε&amp;λαχιστοποίηση κατά το κλείσιμο</translation>
-    </message>
-    <message>
-        <source>&amp;Display</source>
-        <translation>&amp;Απεικόνιση</translation>
-    </message>
-    <message>
-        <source>User Interface &amp;language:</source>
-        <translation>Γλώσσα περιβάλλοντος εργασίας:</translation>
-    </message>
-    <message>
-        <source>&amp;Unit to show amounts in:</source>
-        <translation>&amp;Μονάδα μέτρησης:</translation>
-    </message>
-    <message>
-        <source>Choose the default subdivision unit to show in the interface and when sending coins.</source>
-        <translation>Διαλέξτε την προεπιλεγμένη υποδιαίρεση που θα εμφανίζεται όταν στέλνετε νομίσματα.</translation>
-    </message>
-    <message>
-        <source>Whether to show coin control features or not.</source>
-        <translation>Επιλογή κατά πόσο να αναδείχνονται οι δυνατότητες ελέγχου κερμάτων.</translation>
-    </message>
-    <message>
-        <source>&amp;OK</source>
-        <translation>&amp;ΟΚ</translation>
-    </message>
-    <message>
-        <source>&amp;Cancel</source>
-        <translation>&amp;Ακύρωση</translation>
-    </message>
-    <message>
-        <source>default</source>
-        <translation>προεπιλογή</translation>
-    </message>
-    <message>
-        <source>none</source>
-        <translation>κανένα</translation>
-    </message>
-    <message>
-        <source>Confirm options reset</source>
-        <translation>Επιβεβαίωση των επιλογών επαναφοράς</translation>
-    </message>
-    <message>
-        <source>Client restart required to activate changes.</source>
-        <translation>Χρειάζεται επανεκκίνηση του προγράμματος για να ενεργοποιηθούν οι αλλαγές.</translation>
-    </message>
-    <message>
-        <source>Error</source>
-        <translation>Σφάλμα</translation>
-    </message>
-    <message>
-        <source>This change would require a client restart.</source>
-        <translation>Η αλλαγή αυτή θα χρειαστεί επανεκκίνηση του προγράμματος</translation>
-    </message>
-    <message>
-        <source>The supplied proxy address is invalid.</source>
-        <translation>Δεν είναι έγκυρη η διεύθυνση διαμεσολαβητή</translation>
-    </message>
-</context>
-<context>
-    <name>OverviewPage</name>
-    <message>
-        <source>Form</source>
-        <translation>Φόρμα</translation>
-    </message>
-    <message>
-        <source>The displayed information may be out of date. Your wallet automatically synchronizes with the Bitcoin network after a connection is established, but this process has not completed yet.</source>
-        <translation>Οι πληροφορίες που εμφανίζονται μπορεί να είναι ξεπερασμένες. Το πορτοφόλι σας συγχρονίζεται αυτόματα με το δίκτυο Blackcoin μετά από μια σύνδεση, αλλά αυτή η διαδικασία δεν έχει ακόμη ολοκληρωθεί. </translation>
-    </message>
-    <message>
-        <source>Watch-only:</source>
-        <translation>Επίβλεψη μόνο:</translation>
-    </message>
-    <message>
-        <source>Available:</source>
-        <translation>Διαθέσιμο:</translation>
-    </message>
-    <message>
-        <source>Your current spendable balance</source>
-        <translation>Το τρέχον διαθέσιμο υπόλοιπο</translation>
-    </message>
-    <message>
-        <source>Pending:</source>
-        <translation>Εκκρεμούν:</translation>
-    </message>
-    <message>
-        <source>Total of transactions that have yet to be confirmed, and do not yet count toward the spendable balance</source>
-        <translation>Το άθροισμα των συναλλαγών που δεν έχουν ακόμα επιβεβαιωθεί και δεν προσμετρώνται στο τρέχον διαθέσιμο υπόλοιπό σας</translation>
-    </message>
-    <message>
-        <source>Immature:</source>
-        <translation>Ανώριμος</translation>
-    </message>
-    <message>
-        <source>Mined balance that has not yet matured</source>
-        <translation>Εξορυγμένο υπόλοιπο που δεν έχει ακόμα ωριμάσει</translation>
-    </message>
-    <message>
-        <source>Balances</source>
-        <translation>Υπόλοιπο:</translation>
-    </message>
-    <message>
-        <source>Total:</source>
-        <translation>Σύνολο:</translation>
-    </message>
-    <message>
-        <source>Your current total balance</source>
-        <translation>Το τρέχον συνολικό υπόλοιπο</translation>
-    </message>
-    <message>
-        <source>Your current balance in watch-only addresses</source>
-        <translation>Το τρέχον υπόλοιπο σας σε διευθύνσεις παρακολούθησης μόνο</translation>
-    </message>
-    <message>
-        <source>Spendable:</source>
-        <translation>Ξοδεμένα:</translation>
-    </message>
-    <message>
-        <source>Recent transactions</source>
-        <translation>Πρόσφατες συναλλαγές</translation>
-    </message>
-    <message>
-        <source>Unconfirmed transactions to watch-only addresses</source>
-        <translation>Μη επικυρωμένες συναλλαγές σε διευθύνσεις παρακολούθησης μόνο</translation>
-    </message>
-    <message>
-        <source>Mined balance in watch-only addresses that has not yet matured</source>
-        <translation>Εξορυγμένο υπόλοιπο σε διευθύνσεις παρακολούθησης μόνο που δεν έχει ωριμάσει ακόμα</translation>
-    </message>
-    <message>
-        <source>Current total balance in watch-only addresses</source>
-        <translation>Το τρέχον συνολικό υπόλοιπο σε διευθύνσεις παρακολούθησης μόνο</translation>
-    </message>
-</context>
-<context>
-    <name>PaymentServer</name>
-    <message>
-        <source>Payment request error</source>
-        <translation>Σφάλμα αίτησης πληρωμής</translation>
-    </message>
-    <message>
-        <source>Cannot start bitcoin: click-to-pay handler</source>
-        <translation>Δεν είναι δυνατή η εκκίνηση του blackcoin: χειριστής click-to-pay</translation>
-    </message>
-    <message>
-        <source>URI handling</source>
-        <translation>URI χειριστής</translation>
-    </message>
-    <message>
-        <source>Invalid payment address %1</source>
-        <translation>Μη έγκυρη διεύθυνση πληρωμής %1</translation>
-    </message>
-    <message>
-        <source>Payment request file handling</source>
-        <translation>Επεξεργασία αρχείου αίτησης πληρωμής</translation>
-    </message>
-    <message>
-        <source>Payment request rejected</source>
-        <translation>Η αίτηση πληρωμής απορρίφθηκε</translation>
-    </message>
-    </context>
-<context>
-    <name>PeerTableModel</name>
-    <message>
-        <source>Sent</source>
-        <translation>Αποστολή</translation>
-    </message>
-    <message>
-        <source>Received</source>
-        <translation>Παραλήφθησαν</translation>
-    </message>
-</context>
-<context>
-    <name>QObject</name>
-    <message>
-        <source>Amount</source>
-        <translation>Ποσό</translation>
-    </message>
-    <message>
-        <source>Enter a Bitcoin address (e.g. %1)</source>
-        <translation>Εισάγετε μια διεύθυνση Blackcoin (π.χ. %1)</translation>
-    </message>
-    <message>
-        <source>%1 d</source>
-        <translation>%1 d</translation>
-    </message>
-    <message>
-        <source>%1 h</source>
-        <translation>%1 h</translation>
-    </message>
-    <message>
-        <source>%1 m</source>
-        <translation>%1 m</translation>
-    </message>
-    <message>
-        <source>%1 s</source>
-        <translation>%1 s</translation>
-    </message>
-    <message>
-        <source>None</source>
-        <translation>Κανένα</translation>
-    </message>
-    <message>
-        <source>N/A</source>
-        <translation>Μη διαθέσιμο</translation>
-    </message>
-    <message>
-        <source>%1 ms</source>
-        <translation>%1 ms</translation>
-    </message>
-    <message>
-        <source>%1 and %2</source>
-        <translation>%1 και %2</translation>
-    </message>
-    <message>
-        <source>%1 B</source>
-        <translation>%1 B</translation>
-    </message>
-    <message>
-        <source>%1 KB</source>
-        <translation>%1 KB</translation>
-    </message>
-    <message>
-        <source>%1 MB</source>
-        <translation>%1 MB</translation>
-    </message>
-    <message>
-        <source>%1 GB</source>
-        <translation>%1 GB</translation>
-    </message>
-    <message>
-        <source>unknown</source>
-        <translation>Άγνωστο</translation>
-    </message>
-</context>
-<context>
-    <name>QObject::QObject</name>
-    </context>
-<context>
-    <name>QRImageWidget</name>
-    <message>
-        <source>&amp;Save Image...</source>
-        <translation>&amp;Αποθήκευση εικόνας...</translation>
-    </message>
-    </context>
-<context>
-    <name>RPCConsole</name>
-    <message>
-        <source>N/A</source>
-        <translation>Μη διαθέσιμο</translation>
-    </message>
-    <message>
-        <source>Client version</source>
-        <translation>Έκδοση Πελάτη</translation>
-    </message>
-    <message>
-        <source>&amp;Information</source>
-        <translation>&amp;Πληροφορία</translation>
-    </message>
-    <message>
-        <source>Debug window</source>
-        <translation>Παράθυρο αποσφαλμάτωσης</translation>
-    </message>
-    <message>
-        <source>General</source>
-        <translation>Γενικά</translation>
-    </message>
-    <message>
-        <source>Using BerkeleyDB version</source>
-        <translation>Χρήση BerkeleyDB έκδοσης</translation>
-    </message>
-    <message>
-        <source>Startup time</source>
-        <translation>Χρόνος εκκίνησης</translation>
-    </message>
-    <message>
-        <source>Network</source>
-        <translation>Δίκτυο</translation>
-    </message>
-    <message>
-        <source>Name</source>
-        <translation>Όνομα</translation>
-    </message>
-    <message>
-        <source>Number of connections</source>
-        <translation>Αριθμός συνδέσεων</translation>
-    </message>
-    <message>
-        <source>Block chain</source>
-        <translation>Αλυσίδα μπλοκ</translation>
-    </message>
-    <message>
-        <source>Current number of blocks</source>
-        <translation>Τρέχον αριθμός μπλοκ</translation>
-    </message>
-    <message>
-        <source>Memory usage</source>
-        <translation>χρήση Μνήμης</translation>
-    </message>
-    <message>
-        <source>Received</source>
-        <translation>Παραλήφθησαν</translation>
-    </message>
-    <message>
-        <source>Sent</source>
-        <translation>Αποστολή</translation>
-    </message>
-    <message>
-        <source>&amp;Peers</source>
-        <translation>&amp;Χρήστες</translation>
-    </message>
-    <message>
-        <source>Select a peer to view detailed information.</source>
-        <translation>Επιλέξτε ένα χρήστη για να δείτε αναλυτικές πληροφορίες.</translation>
-    </message>
-    <message>
-        <source>Version</source>
-        <translation>Έκδοση</translation>
-    </message>
-    <message>
-        <source>Decrease font size</source>
-        <translation>Μείωση μεγέθους γραμματοσειράς</translation>
-    </message>
-    <message>
-        <source>Increase font size</source>
-        <translation>Αύξηση μεγέθους γραμματοσειράς</translation>
-    </message>
-    <message>
-        <source>Services</source>
-        <translation>Υπηρεσίες</translation>
-    </message>
-    <message>
-        <source>Ban Score</source>
-        <translation>Σκορ Aποκλεισμού</translation>
-    </message>
-    <message>
-        <source>Connection Time</source>
-        <translation>Χρόνος σύνδεσης</translation>
-    </message>
-    <message>
-        <source>Last Send</source>
-        <translation>Τελευταία αποστολή</translation>
-    </message>
-    <message>
-        <source>Last Receive</source>
-        <translation>Τελευταία λήψη</translation>
-    </message>
-    <message>
-        <source>Ping Time</source>
-        <translation>Χρόνος καθυστέρησης</translation>
-    </message>
-    <message>
-        <source>Last block time</source>
-        <translation>Χρόνος τελευταίου μπλοκ</translation>
-    </message>
-    <message>
-        <source>&amp;Open</source>
-        <translation>&amp;Άνοιγμα</translation>
-    </message>
-    <message>
-        <source>&amp;Console</source>
-        <translation>&amp;Κονσόλα</translation>
-    </message>
-    <message>
-        <source>&amp;Network Traffic</source>
-        <translation>&amp;Κίνηση δικτύου</translation>
-    </message>
-    <message>
-        <source>Totals</source>
-        <translation>Σύνολα</translation>
-    </message>
-    <message>
-        <source>In:</source>
-        <translation>Εισερχόμενα:</translation>
-    </message>
-    <message>
-        <source>Out:</source>
-        <translation>Εξερχόμενα:</translation>
-    </message>
-    <message>
-        <source>Debug log file</source>
-        <translation>Αρχείο καταγραφής εντοπισμού σφαλμάτων </translation>
-    </message>
-    <message>
-        <source>Clear console</source>
-        <translation>Καθαρισμός κονσόλας</translation>
-    </message>
-    <message>
-        <source>1 &amp;hour</source>
-        <translation>1 &amp;ώρα</translation>
-    </message>
-    <message>
-        <source>1 &amp;day</source>
-        <translation>1 &amp;μέρα</translation>
-    </message>
-    <message>
-        <source>1 &amp;week</source>
-        <translation>1 &amp;εβδομάδα</translation>
-    </message>
-    <message>
-        <source>1 &amp;year</source>
-        <translation>1 &amp;χρόνος</translation>
-    </message>
-    <message>
-        <source>default wallet</source>
-        <translation>Προεπιλεγμένο πορτοφόλι</translation>
-    </message>
-    <message>
-        <source>via %1</source>
-        <translation>μέσω %1</translation>
-    </message>
-    <message>
-        <source>never</source>
-        <translation>ποτέ</translation>
-    </message>
-    <message>
-        <source>Inbound</source>
-        <translation>Εισερχόμενα</translation>
-    </message>
-    <message>
-        <source>Outbound</source>
-        <translation>Εξερχόμενα</translation>
-    </message>
-    <message>
-        <source>Yes</source>
-        <translation>Ναι</translation>
-    </message>
-    <message>
-        <source>No</source>
-        <translation>Όχι</translation>
-    </message>
-    <message>
-        <source>Unknown</source>
-        <translation>Άγνωστο(α)</translation>
-    </message>
-</context>
-<context>
-    <name>ReceiveCoinsDialog</name>
-    <message>
-        <source>&amp;Amount:</source>
-        <translation>&amp;Ποσό:</translation>
-    </message>
-    <message>
-        <source>&amp;Label:</source>
-        <translation>&amp;Επιγραφή</translation>
-    </message>
-    <message>
-        <source>&amp;Message:</source>
-        <translation>&amp;Μήνυμα:</translation>
-    </message>
-    <message>
-        <source>Clear all fields of the form.</source>
-        <translation>Καθαρισμός όλων των πεδίων της φόρμας.</translation>
-    </message>
-    <message>
-        <source>Clear</source>
-        <translation>Καθαρισμός</translation>
-    </message>
-    <message>
-        <source>&amp;Request payment</source>
-        <translation>&amp;Αίτηση πληρωμής</translation>
-    </message>
-    <message>
-        <source>Show</source>
-        <translation>Εμφάνιση</translation>
-    </message>
-    <message>
-        <source>Remove the selected entries from the list</source>
-        <translation>Αφαίρεση επιλεγμένων καταχωρίσεων από τη λίστα</translation>
-    </message>
-    <message>
-        <source>Remove</source>
-        <translation>Αφαίρεση</translation>
-    </message>
-    <message>
-        <source>Copy URI</source>
-        <translation>Αντιγραφή της επιλεγμένης διεύθυνσης στο πρόχειρο του συστήματος</translation>
-    </message>
-    <message>
-        <source>Copy label</source>
-        <translation>Αντιγραφή ετικέτας</translation>
-    </message>
-    <message>
-        <source>Copy message</source>
-        <translation>Αντιγραφή μηνύματος</translation>
-    </message>
-    <message>
-        <source>Copy amount</source>
-        <translation>Αντιγραφή ποσού</translation>
-    </message>
-</context>
-<context>
-    <name>ReceiveRequestDialog</name>
-    <message>
-        <source>QR Code</source>
-        <translation>Κώδικας QR</translation>
-    </message>
-    <message>
-        <source>Copy &amp;URI</source>
-        <translation>Αντιγραφή της επιλεγμένης διεύθυνσης στο πρόχειρο του συστήματος</translation>
-    </message>
-    <message>
-        <source>Copy &amp;Address</source>
-        <translation>Αντιγραφή &amp;Διεύθυνσης</translation>
-    </message>
-    <message>
-        <source>&amp;Save Image...</source>
-        <translation>&amp;Αποθήκευση εικόνας...</translation>
-    </message>
-    <message>
-        <source>Payment information</source>
-        <translation>Πληροφορίες πληρωμής</translation>
-    </message>
-    <message>
-        <source>Address</source>
-        <translation>Διεύθυνση</translation>
-    </message>
-    <message>
-        <source>Amount</source>
-        <translation>Ποσό</translation>
-    </message>
-    <message>
-        <source>Label</source>
-        <translation>Ετικέτα</translation>
-    </message>
-    <message>
-        <source>Message</source>
-        <translation>Μήνυμα</translation>
-    </message>
-    <message>
-        <source>Wallet</source>
-        <translation>Πορτοφόλι</translation>
-    </message>
-    </context>
-<context>
-    <name>RecentRequestsTableModel</name>
-    <message>
-        <source>Date</source>
-        <translation>Ημερομηνία</translation>
-    </message>
-    <message>
-        <source>Label</source>
-        <translation>Ετικέτα</translation>
-    </message>
-    <message>
-        <source>Message</source>
-        <translation>Μήνυμα</translation>
-    </message>
-    <message>
-        <source>(no label)</source>
-        <translation>(χωρίς ετικέτα)</translation>
-    </message>
-    </context>
-<context>
-    <name>SendCoinsDialog</name>
-    <message>
-        <source>Send Coins</source>
-        <translation>Αποστολή νομισμάτων</translation>
-    </message>
-    <message>
-        <source>Coin Control Features</source>
-        <translation>Χαρακτηριστικά επιλογής κερμάτων</translation>
-    </message>
-    <message>
-        <source>Inputs...</source>
-        <translation>Εισροές...</translation>
-    </message>
-    <message>
-        <source>automatically selected</source>
-        <translation>επιλεγμένο αυτόματα</translation>
-    </message>
-    <message>
-        <source>Insufficient funds!</source>
-        <translation>Ανεπαρκές κεφάλαιο!</translation>
-    </message>
-    <message>
-        <source>Quantity:</source>
-        <translation>Ποσότητα:</translation>
-    </message>
-    <message>
-        <source>Bytes:</source>
-        <translation>Bytes:</translation>
-    </message>
-    <message>
-        <source>Amount:</source>
-        <translation>Ποσό:</translation>
-    </message>
-    <message>
-        <source>Fee:</source>
-        <translation>Ταρίφα:</translation>
-    </message>
-    <message>
-        <source>After Fee:</source>
-        <translation>Ταρίφα αλλαγής:</translation>
-    </message>
-    <message>
-        <source>Change:</source>
-        <translation>Ρέστα:</translation>
-    </message>
-    <message>
-        <source>If this is activated, but the change address is empty or invalid, change will be sent to a newly generated address.</source>
-        <translation>Όταν ενεργό, αλλά η διεύθυνση ρέστων είναι κενή ή άκυρη, τα ρέστα θα σταλούν σε μία πρόσφατα δημιουργημένη διεύθυνση.</translation>
-    </message>
-    <message>
-        <source>Custom change address</source>
-        <translation>Προσαρμοσμένη διεύθυνση ρέστων</translation>
-    </message>
-    <message>
-        <source>Transaction Fee:</source>
-        <translation>Τέλος συναλλαγής:</translation>
-    </message>
-    <message>
-        <source>Choose...</source>
-        <translation>Επιλογή...</translation>
-    </message>
-    <message>
-        <source>per kilobyte</source>
-        <translation>ανά kilobyte</translation>
-    </message>
-    <message>
-        <source>Hide</source>
-        <translation>Απόκρυψη</translation>
-    </message>
-    <message>
-        <source>Recommended:</source>
-        <translation>Προτεινόμενο: </translation>
-    </message>
-    <message>
-        <source>Custom:</source>
-        <translation>Προσαρμογή:</translation>
-    </message>
-    <message>
-        <source>Send to multiple recipients at once</source>
-        <translation>Αποστολή σε πολλούς αποδέκτες ταυτόχρονα</translation>
-    </message>
-    <message>
-        <source>Add &amp;Recipient</source>
-        <translation>&amp;Προσθήκη αποδέκτη</translation>
-    </message>
-    <message>
-        <source>Clear all fields of the form.</source>
-        <translation>Καθαρισμός όλων των πεδίων της φόρμας.</translation>
-    </message>
-    <message>
-        <source>Dust:</source>
-        <translation>Σκόνη:</translation>
-    </message>
-    <message>
-        <source>Clear &amp;All</source>
-        <translation>Καθαρισμός &amp;Όλων</translation>
-    </message>
-    <message>
-        <source>Balance:</source>
-        <translation>Υπόλοιπο:</translation>
-    </message>
-    <message>
-        <source>Confirm the send action</source>
-        <translation>Επιβεβαίωση αποστολής</translation>
-    </message>
-    <message>
-        <source>S&amp;end</source>
-        <translation>Αποστολή</translation>
-    </message>
-    <message>
-        <source>Copy quantity</source>
-        <translation>Αντιγραφή ποσότητας</translation>
-    </message>
-    <message>
-        <source>Copy amount</source>
-        <translation>Αντιγραφή ποσού</translation>
-    </message>
-    <message>
-        <source>Copy fee</source>
-        <translation>Αντιγραφή τελών</translation>
-    </message>
-    <message>
-        <source>or</source>
-        <translation>ή</translation>
-    </message>
-    <message>
-        <source>Transaction fee</source>
-        <translation>Κόστος συναλλαγής</translation>
-    </message>
-    <message>
-        <source>(no label)</source>
-        <translation>(χωρίς ετικέτα)</translation>
-    </message>
-</context>
-<context>
-    <name>SendCoinsEntry</name>
-    <message>
-        <source>A&amp;mount:</source>
-        <translation>&amp;Ποσό:</translation>
-    </message>
-    <message>
-        <source>Pay &amp;To:</source>
-        <translation>Πληρωμή &amp;σε:</translation>
-    </message>
-    <message>
-        <source>&amp;Label:</source>
-        <translation>&amp;Επιγραφή</translation>
-    </message>
-    <message>
-        <source>Choose previously used address</source>
-        <translation>Επιλογή διεύθυνσης που έχει ήδη χρησιμοποιηθεί</translation>
-    </message>
-    <message>
-        <source>This is a normal payment.</source>
-        <translation>Αυτή είναι μια απλή πληρωμή.</translation>
-    </message>
-    <message>
-        <source>The Bitcoin address to send the payment to</source>
-        <translation>Η διεύθυνση Blackcoin που θα σταλεί η πληρωμή</translation>
-    </message>
-    <message>
-        <source>Alt+A</source>
-        <translation>Alt+A</translation>
-    </message>
-    <message>
-        <source>Paste address from clipboard</source>
-        <translation>Επικόλληση διεύθυνσης από το βιβλίο διευθύνσεων</translation>
-    </message>
-    <message>
-        <source>Alt+P</source>
-        <translation>Alt+P</translation>
-    </message>
-    <message>
-        <source>Remove this entry</source>
-        <translation>Αφαίρεση αυτής της καταχώρησης</translation>
-    </message>
-    <message>
-        <source>Message:</source>
-        <translation>Μήνυμα:</translation>
-    </message>
-    <message>
-        <source>Enter a label for this address to add it to the list of used addresses</source>
-        <translation>Εισάγετε μία ετικέτα για αυτή την διεύθυνση για να προστεθεί στη λίστα με τις χρησιμοποιημένες διευθύνσεις</translation>
-    </message>
-    <message>
-        <source>Pay To:</source>
-        <translation>Πληρωμή σε:</translation>
-    </message>
-    <message>
-        <source>Memo:</source>
-        <translation>Σημείωση:</translation>
-    </message>
-    </context>
-<context>
-    <name>SendConfirmationDialog</name>
-    <message>
-        <source>Yes</source>
-        <translation>Ναι</translation>
-    </message>
-</context>
-<context>
-    <name>ShutdownWindow</name>
-    <message>
-        <source>Do not shut down the computer until this window disappears.</source>
-        <translation>Μην απενεργοποιήσετε τον υπολογιστή μέχρι να κλείσει αυτό το παράθυρο.</translation>
-    </message>
-</context>
-<context>
-    <name>SignVerifyMessageDialog</name>
-    <message>
-        <source>Signatures - Sign / Verify a Message</source>
-        <translation>Υπογραφές - Είσοδος / Επαλήθευση Mηνύματος </translation>
-    </message>
-    <message>
-        <source>&amp;Sign Message</source>
-        <translation>&amp;Υπογραφή Μηνύματος</translation>
-    </message>
-    <message>
-        <source>The Bitcoin address to sign the message with</source>
-        <translation>Διεύθυνση Blackcoin που θα σταλεί το μήνυμα</translation>
-    </message>
-    <message>
-        <source>Choose previously used address</source>
-        <translation>Επιλογή διεύθυνσης που έχει ήδη χρησιμοποιηθεί</translation>
-=======
->>>>>>> 2f9f9b37
-    </message>
-    <message>
-        <source>Alt+A</source>
-        <translation>Alt+A</translation>
-    </message>
-<<<<<<< HEAD
-    <message>
-        <source>Paste address from clipboard</source>
-        <translation>Επικόλληση διεύθυνσης από το βιβλίο διευθύνσεων</translation>
-    </message>
-    <message>
-        <source>Alt+P</source>
-        <translation>Alt+P</translation>
-    </message>
-    <message>
-        <source>Enter the message you want to sign here</source>
-        <translation>Εισάγετε εδώ το μήνυμα που θέλετε να υπογράψετε</translation>
-    </message>
-    <message>
-        <source>Signature</source>
-        <translation>Υπογραφή</translation>
-    </message>
-    <message>
-        <source>Copy the current signature to the system clipboard</source>
-        <translation>Αντιγραφή της επιλεγμένης υπογραφής στο πρόχειρο του συστήματος</translation>
-    </message>
-    <message>
-        <source>Sign the message to prove you own this Bitcoin address</source>
-        <translation>Υπογράψτε το μήνυμα για να αποδείξετε πως σας ανήκει η συγκεκριμένη διεύθυνση Blackcoin</translation>
-    </message>
-    <message>
-        <source>Sign &amp;Message</source>
-        <translation>Υπογραφη μήνυματος</translation>
-    </message>
-    <message>
-        <source>Reset all sign message fields</source>
-        <translation>Επαναφορά όλων των πεδίων μήνυματος</translation>
-    </message>
-    <message>
-        <source>Clear &amp;All</source>
-        <translation>Καθαρισμός &amp;Όλων</translation>
-    </message>
-    <message>
-        <source>&amp;Verify Message</source>
-        <translation>&amp;Επιβεβαίωση Mηνύματος</translation>
-    </message>
-    <message>
-        <source>The Bitcoin address the message was signed with</source>
-        <translation>Διεύθυνση Blackcoin με την οποία έχει υπογραφεί το μήνυμα</translation>
-    </message>
-    <message>
-        <source>Verify the message to ensure it was signed with the specified Bitcoin address</source>
-        <translation>Επαληθεύστε το μήνυμα για να αποδείξετε πως υπογράφθηκε από τη συγκεκριμένη διεύθυνση Blackcoin</translation>
-    </message>
-    <message>
-        <source>Verify &amp;Message</source>
-        <translation>Επιβεβαίωση Mηνύματος</translation>
-    </message>
-    <message>
-        <source>Reset all verify message fields</source>
-        <translation>Επαναφορά όλων των πεδίων επαλήθευσης μηνύματος</translation>
-    </message>
-    </context>
-<context>
-    <name>SplashScreen</name>
-    <message>
-        <source>[testnet]</source>
-        <translation>[testnet]</translation>
-=======
-    <message>
-        <source>C&amp;lose</source>
-        <translation>Κ&amp;λείσιμο</translation>
-    </message>
-    <message>
-        <source>Delete the currently selected address from the list</source>
-        <translation>Διαγραφή της επιλεγμένης διεύθυνσης από τη λίστα</translation>
-    </message>
-    <message>
-        <source>Enter address or label to search</source>
-        <translation>Αναζήτηση με βάση τη διεύθυνση ή την επιγραφή</translation>
-    </message>
-    <message>
-        <source>Export the data in the current tab to a file</source>
-        <translation>Εξαγωγή δεδομένων καρτέλας σε αρχείο</translation>
-    </message>
-    <message>
-        <source>&amp;Export</source>
-        <translation>&amp;Εξαγωγή</translation>
-    </message>
-    <message>
-        <source>&amp;Delete</source>
-        <translation>&amp;Διαγραφή</translation>
-    </message>
-    <message>
-        <source>Choose the address to send coins to</source>
-        <translation>Επιλέξτε διεύθυνση αποστολής των νομισμάτων σας</translation>
-    </message>
-    <message>
-        <source>Choose the address to receive coins with</source>
-        <translation>Επιλέξτε διεύθυνση παραλαβής νομισμάτων</translation>
-    </message>
-    <message>
-        <source>C&amp;hoose</source>
-        <translation>Ε&amp;πιλογή</translation>
-    </message>
-    <message>
-        <source>Sending addresses</source>
-        <translation>Διευθύνσεις αποστολής</translation>
-    </message>
-    <message>
-        <source>Receiving addresses</source>
-        <translation>Διευθύνσεις λήψης</translation>
-    </message>
-    <message>
-        <source>These are your Bitcoin addresses for sending payments. Always check the amount and the receiving address before sending coins.</source>
-        <translation>Αυτές είναι οι Bitcoin διευθύνσεις σας για να στέλνετε πληρωμές. Να ελέγχετε πάντα το ποσό, καθώς και τη διεύθυνση παραλήπτη πριν στείλετε νομίσματα.</translation>
-    </message>
-    <message>
-        <source>These are your Bitcoin addresses for receiving payments. Use the 'Create new receiving address' button in the receive tab to create new addresses.</source>
-        <translation>Αυτές είναι οι Bitcoin διευθύνσεις για την λήψη πληρωμών. Χρησιμοποιήσε το κουμπί  'Δημιουργία νέας διεύθυνσης λήψεων' στο παράθυρο λήψεων για την δημιουργία νέας διεύθυνσης  </translation>
-    </message>
-    <message>
-        <source>&amp;Copy Address</source>
-        <translation>&amp;Αντιγραφή Διεύθυνσης</translation>
-    </message>
-    <message>
-        <source>Copy &amp;Label</source>
-        <translation>Αντιγραφή&amp;Ετικέτα</translation>
-    </message>
-    <message>
-        <source>&amp;Edit</source>
-        <translation>&amp;Διόρθωση</translation>
-    </message>
-    <message>
-        <source>Export Address List</source>
-        <translation>Εξαγωγή Λίστας Διευθύνσεων</translation>
-    </message>
-    <message>
-        <source>Comma separated file (*.csv)</source>
-        <translation>Αρχείο οριοθετημένο με κόμματα (*.csv)</translation>
-    </message>
-    <message>
-        <source>Exporting Failed</source>
-        <translation>Αποτυχία Εξαγωγής</translation>
-    </message>
-    <message>
-        <source>There was an error trying to save the address list to %1. Please try again.</source>
-        <translation>Σφάλμα κατά την προσπάθεια αποθήκευσης της λίστας διευθύνσεων στο %1. Παρακαλώ δοκιμάστε ξανά.</translation>
-    </message>
-</context>
-<context>
-    <name>AddressTableModel</name>
-    <message>
-        <source>Label</source>
-        <translation>Ετικέτα</translation>
-    </message>
-    <message>
-        <source>Address</source>
-        <translation>Διεύθυνση</translation>
-    </message>
-    <message>
-        <source>(no label)</source>
-        <translation>(χωρίς ετικέτα)</translation>
-    </message>
-</context>
-<context>
-    <name>AskPassphraseDialog</name>
-    <message>
-        <source>Passphrase Dialog</source>
-        <translation>Φράση πρόσβασης</translation>
-    </message>
-    <message>
-        <source>Enter passphrase</source>
-        <translation>Βάλτε κωδικό πρόσβασης</translation>
-    </message>
-    <message>
-        <source>New passphrase</source>
-        <translation>&amp;Αλλαγή κωδικού</translation>
-    </message>
-    <message>
-        <source>Repeat new passphrase</source>
-        <translation>Επανέλαβε τον νέο κωδικό πρόσβασης</translation>
-    </message>
-    <message>
-        <source>Show passphrase</source>
-        <translation>Εμφάνισε τον κωδικό πρόσβασης</translation>
->>>>>>> 2f9f9b37
-    </message>
-</context>
-<context>
-    <name>TrafficGraphWidget</name>
-    <message>
-<<<<<<< HEAD
-        <source>KB/s</source>
-        <translation>KB/s</translation>
-=======
-        <source>Encrypt wallet</source>
-        <translation>&amp;Κρυπτογράφηση πορτοφολιού</translation>
->>>>>>> 2f9f9b37
-    </message>
-</context>
-<context>
-    <name>TransactionDesc</name>
-    <message>
-        <source>This operation needs your wallet passphrase to unlock the wallet.</source>
-        <translation>Αυτή η ενέργεια χρειάζεται τον κωδικό του πορτοφολιού για να ξεκλειδώσει το πορτοφόλι.</translation>
-    </message>
-    <message>
-        <source>Unlock wallet</source>
-        <translation>Ξεκλείδωσε το πορτοφόλι</translation>
-    </message>
-    <message>
-<<<<<<< HEAD
-        <source>Source</source>
-        <translation>Πηγή</translation>
-    </message>
-    <message>
-        <source>Generated</source>
-        <translation>Παράχθηκε</translation>
-    </message>
-    <message>
-        <source>From</source>
-        <translation>Από</translation>
-    </message>
-    <message>
-        <source>unknown</source>
-        <translation>Άγνωστο</translation>
-    </message>
-    <message>
-        <source>To</source>
-        <translation>Προς</translation>
-    </message>
-    <message>
-        <source>own address</source>
-        <translation>δική σας διεύθυνση</translation>
-    </message>
-    <message>
-        <source>watch-only</source>
-        <translation>παρακολούθηση-μόνο</translation>
-    </message>
-    <message>
-        <source>label</source>
-        <translation>ετικέτα</translation>
-    </message>
-    <message>
-        <source>Credit</source>
-        <translation>Πίστωση</translation>
-    </message>
-    <message>
-        <source>not accepted</source>
-        <translation>μη έγκυρο</translation>
-    </message>
-    <message>
-        <source>Total credit</source>
-        <translation>Συνολική πίστωση</translation>
-    </message>
-    <message>
-        <source>Transaction fee</source>
-        <translation>Κόστος συναλλαγής</translation>
-    </message>
-    <message>
-        <source>Message</source>
-        <translation>Μήνυμα</translation>
-    </message>
-    <message>
-        <source>Amount</source>
-        <translation>Ποσό</translation>
-    </message>
-    </context>
-<context>
-    <name>TransactionDescDialog</name>
-    <message>
-        <source>This pane shows a detailed description of the transaction</source>
-        <translation>Αυτό το παράθυρο δείχνει μια λεπτομερή περιγραφή της συναλλαγής</translation>
-    </message>
-    </context>
-<context>
-    <name>TransactionTableModel</name>
-    <message>
-        <source>Date</source>
-        <translation>Ημερομηνία</translation>
-    </message>
-    <message>
-        <source>Label</source>
-        <translation>Ετικέτα</translation>
-    </message>
-    <message>
-        <source>Open until %1</source>
-        <translation>Ανοιχτό μέχρι %1</translation>
-    </message>
-    <message>
-        <source>watch-only</source>
-        <translation>παρακολούθηση-μόνο</translation>
-    </message>
-    <message>
-        <source>(no label)</source>
-        <translation>(χωρίς ετικέτα)</translation>
-    </message>
-    </context>
-<context>
-    <name>TransactionView</name>
-    <message>
-        <source>Copy address</source>
-        <translation>Αντιγραφή διεύθυνσης</translation>
-    </message>
-    <message>
-        <source>Copy label</source>
-        <translation>Αντιγραφή ετικέτας</translation>
-    </message>
-    <message>
-        <source>Copy amount</source>
-        <translation>Αντιγραφή ποσού</translation>
-    </message>
-    <message>
-        <source>Copy transaction ID</source>
-        <translation>Αντιγραφή ταυτότητας συναλλαγής</translation>
-    </message>
-    <message>
-        <source>Copy raw transaction</source>
-        <translation>Αντιγραφή ανεπεξέργαστης συναλλαγής</translation>
-    </message>
-    <message>
-        <source>Edit label</source>
-        <translation>Επεξεργασία ετικέτας</translation>
-    </message>
-    <message>
-        <source>Comma separated file (*.csv)</source>
-        <translation>Αρχείο οριοθετημένο με κόμματα (*.csv)</translation>
-    </message>
-    <message>
-        <source>Confirmed</source>
-        <translation>Επικυρωμένες</translation>
-    </message>
-    <message>
-        <source>Date</source>
-        <translation>Ημερομηνία</translation>
-    </message>
-    <message>
-        <source>Label</source>
-        <translation>Ετικέτα</translation>
-    </message>
-    <message>
-        <source>Address</source>
-        <translation>Διεύθυνση</translation>
-    </message>
-    <message>
-        <source>Exporting Failed</source>
-        <translation>Αποτυχία Εξαγωγής</translation>
-    </message>
-    </context>
-<context>
-    <name>UnitDisplayStatusBarControl</name>
-    <message>
-        <source>Unit to show amounts in. Click to select another unit.</source>
-        <translation>Μονάδα μέτρησης προβολής ποσών. Κάντε κλικ για επιλογή άλλης μονάδας.</translation>
-    </message>
-</context>
-<context>
-    <name>WalletController</name>
-    </context>
-<context>
-    <name>WalletFrame</name>
-    </context>
-<context>
-    <name>WalletModel</name>
-    <message>
-        <source>Send Coins</source>
-        <translation>Αποστολή νομισμάτων</translation>
-    </message>
-    <message>
-        <source>Increase:</source>
-        <translation>Αύξηση:</translation>
-    </message>
-    </context>
-<context>
-    <name>WalletView</name>
-    <message>
-        <source>&amp;Export</source>
-        <translation>&amp;Εξαγωγή</translation>
-    </message>
-    <message>
-        <source>Export the data in the current tab to a file</source>
-        <translation>Εξαγωγή δεδομένων καρτέλας σε αρχείο</translation>
-    </message>
-    <message>
-        <source>Cancel</source>
-        <translation>Ακύρωση</translation>
-=======
-        <source>This operation needs your wallet passphrase to decrypt the wallet.</source>
-        <translation>Αυτή η ενέργεια χρειάζεται τον κωδικό του πορτοφολιού για να αποκρυπτογραφήσει το πορτοφόλι.</translation>
-    </message>
-    <message>
-        <source>Decrypt wallet</source>
-        <translation>Αποκρυπτογράφησε το πορτοφόλι</translation>
-    </message>
-    <message>
-        <source>Change passphrase</source>
-        <translation>Αλλάξτε Φράση Πρόσβασης</translation>
-    </message>
-    <message>
-        <source>Confirm wallet encryption</source>
-        <translation>Επιβεβαίωσε κρυπτογράφηση πορτοφολιού</translation>
-    </message>
-    <message>
-        <source>Warning: If you encrypt your wallet and lose your passphrase, you will &lt;b&gt;LOSE ALL OF YOUR BITCOINS&lt;/b&gt;!</source>
-        <translation>Προσόχη! Εάν κρυπτογραφήσεις το πορτοφόλι σου και χάσεις τη φράση αποκατάστασης, θα &lt;b&gt; ΧΑΣΕΙΣ ΟΛΑ ΣΟΥ ΤΑ BITCOIN &lt;/b&gt;!</translation>
-    </message>
-    <message>
-        <source>Are you sure you wish to encrypt your wallet?</source>
-        <translation>Είστε σίγουρος/η ότι θέλετε να κρυπτογραφήσετε το πορτοφόλι σας;</translation>
-    </message>
-    <message>
-        <source>Wallet encrypted</source>
-        <translation>Πορτοφόλι κρυπτογραφήθηκε</translation>
-    </message>
-    <message>
-        <source>Enter the new passphrase for the wallet.&lt;br/&gt;Please use a passphrase of &lt;b&gt;ten or more random characters&lt;/b&gt;, or &lt;b&gt;eight or more words&lt;/b&gt;.</source>
-        <translation>Εισαγάγετε τη νέα φράση πρόσβασης για το πορτοφόλι. &lt;br/&gt;Παρακαλώ χρησιμοποιήστε μια φράση πρόσβασης &lt;b&gt;δέκα ή περισσότερων τυχαίων χαρακτήρων &lt;/b&gt;, ή &lt;b&gt;οκτώ ή περισσότερες λέξεις&lt;/b&gt;.</translation>
-    </message>
-    <message>
-        <source>Enter the old passphrase and new passphrase for the wallet.</source>
-        <translation>Πληκτρολόγησε τον παλιό κωδικό πρόσβασής σου και τον νέο κωδικό πρόσβασής σου για το πορτοφόλι</translation>
-    </message>
-    <message>
-        <source>Remember that encrypting your wallet cannot fully protect your bitcoins from being stolen by malware infecting your computer.</source>
-        <translation>Θυμίσου ότι το να κρυπτογραφείς το πορτοφόλι σου δεν μπορεί να προστατέψει πλήρως τα bitcoins σου από κλοπή από  κακόβουλο λογισμικό που έχει μολύνει τον υπολογιστή σου</translation>
-    </message>
-    <message>
-        <source>Wallet to be encrypted</source>
-        <translation>To πορτοφόλι θα κρυπτογραφηθεί</translation>
-    </message>
-    <message>
-        <source>Your wallet is about to be encrypted. </source>
-        <translation>Το πορτοφόλι σου πρόκειται να κρυπτογραφηθεί</translation>
-    </message>
-    <message>
-        <source>Your wallet is now encrypted. </source>
-        <translation>Το πορτοφόλι σου έχει κρυπτογραφηθεί τώρα</translation>
-    </message>
-    <message>
-        <source>IMPORTANT: Any previous backups you have made of your wallet file should be replaced with the newly generated, encrypted wallet file. For security reasons, previous backups of the unencrypted wallet file will become useless as soon as you start using the new, encrypted wallet.</source>
-        <translation>ΣΗΜΑΝΤΙΚΟ: Τα προηγούμενα αντίγραφα ασφαλείας που έχετε κάνει από το αρχείο του πορτοφόλιου σας θα πρέπει να αντικατασταθουν με το νέο που δημιουργείται, κρυπτογραφημένο αρχείο πορτοφόλιου. Για λόγους ασφαλείας, τα προηγούμενα αντίγραφα ασφαλείας του μη κρυπτογραφημένου αρχείου πορτοφόλιου θα καταστουν άχρηστα μόλις αρχίσετε να χρησιμοποιείτε το νέο κρυπτογραφημένο πορτοφόλι.</translation>
-    </message>
-    <message>
-        <source>Wallet encryption failed</source>
-        <translation>Η κρυπτογράφηση του πορτοφολιού απέτυχε</translation>
-    </message>
-    <message>
-        <source>Wallet encryption failed due to an internal error. Your wallet was not encrypted.</source>
-        <translation>Η κρυπτογράφηση του πορτοφολιού απέτυχε λογω εσωτερικού σφάλματος. Το πορτοφολι δεν κρυπτογραφηθηκε.</translation>
-    </message>
-    <message>
-        <source>The supplied passphrases do not match.</source>
-        <translation>Οι εισαχθέντες κωδικοί δεν ταιριάζουν.</translation>
-    </message>
-    <message>
-        <source>Wallet unlock failed</source>
-        <translation>Το ξεκλείδωμα του πορτοφολιού απέτυχε</translation>
-    </message>
-    <message>
-        <source>The passphrase entered for the wallet decryption was incorrect.</source>
-        <translation>Ο κωδικος που εισήχθη για την αποκρυπτογραφηση του πορτοφολιού ήταν λαθος.</translation>
-    </message>
-    <message>
-        <source>Wallet decryption failed</source>
-        <translation>Η αποκρυπτογράφηση του πορτοφολιού απέτυχε</translation>
-    </message>
-    <message>
-        <source>Wallet passphrase was successfully changed.</source>
-        <translation>Η φράση πρόσβασης άλλαξε επιτυχώς</translation>
-    </message>
-    <message>
-        <source>Warning: The Caps Lock key is on!</source>
-        <translation>Προσοχη: το πλήκτρο Caps Lock είναι ενεργο.</translation>
-    </message>
-</context>
-<context>
-    <name>BanTableModel</name>
-    <message>
-        <source>IP/Netmask</source>
-        <translation>IP/Netmask</translation>
-    </message>
-    <message>
-        <source>Banned Until</source>
-        <translation>Απαγορευμένο έως</translation>
->>>>>>> 2f9f9b37
-    </message>
-</context>
-<context>
-    <name>BitcoinGUI</name>
-    <message>
-<<<<<<< HEAD
-        <source>Bitcoin Core</source>
-        <translation>Blackcoin More</translation>
-    </message>
-    <message>
-        <source>Corrupted block database detected</source>
-        <translation>Εντοπίσθηκε διεφθαρμένη βάση δεδομένων των μπλοκ</translation>
-    </message>
-    <message>
-        <source>Do you want to rebuild the block database now?</source>
-        <translation>Θέλετε να δημιουργηθεί τώρα η βάση δεδομένων των μπλοκ;</translation>
-    </message>
-    <message>
-        <source>Error initializing block database</source>
-        <translation>Σφάλμα κατά την ενεργοποίηση της βάσης δεδομένων των μπλοκ</translation>
-    </message>
-    <message>
-        <source>Error initializing wallet database environment %s!</source>
-        <translation>Σφάλμα κατά την ενεργοποίηση της βάσης δεδομένων πορτοφολιού %s!</translation>
-    </message>
-    <message>
-        <source>Error loading block database</source>
-        <translation>Σφάλμα φόρτωσης της βάσης δεδομένων των μπλοκ</translation>
-    </message>
-    <message>
-        <source>Error opening block database</source>
-        <translation>Σφάλμα φόρτωσης της βάσης δεδομένων των μπλοκ</translation>
-    </message>
-    <message>
-        <source>Error: Disk space is low!</source>
-        <translation>Σφάλμα: Χαμηλός χώρος στο δίσκο!</translation>
-    </message>
-    <message>
-        <source>Failed to listen on any port. Use -listen=0 if you want this.</source>
-        <translation>Αποτυχία παρακολούθησης σε οποιαδήποτε θύρα. Χρησιμοποιήστε -listen=0 αν θέλετε αυτό.</translation>
-    </message>
-    <message>
-        <source>Importing...</source>
-        <translation>Εισαγωγή...</translation>
-    </message>
-    <message>
-        <source>Not enough file descriptors available.</source>
-        <translation>Δεν υπάρχουν αρκετοί περιγραφείς αρχείων διαθέσιμοι.</translation>
-    </message>
-    <message>
-        <source>Verifying blocks...</source>
-        <translation>Επαλήθευση των μπλοκ...</translation>
-    </message>
-    <message>
-        <source>Error reading from database, shutting down.</source>
-        <translation>Σφάλμα ανάγνωσης από τη βάση δεδομένων, γίνεται τερματισμός.</translation>
-    </message>
-    <message>
-        <source>Information</source>
-        <translation>Πληροφορία</translation>
-    </message>
-    <message>
-        <source>Signing transaction failed</source>
-        <translation>Η υπογραφή συναλλαγής απέτυχε </translation>
-    </message>
-    <message>
-        <source>This is experimental software.</source>
-        <translation>Η εφαρμογή είναι σε πειραματικό στάδιο.</translation>
-    </message>
-    <message>
-        <source>Transaction amount too small</source>
-        <translation>Το ποσό της συναλλαγής είναι πολύ μικρό</translation>
-    </message>
-    <message>
-        <source>Transaction too large</source>
-        <translation>Η συναλλαγή είναι πολύ μεγάλη</translation>
-    </message>
-    <message>
-        <source>Warning</source>
-        <translation>Προειδοποίηση</translation>
-    </message>
-    <message>
-        <source>Zapping all transactions from wallet...</source>
-        <translation>Μεταφορά όλων των συναλλαγών από το πορτοφόλι</translation>
-    </message>
-    <message>
-        <source>Unknown network specified in -onlynet: '%s'</source>
-        <translation>Έχει οριστεί άγνωστo δίκτυο στο -onlynet: '%s'</translation>
-    </message>
-    <message>
-        <source>Insufficient funds</source>
-        <translation>Ανεπαρκές κεφάλαιο</translation>
-    </message>
-    <message>
-        <source>Loading block index...</source>
-        <translation>Φόρτωση ευρετηρίου μπλοκ...</translation>
-=======
-        <source>Sign &amp;message...</source>
-        <translation>Υπογραφή &amp;μηνύματος...</translation>
->>>>>>> 2f9f9b37
-    </message>
-    <message>
-        <source>Synchronizing with network...</source>
-        <translation>Συγχρονισμός με το δίκτυο...</translation>
-    </message>
-    <message>
-<<<<<<< HEAD
-        <source>Cannot downgrade wallet</source>
-        <translation>Δεν μπορώ να υποβαθμίσω το πορτοφόλι</translation>
-    </message>
-    <message>
-        <source>Rescanning...</source>
-        <translation>Ανίχνευση...</translation>
-=======
-        <source>&amp;Overview</source>
-        <translation>&amp;Επισκόπηση</translation>
->>>>>>> 2f9f9b37
     </message>
     <message>
         <source>Show general overview of wallet</source>
