<TS language="es_ES" version="2.1">
<context>
    <name>AddressBookPage</name>
    <message>
        <source>Right-click to edit address or label</source>
        <translation>Haga clic en el botón derecho para editar la dirección o etiqueta</translation>
    </message>
    <message>
        <source>Create a new address</source>
        <translation>Cree una nueva dirección</translation>
    </message>
    <message>
        <source>&amp;New</source>
        <translation> Y Nuevo</translation>
    </message>
    <message>
        <source>Copy the currently selected address to the system clipboard</source>
        <translation>Copie la dirección seleccionada al portapapeles del sistema</translation>
    </message>
    <message>
        <source>&amp;Copy</source>
        <translation>Y Copiar</translation>
    </message>
    <message>
        <source>C&amp;lose</source>
        <translation>C&amp;errar</translation>
    </message>
    <message>
        <source>Delete the currently selected address from the list</source>
        <translation>Elimine la dirección seleccionada de la lista</translation>
    </message>
    <message>
        <source>Enter address or label to search</source>
        <translation>Introduzca una dirección o etiqueta que buscar</translation>
    </message>
    <message>
        <source>Export the data in the current tab to a file</source>
        <translation>Exporte los datos en la ficha actual a un archivo</translation>
    </message>
    <message>
        <source>&amp;Export</source>
        <translation>Y Exportar</translation>
    </message>
    <message>
        <source>&amp;Delete</source>
        <translation>Y Eliminar</translation>
    </message>
    <message>
        <source>Choose the address to send coins to</source>
        <translation>Seleccione la dirección a la que enviar monedas</translation>
    </message>
    <message>
        <source>Choose the address to receive coins with</source>
        <translation>Seleccione la dirección de la que recibir monedas</translation>
    </message>
    <message>
        <source>C&amp;hoose</source>
        <translation>E&amp;scoger</translation>
    </message>
    <message>
        <source>Sending addresses</source>
        <translation>Direcciones para hacer pagos</translation>
    </message>
    <message>
        <source>Receiving addresses</source>
        <translation>Direcciones para recibir pagos</translation>
    </message>
    <message>
        <source>These are your Bitcoin addresses for sending payments. Always check the amount and the receiving address before sending coins.</source>
        <translation>Estas son sus direcciones Bitcoin para enviar pagos. Verifique siempre la cantidad y la dirección de destino antes de enviar monedas.</translation>
    </message>
    <message>
        <source>These are your Bitcoin addresses for receiving payments. It is recommended to use a new receiving address for each transaction.</source>
        <translation>Estas son sus direcciones Blackcoin para recibir pagos. Se recomienda utilizar una nueva dirección de recepción para cada transacción</translation>
    </message>
    <message>
        <source>&amp;Copy Address</source>
        <translation>&amp;Copiar Dirección</translation>
    </message>
    <message>
        <source>Copy &amp;Label</source>
        <translation>Copiar &amp;Etiqueta</translation>
    </message>
    <message>
        <source>&amp;Edit</source>
        <translation>&amp;Editar</translation>
    </message>
    <message>
        <source>Export Address List</source>
        <translation>Exportar lista de direcciones</translation>
    </message>
    <message>
        <source>Comma separated file (*.csv)</source>
        <translation>Archivo separado mediante coma (*.csv)</translation>
    </message>
    <message>
        <source>Exporting Failed</source>
        <translation>No se ha podido completar la exportación</translation>
    </message>
    <message>
        <source>There was an error trying to save the address list to %1. Please try again.</source>
        <translation>Se ha producido un error intentando guardar la lista de direcciones en %1. Por favor inténtelo de nuevo.</translation>
    </message>
</context>
<context>
    <name>AddressTableModel</name>
    <message>
        <source>Label</source>
        <translation>Etiqueta</translation>
    </message>
    <message>
        <source>Address</source>
        <translation>Dirección</translation>
    </message>
    <message>
        <source>(no label)</source>
        <translation>(sin etiqueta)</translation>
    </message>
</context>
<context>
    <name>AskPassphraseDialog</name>
    <message>
        <source>Passphrase Dialog</source>
        <translation>Cuadro de diálogo de la frase de contraseña</translation>
    </message>
    <message>
        <source>Enter passphrase</source>
        <translation>Introduzca frase de contraseña</translation>
    </message>
    <message>
        <source>New passphrase</source>
        <translation>Repita la nueva frase de contraseña</translation>
    </message>
    <message>
        <source>Repeat new passphrase</source>
        <translation>Repita la nueva contraseña</translation>
    </message>
    <message>
        <source>Show password</source>
        <translation>Mostrar contraseña</translation>
    </message>
    <message>
        <source>Enter the new passphrase to the wallet.&lt;br/&gt;Please use a passphrase of &lt;b&gt;ten or more random characters&lt;/b&gt;, or &lt;b&gt;eight or more words&lt;/b&gt;.</source>
        <translation>Introduzca la nueva frase clave del monedero. &lt;br/&gt;Por favor utilice una frase clave de &lt;b&gt;diez o más carácteres aleatorios&lt;/b&gt;, o &lt;b&gt;ocho o más palabras&lt;/b&gt;.</translation>
    </message>
    <message>
        <source>Encrypt wallet</source>
        <translation>Cifrar cartera</translation>
    </message>
    <message>
        <source>This operation needs your wallet passphrase to unlock the wallet.</source>
        <translation>Esta operación necesita su frase clave de monedero para desbloquear el monedero.</translation>
    </message>
    <message>
        <source>Unlock wallet</source>
        <translation>Desbloquear monedero</translation>
    </message>
    <message>
        <source>This operation needs your wallet passphrase to decrypt the wallet.</source>
        <translation>Esta operación necesita su frase clave de cartera para desencriptar el monedero.</translation>
    </message>
    <message>
        <source>Decrypt wallet</source>
        <translation>Desencriptar monedero</translation>
    </message>
    <message>
        <source>Change passphrase</source>
        <translation>Cambiar frase clave</translation>
    </message>
    <message>
        <source>Enter the old passphrase and new passphrase to the wallet.</source>
        <translation>Introduzca la vieja frase clave y la nueva flase clave para el monedero.</translation>
    </message>
    <message>
        <source>Confirm wallet encryption</source>
        <translation>Confirmar encriptación del monedero</translation>
    </message>
    <message>
        <source>Warning: If you encrypt your wallet and lose your passphrase, you will &lt;b&gt;LOSE ALL OF YOUR BITCOINS&lt;/b&gt;!</source>
        <translation>Advertencia: Si encripta su monedero y pierde su frase clave &lt;b&gt;PERDERÁ TODOS SUS BLACKCOINS&lt;/b&gt;!</translation>
    </message>
    <message>
        <source>Are you sure you wish to encrypt your wallet?</source>
        <translation>¿Seguro que desea encriptar su monedero?</translation>
    </message>
    <message>
        <source>Wallet encrypted</source>
        <translation>Monedero encriptado</translation>
    </message>
    <message>
        <source>%1 will close now to finish the encryption process. Remember that encrypting your wallet cannot fully protect your bitcoins from being stolen by malware infecting your computer.</source>
        <translation>%1 se cerrará ahora para terminar el proceso de encriptación. Recuerde que encriptar su monedero no puede proteger completamente su monedero de ser robado por malware que infecte su ordenador.</translation>
    </message>
    <message>
        <source>IMPORTANT: Any previous backups you have made of your wallet file should be replaced with the newly generated, encrypted wallet file. For security reasons, previous backups of the unencrypted wallet file will become useless as soon as you start using the new, encrypted wallet.</source>
        <translation>IMPORTANTE: Cualquier copia de seguridad anterior que haya hecho en su archivo de monedero debería ser reemplazada con el archivo de monedero encriptado generado recientemente. Por razones de seguridad, las copias de seguridad anteriores del archivo de monedero desencriptado serán inútiles en cuanto empiece a utilizar el nuevo monedero encriptado.</translation>
    </message>
    <message>
        <source>Wallet encryption failed</source>
        <translation>Fracasó la encriptación de monedero</translation>
    </message>
    <message>
        <source>Wallet encryption failed due to an internal error. Your wallet was not encrypted.</source>
        <translation>Falló la encriptación del monedero debido a un error interno. Su monedero no fue encriptado.</translation>
    </message>
    <message>
        <source>The supplied passphrases do not match.</source>
        <translation>La frase clave introducida no coincide.</translation>
    </message>
    <message>
        <source>Wallet unlock failed</source>
        <translation>Fracasó el desbloqueo del monedero</translation>
    </message>
    <message>
        <source>The passphrase entered for the wallet decryption was incorrect.</source>
        <translation>La frase clave introducida para la encriptación del monedero es incorrecta.</translation>
    </message>
    <message>
        <source>Wallet decryption failed</source>
        <translation>Fracasó la encriptación del monedero</translation>
    </message>
    <message>
        <source>Wallet passphrase was successfully changed.</source>
        <translation>La frase clave del monedero se ha cambiado con éxito.</translation>
    </message>
    <message>
        <source>Warning: The Caps Lock key is on!</source>
        <translation>Alerta: ¡La clave de bloqueo Caps está activa!</translation>
    </message>
</context>
<context>
    <name>BanTableModel</name>
    <message>
        <source>IP/Netmask</source>
        <translation>IP/Máscara</translation>
    </message>
    <message>
        <source>Banned Until</source>
        <translation>Bloqueado Hasta</translation>
    </message>
</context>
<context>
    <name>BitcoinGUI</name>
    <message>
        <source>Sign &amp;message...</source>
        <translation>Firmar &amp;mensaje...</translation>
    </message>
    <message>
        <source>Synchronizing with network...</source>
        <translation>Sincronizando con la red…</translation>
    </message>
    <message>
        <source>&amp;Overview</source>
        <translation>&amp;Vista general</translation>
    </message>
    <message>
        <source>Node</source>
        <translation>Nodo</translation>
    </message>
    <message>
        <source>Show general overview of wallet</source>
        <translation>Mostrar vista general del monedero</translation>
    </message>
    <message>
        <source>&amp;Transactions</source>
        <translation>&amp;Transacciones</translation>
    </message>
    <message>
        <source>Browse transaction history</source>
        <translation>Examinar el historial de transacciones</translation>
    </message>
    <message>
        <source>E&amp;xit</source>
        <translation>S&amp;alir</translation>
    </message>
    <message>
        <source>Quit application</source>
        <translation>Salir de la aplicación</translation>
    </message>
    <message>
        <source>&amp;About %1</source>
        <translation>&amp;Acerca de %1</translation>
    </message>
    <message>
        <source>Show information about %1</source>
        <translation>Mostrar información acerca de %1</translation>
    </message>
    <message>
        <source>About &amp;Qt</source>
        <translation>Acerca de &amp;Qt</translation>
    </message>
    <message>
        <source>Show information about Qt</source>
        <translation>Mostrar información acerca de Qt</translation>
    </message>
    <message>
        <source>&amp;Options...</source>
        <translation>&amp;Opciones...</translation>
    </message>
    <message>
        <source>Modify configuration options for %1</source>
        <translation>Modificar las opciones de configuración para %1</translation>
    </message>
    <message>
        <source>&amp;Encrypt Wallet...</source>
        <translation>&amp;Cifrar monedero…</translation>
    </message>
    <message>
        <source>&amp;Backup Wallet...</source>
        <translation>&amp;Guardar copia del monedero...</translation>
    </message>
    <message>
        <source>&amp;Change Passphrase...</source>
        <translation>&amp;Cambiar la contraseña…</translation>
    </message>
    <message>
        <source>&amp;Sending addresses...</source>
        <translation>Direcciones de &amp;envío...</translation>
    </message>
    <message>
        <source>&amp;Receiving addresses...</source>
        <translation>Direcciones de &amp;recepción...</translation>
    </message>
    <message>
        <source>Open &amp;URI...</source>
        <translation>Abrir &amp;URI...</translation>
    </message>
    <message>
        <source>Wallet:</source>
        <translation>Monedero</translation>
    </message>
    <message>
        <source>Click to disable network activity.</source>
        <translation>Haz click para desactivar la actividad de red.</translation>
    </message>
    <message>
        <source>Network activity disabled.</source>
        <translation>Actividad de red desactivada.</translation>
    </message>
    <message>
        <source>Click to enable network activity again.</source>
        <translation>Haz click para reactivar la actividad de red.</translation>
    </message>
    <message>
        <source>Syncing Headers (%1%)...</source>
        <translation>Sincronizando cabeceras (%1%)...</translation>
    </message>
    <message>
        <source>Reindexing blocks on disk...</source>
        <translation>Reindexando bloques en disco...</translation>
    </message>
    <message>
        <source>Send coins to a Bitcoin address</source>
        <translation>Enviar blackcoins a una dirección Blackcoin</translation>
    </message>
    <message>
        <source>Backup wallet to another location</source>
        <translation>Copia de seguridad del monedero en otra ubicación</translation>
    </message>
    <message>
        <source>Change the passphrase used for wallet encryption</source>
        <translation>Cambiar la contraseña utilizada para el cifrado del monedero</translation>
    </message>
    <message>
        <source>&amp;Debug window</source>
        <translation>&amp;Ventana de depuración</translation>
    </message>
    <message>
        <source>Open debugging and diagnostic console</source>
        <translation>Abrir la consola de depuración y diagnóstico</translation>
    </message>
    <message>
        <source>&amp;Verify message...</source>
        <translation>&amp;Verificar mensaje...</translation>
    </message>
    <message>
        <source>Bitcoin</source>
        <translation>Blackcoin</translation>
    </message>
    <message>
        <source>Wallet</source>
        <translation>Monedero</translation>
    </message>
    <message>
        <source>&amp;Send</source>
        <translation>&amp;Enviar</translation>
    </message>
    <message>
        <source>&amp;Receive</source>
        <translation>&amp;Recibir</translation>
    </message>
    <message>
        <source>&amp;Show / Hide</source>
        <translation>&amp;Mostrar / Ocultar</translation>
    </message>
    <message>
        <source>Show or hide the main Window</source>
        <translation>Mostrar u ocultar la ventana principal</translation>
    </message>
    <message>
        <source>Encrypt the private keys that belong to your wallet</source>
        <translation>Cifrar las claves privadas de su monedero</translation>
    </message>
    <message>
        <source>Sign messages with your Bitcoin addresses to prove you own them</source>
        <translation>Firmar mensajes con sus direcciones Blackcoin para demostrar la propiedad</translation>
    </message>
    <message>
        <source>Verify messages to ensure they were signed with specified Bitcoin addresses</source>
        <translation>Verificar mensajes comprobando que están firmados con direcciones Blackcoin concretas</translation>
    </message>
    <message>
        <source>&amp;File</source>
        <translation>&amp;Archivo</translation>
    </message>
    <message>
        <source>&amp;Settings</source>
        <translation>&amp;Configuración</translation>
    </message>
    <message>
        <source>&amp;Help</source>
        <translation>&amp;Ayuda</translation>
    </message>
    <message>
        <source>Tabs toolbar</source>
        <translation>Barra de pestañas</translation>
    </message>
    <message>
        <source>Request payments (generates QR codes and bitcoin: URIs)</source>
        <translation>Solicitar pagos (generando códigos QR e identificadores URI "blackcoin:")</translation>
    </message>
    <message>
        <source>Show the list of used sending addresses and labels</source>
        <translation>Mostrar la lista de direcciones de envío y etiquetas</translation>
    </message>
    <message>
        <source>Show the list of used receiving addresses and labels</source>
        <translation>Muestra la lista de direcciones de recepción y etiquetas</translation>
    </message>
    <message>
        <source>Open a bitcoin: URI or payment request</source>
        <translation>Abrir un identificador URI "blackcoin:" o una petición de pago</translation>
    </message>
    <message>
        <source>&amp;Command-line options</source>
        <translation>&amp;Opciones de consola de comandos</translation>
    </message>
    <message numerus="yes">
        <source>%n active connection(s) to Bitcoin network</source>
        <translation><numerusform>%n conexión activa hacia la red Blackcoin</numerusform><numerusform>%n conexiones activas hacia la red Blackcoin</numerusform></translation>
    </message>
    <message>
        <source>Indexing blocks on disk...</source>
        <translation>Indexando bloques en disco...</translation>
    </message>
    <message>
        <source>Processing blocks on disk...</source>
        <translation>Procesando bloques en disco...</translation>
    </message>
    <message numerus="yes">
        <source>Processed %n block(s) of transaction history.</source>
        <translation><numerusform>%n bloque procesado del historial de transacciones.</numerusform><numerusform>%n bloques procesados del historial de transacciones.</numerusform></translation>
    </message>
    <message>
        <source>%1 behind</source>
        <translation>%1 atrás</translation>
    </message>
    <message>
        <source>Last received block was generated %1 ago.</source>
        <translation>El último bloque recibido fue generado hace %1.</translation>
    </message>
    <message>
        <source>Transactions after this will not yet be visible.</source>
        <translation>Las transacciones posteriores aún no están visibles.</translation>
    </message>
    <message>
        <source>Error</source>
        <translation>Error</translation>
    </message>
    <message>
        <source>Warning</source>
        <translation>Aviso</translation>
    </message>
    <message>
        <source>Information</source>
        <translation>Información</translation>
    </message>
    <message>
        <source>Up to date</source>
        <translation>Actualizado</translation>
    </message>
    <message>
        <source>Show the %1 help message to get a list with possible Bitcoin command-line options</source>
        <translation>Mostrar el mensaje de ayuda %1 para obtener una lista de los posibles comandos de linea de comandos de Blackcoin</translation>
    </message>
    <message>
        <source>%1 client</source>
        <translation>%1 cliente</translation>
    </message>
    <message>
        <source>Connecting to peers...</source>
        <translation>Conectando a pares...</translation>
    </message>
    <message>
        <source>Catching up...</source>
        <translation>Actualizando...</translation>
    </message>
    <message>
        <source>Date: %1
</source>
        <translation>Fecha: %1
</translation>
    </message>
    <message>
        <source>Amount: %1
</source>
        <translation>Amount: %1
</translation>
    </message>
    <message>
        <source>Wallet: %1
</source>
        <translation>Monedero %1
</translation>
    </message>
    <message>
        <source>Type: %1
</source>
        <translation>Tipo: %1
</translation>
    </message>
    <message>
        <source>Label: %1
</source>
        <translation>Etiqueta: %1
</translation>
    </message>
    <message>
        <source>Address: %1
</source>
        <translation>Dirección: %1
</translation>
    </message>
    <message>
        <source>Sent transaction</source>
        <translation>Transacción enviada</translation>
    </message>
    <message>
        <source>Incoming transaction</source>
        <translation>Transacción entrante</translation>
    </message>
    <message>
        <source>HD key generation is &lt;b&gt;enabled&lt;/b&gt;</source>
        <translation>La generación de claves HD está &lt;b&gt;activada&lt;/b&gt;</translation>
    </message>
    <message>
        <source>HD key generation is &lt;b&gt;disabled&lt;/b&gt;</source>
        <translation>La generación de claves HD está &lt;b&gt;desactivada&lt;/b&gt;</translation>
    </message>
    <message>
        <source>Wallet is &lt;b&gt;encrypted&lt;/b&gt; and currently &lt;b&gt;unlocked&lt;/b&gt;</source>
        <translation>El monedero está &lt;b&gt;cifrado&lt;/b&gt; y actualmente &lt;b&gt;desbloqueado&lt;/b&gt;</translation>
    </message>
    <message>
        <source>Wallet is &lt;b&gt;encrypted&lt;/b&gt; and currently &lt;b&gt;locked&lt;/b&gt;</source>
        <translation>El monedero está &lt;b&gt;cifrado&lt;/b&gt; y actualmente &lt;b&gt;bloqueado&lt;/b&gt;</translation>
    </message>
    <message>
        <source>A fatal error occurred. Bitcoin can no longer continue safely and will quit.</source>
        <translation>Ha ocurrido un error fatal. Blackcoin no puede continuar de manera segura y se cerrará.</translation>
    </message>
</context>
<context>
    <name>CoinControlDialog</name>
    <message>
        <source>Coin Selection</source>
        <translation>Selección de la moneda</translation>
    </message>
    <message>
        <source>Quantity:</source>
        <translation>Cantidad:</translation>
    </message>
    <message>
        <source>Bytes:</source>
        <translation>Bytes:</translation>
    </message>
    <message>
        <source>Amount:</source>
        <translation>Cuantía:</translation>
    </message>
    <message>
        <source>Fee:</source>
        <translation>Tasa:</translation>
    </message>
    <message>
        <source>Dust:</source>
        <translation>Polvo:</translation>
    </message>
    <message>
        <source>After Fee:</source>
        <translation>Después de aplicar la comisión:</translation>
    </message>
    <message>
        <source>Change:</source>
        <translation>Cambio:</translation>
    </message>
    <message>
        <source>(un)select all</source>
        <translation>(des)marcar todos</translation>
    </message>
    <message>
        <source>Tree mode</source>
        <translation>Modo árbol</translation>
    </message>
    <message>
        <source>List mode</source>
        <translation>Modo lista</translation>
    </message>
    <message>
        <source>Amount</source>
        <translation>Cantidad</translation>
    </message>
    <message>
        <source>Received with label</source>
        <translation>Recibido con etiqueta</translation>
    </message>
    <message>
        <source>Received with address</source>
        <translation>Recibido con dirección</translation>
    </message>
    <message>
        <source>Date</source>
        <translation>Fecha</translation>
    </message>
    <message>
        <source>Confirmations</source>
        <translation>Confirmaciones</translation>
    </message>
    <message>
        <source>Confirmed</source>
        <translation>Confirmado</translation>
    </message>
    <message>
        <source>Copy address</source>
        <translation>Copiar ubicación</translation>
    </message>
    <message>
        <source>Copy label</source>
        <translation>Copiar etiqueta</translation>
    </message>
    <message>
        <source>Copy amount</source>
        <translation>Copiar cantidad</translation>
    </message>
    <message>
        <source>Copy transaction ID</source>
        <translation>Copiar ID de transacción</translation>
    </message>
    <message>
        <source>Lock unspent</source>
        <translation>Bloquear lo no gastado</translation>
    </message>
    <message>
        <source>Unlock unspent</source>
        <translation>Desbloquear lo no gastado</translation>
    </message>
    <message>
        <source>Copy quantity</source>
        <translation>Copiar cantidad</translation>
    </message>
    <message>
        <source>Copy fee</source>
        <translation>Copiar cuota</translation>
    </message>
    <message>
        <source>Copy after fee</source>
        <translation>Copiar después de couta</translation>
    </message>
    <message>
        <source>Copy bytes</source>
        <translation>Copiar bytes</translation>
    </message>
    <message>
        <source>Copy dust</source>
        <translation>Copiar polvo</translation>
    </message>
    <message>
        <source>Copy change</source>
        <translation>Copiar cambio</translation>
    </message>
    <message>
        <source>(%1 locked)</source>
        <translation>(%1 bloqueado)</translation>
    </message>
    <message>
        <source>yes</source>
        <translation>sí</translation>
    </message>
    <message>
        <source>no</source>
        <translation>no</translation>
    </message>
    <message>
        <source>This label turns red if any recipient receives an amount smaller than the current dust threshold.</source>
        <translation>Esta etiqueta se vuelve roja si algún destinatario recibe una cantidad inferior a la actual puerta polvorienta.</translation>
    </message>
    <message>
        <source>Can vary +/- %1 satoshi(s) per input.</source>
        <translation>Puede variar +/- %1 satoshi(s) por entrada.</translation>
    </message>
    <message>
        <source>(no label)</source>
        <translation>(sin etiqueta)</translation>
    </message>
    <message>
        <source>change from %1 (%2)</source>
        <translation>cambia desde %1 (%2)</translation>
    </message>
    <message>
        <source>(change)</source>
        <translation>(cambio)</translation>
    </message>
</context>
<context>
    <name>EditAddressDialog</name>
    <message>
        <source>Edit Address</source>
        <translation>Editar Dirección</translation>
    </message>
    <message>
        <source>&amp;Label</source>
        <translation>&amp;Etiqueta</translation>
    </message>
    <message>
        <source>The label associated with this address list entry</source>
        <translation>La etiqueta asociada con esta entrada de la lista de direcciones</translation>
    </message>
    <message>
        <source>The address associated with this address list entry. This can only be modified for sending addresses.</source>
        <translation>La dirección asociada con esta entrada de la lista de direcciones. Solo puede ser modificada para direcciones de envío.</translation>
    </message>
    <message>
        <source>&amp;Address</source>
        <translation>&amp;Dirección</translation>
    </message>
    <message>
<<<<<<< HEAD
        <source>New receiving address</source>
        <translation>Nueva dirección de recepción</translation>
    </message>
    <message>
=======
>>>>>>> 2f4f2d38
        <source>New sending address</source>
        <translation>Nueva dirección de envío</translation>
    </message>
    <message>
        <source>Edit receiving address</source>
        <translation>Editar dirección de recepción</translation>
    </message>
    <message>
        <source>Edit sending address</source>
        <translation>Editar dirección de envío</translation>
    </message>
    <message>
        <source>The entered address "%1" is not a valid Bitcoin address.</source>
        <translation>La dirección introducida "%1" no es una dirección Blackcoin válida.</translation>
    </message>
    <message>
        <source>Address "%1" already exists as a receiving address with label "%2" and so cannot be added as a sending address.</source>
        <translation>La dirección "%1" ya existe como dirección receptora con la etiqueta "%2" y no puede añadirse como dirección emisora.</translation>
    </message>
    <message>
        <source>The entered address "%1" is already in the address book with label "%2".</source>
        <translation>La dirección introducida "%1" ya existe en el libro de direcciones con la etiqueta "%2".</translation>
    </message>
    <message>
        <source>Could not unlock wallet.</source>
        <translation>Podría no desbloquear el monedero.</translation>
    </message>
    <message>
        <source>New key generation failed.</source>
        <translation>Falló la generación de la nueva clave.</translation>
    </message>
</context>
<context>
    <name>FreespaceChecker</name>
    <message>
        <source>A new data directory will be created.</source>
        <translation>Se creará un nuevo directorio de datos.</translation>
    </message>
    <message>
        <source>name</source>
        <translation>nombre</translation>
    </message>
    <message>
        <source>Directory already exists. Add %1 if you intend to create a new directory here.</source>
        <translation>El directorio ya existe. Añada %1 si pretende crear aquí un directorio nuevo.</translation>
    </message>
    <message>
        <source>Path already exists, and is not a directory.</source>
        <translation>La ruta ya existe y no es un directorio.</translation>
    </message>
    <message>
        <source>Cannot create data directory here.</source>
        <translation>No se puede crear un directorio de datos aquí.</translation>
    </message>
</context>
<context>
    <name>HelpMessageDialog</name>
    <message>
        <source>version</source>
        <translation>versión</translation>
    </message>
    <message>
        <source>(%1-bit)</source>
        <translation>(%1-bit)</translation>
    </message>
    <message>
        <source>About %1</source>
        <translation>Acerda de %1</translation>
    </message>
    <message>
        <source>Command-line options</source>
        <translation>Opciones de la línea de órdenes</translation>
    </message>
</context>
<context>
    <name>Intro</name>
    <message>
        <source>Welcome</source>
        <translation>Bienvenido</translation>
    </message>
    <message>
        <source>Welcome to %1.</source>
        <translation>Bienvenido a %1</translation>
    </message>
    <message>
        <source>As this is the first time the program is launched, you can choose where %1 will store its data.</source>
        <translation>Al ser la primera vez que se ejecuta el programa, puede elegir donde %1 almacenara sus datos</translation>
    </message>
    <message>
        <source>Use the default data directory</source>
        <translation>Utilizar el directorio de datos predeterminado</translation>
    </message>
    <message>
        <source>Use a custom data directory:</source>
        <translation>Utilizar un directorio de datos personalizado:</translation>
    </message>
    <message>
        <source>Bitcoin</source>
        <translation>Bitcoin</translation>
    </message>
    <message>
        <source>Error: Specified data directory "%1" cannot be created.</source>
        <translation>Error: no ha podido crearse el directorio de datos especificado "%1".</translation>
    </message>
    <message>
        <source>Error</source>
        <translation>Error</translation>
    </message>
    <message numerus="yes">
        <source>%n GB of free space available</source>
        <translation><numerusform>%n GB de espacio libre</numerusform><numerusform>%n GB de espacio disponible</numerusform></translation>
    </message>
    <message numerus="yes">
        <source>(of %n GB needed)</source>
        <translation><numerusform>(de %n GB necesitados)</numerusform><numerusform>(de %n GB requeridos)</numerusform></translation>
    </message>
</context>
<context>
    <name>ModalOverlay</name>
    <message>
        <source>Form</source>
        <translation>Formulario</translation>
    </message>
    <message>
        <source>Recent transactions may not yet be visible, and therefore your wallet's balance might be incorrect. This information will be correct once your wallet has finished synchronizing with the bitcoin network, as detailed below.</source>
        <translation>Las transacciones recientes podrían no ser visibles todavía, por lo que el balance de la cartera podría ser incorrecto. Esta información será correcta una vez su cartera se haya terminado de sincronizar con la red bitcoin, como se detalla más abajo.</translation>
    </message>
    <message>
        <source>Number of blocks left</source>
        <translation>Número de bloques restantes</translation>
    </message>
    <message>
        <source>Unknown...</source>
        <translation>Desconocido...</translation>
    </message>
    <message>
        <source>Last block time</source>
        <translation>Hora del último bloque</translation>
    </message>
    <message>
        <source>Progress</source>
        <translation>Progreso</translation>
    </message>
    <message>
        <source>Progress increase per hour</source>
        <translation>Incremento del progreso por hora</translation>
    </message>
    <message>
        <source>calculating...</source>
        <translation>calculando...</translation>
    </message>
    <message>
        <source>Estimated time left until synced</source>
        <translation>Tiempo estimado restante hasta sincronización completa</translation>
    </message>
    <message>
        <source>Hide</source>
        <translation>Ocultar</translation>
    </message>
    <message>
        <source>Unknown. Syncing Headers (%1)...</source>
        <translation>Desconocido. Sincronizando cabeceras (%1)...</translation>
    </message>
</context>
<context>
    <name>OpenURIDialog</name>
    <message>
        <source>Open URI</source>
        <translation>Abrir URI...</translation>
    </message>
    <message>
        <source>Open payment request from URI or file</source>
        <translation>Abrir solicitud de pago a partir de un identificador URI o de un archivo</translation>
    </message>
    <message>
        <source>URI:</source>
        <translation>URI:</translation>
    </message>
    <message>
        <source>Select payment request file</source>
        <translation>Seleccionar archivo de sulicitud de pago</translation>
    </message>
    <message>
        <source>Select payment request file to open</source>
        <translation>Seleccionar el archivo de solicitud de pago para abrir</translation>
    </message>
</context>
<context>
    <name>OptionsDialog</name>
    <message>
        <source>Options</source>
        <translation>Opciones</translation>
    </message>
    <message>
        <source>&amp;Main</source>
        <translation>&amp;Principal</translation>
    </message>
    <message>
        <source>Automatically start %1 after logging in to the system.</source>
        <translation>Iniciar automaticamente  %1 al encender el sistema.</translation>
    </message>
    <message>
        <source>&amp;Start %1 on system login</source>
        <translation>&amp;Iniciar %1 al iniciar el sistema</translation>
    </message>
    <message>
        <source>Size of &amp;database cache</source>
        <translation>Tamaño de cache de la &amp;base de datos</translation>
    </message>
    <message>
        <source>MB</source>
        <translation>MB</translation>
    </message>
    <message>
        <source>Number of script &amp;verification threads</source>
        <translation>Número de hilos de &amp;verificación de scripts</translation>
    </message>
    <message>
        <source>IP address of the proxy (e.g. IPv4: 127.0.0.1 / IPv6: ::1)</source>
        <translation>Dirección IP del proxy (p. ej. IPv4: 127.0.0.1 / IPv6: ::1)</translation>
    </message>
    <message>
        <source>Minimize instead of exit the application when the window is closed. When this option is enabled, the application will be closed only after selecting Exit in the menu.</source>
        <translation>Minimizar en lugar de salir de la aplicación cuando la ventana está cerrada. Cuando se activa esta opción, la aplicación sólo se cerrará después de seleccionar Salir en el menú.</translation>
    </message>
    <message>
        <source>Third party URLs (e.g. a block explorer) that appear in the transactions tab as context menu items. %s in the URL is replaced by transaction hash. Multiple URLs are separated by vertical bar |.</source>
        <translation>Identificadores URL de terceros (por ejemplo, un explorador de bloques) que aparecen en la pestaña de transacciones como elementos del menú contextual. El %s en la URL es reemplazado por el valor hash de la transacción. Se pueden separar URL múltiples por una barra vertical |.</translation>
    </message>
    <message>
        <source>Active command-line options that override above options:</source>
        <translation>Opciones activas de consola de comandos que tienen preferencia sobre las opciones anteriores:</translation>
    </message>
    <message>
        <source>Reset all client options to default.</source>
        <translation>Restablecer todas las opciones predeterminadas del cliente.</translation>
    </message>
    <message>
        <source>&amp;Reset Options</source>
        <translation>&amp;Restablecer opciones</translation>
    </message>
    <message>
        <source>&amp;Network</source>
        <translation>&amp;Red</translation>
    </message>
    <message>
        <source>(0 = auto, &lt;0 = leave that many cores free)</source>
        <translation>(0 = automático, &lt;0 = dejar libres ese número de núcleos)</translation>
    </message>
    <message>
        <source>W&amp;allet</source>
        <translation>&amp;Monedero</translation>
    </message>
    <message>
        <source>Expert</source>
        <translation>Experto</translation>
    </message>
    <message>
        <source>Enable coin &amp;control features</source>
        <translation>Habilitar funcionalidad de &amp;coin control</translation>
    </message>
    <message>
        <source>If you disable the spending of unconfirmed change, the change from a transaction cannot be used until that transaction has at least one confirmation. This also affects how your balance is computed.</source>
        <translation>Si desactiva el gasto del cambio no confirmado, no se podrá usar el cambio de una transacción hasta que se alcance al menos una confirmación. Esto afecta también a cómo se calcula su saldo.</translation>
    </message>
    <message>
        <source>&amp;Spend unconfirmed change</source>
        <translation>&amp;Gastar cambio no confirmado</translation>
    </message>
    <message>
        <source>Automatically open the Bitcoin client port on the router. This only works when your router supports UPnP and it is enabled.</source>
        <translation>Abrir automáticamente el puerto del cliente Blackcoin en el router. Esta opción solo funciona si el router admite UPnP y está activado.</translation>
    </message>
    <message>
        <source>Map port using &amp;UPnP</source>
        <translation>Mapear el puerto mediante &amp;UPnP</translation>
    </message>
    <message>
        <source>Connect to the Bitcoin network through a SOCKS5 proxy.</source>
        <translation>Conectarse a la red Blackcoin a través de un proxy SOCKS5.</translation>
    </message>
    <message>
        <source>&amp;Connect through SOCKS5 proxy (default proxy):</source>
        <translation>&amp;Conectarse a través de proxy SOCKS5 (proxy predeterminado):</translation>
    </message>
    <message>
        <source>Proxy &amp;IP:</source>
        <translation>Dirección &amp;IP del proxy:</translation>
    </message>
    <message>
        <source>&amp;Port:</source>
        <translation>&amp;Puerto:</translation>
    </message>
    <message>
        <source>Port of the proxy (e.g. 9050)</source>
        <translation>Puerto del servidor proxy (ej. 9050)</translation>
    </message>
    <message>
        <source>Used for reaching peers via:</source>
        <translation>Usado para alcanzar compañeros via:</translation>
    </message>
    <message>
        <source>IPv4</source>
        <translation>IPv4</translation>
    </message>
    <message>
        <source>IPv6</source>
        <translation>IPv6</translation>
    </message>
    <message>
        <source>Tor</source>
        <translation>Tor</translation>
    </message>
    <message>
        <source>Connect to the Bitcoin network through a separate SOCKS5 proxy for Tor hidden services.</source>
<<<<<<< HEAD
        <translation>Conectar a la red Blackcoin mediante un proxy SOCKS5 por separado para los servicios ocultos de Tor.</translation>
=======
        <translation>Conectar a la red Bitcoin mediante un proxy SOCKS5 por separado para los servicios ocultos de Tor.</translation>
>>>>>>> 2f4f2d38
    </message>
    <message>
        <source>&amp;Window</source>
        <translation>&amp;Ventana</translation>
    </message>
    <message>
        <source>Show only a tray icon after minimizing the window.</source>
        <translation>Minimizar la ventana a la bandeja de iconos del sistema.</translation>
    </message>
    <message>
        <source>&amp;Minimize to the tray instead of the taskbar</source>
        <translation>&amp;Minimizar a la bandeja en vez de a la barra de tareas</translation>
    </message>
    <message>
        <source>M&amp;inimize on close</source>
        <translation>M&amp;inimizar al cerrar</translation>
    </message>
    <message>
        <source>&amp;Display</source>
        <translation>&amp;Interfaz</translation>
    </message>
    <message>
        <source>User Interface &amp;language:</source>
        <translation>I&amp;dioma de la interfaz de usuario</translation>
    </message>
    <message>
        <source>The user interface language can be set here. This setting will take effect after restarting %1.</source>
        <translation>El idioma de la interfaz de usuario puede establecerse aquí. Esta configuración tendrá efecto tras reiniciar %1.</translation>
    </message>
    <message>
        <source>&amp;Unit to show amounts in:</source>
        <translation>Mostrar las cantidades en la &amp;unidad:</translation>
    </message>
    <message>
        <source>Choose the default subdivision unit to show in the interface and when sending coins.</source>
        <translation>Elegir la subdivisión predeterminada para mostrar cantidades en la interfaz y cuando se envían blackcoins.</translation>
    </message>
    <message>
        <source>Whether to show coin control features or not.</source>
        <translation>Mostrar o no funcionalidad de Coin Control</translation>
    </message>
    <message>
        <source>&amp;OK</source>
        <translation>&amp;Aceptar</translation>
    </message>
    <message>
        <source>&amp;Cancel</source>
        <translation>&amp;Cancelar</translation>
    </message>
    <message>
        <source>default</source>
        <translation>predeterminado</translation>
    </message>
    <message>
        <source>none</source>
        <translation>ninguna</translation>
    </message>
    <message>
        <source>Confirm options reset</source>
        <translation>Confirme el restablecimiento de las opciones</translation>
    </message>
    <message>
        <source>Client restart required to activate changes.</source>
        <translation>Se necesita reiniciar el cliente para activar los cambios.</translation>
    </message>
    <message>
        <source>Client will be shut down. Do you want to proceed?</source>
        <translation>El cliente se cerrará. ¿Desea continuar?</translation>
    </message>
    <message>
        <source>Configuration options</source>
        <translation>Opciones de configuración</translation>
    </message>
    <message>
        <source>Error</source>
        <translation>Error</translation>
    </message>
    <message>
        <source>This change would require a client restart.</source>
        <translation>Este cambio exige el reinicio del cliente.</translation>
    </message>
    <message>
        <source>The supplied proxy address is invalid.</source>
        <translation>La dirección proxy indicada es inválida.</translation>
    </message>
</context>
<context>
    <name>OverviewPage</name>
    <message>
        <source>Form</source>
        <translation>Formulario</translation>
    </message>
    <message>
        <source>The displayed information may be out of date. Your wallet automatically synchronizes with the Bitcoin network after a connection is established, but this process has not completed yet.</source>
        <translation>La información mostrada puede estar desactualizada. Su monedero se sincroniza automáticamente con la red Blackcoin después de que se haya establecido una conexión, pero este proceso aún no se ha completado.</translation>
    </message>
    <message>
        <source>Watch-only:</source>
        <translation>De observación:</translation>
    </message>
    <message>
        <source>Available:</source>
        <translation>Disponible:</translation>
    </message>
    <message>
        <source>Your current spendable balance</source>
        <translation>Su saldo disponible actual</translation>
    </message>
    <message>
        <source>Pending:</source>
        <translation>Pendiente:</translation>
    </message>
    <message>
        <source>Total of transactions that have yet to be confirmed, and do not yet count toward the spendable balance</source>
        <translation>Total de transacciones pendientes de confirmar y que aún no contribuye al saldo disponible</translation>
    </message>
    <message>
        <source>Immature:</source>
        <translation>No madurado:</translation>
    </message>
    <message>
        <source>Mined balance that has not yet matured</source>
        <translation>Saldo recién minado que aún no ha madurado.</translation>
    </message>
    <message>
        <source>Balances</source>
        <translation>Saldos</translation>
    </message>
    <message>
        <source>Total:</source>
        <translation>Total:</translation>
    </message>
    <message>
        <source>Your current total balance</source>
        <translation>Su saldo actual total</translation>
    </message>
    <message>
        <source>Your current balance in watch-only addresses</source>
        <translation>Su saldo actual en direcciones watch-only</translation>
    </message>
    <message>
        <source>Spendable:</source>
        <translation>Gastable:</translation>
    </message>
    <message>
        <source>Recent transactions</source>
        <translation>Transacciones recientes</translation>
    </message>
    <message>
        <source>Unconfirmed transactions to watch-only addresses</source>
        <translation>Transacciones sin confirmar en direcciones watch-only</translation>
    </message>
    <message>
        <source>Mined balance in watch-only addresses that has not yet matured</source>
        <translation>Saldo minado en direcciones watch-only que aún no ha madurado</translation>
    </message>
    <message>
        <source>Current total balance in watch-only addresses</source>
        <translation>Saldo total en las direcciones watch-only</translation>
    </message>
</context>
<context>
    <name>PaymentServer</name>
    <message>
        <source>Payment request error</source>
        <translation>Fallo en la solicitud de pago</translation>
    </message>
    <message>
        <source>Cannot start bitcoin: click-to-pay handler</source>
        <translation>No se puede iniciar blackcoin: encargado click-para-pagar</translation>
    </message>
    <message>
        <source>URI handling</source>
        <translation>Manejo de URI</translation>
    </message>
    <message>
        <source>Payment request fetch URL is invalid: %1</source>
        <translation>La búsqueda de solicitud de pago URL es válida: %1</translation>
    </message>
    <message>
        <source>Invalid payment address %1</source>
        <translation>Dirección de pago inválida %1</translation>
    </message>
    <message>
        <source>URI cannot be parsed! This can be caused by an invalid Bitcoin address or malformed URI parameters.</source>
        <translation>URI no puede ser analizado! Esto puede ser causado por una dirección Blackcoin inválida o parametros URI mal formados.</translation>
    </message>
    <message>
        <source>Payment request file handling</source>
        <translation>Manejo del archivo de solicitud de pago</translation>
    </message>
    <message>
        <source>Payment request file cannot be read! This can be caused by an invalid payment request file.</source>
        <translation>¡El archivo de solicitud de pago no puede ser leído! Esto puede ser causado por un archivo de solicitud de pago inválido.</translation>
    </message>
    <message>
        <source>Payment request rejected</source>
        <translation>Solicitud de pago rechazada</translation>
    </message>
    <message>
        <source>Payment request network doesn't match client network.</source>
        <translation>La red de solicitud de pago no cimbina la red cliente.</translation>
    </message>
    <message>
        <source>Payment request expired.</source>
        <translation>Solicitud de pago caducada.</translation>
    </message>
    <message>
        <source>Payment request is not initialized.</source>
        <translation>La solicitud de pago no se ha iniciado.</translation>
    </message>
    <message>
        <source>Unverified payment requests to custom payment scripts are unsupported.</source>
        <translation>Solicitudes de pago sin verificar a scripts de pago habitual no se soportan.</translation>
    </message>
    <message>
        <source>Invalid payment request.</source>
        <translation>Solicitud de pago inválida.</translation>
    </message>
    <message>
        <source>Requested payment amount of %1 is too small (considered dust).</source>
        <translation>Cantidad de pago solicitada de %1 es demasiado pequeña (considerado polvo).</translation>
    </message>
    <message>
        <source>Refund from %1</source>
        <translation>Reembolsar desde %1</translation>
    </message>
    <message>
        <source>Payment request %1 is too large (%2 bytes, allowed %3 bytes).</source>
        <translation>Solicitud de pago de %1 es demasiado grande (%2 bytes, permitidos %3 bytes).</translation>
    </message>
    <message>
        <source>Error communicating with %1: %2</source>
        <translation>Fallo al comunicar con %1: %2</translation>
    </message>
    <message>
        <source>Payment request cannot be parsed!</source>
        <translation>¡La solicitud de pago no puede ser analizada!</translation>
    </message>
    <message>
        <source>Bad response from server %1</source>
        <translation>Mala respuesta desde el servidor %1</translation>
    </message>
    <message>
        <source>Network request error</source>
        <translation>Fallo de solicitud de red</translation>
    </message>
    <message>
        <source>Payment acknowledged</source>
        <translation>Pago declarado</translation>
    </message>
</context>
<context>
    <name>PeerTableModel</name>
    <message>
        <source>User Agent</source>
        <translation>User Agent</translation>
    </message>
    <message>
        <source>Node/Service</source>
        <translation>Nodo/Servicio</translation>
    </message>
    <message>
        <source>NodeId</source>
        <translation>NodeId</translation>
    </message>
    <message>
        <source>Ping</source>
        <translation>Ping</translation>
    </message>
    <message>
        <source>Sent</source>
        <translation>Enviado</translation>
    </message>
    <message>
        <source>Received</source>
        <translation>Recibido</translation>
    </message>
</context>
<context>
    <name>QObject</name>
    <message>
        <source>Amount</source>
        <translation>Cantidad</translation>
    </message>
    <message>
        <source>Enter a Bitcoin address (e.g. %1)</source>
        <translation>Introducir una dirección Blackcoin (p. ej. %1)</translation>
    </message>
    <message>
        <source>%1 d</source>
        <translation>%1 d</translation>
    </message>
    <message>
        <source>%1 h</source>
        <translation>%1 h</translation>
    </message>
    <message>
        <source>%1 m</source>
        <translation>%1 m</translation>
    </message>
    <message>
        <source>%1 s</source>
        <translation>%1 s</translation>
    </message>
    <message>
        <source>None</source>
        <translation>Ninguno</translation>
    </message>
    <message>
        <source>N/A</source>
        <translation>N/D</translation>
    </message>
    <message>
        <source>%1 ms</source>
        <translation>%1 ms</translation>
    </message>
    <message numerus="yes">
        <source>%n second(s)</source>
        <translation><numerusform>%n segundo</numerusform><numerusform>%n segundos</numerusform></translation>
    </message>
    <message numerus="yes">
        <source>%n minute(s)</source>
        <translation><numerusform>%n minuto</numerusform><numerusform>%n minutos</numerusform></translation>
    </message>
    <message numerus="yes">
        <source>%n hour(s)</source>
        <translation><numerusform>%n hora</numerusform><numerusform>%n horas</numerusform></translation>
    </message>
    <message numerus="yes">
        <source>%n day(s)</source>
        <translation><numerusform>%n día</numerusform><numerusform>%n días</numerusform></translation>
    </message>
    <message numerus="yes">
        <source>%n week(s)</source>
        <translation><numerusform>%n semana</numerusform><numerusform>%n semanas</numerusform></translation>
    </message>
    <message>
        <source>%1 and %2</source>
        <translation>%1 y %2</translation>
    </message>
    <message>
        <source>%1 B</source>
        <translation>%1 B</translation>
    </message>
    <message>
        <source>%1 KB</source>
        <translation>%1 KB</translation>
    </message>
    <message>
        <source>%1 MB</source>
        <translation>%1 MB</translation>
    </message>
    <message>
        <source>%1 GB</source>
        <translation>%1 GB</translation>
    </message>
    <message>
        <source>%1 didn't yet exit safely...</source>
        <translation>%1 aún no ha salido de manera segura...</translation>
    </message>
    <message>
        <source>unknown</source>
        <translation>desconocido</translation>
    </message>
</context>
<context>
    <name>QObject::QObject</name>
    <message>
        <source>Error: Specified data directory "%1" does not exist.</source>
        <translation>Error: directorio especificado "%1" no existe.</translation>
    </message>
    <message>
<<<<<<< HEAD
        <source>Error: Cannot parse configuration file: %1. Only use key=value syntax.</source>
        <translation>Error: no se puede interpretar el archivo de configuración: %1. Utilize exclusivamente sintaxis clave=valor.</translation>
    </message>
    <message>
=======
>>>>>>> 2f4f2d38
        <source>Error: %1</source>
        <translation>Error: %1</translation>
    </message>
</context>
<context>
    <name>QRImageWidget</name>
    <message>
        <source>&amp;Save Image...</source>
        <translation>&amp;Guardar imagen...</translation>
    </message>
    <message>
        <source>&amp;Copy Image</source>
        <translation>&amp;Copiar imagen</translation>
    </message>
    <message>
        <source>Save QR Code</source>
        <translation>Guardar código QR</translation>
    </message>
    <message>
        <source>PNG Image (*.png)</source>
        <translation>Imagen PNG (*.png)</translation>
    </message>
</context>
<context>
    <name>RPCConsole</name>
    <message>
        <source>N/A</source>
        <translation>N/D</translation>
    </message>
    <message>
        <source>Client version</source>
        <translation>Versión del cliente</translation>
    </message>
    <message>
        <source>&amp;Information</source>
        <translation>&amp;Información</translation>
    </message>
    <message>
        <source>Debug window</source>
        <translation>Ventana de depuración</translation>
    </message>
    <message>
        <source>General</source>
        <translation>General</translation>
    </message>
    <message>
        <source>Using BerkeleyDB version</source>
        <translation>Utilizando la versión de BerkeleyDB</translation>
    </message>
    <message>
        <source>Datadir</source>
        <translation>Datadir</translation>
    </message>
    <message>
        <source>Startup time</source>
        <translation>Hora de inicio</translation>
    </message>
    <message>
        <source>Network</source>
        <translation>Red</translation>
    </message>
    <message>
        <source>Name</source>
        <translation>Nombre</translation>
    </message>
    <message>
        <source>Number of connections</source>
        <translation>Número de conexiones</translation>
    </message>
    <message>
        <source>Block chain</source>
        <translation>Cadena de bloques</translation>
    </message>
    <message>
        <source>Current number of blocks</source>
        <translation>Número actual de bloques</translation>
    </message>
    <message>
        <source>Memory Pool</source>
        <translation>Piscina de Memoria</translation>
    </message>
    <message>
        <source>Current number of transactions</source>
        <translation>Número actual de transacciones</translation>
    </message>
    <message>
        <source>Memory usage</source>
        <translation>Uso de memoria</translation>
    </message>
    <message>
        <source>Received</source>
        <translation>Recibido</translation>
    </message>
    <message>
        <source>Sent</source>
        <translation>Enviado</translation>
    </message>
    <message>
        <source>&amp;Peers</source>
        <translation>&amp;Pares</translation>
    </message>
    <message>
        <source>Banned peers</source>
        <translation>Peers Bloqueados</translation>
    </message>
    <message>
        <source>Select a peer to view detailed information.</source>
        <translation>Seleccionar un par para ver su información detallada.</translation>
    </message>
    <message>
        <source>Whitelisted</source>
        <translation>En la lista blanca</translation>
    </message>
    <message>
        <source>Direction</source>
        <translation>Dirección</translation>
    </message>
    <message>
        <source>Version</source>
        <translation>Versión</translation>
    </message>
    <message>
        <source>Starting Block</source>
        <translation>Importando bloques...</translation>
    </message>
    <message>
        <source>Synced Headers</source>
        <translation>Sincronizar Cabeceras</translation>
    </message>
    <message>
        <source>Synced Blocks</source>
        <translation>Bloques Sincronizados</translation>
    </message>
    <message>
        <source>User Agent</source>
        <translation>User Agent</translation>
    </message>
    <message>
        <source>Open the %1 debug log file from the current data directory. This can take a few seconds for large log files.</source>
        <translation>Abrir el archivo de depuración %1 desde el directorio de datos actual. Puede tardar unos segundos para ficheros de gran tamaño.</translation>
    </message>
    <message>
        <source>Decrease font size</source>
        <translation>Disminuir tamaño de letra</translation>
    </message>
    <message>
        <source>Increase font size</source>
        <translation>Aumentar tamaño de letra</translation>
    </message>
    <message>
        <source>Services</source>
        <translation>Servicios</translation>
    </message>
    <message>
        <source>Ban Score</source>
        <translation>Puntuación de bloqueo</translation>
    </message>
    <message>
        <source>Connection Time</source>
        <translation>Duración de la conexión</translation>
    </message>
    <message>
        <source>Last Send</source>
        <translation>Ultimo envío</translation>
    </message>
    <message>
        <source>Last Receive</source>
        <translation>Ultima recepción</translation>
    </message>
    <message>
        <source>Ping Time</source>
        <translation>Ping</translation>
    </message>
    <message>
        <source>The duration of a currently outstanding ping.</source>
        <translation>La duración de un ping actualmente en proceso.</translation>
    </message>
    <message>
        <source>Ping Wait</source>
        <translation>Espera de Ping</translation>
    </message>
    <message>
        <source>Min Ping</source>
        <translation>Ping mín.</translation>
    </message>
    <message>
        <source>Time Offset</source>
        <translation>Desplazamiento de tiempo</translation>
    </message>
    <message>
        <source>Last block time</source>
        <translation>Hora del último bloque</translation>
    </message>
    <message>
        <source>&amp;Open</source>
        <translation>&amp;Abrir</translation>
    </message>
    <message>
        <source>&amp;Console</source>
        <translation>&amp;Consola</translation>
    </message>
    <message>
        <source>&amp;Network Traffic</source>
        <translation>&amp;Tráfico de Red</translation>
    </message>
    <message>
        <source>Totals</source>
        <translation>Total:</translation>
    </message>
    <message>
        <source>In:</source>
        <translation>Entrante:</translation>
    </message>
    <message>
        <source>Out:</source>
        <translation>Saliente:</translation>
    </message>
    <message>
        <source>Debug log file</source>
        <translation>Archivo de registro de depuración</translation>
    </message>
    <message>
        <source>Clear console</source>
        <translation>Borrar consola</translation>
    </message>
    <message>
        <source>1 &amp;hour</source>
        <translation>1 &amp;hora</translation>
    </message>
    <message>
        <source>1 &amp;day</source>
        <translation>1 &amp;día</translation>
    </message>
    <message>
        <source>1 &amp;week</source>
        <translation>1 &amp;semana</translation>
    </message>
    <message>
        <source>1 &amp;year</source>
        <translation>1 &amp;año</translation>
    </message>
    <message>
        <source>&amp;Disconnect</source>
        <translation>&amp;Desconectar</translation>
    </message>
    <message>
        <source>Ban for</source>
        <translation>Bloqueado por</translation>
    </message>
    <message>
        <source>&amp;Unban</source>
        <translation>&amp;Desbanear</translation>
    </message>
    <message>
        <source>Welcome to the %1 RPC console.</source>
        <translation>Bienvenido a la consola RPC %1.</translation>
    </message>
    <message>
        <source>Network activity disabled</source>
        <translation>Actividad de red desactivada</translation>
    </message>
    <message>
        <source>(node id: %1)</source>
        <translation>(nodo: %1)</translation>
    </message>
    <message>
        <source>via %1</source>
        <translation>via %1</translation>
    </message>
    <message>
        <source>never</source>
        <translation>nunca</translation>
    </message>
    <message>
        <source>Inbound</source>
        <translation>Entrante</translation>
    </message>
    <message>
        <source>Outbound</source>
        <translation>Saliente</translation>
    </message>
    <message>
        <source>Yes</source>
        <translation>Sí</translation>
    </message>
    <message>
        <source>No</source>
        <translation>No</translation>
    </message>
    <message>
        <source>Unknown</source>
        <translation>Desconocido</translation>
    </message>
</context>
<context>
    <name>ReceiveCoinsDialog</name>
    <message>
        <source>&amp;Amount:</source>
        <translation>Cantidad</translation>
    </message>
    <message>
        <source>&amp;Label:</source>
        <translation>&amp;Etiqueta:</translation>
    </message>
    <message>
        <source>&amp;Message:</source>
        <translation>Mensaje:</translation>
    </message>
    <message>
        <source>An optional message to attach to the payment request, which will be displayed when the request is opened. Note: The message will not be sent with the payment over the Bitcoin network.</source>
        <translation>Un mensaje opcional para adjuntar a la solicitud de pago, que se muestra cuando se abre la solicitud. Nota: El mensaje no se enviará con el pago por la red Blackcoin.</translation>
    </message>
    <message>
        <source>An optional label to associate with the new receiving address.</source>
        <translation>Etiqueta opcional para asociar con la nueva dirección de recepción.</translation>
    </message>
    <message>
        <source>Use this form to request payments. All fields are &lt;b&gt;optional&lt;/b&gt;.</source>
        <translation>Utilice este formulario para solicitar pagos. Todos los campos son &lt;b&gt;opcionales&lt;/b&gt;.</translation>
    </message>
    <message>
        <source>An optional amount to request. Leave this empty or zero to not request a specific amount.</source>
        <translation>Para solicitar una cantidad opcional. Deje este vacío o cero para no solicitar una cantidad específica.</translation>
    </message>
    <message>
        <source>Clear all fields of the form.</source>
        <translation>Vaciar todos los campos del formulario.</translation>
    </message>
    <message>
        <source>Clear</source>
        <translation>Vaciar</translation>
    </message>
    <message>
        <source>Requested payments history</source>
        <translation>Historial de pagos solicitados</translation>
    </message>
    <message>
        <source>&amp;Request payment</source>
        <translation>&amp;Solicitar pago</translation>
    </message>
    <message>
        <source>Show the selected request (does the same as double clicking an entry)</source>
        <translation>Muestra la petición seleccionada (También doble clic)</translation>
    </message>
    <message>
        <source>Show</source>
        <translation>Mostrar</translation>
    </message>
    <message>
        <source>Remove the selected entries from the list</source>
        <translation>Borrar de la lista las direcciónes actualmente seleccionadas</translation>
    </message>
    <message>
        <source>Remove</source>
        <translation>Eliminar</translation>
    </message>
    <message>
        <source>Copy URI</source>
        <translation>Copiar URL</translation>
    </message>
    <message>
        <source>Copy label</source>
        <translation>Copiar capa</translation>
    </message>
    <message>
        <source>Copy message</source>
        <translation>Copiar imagen</translation>
    </message>
    <message>
        <source>Copy amount</source>
        <translation>Copiar cantidad</translation>
    </message>
</context>
<context>
    <name>ReceiveRequestDialog</name>
    <message>
        <source>QR Code</source>
        <translation>Código QR</translation>
    </message>
    <message>
        <source>Copy &amp;URI</source>
        <translation>Copiar &amp;URI</translation>
    </message>
    <message>
        <source>Copy &amp;Address</source>
        <translation>Copiar &amp;Dirección</translation>
    </message>
    <message>
        <source>&amp;Save Image...</source>
        <translation>Guardar Imagen...</translation>
    </message>
    <message>
        <source>Request payment to %1</source>
        <translation>Solicitar pago a %1</translation>
    </message>
    <message>
        <source>Payment information</source>
        <translation>Información de pago</translation>
    </message>
    <message>
        <source>URI</source>
        <translation>URI</translation>
    </message>
    <message>
        <source>Address</source>
        <translation>Dirección</translation>
    </message>
    <message>
        <source>Amount</source>
        <translation>Cantidad</translation>
    </message>
    <message>
        <source>Label</source>
        <translation>Etiqueta</translation>
    </message>
    <message>
        <source>Message</source>
        <translation>Mensaje</translation>
    </message>
    <message>
        <source>Wallet</source>
        <translation>Monedero</translation>
    </message>
    <message>
        <source>Resulting URI too long, try to reduce the text for label / message.</source>
        <translation>URI resultante demasiado grande, trate de reducir el texto de etiqueta / mensaje.</translation>
    </message>
    <message>
        <source>Error encoding URI into QR Code.</source>
        <translation>Fallo al codificar URI en código QR.</translation>
    </message>
</context>
<context>
    <name>RecentRequestsTableModel</name>
    <message>
        <source>Date</source>
        <translation>Fecha</translation>
    </message>
    <message>
        <source>Label</source>
        <translation>Etiqueta</translation>
    </message>
    <message>
        <source>Message</source>
        <translation>Mensaje</translation>
    </message>
    <message>
        <source>(no label)</source>
        <translation>(sin etiqueta)</translation>
    </message>
    <message>
        <source>(no message)</source>
        <translation>(no hay mensaje)</translation>
    </message>
    <message>
        <source>(no amount requested)</source>
        <translation>(no hay solicitud de cantidad)</translation>
    </message>
    <message>
        <source>Requested</source>
        <translation>Solicitado</translation>
    </message>
</context>
<context>
    <name>SendCoinsDialog</name>
    <message>
        <source>Send Coins</source>
        <translation>Enviar blackcoins</translation>
    </message>
    <message>
        <source>Coin Control Features</source>
        <translation>Características de Coin Control</translation>
    </message>
    <message>
        <source>Inputs...</source>
        <translation>Entradas...</translation>
    </message>
    <message>
        <source>automatically selected</source>
        <translation>Seleccionado automáticamente</translation>
    </message>
    <message>
        <source>Insufficient funds!</source>
        <translation>Fondos insuficientes!</translation>
    </message>
    <message>
        <source>Quantity:</source>
        <translation>Cantidad:</translation>
    </message>
    <message>
        <source>Bytes:</source>
        <translation>Bytes:</translation>
    </message>
    <message>
        <source>Amount:</source>
        <translation>Cuantía:</translation>
    </message>
    <message>
        <source>Fee:</source>
        <translation>Tasa:</translation>
    </message>
    <message>
        <source>After Fee:</source>
        <translation>Después de tasas:</translation>
    </message>
    <message>
        <source>Change:</source>
        <translation>Cambio:</translation>
    </message>
    <message>
        <source>If this is activated, but the change address is empty or invalid, change will be sent to a newly generated address.</source>
        <translation>Si se marca esta opción pero la dirección de cambio está vacía o es inválida, el cambio se enviará a una nueva dirección recién generada.</translation>
    </message>
    <message>
        <source>Custom change address</source>
        <translation>Dirección propia</translation>
    </message>
    <message>
        <source>Transaction Fee:</source>
        <translation>Comisión de Transacción:</translation>
    </message>
    <message>
        <source>Choose...</source>
        <translation>Elija...</translation>
    </message>
    <message>
        <source>collapse fee-settings</source>
        <translation>Colapsar ajustes de cuota</translation>
    </message>
    <message>
        <source>per kilobyte</source>
        <translation>por kilobyte</translation>
    </message>
    <message>
        <source>Hide</source>
        <translation>Ocultar</translation>
    </message>
    <message>
        <source>Paying only the minimum fee is just fine as long as there is less transaction volume than space in the blocks. But be aware that this can end up in a never confirming transaction once there is more demand for bitcoin transactions than the network can process.</source>
        <translation>Pagando solamente la cuota mínima es correcto, siempre y cuando haya menos volumen de transacciones que el espacio en los bloques. Pero tenga en cuenta que esto puede terminar en una transacción nunca confirmada, una vez que haya más demanda para transacciones Blackcoin que la red pueda procesar.</translation>
    </message>
    <message>
        <source>(read the tooltip)</source>
        <translation>(leer la sugerencia)</translation>
    </message>
    <message>
        <source>Recommended:</source>
        <translation>Recomendado:</translation>
    </message>
    <message>
        <source>Custom:</source>
        <translation>Personalizado:</translation>
    </message>
    <message>
        <source>(Smart fee not initialized yet. This usually takes a few blocks...)</source>
        <translation>(Tarifa inteligente no inicializado aún. Esto generalmente lleva a pocos bloques...)</translation>
    </message>
    <message>
        <source>Send to multiple recipients at once</source>
        <translation>Enviar a múltiples destinatarios de una vez</translation>
    </message>
    <message>
        <source>Add &amp;Recipient</source>
        <translation>Añadir &amp;destinatario</translation>
    </message>
    <message>
        <source>Clear all fields of the form.</source>
        <translation>Vaciar todos los campos del formulario</translation>
    </message>
    <message>
        <source>Dust:</source>
        <translation>Polvo:</translation>
    </message>
    <message>
        <source>Confirmation time target:</source>
        <translation>Tiempo objetivo de confirmación:</translation>
    </message>
    <message>
        <source>Clear &amp;All</source>
        <translation>Vaciar &amp;todo</translation>
    </message>
    <message>
        <source>Balance:</source>
        <translation>Saldo:</translation>
    </message>
    <message>
        <source>Confirm the send action</source>
        <translation>Confirmar el envío</translation>
    </message>
    <message>
        <source>S&amp;end</source>
        <translation>&amp;Enviar</translation>
    </message>
    <message>
        <source>Copy quantity</source>
        <translation>Copiar cantidad</translation>
    </message>
    <message>
        <source>Copy amount</source>
        <translation>Copiar cantidad</translation>
    </message>
    <message>
        <source>Copy fee</source>
        <translation>Copiar cuota</translation>
    </message>
    <message>
        <source>Copy after fee</source>
        <translation>Copiar después de couta</translation>
    </message>
    <message>
        <source>Copy bytes</source>
        <translation>Copiar bytes</translation>
    </message>
    <message>
        <source>Copy dust</source>
        <translation>Copiar polvo</translation>
    </message>
    <message>
        <source>Copy change</source>
        <translation>Copiar cambio</translation>
    </message>
    <message>
        <source>%1 to %2</source>
        <translation>%1 a %2</translation>
    </message>
    <message>
        <source>Are you sure you want to send?</source>
        <translation>¿Seguro que quiere enviar?</translation>
    </message>
    <message>
        <source>or</source>
        <translation>o</translation>
    </message>
    <message>
        <source>Transaction fee</source>
        <translation>Comisión de transacción</translation>
    </message>
    <message>
        <source>Confirm send coins</source>
        <translation>Confirmar enviar monedas</translation>
    </message>
    <message>
        <source>The recipient address is not valid. Please recheck.</source>
        <translation>La dirección de destinatario no es válida. Por favor revísela.</translation>
    </message>
    <message>
        <source>The amount to pay must be larger than 0.</source>
        <translation>La cantidad a pagar debe de ser mayor que 0.</translation>
    </message>
    <message>
        <source>The amount exceeds your balance.</source>
        <translation>La cantidad excede su saldo.</translation>
    </message>
    <message>
        <source>The total exceeds your balance when the %1 transaction fee is included.</source>
        <translation>El total excede su saldo cuando la cuota de transacción de %1 es incluida.</translation>
    </message>
    <message>
        <source>Duplicate address found: addresses should only be used once each.</source>
        <translation>Dirección duplicada encontrada: la dirección sólo debería ser utilizada una vez por cada uso.</translation>
    </message>
    <message>
        <source>Transaction creation failed!</source>
        <translation>¡Falló la creación de transacción!</translation>
    </message>
    <message>
        <source>The transaction was rejected with the following reason: %1</source>
        <translation>Esta transacción fue rechazada por la siguiente razón: %1</translation>
    </message>
    <message>
        <source>A fee higher than %1 is considered an absurdly high fee.</source>
        <translation>Una couta mayor que %1 se considera una cuota irracionalmente alta.</translation>
    </message>
    <message>
        <source>Payment request expired.</source>
        <translation>Solicitud de pago caducada.</translation>
    </message>
    <message numerus="yes">
        <source>%n block(s)</source>
        <translation><numerusform>%n bloque</numerusform><numerusform>%n bloques</numerusform></translation>
    </message>
    <message>
        <source>Pay only the required fee of %1</source>
        <translation>Pagar únicamente la cuota solicitada de %1</translation>
    </message>
    <message>
        <source>Warning: Invalid Bitcoin address</source>
        <translation>Alerta: dirección Blackcoin inválida</translation>
    </message>
    <message>
        <source>Warning: Unknown change address</source>
        <translation>Alerta: dirección cambiada desconocida</translation>
    </message>
    <message>
        <source>Confirm custom change address</source>
        <translation>Confirmar dirección de cambio personalizada</translation>
    </message>
    <message>
        <source>The address you selected for change is not part of this wallet. Any or all funds in your wallet may be sent to this address. Are you sure?</source>
        <translation>La dirección que seleccionó para el cambio no es parte de esta cartera. Parte o la totalidad de los fondos de su cartera podrían ser enviados a esta dirección. ¿Está seguro?</translation>
    </message>
    <message>
        <source>(no label)</source>
        <translation>(sin etiqueta)</translation>
    </message>
</context>
<context>
    <name>SendCoinsEntry</name>
    <message>
        <source>A&amp;mount:</source>
        <translation>Ca&amp;ntidad:</translation>
    </message>
    <message>
        <source>Pay &amp;To:</source>
        <translation>&amp;Pagar a:</translation>
    </message>
    <message>
        <source>&amp;Label:</source>
        <translation>&amp;Etiqueta:</translation>
    </message>
    <message>
        <source>Choose previously used address</source>
        <translation>Escoger direcciones previamente usadas</translation>
    </message>
    <message>
        <source>This is a normal payment.</source>
        <translation>Esto es un pago ordinario.</translation>
    </message>
    <message>
        <source>The Bitcoin address to send the payment to</source>
        <translation>Dirección Blackcoin a la que enviar el pago</translation>
    </message>
    <message>
        <source>Alt+A</source>
        <translation>Alt+A</translation>
    </message>
    <message>
        <source>Paste address from clipboard</source>
        <translation>Pegar dirección desde portapapeles</translation>
    </message>
    <message>
        <source>Alt+P</source>
        <translation>Alt+P</translation>
    </message>
    <message>
        <source>Remove this entry</source>
        <translation>Eliminar esta transacción</translation>
    </message>
    <message>
        <source>The fee will be deducted from the amount being sent. The recipient will receive less bitcoins than you enter in the amount field. If multiple recipients are selected, the fee is split equally.</source>
        <translation>La cuota será deducida de la cantidad que sea mandada. El destinatario recibirá menos blackcoins de los que entres en el  </translation>
    </message>
    <message>
        <source>S&amp;ubtract fee from amount</source>
        <translation>Restar comisiones a la cantidad</translation>
    </message>
    <message>
        <source>Message:</source>
        <translation>Mensaje:</translation>
    </message>
    <message>
        <source>This is an unauthenticated payment request.</source>
        <translation>Esta es una petición de pago no autentificada.</translation>
    </message>
    <message>
        <source>This is an authenticated payment request.</source>
        <translation>Esta es una petición de pago autentificada.</translation>
    </message>
    <message>
        <source>Enter a label for this address to add it to the list of used addresses</source>
        <translation>Introduce una etiqueta para esta dirección para añadirla a la lista de direcciones utilizadas</translation>
    </message>
    <message>
        <source>A message that was attached to the bitcoin: URI which will be stored with the transaction for your reference. Note: This message will not be sent over the Bitcoin network.</source>
        <translation>Un mensaje que se adjuntó a la blackcoin: URL que será almacenada con la transacción para su referencia. Nota: Este mensaje no se envía a través de la red Blackcoin.</translation>
    </message>
    <message>
        <source>Pay To:</source>
        <translation>Paga a:</translation>
    </message>
    <message>
        <source>Memo:</source>
        <translation>Memo:</translation>
    </message>
    <message>
        <source>Enter a label for this address to add it to your address book</source>
        <translation>Introduzca una etiqueta para esta dirección para añadirla a su  agenda</translation>
    </message>
</context>
<context>
    <name>SendConfirmationDialog</name>
    <message>
        <source>Yes</source>
        <translation>Sí</translation>
    </message>
</context>
<context>
    <name>ShutdownWindow</name>
    <message>
        <source>%1 is shutting down...</source>
        <translation>%1 se esta cerrando...</translation>
    </message>
    <message>
        <source>Do not shut down the computer until this window disappears.</source>
        <translation>No apague el equipo hasta que desaparezca esta ventana.</translation>
    </message>
</context>
<context>
    <name>SignVerifyMessageDialog</name>
    <message>
        <source>Signatures - Sign / Verify a Message</source>
        <translation>Firmas - Firmar / verificar un mensaje</translation>
    </message>
    <message>
        <source>&amp;Sign Message</source>
        <translation>&amp;Firmar mensaje</translation>
    </message>
    <message>
        <source>You can sign messages/agreements with your addresses to prove you can receive bitcoins sent to them. Be careful not to sign anything vague or random, as phishing attacks may try to trick you into signing your identity over to them. Only sign fully-detailed statements you agree to.</source>
        <translation>Puede firmar los mensajes con sus direcciones para demostrar que las posee. Tenga cuidado de no firmar cualquier cosa de manera vaga o aleatoria, pues los ataques de phishing pueden tratar de engañarle firmando su identidad a través de ellos. Sólo firme declaraciones totalmente detalladas con las que usted esté de acuerdo.</translation>
    </message>
    <message>
        <source>The Bitcoin address to sign the message with</source>
        <translation>Dirección Blackcoin con la que firmar el mensaje</translation>
    </message>
    <message>
        <source>Choose previously used address</source>
        <translation>Escoger dirección previamente usada</translation>
    </message>
    <message>
        <source>Alt+A</source>
        <translation>Alt+A</translation>
    </message>
    <message>
        <source>Paste address from clipboard</source>
        <translation>Pegar dirección desde portapapeles</translation>
    </message>
    <message>
        <source>Alt+P</source>
        <translation>Alt+P</translation>
    </message>
    <message>
        <source>Enter the message you want to sign here</source>
        <translation>Introduzca el mensaje que desea firmar aquí</translation>
    </message>
    <message>
        <source>Signature</source>
        <translation>Firma</translation>
    </message>
    <message>
        <source>Copy the current signature to the system clipboard</source>
        <translation>Copiar la firma actual al portapapeles del sistema</translation>
    </message>
    <message>
        <source>Sign the message to prove you own this Bitcoin address</source>
        <translation>Firmar el mensaje para demostrar que se posee esta dirección Blackcoin</translation>
    </message>
    <message>
        <source>Sign &amp;Message</source>
        <translation>Firmar &amp;mensaje</translation>
    </message>
    <message>
        <source>Reset all sign message fields</source>
        <translation>Vaciar todos los campos de la firma de mensaje</translation>
    </message>
    <message>
        <source>Clear &amp;All</source>
        <translation>Vaciar &amp;todo</translation>
    </message>
    <message>
        <source>&amp;Verify Message</source>
        <translation>&amp;Verificar mensaje</translation>
    </message>
    <message>
        <source>Enter the receiver's address, message (ensure you copy line breaks, spaces, tabs, etc. exactly) and signature below to verify the message. Be careful not to read more into the signature than what is in the signed message itself, to avoid being tricked by a man-in-the-middle attack. Note that this only proves the signing party receives with the address, it cannot prove sendership of any transaction!</source>
        <translation>Introduzca la dirección para la firma, el mensaje (asegurándose de copiar tal cual los saltos de línea, espacios, tabulaciones, etc.) y la firma a continuación para verificar el mensaje. Tenga cuidado de no asumir más información de lo que dice el propio mensaje firmado para evitar fraudes basados en ataques de tipo man-in-the-middle. </translation>
    </message>
    <message>
        <source>The Bitcoin address the message was signed with</source>
        <translation>La dirección Blackcoin con la que se firmó el mensaje</translation>
    </message>
    <message>
        <source>Verify the message to ensure it was signed with the specified Bitcoin address</source>
        <translation>Verificar el mensaje para comprobar que fue firmado con la dirección Blackcoin indicada</translation>
    </message>
    <message>
        <source>Verify &amp;Message</source>
        <translation>Verificar &amp;mensaje</translation>
    </message>
    <message>
        <source>Reset all verify message fields</source>
        <translation>Vaciar todos los campos de la verificación de mensaje</translation>
    </message>
    <message>
        <source>Click "Sign Message" to generate signature</source>
        <translation>Click en "Fírmar mensaje" para generar una firma</translation>
    </message>
    <message>
        <source>The entered address is invalid.</source>
        <translation>La dirección introducida no es válida.</translation>
    </message>
    <message>
        <source>Please check the address and try again.</source>
        <translation>Por favor revise la dirección e inténtelo de nuevo.</translation>
    </message>
    <message>
        <source>The entered address does not refer to a key.</source>
        <translation>La dirección introducida no remite a una clave.</translation>
    </message>
    <message>
        <source>Wallet unlock was cancelled.</source>
        <translation>El desbloqueo del monedero fue cancelado.</translation>
    </message>
    <message>
        <source>Private key for the entered address is not available.</source>
        <translation>La clave privada de la dirección introducida no está disponible.</translation>
    </message>
    <message>
        <source>Message signing failed.</source>
        <translation>Falló la firma del mensaje.</translation>
    </message>
    <message>
        <source>Message signed.</source>
        <translation>Mensaje firmado.</translation>
    </message>
    <message>
        <source>The signature could not be decoded.</source>
        <translation>La firma no pudo descodificarse.</translation>
    </message>
    <message>
        <source>Please check the signature and try again.</source>
        <translation>Por favor compruebe la firma y pruebe de nuevo.</translation>
    </message>
    <message>
        <source>The signature did not match the message digest.</source>
        <translation>La firma no se combinó con el mensaje.</translation>
    </message>
    <message>
        <source>Message verification failed.</source>
        <translation>Falló la verificación del mensaje.</translation>
    </message>
    <message>
        <source>Message verified.</source>
        <translation>Mensaje verificado.</translation>
    </message>
</context>
<context>
    <name>SplashScreen</name>
    <message>
        <source>[testnet]</source>
        <translation>[testnet]</translation>
    </message>
</context>
<context>
    <name>TrafficGraphWidget</name>
    <message>
        <source>KB/s</source>
        <translation>KB/s</translation>
    </message>
</context>
<context>
    <name>TransactionDesc</name>
    <message numerus="yes">
        <source>Open for %n more block(s)</source>
        <translation><numerusform>Abierto para %n bloque más</numerusform><numerusform>Abierto para %n bloques más</numerusform></translation>
    </message>
    <message>
        <source>Open until %1</source>
        <translation>Abierto hasta %1</translation>
    </message>
    <message>
        <source>conflicted with a transaction with %1 confirmations</source>
        <translation>Hay un conflicto con la traducción de las confirmaciones %1</translation>
    </message>
    <message>
        <source>0/unconfirmed, %1</source>
        <translation>0/no confirmado, %1</translation>
    </message>
    <message>
        <source>in memory pool</source>
        <translation>en el equipo de memoria</translation>
    </message>
    <message>
        <source>not in memory pool</source>
        <translation>no en el equipo de memoria</translation>
    </message>
    <message>
        <source>abandoned</source>
        <translation>abandonado</translation>
    </message>
    <message>
        <source>%1/unconfirmed</source>
        <translation>%1/no confirmado</translation>
    </message>
    <message>
        <source>%1 confirmations</source>
        <translation>confirmaciones %1</translation>
    </message>
    <message>
        <source>Status</source>
        <translation>Estado</translation>
    </message>
    <message>
        <source>Date</source>
        <translation>Fecha</translation>
    </message>
    <message>
        <source>Source</source>
        <translation>Fuente</translation>
    </message>
    <message>
        <source>Generated</source>
        <translation>Generado</translation>
    </message>
    <message>
        <source>From</source>
        <translation>Desde</translation>
    </message>
    <message>
        <source>unknown</source>
        <translation>desconocido</translation>
    </message>
    <message>
        <source>To</source>
        <translation>Para</translation>
    </message>
    <message>
        <source>own address</source>
        <translation>dirección propia</translation>
    </message>
    <message>
        <source>watch-only</source>
        <translation>de observación</translation>
    </message>
    <message>
        <source>label</source>
        <translation>etiqueta</translation>
    </message>
    <message>
        <source>Credit</source>
        <translation>Credito</translation>
    </message>
    <message>
        <source>not accepted</source>
        <translation>no aceptada</translation>
    </message>
    <message>
        <source>Debit</source>
        <translation>Enviado</translation>
    </message>
    <message>
        <source>Total debit</source>
        <translation>Total enviado</translation>
    </message>
    <message>
        <source>Total credit</source>
        <translation>Total recibido</translation>
    </message>
    <message>
        <source>Transaction fee</source>
        <translation>Comisión de transacción</translation>
    </message>
    <message>
        <source>Net amount</source>
        <translation>Cantidad neta</translation>
    </message>
    <message>
        <source>Message</source>
        <translation>Mensaje</translation>
    </message>
    <message>
        <source>Comment</source>
        <translation>Comentario</translation>
    </message>
    <message>
        <source>Transaction ID</source>
        <translation>Identificador de transacción (ID)</translation>
    </message>
    <message>
        <source>Transaction total size</source>
        <translation>Tamaño total de la transacción</translation>
    </message>
    <message>
        <source>Output index</source>
        <translation>Indice de salida</translation>
    </message>
    <message>
        <source>Merchant</source>
        <translation>Vendedor</translation>
    </message>
    <message>
        <source>Generated coins must mature %1 blocks before they can be spent. When you generated this block, it was broadcast to the network to be added to the block chain. If it fails to get into the chain, its state will change to "not accepted" and it won't be spendable. This may occasionally happen if another node generates a block within a few seconds of yours.</source>
        <translation>Los blackcoins generados deben madurar %1 bloques antes de que puedan gastarse. Cuando generó este bloque, se transmitió a la red para que se añadiera a la cadena de bloques. Si no consigue entrar en la cadena, su estado cambiará a "no aceptado" y ya no se podrá gastar. Esto puede ocurrir ocasionalmente si otro nodo genera un bloque a pocos segundos del suyo.</translation>
    </message>
    <message>
        <source>Debug information</source>
        <translation>Información de depuración</translation>
    </message>
    <message>
        <source>Transaction</source>
        <translation>Transacción</translation>
    </message>
    <message>
        <source>Inputs</source>
        <translation>entradas</translation>
    </message>
    <message>
        <source>Amount</source>
        <translation>Cantidad</translation>
    </message>
    <message>
        <source>true</source>
        <translation>verdadero</translation>
    </message>
    <message>
        <source>false</source>
        <translation>falso</translation>
    </message>
</context>
<context>
    <name>TransactionDescDialog</name>
    <message>
        <source>This pane shows a detailed description of the transaction</source>
        <translation>Esta ventana muestra información detallada sobre la transacción</translation>
    </message>
    <message>
        <source>Details for %1</source>
        <translation>Detalles para %1</translation>
    </message>
</context>
<context>
    <name>TransactionTableModel</name>
    <message>
        <source>Date</source>
        <translation>Fecha</translation>
    </message>
    <message>
        <source>Type</source>
        <translation>Tipo</translation>
    </message>
    <message>
        <source>Label</source>
        <translation>Etiqueta</translation>
    </message>
    <message>
        <source>Open until %1</source>
        <translation>Abierto hasta %1</translation>
    </message>
    <message>
        <source>Unconfirmed</source>
        <translation>Sin confirmar</translation>
    </message>
    <message>
        <source>Abandoned</source>
        <translation>Abandonado</translation>
    </message>
    <message>
        <source>Confirming (%1 of %2 recommended confirmations)</source>
        <translation>Confirmando (%1 de %2 confirmaciones recomendadas)</translation>
    </message>
    <message>
        <source>Confirmed (%1 confirmations)</source>
        <translation>Confirmado (%1 confirmaciones)</translation>
    </message>
    <message>
        <source>Conflicted</source>
        <translation>En conflicto</translation>
    </message>
    <message>
        <source>Immature (%1 confirmations, will be available after %2)</source>
        <translation>No disponible (%1 confirmaciones. Estarán disponibles al cabo de %2)</translation>
    </message>
    <message>
        <source>Generated but not accepted</source>
        <translation>Generado pero no aceptado</translation>
    </message>
    <message>
        <source>Received with</source>
        <translation>Recibido con</translation>
    </message>
    <message>
        <source>Received from</source>
        <translation>Recibidos de</translation>
    </message>
    <message>
        <source>Sent to</source>
        <translation>Enviado a</translation>
    </message>
    <message>
        <source>Payment to yourself</source>
        <translation>Pago proprio</translation>
    </message>
    <message>
        <source>Mined</source>
        <translation>Minado</translation>
    </message>
    <message>
        <source>watch-only</source>
        <translation>de observación</translation>
    </message>
    <message>
        <source>(n/a)</source>
        <translation>(nd)</translation>
    </message>
    <message>
        <source>(no label)</source>
        <translation>(sin etiqueta)</translation>
    </message>
    <message>
        <source>Transaction status. Hover over this field to show number of confirmations.</source>
        <translation>Estado de transacción. Pasa el ratón sobre este campo para ver el número de confirmaciones.</translation>
    </message>
    <message>
        <source>Date and time that the transaction was received.</source>
        <translation>Fecha y hora en que se recibió la transacción.</translation>
    </message>
    <message>
        <source>Type of transaction.</source>
        <translation>Tipo de transacción.</translation>
    </message>
    <message>
        <source>Whether or not a watch-only address is involved in this transaction.</source>
        <translation>Si una dirección watch-only está involucrada en esta transacción o no.</translation>
    </message>
    <message>
        <source>User-defined intent/purpose of the transaction.</source>
        <translation>Descripción de la transacción definido por el usuario.</translation>
    </message>
    <message>
        <source>Amount removed from or added to balance.</source>
        <translation>Cantidad retirada o añadida al saldo.</translation>
    </message>
</context>
<context>
    <name>TransactionView</name>
    <message>
        <source>All</source>
        <translation>Todo</translation>
    </message>
    <message>
        <source>Today</source>
        <translation>Hoy</translation>
    </message>
    <message>
        <source>This week</source>
        <translation>Esta semana</translation>
    </message>
    <message>
        <source>This month</source>
        <translation>Este mes</translation>
    </message>
    <message>
        <source>Last month</source>
        <translation>Mes pasado</translation>
    </message>
    <message>
        <source>This year</source>
        <translation>Este año</translation>
    </message>
    <message>
        <source>Range...</source>
        <translation>Rango...</translation>
    </message>
    <message>
        <source>Received with</source>
        <translation>Recibido con</translation>
    </message>
    <message>
        <source>Sent to</source>
        <translation>Enviado a</translation>
    </message>
    <message>
        <source>To yourself</source>
        <translation>A usted mismo</translation>
    </message>
    <message>
        <source>Mined</source>
        <translation>Minado</translation>
    </message>
    <message>
        <source>Other</source>
        <translation>Otra</translation>
    </message>
    <message>
        <source>Min amount</source>
        <translation>Cantidad mínima</translation>
    </message>
    <message>
        <source>Abandon transaction</source>
        <translation>Transacción abandonada</translation>
    </message>
    <message>
        <source>Copy address</source>
        <translation>Copiar ubicación</translation>
    </message>
    <message>
        <source>Copy label</source>
        <translation>Copiar capa</translation>
    </message>
    <message>
        <source>Copy amount</source>
        <translation>Copiar cantidad</translation>
    </message>
    <message>
        <source>Copy transaction ID</source>
        <translation>Copiar ID de transacción</translation>
    </message>
    <message>
        <source>Copy raw transaction</source>
        <translation>Copiar transacción raw</translation>
    </message>
    <message>
        <source>Copy full transaction details</source>
        <translation>Copiar todos los detalles de la transacción</translation>
    </message>
    <message>
        <source>Edit label</source>
        <translation>Editar etiqueta</translation>
    </message>
    <message>
        <source>Show transaction details</source>
        <translation>Mostrar detalles de la transacción</translation>
    </message>
    <message>
        <source>Export Transaction History</source>
        <translation>Exportar historial de transacciones</translation>
    </message>
    <message>
        <source>Comma separated file (*.csv)</source>
        <translation>Archivo separado de coma (*.csv)</translation>
    </message>
    <message>
        <source>Confirmed</source>
        <translation>Confirmado</translation>
    </message>
    <message>
        <source>Watch-only</source>
        <translation>De observación</translation>
    </message>
    <message>
        <source>Date</source>
        <translation>Fecha</translation>
    </message>
    <message>
        <source>Type</source>
        <translation>Tipo</translation>
    </message>
    <message>
        <source>Label</source>
        <translation>Etiqueta</translation>
    </message>
    <message>
        <source>Address</source>
        <translation>Dirección</translation>
    </message>
    <message>
        <source>ID</source>
        <translation>ID</translation>
    </message>
    <message>
        <source>Exporting Failed</source>
        <translation>Falló la exportación</translation>
    </message>
    <message>
        <source>There was an error trying to save the transaction history to %1.</source>
        <translation>Ha habido un error al intentar guardar la transacción con %1.</translation>
    </message>
    <message>
        <source>Exporting Successful</source>
        <translation>Exportación finalizada</translation>
    </message>
    <message>
        <source>The transaction history was successfully saved to %1.</source>
        <translation>La transacción ha sido guardada en %1.</translation>
    </message>
    <message>
        <source>Range:</source>
        <translation>Rango:</translation>
    </message>
    <message>
        <source>to</source>
        <translation>para</translation>
    </message>
</context>
<context>
    <name>UnitDisplayStatusBarControl</name>
    <message>
        <source>Unit to show amounts in. Click to select another unit.</source>
        <translation>Unidad en la que se muestran las cantidades. Haga clic para seleccionar otra unidad.</translation>
    </message>
</context>
<context>
    <name>WalletFrame</name>
    <message>
        <source>No wallet has been loaded.</source>
        <translation>No se ha cargado ningún monedero</translation>
    </message>
</context>
<context>
    <name>WalletModel</name>
    <message>
        <source>Send Coins</source>
        <translation>Enviar</translation>
    </message>
    </context>
<context>
    <name>WalletView</name>
    <message>
        <source>&amp;Export</source>
        <translation>&amp;Exportar</translation>
    </message>
    <message>
        <source>Export the data in the current tab to a file</source>
        <translation>Exportar a un archivo los datos de esta pestaña</translation>
    </message>
    <message>
        <source>Backup Wallet</source>
        <translation>Copia de seguridad del monedero</translation>
    </message>
    <message>
        <source>Wallet Data (*.dat)</source>
        <translation>Datos de monedero (*.dat)</translation>
    </message>
    <message>
        <source>Backup Failed</source>
        <translation>La copia de seguridad ha fallado</translation>
    </message>
    <message>
        <source>There was an error trying to save the wallet data to %1.</source>
        <translation>Ha habido un error al intentar guardar los datos del monedero en %1.</translation>
    </message>
    <message>
        <source>Backup Successful</source>
        <translation>Se ha completado con éxito la copia de respaldo</translation>
    </message>
    <message>
        <source>The wallet data was successfully saved to %1.</source>
        <translation>Los datos del monedero se han guardado con éxito en %1.</translation>
    </message>
    </context>
<context>
    <name>bitcoin-core</name>
    <message>
        <source>Prune configured below the minimum of %d MiB.  Please use a higher number.</source>
        <translation>La Poda se ha configurado por debajo del minimo de %d MiB. Por favor utiliza un valor mas alto.</translation>
    </message>
    <message>
        <source>Prune: last wallet synchronisation goes beyond pruned data. You need to -reindex (download the whole blockchain again in case of pruned node)</source>
        <translation>Poda:  la ultima sincronizacion de la cartera sobrepasa los datos podados. Necesitas reindexar con -reindex (o descargar la cadena de bloques de nuevo en el caso de un nodo podado)</translation>
    </message>
    <message>
        <source>Rescans are not possible in pruned mode. You will need to use -reindex which will download the whole blockchain again.</source>
        <translation>Nos es posible re-escanear en modo podado.Necesitas utilizar -reindex el cual descargara la cadena de bloques al completo de nuevo.</translation>
    </message>
    <message>
        <source>Error: A fatal internal error occurred, see debug.log for details</source>
        <translation>Un error interno fatal ocurrió, ver debug.log para detalles</translation>
    </message>
    <message>
        <source>Pruning blockstore...</source>
        <translation>Poda blockstore ...</translation>
    </message>
    <message>
        <source>Unable to start HTTP server. See debug log for details.</source>
        <translation>No se ha podido comenzar el servidor HTTP. Ver debug log para detalles.</translation>
    </message>
    <message>
        <source>Bitcoin Core</source>
        <translation>Blackcoin More</translation>
    </message>
    <message>
        <source>The %s developers</source>
        <translation>Los %s desarrolladores</translation>
    </message>
    <message>
        <source>Cannot obtain a lock on data directory %s. %s is probably already running.</source>
        <translation>No se puede bloquear el directorio %s. %s ya se está ejecutando.</translation>
    </message>
    <message>
<<<<<<< HEAD
        <source>Delete all wallet transactions and only recover those parts of the blockchain through -rescan on startup</source>
        <translation>Borrar todas las transacciones del monedero y sólo recuperar aquellas partes de la cadena de bloques por medio de -rescan on startup.</translation>
    </message>
    <message>
=======
>>>>>>> 2f4f2d38
        <source>Error reading %s! All keys read correctly, but transaction data or address book entries might be missing or incorrect.</source>
        <translation>Error leyendo %s!. Todas las claves se han leido correctamente, pero los datos de transacciones o la libreta de direcciones pueden faltar o ser incorrectos.</translation>
    </message>
    <message>
        <source>Please check that your computer's date and time are correct! If your clock is wrong, %s will not work properly.</source>
        <translation>Por favor, compruebe si la fecha y hora en su computadora son correctas! Si su reloj esta mal, %s no trabajara correctamente. </translation>
    </message>
    <message>
        <source>Please contribute if you find %s useful. Visit %s for further information about the software.</source>
        <translation>Contribuya si encuentra %s de utilidad. Visite %s para mas información acerca del programa.</translation>
    </message>
    <message>
        <source>The block database contains a block which appears to be from the future. This may be due to your computer's date and time being set incorrectly. Only rebuild the block database if you are sure that your computer's date and time are correct</source>
        <translation>La base de datos de bloques contiene un bloque que parece ser del futuro. Esto puede ser porque la fecha y hora de tu ordenador están mal ajustados. Reconstruye la base de datos de bloques solo si estas seguro de que la fecha y hora de tu ordenador estan ajustados correctamente.</translation>
    </message>
    <message>
        <source>Unable to rewind the database to a pre-fork state. You will need to redownload the blockchain</source>
        <translation>No es posible reconstruir la base de datos a un estado anterior. Debe descargar de nuevo la cadena de bloques.</translation>
    </message>
    <message>
<<<<<<< HEAD
        <source>Use UPnP to map the listening port (default: 1 when listening and no -proxy)</source>
        <translation>Utiliza UPnP para asignar el puerto de escucha (predeterminado: 1 cuando esta escuchando sin -proxy)</translation>
    </message>
    <message>
        <source>Wallet will not create transactions that violate mempool chain limits (default: %u)</source>
        <translation>La cartera no creara transacciones que violan los limites de memoria de la cadena (por defecto: %u)</translation>
    </message>
    <message>
=======
>>>>>>> 2f4f2d38
        <source>%s corrupt, salvage failed</source>
        <translation>%s corrupto. Fracasó la recuperacion</translation>
    </message>
    <message>
        <source>-maxmempool must be at least %d MB</source>
        <translation>-maxmempool debe ser por lo menos de %d MB</translation>
    </message>
    <message>
<<<<<<< HEAD
        <source>&lt;category&gt; can be:</source>
        <translation>&lt;category&gt; puede ser:</translation>
    </message>
    <message>
        <source>Accept connections from outside (default: 1 if no -proxy or -connect)</source>
        <translation>Aceptar conexiones desde el exterior (predeterminado: 1 si no -proxy o -connect)</translation>
    </message>
    <message>
        <source>Append comment to the user agent string</source>
        <translation>Adjunta un comentario a la linea de agente de usuario</translation>
    </message>
    <message>
        <source>Attempt to recover private keys from a corrupt wallet on startup</source>
        <translation>Intento de recuperar claves privadas de un monedero corrupto en arranque</translation>
    </message>
    <message>
        <source>Block creation options:</source>
        <translation>Opciones de creación de bloques:</translation>
    </message>
    <message>
=======
>>>>>>> 2f4f2d38
        <source>Cannot resolve -%s address: '%s'</source>
        <translation>No se puede resolver -%s direccion: '%s'</translation>
    </message>
    <message>
        <source>Chain selection options:</source>
        <translation>Opciones de selección de cadena:</translation>
    </message>
    <message>
        <source>Change index out of range</source>
        <translation>Cambio de indice fuera de rango</translation>
    </message>
    <message>
        <source>Copyright (C) %i-%i</source>
        <translation>Copyright (C) %i-%i</translation>
    </message>
    <message>
        <source>Corrupted block database detected</source>
        <translation>Corrupción de base de datos de bloques detectada.</translation>
    </message>
    <message>
        <source>Do you want to rebuild the block database now?</source>
        <translation>¿Quieres reconstruir la base de datos de bloques ahora?</translation>
    </message>
    <message>
        <source>Error initializing block database</source>
        <translation>Error al inicializar la base de datos de bloques</translation>
    </message>
    <message>
        <source>Error initializing wallet database environment %s!</source>
        <translation>Error al inicializar el entorno de la base de datos del monedero  %s</translation>
    </message>
    <message>
        <source>Error loading %s</source>
        <translation>Error cargando %s</translation>
    </message>
    <message>
        <source>Error loading %s: Wallet corrupted</source>
        <translation>Error cargando %s: Monedero dañado</translation>
    </message>
    <message>
        <source>Error loading %s: Wallet requires newer version of %s</source>
        <translation>Error cargando %s: Monedero requiere un versión mas reciente de %s</translation>
    </message>
    <message>
        <source>Error loading block database</source>
        <translation>Error cargando base de datos de bloques</translation>
    </message>
    <message>
        <source>Error opening block database</source>
        <translation>Error al abrir base de datos de bloques.</translation>
    </message>
    <message>
        <source>Error: Disk space is low!</source>
        <translation>Error: ¡Espacio en disco bajo!</translation>
    </message>
    <message>
        <source>Failed to listen on any port. Use -listen=0 if you want this.</source>
        <translation>Ha fallado la escucha en todos los puertos. Use -listen=0 si desea esto.</translation>
    </message>
    <message>
        <source>Importing...</source>
        <translation>Importando...</translation>
    </message>
    <message>
        <source>Incorrect or no genesis block found. Wrong datadir for network?</source>
        <translation>Incorrecto o bloque de génesis no encontrado. Datadir equivocada para la red?</translation>
    </message>
    <message>
        <source>Initialization sanity check failed. %s is shutting down.</source>
        <translation>La inicialización de la verificación de validez falló. Se está apagando %s.</translation>
    </message>
    <message>
        <source>Invalid amount for -%s=&lt;amount&gt;: '%s'</source>
        <translation>Cantidad no valida para -%s=&lt;amount&gt;: '%s'</translation>
    </message>
    <message>
        <source>Invalid amount for -fallbackfee=&lt;amount&gt;: '%s'</source>
        <translation>Cantidad inválida para -fallbackfee=&lt;amount&gt;: '%s'</translation>
    </message>
    <message>
        <source>Loading banlist...</source>
        <translation>Cargando banlist...</translation>
    </message>
    <message>
        <source>Not enough file descriptors available.</source>
        <translation>No hay suficientes descriptores de archivo disponibles. </translation>
    </message>
    <message>
        <source>Prune cannot be configured with a negative value.</source>
        <translation>Pode no se puede configurar con un valor negativo.</translation>
    </message>
    <message>
        <source>Prune mode is incompatible with -txindex.</source>
        <translation>El modo recorte es incompatible con -txindex.</translation>
    </message>
    <message>
        <source>Rewinding blocks...</source>
        <translation>Verificando bloques...</translation>
    </message>
    <message>
<<<<<<< HEAD
        <source>Set database cache size in megabytes (%d to %d, default: %d)</source>
        <translation>Asignar tamaño de cache en megabytes (entre %d y %d; predeterminado: %d)</translation>
    </message>
    <message>
        <source>Specify wallet file (within data directory)</source>
        <translation>Especificar archivo de monedero (dentro del directorio de datos)</translation>
    </message>
    <message>
=======
>>>>>>> 2f4f2d38
        <source>The source code is available from %s.</source>
        <translation>El código fuente esta disponible desde %s.</translation>
    </message>
    <message>
        <source>Unable to bind to %s on this computer. %s is probably already running.</source>
        <translation>No se ha podido conectar con %s en este equipo. %s es posible que este todavia en ejecución.</translation>
    </message>
    <message>
        <source>Unsupported argument -benchmark ignored, use -debug=bench.</source>
        <translation>El argumento -benchmark no es soportado y ha sido ignorado, utiliza -debug=bench</translation>
    </message>
    <message>
        <source>Unsupported argument -debugnet ignored, use -debug=net.</source>
        <translation>Parámetros no compatibles -debugnet ignorados , use -debug = red.</translation>
    </message>
    <message>
        <source>Unsupported argument -tor found, use -onion.</source>
        <translation>Parámetros no compatibles -tor encontrados, use -onion .</translation>
    </message>
    <message>
<<<<<<< HEAD
        <source>Use UPnP to map the listening port (default: %u)</source>
        <translation>Usar UPnP para asignar el puerto de escucha (predeterminado:: %u)</translation>
    </message>
    <message>
        <source>Use the test chain</source>
        <translation>Utilizar la cadena de test</translation>
    </message>
    <message>
=======
>>>>>>> 2f4f2d38
        <source>User Agent comment (%s) contains unsafe characters.</source>
        <translation>El comentario del Agente de Usuario (%s) contiene caracteres inseguros.</translation>
    </message>
    <message>
        <source>Verifying blocks...</source>
        <translation>Verificando bloques...</translation>
    </message>
    <message>
<<<<<<< HEAD
        <source>Wallet debugging/testing options:</source>
        <translation>Opciones de depuración/pruebas de monedero:</translation>
    </message>
    <message>
=======
>>>>>>> 2f4f2d38
        <source>Wallet needed to be rewritten: restart %s to complete</source>
        <translation>Es necesario reescribir el monedero: reiniciar %s para completar</translation>
    </message>
    <message>
<<<<<<< HEAD
        <source>Wallet options:</source>
        <translation>Opciones de monedero:</translation>
    </message>
    <message>
        <source>Allow JSON-RPC connections from specified source. Valid for &lt;ip&gt; are a single IP (e.g. 1.2.3.4), a network/netmask (e.g. 1.2.3.4/255.255.255.0) or a network/CIDR (e.g. 1.2.3.4/24). This option can be specified multiple times</source>
        <translation>Permitir conexiones JSON-RPC de origen especificado. Válido para son una sola IP (por ejemplo 1.2.3.4), una red/máscara de red (por ejemplo 1.2.3.4/255.255.255.0) o una red/CIDR (e.g. 1.2.3.4/24). Esta opción se puede especificar varias veces</translation>
    </message>
    <message>
        <source>Bind to given address and whitelist peers connecting to it. Use [host]:port notation for IPv6</source>
        <translation>Ligar a las direcciones especificadas y poner en lista blanca a los equipos conectados a ellas. Usar la notación para IPv6 [host]:puerto.</translation>
    </message>
    <message>
        <source>Create new files with system default permissions, instead of umask 077 (only effective with disabled wallet functionality)</source>
        <translation>Crear nuevos archivos con permisos por defecto del sistema, en lugar de umask 077 (sólo efectivo con la funcionalidad de monedero desactivada)</translation>
    </message>
    <message>
        <source>Discover own IP addresses (default: 1 when listening and no -externalip or -proxy)</source>
        <translation>Descubra direcciones IP propias (por defecto: 1 cuando se escucha y nadie -externalip o -proxy)</translation>
    </message>
    <message>
=======
>>>>>>> 2f4f2d38
        <source>Error: Listening for incoming connections failed (listen returned error %s)</source>
        <translation>Error: la escucha para conexiones entrantes falló (la escucha regresó el error %s)</translation>
    </message>
    <message>
        <source>Invalid amount for -maxtxfee=&lt;amount&gt;: '%s' (must be at least the minrelay fee of %s to prevent stuck transactions)</source>
        <translation>Cantidad no válida para -maxtxfee=&lt;amount&gt;: '%s' (debe ser por lo menos la cuota de comisión mínima de %s para prevenir transacciones atascadas)</translation>
    </message>
    <message>
<<<<<<< HEAD
        <source>Maximum size of data in data carrier transactions we relay and mine (default: %u)</source>
        <translation>El tamaño máximo de los datos en las operaciones de transporte de datos que transmitimos y el mio (default: %u)</translation>
    </message>
    <message>
        <source>Randomize credentials for every proxy connection. This enables Tor stream isolation (default: %u)</source>
        <translation>Aleatorizar las credenciales para cada conexión proxy. Esto habilita la Tor stream isolation (por defecto: %u)</translation>
    </message>
    <message>
=======
>>>>>>> 2f4f2d38
        <source>The transaction amount is too small to send after the fee has been deducted</source>
        <translation>Monto de transacción muy pequeña luego de la deducción por comisión</translation>
    </message>
    <message>
<<<<<<< HEAD
        <source>Whitelisted peers cannot be DoS banned and their transactions are always relayed, even if they are already in the mempool, useful e.g. for a gateway</source>
        <translation>A los equipos en lista blanca no se les pueden prohibir los ataques DoS y sus transacciones siempre son retransmitidas, incluso si ya están en el mempool, es útil por ejemplo para un gateway.</translation>
    </message>
    <message>
=======
>>>>>>> 2f4f2d38
        <source>You need to rebuild the database using -reindex to go back to unpruned mode.  This will redownload the entire blockchain</source>
        <translation>Necesitas reconstruir la base de datos utilizando -reindex para volver al modo sin recorte. Esto volverá a descargar toda la cadena de bloques</translation>
    </message>
    <message>
        <source>Error reading from database, shutting down.</source>
        <translation>Error al leer la base de datos, cerrando.</translation>
    </message>
    <message>
        <source>Information</source>
        <translation>Información</translation>
    </message>
    <message>
        <source>Invalid amount for -paytxfee=&lt;amount&gt;: '%s' (must be at least %s)</source>
        <translation>Cantidad inválida para -paytxfee=&lt;amount&gt;: '%s' (debe ser por lo menos %s)</translation>
    </message>
    <message>
        <source>Invalid netmask specified in -whitelist: '%s'</source>
        <translation>Máscara de red inválida especificada en -whitelist: '%s'</translation>
    </message>
    <message>
        <source>Need to specify a port with -whitebind: '%s'</source>
        <translation>Necesita especificar un puerto con -whitebind: '%s'</translation>
    </message>
    <message>
        <source>Reducing -maxconnections from %d to %d, because of system limitations.</source>
        <translation>Reduciendo -maxconnections de %d a %d, debido a limitaciones del sistema.</translation>
    </message>
    <message>
<<<<<<< HEAD
        <source>Rescan the block chain for missing wallet transactions on startup</source>
        <translation>Rescanea la cadena de bloques para transacciones perdidas de la cartera</translation>
    </message>
    <message>
        <source>Send trace/debug info to console instead of debug.log file</source>
        <translation>Enviar información de trazas/depuración a la consola en lugar de al archivo debug.log</translation>
    </message>
    <message>
        <source>Show all debugging options (usage: --help -help-debug)</source>
        <translation>Muestra todas las opciones de depuración (uso: --help -help-debug)</translation>
    </message>
    <message>
        <source>Shrink debug.log file on client startup (default: 1 when no -debug)</source>
        <translation>Reducir el archivo debug.log al iniciar el cliente (predeterminado: 1 sin -debug)</translation>
    </message>
    <message>
=======
>>>>>>> 2f4f2d38
        <source>Signing transaction failed</source>
        <translation>Transacción falló</translation>
    </message>
    <message>
        <source>The transaction amount is too small to pay the fee</source>
        <translation>Cantidad de la transacción demasiado pequeña para pagar la comisión</translation>
    </message>
    <message>
        <source>This is experimental software.</source>
        <translation>Este software es experimental.</translation>
    </message>
    <message>
        <source>Transaction amount too small</source>
        <translation>Cantidad de la transacción demasiado pequeña</translation>
    </message>
    <message>
        <source>Transaction too large for fee policy</source>
        <translation>Operación demasiado grande para la política de tasas</translation>
    </message>
    <message>
        <source>Transaction too large</source>
        <translation>Transacción demasiado grande, intenta dividirla en varias.</translation>
    </message>
    <message>
        <source>Unable to bind to %s on this computer (bind returned error %s)</source>
        <translation>No es posible conectar con %s en este sistema (bind ha dado el error %s)</translation>
    </message>
    <message>
        <source>Warning</source>
        <translation>Aviso</translation>
    </message>
    <message>
        <source>Warning: unknown new rules activated (versionbit %i)</source>
        <translation>Advertencia: nuevas reglas desconocidas activadas (versionbit %i)</translation>
    </message>
    <message>
        <source>Zapping all transactions from wallet...</source>
        <translation>Eliminando todas las transacciones del monedero...</translation>
    </message>
    <message>
<<<<<<< HEAD
        <source>ZeroMQ notification options:</source>
        <translation>Opciones de notificación ZeroQM:</translation>
    </message>
    <message>
        <source>Password for JSON-RPC connections</source>
        <translation>Contraseña para las conexiones JSON-RPC
</translation>
    </message>
    <message>
        <source>Execute command when the best block changes (%s in cmd is replaced by block hash)</source>
        <translation>Ejecutar un comando cuando cambia el mejor bloque (%s en cmd se sustituye por el hash de bloque)</translation>
    </message>
    <message>
        <source>Allow DNS lookups for -addnode, -seednode and -connect</source>
        <translation>Permitir búsquedas DNS para -addnode, -seednode y -connect</translation>
    </message>
    <message>
        <source>(1 = keep tx meta data e.g. account owner and payment request information, 2 = drop tx meta data)</source>
        <translation>(1 = mantener los meta datos de transacción, por ejemplo: propietario e información de pago, 2 = omitir los metadatos)</translation>
    </message>
    <message>
=======
>>>>>>> 2f4f2d38
        <source>-maxtxfee is set very high! Fees this large could be paid on a single transaction.</source>
        <translation>-maxtxfee tiene un ajuste muy elevado! Comisiones muy grandes podrían ser pagadas en una única transaccion.</translation>
    </message>
    <message>
        <source>This is the transaction fee you may pay when fee estimates are not available.</source>
        <translation>Esta es la comisión que debe pagar cuando la estimación de comisión no esta disponible.</translation>
    </message>
    <message>
        <source>This is the transaction fee you may pay when fee estimates are not available.</source>
        <translation>Esta es la comisión que debe pagar cuando la estimación de comisión no esta disponible.</translation>
    </message>
    <message>
        <source>Total length of network version string (%i) exceeds maximum length (%i). Reduce the number or size of uacomments.</source>
        <translation>La longitud total de la cadena de versión de red ( %i ) supera la longitud máxima ( %i ) . Reducir el número o tamaño de uacomments .</translation>
    </message>
    <message>
        <source>Unsupported argument -socks found. Setting SOCKS version isn't possible anymore, only SOCKS5 proxies are supported.</source>
        <translation>Error:  argumento -socks encontrado. El ajuste de la versión SOCKS ya no es posible, sólo proxies SOCKS5 son compatibles.</translation>
    </message>
    <message>
        <source>Unsupported argument -whitelistalwaysrelay ignored, use -whitelistrelay and/or -whitelistforcerelay.</source>
        <translation>El argumento no soportado -whitelistalwaysrelay ha sido ignorado, utiliza -whitelistrelay  y/o -whitelistforcerelay.</translation>
    </message>
    <message>
        <source>Warning: Unknown block versions being mined! It's possible unknown rules are in effect</source>
        <translation>Advertencia: Se están minando versiones de bloques desconocidas! Es posible que normas desconocidas estén activas</translation>
    </message>
    <message>
        <source>Warning: Wallet file corrupt, data salvaged! Original %s saved as %s in %s; if your balance or transactions are incorrect you should restore from a backup.</source>
        <translation>Aviso: fichero de monedero corrupto, datos recuperados! Original %s guardado como %s en %s; si su balance de transacciones es incorrecto, debe restaurar desde una copia de seguridad.</translation>
    </message>
    <message>
        <source>%s is set very high!</source>
        <translation>%s es demasiado alto!</translation>
    </message>
    <message>
<<<<<<< HEAD
        <source>(default: %s)</source>
        <translation>(predeterminado: %s)</translation>
    </message>
    <message>
        <source>Always query for peer addresses via DNS lookup (default: %u)</source>
        <translation>Siempre consultar direcciones de otros equipos por medio de DNS lookup (por defecto: %u)</translation>
    </message>
    <message>
        <source>How many blocks to check at startup (default: %u, 0 = all)</source>
        <translation>Cuántos bloques comprobar al iniciar (predeterminado: %u, 0 = todos)</translation>
    </message>
    <message>
        <source>Include IP addresses in debug output (default: %u)</source>
        <translation>Incluir direcciones IP en la salida de depuración (por defecto: %u)</translation>
    </message>
    <message>
        <source>Listen for JSON-RPC connections on &lt;port&gt; (default: %u or testnet: %u)</source>
        <translation>Escuchar conexiones JSON-RPC en &lt;puerto&gt; (predeterminado: %u o testnet: %u)</translation>
    </message>
    <message>
        <source>Listen for connections on &lt;port&gt; (default: %u or testnet: %u)</source>
        <translation>Escuchar conexiones en &lt;puerto&gt; (predeterminado: %u o testnet: %u)</translation>
    </message>
    <message>
        <source>Maintain at most &lt;n&gt; connections to peers (default: %u)</source>
        <translation>Mantener como máximo &lt;n&gt; conexiones a pares (predeterminado: %u)</translation>
    </message>
    <message>
        <source>Make the wallet broadcast transactions</source>
        <translation>Realiza las operaciones de difusión del monedero</translation>
    </message>
    <message>
        <source>Maximum per-connection receive buffer, &lt;n&gt;*1000 bytes (default: %u)</source>
        <translation>Búfer de recepción máximo por conexión, &lt;n&gt;*1000 bytes (por defecto: %u)</translation>
    </message>
    <message>
        <source>Maximum per-connection send buffer, &lt;n&gt;*1000 bytes (default: %u)</source>
        <translation>Búfer de recepción máximo por conexión, , &lt;n&gt;*1000 bytes (por defecto: %u)</translation>
    </message>
    <message>
        <source>Prepend debug output with timestamp (default: %u)</source>
        <translation>Anteponer marca temporal a la información de depuración (por defecto: %u)</translation>
    </message>
    <message>
        <source>Relay and mine data carrier transactions (default: %u)</source>
        <translation>Retransmitir y minar transacciones de transporte de datos (por defecto: %u)</translation>
    </message>
    <message>
        <source>Relay non-P2SH multisig (default: %u)</source>
        <translation>Relay non-P2SH multisig (default: %u)</translation>
    </message>
    <message>
        <source>Set key pool size to &lt;n&gt; (default: %u)</source>
        <translation>Ajustar el número de claves en reserva &lt;n&gt; (predeterminado: %u)</translation>
    </message>
    <message>
        <source>Set maximum BIP141 block weight (default: %d)</source>
        <translation>Establecer peso máximo bloque BIP141  (predeterminado: %d)</translation>
    </message>
    <message>
        <source>Set the number of threads to service RPC calls (default: %d)</source>
        <translation>Establecer el número de procesos para llamadas del servicio RPC (por defecto: %d)</translation>
    </message>
    <message>
        <source>Specify configuration file (default: %s)</source>
        <translation>Especificar archivo de configuración (por defecto: %s)</translation>
    </message>
    <message>
        <source>Specify connection timeout in milliseconds (minimum: 1, default: %d)</source>
        <translation>Especificar tiempo de espera de la conexión (mínimo: 1, por defecto: %d)</translation>
=======
        <source>Starting network threads...</source>
        <translation>Iniciando funciones de red...</translation>
>>>>>>> 2f4f2d38
    </message>
    <message>
        <source>This is the minimum transaction fee you pay on every transaction.</source>
        <translation>Esta es la comisión minima que paga en cada transacción.</translation>
    </message>
    <message>
        <source>This is the transaction fee you will pay if you send a transaction.</source>
        <translation>Esta es la comisión que pagará si envia la transacción.</translation>
    </message>
    <message>
        <source>Transaction amounts must not be negative</source>
        <translation>Las cantidades de las transacciones no pueden ser negativas.</translation>
    </message>
    <message>
<<<<<<< HEAD
        <source>This is the minimum transaction fee you pay on every transaction.</source>
        <translation>Esta es la comisión minima que paga en cada transacción.</translation>
    </message>
    <message>
        <source>This is the transaction fee you will pay if you send a transaction.</source>
        <translation>Esta es la comisión que pagará si envia la transacción.</translation>
    </message>
    <message>
        <source>Threshold for disconnecting misbehaving peers (default: %u)</source>
        <translation>Umbral para la desconexión de pares con mal comportamiento (predeterminado: %u)</translation>
=======
        <source>Transaction must have at least one recipient</source>
        <translation>La transacción debe tener al menos un beneficiario</translation>
>>>>>>> 2f4f2d38
    </message>
    <message>
        <source>Transaction amounts must not be negative</source>
        <translation>Las cantidades de las transacciones no pueden ser negativas.</translation>
    </message>
    <message>
        <source>Transaction must have at least one recipient</source>
        <translation>La transacción debe tener al menos un beneficiario</translation>
    </message>
    <message>
        <source>Unknown network specified in -onlynet: '%s'</source>
        <translation>La red especificada en -onlynet '%s' es desconocida</translation>
    </message>
    <message>
        <source>Insufficient funds</source>
        <translation>Fondos insuficientes</translation>
    </message>
    <message>
        <source>Loading block index...</source>
        <translation>Cargando el índice de bloques...</translation>
    </message>
    <message>
        <source>Loading wallet...</source>
        <translation>Cargando monedero...</translation>
    </message>
    <message>
        <source>Cannot downgrade wallet</source>
        <translation>No se puede cambiar a una versión mas antigua el monedero</translation>
    </message>
    <message>
        <source>Rescanning...</source>
        <translation>Reexplorando...</translation>
    </message>
    <message>
        <source>Done loading</source>
        <translation>Se terminó de cargar</translation>
    </message>
    <message>
        <source>Error</source>
        <translation>Error</translation>
    </message>
</context>
</TS><|MERGE_RESOLUTION|>--- conflicted
+++ resolved
@@ -67,7 +67,7 @@
     </message>
     <message>
         <source>These are your Bitcoin addresses for sending payments. Always check the amount and the receiving address before sending coins.</source>
-        <translation>Estas son sus direcciones Bitcoin para enviar pagos. Verifique siempre la cantidad y la dirección de destino antes de enviar monedas.</translation>
+        <translation>Estas son sus direcciones Blackcoin para enviar pagos. Verifique siempre la cantidad y la dirección de destino antes de enviar monedas.</translation>
     </message>
     <message>
         <source>These are your Bitcoin addresses for receiving payments. It is recommended to use a new receiving address for each transaction.</source>
@@ -744,13 +744,6 @@
         <translation>&amp;Dirección</translation>
     </message>
     <message>
-<<<<<<< HEAD
-        <source>New receiving address</source>
-        <translation>Nueva dirección de recepción</translation>
-    </message>
-    <message>
-=======
->>>>>>> 2f4f2d38
         <source>New sending address</source>
         <translation>Nueva dirección de envío</translation>
     </message>
@@ -849,7 +842,7 @@
     </message>
     <message>
         <source>Bitcoin</source>
-        <translation>Bitcoin</translation>
+        <translation>Blackcoin</translation>
     </message>
     <message>
         <source>Error: Specified data directory "%1" cannot be created.</source>
@@ -876,7 +869,7 @@
     </message>
     <message>
         <source>Recent transactions may not yet be visible, and therefore your wallet's balance might be incorrect. This information will be correct once your wallet has finished synchronizing with the bitcoin network, as detailed below.</source>
-        <translation>Las transacciones recientes podrían no ser visibles todavía, por lo que el balance de la cartera podría ser incorrecto. Esta información será correcta una vez su cartera se haya terminado de sincronizar con la red bitcoin, como se detalla más abajo.</translation>
+        <translation>Las transacciones recientes podrían no ser visibles todavía, por lo que el balance de la cartera podría ser incorrecto. Esta información será correcta una vez su cartera se haya terminado de sincronizar con la red blackcoin, como se detalla más abajo.</translation>
     </message>
     <message>
         <source>Number of blocks left</source>
@@ -1066,11 +1059,7 @@
     </message>
     <message>
         <source>Connect to the Bitcoin network through a separate SOCKS5 proxy for Tor hidden services.</source>
-<<<<<<< HEAD
         <translation>Conectar a la red Blackcoin mediante un proxy SOCKS5 por separado para los servicios ocultos de Tor.</translation>
-=======
-        <translation>Conectar a la red Bitcoin mediante un proxy SOCKS5 por separado para los servicios ocultos de Tor.</translation>
->>>>>>> 2f4f2d38
     </message>
     <message>
         <source>&amp;Window</source>
@@ -1444,13 +1433,6 @@
         <translation>Error: directorio especificado "%1" no existe.</translation>
     </message>
     <message>
-<<<<<<< HEAD
-        <source>Error: Cannot parse configuration file: %1. Only use key=value syntax.</source>
-        <translation>Error: no se puede interpretar el archivo de configuración: %1. Utilize exclusivamente sintaxis clave=valor.</translation>
-    </message>
-    <message>
-=======
->>>>>>> 2f4f2d38
         <source>Error: %1</source>
         <translation>Error: %1</translation>
     </message>
@@ -2930,13 +2912,6 @@
         <translation>No se puede bloquear el directorio %s. %s ya se está ejecutando.</translation>
     </message>
     <message>
-<<<<<<< HEAD
-        <source>Delete all wallet transactions and only recover those parts of the blockchain through -rescan on startup</source>
-        <translation>Borrar todas las transacciones del monedero y sólo recuperar aquellas partes de la cadena de bloques por medio de -rescan on startup.</translation>
-    </message>
-    <message>
-=======
->>>>>>> 2f4f2d38
         <source>Error reading %s! All keys read correctly, but transaction data or address book entries might be missing or incorrect.</source>
         <translation>Error leyendo %s!. Todas las claves se han leido correctamente, pero los datos de transacciones o la libreta de direcciones pueden faltar o ser incorrectos.</translation>
     </message>
@@ -2957,17 +2932,6 @@
         <translation>No es posible reconstruir la base de datos a un estado anterior. Debe descargar de nuevo la cadena de bloques.</translation>
     </message>
     <message>
-<<<<<<< HEAD
-        <source>Use UPnP to map the listening port (default: 1 when listening and no -proxy)</source>
-        <translation>Utiliza UPnP para asignar el puerto de escucha (predeterminado: 1 cuando esta escuchando sin -proxy)</translation>
-    </message>
-    <message>
-        <source>Wallet will not create transactions that violate mempool chain limits (default: %u)</source>
-        <translation>La cartera no creara transacciones que violan los limites de memoria de la cadena (por defecto: %u)</translation>
-    </message>
-    <message>
-=======
->>>>>>> 2f4f2d38
         <source>%s corrupt, salvage failed</source>
         <translation>%s corrupto. Fracasó la recuperacion</translation>
     </message>
@@ -2976,37 +2940,10 @@
         <translation>-maxmempool debe ser por lo menos de %d MB</translation>
     </message>
     <message>
-<<<<<<< HEAD
-        <source>&lt;category&gt; can be:</source>
-        <translation>&lt;category&gt; puede ser:</translation>
-    </message>
-    <message>
-        <source>Accept connections from outside (default: 1 if no -proxy or -connect)</source>
-        <translation>Aceptar conexiones desde el exterior (predeterminado: 1 si no -proxy o -connect)</translation>
-    </message>
-    <message>
-        <source>Append comment to the user agent string</source>
-        <translation>Adjunta un comentario a la linea de agente de usuario</translation>
-    </message>
-    <message>
-        <source>Attempt to recover private keys from a corrupt wallet on startup</source>
-        <translation>Intento de recuperar claves privadas de un monedero corrupto en arranque</translation>
-    </message>
-    <message>
-        <source>Block creation options:</source>
-        <translation>Opciones de creación de bloques:</translation>
-    </message>
-    <message>
-=======
->>>>>>> 2f4f2d38
         <source>Cannot resolve -%s address: '%s'</source>
         <translation>No se puede resolver -%s direccion: '%s'</translation>
     </message>
     <message>
-        <source>Chain selection options:</source>
-        <translation>Opciones de selección de cadena:</translation>
-    </message>
-    <message>
         <source>Change index out of range</source>
         <translation>Cambio de indice fuera de rango</translation>
     </message>
@@ -3099,17 +3036,6 @@
         <translation>Verificando bloques...</translation>
     </message>
     <message>
-<<<<<<< HEAD
-        <source>Set database cache size in megabytes (%d to %d, default: %d)</source>
-        <translation>Asignar tamaño de cache en megabytes (entre %d y %d; predeterminado: %d)</translation>
-    </message>
-    <message>
-        <source>Specify wallet file (within data directory)</source>
-        <translation>Especificar archivo de monedero (dentro del directorio de datos)</translation>
-    </message>
-    <message>
-=======
->>>>>>> 2f4f2d38
         <source>The source code is available from %s.</source>
         <translation>El código fuente esta disponible desde %s.</translation>
     </message>
@@ -3130,17 +3056,6 @@
         <translation>Parámetros no compatibles -tor encontrados, use -onion .</translation>
     </message>
     <message>
-<<<<<<< HEAD
-        <source>Use UPnP to map the listening port (default: %u)</source>
-        <translation>Usar UPnP para asignar el puerto de escucha (predeterminado:: %u)</translation>
-    </message>
-    <message>
-        <source>Use the test chain</source>
-        <translation>Utilizar la cadena de test</translation>
-    </message>
-    <message>
-=======
->>>>>>> 2f4f2d38
         <source>User Agent comment (%s) contains unsafe characters.</source>
         <translation>El comentario del Agente de Usuario (%s) contiene caracteres inseguros.</translation>
     </message>
@@ -3149,40 +3064,10 @@
         <translation>Verificando bloques...</translation>
     </message>
     <message>
-<<<<<<< HEAD
-        <source>Wallet debugging/testing options:</source>
-        <translation>Opciones de depuración/pruebas de monedero:</translation>
-    </message>
-    <message>
-=======
->>>>>>> 2f4f2d38
         <source>Wallet needed to be rewritten: restart %s to complete</source>
         <translation>Es necesario reescribir el monedero: reiniciar %s para completar</translation>
     </message>
     <message>
-<<<<<<< HEAD
-        <source>Wallet options:</source>
-        <translation>Opciones de monedero:</translation>
-    </message>
-    <message>
-        <source>Allow JSON-RPC connections from specified source. Valid for &lt;ip&gt; are a single IP (e.g. 1.2.3.4), a network/netmask (e.g. 1.2.3.4/255.255.255.0) or a network/CIDR (e.g. 1.2.3.4/24). This option can be specified multiple times</source>
-        <translation>Permitir conexiones JSON-RPC de origen especificado. Válido para son una sola IP (por ejemplo 1.2.3.4), una red/máscara de red (por ejemplo 1.2.3.4/255.255.255.0) o una red/CIDR (e.g. 1.2.3.4/24). Esta opción se puede especificar varias veces</translation>
-    </message>
-    <message>
-        <source>Bind to given address and whitelist peers connecting to it. Use [host]:port notation for IPv6</source>
-        <translation>Ligar a las direcciones especificadas y poner en lista blanca a los equipos conectados a ellas. Usar la notación para IPv6 [host]:puerto.</translation>
-    </message>
-    <message>
-        <source>Create new files with system default permissions, instead of umask 077 (only effective with disabled wallet functionality)</source>
-        <translation>Crear nuevos archivos con permisos por defecto del sistema, en lugar de umask 077 (sólo efectivo con la funcionalidad de monedero desactivada)</translation>
-    </message>
-    <message>
-        <source>Discover own IP addresses (default: 1 when listening and no -externalip or -proxy)</source>
-        <translation>Descubra direcciones IP propias (por defecto: 1 cuando se escucha y nadie -externalip o -proxy)</translation>
-    </message>
-    <message>
-=======
->>>>>>> 2f4f2d38
         <source>Error: Listening for incoming connections failed (listen returned error %s)</source>
         <translation>Error: la escucha para conexiones entrantes falló (la escucha regresó el error %s)</translation>
     </message>
@@ -3191,28 +3076,10 @@
         <translation>Cantidad no válida para -maxtxfee=&lt;amount&gt;: '%s' (debe ser por lo menos la cuota de comisión mínima de %s para prevenir transacciones atascadas)</translation>
     </message>
     <message>
-<<<<<<< HEAD
-        <source>Maximum size of data in data carrier transactions we relay and mine (default: %u)</source>
-        <translation>El tamaño máximo de los datos en las operaciones de transporte de datos que transmitimos y el mio (default: %u)</translation>
-    </message>
-    <message>
-        <source>Randomize credentials for every proxy connection. This enables Tor stream isolation (default: %u)</source>
-        <translation>Aleatorizar las credenciales para cada conexión proxy. Esto habilita la Tor stream isolation (por defecto: %u)</translation>
-    </message>
-    <message>
-=======
->>>>>>> 2f4f2d38
         <source>The transaction amount is too small to send after the fee has been deducted</source>
         <translation>Monto de transacción muy pequeña luego de la deducción por comisión</translation>
     </message>
     <message>
-<<<<<<< HEAD
-        <source>Whitelisted peers cannot be DoS banned and their transactions are always relayed, even if they are already in the mempool, useful e.g. for a gateway</source>
-        <translation>A los equipos en lista blanca no se les pueden prohibir los ataques DoS y sus transacciones siempre son retransmitidas, incluso si ya están en el mempool, es útil por ejemplo para un gateway.</translation>
-    </message>
-    <message>
-=======
->>>>>>> 2f4f2d38
         <source>You need to rebuild the database using -reindex to go back to unpruned mode.  This will redownload the entire blockchain</source>
         <translation>Necesitas reconstruir la base de datos utilizando -reindex para volver al modo sin recorte. Esto volverá a descargar toda la cadena de bloques</translation>
     </message>
@@ -3241,25 +3108,6 @@
         <translation>Reduciendo -maxconnections de %d a %d, debido a limitaciones del sistema.</translation>
     </message>
     <message>
-<<<<<<< HEAD
-        <source>Rescan the block chain for missing wallet transactions on startup</source>
-        <translation>Rescanea la cadena de bloques para transacciones perdidas de la cartera</translation>
-    </message>
-    <message>
-        <source>Send trace/debug info to console instead of debug.log file</source>
-        <translation>Enviar información de trazas/depuración a la consola en lugar de al archivo debug.log</translation>
-    </message>
-    <message>
-        <source>Show all debugging options (usage: --help -help-debug)</source>
-        <translation>Muestra todas las opciones de depuración (uso: --help -help-debug)</translation>
-    </message>
-    <message>
-        <source>Shrink debug.log file on client startup (default: 1 when no -debug)</source>
-        <translation>Reducir el archivo debug.log al iniciar el cliente (predeterminado: 1 sin -debug)</translation>
-    </message>
-    <message>
-=======
->>>>>>> 2f4f2d38
         <source>Signing transaction failed</source>
         <translation>Transacción falló</translation>
     </message>
@@ -3300,30 +3148,6 @@
         <translation>Eliminando todas las transacciones del monedero...</translation>
     </message>
     <message>
-<<<<<<< HEAD
-        <source>ZeroMQ notification options:</source>
-        <translation>Opciones de notificación ZeroQM:</translation>
-    </message>
-    <message>
-        <source>Password for JSON-RPC connections</source>
-        <translation>Contraseña para las conexiones JSON-RPC
-</translation>
-    </message>
-    <message>
-        <source>Execute command when the best block changes (%s in cmd is replaced by block hash)</source>
-        <translation>Ejecutar un comando cuando cambia el mejor bloque (%s en cmd se sustituye por el hash de bloque)</translation>
-    </message>
-    <message>
-        <source>Allow DNS lookups for -addnode, -seednode and -connect</source>
-        <translation>Permitir búsquedas DNS para -addnode, -seednode y -connect</translation>
-    </message>
-    <message>
-        <source>(1 = keep tx meta data e.g. account owner and payment request information, 2 = drop tx meta data)</source>
-        <translation>(1 = mantener los meta datos de transacción, por ejemplo: propietario e información de pago, 2 = omitir los metadatos)</translation>
-    </message>
-    <message>
-=======
->>>>>>> 2f4f2d38
         <source>-maxtxfee is set very high! Fees this large could be paid on a single transaction.</source>
         <translation>-maxtxfee tiene un ajuste muy elevado! Comisiones muy grandes podrían ser pagadas en una única transaccion.</translation>
     </message>
@@ -3332,10 +3156,6 @@
         <translation>Esta es la comisión que debe pagar cuando la estimación de comisión no esta disponible.</translation>
     </message>
     <message>
-        <source>This is the transaction fee you may pay when fee estimates are not available.</source>
-        <translation>Esta es la comisión que debe pagar cuando la estimación de comisión no esta disponible.</translation>
-    </message>
-    <message>
         <source>Total length of network version string (%i) exceeds maximum length (%i). Reduce the number or size of uacomments.</source>
         <translation>La longitud total de la cadena de versión de red ( %i ) supera la longitud máxima ( %i ) . Reducir el número o tamaño de uacomments .</translation>
     </message>
@@ -3360,81 +3180,8 @@
         <translation>%s es demasiado alto!</translation>
     </message>
     <message>
-<<<<<<< HEAD
-        <source>(default: %s)</source>
-        <translation>(predeterminado: %s)</translation>
-    </message>
-    <message>
-        <source>Always query for peer addresses via DNS lookup (default: %u)</source>
-        <translation>Siempre consultar direcciones de otros equipos por medio de DNS lookup (por defecto: %u)</translation>
-    </message>
-    <message>
-        <source>How many blocks to check at startup (default: %u, 0 = all)</source>
-        <translation>Cuántos bloques comprobar al iniciar (predeterminado: %u, 0 = todos)</translation>
-    </message>
-    <message>
-        <source>Include IP addresses in debug output (default: %u)</source>
-        <translation>Incluir direcciones IP en la salida de depuración (por defecto: %u)</translation>
-    </message>
-    <message>
-        <source>Listen for JSON-RPC connections on &lt;port&gt; (default: %u or testnet: %u)</source>
-        <translation>Escuchar conexiones JSON-RPC en &lt;puerto&gt; (predeterminado: %u o testnet: %u)</translation>
-    </message>
-    <message>
-        <source>Listen for connections on &lt;port&gt; (default: %u or testnet: %u)</source>
-        <translation>Escuchar conexiones en &lt;puerto&gt; (predeterminado: %u o testnet: %u)</translation>
-    </message>
-    <message>
-        <source>Maintain at most &lt;n&gt; connections to peers (default: %u)</source>
-        <translation>Mantener como máximo &lt;n&gt; conexiones a pares (predeterminado: %u)</translation>
-    </message>
-    <message>
-        <source>Make the wallet broadcast transactions</source>
-        <translation>Realiza las operaciones de difusión del monedero</translation>
-    </message>
-    <message>
-        <source>Maximum per-connection receive buffer, &lt;n&gt;*1000 bytes (default: %u)</source>
-        <translation>Búfer de recepción máximo por conexión, &lt;n&gt;*1000 bytes (por defecto: %u)</translation>
-    </message>
-    <message>
-        <source>Maximum per-connection send buffer, &lt;n&gt;*1000 bytes (default: %u)</source>
-        <translation>Búfer de recepción máximo por conexión, , &lt;n&gt;*1000 bytes (por defecto: %u)</translation>
-    </message>
-    <message>
-        <source>Prepend debug output with timestamp (default: %u)</source>
-        <translation>Anteponer marca temporal a la información de depuración (por defecto: %u)</translation>
-    </message>
-    <message>
-        <source>Relay and mine data carrier transactions (default: %u)</source>
-        <translation>Retransmitir y minar transacciones de transporte de datos (por defecto: %u)</translation>
-    </message>
-    <message>
-        <source>Relay non-P2SH multisig (default: %u)</source>
-        <translation>Relay non-P2SH multisig (default: %u)</translation>
-    </message>
-    <message>
-        <source>Set key pool size to &lt;n&gt; (default: %u)</source>
-        <translation>Ajustar el número de claves en reserva &lt;n&gt; (predeterminado: %u)</translation>
-    </message>
-    <message>
-        <source>Set maximum BIP141 block weight (default: %d)</source>
-        <translation>Establecer peso máximo bloque BIP141  (predeterminado: %d)</translation>
-    </message>
-    <message>
-        <source>Set the number of threads to service RPC calls (default: %d)</source>
-        <translation>Establecer el número de procesos para llamadas del servicio RPC (por defecto: %d)</translation>
-    </message>
-    <message>
-        <source>Specify configuration file (default: %s)</source>
-        <translation>Especificar archivo de configuración (por defecto: %s)</translation>
-    </message>
-    <message>
-        <source>Specify connection timeout in milliseconds (minimum: 1, default: %d)</source>
-        <translation>Especificar tiempo de espera de la conexión (mínimo: 1, por defecto: %d)</translation>
-=======
         <source>Starting network threads...</source>
         <translation>Iniciando funciones de red...</translation>
->>>>>>> 2f4f2d38
     </message>
     <message>
         <source>This is the minimum transaction fee you pay on every transaction.</source>
@@ -3449,29 +3196,8 @@
         <translation>Las cantidades de las transacciones no pueden ser negativas.</translation>
     </message>
     <message>
-<<<<<<< HEAD
-        <source>This is the minimum transaction fee you pay on every transaction.</source>
-        <translation>Esta es la comisión minima que paga en cada transacción.</translation>
-    </message>
-    <message>
-        <source>This is the transaction fee you will pay if you send a transaction.</source>
-        <translation>Esta es la comisión que pagará si envia la transacción.</translation>
-    </message>
-    <message>
-        <source>Threshold for disconnecting misbehaving peers (default: %u)</source>
-        <translation>Umbral para la desconexión de pares con mal comportamiento (predeterminado: %u)</translation>
-=======
         <source>Transaction must have at least one recipient</source>
         <translation>La transacción debe tener al menos un beneficiario</translation>
->>>>>>> 2f4f2d38
-    </message>
-    <message>
-        <source>Transaction amounts must not be negative</source>
-        <translation>Las cantidades de las transacciones no pueden ser negativas.</translation>
-    </message>
-    <message>
-        <source>Transaction must have at least one recipient</source>
-        <translation>La transacción debe tener al menos un beneficiario</translation>
     </message>
     <message>
         <source>Unknown network specified in -onlynet: '%s'</source>
