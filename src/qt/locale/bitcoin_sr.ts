--- conflicted
+++ resolved
@@ -180,8 +180,6 @@
         <translation>Новчаник шифриран</translation>
     </message>
     <message>
-<<<<<<< HEAD
-=======
         <source>Enter the new passphrase for the wallet.&lt;br/&gt;Please use a passphrase of &lt;b&gt;ten or more random characters&lt;/b&gt;, or &lt;b&gt;eight or more words&lt;/b&gt;.</source>
         <translation>Унеси нову лозинку за новчаник&lt;br/&gt;Молимо користи лозинку од десет или више насумичних карактера&lt;b&gt;,или&lt;b&gt;осам или више речи&lt;/b&gt;.</translation>
     </message>
@@ -206,7 +204,6 @@
         <translation>Твој новчаник сада је шифриран.</translation>
     </message>
     <message>
->>>>>>> 2f9f9b37
         <source>IMPORTANT: Any previous backups you have made of your wallet file should be replaced with the newly generated, encrypted wallet file. For security reasons, previous backups of the unencrypted wallet file will become useless as soon as you start using the new, encrypted wallet.</source>
         <translation>ВАЖНО: Свакa претходнa резерва новчаника коју сте имали треба да се замени новим, шифрираним фајлом новчаника. Из сигурносних разлога, свака претходна резерва нешифрираног фајла новчаника постаће сувишна, чим почнете да користите нови, шифрирани новчаник.</translation>
     </message>
@@ -327,8 +324,6 @@
     <message>
         <source>Open &amp;URI...</source>
         <translation>Отвори &amp;УРИ...</translation>
-<<<<<<< HEAD
-=======
     </message>
     <message>
         <source>Create Wallet...</source>
@@ -337,7 +332,6 @@
     <message>
         <source>Create a new wallet</source>
         <translation>Направи нови ночаник</translation>
->>>>>>> 2f9f9b37
     </message>
     <message>
         <source>Wallet:</source>
@@ -392,13 +386,6 @@
         <translation>&amp;Верификовање поруке...</translation>
     </message>
     <message>
-<<<<<<< HEAD
-        <source>Bitcoin</source>
-        <translation>Биткоин</translation>
-    </message>
-    <message>
-=======
->>>>>>> 2f9f9b37
         <source>&amp;Send</source>
         <translation>&amp;Пошаљи</translation>
     </message>
@@ -539,8 +526,6 @@
         <translation>подразумевани новчаник</translation>
     </message>
     <message>
-<<<<<<< HEAD
-=======
         <source>No wallets available</source>
         <translation>Нема доступних новчаника</translation>
     </message>
@@ -557,7 +542,6 @@
         <translation>Главни прозор</translation>
     </message>
     <message>
->>>>>>> 2f9f9b37
         <source>%1 client</source>
         <translation>%1 клијент</translation>
     </message>
@@ -1152,17 +1136,12 @@
         <translation>Користи посебан SOCKS&amp;5 како би пронашли клијенте преко Тор-а.</translation>
     </message>
     <message>
-<<<<<<< HEAD
-        <source>Yes</source>
-        <translation>Da</translation>
-=======
         <source>Hide the icon from the system tray.</source>
         <translation>Сакриј икону са системске траке.</translation>
     </message>
     <message>
         <source>&amp;Hide tray icon</source>
         <translation>&amp;Сакриј икону</translation>
->>>>>>> 2f9f9b37
     </message>
     <message>
         <source>Minimize instead of exit the application when the window is closed. When this option is enabled, the application will be closed only after selecting Exit in the menu.</source>
@@ -1213,17 +1192,8 @@
         <translation>(0 = аутоматски одреди, &lt;0 = остави слободно толико језгара)</translation>
     </message>
     <message>
-<<<<<<< HEAD
-        <source>Date</source>
-        <translation>datum</translation>
-    </message>
-    <message>
-        <source>Label</source>
-        <translation>Налепница</translation>
-=======
         <source>W&amp;allet</source>
         <translation>новчаник</translation>
->>>>>>> 2f9f9b37
     </message>
     <message>
         <source>Expert</source>
@@ -3383,17 +3353,8 @@
         <translation>Промењен индекс изван домета</translation>
     </message>
     <message>
-<<<<<<< HEAD
-        <source>Copy after fee</source>
-        <translation>Копирај након провизије</translation>
-    </message>
-    <message>
-        <source>Copy bytes</source>
-        <translation>Копирај бајтове</translation>
-=======
         <source>Config setting for %s only applied on %s network when in [%s] section.</source>
         <translation>Подешавање конфигурације за %s је само примењено на %s мрежи када је у [%s] секцији.</translation>
->>>>>>> 2f9f9b37
     </message>
     <message>
         <source>Copyright (C) %i-%i</source>
@@ -3444,38 +3405,16 @@
         <translation>Преслушавање није успело ни на једном порту. Користите -listen=0 уколико желите то.</translation>
     </message>
     <message>
-<<<<<<< HEAD
-        <source>Date</source>
-        <translation>datum</translation>
-    </message>
-    <message>
-        <source>unknown</source>
-        <translation>nepoznato</translation>
-    </message>
-    <message>
-        <source>Amount</source>
-        <translation>Износ</translation>
-=======
         <source>Failed to rescan the wallet during initialization</source>
         <translation>Није успело поновно скенирање новчаника приликом иницијализације.</translation>
->>>>>>> 2f9f9b37
     </message>
     <message>
         <source>Importing...</source>
         <translation>Увоз у току...</translation>
     </message>
     <message>
-<<<<<<< HEAD
-        <source>Date</source>
-        <translation>datum</translation>
-    </message>
-    <message>
-        <source>Label</source>
-        <translation>Налепница</translation>
-=======
         <source>Incorrect or no genesis block found. Wrong datadir for network?</source>
         <translation>Почетни блок је погрешан или се не може пронаћи. Погрешан datadir за мрежу?</translation>
->>>>>>> 2f9f9b37
     </message>
     <message>
         <source>Initialization sanity check failed. %s is shutting down.</source>
@@ -3502,21 +3441,8 @@
         <translation>Наведени директоријум блокова "%s" не постоји.</translation>
     </message>
     <message>
-<<<<<<< HEAD
-        <source>Confirmed</source>
-        <translation>Potvrdjen</translation>
-    </message>
-    <message>
-        <source>Date</source>
-        <translation>datum</translation>
-    </message>
-    <message>
-        <source>Label</source>
-        <translation>Налепница</translation>
-=======
         <source>Unknown address type '%s'</source>
         <translation>Непознати тип адресе '%s'</translation>
->>>>>>> 2f9f9b37
     </message>
     <message>
         <source>Unknown change type '%s'</source>
@@ -3526,28 +3452,6 @@
         <source>Upgrading txindex database</source>
         <translation>Надоградња txindex базе података</translation>
     </message>
-<<<<<<< HEAD
-    </context>
-<context>
-    <name>UnitDisplayStatusBarControl</name>
-    </context>
-<context>
-    <name>WalletController</name>
-    </context>
-<context>
-    <name>WalletFrame</name>
-    </context>
-<context>
-    <name>WalletModel</name>
-    <message>
-        <source>default wallet</source>
-        <translation>подразумевани новчаник</translation>
-    </message>
-</context>
-<context>
-    <name>WalletView</name>
-=======
->>>>>>> 2f9f9b37
     <message>
         <source>Loading P2P addresses...</source>
         <translation>Учитавање P2P адреса...</translation>
