--- conflicted
+++ resolved
@@ -343,15 +343,11 @@
     </message>
     <message>
         <source>Send coins to a Bitcoin address</source>
-<<<<<<< HEAD
-        <translation>Пошаљите новац на blackcoin адресу</translation>
-=======
-        <translation>Пошаљите новац на Биткоин адресу</translation>
+        <translation>Пошаљите новац на Blackcoin адресу</translation>
     </message>
     <message>
         <source>Backup wallet to another location</source>
         <translation>Направите резервну копију новчаника на другој локацији</translation>
->>>>>>> f56c00b2
     </message>
     <message>
         <source>Change the passphrase used for wallet encryption</source>
