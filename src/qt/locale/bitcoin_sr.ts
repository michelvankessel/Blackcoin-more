--- conflicted
+++ resolved
@@ -28,13 +28,10 @@
     <message>
         <source>Delete the currently selected address from the list</source>
         <translation>Обришите тренутно одабрану адресу са листе</translation>
-<<<<<<< HEAD
-=======
     </message>
     <message>
         <source>Enter address or label to search</source>
         <translation>Navedite adresu ili naziv koji bi ste potražili</translation>
->>>>>>> 2f4f2d38
     </message>
     <message>
         <source>Export the data in the current tab to a file</source>
@@ -329,8 +326,6 @@
         <translation>Отвори &amp;УРИ...</translation>
     </message>
     <message>
-<<<<<<< HEAD
-=======
         <source>Wallet:</source>
         <translation>Новчаник</translation>
     </message>
@@ -339,7 +334,6 @@
         <translation>подразумевани новчаник</translation>
     </message>
     <message>
->>>>>>> 2f4f2d38
         <source>Click to disable network activity.</source>
         <translation>Кликни да искључиш активност на мрежи.</translation>
     </message>
@@ -360,17 +354,12 @@
         <translation>Поново идексирање блокова на диску.</translation>
     </message>
     <message>
-<<<<<<< HEAD
-        <source>Send coins to a Bitcoin address</source>
-        <translation>Пошаљите новац на Blackcoin адресу</translation>
-=======
         <source>Proxy is &lt;b&gt;enabled&lt;/b&gt;: %1</source>
         <translation>Прокси је &lt;b&gt;омогућен&lt;/b&gt;: %1</translation>
     </message>
     <message>
         <source>Send coins to a Bitcoin address</source>
         <translation>Пошаљите новац на Биткоин адресу</translation>
->>>>>>> 2f4f2d38
     </message>
     <message>
         <source>Backup wallet to another location</source>
@@ -464,13 +453,10 @@
         <source>&amp;Command-line options</source>
         <translation>&amp;Опције командне линије</translation>
     </message>
-<<<<<<< HEAD
-=======
     <message numerus="yes">
         <source>%n active connection(s) to Bitcoin network</source>
         <translation><numerusform>%n aктивна веза са Биткоин мрежом</numerusform><numerusform>%n aктивних веза са Биткоин мрежом</numerusform><numerusform>%n aктивних веза са Биткоин мрежом</numerusform></translation>
     </message>
->>>>>>> 2f4f2d38
     <message>
         <source>Indexing blocks on disk...</source>
         <translation>Идексирање блокова на диску...</translation>
@@ -512,13 +498,10 @@
         <translation>Ажурно</translation>
     </message>
     <message>
-<<<<<<< HEAD
-=======
         <source>Show the %1 help message to get a list with possible Bitcoin command-line options</source>
         <translation>Прикажи  поруку помоћи %1 за листу са могућим опцијама Биткоин командне линије</translation>
     </message>
     <message>
->>>>>>> 2f4f2d38
         <source>%1 client</source>
         <translation>%1 клијент</translation>
     </message>
@@ -539,15 +522,12 @@
 </translation>
     </message>
     <message>
-<<<<<<< HEAD
-=======
         <source>Wallet: %1
 </source>
         <translation>Новчаник: %1
 </translation>
     </message>
     <message>
->>>>>>> 2f4f2d38
         <source>Type: %1
 </source>
         <translation>Тип: %1
@@ -749,13 +729,6 @@
         <translation>&amp;Адреса</translation>
     </message>
     <message>
-<<<<<<< HEAD
-        <source>New receiving address</source>
-        <translation>Нова адреса за пријем</translation>
-    </message>
-    <message>
-=======
->>>>>>> 2f4f2d38
         <source>New sending address</source>
         <translation>Нова адреса за слање</translation>
     </message>
@@ -768,13 +741,6 @@
         <translation>Измени адресу за слање</translation>
     </message>
     <message>
-<<<<<<< HEAD
-        <source>The entered address "%1" is already in the address book.</source>
-        <translation>Унета адреса "%1" се већ налази у адресару.</translation>
-    </message>
-    <message>
-=======
->>>>>>> 2f4f2d38
         <source>Could not unlock wallet.</source>
         <translation>Новчаник није могуће откључати.</translation>
     </message>
@@ -815,7 +781,6 @@
     <message>
         <source>(%1-bit)</source>
         <translation>(%1-bit)</translation>
-<<<<<<< HEAD
     </message>
     <message>
         <source>About %1</source>
@@ -825,31 +790,7 @@
         <source>Command-line options</source>
         <translation>Опције командне линије</translation>
     </message>
-    <message>
-        <source>Usage:</source>
-        <translation>Korišćenje:</translation>
-    </message>
-    <message>
-        <source>command-line options</source>
-        <translation>опције командне линије</translation>
-    </message>
-    <message>
-        <source>Choose data directory on startup (default: %u)</source>
-        <translation>Изаберите директоријум података при покретању (подразумевано: %u)</translation>
-    </message>
-    </context>
-=======
-    </message>
-    <message>
-        <source>About %1</source>
-        <translation>Приближно %1</translation>
-    </message>
-    <message>
-        <source>Command-line options</source>
-        <translation>Опције командне линије</translation>
-    </message>
-</context>
->>>>>>> 2f4f2d38
+</context>
 <context>
     <name>Intro</name>
     <message>
@@ -1023,13 +964,10 @@
         <translation>Време последњег блока</translation>
     </message>
     <message>
-<<<<<<< HEAD
-=======
         <source>default wallet</source>
         <translation>подразумевани новчаник</translation>
     </message>
     <message>
->>>>>>> 2f4f2d38
         <source>Yes</source>
         <translation>Da</translation>
     </message>
@@ -1084,24 +1022,18 @@
         <source>Label</source>
         <translation>Налепница</translation>
     </message>
-<<<<<<< HEAD
-=======
     <message>
         <source>Wallet</source>
         <translation>Новчаник</translation>
     </message>
->>>>>>> 2f4f2d38
     </context>
 <context>
     <name>RecentRequestsTableModel</name>
     <message>
-<<<<<<< HEAD
-=======
         <source>Date</source>
         <translation>datum</translation>
     </message>
     <message>
->>>>>>> 2f4f2d38
         <source>Label</source>
         <translation>Налепница</translation>
     </message>
@@ -1169,13 +1101,10 @@
         <translation>Копирај провизију</translation>
     </message>
     <message>
-<<<<<<< HEAD
-=======
         <source>Copy after fee</source>
         <translation>Копирај након провизије</translation>
     </message>
     <message>
->>>>>>> 2f4f2d38
         <source>Copy bytes</source>
         <translation>Копирај бајтове</translation>
     </message>
@@ -1249,8 +1178,6 @@
 <context>
     <name>TransactionDesc</name>
     <message>
-<<<<<<< HEAD
-=======
         <source>Date</source>
         <translation>datum</translation>
     </message>
@@ -1259,7 +1186,6 @@
         <translation>nepoznato</translation>
     </message>
     <message>
->>>>>>> 2f4f2d38
         <source>Amount</source>
         <translation>Износ</translation>
     </message>
@@ -1274,13 +1200,10 @@
 <context>
     <name>TransactionTableModel</name>
     <message>
-<<<<<<< HEAD
-=======
         <source>Date</source>
         <translation>datum</translation>
     </message>
     <message>
->>>>>>> 2f4f2d38
         <source>Label</source>
         <translation>Налепница</translation>
     </message>
@@ -1313,8 +1236,6 @@
         <translation>Фајл раздојен тачком (*.csv)</translation>
     </message>
     <message>
-<<<<<<< HEAD
-=======
         <source>Confirmed</source>
         <translation>Potvrdjen</translation>
     </message>
@@ -1323,7 +1244,6 @@
         <translation>datum</translation>
     </message>
     <message>
->>>>>>> 2f4f2d38
         <source>Label</source>
         <translation>Налепница</translation>
     </message>
@@ -1351,7 +1271,6 @@
     </context>
 <context>
     <name>WalletView</name>
-<<<<<<< HEAD
     <message>
         <source>&amp;Export</source>
         <translation>&amp;Izvedi</translation>
@@ -1364,57 +1283,14 @@
 <context>
     <name>bitcoin-core</name>
     <message>
-        <source>Options:</source>
-        <translation>Opcije</translation>
-    </message>
-    <message>
-        <source>Specify data directory</source>
-        <translation>Gde je konkretni data direktorijum </translation>
-    </message>
-    <message>
-        <source>Accept command line and JSON-RPC commands</source>
-        <translation>Prihvati komandnu liniju i JSON-RPC komande</translation>
-    </message>
-=======
->>>>>>> 2f4f2d38
-    <message>
-        <source>&amp;Export</source>
-        <translation>&amp;Izvedi</translation>
-    </message>
-    <message>
-<<<<<<< HEAD
         <source>Information</source>
         <translation>Информације</translation>
     </message>
     <message>
-        <source>Username for JSON-RPC connections</source>
-        <translation>Korisničko ime za JSON-RPC konekcije</translation>
-=======
-        <source>Export the data in the current tab to a file</source>
-        <translation>Извези податке из одабране картице у фајлj</translation>
->>>>>>> 2f4f2d38
-    </message>
-    </context>
-<context>
-    <name>bitcoin-core</name>
-    <message>
-<<<<<<< HEAD
         <source>Warning</source>
         <translation>Упозорење</translation>
     </message>
     <message>
-        <source>Password for JSON-RPC connections</source>
-        <translation>Lozinka za JSON-RPC konekcije</translation>
-=======
-        <source>Information</source>
-        <translation>Информације</translation>
-    </message>
-    <message>
-        <source>Warning</source>
-        <translation>Упозорење</translation>
->>>>>>> 2f4f2d38
-    </message>
-    <message>
         <source>Insufficient funds</source>
         <translation>Nedovoljno sredstava</translation>
     </message>
