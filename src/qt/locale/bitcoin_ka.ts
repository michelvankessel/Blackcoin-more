--- conflicted
+++ resolved
@@ -136,13 +136,10 @@
         <translation>გაიმეორეთ ახალი ფრაზა-პაროლი</translation>
     </message>
     <message>
-<<<<<<< HEAD
-=======
         <source>Show password</source>
         <translation>პაროლის ჩვენება</translation>
     </message>
     <message>
->>>>>>> 2f4f2d38
         <source>Enter the new passphrase to the wallet.&lt;br/&gt;Please use a passphrase of &lt;b&gt;ten or more random characters&lt;/b&gt;, or &lt;b&gt;eight or more words&lt;/b&gt;.</source>
         <translation>აკრიფეთ ახალი პასფრაზა საფულისათვის.&lt;br/&gt; გამოიყენეთ &lt;b&gt;ათი ან მეტი შემთხვევითი სიმბოლოსაგან &lt;/b&gt;, ან &lt;b&gt;რვა ან მეტი სიტყვისაგან&lt;/b&gt; შემდგარი პასფრაზა.</translation>
     </message>
@@ -191,8 +188,6 @@
         <translation>საფულე დაშიფრულია</translation>
     </message>
     <message>
-<<<<<<< HEAD
-=======
         <source>%1 will close now to finish the encryption process. Remember that encrypting your wallet cannot fully protect your bitcoins from being stolen by malware infecting your computer.</source>
         <translation>%1 ახლა დაიხურება დაშიფრვის პროცესის დასასრულებლად. გახსოვდეთ, რომ თქვენი საფული დაშიფრვა სრულად არ იცავს თქვენს ბიტკოინებს მოპარვისგან მავნე პროგრამების მიერ თქვენი კომპიუტერის ინფიცირების საშუალებით.</translation>
     </message>
@@ -201,13 +196,10 @@
         <translation>მნიშვნელოვანი: ნებისმიერი საფულის წინა სარეზერვო კოპია, რომელიც თქვენ შექმენით, უნდა იყოს ჩანაცვლებული ახლად გენერირებული, დაშიფრული საფულის ფაილით. უსაფრთხოების მიზნებისთვის, დაუშიფრავი საფულის ფაილის წინა სარეზევო კოპიები გახდება გამოუყენებული იმ წამსვე, როდესაც დაიწყებთ ახალი, დაშიფრული საფულის გამოყენებას.</translation>
     </message>
     <message>
->>>>>>> 2f4f2d38
         <source>Wallet encryption failed</source>
         <translation>საფულის დაშიფვრა წარუმატებით დამთვრდა</translation>
     </message>
     <message>
-<<<<<<< HEAD
-=======
         <source>Wallet encryption failed due to an internal error. Your wallet was not encrypted.</source>
         <translation>საფულის დაშიფრვა ვერ მოხდა შიდა შეცდომის გამო. თქვენი საფულე არ არის დაშიფრული.</translation>
     </message>
@@ -216,7 +208,6 @@
         <translation>მოწოდებული ფრაზა-პაროლები არ ემთხვევა ერთმანეთს.</translation>
     </message>
     <message>
->>>>>>> 2f4f2d38
         <source>Wallet unlock failed</source>
         <translation>საფულის გახსნა წარუმატებლად შესრულდა</translation>
     </message>
@@ -484,15 +475,12 @@
         <source>Amount: %1
 </source>
         <translation>რაოდენობა^ %1
-<<<<<<< HEAD
-=======
 </translation>
     </message>
     <message>
         <source>Wallet: %1
 </source>
         <translation>საფულე: %1
->>>>>>> 2f4f2d38
 </translation>
     </message>
     <message>
@@ -706,7 +694,7 @@
     </message>
     <message>
         <source>Bitcoin</source>
-        <translation>Bitcoin</translation>
+        <translation>Blackcoin</translation>
     </message>
     <message>
         <source>Error</source>
@@ -1102,13 +1090,10 @@
         <source>Clear console</source>
         <translation>კონსოლის გასუფთავება</translation>
     </message>
-<<<<<<< HEAD
-=======
     <message>
         <source>default wallet</source>
         <translation>ნაგულისხმევი საფულე</translation>
     </message>
->>>>>>> 2f4f2d38
     </context>
 <context>
     <name>ReceiveCoinsDialog</name>
@@ -1204,475 +1189,403 @@
         <translation>მისამართი</translation>
     </message>
     <message>
-<<<<<<< HEAD
+        <source>Amount</source>
+        <translation>თანხა</translation>
+    </message>
+    <message>
         <source>Label</source>
         <translation>ნიშნული</translation>
     </message>
-=======
+    <message>
+        <source>Wallet</source>
+        <translation>საფულე</translation>
+    </message>
+    </context>
+<context>
+    <name>RecentRequestsTableModel</name>
+    <message>
+        <source>Date</source>
+        <translation>თარიღი</translation>
+    </message>
+    <message>
+        <source>Label</source>
+        <translation>ნიშნული</translation>
+    </message>
+    <message>
+        <source>(no label)</source>
+        <translation>(ნიშნული არ არის)</translation>
+    </message>
+    </context>
+<context>
+    <name>SendCoinsDialog</name>
+    <message>
+        <source>Send Coins</source>
+        <translation>მონეტების გაგზავნა</translation>
+    </message>
+    <message>
+        <source>Coin Control Features</source>
+        <translation>მონეტების კონტროლის პარამეტრები</translation>
+    </message>
+    <message>
+        <source>Inputs...</source>
+        <translation>ხარჯები...</translation>
+    </message>
+    <message>
+        <source>automatically selected</source>
+        <translation>არჩეულია ავტომატურად</translation>
+    </message>
+    <message>
+        <source>Insufficient funds!</source>
+        <translation>არ არის საკმარისი თანხა!</translation>
+    </message>
+    <message>
+        <source>Quantity:</source>
+        <translation>რაოდენობა:</translation>
+    </message>
+    <message>
+        <source>Bytes:</source>
+        <translation>ბაიტები:</translation>
+    </message>
+    <message>
+        <source>Amount:</source>
+        <translation>თანხა:</translation>
+    </message>
+    <message>
+        <source>Fee:</source>
+        <translation>საკომისიო:</translation>
+    </message>
+    <message>
+        <source>After Fee:</source>
+        <translation>დამატებითი საკომისიო:</translation>
+    </message>
+    <message>
+        <source>Change:</source>
+        <translation>ხურდა:</translation>
+    </message>
+    <message>
+        <source>If this is activated, but the change address is empty or invalid, change will be sent to a newly generated address.</source>
+        <translation>ამის გააქტიურებისას თუ ხურდის მისამართი ცარიელია ან არასწორია, ხურდა გაიგზავნება ახლად გენერირებულ მისამართებზე.</translation>
+    </message>
+    <message>
+        <source>Custom change address</source>
+        <translation>ხურდის მისამართი</translation>
+    </message>
+    <message>
+        <source>Transaction Fee:</source>
+        <translation>ტრანსაქციის საფასური - საკომისიო:</translation>
+    </message>
+    <message>
+        <source>Hide</source>
+        <translation>დამალვა</translation>
+    </message>
+    <message>
+        <source>Send to multiple recipients at once</source>
+        <translation>გაგზავნა რამდენიმე რეციპიენტთან ერთდროულად</translation>
+    </message>
+    <message>
+        <source>Add &amp;Recipient</source>
+        <translation>&amp;რეციპიენტის დამატება</translation>
+    </message>
+    <message>
+        <source>Clear all fields of the form.</source>
+        <translation>ფორმის ყველა ველის წაშლა</translation>
+    </message>
+    <message>
+        <source>Dust:</source>
+        <translation>მტვერი:</translation>
+    </message>
+    <message>
+        <source>Clear &amp;All</source>
+        <translation>გ&amp;ასუფთავება</translation>
+    </message>
+    <message>
+        <source>Balance:</source>
+        <translation>ბალანსი:</translation>
+    </message>
+    <message>
+        <source>Confirm the send action</source>
+        <translation>გაგზავნის დადასტურება</translation>
+    </message>
+    <message>
+        <source>S&amp;end</source>
+        <translation>გაგ&amp;ზავნა</translation>
+    </message>
+    <message>
+        <source>Copy amount</source>
+        <translation>რაოდენობის კოპირება</translation>
+    </message>
+    <message>
+        <source>Transaction fee</source>
+        <translation>ტრანსაქციის საფასური - საკომისიო</translation>
+    </message>
+    <message>
+        <source>(no label)</source>
+        <translation>(ნიშნული არ არის)</translation>
+    </message>
+</context>
+<context>
+    <name>SendCoinsEntry</name>
+    <message>
+        <source>A&amp;mount:</source>
+        <translation>&amp;რაოდენობა</translation>
+    </message>
+    <message>
+        <source>Pay &amp;To:</source>
+        <translation>ადრესა&amp;ტი:</translation>
+    </message>
+    <message>
+        <source>&amp;Label:</source>
+        <translation>ნიშნუ&amp;ლი:</translation>
+    </message>
+    <message>
+        <source>Choose previously used address</source>
+        <translation>აირჩიეთ ადრე გამოყენებული მისამართი</translation>
+    </message>
+    <message>
+        <source>This is a normal payment.</source>
+        <translation>ეს არის ჩვეულებრივი გადახდა.</translation>
+    </message>
+    <message>
+        <source>Alt+A</source>
+        <translation>Alt+A</translation>
+    </message>
+    <message>
+        <source>Paste address from clipboard</source>
+        <translation>მისამართის ჩასმა კლიპბორდიდან</translation>
+    </message>
+    <message>
+        <source>Alt+P</source>
+        <translation>Alt+P</translation>
+    </message>
+    <message>
+        <source>Remove this entry</source>
+        <translation>ჩანაწერის წაშლა</translation>
+    </message>
+    <message>
+        <source>Message:</source>
+        <translation>მესიჯი:</translation>
+    </message>
+    <message>
+        <source>Enter a label for this address to add it to the list of used addresses</source>
+        <translation>შეიყვანეთ ამ მისამართის ნიშნული გამოყენებული მისამართების სიაში დასამატებლად</translation>
+    </message>
+    <message>
+        <source>A message that was attached to the bitcoin: URI which will be stored with the transaction for your reference. Note: This message will not be sent over the Bitcoin network.</source>
+        <translation>მესიჯი, რომელიც თან ერთვის მონეტებს:  URI, რომელიც შეინახება ტრანსაქციასთან ერთად თქვენთვის. შენიშვნა: მესიჯი არ გაყვება გადახდას ბითქოინის ქსელში.</translation>
+    </message>
+    <message>
+        <source>Pay To:</source>
+        <translation>ადრესატი:</translation>
+    </message>
+    <message>
+        <source>Memo:</source>
+        <translation>შენიშვნა:</translation>
+    </message>
+    </context>
+<context>
+    <name>SendConfirmationDialog</name>
+    </context>
+<context>
+    <name>ShutdownWindow</name>
+    <message>
+        <source>Do not shut down the computer until this window disappears.</source>
+        <translation>არ გამორთოთ კომპიუტერი ამ ფანჯრის გაქრობამდე.</translation>
+    </message>
+</context>
+<context>
+    <name>SignVerifyMessageDialog</name>
+    <message>
+        <source>Signatures - Sign / Verify a Message</source>
+        <translation>ხელმოწერები - მესიჯის ხელმოწერა/ვერიფიკაცია</translation>
+    </message>
+    <message>
+        <source>&amp;Sign Message</source>
+        <translation>მე&amp;სიჯის ხელმოწერა</translation>
+    </message>
+    <message>
+        <source>Choose previously used address</source>
+        <translation>აირჩიეთ ადრე გამოყენებული მისამართი</translation>
+    </message>
+    <message>
+        <source>Alt+A</source>
+        <translation>Alt+A</translation>
+    </message>
+    <message>
+        <source>Paste address from clipboard</source>
+        <translation>მისამართის ჩასმა კლიპბორდიდან</translation>
+    </message>
+    <message>
+        <source>Alt+P</source>
+        <translation>Alt+P</translation>
+    </message>
+    <message>
+        <source>Enter the message you want to sign here</source>
+        <translation>აკრიფეთ ხელმოსაწერი მესიჯი</translation>
+    </message>
+    <message>
+        <source>Signature</source>
+        <translation>ხელმოწერა</translation>
+    </message>
+    <message>
+        <source>Copy the current signature to the system clipboard</source>
+        <translation>მიმდინარე ხელმოწერის კოპირება კლიპბორდში</translation>
+    </message>
+    <message>
+        <source>Sign the message to prove you own this Bitcoin address</source>
+        <translation>მოაწერეთ ხელი იმის დასადასტურებლად, რომ ეს მისამართი თქვენია</translation>
+    </message>
+    <message>
+        <source>Sign &amp;Message</source>
+        <translation>&amp;მესიჯის ხელმოწერა</translation>
+    </message>
+    <message>
+        <source>Reset all sign message fields</source>
+        <translation>ხელმოწერის ყველა ველის წაშლა</translation>
+    </message>
+    <message>
+        <source>Clear &amp;All</source>
+        <translation>გ&amp;ასუფთავება</translation>
+    </message>
+    <message>
+        <source>&amp;Verify Message</source>
+        <translation>მესიჯის &amp;ვერიფიკაცია</translation>
+    </message>
+    <message>
+        <source>Verify the message to ensure it was signed with the specified Bitcoin address</source>
+        <translation>შეამოწმეთ, რომ მესიჯი ხელმოწერილია მითითებული Blackcoin-მისამართით</translation>
+    </message>
+    <message>
+        <source>Verify &amp;Message</source>
+        <translation>&amp;მესიჯის ვერიფიკაცია</translation>
+    </message>
+    <message>
+        <source>Reset all verify message fields</source>
+        <translation>ვერიფიკაციის ყველა ველის წაშლა</translation>
+    </message>
+    </context>
+<context>
+    <name>SplashScreen</name>
+    <message>
+        <source>[testnet]</source>
+        <translation>[testnet]</translation>
+    </message>
+</context>
+<context>
+    <name>TrafficGraphWidget</name>
+    <message>
+        <source>KB/s</source>
+        <translation>KB/s</translation>
+    </message>
+</context>
+<context>
+    <name>TransactionDesc</name>
+    <message>
+        <source>Date</source>
+        <translation>თარიღი</translation>
+    </message>
+    <message>
+        <source>unknown</source>
+        <translation>უცნობია</translation>
+    </message>
+    <message>
+        <source>Transaction fee</source>
+        <translation>ტრანსაქციის საფასური - საკომისიო</translation>
+    </message>
+    <message>
         <source>Amount</source>
         <translation>თანხა</translation>
     </message>
+    </context>
+<context>
+    <name>TransactionDescDialog</name>
+    <message>
+        <source>This pane shows a detailed description of the transaction</source>
+        <translation>ტრანსაქციის დაწვრილებითი აღწერილობა</translation>
+    </message>
+    </context>
+<context>
+    <name>TransactionTableModel</name>
+    <message>
+        <source>Date</source>
+        <translation>თარიღი</translation>
+    </message>
     <message>
         <source>Label</source>
         <translation>ნიშნული</translation>
     </message>
     <message>
-        <source>Wallet</source>
-        <translation>საფულე</translation>
-    </message>
->>>>>>> 2f4f2d38
-    </context>
-<context>
-    <name>RecentRequestsTableModel</name>
-    <message>
-<<<<<<< HEAD
-=======
+        <source>(no label)</source>
+        <translation>(ნიშნული არ არის)</translation>
+    </message>
+    </context>
+<context>
+    <name>TransactionView</name>
+    <message>
+        <source>Copy address</source>
+        <translation>მისამართის კოპირება</translation>
+    </message>
+    <message>
+        <source>Copy label</source>
+        <translation>ლეიბლის კოპირება</translation>
+    </message>
+    <message>
+        <source>Copy amount</source>
+        <translation>რაოდენობის კოპირება</translation>
+    </message>
+    <message>
+        <source>Comma separated file (*.csv)</source>
+        <translation>CSV ფორმატის ფაილი (*.csv)</translation>
+    </message>
+    <message>
+        <source>Confirmed</source>
+        <translation>დადასტურებულია</translation>
+    </message>
+    <message>
         <source>Date</source>
         <translation>თარიღი</translation>
     </message>
     <message>
->>>>>>> 2f4f2d38
         <source>Label</source>
         <translation>ნიშნული</translation>
     </message>
     <message>
-        <source>(no label)</source>
-        <translation>(ნიშნული არ არის)</translation>
-    </message>
-    </context>
-<context>
-    <name>SendCoinsDialog</name>
+        <source>Address</source>
+        <translation>მისამართი</translation>
+    </message>
+    <message>
+        <source>Exporting Failed</source>
+        <translation>ექპორტი ვერ განხორციელდა</translation>
+    </message>
+    </context>
+<context>
+    <name>UnitDisplayStatusBarControl</name>
+    </context>
+<context>
+    <name>WalletFrame</name>
+    </context>
+<context>
+    <name>WalletModel</name>
     <message>
         <source>Send Coins</source>
         <translation>მონეტების გაგზავნა</translation>
     </message>
-    <message>
-        <source>Coin Control Features</source>
-        <translation>მონეტების კონტროლის პარამეტრები</translation>
-    </message>
-    <message>
-        <source>Inputs...</source>
-        <translation>ხარჯები...</translation>
-    </message>
-    <message>
-        <source>automatically selected</source>
-        <translation>არჩეულია ავტომატურად</translation>
-    </message>
-    <message>
-        <source>Insufficient funds!</source>
-        <translation>არ არის საკმარისი თანხა!</translation>
-    </message>
-    <message>
-        <source>Quantity:</source>
-        <translation>რაოდენობა:</translation>
-    </message>
-    <message>
-        <source>Bytes:</source>
-        <translation>ბაიტები:</translation>
-    </message>
-    <message>
-        <source>Amount:</source>
-        <translation>თანხა:</translation>
-    </message>
-    <message>
-        <source>Fee:</source>
-        <translation>საკომისიო:</translation>
-    </message>
-    <message>
-        <source>After Fee:</source>
-        <translation>დამატებითი საკომისიო:</translation>
-    </message>
-    <message>
-        <source>Change:</source>
-        <translation>ხურდა:</translation>
-    </message>
-    <message>
-        <source>If this is activated, but the change address is empty or invalid, change will be sent to a newly generated address.</source>
-        <translation>ამის გააქტიურებისას თუ ხურდის მისამართი ცარიელია ან არასწორია, ხურდა გაიგზავნება ახლად გენერირებულ მისამართებზე.</translation>
-    </message>
-    <message>
-        <source>Custom change address</source>
-        <translation>ხურდის მისამართი</translation>
-    </message>
-    <message>
-        <source>Transaction Fee:</source>
-        <translation>ტრანსაქციის საფასური - საკომისიო:</translation>
-    </message>
-    <message>
-        <source>Hide</source>
-        <translation>დამალვა</translation>
-    </message>
-    <message>
-        <source>Send to multiple recipients at once</source>
-        <translation>გაგზავნა რამდენიმე რეციპიენტთან ერთდროულად</translation>
-    </message>
-    <message>
-        <source>Add &amp;Recipient</source>
-        <translation>&amp;რეციპიენტის დამატება</translation>
-    </message>
-    <message>
-        <source>Clear all fields of the form.</source>
-        <translation>ფორმის ყველა ველის წაშლა</translation>
-    </message>
-    <message>
-        <source>Dust:</source>
-        <translation>მტვერი:</translation>
-    </message>
-    <message>
-        <source>Clear &amp;All</source>
-        <translation>გ&amp;ასუფთავება</translation>
-    </message>
-    <message>
-        <source>Balance:</source>
-        <translation>ბალანსი:</translation>
-    </message>
-    <message>
-        <source>Confirm the send action</source>
-        <translation>გაგზავნის დადასტურება</translation>
-    </message>
-    <message>
-        <source>S&amp;end</source>
-        <translation>გაგ&amp;ზავნა</translation>
-    </message>
-    <message>
-        <source>Copy amount</source>
-        <translation>რაოდენობის კოპირება</translation>
-    </message>
-    <message>
-<<<<<<< HEAD
-=======
-        <source>Transaction fee</source>
-        <translation>ტრანსაქციის საფასური - საკომისიო</translation>
-    </message>
-    <message>
->>>>>>> 2f4f2d38
-        <source>(no label)</source>
-        <translation>(ნიშნული არ არის)</translation>
-    </message>
-</context>
-<context>
-    <name>SendCoinsEntry</name>
-    <message>
-        <source>A&amp;mount:</source>
-        <translation>&amp;რაოდენობა</translation>
-    </message>
-    <message>
-        <source>Pay &amp;To:</source>
-        <translation>ადრესა&amp;ტი:</translation>
-    </message>
-    <message>
-        <source>&amp;Label:</source>
-        <translation>ნიშნუ&amp;ლი:</translation>
-    </message>
-    <message>
-        <source>Choose previously used address</source>
-        <translation>აირჩიეთ ადრე გამოყენებული მისამართი</translation>
-    </message>
-    <message>
-        <source>This is a normal payment.</source>
-        <translation>ეს არის ჩვეულებრივი გადახდა.</translation>
-    </message>
-    <message>
-        <source>Alt+A</source>
-        <translation>Alt+A</translation>
-    </message>
-    <message>
-        <source>Paste address from clipboard</source>
-        <translation>მისამართის ჩასმა კლიპბორდიდან</translation>
-    </message>
-    <message>
-        <source>Alt+P</source>
-        <translation>Alt+P</translation>
-    </message>
-    <message>
-        <source>Remove this entry</source>
-        <translation>ჩანაწერის წაშლა</translation>
-    </message>
-    <message>
-        <source>Message:</source>
-        <translation>მესიჯი:</translation>
-    </message>
-    <message>
-        <source>Enter a label for this address to add it to the list of used addresses</source>
-        <translation>შეიყვანეთ ამ მისამართის ნიშნული გამოყენებული მისამართების სიაში დასამატებლად</translation>
-    </message>
-    <message>
-        <source>A message that was attached to the bitcoin: URI which will be stored with the transaction for your reference. Note: This message will not be sent over the Bitcoin network.</source>
-        <translation>მესიჯი, რომელიც თან ერთვის მონეტებს:  URI, რომელიც შეინახება ტრანსაქციასთან ერთად თქვენთვის. შენიშვნა: მესიჯი არ გაყვება გადახდას ბითქოინის ქსელში.</translation>
-    </message>
-    <message>
-        <source>Pay To:</source>
-        <translation>ადრესატი:</translation>
-    </message>
-    <message>
-        <source>Memo:</source>
-        <translation>შენიშვნა:</translation>
-    </message>
-    </context>
-<context>
-    <name>SendConfirmationDialog</name>
-    </context>
-<context>
-    <name>ShutdownWindow</name>
-    <message>
-        <source>Do not shut down the computer until this window disappears.</source>
-        <translation>არ გამორთოთ კომპიუტერი ამ ფანჯრის გაქრობამდე.</translation>
-    </message>
-</context>
-<context>
-    <name>SignVerifyMessageDialog</name>
-    <message>
-        <source>Signatures - Sign / Verify a Message</source>
-        <translation>ხელმოწერები - მესიჯის ხელმოწერა/ვერიფიკაცია</translation>
-    </message>
-    <message>
-        <source>&amp;Sign Message</source>
-        <translation>მე&amp;სიჯის ხელმოწერა</translation>
-    </message>
-    <message>
-        <source>Choose previously used address</source>
-        <translation>აირჩიეთ ადრე გამოყენებული მისამართი</translation>
-    </message>
-    <message>
-        <source>Alt+A</source>
-        <translation>Alt+A</translation>
-    </message>
-    <message>
-        <source>Paste address from clipboard</source>
-        <translation>მისამართის ჩასმა კლიპბორდიდან</translation>
-    </message>
-    <message>
-        <source>Alt+P</source>
-        <translation>Alt+P</translation>
-    </message>
-    <message>
-        <source>Enter the message you want to sign here</source>
-        <translation>აკრიფეთ ხელმოსაწერი მესიჯი</translation>
-    </message>
-    <message>
-        <source>Signature</source>
-        <translation>ხელმოწერა</translation>
-    </message>
-    <message>
-        <source>Copy the current signature to the system clipboard</source>
-        <translation>მიმდინარე ხელმოწერის კოპირება კლიპბორდში</translation>
-    </message>
-    <message>
-        <source>Sign the message to prove you own this Bitcoin address</source>
-        <translation>მოაწერეთ ხელი იმის დასადასტურებლად, რომ ეს მისამართი თქვენია</translation>
-    </message>
-    <message>
-        <source>Sign &amp;Message</source>
-        <translation>&amp;მესიჯის ხელმოწერა</translation>
-    </message>
-    <message>
-        <source>Reset all sign message fields</source>
-        <translation>ხელმოწერის ყველა ველის წაშლა</translation>
-    </message>
-    <message>
-        <source>Clear &amp;All</source>
-        <translation>გ&amp;ასუფთავება</translation>
-    </message>
-    <message>
-        <source>&amp;Verify Message</source>
-        <translation>მესიჯის &amp;ვერიფიკაცია</translation>
-    </message>
-    <message>
-        <source>Verify the message to ensure it was signed with the specified Bitcoin address</source>
-        <translation>შეამოწმეთ, რომ მესიჯი ხელმოწერილია მითითებული Blackcoin-მისამართით</translation>
-    </message>
-    <message>
-        <source>Verify &amp;Message</source>
-        <translation>&amp;მესიჯის ვერიფიკაცია</translation>
-    </message>
-    <message>
-        <source>Reset all verify message fields</source>
-        <translation>ვერიფიკაციის ყველა ველის წაშლა</translation>
-    </message>
-    </context>
-<context>
-    <name>SplashScreen</name>
-    <message>
-        <source>[testnet]</source>
-        <translation>[testnet]</translation>
-    </message>
-</context>
-<context>
-    <name>TrafficGraphWidget</name>
-    <message>
-        <source>KB/s</source>
-        <translation>KB/s</translation>
-    </message>
-</context>
-<context>
-    <name>TransactionDesc</name>
-    <message>
-        <source>Date</source>
-        <translation>თარიღი</translation>
-    </message>
-    <message>
-        <source>unknown</source>
-        <translation>უცნობია</translation>
-    </message>
-    <message>
-        <source>Transaction fee</source>
-        <translation>ტრანსაქციის საფასური - საკომისიო</translation>
-    </message>
-    <message>
-        <source>Amount</source>
-        <translation>თანხა</translation>
-    </message>
-    </context>
-<context>
-    <name>TransactionDescDialog</name>
-    <message>
-        <source>This pane shows a detailed description of the transaction</source>
-        <translation>ტრანსაქციის დაწვრილებითი აღწერილობა</translation>
-    </message>
-    </context>
-<context>
-    <name>TransactionTableModel</name>
-    <message>
-<<<<<<< HEAD
-=======
-        <source>Date</source>
-        <translation>თარიღი</translation>
-    </message>
-    <message>
->>>>>>> 2f4f2d38
-        <source>Label</source>
-        <translation>ნიშნული</translation>
-    </message>
-    <message>
-        <source>(no label)</source>
-        <translation>(ნიშნული არ არის)</translation>
-    </message>
-    </context>
-<context>
-    <name>TransactionView</name>
-    <message>
-        <source>Copy address</source>
-        <translation>მისამართის კოპირება</translation>
-<<<<<<< HEAD
-    </message>
-    <message>
-        <source>Copy label</source>
-        <translation>ლეიბლის კოპირება</translation>
-    </message>
-    <message>
-        <source>Copy amount</source>
-        <translation>რაოდენობის კოპირება</translation>
-    </message>
-    <message>
-        <source>Comma separated file (*.csv)</source>
-        <translation>CSV ფორმატის ფაილი (*.csv)</translation>
-    </message>
-    <message>
-        <source>Label</source>
-        <translation>ნიშნული</translation>
-    </message>
-    <message>
-        <source>Address</source>
-        <translation>მისამართი</translation>
-    </message>
-    <message>
-        <source>Exporting Failed</source>
-        <translation>ექპორტი ვერ განხორციელდა</translation>
-    </message>
-    </context>
-<context>
-    <name>UnitDisplayStatusBarControl</name>
-    </context>
-<context>
-    <name>WalletFrame</name>
-    </context>
-<context>
-    <name>WalletModel</name>
     </context>
 <context>
     <name>WalletView</name>
+    <message>
+        <source>&amp;Export</source>
+        <translation>&amp;ექსპორტი</translation>
+    </message>
+    <message>
+        <source>Export the data in the current tab to a file</source>
+        <translation>ამ ბარათიდან მონაცემების ექსპორტი ფაილში</translation>
+    </message>
     </context>
 <context>
     <name>bitcoin-core</name>
-=======
-    </message>
->>>>>>> 2f4f2d38
-    <message>
-        <source>Copy label</source>
-        <translation>ლეიბლის კოპირება</translation>
-    </message>
-    <message>
-        <source>Copy amount</source>
-        <translation>რაოდენობის კოპირება</translation>
-    </message>
-    <message>
-        <source>Comma separated file (*.csv)</source>
-        <translation>CSV ფორმატის ფაილი (*.csv)</translation>
-    </message>
-    <message>
-        <source>Confirmed</source>
-        <translation>დადასტურებულია</translation>
-    </message>
-    <message>
-        <source>Date</source>
-        <translation>თარიღი</translation>
-    </message>
-    <message>
-        <source>Label</source>
-        <translation>ნიშნული</translation>
-    </message>
-    <message>
-<<<<<<< HEAD
+    <message>
         <source>Bitcoin Core</source>
         <translation>Blackcoin More</translation>
-=======
-        <source>Address</source>
-        <translation>მისამართი</translation>
->>>>>>> 2f4f2d38
-    </message>
-    <message>
-        <source>Exporting Failed</source>
-        <translation>ექპორტი ვერ განხორციელდა</translation>
-    </message>
-    </context>
-<context>
-    <name>UnitDisplayStatusBarControl</name>
-    </context>
-<context>
-    <name>WalletFrame</name>
-    </context>
-<context>
-    <name>WalletModel</name>
-    <message>
-        <source>Send Coins</source>
-        <translation>მონეტების გაგზავნა</translation>
-    </message>
-    </context>
-<context>
-    <name>WalletView</name>
-    <message>
-        <source>&amp;Export</source>
-        <translation>&amp;ექსპორტი</translation>
-    </message>
-    <message>
-<<<<<<< HEAD
-        <source>Accept connections from outside (default: 1 if no -proxy or -connect)</source>
-        <translation>გარედან შეერთებების დაშვება (ნაგულისხმევი: 1 თუ არ გამოიყენება -proxy ან -connect)</translation>
-    </message>
-    <message>
-        <source>Block creation options:</source>
-        <translation>ბლოკის შექმნის ოპციები:</translation>
-=======
-        <source>Export the data in the current tab to a file</source>
-        <translation>ამ ბარათიდან მონაცემების ექსპორტი ფაილში</translation>
->>>>>>> 2f4f2d38
-    </message>
-    </context>
-<context>
-    <name>bitcoin-core</name>
-    <message>
-        <source>Bitcoin Core</source>
-        <translation>Bitcoin Core</translation>
     </message>
     <message>
         <source>Corrupted block database detected</source>
@@ -1715,28 +1628,10 @@
         <translation>არ არის საკმარისი ფაილ-დესკრიპტორები.</translation>
     </message>
     <message>
-<<<<<<< HEAD
-        <source>Specify wallet file (within data directory)</source>
-        <translation>მიუთითეთ საფულის ფაილი (კატალოგში)</translation>
-    </message>
-    <message>
-=======
->>>>>>> 2f4f2d38
         <source>Verifying blocks...</source>
         <translation>ბლოკების ვერიფიკაცია...</translation>
     </message>
     <message>
-<<<<<<< HEAD
-        <source>Wallet options:</source>
-        <translation>სფულის ოპციები:</translation>
-    </message>
-    <message>
-        <source>Execute command when a relevant alert is received or we see a really long fork (%s in cmd is replaced by message)</source>
-        <translation>ბრძანების შესრულება შესაბამისი უწყების მიღებისას ან როცა შეინიშნება საგრძნობი გახლეჩა (cmd-ში %s შეიცვლება მესიჯით)</translation>
-    </message>
-    <message>
-=======
->>>>>>> 2f4f2d38
         <source>Information</source>
         <translation>ინფორმაცია</translation>
     </message>
@@ -1757,29 +1652,10 @@
         <translation>გაფრთხილება</translation>
     </message>
     <message>
-        <source>You need to rebuild the database using -reindex to change -txindex</source>
-        <translation>საჭიროა ბაზის ხელახალი აგება, გამოიყენეთ -reindex რათა შეცვალოთ -txindex</translation>
-    </message>
-    <message>
         <source>Zapping all transactions from wallet...</source>
         <translation>ტრანსაქციების ჩახსნა საფულიდან...</translation>
     </message>
     <message>
-<<<<<<< HEAD
-        <source>Password for JSON-RPC connections</source>
-        <translation>პაროლი JSON-RPC-შეერთებისათვის</translation>
-    </message>
-    <message>
-        <source>Execute command when the best block changes (%s in cmd is replaced by block hash)</source>
-        <translation>კომანდის შესრულება უკეთესი ბლოკის გამოჩენისას (%s კომანდაში ჩანაცვლდება ბლოკის ჰეშით)</translation>
-    </message>
-    <message>
-        <source>Allow DNS lookups for -addnode, -seednode and -connect</source>
-        <translation>DNS-ძებნის დაშვება -addnode, -seednode და -connect-სათვის</translation>
-    </message>
-    <message>
-=======
->>>>>>> 2f4f2d38
         <source>Unknown network specified in -onlynet: '%s'</source>
         <translation>-onlynet-ში მითითებულია უცნობი ქსელი: '%s'</translation>
     </message>
