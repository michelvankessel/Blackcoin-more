--- conflicted
+++ resolved
@@ -1541,17 +1541,10 @@
 <context>
     <name>WalletModel</name>
     <message>
-<<<<<<< HEAD
-        <source>Send Coins</source>
-        <translation>მონეტების გაგზავნა</translation>
-    </message>
-    </context>
-=======
         <source>default wallet</source>
         <translation>ნაგულისხმევი საფულე</translation>
     </message>
 </context>
->>>>>>> 8b676984
 <context>
     <name>WalletView</name>
     <message>
