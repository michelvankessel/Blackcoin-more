<TS language="ka" version="2.1">
<context>
    <name>AddressBookPage</name>
    <message>
        <source>Right-click to edit address or label</source>
        <translation>დააჭირეთ მარჯვენა ღილაკს მისამართის ან იარლიყის ჩასასწორებლად</translation>
    </message>
    <message>
        <source>Create a new address</source>
        <translation>ახალი მისამართის შექმნა</translation>
    </message>
    <message>
        <source>&amp;New</source>
        <translation>შექმ&amp;ნა</translation>
    </message>
    <message>
        <source>Copy the currently selected address to the system clipboard</source>
        <translation>მონიშნული მისამართის კოპირება სისტემურ კლიპბორდში</translation>
    </message>
    <message>
        <source>&amp;Copy</source>
        <translation>&amp;კოპირება</translation>
    </message>
    <message>
        <source>C&amp;lose</source>
        <translation>&amp;დახურვა</translation>
    </message>
    <message>
        <source>Delete the currently selected address from the list</source>
        <translation>მონიშნული მისამართის წაშლა სიიდან</translation>
    </message>
    <message>
        <source>Enter address or label to search</source>
        <translation>შეიყვანეთ საძებნი მისამართი ან ნიშნული</translation>
    </message>
    <message>
        <source>Export the data in the current tab to a file</source>
        <translation>ამ ბარათიდან მონაცემების ექსპორტი ფაილში</translation>
    </message>
    <message>
        <source>&amp;Export</source>
        <translation>&amp;ექსპორტი</translation>
    </message>
    <message>
        <source>&amp;Delete</source>
        <translation>&amp;წაშლა</translation>
    </message>
    <message>
        <source>Choose the address to send coins to</source>
        <translation>აირჩიეთ კოინების გამგზავნი მისამართი</translation>
    </message>
    <message>
        <source>Choose the address to receive coins with</source>
        <translation>აირჩიეთ კოინების მიმღები მისამართი</translation>
    </message>
    <message>
        <source>C&amp;hoose</source>
        <translation>&amp;არჩევა</translation>
    </message>
    <message>
        <source>Sending addresses</source>
        <translation>გამმგზავნი მისამართ</translation>
    </message>
    <message>
        <source>Receiving addresses</source>
        <translation>მიმღები მისამართი</translation>
    </message>
    <message>
        <source>These are your Bitcoin addresses for sending payments. Always check the amount and the receiving address before sending coins.</source>
        <translation>ეს არის თქვენი ბიტკოინ-მისამართები, რომელთაგანაც შეგიძლიათ გადახდა. აუცილებლად შეამოწმეთ თანხა და მიმღები მისამართი გაგზავნამდე.</translation>
    </message>
    <message>
        <source>&amp;Copy Address</source>
        <translation>მისამართის კოპირება</translation>
    </message>
    <message>
        <source>Copy &amp;Label</source>
        <translation>ნიშნულის კოპირება</translation>
    </message>
    <message>
        <source>&amp;Edit</source>
        <translation>&amp;რედაქტირება</translation>
    </message>
    <message>
        <source>Export Address List</source>
        <translation>მისამართების სიის ექსპორტი</translation>
    </message>
    <message>
        <source>Comma separated file (*.csv)</source>
        <translation>CSV ფორმატის ფაილი (*.csv)</translation>
    </message>
    <message>
        <source>Exporting Failed</source>
        <translation>ექპორტი ვერ განხორციელდა</translation>
    </message>
    <message>
        <source>There was an error trying to save the address list to %1. Please try again.</source>
        <translation>მისამართების სიის %1 შენახვა ვერ მოხერხდა. გაიმეორეთ მცდელობა.</translation>
    </message>
</context>
<context>
    <name>AddressTableModel</name>
    <message>
        <source>Label</source>
        <translation>ნიშნული</translation>
    </message>
    <message>
        <source>Address</source>
        <translation>მისამართი</translation>
    </message>
    <message>
        <source>(no label)</source>
        <translation>(ნიშნული არ არის)</translation>
    </message>
</context>
<context>
    <name>AskPassphraseDialog</name>
    <message>
        <source>Passphrase Dialog</source>
        <translation>ფრაზა-პაროლის დიალოგი</translation>
    </message>
    <message>
        <source>Enter passphrase</source>
        <translation>შეიყვანეთ ფრაზა-პაროლი</translation>
    </message>
    <message>
        <source>New passphrase</source>
        <translation>ახალი ფრაზა-პაროლი</translation>
    </message>
    <message>
        <source>Repeat new passphrase</source>
        <translation>გაიმეორეთ ახალი ფრაზა-პაროლი</translation>
    </message>
    <message>
        <source>Encrypt wallet</source>
        <translation>საფულის დაშიფრვა</translation>
    </message>
    <message>
        <source>This operation needs your wallet passphrase to unlock the wallet.</source>
        <translation>ამ ოპერაციის შესასრულებლად საჭიროა თქვენი საფულის განბლოკვა პასფრაზით.</translation>
    </message>
    <message>
        <source>Unlock wallet</source>
        <translation>საფულის განბლოკვა</translation>
    </message>
    <message>
        <source>This operation needs your wallet passphrase to decrypt the wallet.</source>
        <translation>ამ ოპერაციის შესასრულებლად საჭიროა თქვენი საფულის განშიფრვა პასფრაზით.</translation>
    </message>
    <message>
        <source>Decrypt wallet</source>
        <translation>საფულის განბლოკვა</translation>
    </message>
    <message>
        <source>Change passphrase</source>
        <translation>პაროლის შეცვლა</translation>
    </message>
    <message>
        <source>Confirm wallet encryption</source>
        <translation>საფულის დაშიფრვის დადასტურება</translation>
    </message>
    <message>
        <source>Warning: If you encrypt your wallet and lose your passphrase, you will &lt;b&gt;LOSE ALL OF YOUR BITCOINS&lt;/b&gt;!</source>
        <translation>გაფრთხილება: თუ თქვენ დაშიფრავთ თქვენს საფულეს და ამის შემდეგ დაკარგავთ გასაშიფრ ფრაზას, &lt;b&gt;თქვენ დაკარგავთ ყველა ბიტკოინს!&lt;/b&gt;</translation>
    </message>
    <message>
        <source>Are you sure you wish to encrypt your wallet?</source>
        <translation>დარწმუნებული ხარ რომ საფულის დაშიფვრა გსურს?</translation>
    </message>
    <message>
        <source>Wallet encrypted</source>
        <translation>საფულე დაშიფრულია</translation>
    </message>
    <message>
        <source>IMPORTANT: Any previous backups you have made of your wallet file should be replaced with the newly generated, encrypted wallet file. For security reasons, previous backups of the unencrypted wallet file will become useless as soon as you start using the new, encrypted wallet.</source>
        <translation>მნიშვნელოვანი: ნებისმიერი საფულის წინა სარეზერვო კოპია, რომელიც თქვენ შექმენით, უნდა იყოს ჩანაცვლებული ახლად გენერირებული, დაშიფრული საფულის ფაილით. უსაფრთხოების მიზნებისთვის, დაუშიფრავი საფულის ფაილის წინა სარეზევო კოპიები გახდება გამოუყენებული იმ წამსვე, როდესაც დაიწყებთ ახალი, დაშიფრული საფულის გამოყენებას.</translation>
    </message>
    <message>
        <source>Wallet encryption failed</source>
        <translation>საფულის დაშიფვრა წარუმატებით დამთვრდა</translation>
    </message>
    <message>
        <source>Wallet encryption failed due to an internal error. Your wallet was not encrypted.</source>
        <translation>საფულის დაშიფრვა ვერ მოხდა შიდა შეცდომის გამო. თქვენი საფულე არ არის დაშიფრული.</translation>
    </message>
    <message>
        <source>The supplied passphrases do not match.</source>
        <translation>მოწოდებული ფრაზა-პაროლები არ ემთხვევა ერთმანეთს.</translation>
    </message>
    <message>
        <source>Wallet unlock failed</source>
        <translation>საფულის გახსნა წარუმატებლად შესრულდა</translation>
    </message>
    <message>
        <source>The passphrase entered for the wallet decryption was incorrect.</source>
        <translation>საფულის განშიფრვის ფრაზა-პაროლი არაწორია</translation>
    </message>
    <message>
        <source>Wallet decryption failed</source>
        <translation>საფულის გაშიფვრა ვერ შესრულდა</translation>
    </message>
    <message>
        <source>Wallet passphrase was successfully changed.</source>
        <translation>საფულის ფრაზა-პაროლი შეცვლილია.</translation>
    </message>
    <message>
        <source>Warning: The Caps Lock key is on!</source>
        <translation>ყურადღება: ჩართულია Caps Lock რეჟიმი!</translation>
    </message>
</context>
<context>
    <name>BanTableModel</name>
    <message>
        <source>IP/Netmask</source>
        <translation>IP/ქსელის მასკა</translation>
    </message>
    </context>
<context>
    <name>BitcoinGUI</name>
    <message>
        <source>Sign &amp;message...</source>
        <translation>ხელ&amp;მოწერა</translation>
    </message>
    <message>
        <source>Synchronizing with network...</source>
        <translation>ქსელთან სინქრონიზება...</translation>
    </message>
    <message>
        <source>&amp;Overview</source>
        <translation>მიმ&amp;ოხილვა</translation>
    </message>
    <message>
        <source>Show general overview of wallet</source>
        <translation>საფულის ზოგადი მიმოხილვა</translation>
    </message>
    <message>
        <source>&amp;Transactions</source>
        <translation>&amp;ტრანსაქციები</translation>
    </message>
    <message>
        <source>Browse transaction history</source>
        <translation>ტრანსაქციების ისტორიის დათვალიერება</translation>
    </message>
    <message>
        <source>E&amp;xit</source>
        <translation>&amp;გასვლა</translation>
    </message>
    <message>
        <source>Quit application</source>
        <translation>გასვლა</translation>
    </message>
    <message>
        <source>&amp;About %1</source>
        <translation>%1-ის &amp;შესახებ</translation>
    </message>
    <message>
        <source>Show information about %1</source>
        <translation>%1-ის შესახებ ინფორმაციის ჩვენება</translation>
    </message>
    <message>
        <source>About &amp;Qt</source>
        <translation>&amp;Qt-ს შესახებ</translation>
    </message>
    <message>
        <source>Show information about Qt</source>
        <translation>ინფორმაცია Qt-ს შესახებ</translation>
    </message>
    <message>
        <source>&amp;Options...</source>
        <translation>&amp;ოპციები</translation>
    </message>
    <message>
        <source>Modify configuration options for %1</source>
        <translation>%1-ის კონფიგურირების პარამეტრების რედაქტირება</translation>
    </message>
    <message>
        <source>&amp;Encrypt Wallet...</source>
        <translation>საფულის &amp;დაშიფრვა</translation>
    </message>
    <message>
        <source>&amp;Backup Wallet...</source>
        <translation>საფულის &amp;არქივირება</translation>
    </message>
    <message>
        <source>&amp;Change Passphrase...</source>
        <translation>ფრაზა-პაროლის შე&amp;ცვლა</translation>
    </message>
    <message>
        <source>Open &amp;URI...</source>
        <translation>&amp;URI-ის გახსნა...</translation>
    </message>
    <message>
        <source>Wallet:</source>
        <translation>საფულე:</translation>
    </message>
    <message>
        <source>Click to disable network activity.</source>
        <translation>დააწკაპეთ ქსელური აქტივობის გასათიშად.</translation>
    </message>
    <message>
        <source>Network activity disabled.</source>
        <translation>ქსელური აქტივობა გათიშულია.</translation>
    </message>
    <message>
        <source>Reindexing blocks on disk...</source>
        <translation>დისკზე ბლოკების რეინდექსაცია...</translation>
    </message>
    <message>
        <source>Send coins to a Bitcoin address</source>
        <translation>მონეტების გაგზავნა Blackcoin-მისამართზე</translation>
    </message>
    <message>
        <source>Backup wallet to another location</source>
        <translation>საფულის არქივირება სხვა ადგილზე</translation>
    </message>
    <message>
        <source>Change the passphrase used for wallet encryption</source>
        <translation>საფულის დაშიფრვის ფრაზა-პაროლის შეცვლა</translation>
    </message>
    <message>
        <source>&amp;Verify message...</source>
        <translation>&amp;ვერიფიკაცია</translation>
    </message>
    <message>
        <source>&amp;Send</source>
        <translation>&amp;გაგზავნა</translation>
    </message>
    <message>
        <source>&amp;Receive</source>
        <translation>&amp;მიღება</translation>
    </message>
    <message>
        <source>&amp;Show / Hide</source>
        <translation>&amp;ჩვენება/დაფარვა</translation>
    </message>
    <message>
        <source>Show or hide the main Window</source>
        <translation>მთავარი ფანჯრის ჩვენება/დაფარვა</translation>
    </message>
    <message>
        <source>Encrypt the private keys that belong to your wallet</source>
        <translation>თქვენი საფულის პირადი გასაღებების დაშიფრვა</translation>
    </message>
    <message>
        <source>Sign messages with your Bitcoin addresses to prove you own them</source>
        <translation>მესიჯებზე ხელმოწერა თქვენი Blackcoin-მისამართებით იმის დასტურად, რომ ის თქვენია</translation>
    </message>
    <message>
        <source>Verify messages to ensure they were signed with specified Bitcoin addresses</source>
        <translation>შეამოწმეთ, რომ მესიჯები ხელმოწერილია მითითებული Blackcoin-მისამართით</translation>
    </message>
    <message>
        <source>&amp;File</source>
        <translation>&amp;ფაილი</translation>
    </message>
    <message>
        <source>&amp;Settings</source>
        <translation>&amp;პარამეტრები</translation>
    </message>
    <message>
        <source>&amp;Help</source>
        <translation>&amp;დახმარება</translation>
    </message>
    <message>
        <source>Tabs toolbar</source>
        <translation>ბარათების პანელი</translation>
    </message>
    <message>
        <source>Request payments (generates QR codes and bitcoin: URIs)</source>
        <translation>გადახდის მოთხოვნა (შეიქმნება QR-კოდები და blackcoin: ბმულები)</translation>
    </message>
    <message>
        <source>Show the list of used sending addresses and labels</source>
        <translation>გამოყენებული გაგზავნის მისამართებისა და ნიშნულების სიის ჩვენება</translation>
    </message>
    <message>
        <source>Show the list of used receiving addresses and labels</source>
        <translation>გამოყენებული მიღების მისამართებისა და ნიშნულების სიის ჩვენება</translation>
    </message>
    <message>
<<<<<<< HEAD
        <source>Open a bitcoin: URI or payment request</source>
        <translation>blackcoin: URI-ის ან გადახდის მოთხოვნის გახსნა</translation>
    </message>
    <message>
=======
>>>>>>> 56311988
        <source>&amp;Command-line options</source>
        <translation>საკომანდო სტრიქონის ოპ&amp;ციები</translation>
    </message>
    <message>
        <source>%1 behind</source>
        <translation>%1 გავლილია</translation>
    </message>
    <message>
        <source>Last received block was generated %1 ago.</source>
        <translation>ბოლო მიღებული ბლოკის გენერირებიდან გასულია %1</translation>
    </message>
    <message>
        <source>Transactions after this will not yet be visible.</source>
        <translation>შემდგომი ტრანსაქციები ნაჩვენები ჯერ არ იქნება.</translation>
    </message>
    <message>
        <source>Error</source>
        <translation>შეცდომა</translation>
    </message>
    <message>
        <source>Warning</source>
        <translation>გაფრთხილება</translation>
    </message>
    <message>
        <source>Information</source>
        <translation>ინფორმაცია</translation>
    </message>
    <message>
        <source>Up to date</source>
        <translation>განახლებულია</translation>
    </message>
    <message>
        <source>default wallet</source>
        <translation>ნაგულისხმევი საფულე</translation>
    </message>
    <message>
        <source>&amp;Window</source>
        <translation>&amp;ფანჯარა</translation>
    </message>
    <message>
        <source>%1 client</source>
        <translation>%1 კლიენტი</translation>
    </message>
    <message>
        <source>Connecting to peers...</source>
        <translation>შეერთება ქსელთან...</translation>
    </message>
    <message>
        <source>Catching up...</source>
        <translation>ჩართვა...</translation>
    </message>
    <message>
        <source>Date: %1
</source>
        <translation>თარიღი: %1
</translation>
    </message>
    <message>
        <source>Amount: %1
</source>
        <translation>რაოდენობა^ %1
</translation>
    </message>
    <message>
        <source>Wallet: %1
</source>
        <translation>საფულე: %1
</translation>
    </message>
    <message>
        <source>Type: %1
</source>
        <translation>ტიპი: %1
</translation>
    </message>
    <message>
        <source>Label: %1
</source>
        <translation>ლეიბლი: %1
</translation>
    </message>
    <message>
        <source>Address: %1
</source>
        <translation>მისამართი: %1
</translation>
    </message>
    <message>
        <source>Sent transaction</source>
        <translation>გაგზავნილი ტრანსაქციები</translation>
    </message>
    <message>
        <source>Incoming transaction</source>
        <translation>მიღებული ტრანსაქციები</translation>
    </message>
    <message>
        <source>Wallet is &lt;b&gt;encrypted&lt;/b&gt; and currently &lt;b&gt;unlocked&lt;/b&gt;</source>
        <translation>საფულე &lt;b&gt;დაშიფრულია&lt;/b&gt; და ამჟამად &lt;b&gt;განბლოკილია&lt;/b&gt;</translation>
    </message>
    <message>
        <source>Wallet is &lt;b&gt;encrypted&lt;/b&gt; and currently &lt;b&gt;locked&lt;/b&gt;</source>
        <translation>საფულე &lt;b&gt;დაშიფრულია&lt;/b&gt; და ამჟამად &lt;b&gt;დაბლოკილია&lt;/b&gt;</translation>
    </message>
    <message>
        <source>A fatal error occurred. Bitcoin can no longer continue safely and will quit.</source>
        <translation>ფატალური შეცდომა. Bitcoin ვერ უზრუნველყოფს უსაფრთხო გაგრძელებას, ამიტომ იხურება.</translation>
    </message>
</context>
<context>
    <name>CoinControlDialog</name>
    <message>
        <source>Quantity:</source>
        <translation>რაოდენობა:</translation>
    </message>
    <message>
        <source>Bytes:</source>
        <translation>ბაიტები:</translation>
    </message>
    <message>
        <source>Amount:</source>
        <translation>თანხა:</translation>
    </message>
    <message>
        <source>Fee:</source>
        <translation>საკომისიო:</translation>
    </message>
    <message>
        <source>Dust:</source>
        <translation>მტვერი:</translation>
    </message>
    <message>
        <source>After Fee:</source>
        <translation>დამატებითი საკომისიო:</translation>
    </message>
    <message>
        <source>Change:</source>
        <translation>ხურდა:</translation>
    </message>
    <message>
        <source>(un)select all</source>
        <translation>ყველას მონიშვნა/(მოხსნა)</translation>
    </message>
    <message>
        <source>Tree mode</source>
        <translation>განტოტვილი</translation>
    </message>
    <message>
        <source>List mode</source>
        <translation>სია</translation>
    </message>
    <message>
        <source>Amount</source>
        <translation>თანხა</translation>
    </message>
    <message>
        <source>Date</source>
        <translation>თარიღი</translation>
    </message>
    <message>
        <source>Confirmations</source>
        <translation>დადასტურება</translation>
    </message>
    <message>
        <source>Confirmed</source>
        <translation>დადასტურებულია</translation>
    </message>
    <message>
        <source>Copy address</source>
        <translation>მისამართის კოპირება</translation>
    </message>
    <message>
        <source>Copy label</source>
        <translation>ლეიბლის კოპირება</translation>
    </message>
    <message>
        <source>Copy amount</source>
        <translation>რაოდენობის კოპირება</translation>
    </message>
    <message>
        <source>Copy transaction ID</source>
        <translation>ტრანსაქციის ID-ს კოპირება</translation>
    </message>
    <message>
        <source>Lock unspent</source>
        <translation>დაუხარჯავის ჩაკეტვა</translation>
    </message>
    <message>
        <source>Unlock unspent</source>
        <translation>დაუხარჯავის განბლოკვა</translation>
    </message>
    <message>
        <source>Copy quantity</source>
        <translation>რაოდენობის კოპირება</translation>
    </message>
    <message>
        <source>Copy fee</source>
        <translation>საკომისიოს კოპირება</translation>
    </message>
    <message>
        <source>Copy after fee</source>
        <translation>დამატებითი საკომისიოს კოპირება</translation>
    </message>
    <message>
        <source>Copy bytes</source>
        <translation>ბაიტების კოპირება</translation>
    </message>
    <message>
        <source>Copy change</source>
        <translation>ხურდის კოპირება</translation>
    </message>
    <message>
        <source>(%1 locked)</source>
        <translation>(%1 დაბლოკილია)</translation>
    </message>
    <message>
        <source>yes</source>
        <translation>დიახ</translation>
    </message>
    <message>
        <source>no</source>
        <translation>არა</translation>
    </message>
    <message>
        <source>(no label)</source>
        <translation>(ნიშნული არ არის)</translation>
    </message>
    <message>
        <source>change from %1 (%2)</source>
        <translation>ხურდა %1-დან (%2)</translation>
    </message>
    <message>
        <source>(change)</source>
        <translation>(ხურდა)</translation>
    </message>
</context>
<context>
    <name>CreateWalletActivity</name>
    </context>
<context>
    <name>CreateWalletDialog</name>
    </context>
<context>
    <name>EditAddressDialog</name>
    <message>
        <source>Edit Address</source>
        <translation>მისამართის შეცვლა</translation>
    </message>
    <message>
        <source>&amp;Label</source>
        <translation>ნიშნუ&amp;ლი</translation>
    </message>
    <message>
        <source>The label associated with this address list entry</source>
        <translation>მისამართების სიის ამ ჩანაწერთან ასოცირებული ნიშნული</translation>
    </message>
    <message>
        <source>The address associated with this address list entry. This can only be modified for sending addresses.</source>
        <translation>მისამართების სიის ამ ჩანაწერთან მისამართი ასოცირებული. მისი შეცვლა შეიძლება მხოლოდ გაგზავნის მისამართის შემთხვევაში.</translation>
    </message>
    <message>
        <source>&amp;Address</source>
        <translation>მის&amp;ამართი</translation>
    </message>
    <message>
        <source>New sending address</source>
        <translation>ახალი გაგზავნის მისამართი</translation>
    </message>
    <message>
        <source>Edit receiving address</source>
        <translation>მიღების მისამართის შეცვლა</translation>
    </message>
    <message>
        <source>Edit sending address</source>
        <translation>გაგზავნის მისამართის შეცვლა</translation>
    </message>
    <message>
        <source>The entered address "%1" is not a valid Bitcoin address.</source>
        <translation>შეყვანილი მისამართი "%1" არ არის ვალიდური Bitcoin-მისამართი.</translation>
    </message>
    <message>
        <source>Could not unlock wallet.</source>
        <translation>საფულის განბლოკვა ვერ მოხერხდა.</translation>
    </message>
    <message>
        <source>New key generation failed.</source>
        <translation>ახალი გასაღების გენერირება ვერ მოხერხდა</translation>
    </message>
</context>
<context>
    <name>FreespaceChecker</name>
    <message>
        <source>A new data directory will be created.</source>
        <translation>შეიქმნება ახალი მონაცემთა კატალოგი.</translation>
    </message>
    <message>
        <source>name</source>
        <translation>სახელი</translation>
    </message>
    <message>
        <source>Directory already exists. Add %1 if you intend to create a new directory here.</source>
        <translation>კატალოგი უკვე არსებობს. დაამატეთ %1 თუ გინდათ ახალი კატალოგის აქვე შექმნა.</translation>
    </message>
    <message>
        <source>Path already exists, and is not a directory.</source>
        <translation>მისამართი უკვე არსებობს და არ წარმოადგენს კატალოგს.</translation>
    </message>
    <message>
        <source>Cannot create data directory here.</source>
        <translation>კატალოგის აქ შექმნა შეუძლებელია.</translation>
    </message>
</context>
<context>
    <name>HelpMessageDialog</name>
    <message>
        <source>version</source>
        <translation>ვერსია</translation>
    </message>
    <message>
        <source>About %1</source>
        <translation>%1-ის შესახებ</translation>
    </message>
    <message>
        <source>Command-line options</source>
        <translation>კომანდების ზოლის ოპციები</translation>
    </message>
</context>
<context>
    <name>Intro</name>
    <message>
        <source>Welcome</source>
        <translation>მოგესალმებით</translation>
    </message>
    <message>
        <source>Welcome to %1.</source>
        <translation>კეთილი იყოს თქვენი მობრძანება %1-ში.</translation>
    </message>
    <message>
        <source>Use the default data directory</source>
        <translation>ნაგულისხმევი კატალოგის გამოყენება</translation>
    </message>
    <message>
        <source>Use a custom data directory:</source>
        <translation>მითითებული კატალოგის გამოყენება:</translation>
    </message>
    <message>
        <source>Bitcoin</source>
        <translation>Blackcoin</translation>
    </message>
    <message>
        <source>Error</source>
        <translation>შეცდომა</translation>
    </message>
    </context>
<context>
    <name>ModalOverlay</name>
    <message>
        <source>Form</source>
        <translation>ფორმა</translation>
    </message>
    <message>
        <source>Unknown...</source>
        <translation>უცნობი...</translation>
    </message>
    <message>
        <source>Last block time</source>
        <translation>ბოლო ბლოკის დრო</translation>
    </message>
    <message>
        <source>Progress</source>
        <translation>პროგრესი</translation>
    </message>
    <message>
        <source>calculating...</source>
        <translation>მიმდინარეობს გამოთვლა...</translation>
    </message>
    <message>
        <source>Hide</source>
        <translation>დამალვა</translation>
    </message>
    </context>
<context>
    <name>OpenURIDialog</name>
    <message>
        <source>URI:</source>
        <translation>URI:</translation>
    </message>
</context>
<context>
    <name>OpenWalletActivity</name>
    <message>
        <source>default wallet</source>
        <translation>ნაგულისხმევი საფულე</translation>
    </message>
    </context>
<context>
    <name>OptionsDialog</name>
    <message>
        <source>Options</source>
        <translation>ოპციები</translation>
    </message>
    <message>
        <source>&amp;Main</source>
        <translation>&amp;მთავარი</translation>
    </message>
    <message>
        <source>Size of &amp;database cache</source>
        <translation>მონაცემთა ბაზის კეშის სი&amp;დიდე</translation>
    </message>
    <message>
        <source>Number of script &amp;verification threads</source>
        <translation>სკრიპტის &amp;ვერიფიცირების ნაკადების რაოდენობა</translation>
    </message>
    <message>
        <source>IP address of the proxy (e.g. IPv4: 127.0.0.1 / IPv6: ::1)</source>
        <translation>პროქსის IP-მისამართი (მაგ.: IPv4: 127.0.0.1 / IPv6: ::1)</translation>
    </message>
    <message>
        <source>Reset all client options to default.</source>
        <translation>კლიენტის ყველა პარამეტრის დაბრუნება ნაგულისხმევ მნიშვნელობებზე.</translation>
    </message>
    <message>
        <source>&amp;Reset Options</source>
        <translation>დაბ&amp;რუნების ოპციები</translation>
    </message>
    <message>
        <source>&amp;Network</source>
        <translation>&amp;ქსელი</translation>
    </message>
    <message>
        <source>W&amp;allet</source>
        <translation>ს&amp;აფულე</translation>
    </message>
    <message>
        <source>Expert</source>
        <translation>ექსპერტი</translation>
    </message>
    <message>
        <source>If you disable the spending of unconfirmed change, the change from a transaction cannot be used until that transaction has at least one confirmation. This also affects how your balance is computed.</source>
        <translation>დაუდასტურებელი ხურდის გამოყენების აკრძალვის შემდეგ მათი გამოყენება შეუძლებელი იქნება, სანამ ტრანსაქციას არ ექნება ერთი დასტური მაინც. ეს აისახება თქვენი ნაშთის დათვლაზეც.</translation>
    </message>
    <message>
        <source>Automatically open the Bitcoin client port on the router. This only works when your router supports UPnP and it is enabled.</source>
        <translation>როუტერში Blackcoin-კლიენტის პორტის ავტომატური გახსნა. მუშაობს, თუ თქვენს როუტერს ჩართული აქვს UPnP.</translation>
    </message>
    <message>
        <source>Map port using &amp;UPnP</source>
        <translation>პორტის გადამისამართება &amp;UPnP-ით</translation>
    </message>
    <message>
        <source>Proxy &amp;IP:</source>
        <translation>პროქსის &amp;IP:</translation>
    </message>
    <message>
        <source>&amp;Port:</source>
        <translation>&amp;პორტი</translation>
    </message>
    <message>
        <source>Port of the proxy (e.g. 9050)</source>
        <translation>პროქსის პორტი (მაგ.: 9050)</translation>
    </message>
    <message>
        <source>IPv4</source>
        <translation>IPv4</translation>
    </message>
    <message>
        <source>IPv6</source>
        <translation>IPv6</translation>
    </message>
    <message>
        <source>Tor</source>
        <translation>Tor</translation>
    </message>
    <message>
        <source>&amp;Window</source>
        <translation>&amp;ფანჯარა</translation>
    </message>
    <message>
        <source>Show only a tray icon after minimizing the window.</source>
        <translation>ფანჯრის მინიმიზებისას მხოლოდ იკონა სისტემურ ზონაში</translation>
    </message>
    <message>
        <source>&amp;Minimize to the tray instead of the taskbar</source>
        <translation>&amp;მინიმიზება სისტემურ ზონაში პროგრამების პანელის ნაცვლად</translation>
    </message>
    <message>
        <source>M&amp;inimize on close</source>
        <translation>მ&amp;ინიმიზება დახურვისას</translation>
    </message>
    <message>
        <source>&amp;Display</source>
        <translation>&amp;ჩვენება</translation>
    </message>
    <message>
        <source>User Interface &amp;language:</source>
        <translation>სამომხმარებ&amp;ლო ენა:</translation>
    </message>
    <message>
        <source>&amp;Unit to show amounts in:</source>
        <translation>ერთეუ&amp;ლი:</translation>
    </message>
    <message>
        <source>Choose the default subdivision unit to show in the interface and when sending coins.</source>
        <translation>აირჩიეთ გასაგზავნი თანხის ნაგულისხმევი ერთეული.</translation>
    </message>
    <message>
        <source>Whether to show coin control features or not.</source>
        <translation>ვაჩვენოთ თუ არა მონეტების მართვის პარამეტრები.</translation>
    </message>
    <message>
        <source>&amp;OK</source>
        <translation>&amp;OK</translation>
    </message>
    <message>
        <source>&amp;Cancel</source>
        <translation>&amp;გაუქმება</translation>
    </message>
    <message>
        <source>default</source>
        <translation>ნაგულისხმევი</translation>
    </message>
    <message>
        <source>none</source>
        <translation>ცარიელი</translation>
    </message>
    <message>
        <source>Confirm options reset</source>
        <translation>დაადასტურეთ პარამეტრების დაბრუნება ნაგულისხმევზე</translation>
    </message>
    <message>
        <source>Client restart required to activate changes.</source>
        <translation>ცვლილებები ძალაში შევა კლიენტის ხელახალი გაშვების შემდეგ.</translation>
    </message>
    <message>
        <source>Error</source>
        <translation>შეცდომა</translation>
    </message>
    <message>
        <source>This change would require a client restart.</source>
        <translation>ამ ცვლილებების ძალაში შესასვლელად საჭიროა კლიენტის დახურვა და ხელახალი გაშვება.</translation>
    </message>
    <message>
        <source>The supplied proxy address is invalid.</source>
        <translation>პროქსის მისამართი არასწორია.</translation>
    </message>
</context>
<context>
    <name>OverviewPage</name>
    <message>
        <source>Form</source>
        <translation>ფორმა</translation>
    </message>
    <message>
        <source>The displayed information may be out of date. Your wallet automatically synchronizes with the Bitcoin network after a connection is established, but this process has not completed yet.</source>
        <translation>ნაჩვენები ინფორმაცია შეიძლება მოძველებული იყოს. თქვენი საფულე ავტომატურად სინქრონიზდება Blackcoin-ის ქსელთან კავშირის დამყარების შემდეგ, ეს პროცესი ჯერ არ არის დასრულებული.</translation>
    </message>
    <message>
        <source>Available:</source>
        <translation>ხელმისაწვდომია:</translation>
    </message>
    <message>
        <source>Your current spendable balance</source>
        <translation>თქვენი ხელმისაწვდომი ნაშთი</translation>
    </message>
    <message>
        <source>Pending:</source>
        <translation>იგზავნება:</translation>
    </message>
    <message>
        <source>Total of transactions that have yet to be confirmed, and do not yet count toward the spendable balance</source>
        <translation>დასადასტურებელი ტრანსაქციების საერთო რაოდენობა, რომლებიც ჯერ არ არის ასახული ბალანსში</translation>
    </message>
    <message>
        <source>Immature:</source>
        <translation>მოუმზადებელია:</translation>
    </message>
    <message>
        <source>Mined balance that has not yet matured</source>
        <translation>მოპოვებული თანხა, რომელიც ჯერ არ არის მზადყოფნაში</translation>
    </message>
    <message>
        <source>Total:</source>
        <translation>სულ:</translation>
    </message>
    <message>
        <source>Your current total balance</source>
        <translation>თქვენი სრული მიმდინარე ბალანსი</translation>
    </message>
    </context>
<context>
    <name>PaymentServer</name>
    <message>
        <source>Payment request error</source>
        <translation>გადახდის მოთხოვნის შეცდომა</translation>
    </message>
    <message>
        <source>Cannot start bitcoin: click-to-pay handler</source>
        <translation>ვერ გაიშვა bitcoin: click-to-pay</translation>
    </message>
    <message>
        <source>URI handling</source>
        <translation>URI-ების დამუშავება</translation>
    </message>
    <message>
        <source>Invalid payment address %1</source>
        <translation>გადახდის მისამართი არასწორია: %1</translation>
    </message>
    <message>
        <source>Payment request file handling</source>
        <translation>გადახდის მოთხოვნის ფაილის დამუშავება</translation>
    </message>
</context>
<context>
    <name>PeerTableModel</name>
    </context>
<context>
    <name>QObject</name>
    <message>
        <source>Amount</source>
        <translation>თანხა</translation>
    </message>
    <message>
        <source>%1 h</source>
        <translation>%1 სთ</translation>
    </message>
    <message>
        <source>%1 m</source>
        <translation>%1 წთ</translation>
    </message>
    <message>
        <source>N/A</source>
        <translation>მიუწვდ.</translation>
    </message>
    <message>
        <source>%1 and %2</source>
        <translation>%1 და %2</translation>
    </message>
    <message>
        <source>%1 B</source>
        <translation>%1 B</translation>
    </message>
    <message>
        <source>%1 KB</source>
        <translation>%1 KB</translation>
    </message>
    <message>
        <source>%1 MB</source>
        <translation>%1 MB</translation>
    </message>
    <message>
        <source>%1 GB</source>
        <translation>%1 GB</translation>
    </message>
    <message>
        <source>Error: Specified data directory "%1" does not exist.</source>
        <translation>შეცდომა: მითითებული მონაცემთა კატალოგი "%1" არ არსებობს.</translation>
    </message>
    <message>
        <source>unknown</source>
        <translation>უცნობია</translation>
    </message>
</context>
<context>
    <name>QRImageWidget</name>
    <message>
        <source>&amp;Save Image...</source>
        <translation>გამო&amp;სახულების შენახვა...</translation>
    </message>
    <message>
        <source>&amp;Copy Image</source>
        <translation>გამოსახულების &amp;კოპირება</translation>
    </message>
    <message>
        <source>Resulting URI too long, try to reduce the text for label / message.</source>
        <translation>URI ძალიან გრძელი გამოდის, შეამოკლეთ ნიშნულის/მესიჯის ტექსტი.</translation>
    </message>
    <message>
        <source>Error encoding URI into QR Code.</source>
        <translation>შედომა URI-ის QR-კოდში გადაყვანისას.</translation>
    </message>
    <message>
        <source>Save QR Code</source>
        <translation>QR-კოდის შენახვა</translation>
    </message>
    <message>
        <source>PNG Image (*.png)</source>
        <translation>PNG სურათი (*.png)</translation>
    </message>
</context>
<context>
    <name>RPCConsole</name>
    <message>
        <source>N/A</source>
        <translation>მიუწვდ.</translation>
    </message>
    <message>
        <source>Client version</source>
        <translation>კლიენტის ვერსია</translation>
    </message>
    <message>
        <source>&amp;Information</source>
        <translation>&amp;ინფორმაცია</translation>
    </message>
    <message>
        <source>General</source>
        <translation>საერთო</translation>
    </message>
    <message>
        <source>Startup time</source>
        <translation>სტარტის დრო</translation>
    </message>
    <message>
        <source>Network</source>
        <translation>ქსელი</translation>
    </message>
    <message>
        <source>Name</source>
        <translation>სახელი</translation>
    </message>
    <message>
        <source>Number of connections</source>
        <translation>შეერთებების რაოდენობა</translation>
    </message>
    <message>
        <source>Block chain</source>
        <translation>ბლოკთა ჯაჭვი</translation>
    </message>
    <message>
        <source>Current number of blocks</source>
        <translation>ბლოკების მიმდინარე რაოდენობა</translation>
    </message>
    <message>
        <source>Last block time</source>
        <translation>ბოლო ბლოკის დრო</translation>
    </message>
    <message>
        <source>&amp;Open</source>
        <translation>&amp;შექმნა</translation>
    </message>
    <message>
        <source>&amp;Console</source>
        <translation>&amp;კონსოლი</translation>
    </message>
    <message>
        <source>&amp;Network Traffic</source>
        <translation>&amp;ქსელის ტრაფიკი</translation>
    </message>
    <message>
        <source>Totals</source>
        <translation>სულ:</translation>
    </message>
    <message>
        <source>In:</source>
        <translation>შემომავალი:</translation>
    </message>
    <message>
        <source>Out:</source>
        <translation>გამავალი:</translation>
    </message>
    <message>
        <source>Debug log file</source>
        <translation>დახვეწის ლოგ-ფაილი</translation>
    </message>
    <message>
        <source>Clear console</source>
        <translation>კონსოლის გასუფთავება</translation>
    </message>
    </context>
<context>
    <name>ReceiveCoinsDialog</name>
    <message>
        <source>&amp;Amount:</source>
        <translation>თ&amp;ანხა:</translation>
    </message>
    <message>
        <source>&amp;Label:</source>
        <translation>ნიშნუ&amp;ლი:</translation>
    </message>
    <message>
        <source>&amp;Message:</source>
        <translation>&amp;მესიჯი:</translation>
    </message>
    <message>
        <source>An optional message to attach to the payment request, which will be displayed when the request is opened. Note: The message will not be sent with the payment over the Bitcoin network.</source>
        <translation>არააუცილებელი მესიჯი, რომელიც ერთვის გადახდის მოთხოვნას და ნაჩვენები იქნება მოთხოვნის გახსნისას. შენიშვნა: მესიჯი არ გაყვება გადახდას ბითქოინის ქსელში.</translation>
    </message>
    <message>
        <source>An optional label to associate with the new receiving address.</source>
        <translation>არააუცილებელი ნიშნული ახალ მიღების მისამართთან ასოცირებისათვის.</translation>
    </message>
    <message>
        <source>Use this form to request payments. All fields are &lt;b&gt;optional&lt;/b&gt;.</source>
        <translation>გამოიყენეთ ეს ფორმა გადახდის მოთხოვნისათვის. ყველა ველი &lt;b&gt;არააუცილებელია&lt;/b&gt;.</translation>
    </message>
    <message>
        <source>An optional amount to request. Leave this empty or zero to not request a specific amount.</source>
        <translation>მოთხოვნის მოცულობა. არააუცილებელია. ჩაწერეთ 0 ან დატოვეთ ცარიელი, თუ არ მოითხოვება კონკრეტული მოცულობა.</translation>
    </message>
    <message>
        <source>Clear all fields of the form.</source>
        <translation>ფორმის ყველა ველის წაშლა</translation>
    </message>
    <message>
        <source>Clear</source>
        <translation>წაშლა</translation>
    </message>
    <message>
        <source>Requested payments history</source>
        <translation>მოთხოვნილი გადახდების ისტორია</translation>
    </message>
    <message>
        <source>Show the selected request (does the same as double clicking an entry)</source>
        <translation>არჩეული მოთხოვნის ჩვენება (იგივეა, რაც ჩანაწერზე ორჯერ ჩხვლეტა)</translation>
    </message>
    <message>
        <source>Show</source>
        <translation>ჩვენება</translation>
    </message>
    <message>
        <source>Remove the selected entries from the list</source>
        <translation>მონიშნული ჩანაწერების წაშლა სიიდან</translation>
    </message>
    <message>
        <source>Remove</source>
        <translation>წაშლა</translation>
    </message>
    <message>
        <source>Copy label</source>
        <translation>ლეიბლის კოპირება</translation>
    </message>
    <message>
        <source>Copy message</source>
        <translation>მესიჯის კოპირება</translation>
    </message>
    <message>
        <source>Copy amount</source>
        <translation>რაოდენობის კოპირება</translation>
    </message>
</context>
<context>
    <name>ReceiveRequestDialog</name>
    <message>
        <source>QR Code</source>
        <translation>QR-კოდი</translation>
    </message>
    <message>
        <source>Copy &amp;URI</source>
        <translation>&amp;URI-ის კოპირება</translation>
    </message>
    <message>
        <source>Copy &amp;Address</source>
        <translation>მის&amp;ამართის კოპირება</translation>
    </message>
    <message>
        <source>&amp;Save Image...</source>
        <translation>გამო&amp;სახულების შენახვა...</translation>
    </message>
    <message>
        <source>Request payment to %1</source>
        <translation>%1-ის გადაზდის მოთხოვნა</translation>
    </message>
    <message>
        <source>Payment information</source>
        <translation>ინფორმაცია გადახდის შესახებ</translation>
    </message>
    <message>
        <source>URI</source>
        <translation>URI</translation>
    </message>
    <message>
        <source>Address</source>
        <translation>მისამართი</translation>
    </message>
    <message>
        <source>Amount</source>
        <translation>თანხა</translation>
    </message>
    <message>
        <source>Label</source>
        <translation>ნიშნული</translation>
    </message>
    <message>
        <source>Message</source>
        <translation>მესიჯი</translation>
    </message>
    <message>
        <source>Wallet</source>
        <translation>საფულე</translation>
    </message>
</context>
<context>
    <name>RecentRequestsTableModel</name>
    <message>
        <source>Date</source>
        <translation>თარიღი</translation>
    </message>
    <message>
        <source>Label</source>
        <translation>ნიშნული</translation>
    </message>
    <message>
        <source>Message</source>
        <translation>მესიჯი</translation>
    </message>
    <message>
        <source>(no label)</source>
        <translation>(ნიშნული არ არის)</translation>
    </message>
    <message>
        <source>(no message)</source>
        <translation>(მესიჯები არ არის)</translation>
    </message>
    </context>
<context>
    <name>SendCoinsDialog</name>
    <message>
        <source>Send Coins</source>
        <translation>მონეტების გაგზავნა</translation>
    </message>
    <message>
        <source>Coin Control Features</source>
        <translation>მონეტების კონტროლის პარამეტრები</translation>
    </message>
    <message>
        <source>Inputs...</source>
        <translation>ხარჯები...</translation>
    </message>
    <message>
        <source>automatically selected</source>
        <translation>არჩეულია ავტომატურად</translation>
    </message>
    <message>
        <source>Insufficient funds!</source>
        <translation>არ არის საკმარისი თანხა!</translation>
    </message>
    <message>
        <source>Quantity:</source>
        <translation>რაოდენობა:</translation>
    </message>
    <message>
        <source>Bytes:</source>
        <translation>ბაიტები:</translation>
    </message>
    <message>
        <source>Amount:</source>
        <translation>თანხა:</translation>
    </message>
    <message>
        <source>Fee:</source>
        <translation>საკომისიო:</translation>
    </message>
    <message>
        <source>After Fee:</source>
        <translation>დამატებითი საკომისიო:</translation>
    </message>
    <message>
        <source>Change:</source>
        <translation>ხურდა:</translation>
    </message>
    <message>
        <source>If this is activated, but the change address is empty or invalid, change will be sent to a newly generated address.</source>
        <translation>ამის გააქტიურებისას თუ ხურდის მისამართი ცარიელია ან არასწორია, ხურდა გაიგზავნება ახლად გენერირებულ მისამართებზე.</translation>
    </message>
    <message>
        <source>Custom change address</source>
        <translation>ხურდის მისამართი</translation>
    </message>
    <message>
        <source>Transaction Fee:</source>
        <translation>ტრანსაქციის საფასური - საკომისიო:</translation>
    </message>
    <message>
        <source>Hide</source>
        <translation>დამალვა</translation>
    </message>
    <message>
        <source>Send to multiple recipients at once</source>
        <translation>გაგზავნა რამდენიმე რეციპიენტთან ერთდროულად</translation>
    </message>
    <message>
        <source>Add &amp;Recipient</source>
        <translation>&amp;რეციპიენტის დამატება</translation>
    </message>
    <message>
        <source>Clear all fields of the form.</source>
        <translation>ფორმის ყველა ველის წაშლა</translation>
    </message>
    <message>
        <source>Dust:</source>
        <translation>მტვერი:</translation>
    </message>
    <message>
        <source>Clear &amp;All</source>
        <translation>გ&amp;ასუფთავება</translation>
    </message>
    <message>
        <source>Balance:</source>
        <translation>ბალანსი:</translation>
    </message>
    <message>
        <source>Confirm the send action</source>
        <translation>გაგზავნის დადასტურება</translation>
    </message>
    <message>
        <source>S&amp;end</source>
        <translation>გაგ&amp;ზავნა</translation>
    </message>
    <message>
        <source>Copy quantity</source>
        <translation>რაოდენობის კოპირება</translation>
    </message>
    <message>
        <source>Copy amount</source>
        <translation>რაოდენობის კოპირება</translation>
    </message>
    <message>
        <source>Copy fee</source>
        <translation>საკომისიოს კოპირება</translation>
    </message>
    <message>
        <source>Copy after fee</source>
        <translation>დამატებითი საკომისიოს კოპირება</translation>
    </message>
    <message>
        <source>Copy bytes</source>
        <translation>ბაიტების კოპირება</translation>
    </message>
    <message>
        <source>Copy change</source>
        <translation>ხურდის კოპირება</translation>
    </message>
    <message>
        <source>%1 to %2</source>
        <translation>%1-დან %2-ში</translation>
    </message>
    <message>
        <source>Are you sure you want to send?</source>
        <translation>დარწმუნებული ხართ, რომ გინდათ გაგზავნა?</translation>
    </message>
    <message>
        <source>or</source>
        <translation>ან</translation>
    </message>
    <message>
        <source>Transaction fee</source>
        <translation>ტრანსაქციის საფასური - საკომისიო</translation>
    </message>
    <message>
        <source>Confirm send coins</source>
        <translation>მონეტების გაგზავნის დადასტურება</translation>
    </message>
    <message>
        <source>The amount to pay must be larger than 0.</source>
        <translation>გადახდის მოცულობა 0-ზე მეტი უნდა იყოს</translation>
    </message>
    <message>
        <source>The amount exceeds your balance.</source>
        <translation>თანხა აღემატება თქვენს ბალანსს</translation>
    </message>
    <message>
        <source>The total exceeds your balance when the %1 transaction fee is included.</source>
        <translation>საკომისიო %1-ის დამატების შემდეგ თანხა აჭარბებს თქვენს ბალანსს</translation>
    </message>
    <message>
        <source>Transaction creation failed!</source>
        <translation>შეცდომა ტრანსაქციის შექმნისას!</translation>
    </message>
    <message>
        <source>Warning: Invalid Bitcoin address</source>
        <translation>ყურადღება: არასწორია Bitcoin-მისამართი</translation>
    </message>
    <message>
        <source>Warning: Unknown change address</source>
        <translation>ყურადღება: უცნობია ხურდის მისამართი</translation>
    </message>
    <message>
        <source>(no label)</source>
        <translation>(ნიშნული არ არის)</translation>
    </message>
</context>
<context>
    <name>SendCoinsEntry</name>
    <message>
        <source>A&amp;mount:</source>
        <translation>&amp;რაოდენობა</translation>
    </message>
    <message>
        <source>Pay &amp;To:</source>
        <translation>ადრესა&amp;ტი:</translation>
    </message>
    <message>
        <source>&amp;Label:</source>
        <translation>ნიშნუ&amp;ლი:</translation>
    </message>
    <message>
        <source>Choose previously used address</source>
        <translation>აირჩიეთ ადრე გამოყენებული მისამართი</translation>
    </message>
    <message>
        <source>Alt+A</source>
        <translation>Alt+A</translation>
    </message>
    <message>
        <source>Paste address from clipboard</source>
        <translation>მისამართის ჩასმა კლიპბორდიდან</translation>
    </message>
    <message>
        <source>Alt+P</source>
        <translation>Alt+P</translation>
    </message>
    <message>
        <source>Remove this entry</source>
        <translation>ჩანაწერის წაშლა</translation>
    </message>
    <message>
        <source>Message:</source>
        <translation>მესიჯი:</translation>
    </message>
    <message>
        <source>Enter a label for this address to add it to the list of used addresses</source>
        <translation>შეიყვანეთ ამ მისამართის ნიშნული გამოყენებული მისამართების სიაში დასამატებლად</translation>
    </message>
    <message>
        <source>A message that was attached to the bitcoin: URI which will be stored with the transaction for your reference. Note: This message will not be sent over the Bitcoin network.</source>
        <translation>მესიჯი, რომელიც თან ერთვის მონეტებს:  URI, რომელიც შეინახება ტრანსაქციასთან ერთად თქვენთვის. შენიშვნა: მესიჯი არ გაყვება გადახდას ბითქოინის ქსელში.</translation>
    </message>
    <message>
        <source>Pay To:</source>
        <translation>ადრესატი:</translation>
    </message>
    <message>
        <source>Memo:</source>
        <translation>შენიშვნა:</translation>
    </message>
</context>
<context>
    <name>ShutdownWindow</name>
    <message>
        <source>Do not shut down the computer until this window disappears.</source>
        <translation>არ გამორთოთ კომპიუტერი ამ ფანჯრის გაქრობამდე.</translation>
    </message>
</context>
<context>
    <name>SignVerifyMessageDialog</name>
    <message>
        <source>Signatures - Sign / Verify a Message</source>
        <translation>ხელმოწერები - მესიჯის ხელმოწერა/ვერიფიკაცია</translation>
    </message>
    <message>
        <source>&amp;Sign Message</source>
        <translation>მე&amp;სიჯის ხელმოწერა</translation>
    </message>
    <message>
        <source>Choose previously used address</source>
        <translation>აირჩიეთ ადრე გამოყენებული მისამართი</translation>
    </message>
    <message>
        <source>Alt+A</source>
        <translation>Alt+A</translation>
    </message>
    <message>
        <source>Paste address from clipboard</source>
        <translation>მისამართის ჩასმა კლიპბორდიდან</translation>
    </message>
    <message>
        <source>Alt+P</source>
        <translation>Alt+P</translation>
    </message>
    <message>
        <source>Enter the message you want to sign here</source>
        <translation>აკრიფეთ ხელმოსაწერი მესიჯი</translation>
    </message>
    <message>
        <source>Signature</source>
        <translation>ხელმოწერა</translation>
    </message>
    <message>
        <source>Copy the current signature to the system clipboard</source>
        <translation>მიმდინარე ხელმოწერის კოპირება კლიპბორდში</translation>
    </message>
    <message>
        <source>Sign the message to prove you own this Bitcoin address</source>
        <translation>მოაწერეთ ხელი იმის დასადასტურებლად, რომ ეს მისამართი თქვენია</translation>
    </message>
    <message>
        <source>Sign &amp;Message</source>
        <translation>&amp;მესიჯის ხელმოწერა</translation>
    </message>
    <message>
        <source>Reset all sign message fields</source>
        <translation>ხელმოწერის ყველა ველის წაშლა</translation>
    </message>
    <message>
        <source>Clear &amp;All</source>
        <translation>გ&amp;ასუფთავება</translation>
    </message>
    <message>
        <source>&amp;Verify Message</source>
        <translation>მესიჯის &amp;ვერიფიკაცია</translation>
    </message>
    <message>
        <source>Verify the message to ensure it was signed with the specified Bitcoin address</source>
        <translation>შეამოწმეთ, რომ მესიჯი ხელმოწერილია მითითებული Blackcoin-მისამართით</translation>
    </message>
    <message>
        <source>Verify &amp;Message</source>
        <translation>&amp;მესიჯის ვერიფიკაცია</translation>
    </message>
    <message>
        <source>Reset all verify message fields</source>
        <translation>ვერიფიკაციის ყველა ველის წაშლა</translation>
    </message>
    <message>
        <source>Click "Sign Message" to generate signature</source>
        <translation>ხელმოწერის გენერირებისათვის დააჭირეთ "მესიჯის ხელმოწერა"-ს</translation>
    </message>
    <message>
        <source>The entered address is invalid.</source>
        <translation>შეყვანილი მისამართი არასწორია.</translation>
    </message>
    <message>
        <source>Please check the address and try again.</source>
        <translation>შეამოწმეთ მისამართი და სცადეთ ხელახლა.</translation>
    </message>
    <message>
        <source>The entered address does not refer to a key.</source>
        <translation>შეყვანილი მისამართი არ არის კავშირში გასაღებთან.</translation>
    </message>
    <message>
        <source>Wallet unlock was cancelled.</source>
        <translation>საფულის განბლოკვა შეწყვეტილია.</translation>
    </message>
    <message>
        <source>Private key for the entered address is not available.</source>
        <translation>ამ მისამართისათვის პირადი გასაღები მიუწვდომელია.</translation>
    </message>
    <message>
        <source>Message signing failed.</source>
        <translation>ვერ მოხერხდა მესიჯის ხელმოწერა.</translation>
    </message>
    <message>
        <source>Message signed.</source>
        <translation>მესიჯი ხელმოწერილია.</translation>
    </message>
    <message>
        <source>The signature could not be decoded.</source>
        <translation>ხელმოწერის დეკოდირება ვერ ხერხდება.</translation>
    </message>
    <message>
        <source>Please check the signature and try again.</source>
        <translation>შეამოწმეთ ხელმოწერა და სცადეთ ხელახლა.</translation>
    </message>
    <message>
        <source>The signature did not match the message digest.</source>
        <translation>ხელმოწერა არ შეესაბამება მესიჯის დაიჯესტს.</translation>
    </message>
    <message>
        <source>Message verification failed.</source>
        <translation>მესიჯის ვერიფიკაცია ვერ მოხერხდა.</translation>
    </message>
    <message>
        <source>Message verified.</source>
        <translation>მესიჯი ვერიფიცირებულია.</translation>
    </message>
</context>
<context>
    <name>TrafficGraphWidget</name>
    <message>
        <source>KB/s</source>
        <translation>KB/s</translation>
    </message>
</context>
<context>
    <name>TransactionDesc</name>
    <message>
        <source>Open until %1</source>
        <translation>ღია იქნება სანამ %1</translation>
    </message>
    <message>
        <source>%1/unconfirmed</source>
        <translation>%1/დაუდასტურებელია</translation>
    </message>
    <message>
        <source>%1 confirmations</source>
        <translation>%1 დადასტურებულია</translation>
    </message>
    <message>
        <source>Status</source>
        <translation>სტატუსი</translation>
    </message>
    <message>
        <source>Date</source>
        <translation>თარიღი</translation>
    </message>
    <message>
        <source>Source</source>
        <translation>წყარო</translation>
    </message>
    <message>
        <source>Generated</source>
        <translation>გენერირებულია</translation>
    </message>
    <message>
        <source>From</source>
        <translation>გამგზავნი</translation>
    </message>
    <message>
        <source>unknown</source>
        <translation>უცნობია</translation>
    </message>
    <message>
        <source>To</source>
        <translation>მიმღები</translation>
    </message>
    <message>
        <source>own address</source>
        <translation>საკუთარი მისამართი</translation>
    </message>
    <message>
        <source>label</source>
        <translation>ნიშნული</translation>
    </message>
    <message>
        <source>Credit</source>
        <translation>კრედიტი</translation>
    </message>
    <message>
        <source>not accepted</source>
        <translation>უარყოფილია</translation>
    </message>
    <message>
        <source>Debit</source>
        <translation>დებიტი</translation>
    </message>
    <message>
        <source>Transaction fee</source>
        <translation>ტრანსაქციის საფასური - საკომისიო</translation>
    </message>
    <message>
        <source>Net amount</source>
        <translation>სუფთა თანხა</translation>
    </message>
    <message>
        <source>Message</source>
        <translation>მესიჯი</translation>
    </message>
    <message>
        <source>Comment</source>
        <translation>შენიშვნა</translation>
    </message>
    <message>
        <source>Transaction ID</source>
        <translation>ტრანსაქციის ID</translation>
    </message>
    <message>
        <source>Merchant</source>
        <translation>გამყიდველი</translation>
    </message>
    <message>
        <source>Generated coins must mature %1 blocks before they can be spent. When you generated this block, it was broadcast to the network to be added to the block chain. If it fails to get into the chain, its state will change to "not accepted" and it won't be spendable. This may occasionally happen if another node generates a block within a few seconds of yours.</source>
        <translation>გენერირებული მონეტები გასაგზავნად მომწიფდება %1 ბლოკის შემდეგ. ეს ბლოკი გენერირების შემდეგ გავრცელებულ იქნა ქსელში ბლოკთა ჯაჭვზე დასამატებლად. თუ ის ვერ ჩაჯდა ჯაჭვში, მიეცემა სტატუსი "უარყოფილია" და ამ მონეტებს ვერ გამოიყენებთ. ასეთი რამ შეიძლება მოხდეს, თუ რომელიმე კვანძმა რამდენიმე წამით დაგასწროთ ბლოკის გენერირება.</translation>
    </message>
    <message>
        <source>Debug information</source>
        <translation>დახვეწის ინფორმაცია</translation>
    </message>
    <message>
        <source>Transaction</source>
        <translation>ტრანსაქცია</translation>
    </message>
    <message>
        <source>Inputs</source>
        <translation>ხარჯები</translation>
    </message>
    <message>
        <source>Amount</source>
        <translation>თანხა</translation>
    </message>
    <message>
        <source>true</source>
        <translation>ჭეშმარიტი</translation>
    </message>
    <message>
        <source>false</source>
        <translation>მცდარი</translation>
    </message>
</context>
<context>
    <name>TransactionDescDialog</name>
    <message>
        <source>This pane shows a detailed description of the transaction</source>
        <translation>ტრანსაქციის დაწვრილებითი აღწერილობა</translation>
    </message>
    </context>
<context>
    <name>TransactionTableModel</name>
    <message>
        <source>Date</source>
        <translation>თარიღი</translation>
    </message>
    <message>
        <source>Type</source>
        <translation>ტიპი</translation>
    </message>
    <message>
        <source>Label</source>
        <translation>ნიშნული</translation>
    </message>
    <message>
        <source>Open until %1</source>
        <translation>ღია იქნება სანამ %1</translation>
    </message>
    <message>
        <source>Unconfirmed</source>
        <translation>დაუდასტურებელია</translation>
    </message>
    <message>
        <source>Confirming (%1 of %2 recommended confirmations)</source>
        <translation>დადასტურებულია (%1,  რეკომენდებულია %2)</translation>
    </message>
    <message>
        <source>Confirmed (%1 confirmations)</source>
        <translation>დადასტურებულია (%1დასტური)</translation>
    </message>
    <message>
        <source>Conflicted</source>
        <translation>კონფლიქტშია</translation>
    </message>
    <message>
        <source>Immature (%1 confirmations, will be available after %2)</source>
        <translation>არ არის მომწიფებული (%1 დასტური, საჭიროა სულ %2)</translation>
    </message>
    <message>
        <source>Generated but not accepted</source>
        <translation>გენერირებულია, მაგრამ უარყოფილია</translation>
    </message>
    <message>
        <source>Received with</source>
        <translation>შემოსულია</translation>
    </message>
    <message>
        <source>Received from</source>
        <translation>გამომგზავნი</translation>
    </message>
    <message>
        <source>Sent to</source>
        <translation>გაგზავნილია</translation>
    </message>
    <message>
        <source>Payment to yourself</source>
        <translation>გადახდილია საკუთარი თავისათვის</translation>
    </message>
    <message>
        <source>Mined</source>
        <translation>მოპოვებულია</translation>
    </message>
    <message>
        <source>(n/a)</source>
        <translation>(მიუწვდ.)</translation>
    </message>
    <message>
        <source>(no label)</source>
        <translation>(ნიშნული არ არის)</translation>
    </message>
    <message>
        <source>Transaction status. Hover over this field to show number of confirmations.</source>
        <translation>ტრანსაქციის სტატუსი. ველზე კურსორის შეყვანისას გამოჩნდება დასტურების რაოდენობა.</translation>
    </message>
    <message>
        <source>Date and time that the transaction was received.</source>
        <translation>ტრანსაქციის მიღების თარიღი და დრო.</translation>
    </message>
    <message>
        <source>Type of transaction.</source>
        <translation>ტრანსაქციის ტიპი.</translation>
    </message>
    <message>
        <source>Amount removed from or added to balance.</source>
        <translation>ბალანსიდან მოხსნილი ან დამატებული თანხა.</translation>
    </message>
</context>
<context>
    <name>TransactionView</name>
    <message>
        <source>All</source>
        <translation>ყველა</translation>
    </message>
    <message>
        <source>Today</source>
        <translation>დღეს</translation>
    </message>
    <message>
        <source>This week</source>
        <translation>ამ კვირის</translation>
    </message>
    <message>
        <source>This month</source>
        <translation>ამ თვის</translation>
    </message>
    <message>
        <source>Last month</source>
        <translation>ბოლო თვის</translation>
    </message>
    <message>
        <source>This year</source>
        <translation>ამ წლის</translation>
    </message>
    <message>
        <source>Range...</source>
        <translation>შუალედი...</translation>
    </message>
    <message>
        <source>Received with</source>
        <translation>შემოსულია</translation>
    </message>
    <message>
        <source>Sent to</source>
        <translation>გაგზავნილია</translation>
    </message>
    <message>
        <source>To yourself</source>
        <translation>საკუთარი თავისათვის</translation>
    </message>
    <message>
        <source>Mined</source>
        <translation>მოპოვებულია</translation>
    </message>
    <message>
        <source>Other</source>
        <translation>სხვა</translation>
    </message>
    <message>
        <source>Min amount</source>
        <translation>მინ. თანხა</translation>
    </message>
    <message>
        <source>Copy address</source>
        <translation>მისამართის კოპირება</translation>
    </message>
    <message>
        <source>Copy label</source>
        <translation>ლეიბლის კოპირება</translation>
    </message>
    <message>
        <source>Copy amount</source>
        <translation>რაოდენობის კოპირება</translation>
    </message>
    <message>
        <source>Copy transaction ID</source>
        <translation>ტრანსაქციის ID-ს კოპირება</translation>
    </message>
    <message>
        <source>Edit label</source>
        <translation>ნიშნულის რედაქტირება</translation>
    </message>
    <message>
        <source>Show transaction details</source>
        <translation>ტრანსაქციის დეტალების ჩვენება</translation>
    </message>
    <message>
        <source>Export Transaction History</source>
        <translation>ტრანსაქციების ისტორიის ექსპორტი</translation>
    </message>
    <message>
        <source>Comma separated file (*.csv)</source>
        <translation>CSV ფორმატის ფაილი (*.csv)</translation>
    </message>
    <message>
        <source>Confirmed</source>
        <translation>დადასტურებულია</translation>
    </message>
    <message>
        <source>Date</source>
        <translation>თარიღი</translation>
    </message>
    <message>
        <source>Type</source>
        <translation>ტიპი</translation>
    </message>
    <message>
        <source>Label</source>
        <translation>ნიშნული</translation>
    </message>
    <message>
        <source>Address</source>
        <translation>მისამართი</translation>
    </message>
    <message>
        <source>ID</source>
        <translation>ID</translation>
    </message>
    <message>
        <source>Exporting Failed</source>
        <translation>ექპორტი ვერ განხორციელდა</translation>
    </message>
    <message>
        <source>There was an error trying to save the transaction history to %1.</source>
        <translation>შეცდომა %1-ში ტრანსაქციების შენახვის მცდელობისას.</translation>
    </message>
    <message>
        <source>Exporting Successful</source>
        <translation>ეხპორტი განხორციელებულია</translation>
    </message>
    <message>
        <source>The transaction history was successfully saved to %1.</source>
        <translation>ტრანსაქციების ისტორია შენახულია %1-ში.</translation>
    </message>
    <message>
        <source>Range:</source>
        <translation>შუალედი:</translation>
    </message>
    <message>
        <source>to</source>
        <translation>-</translation>
    </message>
</context>
<context>
    <name>UnitDisplayStatusBarControl</name>
    </context>
<context>
    <name>WalletController</name>
    </context>
<context>
    <name>WalletFrame</name>
    <message>
        <source>No wallet has been loaded.</source>
        <translation>არ არის ჩატვირთული საფულე.</translation>
    </message>
</context>
<context>
    <name>WalletModel</name>
    <message>
        <source>Send Coins</source>
        <translation>მონეტების გაგზავნა</translation>
    </message>
    <message>
        <source>default wallet</source>
        <translation>ნაგულისხმევი საფულე</translation>
    </message>
</context>
<context>
    <name>WalletView</name>
    <message>
        <source>&amp;Export</source>
        <translation>&amp;ექსპორტი</translation>
    </message>
    <message>
        <source>Export the data in the current tab to a file</source>
        <translation>ამ ბარათიდან მონაცემების ექსპორტი ფაილში</translation>
    </message>
    <message>
        <source>Backup Wallet</source>
        <translation>საფულის არქივირება</translation>
    </message>
    <message>
        <source>Wallet Data (*.dat)</source>
        <translation>საფულის მონაცემები (*.dat)</translation>
    </message>
    <message>
        <source>Backup Failed</source>
        <translation>არქივირება ვერ მოხერხდა</translation>
    </message>
    <message>
        <source>There was an error trying to save the wallet data to %1.</source>
        <translation>შეცდომა %1-ში საფულის მონაცემების შენახვის მცდელობისას.</translation>
    </message>
    <message>
        <source>Backup Successful</source>
        <translation>არქივირება შესრულებულია</translation>
    </message>
    <message>
        <source>The wallet data was successfully saved to %1.</source>
        <translation>საფულის მონაცემები შენახულია %1-ში.</translation>
    </message>
    </context>
<context>
    <name>bitcoin-core</name>
    <message>
        <source>This is a pre-release test build - use at your own risk - do not use for mining or merchant applications</source>
        <translation>ეს არის წინასწარი სატესტო ვერსია - გამოიყენეთ საკუთარი რისკით - არ გამოიყენოთ მოპოვებისა ან კომერციული მიზნებისათვის</translation>
    </message>
    <message>
        <source>Warning: The network does not appear to fully agree! Some miners appear to be experiencing issues.</source>
        <translation>ყურადღება: ქსელში შეუთანხმებლობაა. შესაძლოა ცალკეულ მომპოვებლებს პრობლემები ექმნებათ!</translation>
    </message>
    <message>
        <source>Warning: We do not appear to fully agree with our peers! You may need to upgrade, or other nodes may need to upgrade.</source>
        <translation>ყურადღება: ჩვენ არ ვეთანხმებით ყველა პირს. შესაძლოა თქვენ ან სხვა კვანძებს განახლება გჭირდებათ.</translation>
    </message>
    <message>
        <source>Corrupted block database detected</source>
        <translation>შენიშნულია ბლოკთა ბაზის დაზიანება</translation>
    </message>
    <message>
        <source>Do you want to rebuild the block database now?</source>
        <translation>გავუშვათ ბლოკთა ბაზის ხელახლა აგება ეხლა?</translation>
    </message>
    <message>
        <source>Error initializing block database</source>
        <translation>ვერ ინიციალიზდება ბლოკების ბაზა</translation>
    </message>
    <message>
        <source>Error initializing wallet database environment %s!</source>
        <translation>ვერ ინიციალიზდება საფულის ბაზის გარემო %s!</translation>
    </message>
    <message>
        <source>Error loading block database</source>
        <translation>არ იტვირთება ბლოკების ბაზა</translation>
    </message>
    <message>
        <source>Error opening block database</source>
        <translation>ბლოკთა ბაზის შექმნა ვერ მოხერხდა</translation>
    </message>
    <message>
        <source>Failed to listen on any port. Use -listen=0 if you want this.</source>
        <translation>ვერ ხერხდება პორტების მიყურადება. თუ გსურთ, გამოიყენეთ -listen=0.</translation>
    </message>
    <message>
        <source>Incorrect or no genesis block found. Wrong datadir for network?</source>
        <translation>საწყისი ბლოკი არ არსებობს ან არასწორია. ქსელის მონაცემთა კატალოგი datadir ხომ არის არასწორი?</translation>
    </message>
    <message>
        <source>Not enough file descriptors available.</source>
        <translation>არ არის საკმარისი ფაილ-დესკრიპტორები.</translation>
    </message>
    <message>
        <source>Verifying blocks...</source>
        <translation>ბლოკების ვერიფიკაცია...</translation>
    </message>
    <message>
        <source>Signing transaction failed</source>
        <translation>ტრანსაქციების ხელმოწერა ვერ მოხერხდა</translation>
    </message>
    <message>
        <source>Transaction amount too small</source>
        <translation>ტრანსაქციების რაოდენობა ძალიან ცოტაა</translation>
    </message>
    <message>
        <source>Transaction too large</source>
        <translation>ტრანსაქცია ძალიან დიდია</translation>
    </message>
    <message>
        <source>Zapping all transactions from wallet...</source>
        <translation>ტრანსაქციების ჩახსნა საფულიდან...</translation>
    </message>
    <message>
        <source>Unknown network specified in -onlynet: '%s'</source>
        <translation>-onlynet-ში მითითებულია უცნობი ქსელი: '%s'</translation>
    </message>
    <message>
        <source>Insufficient funds</source>
        <translation>არ არის საკმარისი თანხა</translation>
    </message>
    <message>
        <source>Loading block index...</source>
        <translation>ბლოკების ინდექსის ჩატვირთვა...</translation>
    </message>
    <message>
        <source>Loading wallet...</source>
        <translation>საფულის ჩატვირთვა...</translation>
    </message>
    <message>
        <source>Cannot downgrade wallet</source>
        <translation>საფულის ძველ ვერსიაზე გადაყვანა შეუძლებელია</translation>
    </message>
    <message>
        <source>Rescanning...</source>
        <translation>სკანირება...</translation>
    </message>
    <message>
        <source>Done loading</source>
        <translation>ჩატვირთვა დასრულებულია</translation>
    </message>
</context>
</TS><|MERGE_RESOLUTION|>--- conflicted
+++ resolved
@@ -378,13 +378,6 @@
         <translation>გამოყენებული მიღების მისამართებისა და ნიშნულების სიის ჩვენება</translation>
     </message>
     <message>
-<<<<<<< HEAD
-        <source>Open a bitcoin: URI or payment request</source>
-        <translation>blackcoin: URI-ის ან გადახდის მოთხოვნის გახსნა</translation>
-    </message>
-    <message>
-=======
->>>>>>> 56311988
         <source>&amp;Command-line options</source>
         <translation>საკომანდო სტრიქონის ოპ&amp;ციები</translation>
     </message>
