--- conflicted
+++ resolved
@@ -63,19 +63,11 @@
     </message>
     <message>
         <source>These are your Bitcoin addresses for sending payments. Always check the amount and the receiving address before sending coins.</source>
-<<<<<<< HEAD
-        <translation>Ini adalah alamat- alamat Blackcoin Anda untuk mengirimkan pembayaran. Selalu periksa jumlah dan alamat penerima sebelum mengirimkan koin.</translation>
+        <translation>Ini adalah alamat- alamat Bitcoin Anda untuk mengirimkan pembayaran. Selalu periksa jumlah dan alamat penerima sebelum mengirimkan koin.</translation>
     </message>
     <message>
         <source>These are your Bitcoin addresses for receiving payments. It is recommended to use a new receiving address for each transaction.</source>
         <translation>Ini adalah alamat- alamat Blackcoin Anda untuk menerima pembayaran. Dianjurkan untuk menggunakan alamat penerima yang baru setiap melakukan transaksi.</translation>
-=======
-        <translation>Ini adalah alamat- alamat Bitcoin Anda untuk mengirimkan pembayaran. Selalu periksa jumlah dan alamat penerima sebelum mengirimkan koin.</translation>
-    </message>
-    <message>
-        <source>These are your Bitcoin addresses for receiving payments. It is recommended to use a new receiving address for each transaction.</source>
-        <translation>Ini adalah alamat- alamat Bitcoin Anda untuk menerima pembayaran. Dianjurkan untuk menggunakan alamat penerima yang baru setiap melakukan transaksi.</translation>
->>>>>>> e44150fe
     </message>
     <message>
         <source>&amp;Copy Address</source>
@@ -491,11 +483,7 @@
     </message>
     <message>
         <source>Show the %1 help message to get a list with possible Bitcoin command-line options</source>
-<<<<<<< HEAD
         <translation>Tampilkan %1 pesan bantuan untuk mendapatkan daftar opsi baris perintah Blackcoin yang memungkinkan</translation>
-=======
-        <translation>Tampilkan %1 pesan bantuan untuk mendapatkan daftar opsi baris perintah Bitcoin yang memungkinkan</translation>
->>>>>>> e44150fe
     </message>
     <message>
         <source>%1 client</source>
@@ -647,8 +635,6 @@
         <translation>Salin label</translation>
     </message>
     <message>
-<<<<<<< HEAD
-=======
         <source>Copy amount</source>
         <translation>Salin Jumlah</translation>
     </message>
@@ -669,13 +655,10 @@
         <translation>Salin Kuantitas</translation>
     </message>
     <message>
->>>>>>> e44150fe
         <source>Copy fee</source>
         <translation>Salin biaya</translation>
     </message>
     <message>
-<<<<<<< HEAD
-=======
         <source>Copy after fee</source>
         <translation>Salin Setelah Upah</translation>
     </message>
@@ -704,7 +687,6 @@
         <translation>Tidak</translation>
     </message>
     <message>
->>>>>>> e44150fe
         <source>(no label)</source>
         <translation>(tidak ada label)</translation>
     </message>
@@ -1419,15 +1401,11 @@
         <source>Copy label</source>
         <translation>Salin label</translation>
     </message>
-<<<<<<< HEAD
-    </context>
-=======
     <message>
         <source>Copy amount</source>
         <translation>Salin Jumlah</translation>
     </message>
 </context>
->>>>>>> e44150fe
 <context>
     <name>ReceiveRequestDialog</name>
     <message>
@@ -1573,8 +1551,6 @@
         <translation>K&amp;irim</translation>
     </message>
     <message>
-<<<<<<< HEAD
-=======
         <source>Copy quantity</source>
         <translation>Salin Kuantitas</translation>
     </message>
@@ -1583,13 +1559,10 @@
         <translation>Salin Jumlah</translation>
     </message>
     <message>
->>>>>>> e44150fe
         <source>Copy fee</source>
         <translation>Salin biaya</translation>
     </message>
     <message>
-<<<<<<< HEAD
-=======
         <source>Copy after fee</source>
         <translation>Salin Setelah Upah</translation>
     </message>
@@ -1606,7 +1579,6 @@
         <translation>Salin Perubahan</translation>
     </message>
     <message>
->>>>>>> e44150fe
         <source>(no label)</source>
         <translation>(tidak ada label)</translation>
     </message>
@@ -1793,8 +1765,6 @@
         <translation>Salin label</translation>
     </message>
     <message>
-<<<<<<< HEAD
-=======
         <source>Copy amount</source>
         <translation>Salin Jumlah</translation>
     </message>
@@ -1803,7 +1773,6 @@
         <translation>Salain ID Transaksi</translation>
     </message>
     <message>
->>>>>>> e44150fe
         <source>Comma separated file (*.csv)</source>
         <translation>Berkas yang berformat(*.csv)</translation>
     </message>
