--- conflicted
+++ resolved
@@ -2049,8 +2049,6 @@
         <translation>リクエストする金額（任意）。特定の金額をリクエストしない場合は、この欄は空白のままかゼロにしてください。</translation>
     </message>
     <message>
-<<<<<<< HEAD
-=======
         <source>An optional label to associate with the new receiving address (used by you to identify an invoice).  It is also attached to the payment request.</source>
         <translation>新しい受取用アドレスに紐付ける任意のラベル(インボイスの判別に使えます)。支払いリクエストにも添付されます。</translation>
     </message>
@@ -2059,7 +2057,6 @@
         <translation>支払いリクエストに任意で添付できるメッセージで、送り主に表示されます。</translation>
     </message>
     <message>
->>>>>>> 56311988
         <source>&amp;Create new receiving address</source>
         <translation>新しい受取用アドレスを作成</translation>
     </message>
@@ -2385,8 +2382,6 @@
         <translation>%1 (%2 ブロック)</translation>
     </message>
     <message>
-<<<<<<< HEAD
-=======
         <source>Cr&amp;eate Unsigned</source>
         <translation>未署名で作成</translation>
     </message>
@@ -2395,7 +2390,6 @@
         <translation>オフライン%1ウォレットまたはPSBTに対応したハードウェアウォレットと合わせて使用するためのPSBT(部分的に署名されたトランザクション)を作成します。</translation>
     </message>
     <message>
->>>>>>> 56311988
         <source> from wallet '%1'</source>
         <translation>ウォレット '%1' から</translation>
     </message>
