<TS language="ja" version="2.1">
<context>
    <name>AddressBookPage</name>
    <message>
        <source>Right-click to edit address or label</source>
        <translation>右クリックでアドレスまたはラベルを編集</translation>
    </message>
    <message>
        <source>Create a new address</source>
        <translation>新しいアドレスを作成</translation>
    </message>
    <message>
        <source>&amp;New</source>
        <translation>新規(&amp;N)</translation>
    </message>
    <message>
        <source>Copy the currently selected address to the system clipboard</source>
        <translation>現在選択されているアドレスをシステムのクリップボードにコピー</translation>
    </message>
    <message>
        <source>&amp;Copy</source>
        <translation>コピー(&amp;C)</translation>
    </message>
    <message>
        <source>C&amp;lose</source>
        <translation>閉じる(&amp;C)</translation>
    </message>
    <message>
        <source>Delete the currently selected address from the list</source>
        <translation>選択されたアドレスを一覧から削除</translation>
    </message>
    <message>
        <source>Enter address or label to search</source>
        <translation>検索したいアドレスまたはラベルを入力</translation>
    </message>
    <message>
        <source>Export the data in the current tab to a file</source>
        <translation>このタブのデータをファイルにエクスポート</translation>
    </message>
    <message>
        <source>&amp;Export</source>
        <translation>エクスポート (&amp;E)</translation>
    </message>
    <message>
        <source>&amp;Delete</source>
        <translation>削除(&amp;D)</translation>
    </message>
    <message>
        <source>Choose the address to send coins to</source>
        <translation>コインを送りたいアドレスを選択</translation>
    </message>
    <message>
        <source>Choose the address to receive coins with</source>
        <translation>コインを受け取りたいアドレスを選択</translation>
    </message>
    <message>
        <source>C&amp;hoose</source>
        <translation>選択(&amp;C)</translation>
    </message>
    <message>
        <source>Sending addresses</source>
        <translation>送金先アドレス</translation>
    </message>
    <message>
        <source>Receiving addresses</source>
        <translation>受取用アドレス</translation>
    </message>
    <message>
        <source>These are your Bitcoin addresses for sending payments. Always check the amount and the receiving address before sending coins.</source>
<<<<<<< HEAD
        <translation>これらは、あなたが知っている支払い送り先の ブラックコイン アドレスです。コインを送る前に、必ず金額と送金先アドレスを確認してください。</translation>
    </message>
    <message>
        <source>These are your Bitcoin addresses for receiving payments. It is recommended to use a new receiving address for each transaction.</source>
        <translation>これらは支払いを受け取るための、あなたの ブラックコイン アドレスです。トランザクションごとに新しい受け取り用アドレスを作成することが推奨されます。</translation>
=======
        <translation>これらは、あなたが知っている支払い送り先の Bitcoin アドレスです。コインを送る前に、必ず金額と送金先アドレスを確認してください。</translation>
    </message>
    <message>
        <source>These are your Bitcoin addresses for receiving payments. It is recommended to use a new receiving address for each transaction.</source>
        <translation>これらは支払いを受け取るための、あなたの Bitcoin アドレスです。トランザクションごとに新しい受け取り用アドレスを作成することが推奨されます。</translation>
>>>>>>> 8b676984
    </message>
    <message>
        <source>&amp;Copy Address</source>
        <translation>アドレスをコピー(&amp;C)</translation>
    </message>
    <message>
        <source>Copy &amp;Label</source>
        <translation>ラベルをコピー(&amp;L)</translation>
    </message>
    <message>
        <source>&amp;Edit</source>
        <translation>編集(&amp;E)</translation>
    </message>
    <message>
        <source>Export Address List</source>
        <translation>アドレス帳をエクスポート</translation>
    </message>
    <message>
        <source>Comma separated file (*.csv)</source>
        <translation>テキスト CSV (*.csv)</translation>
    </message>
    <message>
        <source>Exporting Failed</source>
        <translation>エクスポートに失敗しました</translation>
    </message>
    <message>
        <source>There was an error trying to save the address list to %1. Please try again.</source>
        <translation>トランザクション履歴を %1 へ保存する際にエラーが発生しました。再試行してください。</translation>
    </message>
</context>
<context>
    <name>AddressTableModel</name>
    <message>
        <source>Label</source>
        <translation>ラベル</translation>
    </message>
    <message>
        <source>Address</source>
        <translation>アドレス</translation>
    </message>
    <message>
        <source>(no label)</source>
        <translation>(ラベル無し)</translation>
    </message>
</context>
<context>
    <name>AskPassphraseDialog</name>
    <message>
        <source>Passphrase Dialog</source>
        <translation>パスフレーズ ダイアログ</translation>
    </message>
    <message>
        <source>Enter passphrase</source>
        <translation>パスフレーズを入力</translation>
    </message>
    <message>
        <source>New passphrase</source>
        <translation>新しいパスフレーズ</translation>
    </message>
    <message>
        <source>Repeat new passphrase</source>
        <translation>新しいパスフレーズをもう一度</translation>
    </message>
    <message>
        <source>Show password</source>
        <translation>パスワードを表示</translation>
    </message>
    <message>
        <source>Enter the new passphrase to the wallet.&lt;br/&gt;Please use a passphrase of &lt;b&gt;ten or more random characters&lt;/b&gt;, or &lt;b&gt;eight or more words&lt;/b&gt;.</source>
        <translation>ウォレットの新しいパスフレーズを入力してください。&lt;br/&gt;&lt;b&gt;10文字以上のランダムな文字&lt;/b&gt;で構成されたものか、&lt;b&gt;8単語以上の単語&lt;/b&gt;で構成されたパスフレーズを使用してください。</translation>
    </message>
    <message>
        <source>Encrypt wallet</source>
        <translation>ウォレットを暗号化</translation>
    </message>
    <message>
        <source>This operation needs your wallet passphrase to unlock the wallet.</source>
<<<<<<< HEAD
        <translation>この操作を続行するには、ウォレットをアンロックするためのパスフレーズが必要です。</translation>
=======
        <translation>この操作を続行するには、パスフレーズを入力してウォレットをアンロックする必要があります。</translation>
>>>>>>> 8b676984
    </message>
    <message>
        <source>Unlock wallet</source>
        <translation>ウォレットをアンロック</translation>
    </message>
    <message>
        <source>This operation needs your wallet passphrase to decrypt the wallet.</source>
<<<<<<< HEAD
        <translation>この操作を続行するには、ウォレットの暗号化を解除するためのパスフレーズが必要です。</translation>
=======
        <translation>この操作を続行するには、パスフレーズを入力してウォレットの暗号化を解除する必要があります。</translation>
>>>>>>> 8b676984
    </message>
    <message>
        <source>Decrypt wallet</source>
        <translation>ウォレットの暗号化を解除</translation>
    </message>
    <message>
        <source>Change passphrase</source>
        <translation>パスフレーズの変更</translation>
    </message>
    <message>
        <source>Enter the old passphrase and new passphrase to the wallet.</source>
        <translation>ウォレットの古いパスフレーズおよび新しいパスフレーズを入力してください。</translation>
    </message>
    <message>
        <source>Confirm wallet encryption</source>
        <translation>ウォレットの暗号化の承諾</translation>
    </message>
    <message>
        <source>Warning: If you encrypt your wallet and lose your passphrase, you will &lt;b&gt;LOSE ALL OF YOUR BITCOINS&lt;/b&gt;!</source>
<<<<<<< HEAD
        <translation>警告: もしもあなたのウォレットを暗号化してパスフレーズを忘れてしまったら、&lt;b&gt;あなたの ブラックコイン はすべて失われます&lt;/b&gt;!</translation>
=======
        <translation>警告: もしもあなたのウォレットを暗号化してパスフレーズを忘れてしまったら、&lt;b&gt;あなたの Bitcoin はすべて失われます&lt;/b&gt;！</translation>
>>>>>>> 8b676984
    </message>
    <message>
        <source>Are you sure you wish to encrypt your wallet?</source>
        <translation>本当にウォレットを暗号化しますか?</translation>
    </message>
    <message>
        <source>Wallet encrypted</source>
        <translation>ウォレットの暗号化の完了</translation>
    </message>
    <message>
<<<<<<< HEAD
        <source>%1 will close now to finish the encryption process. Remember that encrypting your wallet cannot fully protect your bitcoins from being stolen by malware infecting your computer.</source>
        <translation>暗号化処理を完了させるため %1 をいますぐ終了します。ウォレットを暗号化しても、コンピュータに感染したマルウェアなどによる ブラックコイン の盗難を完全に防ぐことはできないことにご注意ください。</translation>
=======
        <source>Your wallet is now encrypted. Remember that encrypting your wallet cannot fully protect your bitcoins from being stolen by malware infecting your computer.</source>
        <translation>ウォレットの暗号化処理が完了しました。ウォレットを暗号化しても、コンピュータに感染したマルウェアなどによる Bitcoin の盗難を完全に防ぐことはできないことにご注意ください。</translation>
>>>>>>> 8b676984
    </message>
    <message>
        <source>IMPORTANT: Any previous backups you have made of your wallet file should be replaced with the newly generated, encrypted wallet file. For security reasons, previous backups of the unencrypted wallet file will become useless as soon as you start using the new, encrypted wallet.</source>
        <translation>重要: 今までに作成されたウォレット ファイルのバックアップは、暗号化された新しいウォレット ファイルに置き換える必要があります。セキュリティ上の理由により、暗号化された新しいウォレットを使い始めると、暗号化されていないウォレット ファイルのバックアップはすぐに使えなくなります。</translation>
    </message>
    <message>
        <source>Wallet encryption failed</source>
        <translation>ウォレットの暗号化に失敗</translation>
    </message>
    <message>
        <source>Wallet encryption failed due to an internal error. Your wallet was not encrypted.</source>
        <translation>内部エラーによりウォレットの暗号化に失敗しました。ウォレットは暗号化されませんでした。</translation>
    </message>
    <message>
        <source>The supplied passphrases do not match.</source>
        <translation>入力されたパスフレーズが一致しません。</translation>
    </message>
    <message>
        <source>Wallet unlock failed</source>
        <translation>ウォレットのアンロックに失敗</translation>
    </message>
    <message>
        <source>The passphrase entered for the wallet decryption was incorrect.</source>
        <translation>ウォレットの暗号化解除のパスフレーズが正しくありません。</translation>
    </message>
    <message>
        <source>Wallet decryption failed</source>
        <translation>ウォレットの暗号化解除に失敗</translation>
    </message>
    <message>
        <source>Wallet passphrase was successfully changed.</source>
        <translation>ウォレットのパスフレーズが正常に変更されました。</translation>
    </message>
    <message>
        <source>Warning: The Caps Lock key is on!</source>
        <translation>警告: Caps Lock キーがオンになっています！</translation>
    </message>
</context>
<context>
    <name>BanTableModel</name>
    <message>
        <source>IP/Netmask</source>
        <translation>IPアドレス/ネットマスク</translation>
    </message>
    <message>
        <source>Banned Until</source>
        <translation>Ban 解除予定時刻</translation>
    </message>
</context>
<context>
    <name>BitcoinGUI</name>
    <message>
        <source>Sign &amp;message...</source>
        <translation>メッセージの署名...(&amp;m)</translation>
    </message>
    <message>
        <source>Synchronizing with network...</source>
<<<<<<< HEAD
        <translation>ネットワークと同期しています……</translation>
=======
        <translation>ネットワークに同期中...</translation>
>>>>>>> 8b676984
    </message>
    <message>
        <source>&amp;Overview</source>
        <translation>概要(&amp;O)</translation>
    </message>
    <message>
        <source>Show general overview of wallet</source>
        <translation>ウォレットの概要を見る</translation>
    </message>
    <message>
        <source>&amp;Transactions</source>
        <translation>取引(&amp;T)</translation>
    </message>
    <message>
        <source>Browse transaction history</source>
        <translation>取引履歴を見る</translation>
    </message>
    <message>
        <source>E&amp;xit</source>
        <translation>終了(&amp;E)</translation>
    </message>
    <message>
        <source>Quit application</source>
        <translation>アプリケーションを終了する</translation>
    </message>
    <message>
        <source>&amp;About %1</source>
        <translation>%1 について(&amp;A)</translation>
    </message>
    <message>
        <source>Show information about %1</source>
        <translation>%1 の情報を表示する</translation>
    </message>
    <message>
        <source>About &amp;Qt</source>
        <translation>Qt について(&amp;Q)</translation>
    </message>
    <message>
        <source>Show information about Qt</source>
        <translation>Qt の情報を表示する</translation>
    </message>
    <message>
        <source>&amp;Options...</source>
        <translation>オプション...(&amp;O)</translation>
    </message>
    <message>
        <source>Modify configuration options for %1</source>
        <translation>%1 の設定を変更する</translation>
    </message>
    <message>
        <source>&amp;Encrypt Wallet...</source>
        <translation>ウォレットの暗号化(&amp;E)...</translation>
    </message>
    <message>
        <source>&amp;Backup Wallet...</source>
        <translation>ウォレットのバックアップ(&amp;B)...</translation>
    </message>
    <message>
        <source>&amp;Change Passphrase...</source>
        <translation>パスフレーズの変更(&amp;C)...</translation>
    </message>
    <message>
        <source>Open &amp;URI...</source>
        <translation>URI を開く(&amp;U)...</translation>
    </message>
    <message>
        <source>Wallet:</source>
        <translation>ウォレット:</translation>
    </message>
    <message>
        <source>Click to disable network activity.</source>
        <translation>クリックするとネットワーク活動を無効化します。</translation>
    </message>
    <message>
        <source>Network activity disabled.</source>
        <translation>ネットワーク活動は無効化されました。</translation>
    </message>
    <message>
        <source>Click to enable network activity again.</source>
        <translation>クリックするとネットワーク活動を再び有効化します。</translation>
    </message>
    <message>
        <source>Syncing Headers (%1%)...</source>
<<<<<<< HEAD
        <translation>ヘッダーを同期しています (%1%)...</translation>
    </message>
    <message>
        <source>Reindexing blocks on disk...</source>
        <translation>ディスク上のブロックのインデックスを再作成しています...</translation>
=======
        <translation>ヘッダを同期中 (%1%)...</translation>
    </message>
    <message>
        <source>Reindexing blocks on disk...</source>
        <translation>ディスク上のブロックを再インデックス中...</translation>
>>>>>>> 8b676984
    </message>
    <message>
        <source>Proxy is &lt;b&gt;enabled&lt;/b&gt;: %1</source>
        <translation>プロキシは&lt;b&gt;有効&lt;/b&gt;: %1</translation>
    </message>
    <message>
        <source>Send coins to a Bitcoin address</source>
        <translation>ブラックコイン アドレスにコインを送る</translation>
    </message>
    <message>
        <source>Backup wallet to another location</source>
        <translation>ウォレットを他の場所にバックアップする</translation>
    </message>
    <message>
        <source>Change the passphrase used for wallet encryption</source>
        <translation>ウォレット暗号化用パスフレーズを変更する</translation>
    </message>
    <message>
        <source>&amp;Debug window</source>
        <translation>デバッグ ウインドウ(&amp;D)</translation>
    </message>
    <message>
        <source>Open debugging and diagnostic console</source>
        <translation>デバッグ・診断コンソールを開く</translation>
    </message>
    <message>
        <source>&amp;Verify message...</source>
        <translation>メッセージの検証(&amp;V)...</translation>
    </message>
    <message>
        <source>Bitcoin</source>
        <translation>ブラックコイン</translation>
    </message>
    <message>
        <source>&amp;Send</source>
        <translation>送金(&amp;S)</translation>
    </message>
    <message>
        <source>&amp;Receive</source>
<<<<<<< HEAD
        <translation>受取 (&amp;R)</translation>
=======
        <translation>受取(&amp;R)</translation>
>>>>>>> 8b676984
    </message>
    <message>
        <source>&amp;Show / Hide</source>
        <translation>表示 / 非表示(&amp;S)</translation>
    </message>
    <message>
        <source>Show or hide the main Window</source>
        <translation>メイン ウインドウを表示または非表示する</translation>
    </message>
    <message>
        <source>Encrypt the private keys that belong to your wallet</source>
        <translation>ウォレットの秘密鍵を暗号化する</translation>
    </message>
    <message>
        <source>Sign messages with your Bitcoin addresses to prove you own them</source>
<<<<<<< HEAD
        <translation>ブラックコイン アドレスをあなたが所有していることを証明するために、そのアドレスでメッセージに署名してください</translation>
    </message>
    <message>
        <source>Verify messages to ensure they were signed with specified Bitcoin addresses</source>
        <translation>指定された ブラックコイン アドレスで署名されたことを確認するために、メッセージを検証してください</translation>
=======
        <translation>Bitcoin アドレスでメッセージに署名して、アドレスを所有していることを証明する</translation>
    </message>
    <message>
        <source>Verify messages to ensure they were signed with specified Bitcoin addresses</source>
        <translation>メッセージを検証して、指定された Bitcoin アドレスで署名されたことを確認する</translation>
>>>>>>> 8b676984
    </message>
    <message>
        <source>&amp;File</source>
        <translation>ファイル(&amp;F)</translation>
    </message>
    <message>
        <source>&amp;Settings</source>
        <translation>設定(&amp;S)</translation>
    </message>
    <message>
        <source>&amp;Help</source>
        <translation>ヘルプ(&amp;H)</translation>
    </message>
    <message>
        <source>Tabs toolbar</source>
        <translation>タブツールバー</translation>
    </message>
    <message>
        <source>Request payments (generates QR codes and bitcoin: URIs)</source>
<<<<<<< HEAD
        <translation>支払いをリクエストする (blackcoin:ではじまるURIを生成する)</translation>
    </message>
    <message>
        <source>Show the list of used sending addresses and labels</source>
        <translation>使用したことのある送金用アドレスとラベルの一覧を表示する</translation>
    </message>
    <message>
        <source>Show the list of used receiving addresses and labels</source>
        <translation>使用したことのある受け取り用アドレスとラベルの一覧を表示する</translation>
    </message>
    <message>
        <source>Open a bitcoin: URI or payment request</source>
        <translation>blackcoin: URIまたは支払いリクエストを開く</translation>
=======
        <translation>支払いをリクエストする (QRコードと bitcoin: URIを生成する)&lt;</translation>
    </message>
    <message>
        <source>Show the list of used sending addresses and labels</source>
        <translation>送金したことがあるアドレスとラベルの一覧を表示する</translation>
    </message>
    <message>
        <source>Show the list of used receiving addresses and labels</source>
        <translation>受け取ったことがあるアドレスとラベルの一覧を表示する</translation>
    </message>
    <message>
        <source>Open a bitcoin: URI or payment request</source>
        <translation>bitcoin: URIや支払いリクエストを開く</translation>
>>>>>>> 8b676984
    </message>
    <message>
        <source>&amp;Command-line options</source>
        <translation>コマンドラインオプション(&amp;C)</translation>
    </message>
    <message numerus="yes">
        <source>%n active connection(s) to Bitcoin network</source>
<<<<<<< HEAD
        <translation><numerusform>ブラックコイン ネットワークへのアクティブな接続は %n 個</numerusform></translation>
=======
        <translation><numerusform>Bitcoin ネットワークへのアクティブな接続は %n 個</numerusform></translation>
>>>>>>> 8b676984
    </message>
    <message>
        <source>Indexing blocks on disk...</source>
        <translation>ディスク上のブロックをインデックス中...</translation>
    </message>
    <message>
        <source>Processing blocks on disk...</source>
        <translation>ディスク上のブロックを処理中...</translation>
    </message>
    <message numerus="yes">
        <source>Processed %n block(s) of transaction history.</source>
        <translation><numerusform>%n ブロックの取引履歴を処理済み。</numerusform></translation>
    </message>
    <message>
        <source>%1 behind</source>
        <translation>%1 遅延</translation>
    </message>
    <message>
        <source>Last received block was generated %1 ago.</source>
        <translation>最後に受信したブロックは %1 前に生成。</translation>
    </message>
    <message>
        <source>Transactions after this will not yet be visible.</source>
<<<<<<< HEAD
        <translation>この後の取引はまだ表示されていません。</translation>
=======
        <translation>これより後の取引はまだ表示されていません。</translation>
>>>>>>> 8b676984
    </message>
    <message>
        <source>Error</source>
        <translation>エラー</translation>
    </message>
    <message>
        <source>Warning</source>
        <translation>警告</translation>
    </message>
    <message>
        <source>Information</source>
        <translation>情報</translation>
    </message>
    <message>
        <source>Up to date</source>
        <translation>ブロックは最新</translation>
    </message>
    <message>
        <source>&amp;Sending addresses</source>
        <translation>送金先アドレス一覧(&amp;S)...</translation>
    </message>
    <message>
        <source>&amp;Receiving addresses</source>
        <translation>受取用アドレス一覧(&amp;R)...</translation>
    </message>
    <message>
        <source>Open Wallet</source>
        <translation>ウォレットを開く</translation>
    </message>
    <message>
        <source>Open a wallet</source>
        <translation>ウォレットを開く</translation>
    </message>
    <message>
        <source>Close Wallet...</source>
        <translation>ウォレットを閉じる</translation>
    </message>
    <message>
        <source>Close wallet</source>
        <translation>ウォレットを閉じる</translation>
    </message>
    <message>
        <source>Show the %1 help message to get a list with possible Bitcoin command-line options</source>
<<<<<<< HEAD
        <translation>有効な ブラックコイン のコマンドライン オプションを見るために %1 のヘルプメッセージを表示します。</translation>
=======
        <translation>%1 のヘルプ メッセージを表示して、使用可能な XPChain のコマンドライン オプションの一覧を見る。</translation>
    </message>
    <message>
        <source>default wallet</source>
        <translation>デフォルトウォレット</translation>
    </message>
    <message>
        <source>Opening Wallet &lt;b&gt;%1&lt;/b&gt;...</source>
        <translation>ウォレット &lt;b&gt;%1&lt;/b&gt;を開いています...</translation>
    </message>
    <message>
        <source>Open Wallet Failed</source>
        <translation>ウォレットを開くことに失敗しました</translation>
    </message>
    <message>
        <source>&amp;Window</source>
        <translation>ウインドウ (&amp;W)</translation>
    </message>
    <message>
        <source>Minimize</source>
        <translation>最小化</translation>
    </message>
    <message>
        <source>Zoom</source>
        <translation>拡大／縮小</translation>
    </message>
    <message>
        <source>Restore</source>
        <translation>元に戻す</translation>
    </message>
    <message>
        <source>Main Window</source>
        <translation>メインウィンドウ</translation>
>>>>>>> 8b676984
    </message>
    <message>
        <source>%1 client</source>
        <translation>%1 クライアント</translation>
    </message>
    <message>
        <source>Connecting to peers...</source>
        <translation>ピアに接続中...</translation>
    </message>
    <message>
        <source>Catching up...</source>
        <translation>遅延取戻し中...</translation>
    </message>
    <message>
        <source>Date: %1
</source>
        <translation>日付: %1
</translation>
    </message>
    <message>
        <source>Amount: %1
</source>
        <translation>金額: %1
</translation>
    </message>
    <message>
        <source>Wallet: %1
</source>
        <translation>ウォレット: %1
</translation>
    </message>
    <message>
        <source>Type: %1
</source>
        <translation>種別: %1
</translation>
    </message>
    <message>
        <source>Label: %1
</source>
        <translation>ラベル: %1
</translation>
    </message>
    <message>
        <source>Address: %1
</source>
        <translation>アドレス: %1
</translation>
    </message>
    <message>
        <source>Sent transaction</source>
        <translation>送金取引</translation>
    </message>
    <message>
        <source>Incoming transaction</source>
        <translation>入金取引</translation>
    </message>
    <message>
        <source>HD key generation is &lt;b&gt;enabled&lt;/b&gt;</source>
        <translation>HD鍵生成は&lt;b&gt;有効&lt;/b&gt;</translation>
    </message>
    <message>
        <source>HD key generation is &lt;b&gt;disabled&lt;/b&gt;</source>
        <translation>HD鍵生成は&lt;b&gt;無効&lt;/b&gt;</translation>
    </message>
    <message>
        <source>Private key &lt;b&gt;disabled&lt;/b&gt;</source>
        <translation>秘密鍵は&lt;b&gt;無効&lt;/b&gt;</translation>
    </message>
    <message>
        <source>Wallet is &lt;b&gt;encrypted&lt;/b&gt; and currently &lt;b&gt;unlocked&lt;/b&gt;</source>
        <translation>ウォレットは&lt;b&gt;暗号化済み&lt;/b&gt;・&lt;b&gt;アンロック状態&lt;/b&gt;</translation>
    </message>
    <message>
        <source>Wallet is &lt;b&gt;encrypted&lt;/b&gt; and currently &lt;b&gt;locked&lt;/b&gt;</source>
        <translation>ウォレットは&lt;b&gt;暗号化済み&lt;/b&gt;・&lt;b&gt;ロック状態&lt;/b&gt;</translation>
    </message>
    <message>
        <source>A fatal error occurred. Bitcoin can no longer continue safely and will quit.</source>
<<<<<<< HEAD
        <translation>致命的なエラーが発生しました。ブラックコイン を安全に動作し続けることができないため終了します。</translation>
=======
        <translation>致命的なエラーが発生しました。Bitcoin を安全に動作し続けることができないため終了します。</translation>
>>>>>>> 8b676984
    </message>
</context>
<context>
    <name>CoinControlDialog</name>
    <message>
        <source>Coin Selection</source>
        <translation>コインの選択</translation>
    </message>
    <message>
        <source>Quantity:</source>
        <translation>選択数:</translation>
    </message>
    <message>
        <source>Bytes:</source>
        <translation>バイト数:</translation>
    </message>
    <message>
        <source>Amount:</source>
        <translation>金額:</translation>
    </message>
    <message>
        <source>Fee:</source>
        <translation>手数料:</translation>
    </message>
    <message>
        <source>Dust:</source>
        <translation>ダスト：</translation>
    </message>
    <message>
        <source>After Fee:</source>
        <translation>手数料差引後金額:</translation>
    </message>
    <message>
        <source>Change:</source>
        <translation>お釣り:</translation>
    </message>
    <message>
        <source>(un)select all</source>
        <translation>全て選択/選択解除</translation>
    </message>
    <message>
        <source>Tree mode</source>
        <translation>ツリーモード</translation>
    </message>
    <message>
        <source>List mode</source>
        <translation>リストモード</translation>
    </message>
    <message>
        <source>Amount</source>
        <translation>金額</translation>
    </message>
    <message>
        <source>Received with label</source>
        <translation>対応するラベル</translation>
    </message>
    <message>
        <source>Received with address</source>
        <translation>対応するアドレス</translation>
    </message>
    <message>
        <source>Date</source>
        <translation>日時</translation>
    </message>
    <message>
        <source>Confirmations</source>
        <translation>検証数</translation>
    </message>
    <message>
        <source>Confirmed</source>
        <translation>検証済み</translation>
    </message>
    <message>
        <source>Copy address</source>
        <translation>アドレスをコピー</translation>
    </message>
    <message>
        <source>Copy label</source>
        <translation>ラベルをコピー</translation>
    </message>
    <message>
        <source>Copy amount</source>
        <translation>金額をコピー</translation>
    </message>
    <message>
        <source>Copy transaction ID</source>
        <translation>取引 ID をコピー</translation>
    </message>
    <message>
        <source>Lock unspent</source>
        <translation>未使用トランザクションをロック</translation>
    </message>
    <message>
        <source>Unlock unspent</source>
        <translation>未使用トランザクションのロックを解除</translation>
    </message>
    <message>
        <source>Copy quantity</source>
        <translation>選択数をコピー</translation>
    </message>
    <message>
        <source>Copy fee</source>
        <translation>手数料をコピーす</translation>
    </message>
    <message>
        <source>Copy after fee</source>
        <translation>手数料差引後金額をコピー</translation>
    </message>
    <message>
        <source>Copy bytes</source>
        <translation>バイト数をコピー</translation>
    </message>
    <message>
        <source>Copy dust</source>
        <translation>ダストをコピー</translation>
    </message>
    <message>
        <source>Copy change</source>
        <translation>お釣りをコピー</translation>
    </message>
    <message>
        <source>(%1 locked)</source>
        <translation>(ロック済み %1個)</translation>
    </message>
    <message>
        <source>yes</source>
        <translation>はい</translation>
    </message>
    <message>
        <source>no</source>
        <translation>いいえ</translation>
    </message>
    <message>
        <source>This label turns red if any recipient receives an amount smaller than the current dust threshold.</source>
<<<<<<< HEAD
        <translation>少なくともひとつの受取額が現在のダスト閾値を下回る場合に、このラベルは赤くなります。</translation>
=======
        <translation>受取額が現在のダスト閾値を下回るアドレスがひとつでもあると、このラベルが赤くなります。</translation>
>>>>>>> 8b676984
    </message>
    <message>
        <source>Can vary +/- %1 satoshi(s) per input.</source>
        <translation>ひとつの入力につき %1 satoshi 前後ずれることがあります。</translation>
    </message>
    <message>
        <source>(no label)</source>
        <translation>(ラベル無し)</translation>
    </message>
    <message>
        <source>change from %1 (%2)</source>
        <translation>%1 (%2) からのおつり</translation>
    </message>
    <message>
        <source>(change)</source>
        <translation>(おつり)</translation>
    </message>
</context>
<context>
    <name>EditAddressDialog</name>
    <message>
        <source>Edit Address</source>
        <translation>アドレスを編集</translation>
    </message>
    <message>
        <source>&amp;Label</source>
        <translation>ラベル(&amp;L)</translation>
    </message>
    <message>
        <source>The label associated with this address list entry</source>
        <translation>このアドレス帳項目のラベル</translation>
    </message>
    <message>
        <source>The address associated with this address list entry. This can only be modified for sending addresses.</source>
        <translation>このアドレス帳項目のアドレス。アドレスは送金先アドレスの場合のみ編集することができます。</translation>
    </message>
    <message>
        <source>&amp;Address</source>
        <translation>アドレス(&amp;A)</translation>
    </message>
    <message>
        <source>New sending address</source>
<<<<<<< HEAD
        <translation>新しい送金用アドレス</translation>
    </message>
    <message>
        <source>Edit receiving address</source>
        <translation>受け取り用アドレスを編集</translation>
    </message>
    <message>
        <source>Edit sending address</source>
        <translation>送金用アドレスを編集</translation>
=======
        <translation>新しい送金先アドレス</translation>
    </message>
    <message>
        <source>Edit receiving address</source>
        <translation>受取用アドレスを編集</translation>
    </message>
    <message>
        <source>Edit sending address</source>
        <translation>送金先アドレスを編集</translation>
>>>>>>> 8b676984
    </message>
    <message>
        <source>The entered address "%1" is not a valid Bitcoin address.</source>
        <translation>入力されたアドレス "%1" は無効な ブラックコイン アドレスです。</translation>
    </message>
    <message>
        <source>Address "%1" already exists as a receiving address with label "%2" and so cannot be added as a sending address.</source>
<<<<<<< HEAD
        <translation>アドレス "%1" は、既に受け取り用アドレスにラベル "%2" として存在するので、送金用アドレスとしては追加できません。</translation>
    </message>
    <message>
        <source>The entered address "%1" is already in the address book with label "%2".</source>
        <translation>入力されたアドレス"%1"は、既にアドレス帳にラベル "%2" として存在します｡</translation>
=======
        <translation>アドレス "%1" は既に受取用アドレスにラベル "%2" として存在するので、送金先アドレスとしては追加できません。</translation>
    </message>
    <message>
        <source>The entered address "%1" is already in the address book with label "%2".</source>
        <translation>入力されたアドレス "%1" は既にラベル "%2" としてアドレス帳に存在します｡</translation>
>>>>>>> 8b676984
    </message>
    <message>
        <source>Could not unlock wallet.</source>
        <translation>ウォレットをアンロックできませんでした。</translation>
    </message>
    <message>
        <source>New key generation failed.</source>
        <translation>新しい鍵の生成に失敗しました。</translation>
    </message>
</context>
<context>
    <name>FreespaceChecker</name>
    <message>
        <source>A new data directory will be created.</source>
        <translation>新しいデータ ディレクトリが作成されます。</translation>
    </message>
    <message>
        <source>name</source>
        <translation>ディレクトリ名</translation>
    </message>
    <message>
        <source>Directory already exists. Add %1 if you intend to create a new directory here.</source>
<<<<<<< HEAD
        <translation>ディレクトリが既に存在します。 新しいディレクトリを作成したい場合は %1 を追加してください。</translation>
=======
        <translation>ディレクトリが既に存在します。新しいディレクトリを作りたい場合は %1 と追記してください。</translation>
>>>>>>> 8b676984
    </message>
    <message>
        <source>Path already exists, and is not a directory.</source>
        <translation>パスが存在しますがディレクトリではありません。</translation>
    </message>
    <message>
        <source>Cannot create data directory here.</source>
        <translation>ここにデータ ディレクトリを作成することはできません。</translation>
    </message>
</context>
<context>
    <name>HelpMessageDialog</name>
    <message>
        <source>version</source>
        <translation>バージョン</translation>
    </message>
    <message>
        <source>(%1-bit)</source>
        <translation>(%1 ビット)</translation>
    </message>
    <message>
        <source>About %1</source>
        <translation>%1 について</translation>
    </message>
    <message>
        <source>Command-line options</source>
        <translation>コマンドライン オプション</translation>
    </message>
</context>
<context>
    <name>Intro</name>
    <message>
        <source>Welcome</source>
        <translation>ようこそ</translation>
    </message>
    <message>
        <source>Welcome to %1.</source>
        <translation>%1 へようこそ。</translation>
    </message>
    <message>
        <source>As this is the first time the program is launched, you can choose where %1 will store its data.</source>
        <translation>これはプログラムの最初の起動です。%1 がデータを保存する場所を選択してください。</translation>
    </message>
    <message>
        <source>When you click OK, %1 will begin to download and process the full %4 block chain (%2GB) starting with the earliest transactions in %3 when %4 initially launched.</source>
        <translation>OKをクリックすると、%1 は %4 がリリースされた%3年最初の取引からの完全な %4 ブロックチェーン（%2GB）のダウンロードおよび処理を開始します。</translation>
    </message>
    <message>
        <source>This initial synchronisation is very demanding, and may expose hardware problems with your computer that had previously gone unnoticed. Each time you run %1, it will continue downloading where it left off.</source>
<<<<<<< HEAD
        <translation>この初期同期には多大なリソースを消費し、あなたのコンピュータでこれまで見つからなかったハードウェア上の問題が発生する場合があります。%1 を実行する度に、中断された時点からダウンロードを再開します。</translation>
    </message>
    <message>
        <source>If you have chosen to limit block chain storage (pruning), the historical data must still be downloaded and processed, but will be deleted afterward to keep your disk usage low.</source>
        <translation>ブロックチェーンの保存容量に制限を設けることを選択した場合 (剪定) にも、過去のデータのダウンロードおよび処理が必要になります。しかし、これらのデータはディスク使用量を低く抑えるために、後で削除されます。</translation>
    </message>
    <message>
        <source>Use the default data directory</source>
        <translation>既定のデータ ディレクトリを使用</translation>
    </message>
    <message>
        <source>Use a custom data directory:</source>
        <translation>カスタムのデータ ディレクトリを使用:</translation>
=======
        <translation>この初回同期には多大なリソースを消費し、あなたのコンピュータでこれまで見つからなかったハードウェア上の問題が発生する場合があります。%1 を実行する度に、中断された時点からダウンロードを再開します。</translation>
    </message>
    <message>
        <source>If you have chosen to limit block chain storage (pruning), the historical data must still be downloaded and processed, but will be deleted afterward to keep your disk usage low.</source>
        <translation>ブロックチェーンの保存容量に制限を設けること（剪定）を選択した場合にも、過去のデータのダウンロードおよび処理が必要になります。しかし、これらのデータはディスク使用量を低く抑えるために、後で削除されます。</translation>
    </message>
    <message>
        <source>Use the default data directory</source>
        <translation>デフォルトのデータ ディレクトリを使用</translation>
    </message>
    <message>
        <source>Use a custom data directory:</source>
        <translation>カスタム データ ディレクトリを使用:</translation>
>>>>>>> 8b676984
    </message>
    <message>
        <source>Bitcoin</source>
        <translation>ブラックコイン</translation>
    </message>
    <message>
        <source>At least %1 GB of data will be stored in this directory, and it will grow over time.</source>
        <translation>最低でも%1 GBのデータをこのディレクトリに保存する必要があります。またこのデータは時間とともに増加していきます。</translation>
    </message>
    <message>
        <source>Approximately %1 GB of data will be stored in this directory.</source>
        <translation>約%1 GBのデータがこのディレクトリに保存されます。</translation>
    </message>
    <message>
        <source>%1 will download and store a copy of the Bitcoin block chain.</source>
<<<<<<< HEAD
        <translation>%1はブラックコインのブロックチェーンの複製をダウンロードし保存します。</translation>
=======
        <translation>%1 は Bitcoin ブロックチェーンのコピーをダウンロードし保存します。</translation>
>>>>>>> 8b676984
    </message>
    <message>
        <source>The wallet will also be stored in this directory.</source>
        <translation>ウォレットもこのディレクトリに保存されます。</translation>
    </message>
    <message>
        <source>Error: Specified data directory "%1" cannot be created.</source>
        <translation>エラー: 指定のデータディレクトリ "%1" を作成できません。</translation>
    </message>
    <message>
        <source>Error</source>
        <translation>エラー</translation>
    </message>
    <message numerus="yes">
        <source>%n GB of free space available</source>
        <translation><numerusform>利用可能な空き容量 %n GB</numerusform></translation>
    </message>
    <message numerus="yes">
        <source>(of %n GB needed)</source>
        <translation><numerusform>(%n GB必要)</numerusform></translation>
    </message>
</context>
<context>
    <name>ModalOverlay</name>
    <message>
        <source>Form</source>
        <translation>フォーム</translation>
    </message>
    <message>
        <source>Recent transactions may not yet be visible, and therefore your wallet's balance might be incorrect. This information will be correct once your wallet has finished synchronizing with the bitcoin network, as detailed below.</source>
<<<<<<< HEAD
        <translation>最近のトランザクションがまだ表示されていない可能性があります。そのため、ウォレットの残高が正しく表示されていないかもしれません。この情報は、ウォレットが ブラックコイン ネットワークへの同期が完了すると正確なものとなります。詳細は下記を参照してください。</translation>
    </message>
    <message>
        <source>Attempting to spend bitcoins that are affected by not-yet-displayed transactions will not be accepted by the network.</source>
        <translation>まだ表示されていないトランザクションが影響する ブラックコイン を使用しようとすると、ネットワークから認証を受けられません。</translation>
=======
        <translation>最近の取引がまだ表示されていない可能性があります。そのため、ウォレットの残高が正しく表示されていないかもしれません。この情報は、ウォレットが Bitcoin ネットワークへの同期が完了すると正確なものとなります。詳細は下記を参照してください。</translation>
    </message>
    <message>
        <source>Attempting to spend bitcoins that are affected by not-yet-displayed transactions will not be accepted by the network.</source>
        <translation>まだ表示されていない取引が関係する Bitcoin を使用しようとすると、ネットワークから認証を受けられません。</translation>
>>>>>>> 8b676984
    </message>
    <message>
        <source>Number of blocks left</source>
        <translation>残りのブロック数</translation>
    </message>
    <message>
        <source>Unknown...</source>
        <translation>不明...</translation>
    </message>
    <message>
        <source>Last block time</source>
        <translation>最終ブロックの日時</translation>
    </message>
    <message>
        <source>Progress</source>
        <translation>進捗</translation>
    </message>
    <message>
        <source>Progress increase per hour</source>
        <translation>一時間あたりの進捗増加</translation>
    </message>
    <message>
        <source>calculating...</source>
        <translation>計算中...</translation>
    </message>
    <message>
        <source>Estimated time left until synced</source>
        <translation>同期完了までの推定残り時間</translation>
    </message>
    <message>
        <source>Hide</source>
        <translation>隠す</translation>
    </message>
    </context>
<context>
    <name>OpenURIDialog</name>
    <message>
        <source>Open URI</source>
        <translation>URIを開く</translation>
    </message>
    <message>
        <source>Open payment request from URI or file</source>
        <translation>URIまたはファイルから支払いリクエストを開く</translation>
    </message>
    <message>
        <source>URI:</source>
        <translation>URI:</translation>
    </message>
    <message>
        <source>Select payment request file</source>
        <translation>支払いリクエストファイルを選択</translation>
    </message>
    <message>
        <source>Select payment request file to open</source>
        <translation>支払いリクエストファイルを選択</translation>
    </message>
</context>
<context>
    <name>OptionsDialog</name>
    <message>
        <source>Options</source>
        <translation>設定</translation>
    </message>
    <message>
        <source>&amp;Main</source>
        <translation>メイン(&amp;M)</translation>
    </message>
    <message>
        <source>Automatically start %1 after logging in to the system.</source>
        <translation>システムにログインした際、自動的に %1 を起動する。</translation>
    </message>
    <message>
        <source>&amp;Start %1 on system login</source>
        <translation>システムのログイン時に %1 を起動(&amp;S)</translation>
    </message>
    <message>
        <source>Size of &amp;database cache</source>
        <translation>データベースキャッシュのサイズ(&amp;D)</translation>
    </message>
    <message>
        <source>Number of script &amp;verification threads</source>
        <translation>スクリプト検証用スレッド数(&amp;V)</translation>
    </message>
    <message>
        <source>IP address of the proxy (e.g. IPv4: 127.0.0.1 / IPv6: ::1)</source>
        <translation>プロキシのIPアドレス (例 IPv4: 127.0.0.1 / IPv6: ::1)</translation>
    </message>
    <message>
        <source>Shows if the supplied default SOCKS5 proxy is used to reach peers via this network type.</source>
        <translation>指定されたデフォルト SOCKS5 プロキシが、このネットワークタイプ経由でピアに接続しているかどうか。</translation>
    </message>
    <message>
        <source>Use separate SOCKS&amp;5 proxy to reach peers via Tor hidden services:</source>
        <translation>Tor秘匿サービス経由でピアに接続するために専用の SOCKS5 プロキシを利用する(&amp;5):</translation>
    </message>
    <message>
        <source>Hide the icon from the system tray.</source>
        <translation>システムトレイのアイコンを隠す</translation>
    </message>
    <message>
        <source>&amp;Hide tray icon</source>
        <translation>トレイアイコンを隠す(&amp;H)</translation>
    </message>
    <message>
        <source>Minimize instead of exit the application when the window is closed. When this option is enabled, the application will be closed only after selecting Exit in the menu.</source>
        <translation>ウィンドウが閉じられたとき、アプリケーションを終了するのではなく最小化します。このオプションが有効の場合、メニューから終了が選択されたときのみアプリケーションが終了します。</translation>
    </message>
    <message>
        <source>Third party URLs (e.g. a block explorer) that appear in the transactions tab as context menu items. %s in the URL is replaced by transaction hash. Multiple URLs are separated by vertical bar |.</source>
        <translation>取引タブのコンテキストメニュー項目に表示する、サードパーティURL（例: ブロックエクスプローラ）。URL中の %s は取引のハッシュ値に置き換えられます。半角垂直バー | で区切ることで、複数のURLを指定できます。</translation>
    </message>
    <message>
        <source>Open the %1 configuration file from the working directory.</source>
        <translation>作業ディレクトリ内の %1 の設定ファイルを開く。</translation>
    </message>
    <message>
        <source>Open Configuration File</source>
        <translation>設定ファイルを開く</translation>
    </message>
    <message>
        <source>Reset all client options to default.</source>
        <translation>全ての設定を初期値に戻す。</translation>
    </message>
    <message>
        <source>&amp;Reset Options</source>
        <translation>オプションをリセット(&amp;R)</translation>
    </message>
    <message>
        <source>&amp;Network</source>
        <translation>ネットワーク(&amp;N)</translation>
    </message>
    <message>
        <source>Disables some advanced features but all blocks will still be fully validated. Reverting this setting requires re-downloading the entire blockchain. Actual disk usage may be somewhat higher.</source>
        <translation>いくつかの高度な機能は無効になりますが、全てのブロックが完全に検証されることは変わりません。この設定を元に戻すには、ブロックチェーン全体を再ダウンロードする必要があります。実際のディスク使用量は若干多くなる場合があります。</translation>
    </message>
    <message>
        <source>Prune &amp;block storage to</source>
        <translation>ブロックの保存容量を次の値までに剪定する(&amp;amp;B):</translation>
    </message>
    <message>
        <source>GB</source>
        <translation>GB</translation>
    </message>
    <message>
        <source>Reverting this setting requires re-downloading the entire blockchain.</source>
        <translation>この設定を元に戻すには、ブロック チェーン全体を再ダウンロードする必要があります。</translation>
    </message>
    <message>
        <source>MiB</source>
        <translation>MiB</translation>
    </message>
    <message>
        <source>(0 = auto, &lt;0 = leave that many cores free)</source>
        <translation>(0 = 自動、0以上 = 指定した数のコアを解放する)</translation>
    </message>
    <message>
        <source>W&amp;allet</source>
        <translation>ウォレット(&amp;A)</translation>
    </message>
    <message>
        <source>Expert</source>
        <translation>上級者向け機能</translation>
    </message>
    <message>
        <source>Enable coin &amp;control features</source>
        <translation>コインコントロール機能を有効化する(&amp;C)</translation>
    </message>
    <message>
        <source>If you disable the spending of unconfirmed change, the change from a transaction cannot be used until that transaction has at least one confirmation. This also affects how your balance is computed.</source>
        <translation>未承認のお釣りを使用しない場合、取引が最低1回検証されるまではその取引のお釣りは利用できなくなります。これは残高の計算方法にも影響します。</translation>
    </message>
    <message>
        <source>&amp;Spend unconfirmed change</source>
        <translation>未検証のお釣りを使用する(&amp;S)</translation>
    </message>
    <message>
        <source>Automatically open the Bitcoin client port on the router. This only works when your router supports UPnP and it is enabled.</source>
<<<<<<< HEAD
        <translation>自動的にルーター上の ブラックコイン クライアントのポートを開きます。あなたのルーターが UPnP に対応していて、それが有効になっている場合に作動します。</translation>
=======
        <translation>自動的にルーター上の Bitcoin クライアントのポートを開放します。あなたのルーターが UPnP に対応していて、それが有効になっている場合のみ動作します。</translation>
>>>>>>> 8b676984
    </message>
    <message>
        <source>Map port using &amp;UPnP</source>
        <translation>UPnP を使ってポートを割り当てる(&amp;U)</translation>
    </message>
    <message>
        <source>Accept connections from outside.</source>
        <translation>外部からの接続を許可する。</translation>
    </message>
    <message>
        <source>Allow incomin&amp;g connections</source>
        <translation>外部からの接続を許可する(&amp;G)</translation>
    </message>
    <message>
        <source>Connect to the Bitcoin network through a SOCKS5 proxy.</source>
<<<<<<< HEAD
        <translation>SOCKS5 プロキシ経由でブラックコインネットワークに接続する</translation>
=======
        <translation>SOCKS5 プロキシ経由で Bitcoin ネットワークに接続する。</translation>
>>>>>>> 8b676984
    </message>
    <message>
        <source>&amp;Connect through SOCKS5 proxy (default proxy):</source>
        <translation>SOCKS5 プロキシ経由で接続する（デフォルトプロキシ）(&amp;C):</translation>
    </message>
    <message>
        <source>Proxy &amp;IP:</source>
        <translation>プロキシ IP(&amp;I):</translation>
    </message>
    <message>
        <source>&amp;Port:</source>
        <translation>ポート(&amp;P):</translation>
    </message>
    <message>
        <source>Port of the proxy (e.g. 9050)</source>
        <translation>プロキシのポート番号（例: 9050）</translation>
    </message>
    <message>
        <source>Used for reaching peers via:</source>
        <translation>ピアへの接続手段:</translation>
    </message>
    <message>
        <source>IPv4</source>
        <translation>IPv4</translation>
    </message>
    <message>
        <source>IPv6</source>
        <translation>IPv6</translation>
    </message>
    <message>
        <source>Tor</source>
        <translation>Tor</translation>
    </message>
    <message>
        <source>Connect to the Bitcoin network through a separate SOCKS5 proxy for Tor hidden services.</source>
<<<<<<< HEAD
        <translation>Tor秘匿サービスを利用するため、独立なSOCKS5プロキシ経由でブラックコインネットワークに接続する</translation>
=======
        <translation>Tor秘匿サービスを利用するため、専用の SOCKS5 プロキシ経由で Bitcoin ネットワークに接続する。</translation>
>>>>>>> 8b676984
    </message>
    <message>
        <source>&amp;Window</source>
        <translation>ウインドウ(&amp;W)</translation>
    </message>
    <message>
        <source>Show only a tray icon after minimizing the window.</source>
        <translation>ウインドウを最小化したあとトレイ アイコンのみ表示する。</translation>
    </message>
    <message>
        <source>&amp;Minimize to the tray instead of the taskbar</source>
        <translation>タスクバーではなくトレイに最小化(&amp;M)</translation>
    </message>
    <message>
        <source>M&amp;inimize on close</source>
        <translation>閉じるときに最小化(&amp;I)</translation>
    </message>
    <message>
        <source>&amp;Display</source>
        <translation>表示(&amp;D)</translation>
    </message>
    <message>
        <source>User Interface &amp;language:</source>
        <translation>ユーザインターフェースの言語(&amp;L):</translation>
    </message>
    <message>
        <source>The user interface language can be set here. This setting will take effect after restarting %1.</source>
        <translation>ユーザーインターフェイスの言語を設定できます。設定を反映するには %1 の再起動が必要です。</translation>
    </message>
    <message>
        <source>&amp;Unit to show amounts in:</source>
        <translation>金額の表示単位(&amp;U):</translation>
    </message>
    <message>
        <source>Choose the default subdivision unit to show in the interface and when sending coins.</source>
        <translation>インターフェイスや送金時に使用する単位を選択する。</translation>
    </message>
    <message>
        <source>Whether to show coin control features or not.</source>
        <translation>コインコントロール機能を表示するかどうか。</translation>
    </message>
    <message>
        <source>&amp;Third party transaction URLs</source>
        <translation>サードパーティの取引確認URL(&amp;T)</translation>
    </message>
    <message>
        <source>Options set in this dialog are overridden by the command line or in the configuration file:</source>
        <translation>このダイアログで指定したオプションは、コマンドラインや設定ファイルの内容でオーバーライドされます:</translation>
    </message>
    <message>
        <source>&amp;OK</source>
        <translation>&amp;OK</translation>
    </message>
    <message>
        <source>&amp;Cancel</source>
        <translation>キャンセル(&amp;C)</translation>
    </message>
    <message>
        <source>default</source>
        <translation>初期値</translation>
    </message>
    <message>
        <source>none</source>
        <translation>なし</translation>
    </message>
    <message>
        <source>Confirm options reset</source>
        <translation>設定リセットの確認</translation>
    </message>
    <message>
        <source>Client restart required to activate changes.</source>
        <translation>変更を有効化するにはクライアントを再起動する必要があります。</translation>
    </message>
    <message>
        <source>Client will be shut down. Do you want to proceed?</source>
        <translation>クライアントを終了します。よろしいですか？</translation>
    </message>
    <message>
        <source>Configuration options</source>
        <translation>設定オプション</translation>
    </message>
    <message>
        <source>The configuration file is used to specify advanced user options which override GUI settings. Additionally, any command-line options will override this configuration file.</source>
        <translation>設定ファイルは、GUIでの設定を上書きする高度なユーザーオプションを指定するためのものです。また、コマンドラインオプションはこの設定ファイルの内容も上書きします</translation>
    </message>
    <message>
        <source>Error</source>
        <translation>エラー</translation>
    </message>
    <message>
        <source>The configuration file could not be opened.</source>
        <translation>設定ファイルを開くことができませんでした。</translation>
    </message>
    <message>
        <source>This change would require a client restart.</source>
        <translation>この変更はクライアントの再起動が必要です。</translation>
    </message>
    <message>
        <source>The supplied proxy address is invalid.</source>
        <translation>プロキシアドレスが無効です。</translation>
    </message>
</context>
<context>
    <name>OverviewPage</name>
    <message>
        <source>Form</source>
        <translation>フォーム</translation>
    </message>
    <message>
        <source>The displayed information may be out of date. Your wallet automatically synchronizes with the Bitcoin network after a connection is established, but this process has not completed yet.</source>
<<<<<<< HEAD
        <translation>表示された情報は古いかもしれません。接続が確立されると、あなたのウォレットは ブラックコイン ネットワークと自動的に同期しますが、このプロセスはまだ完了していません。</translation>
=======
        <translation>表示されている情報は古い可能性があります。ウォレットは接続確立後に Bitcoin ネットワークと自動的に同期しますが、同期処理はまだ完了していません。</translation>
>>>>>>> 8b676984
    </message>
    <message>
        <source>Watch-only:</source>
        <translation>ウォッチ限定:</translation>
    </message>
    <message>
        <source>Available:</source>
        <translation>利用可能:</translation>
    </message>
    <message>
        <source>Your current spendable balance</source>
        <translation>送金可能な残高</translation>
    </message>
    <message>
        <source>Pending:</source>
        <translation>検証待ち:</translation>
    </message>
    <message>
        <source>Total of transactions that have yet to be confirmed, and do not yet count toward the spendable balance</source>
        <translation>取引が未承認で残高に反映されていない総額</translation>
    </message>
    <message>
        <source>Immature:</source>
        <translation>未成熟:</translation>
    </message>
    <message>
        <source>Mined balance that has not yet matured</source>
        <translation>採掘された未成熟な残高</translation>
    </message>
    <message>
        <source>Balances</source>
        <translation>残高</translation>
    </message>
    <message>
        <source>Total:</source>
        <translation>合計:</translation>
    </message>
    <message>
        <source>Your current total balance</source>
        <translation>現在の残高の総計</translation>
    </message>
    <message>
        <source>Your current balance in watch-only addresses</source>
        <translation>ウォッチ限定アドレス内の現在の残高</translation>
    </message>
    <message>
        <source>Spendable:</source>
        <translation>送金可能:</translation>
    </message>
    <message>
        <source>Recent transactions</source>
        <translation>最近の取引</translation>
    </message>
    <message>
        <source>Unconfirmed transactions to watch-only addresses</source>
        <translation>ウォッチ限定アドレスの未承認取引</translation>
    </message>
    <message>
        <source>Mined balance in watch-only addresses that has not yet matured</source>
        <translation>ウォッチ限定アドレスで採掘された未成熟な残高</translation>
    </message>
    <message>
        <source>Current total balance in watch-only addresses</source>
        <translation>ウォッチ限定アドレスの現在の残高の総計</translation>
    </message>
</context>
<context>
    <name>PaymentServer</name>
    <message>
        <source>Payment request error</source>
        <translation>支払いリクエスト エラー</translation>
    </message>
    <message>
        <source>Cannot start bitcoin: click-to-pay handler</source>
        <translation>ブラックコイン を起動できません: click-to-pay handler</translation>
    </message>
    <message>
        <source>URI handling</source>
        <translation>URIの処理</translation>
    </message>
    <message>
        <source>'bitcoin://' is not a valid URI. Use 'bitcoin:' instead.</source>
<<<<<<< HEAD
        <translation>'blackcoin://' は正しいURIではありません｡ 'blackcoin:'を利用してください｡</translation>
=======
        <translation>'bitcoin://' は正しいURIではありません｡ 'bitcoin:'を使用してください｡</translation>
    </message>
    <message>
        <source>You are using a BIP70 URL which will be unsupported in the future.</source>
        <translation>将来サポートされなくなる予定のBIP70形式のURLをお使いです。</translation>
>>>>>>> 8b676984
    </message>
    <message>
        <source>Payment request fetch URL is invalid: %1</source>
        <translation>支払いリクエストの取得先URLが無効です: %1</translation>
    </message>
    <message>
        <source>Cannot process payment request because BIP70 support was not compiled in.</source>
        <translation>BIP70のサポートが組み込まれていないため、支払いリクエストを処理することができません。</translation>
    </message>
    <message>
        <source>Invalid payment address %1</source>
        <translation>支払い先アドレス「 %1 」は無効です</translation>
    </message>
    <message>
        <source>URI cannot be parsed! This can be caused by an invalid Bitcoin address or malformed URI parameters.</source>
<<<<<<< HEAD
        <translation>URI を解析できません! これは無効な ブラックコイン アドレスあるいは不正な形式の URI パラメーターによって引き起こされる場合があります。</translation>
=======
        <translation>URIを解析できませんでした！ Bitcoin アドレスが無効であるか、URIパラメーターが不正な形式である可能性があります。</translation>
>>>>>>> 8b676984
    </message>
    <message>
        <source>Payment request file handling</source>
        <translation>支払いリクエストファイルの処理</translation>
    </message>
    <message>
        <source>Payment request file cannot be read! This can be caused by an invalid payment request file.</source>
        <translation>支払いリクエストファイルを読み込めませんでした！ 無効な支払いリクエストファイルである可能性があります。</translation>
    </message>
    <message>
        <source>Payment request rejected</source>
        <translation>支払いリクエストの拒否</translation>
    </message>
    <message>
        <source>Payment request network doesn't match client network.</source>
        <translation>支払いリクエストのネットワークが現在のクライアントのネットワークと一致しません。</translation>
    </message>
    <message>
        <source>Payment request expired.</source>
        <translation>支払いリクエストが期限切れです。</translation>
    </message>
    <message>
        <source>Payment request is not initialized.</source>
        <translation>支払いリクエストが初期化されていません。</translation>
    </message>
    <message>
        <source>Unverified payment requests to custom payment scripts are unsupported.</source>
        <translation>カスタム支払いスクリプトに対する、未検証支払いリクエストはサポートされていません。</translation>
    </message>
    <message>
        <source>Invalid payment request.</source>
        <translation>無効な支払いリクエストです。</translation>
    </message>
    <message>
        <source>Requested payment amount of %1 is too small (considered dust).</source>
        <translation>リクエストされた支払い額 %1 は小さすぎます（ダストとみなされてしまいます)。</translation>
    </message>
    <message>
        <source>Refund from %1</source>
        <translation>%1 からのお釣り</translation>
    </message>
    <message>
        <source>Payment request %1 is too large (%2 bytes, allowed %3 bytes).</source>
        <translation>支払いリクエスト %1 は大きすぎます（サイズ: %2バイト / 最大処理可能サイズ: %3バイト）。</translation>
    </message>
    <message>
        <source>Error communicating with %1: %2</source>
        <translation>%1 との通信時にエラーが発生しました: %2</translation>
    </message>
    <message>
        <source>Payment request cannot be parsed!</source>
        <translation>支払いリクエストを解析できませんでした！</translation>
    </message>
    <message>
        <source>Bad response from server %1</source>
        <translation>%1 サーバーの応答が無効でした</translation>
    </message>
    <message>
        <source>Network request error</source>
        <translation>ネットワーク リクエストエラー</translation>
    </message>
    <message>
        <source>Payment acknowledged</source>
        <translation>支払いは承認されました</translation>
    </message>
</context>
<context>
    <name>PeerTableModel</name>
    <message>
        <source>User Agent</source>
        <translation>ユーザーエージェント</translation>
    </message>
    <message>
        <source>Node/Service</source>
        <translation>ノード/サービス</translation>
    </message>
    <message>
        <source>NodeId</source>
        <translation>ノードID</translation>
    </message>
    <message>
        <source>Ping</source>
        <translation>Ping</translation>
    </message>
    <message>
        <source>Sent</source>
        <translation>送信</translation>
    </message>
    <message>
        <source>Received</source>
        <translation>受信</translation>
    </message>
</context>
<context>
    <name>QObject</name>
    <message>
        <source>Amount</source>
        <translation>金額</translation>
    </message>
    <message>
        <source>Enter a Bitcoin address (e.g. %1)</source>
<<<<<<< HEAD
        <translation>ブラックコインアドレスを入力してください (例 %1)</translation>
=======
        <translation>Bitcoin アドレスを入力してください (例: %1)</translation>
>>>>>>> 8b676984
    </message>
    <message>
        <source>%1 d</source>
        <translation>%1日</translation>
    </message>
    <message>
        <source>%1 h</source>
        <translation>%1時間</translation>
    </message>
    <message>
        <source>%1 m</source>
        <translation>%1分</translation>
    </message>
    <message>
        <source>%1 s</source>
        <translation>%1秒</translation>
    </message>
    <message>
        <source>None</source>
        <translation>なし</translation>
    </message>
    <message>
        <source>N/A</source>
        <translation>N/A</translation>
    </message>
    <message>
        <source>%1 ms</source>
        <translation>%1ミリ秒</translation>
    </message>
    <message numerus="yes">
        <source>%n second(s)</source>
        <translation><numerusform>%n 秒</numerusform></translation>
    </message>
    <message numerus="yes">
        <source>%n minute(s)</source>
        <translation><numerusform>%n分</numerusform></translation>
    </message>
    <message numerus="yes">
        <source>%n hour(s)</source>
        <translation><numerusform>%n時間</numerusform></translation>
    </message>
    <message numerus="yes">
        <source>%n day(s)</source>
        <translation><numerusform>%n日</numerusform></translation>
    </message>
    <message numerus="yes">
        <source>%n week(s)</source>
        <translation><numerusform>%n週間</numerusform></translation>
    </message>
    <message>
        <source>%1 and %2</source>
        <translation>%1 %2</translation>
    </message>
    <message numerus="yes">
        <source>%n year(s)</source>
        <translation><numerusform>%n年</numerusform></translation>
    </message>
    <message>
        <source>%1 B</source>
        <translation>%1 B</translation>
    </message>
    <message>
        <source>%1 KB</source>
        <translation>%1 KB</translation>
    </message>
    <message>
        <source>%1 MB</source>
        <translation>%1 MB</translation>
    </message>
    <message>
        <source>%1 GB</source>
        <translation>%1 GB</translation>
    </message>
    <message>
        <source>%1 didn't yet exit safely...</source>
        <translation>%1 はまだ安全に終了していません...</translation>
    </message>
    <message>
        <source>unknown</source>
        <translation>不明</translation>
    </message>
</context>
<context>
    <name>QObject::QObject</name>
    <message>
        <source>Error parsing command line arguments: %1.</source>
        <translation>コマンドライン引数の解析時にエラーが発生しました: %1</translation>
    </message>
    <message>
        <source>Error: Specified data directory "%1" does not exist.</source>
        <translation>エラー: 指定されたデータ ディレクトリ "%1" は存在しません。</translation>
    </message>
    <message>
        <source>Error: Cannot parse configuration file: %1.</source>
        <translation>エラー: 設定ファイルが読み込めません: %1</translation>
    </message>
    <message>
        <source>Error: %1</source>
        <translation>エラー: %1</translation>
    </message>
</context>
<context>
    <name>QRImageWidget</name>
    <message>
        <source>&amp;Save Image...</source>
        <translation>画像を保存(&amp;S)</translation>
    </message>
    <message>
        <source>&amp;Copy Image</source>
        <translation>画像をコピー(&amp;C)</translation>
    </message>
    <message>
        <source>Save QR Code</source>
        <translation>QRコードの保存</translation>
    </message>
    <message>
        <source>PNG Image (*.png)</source>
        <translation>PNG画像 (*.png)</translation>
    </message>
</context>
<context>
    <name>RPCConsole</name>
    <message>
        <source>N/A</source>
        <translation>N/A</translation>
    </message>
    <message>
        <source>Client version</source>
        <translation>クライアントのバージョン</translation>
    </message>
    <message>
        <source>&amp;Information</source>
        <translation>情報(&amp;I)</translation>
    </message>
    <message>
        <source>Debug window</source>
        <translation>デバッグ ウインドウ</translation>
    </message>
    <message>
        <source>General</source>
        <translation>全般</translation>
    </message>
    <message>
        <source>Using BerkeleyDB version</source>
        <translation>使用している BerkleyDB のバージョン</translation>
    </message>
    <message>
        <source>Datadir</source>
        <translation>データ ディレクトリ</translation>
    </message>
    <message>
        <source>To specify a non-default location of the data directory use the '%1' option.</source>
        <translation>データディレクトリを初期値以外にするには '%1' オプションを使用します。</translation>
    </message>
    <message>
        <source>Blocksdir</source>
        <translation>ブロックディレクトリ</translation>
    </message>
    <message>
        <source>To specify a non-default location of the blocks directory use the '%1' option.</source>
        <translation>ブロックディレクトリを初期値以外にするには '%1' オプションを使用します。</translation>
    </message>
    <message>
        <source>Startup time</source>
        <translation>起動日時</translation>
    </message>
    <message>
        <source>Network</source>
        <translation>ネットワーク</translation>
    </message>
    <message>
        <source>Name</source>
        <translation>名前</translation>
    </message>
    <message>
        <source>Number of connections</source>
        <translation>接続数</translation>
    </message>
    <message>
        <source>Block chain</source>
        <translation>ブロック チェーン</translation>
    </message>
    <message>
        <source>Current number of blocks</source>
        <translation>現在のブロック数</translation>
    </message>
    <message>
        <source>Memory Pool</source>
        <translation>メモリ プール</translation>
    </message>
    <message>
        <source>Current number of transactions</source>
        <translation>現在の取引数</translation>
    </message>
    <message>
        <source>Memory usage</source>
        <translation>メモリ使用量</translation>
    </message>
    <message>
        <source>Wallet: </source>
        <translation>ウォレット:</translation>
    </message>
    <message>
        <source>(none)</source>
        <translation>(なし)</translation>
    </message>
    <message>
        <source>&amp;Reset</source>
        <translation>リセット(&amp;R)</translation>
    </message>
    <message>
        <source>Received</source>
        <translation>受信</translation>
    </message>
    <message>
        <source>Sent</source>
        <translation>送信</translation>
    </message>
    <message>
        <source>&amp;Peers</source>
        <translation>ピア(&amp;P)</translation>
    </message>
    <message>
        <source>Banned peers</source>
        <translation>Banされたピア</translation>
    </message>
    <message>
        <source>Select a peer to view detailed information.</source>
        <translation>詳しい情報を見たいピアを選択してください。</translation>
    </message>
    <message>
        <source>Whitelisted</source>
        <translation>ホワイトリスト登録済み</translation>
    </message>
    <message>
        <source>Direction</source>
        <translation>方向</translation>
    </message>
    <message>
        <source>Version</source>
        <translation>バージョン</translation>
    </message>
    <message>
        <source>Starting Block</source>
        <translation>開始ブロック</translation>
    </message>
    <message>
        <source>Synced Headers</source>
        <translation>同期済みヘッダ</translation>
    </message>
    <message>
        <source>Synced Blocks</source>
        <translation>同期済みブロック</translation>
    </message>
    <message>
        <source>User Agent</source>
        <translation>ユーザーエージェント</translation>
    </message>
    <message>
        <source>Open the %1 debug log file from the current data directory. This can take a few seconds for large log files.</source>
        <translation>現在のデータディレクトリから %1 のデバッグ用ログファイルを開きます。ログファイルが巨大な場合、数秒かかることがあります。</translation>
    </message>
    <message>
        <source>Decrease font size</source>
        <translation>文字サイズを縮小</translation>
    </message>
    <message>
        <source>Increase font size</source>
        <translation>文字サイズを拡大</translation>
    </message>
    <message>
        <source>Services</source>
        <translation>サービス</translation>
    </message>
    <message>
        <source>Ban Score</source>
        <translation>Banスコア</translation>
    </message>
    <message>
        <source>Connection Time</source>
        <translation>接続時間</translation>
    </message>
    <message>
        <source>Last Send</source>
        <translation>最終送信</translation>
    </message>
    <message>
        <source>Last Receive</source>
        <translation>最終受信</translation>
    </message>
    <message>
        <source>Ping Time</source>
        <translation>Ping時間</translation>
    </message>
    <message>
        <source>The duration of a currently outstanding ping.</source>
        <translation>現在実行中の ping にかかっている時間。</translation>
    </message>
    <message>
        <source>Ping Wait</source>
        <translation>Ping待ち</translation>
    </message>
    <message>
        <source>Min Ping</source>
        <translation>最小 Ping</translation>
    </message>
    <message>
        <source>Time Offset</source>
        <translation>時間オフセット</translation>
    </message>
    <message>
        <source>Last block time</source>
        <translation>最終ブロックの日時</translation>
    </message>
    <message>
        <source>&amp;Open</source>
        <translation>開く(&amp;O)</translation>
    </message>
    <message>
        <source>&amp;Console</source>
        <translation>コンソール(&amp;C)</translation>
    </message>
    <message>
        <source>&amp;Network Traffic</source>
        <translation>ネットワークトラフィック(&amp;N)</translation>
    </message>
    <message>
        <source>Totals</source>
        <translation>合計</translation>
    </message>
    <message>
        <source>In:</source>
        <translation>入力:</translation>
    </message>
    <message>
        <source>Out:</source>
        <translation>出力:</translation>
    </message>
    <message>
        <source>Debug log file</source>
        <translation>デバッグ用ログファイル</translation>
    </message>
    <message>
        <source>Clear console</source>
        <translation>コンソールをクリア</translation>
    </message>
    <message>
        <source>1 &amp;hour</source>
        <translation>1時間(&amp;H)</translation>
    </message>
    <message>
        <source>1 &amp;day</source>
        <translation>1日(&amp;D)</translation>
    </message>
    <message>
        <source>1 &amp;week</source>
        <translation>1週間(&amp;W)</translation>
    </message>
    <message>
        <source>1 &amp;year</source>
        <translation>1年(&amp;Y)</translation>
    </message>
    <message>
        <source>&amp;Disconnect</source>
        <translation>切断(&amp;D)</translation>
    </message>
    <message>
        <source>Ban for</source>
        <translation>Banする:</translation>
    </message>
    <message>
        <source>&amp;Unban</source>
        <translation>Banを解除する(&amp;U)</translation>
    </message>
    <message>
        <source>Welcome to the %1 RPC console.</source>
        <translation>%1 の RPC コンソールへようこそ。</translation>
    </message>
    <message>
        <source>Use up and down arrows to navigate history, and %1 to clear screen.</source>
        <translation>上下の矢印で履歴をたどれます。%1 でスクリーンを消去できます。</translation>
    </message>
    <message>
        <source>Type %1 for an overview of available commands.</source>
        <translation>使用可能なコマンドを見るには %1 と入力します。</translation>
    </message>
    <message>
        <source>For more information on using this console type %1.</source>
        <translation>詳しくは、コンソールで %1 と入力してください。</translation>
    </message>
    <message>
        <source>WARNING: Scammers have been active, telling users to type commands here, stealing their wallet contents. Do not use this console without fully understanding the ramifications of a command.</source>
        <translation>警告: 以前から詐欺師が活発に活動しており、この画面でユーザーにコマンドを入力させてウォレットの中身を盗もうとしています。コマンドを実行した結果何が起こるかを完全に理解していない場合は、このコンソールを利用しないでください。</translation>
    </message>
    <message>
        <source>Network activity disabled</source>
        <translation>ネットワーク活動が無効になりました</translation>
    </message>
    <message>
        <source>Executing command without any wallet</source>
        <translation>どのウォレットも使わずにコマンドを実行します</translation>
    </message>
    <message>
        <source>Executing command using "%1" wallet</source>
        <translation>"%1" ウォレットを使ってコマンドを実行します</translation>
    </message>
    <message>
        <source>(node id: %1)</source>
        <translation>(ノードID: %1)</translation>
    </message>
    <message>
        <source>via %1</source>
        <translation>%1 経由</translation>
    </message>
    <message>
        <source>never</source>
        <translation>まだ無し</translation>
    </message>
    <message>
        <source>Inbound</source>
        <translation>内向き</translation>
    </message>
    <message>
        <source>Outbound</source>
        <translation>外向き</translation>
    </message>
    <message>
        <source>Yes</source>
        <translation>はい</translation>
    </message>
    <message>
        <source>No</source>
        <translation>いいえ</translation>
    </message>
    <message>
        <source>Unknown</source>
        <translation>不明</translation>
    </message>
</context>
<context>
    <name>ReceiveCoinsDialog</name>
    <message>
        <source>&amp;Amount:</source>
        <translation>金額:(&amp;A)</translation>
    </message>
    <message>
        <source>&amp;Label:</source>
        <translation>ラベル(&amp;L):</translation>
    </message>
    <message>
        <source>&amp;Message:</source>
        <translation>メッセージ (&amp;M):</translation>
    </message>
    <message>
        <source>An optional message to attach to the payment request, which will be displayed when the request is opened. Note: The message will not be sent with the payment over the Bitcoin network.</source>
<<<<<<< HEAD
        <translation>支払リクエストが開始された時に表示される、支払リクエストに添える任意のメッセージです。注意：メッセージはブラックコインネットワークを通じて、支払と共に送られるわけではありません。</translation>
=======
        <translation>支払いリクエストに添付するメッセージ（任意）。支払リクエスト開始時に表示されます。注意: メッセージは Bitcoin ネットワーク上へ送信されません。</translation>
>>>>>>> 8b676984
    </message>
    <message>
        <source>An optional label to associate with the new receiving address.</source>
        <translation>新規受取用アドレスに紐づけるラベル（任意）。</translation>
    </message>
    <message>
        <source>Use this form to request payments. All fields are &lt;b&gt;optional&lt;/b&gt;.</source>
        <translation>このフォームで支払いをリクエストしましょう。全ての入力欄は&lt;b&gt;任意入力&lt;/b&gt;です。</translation>
    </message>
    <message>
        <source>An optional amount to request. Leave this empty or zero to not request a specific amount.</source>
        <translation>リクエストする金額（任意）。特定の金額をリクエストしない場合は、この欄は空白のままかゼロにしてください。</translation>
    </message>
    <message>
        <source>Clear all fields of the form.</source>
        <translation>全ての入力欄をクリア</translation>
    </message>
    <message>
        <source>Clear</source>
        <translation>クリア</translation>
    </message>
    <message>
<<<<<<< HEAD
        <source>Bech32 (or BIP-173) addresses offer better protection against typos, but old wallets don't support them. When unchecked, an address compatible with older wallets will be created instead.</source>
        <translation>Segwitアドレス(Bech32もしくはBIP-173アドレス)を利用すると手数料が安くなり、また誤入力防止機能も強化されますが、Segwitアドレスをサポートしない古いウォレットとの互換性は失われます。チェックを外すと、古いウォレットとの互換性を保った古いアドレスが代わりに生成されます。</translation>
    </message>
    <message>
        <source>Generate Bech32 address</source>
        <translation>Segwitアドレス(Bech32アドレス)を生成する</translation>
=======
        <source>Native segwit addresses (aka Bech32 or BIP-173) reduce your transaction fees later on and offer better protection against typos, but old wallets don't support them. When unchecked, an address compatible with older wallets will be created instead.</source>
        <translation>ネイティブ Segwit アドレス(別名: Bech32 アドレス・ BIP-173 アドレス)を利用することで、取引手数料が安くなり、誤入力防止機能も強化されますが、Segwit アドレスをサポートしない古いウォレットとは取引できません。チェックを外すと、古いウォレットとの互換性を保ったアドレスが代わりに生成されます。</translation>
    </message>
    <message>
        <source>Generate native segwit (Bech32) address</source>
        <translation>Segwit アドレス（Bech32 アドレス）を生成</translation>
>>>>>>> 8b676984
    </message>
    <message>
        <source>Requested payments history</source>
        <translation>支払いリクエスト履歴</translation>
    </message>
    <message>
        <source>&amp;Request payment</source>
        <translation>支払いをリクエスト(&amp;R)</translation>
    </message>
    <message>
        <source>Show the selected request (does the same as double clicking an entry)</source>
        <translation>選択されたリクエストを表示（項目をダブルクリックすることでも表示できます）</translation>
    </message>
    <message>
        <source>Show</source>
        <translation>表示</translation>
    </message>
    <message>
        <source>Remove the selected entries from the list</source>
        <translation>選択項目をリストから削除</translation>
    </message>
    <message>
        <source>Remove</source>
        <translation>削除</translation>
    </message>
    <message>
        <source>Copy URI</source>
        <translation>URIをコピー</translation>
    </message>
    <message>
        <source>Copy label</source>
        <translation>ラベルをコピー</translation>
    </message>
    <message>
        <source>Copy message</source>
        <translation>メッセージをコピー</translation>
    </message>
    <message>
        <source>Copy amount</source>
        <translation>金額をコピー</translation>
    </message>
</context>
<context>
    <name>ReceiveRequestDialog</name>
    <message>
        <source>QR Code</source>
        <translation>QRコード</translation>
    </message>
    <message>
        <source>Copy &amp;URI</source>
        <translation>URIをコピーする(&amp;U)</translation>
    </message>
    <message>
        <source>Copy &amp;Address</source>
        <translation>アドレスをコピー(&amp;A)</translation>
    </message>
    <message>
        <source>&amp;Save Image...</source>
        <translation>画像を保存(&amp;S)...</translation>
    </message>
    <message>
        <source>Request payment to %1</source>
        <translation>%1 への支払いリクエスト</translation>
    </message>
    <message>
        <source>Payment information</source>
        <translation>支払い情報</translation>
    </message>
    <message>
        <source>URI</source>
        <translation>URI</translation>
    </message>
    <message>
        <source>Address</source>
        <translation>アドレス</translation>
    </message>
    <message>
        <source>Amount</source>
        <translation>金額</translation>
    </message>
    <message>
        <source>Label</source>
        <translation>ラベル</translation>
    </message>
    <message>
        <source>Message</source>
        <translation>メッセージ</translation>
    </message>
    <message>
        <source>Wallet</source>
        <translation>ウォレット</translation>
    </message>
    <message>
        <source>Resulting URI too long, try to reduce the text for label / message.</source>
        <translation>生成されたURIが長すぎです。ラベルやメッセージのテキストを短くしてください。</translation>
    </message>
    <message>
        <source>Error encoding URI into QR Code.</source>
        <translation>URIをQRコードへ変換している際にエラーが発生しました。</translation>
    </message>
</context>
<context>
    <name>RecentRequestsTableModel</name>
    <message>
        <source>Date</source>
        <translation>日時</translation>
    </message>
    <message>
        <source>Label</source>
        <translation>ラベル</translation>
    </message>
    <message>
        <source>Message</source>
        <translation>メッセージ</translation>
    </message>
    <message>
        <source>(no label)</source>
        <translation>(ラベル無し)</translation>
    </message>
    <message>
        <source>(no message)</source>
        <translation>(メッセージ無し)</translation>
    </message>
    <message>
        <source>(no amount requested)</source>
        <translation>(指定無し)</translation>
    </message>
    <message>
        <source>Requested</source>
        <translation>リクエストされた金額</translation>
    </message>
</context>
<context>
    <name>SendCoinsDialog</name>
    <message>
        <source>Send Coins</source>
        <translation>コインの送金</translation>
    </message>
    <message>
        <source>Coin Control Features</source>
        <translation>コインコントロール機能</translation>
    </message>
    <message>
        <source>Inputs...</source>
        <translation>インプット...</translation>
    </message>
    <message>
        <source>automatically selected</source>
        <translation>自動選択</translation>
    </message>
    <message>
        <source>Insufficient funds!</source>
        <translation>残高不足です！</translation>
    </message>
    <message>
        <source>Quantity:</source>
        <translation>選択数:</translation>
    </message>
    <message>
        <source>Bytes:</source>
        <translation>バイト数:</translation>
    </message>
    <message>
        <source>Amount:</source>
        <translation>金額:</translation>
    </message>
    <message>
        <source>Fee:</source>
        <translation>手数料:</translation>
    </message>
    <message>
        <source>After Fee:</source>
        <translation>手数料差引後金額:</translation>
    </message>
    <message>
        <source>Change:</source>
        <translation>お釣り:</translation>
    </message>
    <message>
        <source>If this is activated, but the change address is empty or invalid, change will be sent to a newly generated address.</source>
        <translation>チェックが付いているにもかかわらず、お釣りアドレスが空欄や無効である場合、お釣りは新しく生成されたアドレスへ送金されます。</translation>
    </message>
    <message>
        <source>Custom change address</source>
        <translation>カスタムお釣りアドレス</translation>
    </message>
    <message>
        <source>Transaction Fee:</source>
        <translation>トランザクション手数料：</translation>
    </message>
    <message>
        <source>Choose...</source>
        <translation>選択...</translation>
    </message>
    <message>
        <source>Using the fallbackfee can result in sending a transaction that will take several hours or days (or never) to confirm. Consider choosing your fee manually or wait until you have validated the complete chain.</source>
        <translation> 代替料金を利用することで、承認されるまでに数時間または数日 (ないし一生承認されない) トランザクションを送信してしまう可能性があります。手動にて手数料を選択するか、完全なブロックチェーンの検証が終わるまで待つことを検討しましょう</translation>
    </message>
    <message>
        <source>Warning: Fee estimation is currently not possible.</source>
        <translation>警告: 手数料推定機能は現在利用できません。</translation>
    </message>
    <message>
        <source>collapse fee-settings</source>
        <translation>手数料設定を折りたたむ</translation>
    </message>
    <message>
        <source>Specify a custom fee per kB (1,000 bytes) of the transaction's virtual size.

Note:  Since the fee is calculated on a per-byte basis, a fee of "100 satoshis per kB" for a transaction size of 500 bytes (half of 1 kB) would ultimately yield a fee of only 50 satoshis.</source>
        <translation>トランザクションの仮想サイズの1 kB(1,000 バイト)あたりのカスタム手数料を指定する。

注: 手数料はバイト単位で計算されるので、500 バイト(1 kBの半分)のトランザクションサイズに対する「1 kBあたり 100 satoshi」の手数料は、最終的にはわずか 50 satoshi となります。</translation>
    </message>
    <message>
        <source>per kilobyte</source>
        <translation>1キロバイトあたり</translation>
    </message>
    <message>
        <source>Hide</source>
        <translation>隠す</translation>
    </message>
    <message>
<<<<<<< HEAD
        <source>Paying only the minimum fee is just fine as long as there is less transaction volume than space in the blocks. But be aware that this can end up in a never confirming transaction once there is more demand for bitcoin transactions than the network can process.</source>
        <translation>ブロックの容量に比べてトランザクション流量が少ないうちは最小手数料のみの支払で十分です。しかしながらネットワークが処理しきれないほどblackcoinトランザクションの需要がひとたび生まれてしまった場合には、永遠に検証がされないトランザクションになってしまう可能性があることに注意してください。</translation>
    </message>
    <message>
        <source>(read the tooltip)</source>
        <translation>（ツールチップをお読みください）</translation>
    </message>
    <message>
=======
>>>>>>> 8b676984
        <source>Recommended:</source>
        <translation>推奨:</translation>
    </message>
    <message>
        <source>Custom:</source>
        <translation>カスタム:</translation>
    </message>
    <message>
        <source>(Smart fee not initialized yet. This usually takes a few blocks...)</source>
        <translation>（スマート手数料はまだ初期化されていません。これにはおおよそ数ブロックほどかかります...）</translation>
    </message>
    <message>
        <source>Send to multiple recipients at once</source>
        <translation>一度に複数の送金先に送る</translation>
    </message>
    <message>
        <source>Add &amp;Recipient</source>
        <translation>送金先を追加(&amp;R)</translation>
    </message>
    <message>
        <source>Clear all fields of the form.</source>
        <translation>全ての入力欄をクリア</translation>
    </message>
    <message>
        <source>Dust:</source>
        <translation>ダスト:</translation>
    </message>
    <message>
        <source>When there is less transaction volume than space in the blocks, miners as well as relaying nodes may enforce a minimum fee. Paying only this minimum fee is just fine, but be aware that this can result in a never confirming transaction once there is more demand for bitcoin transactions than the network can process.</source>
        <translation>ブロック内の空きよりトランザクション流量が少ない場合、マイナーや中継ノードは最低限の手数料でも処理することがあります。この最低限の手数料だけを支払っても問題ありませんが、一度トランザクションの需要がネットワークの処理能力を超えてしまった場合には、トランザクションが永久に承認されなくなってしまう可能性があることにご注意ください。</translation>
    </message>
    <message>
        <source>A too low fee might result in a never confirming transaction (read the tooltip)</source>
        <translation>手数料が低すぎるとトランザクションが永久に承認されなくなる可能性があります (ツールチップを参照)</translation>
    </message>
    <message>
        <source>Confirmation time target:</source>
        <translation>目標承認時間</translation>
    </message>
    <message>
        <source>Enable Replace-By-Fee</source>
        <translation>Replace-By-Fee を有効化する</translation>
    </message>
    <message>
        <source>With Replace-By-Fee (BIP-125) you can increase a transaction's fee after it is sent. Without this, a higher fee may be recommended to compensate for increased transaction delay risk.</source>
        <translation>Replace-By-Fee(手数料の上乗せ: BIP-125)機能を有効にすることで、トランザクション送信後でも手数料を上乗せすることができます。この機能を利用しない場合、予め手数料を多めに見積もっておかないと取引が遅れる可能性があります。</translation>
    </message>
    <message>
        <source>Clear &amp;All</source>
        <translation>全てクリア(&amp;A)</translation>
    </message>
    <message>
        <source>Balance:</source>
        <translation>残高:</translation>
    </message>
    <message>
        <source>Confirm the send action</source>
        <translation>送金内容を確認</translation>
    </message>
    <message>
        <source>S&amp;end</source>
        <translation>送金(&amp;E)</translation>
    </message>
    <message>
        <source>Copy quantity</source>
        <translation>選択数をコピー</translation>
    </message>
    <message>
        <source>Copy amount</source>
        <translation>金額をコピー</translation>
    </message>
    <message>
        <source>Copy fee</source>
        <translation>手数料をコピー</translation>
    </message>
    <message>
        <source>Copy after fee</source>
        <translation>手数料差引後金額をコピー</translation>
    </message>
    <message>
        <source>Copy bytes</source>
        <translation>バイト数をコピーす</translation>
    </message>
    <message>
        <source>Copy dust</source>
        <translation>ダストをコピー</translation>
    </message>
    <message>
        <source>Copy change</source>
        <translation>お釣りをコピー</translation>
    </message>
    <message>
        <source>%1 (%2 blocks)</source>
        <translation>%1 (%2 ブロック)</translation>
    </message>
    <message>
        <source>%1 to %2</source>
        <translation>%1 送金先: %2</translation>
    </message>
    <message>
        <source>Are you sure you want to send?</source>
        <translation>送金してもよろしいですか？</translation>
    </message>
    <message>
        <source>or</source>
        <translation>または</translation>
    </message>
    <message>
        <source>You can increase the fee later (signals Replace-By-Fee, BIP-125).</source>
        <translation>手数料は後から上乗せ可能です(Replace-By-Fee(手数料の上乗せ: BIP-125)機能が有効)。</translation>
    </message>
    <message>
        <source>from wallet %1</source>
        <translation>%1 ウォレット から</translation>
    </message>
    <message>
        <source>Please, review your transaction.</source>
        <translation>取引内容の最終確認をしてください。</translation>
    </message>
    <message>
        <source>Transaction fee</source>
        <translation>取引手数料</translation>
    </message>
    <message>
        <source>Not signalling Replace-By-Fee, BIP-125.</source>
        <translation>Replace-By-Fee(手数料の上乗せ: BIP-125)機能は有効になっていません。</translation>
    </message>
    <message>
        <source>Total Amount</source>
        <translation>合計</translation>
    </message>
    <message>
        <source>You can increase the fee later (signals Replace-By-Fee, BIP-125).</source>
        <translation>手数料は後から上乗せすることができます(Replace-By-Feeのシグナル: BIP-125を参照)。</translation>
    </message>
    <message>
        <source>Not signalling Replace-By-Fee, BIP-125.</source>
        <translation>BIP-125による手数料上乗せ機能を利用していません。</translation>
    </message>
    <message>
        <source>Confirm send coins</source>
        <translation>送金の確認</translation>
    </message>
    <message>
        <source>The recipient address is not valid. Please recheck.</source>
        <translation>送金先アドレスが不正です。再確認してください。</translation>
    </message>
    <message>
        <source>The amount to pay must be larger than 0.</source>
        <translation>支払い総額は0より大きい必要があります。</translation>
    </message>
    <message>
        <source>The amount exceeds your balance.</source>
        <translation>支払い総額が残高を超えています。</translation>
    </message>
    <message>
        <source>The total exceeds your balance when the %1 transaction fee is included.</source>
        <translation>取引手数料 %1 を含めた総額が残高を超えています。</translation>
    </message>
    <message>
        <source>Duplicate address found: addresses should only be used once each.</source>
        <translation>重複したアドレスが見つかりました: アドレスはそれぞれ一度のみ使用することができます。</translation>
    </message>
    <message>
        <source>Transaction creation failed!</source>
        <translation>取引の作成に失敗しました！</translation>
    </message>
    <message>
        <source>The transaction was rejected with the following reason: %1</source>
        <translation>取引は次の理由により拒否されました: %1</translation>
    </message>
    <message>
        <source>A fee higher than %1 is considered an absurdly high fee.</source>
        <translation>%1 よりも高い手数料は、異常に高すぎです。</translation>
    </message>
    <message>
        <source>Payment request expired.</source>
        <translation>支払いリクエストが期限切れです。</translation>
    </message>
    <message numerus="yes">
        <source>Estimated to begin confirmation within %n block(s).</source>
        <translation><numerusform>予想される承認開始ブロック: %n ブロック以内</numerusform></translation>
    </message>
    <message>
        <source>Warning: Invalid Bitcoin address</source>
<<<<<<< HEAD
        <translation>警告：無効なブラックコインアドレスです</translation>
=======
        <translation>警告: 無効な Bitcoin アドレス</translation>
>>>>>>> 8b676984
    </message>
    <message>
        <source>Warning: Unknown change address</source>
        <translation>警告：正体不明のお釣りアドレスです</translation>
    </message>
    <message>
        <source>Confirm custom change address</source>
        <translation>カスタムお釣りアドレスの確認</translation>
    </message>
    <message>
        <source>The address you selected for change is not part of this wallet. Any or all funds in your wallet may be sent to this address. Are you sure?</source>
        <translation>お釣り用として指定されたアドレスはこのウォレットのものではありません。このウォレットの一部又は全部の資産がこのアドレスへ送金されます。よろしいですか？</translation>
    </message>
    <message>
        <source>(no label)</source>
        <translation>(ラベル無し)</translation>
    </message>
</context>
<context>
    <name>SendCoinsEntry</name>
    <message>
        <source>A&amp;mount:</source>
        <translation>金額(&amp;A):</translation>
    </message>
    <message>
        <source>Pay &amp;To:</source>
        <translation>送金先(&amp;T):</translation>
    </message>
    <message>
        <source>&amp;Label:</source>
        <translation>ラベル(&amp;L):</translation>
    </message>
    <message>
        <source>Choose previously used address</source>
        <translation>これまでに送金したことがあるアドレスから選択</translation>
    </message>
    <message>
        <source>This is a normal payment.</source>
        <translation>これは通常の支払いです。</translation>
    </message>
    <message>
        <source>The Bitcoin address to send the payment to</source>
<<<<<<< HEAD
        <translation>支払の送金先ブラックコインアドレス</translation>
=======
        <translation>支払い先 Bitcoin アドレス</translation>
>>>>>>> 8b676984
    </message>
    <message>
        <source>Alt+A</source>
        <translation>Alt+A</translation>
    </message>
    <message>
        <source>Paste address from clipboard</source>
        <translation>クリップボードからアドレスを貼り付け</translation>
    </message>
    <message>
        <source>Alt+P</source>
        <translation>Alt+P</translation>
    </message>
    <message>
        <source>Remove this entry</source>
        <translation>この項目を削除</translation>
    </message>
    <message>
        <source>The fee will be deducted from the amount being sent. The recipient will receive less bitcoins than you enter in the amount field. If multiple recipients are selected, the fee is split equally.</source>
<<<<<<< HEAD
        <translation>送金する金額から手数料が差し引かれます。受取人は数量フィールドで指定した量よりも少ないブラックコインを受け取ります。受取人が複数いる場合には、手数料は均等割されます。</translation>
=======
        <translation>手数料は送金する金額から差し引かれます。送金先には金額欄で指定した額よりも少ない Bitcoin が送られます。送金先が複数ある場合は、手数料は均等に分けられます。</translation>
>>>>>>> 8b676984
    </message>
    <message>
        <source>S&amp;ubtract fee from amount</source>
        <translation>送金額から手数料を差し引く(&amp;U)</translation>
    </message>
    <message>
        <source>Use available balance</source>
        <translation>利用可能な残額を使用</translation>
    </message>
    <message>
        <source>Message:</source>
        <translation>メッセージ:</translation>
    </message>
    <message>
        <source>This is an unauthenticated payment request.</source>
        <translation>これは未認証の支払いリクエストです。</translation>
    </message>
    <message>
        <source>This is an authenticated payment request.</source>
        <translation>これは認証済みの支払いリクエストです。</translation>
    </message>
    <message>
        <source>Enter a label for this address to add it to the list of used addresses</source>
        <translation>このアドレスに対するラベルを入力することで、送金したことがあるアドレスの一覧に追加することができます</translation>
    </message>
    <message>
        <source>A message that was attached to the bitcoin: URI which will be stored with the transaction for your reference. Note: This message will not be sent over the Bitcoin network.</source>
<<<<<<< HEAD
        <translation>blackcoin: URIに添付されていたメッセージです。これは参照用としてトランザクションとともに保存されます。注意：このメッセージはブラックコインネットワークを通して送信されるわけではありません。</translation>
=======
        <translation>bitcoin: URIに添付されていたメッセージです。これは参照用として取引とともに保存されます。注意: メッセージは Bitcoin ネットワーク上へ送信されません。</translation>
>>>>>>> 8b676984
    </message>
    <message>
        <source>Pay To:</source>
        <translation>送金先:</translation>
    </message>
    <message>
        <source>Memo:</source>
        <translation>メモ:</translation>
    </message>
    <message>
        <source>Enter a label for this address to add it to your address book</source>
        <translation>アドレス帳に追加するには、このアドレスのラベルを入力します</translation>
    </message>
</context>
<context>
    <name>SendConfirmationDialog</name>
    <message>
        <source>Yes</source>
        <translation>はい</translation>
    </message>
</context>
<context>
    <name>ShutdownWindow</name>
    <message>
        <source>%1 is shutting down...</source>
        <translation>%1 をシャットダウンしています...</translation>
    </message>
    <message>
        <source>Do not shut down the computer until this window disappears.</source>
        <translation>このウィンドウが消えるまでコンピュータをシャットダウンしないでください。</translation>
    </message>
</context>
<context>
    <name>SignVerifyMessageDialog</name>
    <message>
        <source>Signatures - Sign / Verify a Message</source>
        <translation>署名 - メッセージの署名・検証</translation>
    </message>
    <message>
        <source>&amp;Sign Message</source>
        <translation>メッセージの署名(&amp;S)</translation>
    </message>
    <message>
        <source>You can sign messages/agreements with your addresses to prove you can receive bitcoins sent to them. Be careful not to sign anything vague or random, as phishing attacks may try to trick you into signing your identity over to them. Only sign fully-detailed statements you agree to.</source>
<<<<<<< HEAD
        <translation>あなたの所有しているアドレスによりメッセージや合意書に署名をすることで、それらアドレスに対して送られたブラックコインを受け取ることができることを証明できます。フィッシング攻撃により不正にあなたの識別情報を署名させられてしまうことを防ぐために、不明確なものやランダムなものに対して署名しないよう注意してください。あなたが同意した、よく詳細の記された文言にのみ署名するようにしてください。</translation>
    </message>
    <message>
        <source>The Bitcoin address to sign the message with</source>
        <translation>メッセージを署名するブラックコインアドレス</translation>
=======
        <translation>あなたが所有しているアドレスでメッセージや契約書に署名をすることで、それらのアドレスへ送られた Bitcoin を受け取ることができることを証明できます。フィッシング攻撃者があなたを騙して、あなたの身分情報に署名させようとしている可能性があるため、よくわからないものやランダムな文字列に対して署名しないでください。あなたが同意した、よく詳細の記された文言にのみ署名するようにしてください。</translation>
    </message>
    <message>
        <source>The Bitcoin address to sign the message with</source>
        <translation>メッセージの署名に使用する Bitcoin アドレス</translation>
>>>>>>> 8b676984
    </message>
    <message>
        <source>Choose previously used address</source>
        <translation>これまでに使用したことがあるアドレスから選択</translation>
    </message>
    <message>
        <source>Alt+A</source>
        <translation>Alt+A</translation>
    </message>
    <message>
        <source>Paste address from clipboard</source>
        <translation>クリップボードからアドレスを貼り付け</translation>
    </message>
    <message>
        <source>Alt+P</source>
        <translation>Alt+P</translation>
    </message>
    <message>
        <source>Enter the message you want to sign here</source>
        <translation>署名するメッセージを入力</translation>
    </message>
    <message>
        <source>Signature</source>
        <translation>署名</translation>
    </message>
    <message>
        <source>Copy the current signature to the system clipboard</source>
        <translation>この署名をシステムのクリップボードにコピー</translation>
    </message>
    <message>
        <source>Sign the message to prove you own this Bitcoin address</source>
<<<<<<< HEAD
        <translation>この ブラックコイン アドレスを所有していることを証明するためにメッセージに署名</translation>
=======
        <translation>メッセージに署名してこの Bitcoin アドレスを所有していることを証明</translation>
>>>>>>> 8b676984
    </message>
    <message>
        <source>Sign &amp;Message</source>
        <translation>メッセージを署名(&amp;M)</translation>
    </message>
    <message>
        <source>Reset all sign message fields</source>
        <translation>入力欄の内容を全て消去</translation>
    </message>
    <message>
        <source>Clear &amp;All</source>
        <translation>全てクリア(&amp;A)</translation>
    </message>
    <message>
        <source>&amp;Verify Message</source>
        <translation>メッセージの検証(&amp;V)</translation>
    </message>
    <message>
        <source>Enter the receiver's address, message (ensure you copy line breaks, spaces, tabs, etc. exactly) and signature below to verify the message. Be careful not to read more into the signature than what is in the signed message itself, to avoid being tricked by a man-in-the-middle attack. Note that this only proves the signing party receives with the address, it cannot prove sendership of any transaction!</source>
        <translation>送金先のアドレスと、メッセージ（改行やスペース、タブなども完全に一致させること）および署名を以下に入力し、メッセージを検証します。中間者攻撃により騙されるのを防ぐため、署名対象のメッセージから書かれていること以上の意味を読み取ろうとしないでください。また、これは署名作成者がこのアドレスで受け取れることを証明するだけであり、取引の送信権限を証明するものではありません！</translation>
    </message>
    <message>
        <source>The Bitcoin address the message was signed with</source>
<<<<<<< HEAD
        <translation>メッセージの署名に使われたブラックコインアドレス</translation>
    </message>
    <message>
        <source>Verify the message to ensure it was signed with the specified Bitcoin address</source>
        <translation>指定された ブラックコイン アドレスで署名されたことを保証するメッセージを検証</translation>
=======
        <translation>メッセージの署名に使われた Bitcoin アドレス</translation>
    </message>
    <message>
        <source>Verify the message to ensure it was signed with the specified Bitcoin address</source>
        <translation>メッセージを検証して指定された Bitcoin アドレスで署名されたことを確認</translation>
>>>>>>> 8b676984
    </message>
    <message>
        <source>Verify &amp;Message</source>
        <translation>メッセージを検証(&amp;M)</translation>
    </message>
    <message>
        <source>Reset all verify message fields</source>
        <translation>入力欄の内容を全て消去</translation>
    </message>
    <message>
        <source>Click "Sign Message" to generate signature</source>
        <translation>「メッセージを署名」をクリックして署名を生成</translation>
    </message>
    <message>
        <source>The entered address is invalid.</source>
        <translation>不正なアドレスが入力されました。</translation>
    </message>
    <message>
        <source>Please check the address and try again.</source>
        <translation>アドレスが正しいか確かめてから、もう一度試してください。</translation>
    </message>
    <message>
        <source>The entered address does not refer to a key.</source>
        <translation>入力されたアドレスに紐づく鍵がありません。</translation>
    </message>
    <message>
        <source>Wallet unlock was cancelled.</source>
        <translation>ウォレットのアンロックはキャンセルされました。</translation>
    </message>
    <message>
        <source>Private key for the entered address is not available.</source>
        <translation>入力されたアドレスの秘密鍵は利用できません。</translation>
    </message>
    <message>
        <source>Message signing failed.</source>
        <translation>メッセージの署名に失敗しました。</translation>
    </message>
    <message>
        <source>Message signed.</source>
        <translation>メッセージに署名しました。</translation>
    </message>
    <message>
        <source>The signature could not be decoded.</source>
        <translation>署名が復号できませんでした。</translation>
    </message>
    <message>
        <source>Please check the signature and try again.</source>
        <translation>署名が正しいか確認してから、もう一度試してください。</translation>
    </message>
    <message>
        <source>The signature did not match the message digest.</source>
        <translation>署名がメッセージダイジェストと一致しませんでした。</translation>
    </message>
    <message>
        <source>Message verification failed.</source>
        <translation>メッセージの検証に失敗しました。</translation>
    </message>
    <message>
        <source>Message verified.</source>
        <translation>メッセージは検証されました。</translation>
    </message>
</context>
<context>
    <name>SplashScreen</name>
    <message>
        <source>[testnet]</source>
        <translation>[testnet]</translation>
    </message>
</context>
<context>
    <name>TrafficGraphWidget</name>
    <message>
        <source>KB/s</source>
        <translation>KB/秒</translation>
    </message>
</context>
<context>
    <name>TransactionDesc</name>
    <message numerus="yes">
        <source>Open for %n more block(s)</source>
        <translation><numerusform>あと %n ブロックは未承認の予定</numerusform></translation>
    </message>
    <message>
        <source>Open until %1</source>
        <translation>%1 まで未承認の予定</translation>
    </message>
    <message>
        <source>conflicted with a transaction with %1 confirmations</source>
        <translation>%1 承認の取引と衝突</translation>
    </message>
    <message>
        <source>0/unconfirmed, %1</source>
        <translation>0/未承認, %1</translation>
    </message>
    <message>
        <source>in memory pool</source>
        <translation>メモリプール内</translation>
    </message>
    <message>
        <source>not in memory pool</source>
        <translation>メモリプール外</translation>
    </message>
    <message>
        <source>abandoned</source>
        <translation>送信中止</translation>
    </message>
    <message>
        <source>%1/unconfirmed</source>
        <translation>%1/未承認</translation>
    </message>
    <message>
        <source>%1 confirmations</source>
        <translation>%1 承認</translation>
    </message>
    <message>
        <source>Status</source>
        <translation>状態</translation>
    </message>
    <message>
        <source>Date</source>
        <translation>日付</translation>
    </message>
    <message>
        <source>Source</source>
        <translation>ソース</translation>
    </message>
    <message>
        <source>Generated</source>
        <translation>生成</translation>
    </message>
    <message>
        <source>From</source>
        <translation>送金元</translation>
    </message>
    <message>
        <source>unknown</source>
        <translation>不明</translation>
    </message>
    <message>
        <source>To</source>
        <translation>送金先</translation>
    </message>
    <message>
        <source>own address</source>
        <translation>自分のアドレス</translation>
    </message>
    <message>
        <source>watch-only</source>
        <translation>ウォッチ限定</translation>
    </message>
    <message>
        <source>label</source>
        <translation>ラベル</translation>
    </message>
    <message>
        <source>Credit</source>
        <translation>貸方</translation>
    </message>
    <message numerus="yes">
        <source>matures in %n more block(s)</source>
        <translation><numerusform>あと %n ブロックで成熟</numerusform></translation>
    </message>
    <message>
        <source>not accepted</source>
        <translation>承認されていない</translation>
    </message>
    <message>
        <source>Debit</source>
        <translation>借方</translation>
    </message>
    <message>
        <source>Total debit</source>
        <translation>借方総計</translation>
    </message>
    <message>
        <source>Total credit</source>
        <translation>貸方総計</translation>
    </message>
    <message>
        <source>Transaction fee</source>
        <translation>取引手数料</translation>
    </message>
    <message>
        <source>Net amount</source>
        <translation>正味金額</translation>
    </message>
    <message>
        <source>Message</source>
        <translation>メッセージ</translation>
    </message>
    <message>
        <source>Comment</source>
        <translation>コメント</translation>
    </message>
    <message>
        <source>Transaction ID</source>
        <translation>取引ID</translation>
    </message>
    <message>
        <source>Transaction total size</source>
        <translation>トランザクションの全体サイズ</translation>
    </message>
    <message>
        <source>Transaction virtual size</source>
        <translation>トランザクションの仮想サイズ</translation>
    </message>
    <message>
        <source>Output index</source>
        <translation>アウトプット インデックス数</translation>
    </message>
    <message>
        <source>Merchant</source>
        <translation>リクエスト元</translation>
    </message>
    <message>
        <source>Generated coins must mature %1 blocks before they can be spent. When you generated this block, it was broadcast to the network to be added to the block chain. If it fails to get into the chain, its state will change to "not accepted" and it won't be spendable. This may occasionally happen if another node generates a block within a few seconds of yours.</source>
        <translation>生成されたコインは、%1 ブロックの間成熟させたあとに使用可能になります。このブロックは生成された際、ブロックチェーンに取り込まれるためにネットワークに放流されました。ブロックチェーンに取り込まれられなかった場合、取引状態が「承認されていない」に変更され、コインは使用不能になります。これは、別のノードがあなたの数秒前にブロックを生成した場合に時々起こる場合があります。</translation>
    </message>
    <message>
        <source>Debug information</source>
        <translation>デバッグ情報</translation>
    </message>
    <message>
        <source>Transaction</source>
        <translation>トランザクション</translation>
    </message>
    <message>
        <source>Inputs</source>
        <translation>インプット</translation>
    </message>
    <message>
        <source>Amount</source>
        <translation>金額</translation>
    </message>
    <message>
        <source>true</source>
        <translation>はい</translation>
    </message>
    <message>
        <source>false</source>
        <translation>いいえ</translation>
    </message>
</context>
<context>
    <name>TransactionDescDialog</name>
    <message>
        <source>This pane shows a detailed description of the transaction</source>
        <translation>取引の詳細</translation>
    </message>
    <message>
        <source>Details for %1</source>
        <translation>%1 の詳細</translation>
    </message>
</context>
<context>
    <name>TransactionTableModel</name>
    <message>
        <source>Date</source>
        <translation>日時</translation>
    </message>
    <message>
        <source>Type</source>
        <translation>種別</translation>
    </message>
    <message>
        <source>Label</source>
        <translation>ラベル</translation>
    </message>
    <message numerus="yes">
        <source>Open for %n more block(s)</source>
        <translation><numerusform>あと %n ブロックは未承認の予定</numerusform></translation>
    </message>
    <message>
        <source>Open until %1</source>
        <translation>%1 まで未承認の予定</translation>
    </message>
    <message>
        <source>Unconfirmed</source>
        <translation>未承認</translation>
    </message>
    <message>
        <source>Abandoned</source>
        <translation>送信中止</translation>
    </message>
    <message>
        <source>Confirming (%1 of %2 recommended confirmations)</source>
        <translation>承認中（推奨承認数 %2 のうち %1 承認が完了）</translation>
    </message>
    <message>
        <source>Confirmed (%1 confirmations)</source>
        <translation>承認されました（%1 承認）</translation>
    </message>
    <message>
        <source>Conflicted</source>
        <translation>衝突</translation>
    </message>
    <message>
        <source>Immature (%1 confirmations, will be available after %2)</source>
        <translation>未成熟（%1 承認。%2 承認完了後に使用可能）</translation>
    </message>
    <message>
        <source>Generated but not accepted</source>
        <translation>生成されましたが承認されませんでした</translation>
    </message>
    <message>
        <source>Received with</source>
        <translation>受取(通常)</translation>
    </message>
    <message>
        <source>Received from</source>
        <translation>受取(その他)</translation>
    </message>
    <message>
        <source>Sent to</source>
        <translation>送金</translation>
    </message>
    <message>
        <source>Payment to yourself</source>
        <translation>自分への送金</translation>
    </message>
    <message>
        <source>Mined</source>
        <translation>発掘</translation>
    </message>
    <message>
        <source>watch-only</source>
        <translation>ウォッチ限定</translation>
    </message>
    <message>
        <source>(n/a)</source>
        <translation>(n/a)</translation>
    </message>
    <message>
        <source>(no label)</source>
        <translation>(ラベル無し)</translation>
    </message>
    <message>
        <source>Transaction status. Hover over this field to show number of confirmations.</source>
        <translation>取引の状況。このフィールドの上にカーソルを置くと承認数が表示されます。</translation>
    </message>
    <message>
        <source>Date and time that the transaction was received.</source>
        <translation>取引を受信した日時。</translation>
    </message>
    <message>
        <source>Type of transaction.</source>
        <translation>取引の種類。</translation>
    </message>
    <message>
        <source>Whether or not a watch-only address is involved in this transaction.</source>
        <translation>ウォッチ限定アドレスがこの取引に含まれているかどうか。</translation>
    </message>
    <message>
        <source>User-defined intent/purpose of the transaction.</source>
        <translation>ユーザー定義の取引の目的や用途。</translation>
    </message>
    <message>
        <source>Amount removed from or added to balance.</source>
        <translation>残高から増えた又は減った総額。</translation>
    </message>
</context>
<context>
    <name>TransactionView</name>
    <message>
        <source>All</source>
        <translation>すべて</translation>
    </message>
    <message>
        <source>Today</source>
        <translation>今日</translation>
    </message>
    <message>
        <source>This week</source>
        <translation>今週</translation>
    </message>
    <message>
        <source>This month</source>
        <translation>今月</translation>
    </message>
    <message>
        <source>Last month</source>
        <translation>先月</translation>
    </message>
    <message>
        <source>This year</source>
        <translation>今年</translation>
    </message>
    <message>
        <source>Range...</source>
        <translation>期間指定...</translation>
    </message>
    <message>
        <source>Received with</source>
        <translation>受取</translation>
    </message>
    <message>
        <source>Sent to</source>
        <translation>送金</translation>
    </message>
    <message>
        <source>To yourself</source>
        <translation>自己送金</translation>
    </message>
    <message>
        <source>Mined</source>
        <translation>発掘</translation>
    </message>
    <message>
        <source>Other</source>
        <translation>その他</translation>
    </message>
    <message>
        <source>Enter address, transaction id, or label to search</source>
        <translation>検索したいアドレスや取引ID、ラベルを入力</translation>
    </message>
    <message>
        <source>Min amount</source>
        <translation>表示最小金額</translation>
    </message>
    <message>
        <source>Abandon transaction</source>
        <translation>取引の送信を中止</translation>
    </message>
    <message>
        <source>Increase transaction fee</source>
        <translation>取引手数料を上乗せ</translation>
    </message>
    <message>
        <source>Copy address</source>
        <translation>アドレスをコピー</translation>
    </message>
    <message>
        <source>Copy label</source>
        <translation>ラベルをコピー</translation>
    </message>
    <message>
        <source>Copy amount</source>
        <translation>金額をコピー</translation>
    </message>
    <message>
        <source>Copy transaction ID</source>
        <translation>取引IDをコピー</translation>
    </message>
    <message>
        <source>Copy raw transaction</source>
        <translation>生トランザクションをコピー</translation>
    </message>
    <message>
        <source>Copy full transaction details</source>
        <translation>取引の詳細すべてをコピー</translation>
    </message>
    <message>
        <source>Edit label</source>
        <translation>ラベルを編集</translation>
    </message>
    <message>
        <source>Show transaction details</source>
        <translation>取引の詳細を表示</translation>
    </message>
    <message>
        <source>Export Transaction History</source>
        <translation>取引履歴をエクスポート</translation>
    </message>
    <message>
        <source>Comma separated file (*.csv)</source>
        <translation>テキスト CSV (*.csv)</translation>
    </message>
    <message>
        <source>Confirmed</source>
        <translation>承認済み</translation>
    </message>
    <message>
        <source>Watch-only</source>
        <translation>ウォッチ限定</translation>
    </message>
    <message>
        <source>Date</source>
        <translation>日時</translation>
    </message>
    <message>
        <source>Type</source>
        <translation>種別</translation>
    </message>
    <message>
        <source>Label</source>
        <translation>ラベル</translation>
    </message>
    <message>
        <source>Address</source>
        <translation>アドレス</translation>
    </message>
    <message>
        <source>ID</source>
        <translation>ID</translation>
    </message>
    <message>
        <source>Exporting Failed</source>
        <translation>エクスポートに失敗しました</translation>
    </message>
    <message>
        <source>There was an error trying to save the transaction history to %1.</source>
        <translation>取引履歴を %1 に保存する際にエラーが発生しました。</translation>
    </message>
    <message>
        <source>Exporting Successful</source>
        <translation>エクスポートに成功しました</translation>
    </message>
    <message>
        <source>The transaction history was successfully saved to %1.</source>
        <translation>取引履歴は正常に %1 に保存されました。</translation>
    </message>
    <message>
        <source>Range:</source>
        <translation>期間:</translation>
    </message>
    <message>
        <source>to</source>
        <translation>〜</translation>
    </message>
</context>
<context>
    <name>UnitDisplayStatusBarControl</name>
    <message>
        <source>Unit to show amounts in. Click to select another unit.</source>
        <translation>金額を表示する際の単位。クリックすると他の単位を選択できます。</translation>
    </message>
</context>
<context>
    <name>WalletController</name>
    <message>
        <source>Close wallet</source>
        <translation>ウォレットを閉じる</translation>
    </message>
    <message>
        <source>Are you sure you wish to close wallet &lt;i&gt;%1&lt;/i&gt;?</source>
        <translation>本当にウォレット&lt;i&gt;%1&lt;/i&gt;を閉じますか？</translation>
    </message>
    <message>
        <source>Closing the wallet for too long can result in having to resync the entire chain if pruning is enabled.</source>
        <translation>ブロックファイル剪定が有効の場合、長期間ウォレットを起動しないと全チェーンを再度同期させる必要があるかもしれません。</translation>
    </message>
</context>
<context>
    <name>WalletFrame</name>
    <message>
        <source>No wallet has been loaded.</source>
        <translation>ウォレットが読み込まれていません。</translation>
    </message>
</context>
<context>
    <name>WalletModel</name>
    <message>
        <source>Send Coins</source>
        <translation>コインの送金</translation>
    </message>
    <message>
        <source>Fee bump error</source>
        <translation>手数料上乗せエラー</translation>
    </message>
    <message>
        <source>Increasing transaction fee failed</source>
        <translation>取引手数料の上乗せに失敗しました</translation>
    </message>
    <message>
        <source>Do you want to increase the fee?</source>
        <translation>手数料を上乗せしてもよろしいですか？</translation>
    </message>
    <message>
        <source>Current fee:</source>
        <translation>現在の手数料:</translation>
    </message>
    <message>
        <source>Increase:</source>
        <translation>上乗せ額:</translation>
    </message>
    <message>
        <source>New fee:</source>
        <translation>新しい手数料:</translation>
    </message>
    <message>
        <source>Confirm fee bump</source>
        <translation>手数料上乗せの確認</translation>
    </message>
    <message>
        <source>Can't sign transaction.</source>
        <translation>トランザクションを署名できませんでした。</translation>
    </message>
    <message>
        <source>Could not commit transaction</source>
        <translation>トランザクションのコミットに失敗しました</translation>
    </message>
    <message>
        <source>default wallet</source>
        <translation>デフォルトウォレット</translation>
    </message>
</context>
<context>
    <name>WalletView</name>
    <message>
        <source>&amp;Export</source>
        <translation>エクスポート(&amp;E)</translation>
    </message>
    <message>
        <source>Export the data in the current tab to a file</source>
        <translation>現在のタブのデータをファイルにエクスポート</translation>
    </message>
    <message>
        <source>Backup Wallet</source>
        <translation>ウォレットのバックアップ</translation>
    </message>
    <message>
        <source>Wallet Data (*.dat)</source>
        <translation>ウォレット データ (*.dat)</translation>
    </message>
    <message>
        <source>Backup Failed</source>
        <translation>バックアップ失敗</translation>
    </message>
    <message>
        <source>There was an error trying to save the wallet data to %1.</source>
        <translation>ウォレットデータを %1 へ保存する際にエラーが発生しました。</translation>
    </message>
    <message>
        <source>Backup Successful</source>
        <translation>バックアップ成功</translation>
    </message>
    <message>
        <source>The wallet data was successfully saved to %1.</source>
        <translation>ウォレット データは正常に %1 に保存されました。</translation>
    </message>
    <message>
        <source>Cancel</source>
        <translation>キャンセル</translation>
    </message>
</context>
<context>
    <name>bitcoin-core</name>
    <message>
        <source>Distributed under the MIT software license, see the accompanying file %s or %s</source>
        <translation>MIT ソフトウェアライセンスのもとで配布されています。付属の %s ファイルか、 %s を参照してください</translation>
    </message>
    <message>
        <source>Prune configured below the minimum of %d MiB.  Please use a higher number.</source>
        <translation>剪定設定が、設定可能最小値の %d MiBより低く設定されています。より大きい値を使用してください。</translation>
    </message>
    <message>
        <source>Prune: last wallet synchronisation goes beyond pruned data. You need to -reindex (download the whole blockchain again in case of pruned node)</source>
        <translation>剪定: 最後のウォレット同期ポイントが、剪定されたデータを越えています。-reindex を実行する必要があります (剪定されたノードの場合、ブロックチェーン全体を再ダウンロードします)</translation>
    </message>
    <message>
        <source>Rescans are not possible in pruned mode. You will need to use -reindex which will download the whole blockchain again.</source>
        <translation>剪定モードでは再スキャンを行うことはできません。-reindex オプションを指定し、ブロックチェーン全体を再ダウンロードする必要があります。</translation>
    </message>
    <message>
        <source>Error: A fatal internal error occurred, see debug.log for details</source>
        <translation>エラー: 致命的な内部エラーが発生しました。詳細は debug.log を参照してください</translation>
    </message>
    <message>
        <source>Pruning blockstore...</source>
        <translation>ブロック保存容量を剪定中...</translation>
    </message>
    <message>
        <source>Unable to start HTTP server. See debug log for details.</source>
        <translation>HTTPサーバを開始できませんでした。詳細は debug.log を参照してください。</translation>
    </message>
    <message>
        <source>Bitcoin Core</source>
<<<<<<< HEAD
        <translation>ブラックコイン More</translation>
=======
        <translation>Bitcoin コア</translation>
>>>>>>> 8b676984
    </message>
    <message>
        <source>The %s developers</source>
        <translation>%s の開発者</translation>
    </message>
    <message>
        <source>Can't generate a change-address key. No keys in the internal keypool and can't generate any keys.</source>
        <translation>おつりアドレスの鍵を作成することができません。内部のキープールに鍵が存在しないため、鍵を生成することができません。</translation>
    </message>
    <message>
        <source>Cannot obtain a lock on data directory %s. %s is probably already running.</source>
        <translation>データ ディレクトリ %s のロックを取得することができません。%s がおそらく既に実行中です。</translation>
    </message>
    <message>
        <source>Cannot provide specific connections and have addrman find outgoing connections at the same.</source>
        <translation>指定された接続が利用できず、また addrman は外向き接続を見つけられませんでした。</translation>
    </message>
    <message>
        <source>Error reading %s! All keys read correctly, but transaction data or address book entries might be missing or incorrect.</source>
        <translation>%s の読み込み中にエラーが発生しました！ 全ての鍵は正しく読み込めましたが、取引データやアドレス帳の項目が失われたか、正しくない可能性があります。</translation>
    </message>
    <message>
        <source>Group outputs by address, selecting all or none, instead of selecting on a per-output basis. Privacy is improved as an address is only used once (unless someone sends to it after spending from it), but may result in slightly higher fees as suboptimal coin selection may result due to the added limitation (default: %u)</source>
        <translation>出力ごとではなく、アドレス単位に出力をまとめて選択します。(後からまたそのアドレスに支払われない限り)アドレスが一度しか使用されないためプライバシーが向上します。ただし追加の制限により最適ではないコイン選択が発生した場合に、わずかに高い手数料となる可能性があります。(初期値: %u)</translation>
    </message>
    <message>
        <source>Please check that your computer's date and time are correct! If your clock is wrong, %s will not work properly.</source>
        <translation>お使いのコンピューターの日付と時刻が正しいことを確認してください！ PCの時計が正しくない場合 %s は正確に動作しません。</translation>
    </message>
    <message>
        <source>Please contribute if you find %s useful. Visit %s for further information about the software.</source>
        <translation>%s が有用だと感じられた方はぜひプロジェクトへの貢献をお願いします。ソフトウェアのより詳細な情報については %s をご覧ください。</translation>
    </message>
    <message>
        <source>The block database contains a block which appears to be from the future. This may be due to your computer's date and time being set incorrectly. Only rebuild the block database if you are sure that your computer's date and time are correct</source>
        <translation>ブロックデータベースに未来の時刻のブロックが含まれています。お使いのコンピューターの日付と時刻が間違っている可能性があります。コンピュータの日付と時刻が本当に正しい場合にのみ、ブロックデータベースの再構築を実行してください。</translation>
    </message>
    <message>
        <source>This is a pre-release test build - use at your own risk - do not use for mining or merchant applications</source>
        <translation>これはリリース前のテストビルドです - 自己責任で使用してください - 採掘や商取引に使用しないでください</translation>
    </message>
    <message>
        <source>This is the transaction fee you may discard if change is smaller than dust at this level</source>
        <translation>これは、このレベルでダストよりもお釣りが小さい場合に破棄されるトランザクション手数料です。</translation>
    </message>
    <message>
        <source>Unable to replay blocks. You will need to rebuild the database using -reindex-chainstate.</source>
        <translation>ブロックのリプレイができませんでした。-reindex-chainstate オプションを指定してデータベースを再構築する必要があります。</translation>
    </message>
    <message>
        <source>Unable to rewind the database to a pre-fork state. You will need to redownload the blockchain</source>
        <translation>データベースをフォーク前の状態に巻き戻せませんでした。ブロックチェーンを再ダウンロードする必要があります</translation>
    </message>
    <message>
        <source>Warning: The network does not appear to fully agree! Some miners appear to be experiencing issues.</source>
        <translation>警告: ネットワークは完全に合意が取れていないようです。問題が発生しているマイナーがいる可能性があります。</translation>
    </message>
    <message>
        <source>Warning: We do not appear to fully agree with our peers! You may need to upgrade, or other nodes may need to upgrade.</source>
        <translation>警告: ピアと完全に合意が取れていないようです！ このノードもしくは他のノードのアップグレードが必要な可能性があります。</translation>
    </message>
    <message>
        <source>%d of last 100 blocks have unexpected version</source>
        <translation>直近の100ブロックの内、%d ブロックが予期しないバージョンを含んでいます</translation>
    </message>
    <message>
        <source>%s corrupt, salvage failed</source>
        <translation>%s が壊れています。復旧にも失敗しました</translation>
    </message>
    <message>
        <source>-maxmempool must be at least %d MB</source>
        <translation>-maxmempoolは最低でも %d MB必要です</translation>
    </message>
    <message>
        <source>Cannot resolve -%s address: '%s'</source>
        <translation>-%s アドレス '%s' を解決できません</translation>
    </message>
    <message>
        <source>Change index out of range</source>
        <translation>お釣りのインデックスが範囲外です</translation>
    </message>
    <message>
        <source>Config setting for %s only applied on %s network when in [%s] section.</source>
        <translation>%s の設定は、 [%s] セクションに書かれた場合のみ %s ネットワークへ適用されます。</translation>
    </message>
    <message>
        <source>Copyright (C) %i-%i</source>
        <translation>Copyright (C) %i-%i</translation>
    </message>
    <message>
        <source>Corrupted block database detected</source>
        <translation>破損したブロック データベースが見つかりました</translation>
    </message>
    <message>
        <source>Do you want to rebuild the block database now?</source>
        <translation>ブロック データベースを今すぐ再構築しますか？</translation>
    </message>
    <message>
        <source>Error creating %s: You can't create non-HD wallets with this version.</source>
        <translation>%sの作成に失敗しました。このバージョンではHDウォレット以外を作成することはできません。</translation>
    </message>
    <message>
        <source>Error initializing block database</source>
        <translation>ブロックデータベースの初期化時にエラーが発生しました</translation>
    </message>
    <message>
        <source>Error initializing wallet database environment %s!</source>
        <translation>ウォレットデータベース環境 %s の初期化時にエラーが発生しました！</translation>
    </message>
    <message>
        <source>Error loading %s</source>
        <translation>%s の読み込みエラー</translation>
    </message>
    <message>
        <source>Error loading %s: Private keys can only be disabled during creation</source>
        <translation>%s の読み込みエラー: 秘密鍵の無効化はウォレットの生成時のみ可能です</translation>
    </message>
    <message>
        <source>Error loading %s: Wallet corrupted</source>
        <translation>%s の読み込みエラー: ウォレットが壊れています</translation>
    </message>
    <message>
        <source>Error loading %s: Wallet requires newer version of %s</source>
        <translation>%s の読み込みエラー: より新しいバージョンの %s が必要です</translation>
    </message>
    <message>
        <source>Error loading block database</source>
        <translation>ブロックデータベースの読み込み時にエラーが発生しました</translation>
    </message>
    <message>
        <source>Error opening block database</source>
        <translation>ブロックデータベースのオープン時にエラーが発生しました</translation>
    </message>
    <message>
        <source>Error: Disk space is low!</source>
        <translation>エラー: ディスク容量が不足しています！</translation>
    </message>
    <message>
        <source>Failed to listen on any port. Use -listen=0 if you want this.</source>
        <translation>ポートのリッスンに失敗しました。必要であれば -listen=0 を指定してください。</translation>
    </message>
    <message>
        <source>Failed to rescan the wallet during initialization</source>
        <translation>初期化中にウォレットの再スキャンに失敗しました</translation>
    </message>
    <message>
        <source>Importing...</source>
        <translation>インポート中...</translation>
    </message>
    <message>
        <source>Incorrect or no genesis block found. Wrong datadir for network?</source>
        <translation>ジェネシスブロックが不正であるか、見つかりません。ネットワークの datadir が間違っていませんか？</translation>
    </message>
    <message>
        <source>Initialization sanity check failed. %s is shutting down.</source>
        <translation>初期化時の健全性検査に失敗しました。%s を終了します。</translation>
    </message>
    <message>
        <source>Invalid amount for -%s=&lt;amount&gt;: '%s'</source>
        <translation>-%s=&lt;amount&gt; オプションに対する不正な amount: '%s'</translation>
    </message>
    <message>
        <source>Invalid amount for -discardfee=&lt;amount&gt;: '%s'</source>
        <translation>-discardfee=&lt;amount&gt; オプションに対する不正な amount: '%s'</translation>
    </message>
    <message>
        <source>Invalid amount for -fallbackfee=&lt;amount&gt;: '%s'</source>
        <translation>-fallbackfee=&lt;amount&gt; オプションに対する不正な amount: '%s'</translation>
    </message>
    <message>
        <source>Specified blocks directory "%s" does not exist.</source>
        <translation>指定されたブロックディレクトリ "%s" は存在しません｡</translation>
    </message>
    <message>
        <source>Unable to create the PID file '%s': %s</source>
        <translation>PIDファイルの作成に失敗しました ('%s': %s)</translation>
    </message>
    <message>
        <source>Specified blocks directory "%s" does not exist.</source>
        <translation>指定のブロックディレクトリ"%s"は存在しません｡</translation>
    </message>
    <message>
        <source>Upgrading txindex database</source>
        <translation>txindex データベースの更新中</translation>
    </message>
    <message>
        <source>Loading P2P addresses...</source>
        <translation>P2Pアドレスの読み込み中...</translation>
    </message>
    <message>
        <source>Loading banlist...</source>
        <translation>banリストの読み込み中...</translation>
    </message>
    <message>
        <source>Not enough file descriptors available.</source>
        <translation>使用可能なファイルディスクリプタが不足しています。</translation>
    </message>
    <message>
        <source>Prune cannot be configured with a negative value.</source>
        <translation>剪定モードの設定値は負の値にはできません。</translation>
    </message>
    <message>
        <source>Prune mode is incompatible with -txindex.</source>
        <translation>剪定モードは -txindex オプションと互換性がありません。</translation>
    </message>
    <message>
        <source>Replaying blocks...</source>
        <translation>ブロックのリプレイ中...</translation>
    </message>
    <message>
        <source>Rewinding blocks...</source>
        <translation>ブロックの巻き戻し中...</translation>
    </message>
    <message>
        <source>The source code is available from %s.</source>
        <translation>ソースコードは %s から入手できます。</translation>
    </message>
    <message>
        <source>Transaction fee and change calculation failed</source>
        <translation>トランザクション手数料およびお釣りの計算に失敗しました</translation>
    </message>
    <message>
        <source>Unable to bind to %s on this computer. %s is probably already running.</source>
        <translation>このコンピュータの %s にバインドすることができません。%s がおそらく既に実行中です。</translation>
    </message>
    <message>
        <source>Unable to generate keys</source>
        <translation>鍵を生成できません</translation>
    </message>
    <message>
        <source>Unsupported logging category %s=%s.</source>
        <translation>サポートされていないログカテゴリ %s=%s 。</translation>
    </message>
    <message>
        <source>Upgrading UTXO database</source>
        <translation>UTXOデータベースの更新中</translation>
    </message>
    <message>
        <source>User Agent comment (%s) contains unsafe characters.</source>
        <translation>ユーザエージェントのコメント ( %s ) に安全でない文字が含まれています。</translation>
    </message>
    <message>
        <source>Verifying blocks...</source>
        <translation>ブロックの検証中...</translation>
    </message>
    <message>
        <source>Wallet needed to be rewritten: restart %s to complete</source>
        <translation>ウォレットの書き直しが必要です: 完了するために %s を再起動します</translation>
    </message>
    <message>
        <source>Error: Listening for incoming connections failed (listen returned error %s)</source>
        <translation>エラー: 内向きの接続をリッスンするのに失敗しました（%s エラーが返却されました）</translation>
    </message>
    <message>
        <source>Invalid amount for -maxtxfee=&lt;amount&gt;: '%s' (must be at least the minrelay fee of %s to prevent stuck transactions)</source>
        <translation>-maxtxfee=&lt;amount&gt; オプションに対する不正な amount: '%s'（トランザクション詰まり防止のため、最小中継手数料の %s より大きくする必要があります）</translation>
    </message>
    <message>
        <source>The transaction amount is too small to send after the fee has been deducted</source>
        <translation>取引の手数料差引後金額が小さすぎるため、送金できません。</translation>
    </message>
    <message>
        <source>You need to rebuild the database using -reindex to go back to unpruned mode.  This will redownload the entire blockchain</source>
        <translation>非剪定モードに戻るためには -reindex オプションを指定してデータベースを再構築する必要があります。 ブロックチェーン全体の再ダウンロードが必要となります。</translation>
    </message>
    <message>
        <source>Error reading from database, shutting down.</source>
        <translation>データベースの読み込みエラー。シャットダウンします。</translation>
    </message>
    <message>
        <source>Error upgrading chainstate database</source>
        <translation>chainstate データベースの更新時にエラーが発生しました</translation>
    </message>
    <message>
        <source>Error: Disk space is low for %s</source>
        <translation>エラー: %s 用のディスク容量が不足しています</translation>
    </message>
    <message>
        <source>Information</source>
        <translation>情報</translation>
    </message>
    <message>
        <source>Invalid -onion address or hostname: '%s'</source>
        <translation>-onion オプションに対する不正なアドレスまたはホスト名: '%s'</translation>
    </message>
    <message>
        <source>Invalid -proxy address or hostname: '%s'</source>
        <translation>-proxy オプションに対する不正なアドレスまたはホスト名: '%s'</translation>
    </message>
    <message>
        <source>Invalid amount for -paytxfee=&lt;amount&gt;: '%s' (must be at least %s)</source>
        <translation>-paytxfee=&lt;amount&gt; オプションにに対する不正な amount: '%s'（最低でも %s である必要があります）</translation>
    </message>
    <message>
        <source>Invalid netmask specified in -whitelist: '%s'</source>
        <translation>-whitelist オプションに対する不正なネットマスク: '%s'</translation>
    </message>
    <message>
        <source>Need to specify a port with -whitebind: '%s'</source>
        <translation>-whitebind オプションでポートを指定する必要があります: '%s'</translation>
    </message>
    <message>
        <source>Reducing -maxconnections from %d to %d, because of system limitations.</source>
        <translation>システム上の制約から、-maxconnections を %d から %d に削減しました。</translation>
    </message>
    <message>
        <source>Section [%s] is not recognized.</source>
        <translation>セクション名 [%s] は認識されません。</translation>
    </message>
    <message>
        <source>Signing transaction failed</source>
        <translation>取引の署名に失敗しました</translation>
    </message>
    <message>
<<<<<<< HEAD
        <source>Specified -walletdir "%s" does not exist</source>
        <translation>指定の -walletdir "%s" は存在しません。</translation>
    </message>
    <message>
        <source>Specified -walletdir "%s" is a relative path</source>
        <translation>指定の -walletdir "%s" は相対パスです。</translation>
    </message>
    <message>
        <source>Specified -walletdir "%s" is not a directory</source>
        <translation>指定の -walletdir "%s" はディレクトリではありません。</translation>
=======
        <source>The specified config file %s does not exist
</source>
        <translation>指定された設定ファイル %s が存在しません｡
</translation>
>>>>>>> 8b676984
    </message>
    <message>
        <source>The transaction amount is too small to pay the fee</source>
        <translation>取引の手数料差引後金額が小さすぎるため、送金できません。</translation>
    </message>
    <message>
        <source>This is experimental software.</source>
        <translation>これは実験用のソフトウェアです。</translation>
    </message>
    <message>
        <source>Transaction amount too small</source>
        <translation>取引の金額が小さすぎます</translation>
    </message>
    <message>
        <source>Transaction too large for fee policy</source>
        <translation>手数料ポリシーに対してトランザクションが大きすぎます</translation>
    </message>
    <message>
        <source>Transaction too large</source>
        <translation>トランザクションが大きすぎます</translation>
    </message>
    <message>
        <source>Unable to bind to %s on this computer (bind returned error %s)</source>
        <translation>このコンピュータの %s にバインドすることができません（%s エラーが返却されました）</translation>
    </message>
    <message>
        <source>Unable to generate initial keys</source>
        <translation>イニシャル鍵を生成できません</translation>
    </message>
    <message>
        <source>Verifying wallet(s)...</source>
        <translation>ウォレットの確認中...</translation>
    </message>
    <message>
        <source>Wallet %s resides outside wallet directory %s</source>
        <translation>ウォレット「%s」がウォレットフォルダ「%s」の外に存在します</translation>
    </message>
    <message>
        <source>Warning</source>
        <translation>警告</translation>
    </message>
    <message>
        <source>Warning: unknown new rules activated (versionbit %i)</source>
        <translation>警告: 未知の新しいルールが有効化されました (バージョンビット %i)</translation>
    </message>
    <message>
        <source>Zapping all transactions from wallet...</source>
        <translation>ウォレットから全取引を消去中...</translation>
    </message>
    <message>
        <source>-maxtxfee is set very high! Fees this large could be paid on a single transaction.</source>
        <translation>-maxtxfee が非常に高く設定されています！ ひとつの取引でこの金額の手数料が支払われてしまうことがあります。</translation>
    </message>
    <message>
        <source>This is the transaction fee you may pay when fee estimates are not available.</source>
        <translation>これは、手数料推定機能が利用できない場合に支払う取引手数料です。</translation>
    </message>
    <message>
        <source>This product includes software developed by the OpenSSL Project for use in the OpenSSL Toolkit %s and cryptographic software written by Eric Young and UPnP software written by Thomas Bernard.</source>
        <translation>この製品は、OpenSSLツールキット %s で使用するためにOpenSSLプロジェクトにより開発されたソフトウェアと、Eric Young氏により開発された暗号ソフトウェア、Thomas Bernard氏により開発されたUPnPソフトウェアを使用しています。</translation>
    </message>
    <message>
        <source>Total length of network version string (%i) exceeds maximum length (%i). Reduce the number or size of uacomments.</source>
        <translation>ネットワークバージョン文字列の長さ（%i）が、最大の長さ（%i） を超えています。UAコメントの数や長さを削減してください。</translation>
    </message>
    <message>
        <source>Warning: Wallet file corrupt, data salvaged! Original %s saved as %s in %s; if your balance or transactions are incorrect you should restore from a backup.</source>
        <translation>警告: ウォレットファイルが破損していたため、データを復旧しました！ 復旧前の %s は %s として %s に保存されました。残高や取引が正しくない場合にはバックアップから復元してください。</translation>
    </message>
    <message>
        <source>%s is set very high!</source>
        <translation>%s の設定値が高すぎです！</translation>
    </message>
    <message>
        <source>Error loading wallet %s. Duplicate -wallet filename specified.</source>
        <translation>ウォレット %s の読み込み時にエラーが発生しました。重複する -wallet ファイル名が指定されました。</translation>
    </message>
    <message>
        <source>Keypool ran out, please call keypoolrefill first</source>
        <translation>キープールが枯渇しました。まずはじめに keypoolrefill を呼び出してください</translation>
    </message>
    <message>
        <source>Starting network threads...</source>
        <translation>ネットワークスレッドの起動中...</translation>
    </message>
    <message>
        <source>The wallet will avoid paying less than the minimum relay fee.</source>
        <translation>ウォレットは最小中継手数料を下回る金額は支払いません。</translation>
    </message>
    <message>
        <source>This is the minimum transaction fee you pay on every transaction.</source>
        <translation>これは、全ての取引に対して最低限支払うべき手数料です。</translation>
    </message>
    <message>
        <source>This is the transaction fee you will pay if you send a transaction.</source>
        <translation>これは、取引を送信する場合に支払う取引手数料です。</translation>
    </message>
    <message>
        <source>Transaction amounts must not be negative</source>
        <translation>取引の金額は負の値にはできません</translation>
    </message>
    <message>
        <source>Transaction has too long of a mempool chain</source>
        <translation>トランザクションのmempoolチェーンが長すぎます</translation>
    </message>
    <message>
        <source>Transaction must have at least one recipient</source>
        <translation>トランザクションは最低ひとつの受取先が必要です</translation>
    </message>
    <message>
        <source>Unknown network specified in -onlynet: '%s'</source>
        <translation>-onlynet オプションに対する不明なネットワーク: '%s'</translation>
    </message>
    <message>
        <source>Insufficient funds</source>
        <translation>残高不足</translation>
    </message>
    <message>
        <source>Cannot upgrade a non HD split wallet without upgrading to support pre split keypool. Please use -upgradewallet=169900 or -upgradewallet with no version specified.</source>
        <translation>分割済みキープールをサポートするようにアップグレードしないと、非HD分割ウォレットをアップグレードすることはできません。 -upgradewallet=169900 オプションか、バージョン指定無しで -upgradewallet オプションを指定してください。</translation>
    </message>
    <message>
        <source>Fee estimation failed. Fallbackfee is disabled. Wait a few blocks or enable -fallbackfee.</source>
        <translation>手数料推定に失敗しました。代替手数料が無効です。数ブロック待つか、-fallbackfee オプションを有効にしてください。</translation>
    </message>
    <message>
        <source>Warning: Private keys detected in wallet {%s} with disabled private keys</source>
        <translation>警告: 秘密鍵が無効なウォレット {%s} で秘密鍵を検出しました。</translation>
    </message>
    <message>
        <source>Cannot write to data directory '%s'; check permissions.</source>
        <translation>データディレクトリ '%s' に書き込むことができません。アクセス権を確認してください。</translation>
    </message>
    <message>
        <source>Loading block index...</source>
        <translation>ブロックインデックスの読み込み中...</translation>
    </message>
    <message>
        <source>Loading wallet...</source>
        <translation>ウォレットの読み込み中...</translation>
    </message>
    <message>
        <source>Cannot downgrade wallet</source>
        <translation>ウォレットのダウングレードはできません</translation>
    </message>
    <message>
        <source>Rescanning...</source>
        <translation>再スキャン中...</translation>
    </message>
    <message>
        <source>Done loading</source>
        <translation>読み込み完了</translation>
    </message>
    <message>
        <source>Error</source>
        <translation>エラー</translation>
    </message>
</context>
</TS><|MERGE_RESOLUTION|>--- conflicted
+++ resolved
@@ -67,19 +67,11 @@
     </message>
     <message>
         <source>These are your Bitcoin addresses for sending payments. Always check the amount and the receiving address before sending coins.</source>
-<<<<<<< HEAD
-        <translation>これらは、あなたが知っている支払い送り先の ブラックコイン アドレスです。コインを送る前に、必ず金額と送金先アドレスを確認してください。</translation>
-    </message>
-    <message>
-        <source>These are your Bitcoin addresses for receiving payments. It is recommended to use a new receiving address for each transaction.</source>
-        <translation>これらは支払いを受け取るための、あなたの ブラックコイン アドレスです。トランザクションごとに新しい受け取り用アドレスを作成することが推奨されます。</translation>
-=======
         <translation>これらは、あなたが知っている支払い送り先の Bitcoin アドレスです。コインを送る前に、必ず金額と送金先アドレスを確認してください。</translation>
     </message>
     <message>
         <source>These are your Bitcoin addresses for receiving payments. It is recommended to use a new receiving address for each transaction.</source>
         <translation>これらは支払いを受け取るための、あなたの Bitcoin アドレスです。トランザクションごとに新しい受け取り用アドレスを作成することが推奨されます。</translation>
->>>>>>> 8b676984
     </message>
     <message>
         <source>&amp;Copy Address</source>
@@ -157,11 +149,7 @@
     </message>
     <message>
         <source>This operation needs your wallet passphrase to unlock the wallet.</source>
-<<<<<<< HEAD
-        <translation>この操作を続行するには、ウォレットをアンロックするためのパスフレーズが必要です。</translation>
-=======
         <translation>この操作を続行するには、パスフレーズを入力してウォレットをアンロックする必要があります。</translation>
->>>>>>> 8b676984
     </message>
     <message>
         <source>Unlock wallet</source>
@@ -169,11 +157,7 @@
     </message>
     <message>
         <source>This operation needs your wallet passphrase to decrypt the wallet.</source>
-<<<<<<< HEAD
-        <translation>この操作を続行するには、ウォレットの暗号化を解除するためのパスフレーズが必要です。</translation>
-=======
         <translation>この操作を続行するには、パスフレーズを入力してウォレットの暗号化を解除する必要があります。</translation>
->>>>>>> 8b676984
     </message>
     <message>
         <source>Decrypt wallet</source>
@@ -193,11 +177,7 @@
     </message>
     <message>
         <source>Warning: If you encrypt your wallet and lose your passphrase, you will &lt;b&gt;LOSE ALL OF YOUR BITCOINS&lt;/b&gt;!</source>
-<<<<<<< HEAD
-        <translation>警告: もしもあなたのウォレットを暗号化してパスフレーズを忘れてしまったら、&lt;b&gt;あなたの ブラックコイン はすべて失われます&lt;/b&gt;!</translation>
-=======
         <translation>警告: もしもあなたのウォレットを暗号化してパスフレーズを忘れてしまったら、&lt;b&gt;あなたの Bitcoin はすべて失われます&lt;/b&gt;！</translation>
->>>>>>> 8b676984
     </message>
     <message>
         <source>Are you sure you wish to encrypt your wallet?</source>
@@ -208,13 +188,8 @@
         <translation>ウォレットの暗号化の完了</translation>
     </message>
     <message>
-<<<<<<< HEAD
-        <source>%1 will close now to finish the encryption process. Remember that encrypting your wallet cannot fully protect your bitcoins from being stolen by malware infecting your computer.</source>
-        <translation>暗号化処理を完了させるため %1 をいますぐ終了します。ウォレットを暗号化しても、コンピュータに感染したマルウェアなどによる ブラックコイン の盗難を完全に防ぐことはできないことにご注意ください。</translation>
-=======
         <source>Your wallet is now encrypted. Remember that encrypting your wallet cannot fully protect your bitcoins from being stolen by malware infecting your computer.</source>
         <translation>ウォレットの暗号化処理が完了しました。ウォレットを暗号化しても、コンピュータに感染したマルウェアなどによる Bitcoin の盗難を完全に防ぐことはできないことにご注意ください。</translation>
->>>>>>> 8b676984
     </message>
     <message>
         <source>IMPORTANT: Any previous backups you have made of your wallet file should be replaced with the newly generated, encrypted wallet file. For security reasons, previous backups of the unencrypted wallet file will become useless as soon as you start using the new, encrypted wallet.</source>
@@ -272,11 +247,7 @@
     </message>
     <message>
         <source>Synchronizing with network...</source>
-<<<<<<< HEAD
-        <translation>ネットワークと同期しています……</translation>
-=======
         <translation>ネットワークに同期中...</translation>
->>>>>>> 8b676984
     </message>
     <message>
         <source>&amp;Overview</source>
@@ -360,19 +331,11 @@
     </message>
     <message>
         <source>Syncing Headers (%1%)...</source>
-<<<<<<< HEAD
-        <translation>ヘッダーを同期しています (%1%)...</translation>
-    </message>
-    <message>
-        <source>Reindexing blocks on disk...</source>
-        <translation>ディスク上のブロックのインデックスを再作成しています...</translation>
-=======
         <translation>ヘッダを同期中 (%1%)...</translation>
     </message>
     <message>
         <source>Reindexing blocks on disk...</source>
         <translation>ディスク上のブロックを再インデックス中...</translation>
->>>>>>> 8b676984
     </message>
     <message>
         <source>Proxy is &lt;b&gt;enabled&lt;/b&gt;: %1</source>
@@ -412,11 +375,7 @@
     </message>
     <message>
         <source>&amp;Receive</source>
-<<<<<<< HEAD
-        <translation>受取 (&amp;R)</translation>
-=======
         <translation>受取(&amp;R)</translation>
->>>>>>> 8b676984
     </message>
     <message>
         <source>&amp;Show / Hide</source>
@@ -432,19 +391,11 @@
     </message>
     <message>
         <source>Sign messages with your Bitcoin addresses to prove you own them</source>
-<<<<<<< HEAD
-        <translation>ブラックコイン アドレスをあなたが所有していることを証明するために、そのアドレスでメッセージに署名してください</translation>
-    </message>
-    <message>
-        <source>Verify messages to ensure they were signed with specified Bitcoin addresses</source>
-        <translation>指定された ブラックコイン アドレスで署名されたことを確認するために、メッセージを検証してください</translation>
-=======
         <translation>Bitcoin アドレスでメッセージに署名して、アドレスを所有していることを証明する</translation>
     </message>
     <message>
         <source>Verify messages to ensure they were signed with specified Bitcoin addresses</source>
         <translation>メッセージを検証して、指定された Bitcoin アドレスで署名されたことを確認する</translation>
->>>>>>> 8b676984
     </message>
     <message>
         <source>&amp;File</source>
@@ -464,21 +415,6 @@
     </message>
     <message>
         <source>Request payments (generates QR codes and bitcoin: URIs)</source>
-<<<<<<< HEAD
-        <translation>支払いをリクエストする (blackcoin:ではじまるURIを生成する)</translation>
-    </message>
-    <message>
-        <source>Show the list of used sending addresses and labels</source>
-        <translation>使用したことのある送金用アドレスとラベルの一覧を表示する</translation>
-    </message>
-    <message>
-        <source>Show the list of used receiving addresses and labels</source>
-        <translation>使用したことのある受け取り用アドレスとラベルの一覧を表示する</translation>
-    </message>
-    <message>
-        <source>Open a bitcoin: URI or payment request</source>
-        <translation>blackcoin: URIまたは支払いリクエストを開く</translation>
-=======
         <translation>支払いをリクエストする (QRコードと bitcoin: URIを生成する)&lt;</translation>
     </message>
     <message>
@@ -492,7 +428,6 @@
     <message>
         <source>Open a bitcoin: URI or payment request</source>
         <translation>bitcoin: URIや支払いリクエストを開く</translation>
->>>>>>> 8b676984
     </message>
     <message>
         <source>&amp;Command-line options</source>
@@ -500,11 +435,7 @@
     </message>
     <message numerus="yes">
         <source>%n active connection(s) to Bitcoin network</source>
-<<<<<<< HEAD
-        <translation><numerusform>ブラックコイン ネットワークへのアクティブな接続は %n 個</numerusform></translation>
-=======
         <translation><numerusform>Bitcoin ネットワークへのアクティブな接続は %n 個</numerusform></translation>
->>>>>>> 8b676984
     </message>
     <message>
         <source>Indexing blocks on disk...</source>
@@ -528,11 +459,7 @@
     </message>
     <message>
         <source>Transactions after this will not yet be visible.</source>
-<<<<<<< HEAD
-        <translation>この後の取引はまだ表示されていません。</translation>
-=======
         <translation>これより後の取引はまだ表示されていません。</translation>
->>>>>>> 8b676984
     </message>
     <message>
         <source>Error</source>
@@ -576,9 +503,6 @@
     </message>
     <message>
         <source>Show the %1 help message to get a list with possible Bitcoin command-line options</source>
-<<<<<<< HEAD
-        <translation>有効な ブラックコイン のコマンドライン オプションを見るために %1 のヘルプメッセージを表示します。</translation>
-=======
         <translation>%1 のヘルプ メッセージを表示して、使用可能な XPChain のコマンドライン オプションの一覧を見る。</translation>
     </message>
     <message>
@@ -612,7 +536,6 @@
     <message>
         <source>Main Window</source>
         <translation>メインウィンドウ</translation>
->>>>>>> 8b676984
     </message>
     <message>
         <source>%1 client</source>
@@ -692,11 +615,7 @@
     </message>
     <message>
         <source>A fatal error occurred. Bitcoin can no longer continue safely and will quit.</source>
-<<<<<<< HEAD
-        <translation>致命的なエラーが発生しました。ブラックコイン を安全に動作し続けることができないため終了します。</translation>
-=======
         <translation>致命的なエラーが発生しました。Bitcoin を安全に動作し続けることができないため終了します。</translation>
->>>>>>> 8b676984
     </message>
 </context>
 <context>
@@ -831,11 +750,7 @@
     </message>
     <message>
         <source>This label turns red if any recipient receives an amount smaller than the current dust threshold.</source>
-<<<<<<< HEAD
-        <translation>少なくともひとつの受取額が現在のダスト閾値を下回る場合に、このラベルは赤くなります。</translation>
-=======
         <translation>受取額が現在のダスト閾値を下回るアドレスがひとつでもあると、このラベルが赤くなります。</translation>
->>>>>>> 8b676984
     </message>
     <message>
         <source>Can vary +/- %1 satoshi(s) per input.</source>
@@ -878,17 +793,6 @@
     </message>
     <message>
         <source>New sending address</source>
-<<<<<<< HEAD
-        <translation>新しい送金用アドレス</translation>
-    </message>
-    <message>
-        <source>Edit receiving address</source>
-        <translation>受け取り用アドレスを編集</translation>
-    </message>
-    <message>
-        <source>Edit sending address</source>
-        <translation>送金用アドレスを編集</translation>
-=======
         <translation>新しい送金先アドレス</translation>
     </message>
     <message>
@@ -898,7 +802,6 @@
     <message>
         <source>Edit sending address</source>
         <translation>送金先アドレスを編集</translation>
->>>>>>> 8b676984
     </message>
     <message>
         <source>The entered address "%1" is not a valid Bitcoin address.</source>
@@ -906,19 +809,11 @@
     </message>
     <message>
         <source>Address "%1" already exists as a receiving address with label "%2" and so cannot be added as a sending address.</source>
-<<<<<<< HEAD
-        <translation>アドレス "%1" は、既に受け取り用アドレスにラベル "%2" として存在するので、送金用アドレスとしては追加できません。</translation>
-    </message>
-    <message>
-        <source>The entered address "%1" is already in the address book with label "%2".</source>
-        <translation>入力されたアドレス"%1"は、既にアドレス帳にラベル "%2" として存在します｡</translation>
-=======
         <translation>アドレス "%1" は既に受取用アドレスにラベル "%2" として存在するので、送金先アドレスとしては追加できません。</translation>
     </message>
     <message>
         <source>The entered address "%1" is already in the address book with label "%2".</source>
         <translation>入力されたアドレス "%1" は既にラベル "%2" としてアドレス帳に存在します｡</translation>
->>>>>>> 8b676984
     </message>
     <message>
         <source>Could not unlock wallet.</source>
@@ -941,11 +836,7 @@
     </message>
     <message>
         <source>Directory already exists. Add %1 if you intend to create a new directory here.</source>
-<<<<<<< HEAD
-        <translation>ディレクトリが既に存在します。 新しいディレクトリを作成したい場合は %1 を追加してください。</translation>
-=======
         <translation>ディレクトリが既に存在します。新しいディレクトリを作りたい場合は %1 と追記してください。</translation>
->>>>>>> 8b676984
     </message>
     <message>
         <source>Path already exists, and is not a directory.</source>
@@ -995,21 +886,6 @@
     </message>
     <message>
         <source>This initial synchronisation is very demanding, and may expose hardware problems with your computer that had previously gone unnoticed. Each time you run %1, it will continue downloading where it left off.</source>
-<<<<<<< HEAD
-        <translation>この初期同期には多大なリソースを消費し、あなたのコンピュータでこれまで見つからなかったハードウェア上の問題が発生する場合があります。%1 を実行する度に、中断された時点からダウンロードを再開します。</translation>
-    </message>
-    <message>
-        <source>If you have chosen to limit block chain storage (pruning), the historical data must still be downloaded and processed, but will be deleted afterward to keep your disk usage low.</source>
-        <translation>ブロックチェーンの保存容量に制限を設けることを選択した場合 (剪定) にも、過去のデータのダウンロードおよび処理が必要になります。しかし、これらのデータはディスク使用量を低く抑えるために、後で削除されます。</translation>
-    </message>
-    <message>
-        <source>Use the default data directory</source>
-        <translation>既定のデータ ディレクトリを使用</translation>
-    </message>
-    <message>
-        <source>Use a custom data directory:</source>
-        <translation>カスタムのデータ ディレクトリを使用:</translation>
-=======
         <translation>この初回同期には多大なリソースを消費し、あなたのコンピュータでこれまで見つからなかったハードウェア上の問題が発生する場合があります。%1 を実行する度に、中断された時点からダウンロードを再開します。</translation>
     </message>
     <message>
@@ -1023,7 +899,6 @@
     <message>
         <source>Use a custom data directory:</source>
         <translation>カスタム データ ディレクトリを使用:</translation>
->>>>>>> 8b676984
     </message>
     <message>
         <source>Bitcoin</source>
@@ -1039,11 +914,7 @@
     </message>
     <message>
         <source>%1 will download and store a copy of the Bitcoin block chain.</source>
-<<<<<<< HEAD
-        <translation>%1はブラックコインのブロックチェーンの複製をダウンロードし保存します。</translation>
-=======
         <translation>%1 は Bitcoin ブロックチェーンのコピーをダウンロードし保存します。</translation>
->>>>>>> 8b676984
     </message>
     <message>
         <source>The wallet will also be stored in this directory.</source>
@@ -1074,19 +945,11 @@
     </message>
     <message>
         <source>Recent transactions may not yet be visible, and therefore your wallet's balance might be incorrect. This information will be correct once your wallet has finished synchronizing with the bitcoin network, as detailed below.</source>
-<<<<<<< HEAD
-        <translation>最近のトランザクションがまだ表示されていない可能性があります。そのため、ウォレットの残高が正しく表示されていないかもしれません。この情報は、ウォレットが ブラックコイン ネットワークへの同期が完了すると正確なものとなります。詳細は下記を参照してください。</translation>
-    </message>
-    <message>
-        <source>Attempting to spend bitcoins that are affected by not-yet-displayed transactions will not be accepted by the network.</source>
-        <translation>まだ表示されていないトランザクションが影響する ブラックコイン を使用しようとすると、ネットワークから認証を受けられません。</translation>
-=======
         <translation>最近の取引がまだ表示されていない可能性があります。そのため、ウォレットの残高が正しく表示されていないかもしれません。この情報は、ウォレットが Bitcoin ネットワークへの同期が完了すると正確なものとなります。詳細は下記を参照してください。</translation>
     </message>
     <message>
         <source>Attempting to spend bitcoins that are affected by not-yet-displayed transactions will not be accepted by the network.</source>
         <translation>まだ表示されていない取引が関係する Bitcoin を使用しようとすると、ネットワークから認証を受けられません。</translation>
->>>>>>> 8b676984
     </message>
     <message>
         <source>Number of blocks left</source>
@@ -1264,11 +1127,7 @@
     </message>
     <message>
         <source>Automatically open the Bitcoin client port on the router. This only works when your router supports UPnP and it is enabled.</source>
-<<<<<<< HEAD
-        <translation>自動的にルーター上の ブラックコイン クライアントのポートを開きます。あなたのルーターが UPnP に対応していて、それが有効になっている場合に作動します。</translation>
-=======
         <translation>自動的にルーター上の Bitcoin クライアントのポートを開放します。あなたのルーターが UPnP に対応していて、それが有効になっている場合のみ動作します。</translation>
->>>>>>> 8b676984
     </message>
     <message>
         <source>Map port using &amp;UPnP</source>
@@ -1284,11 +1143,7 @@
     </message>
     <message>
         <source>Connect to the Bitcoin network through a SOCKS5 proxy.</source>
-<<<<<<< HEAD
-        <translation>SOCKS5 プロキシ経由でブラックコインネットワークに接続する</translation>
-=======
         <translation>SOCKS5 プロキシ経由で Bitcoin ネットワークに接続する。</translation>
->>>>>>> 8b676984
     </message>
     <message>
         <source>&amp;Connect through SOCKS5 proxy (default proxy):</source>
@@ -1324,11 +1179,7 @@
     </message>
     <message>
         <source>Connect to the Bitcoin network through a separate SOCKS5 proxy for Tor hidden services.</source>
-<<<<<<< HEAD
-        <translation>Tor秘匿サービスを利用するため、独立なSOCKS5プロキシ経由でブラックコインネットワークに接続する</translation>
-=======
         <translation>Tor秘匿サービスを利用するため、専用の SOCKS5 プロキシ経由で Bitcoin ネットワークに接続する。</translation>
->>>>>>> 8b676984
     </message>
     <message>
         <source>&amp;Window</source>
@@ -1439,11 +1290,7 @@
     </message>
     <message>
         <source>The displayed information may be out of date. Your wallet automatically synchronizes with the Bitcoin network after a connection is established, but this process has not completed yet.</source>
-<<<<<<< HEAD
-        <translation>表示された情報は古いかもしれません。接続が確立されると、あなたのウォレットは ブラックコイン ネットワークと自動的に同期しますが、このプロセスはまだ完了していません。</translation>
-=======
         <translation>表示されている情報は古い可能性があります。ウォレットは接続確立後に Bitcoin ネットワークと自動的に同期しますが、同期処理はまだ完了していません。</translation>
->>>>>>> 8b676984
     </message>
     <message>
         <source>Watch-only:</source>
@@ -1526,15 +1373,11 @@
     </message>
     <message>
         <source>'bitcoin://' is not a valid URI. Use 'bitcoin:' instead.</source>
-<<<<<<< HEAD
-        <translation>'blackcoin://' は正しいURIではありません｡ 'blackcoin:'を利用してください｡</translation>
-=======
         <translation>'bitcoin://' は正しいURIではありません｡ 'bitcoin:'を使用してください｡</translation>
     </message>
     <message>
         <source>You are using a BIP70 URL which will be unsupported in the future.</source>
         <translation>将来サポートされなくなる予定のBIP70形式のURLをお使いです。</translation>
->>>>>>> 8b676984
     </message>
     <message>
         <source>Payment request fetch URL is invalid: %1</source>
@@ -1550,11 +1393,7 @@
     </message>
     <message>
         <source>URI cannot be parsed! This can be caused by an invalid Bitcoin address or malformed URI parameters.</source>
-<<<<<<< HEAD
-        <translation>URI を解析できません! これは無効な ブラックコイン アドレスあるいは不正な形式の URI パラメーターによって引き起こされる場合があります。</translation>
-=======
         <translation>URIを解析できませんでした！ Bitcoin アドレスが無効であるか、URIパラメーターが不正な形式である可能性があります。</translation>
->>>>>>> 8b676984
     </message>
     <message>
         <source>Payment request file handling</source>
@@ -1656,11 +1495,7 @@
     </message>
     <message>
         <source>Enter a Bitcoin address (e.g. %1)</source>
-<<<<<<< HEAD
-        <translation>ブラックコインアドレスを入力してください (例 %1)</translation>
-=======
         <translation>Bitcoin アドレスを入力してください (例: %1)</translation>
->>>>>>> 8b676984
     </message>
     <message>
         <source>%1 d</source>
@@ -2116,11 +1951,7 @@
     </message>
     <message>
         <source>An optional message to attach to the payment request, which will be displayed when the request is opened. Note: The message will not be sent with the payment over the Bitcoin network.</source>
-<<<<<<< HEAD
-        <translation>支払リクエストが開始された時に表示される、支払リクエストに添える任意のメッセージです。注意：メッセージはブラックコインネットワークを通じて、支払と共に送られるわけではありません。</translation>
-=======
         <translation>支払いリクエストに添付するメッセージ（任意）。支払リクエスト開始時に表示されます。注意: メッセージは Bitcoin ネットワーク上へ送信されません。</translation>
->>>>>>> 8b676984
     </message>
     <message>
         <source>An optional label to associate with the new receiving address.</source>
@@ -2143,21 +1974,12 @@
         <translation>クリア</translation>
     </message>
     <message>
-<<<<<<< HEAD
-        <source>Bech32 (or BIP-173) addresses offer better protection against typos, but old wallets don't support them. When unchecked, an address compatible with older wallets will be created instead.</source>
-        <translation>Segwitアドレス(Bech32もしくはBIP-173アドレス)を利用すると手数料が安くなり、また誤入力防止機能も強化されますが、Segwitアドレスをサポートしない古いウォレットとの互換性は失われます。チェックを外すと、古いウォレットとの互換性を保った古いアドレスが代わりに生成されます。</translation>
-    </message>
-    <message>
-        <source>Generate Bech32 address</source>
-        <translation>Segwitアドレス(Bech32アドレス)を生成する</translation>
-=======
         <source>Native segwit addresses (aka Bech32 or BIP-173) reduce your transaction fees later on and offer better protection against typos, but old wallets don't support them. When unchecked, an address compatible with older wallets will be created instead.</source>
         <translation>ネイティブ Segwit アドレス(別名: Bech32 アドレス・ BIP-173 アドレス)を利用することで、取引手数料が安くなり、誤入力防止機能も強化されますが、Segwit アドレスをサポートしない古いウォレットとは取引できません。チェックを外すと、古いウォレットとの互換性を保ったアドレスが代わりに生成されます。</translation>
     </message>
     <message>
         <source>Generate native segwit (Bech32) address</source>
         <translation>Segwit アドレス（Bech32 アドレス）を生成</translation>
->>>>>>> 8b676984
     </message>
     <message>
         <source>Requested payments history</source>
@@ -2381,17 +2203,6 @@
         <translation>隠す</translation>
     </message>
     <message>
-<<<<<<< HEAD
-        <source>Paying only the minimum fee is just fine as long as there is less transaction volume than space in the blocks. But be aware that this can end up in a never confirming transaction once there is more demand for bitcoin transactions than the network can process.</source>
-        <translation>ブロックの容量に比べてトランザクション流量が少ないうちは最小手数料のみの支払で十分です。しかしながらネットワークが処理しきれないほどblackcoinトランザクションの需要がひとたび生まれてしまった場合には、永遠に検証がされないトランザクションになってしまう可能性があることに注意してください。</translation>
-    </message>
-    <message>
-        <source>(read the tooltip)</source>
-        <translation>（ツールチップをお読みください）</translation>
-    </message>
-    <message>
-=======
->>>>>>> 8b676984
         <source>Recommended:</source>
         <translation>推奨:</translation>
     </message>
@@ -2577,11 +2388,7 @@
     </message>
     <message>
         <source>Warning: Invalid Bitcoin address</source>
-<<<<<<< HEAD
-        <translation>警告：無効なブラックコインアドレスです</translation>
-=======
         <translation>警告: 無効な Bitcoin アドレス</translation>
->>>>>>> 8b676984
     </message>
     <message>
         <source>Warning: Unknown change address</source>
@@ -2624,11 +2431,7 @@
     </message>
     <message>
         <source>The Bitcoin address to send the payment to</source>
-<<<<<<< HEAD
-        <translation>支払の送金先ブラックコインアドレス</translation>
-=======
         <translation>支払い先 Bitcoin アドレス</translation>
->>>>>>> 8b676984
     </message>
     <message>
         <source>Alt+A</source>
@@ -2648,11 +2451,7 @@
     </message>
     <message>
         <source>The fee will be deducted from the amount being sent. The recipient will receive less bitcoins than you enter in the amount field. If multiple recipients are selected, the fee is split equally.</source>
-<<<<<<< HEAD
-        <translation>送金する金額から手数料が差し引かれます。受取人は数量フィールドで指定した量よりも少ないブラックコインを受け取ります。受取人が複数いる場合には、手数料は均等割されます。</translation>
-=======
         <translation>手数料は送金する金額から差し引かれます。送金先には金額欄で指定した額よりも少ない Bitcoin が送られます。送金先が複数ある場合は、手数料は均等に分けられます。</translation>
->>>>>>> 8b676984
     </message>
     <message>
         <source>S&amp;ubtract fee from amount</source>
@@ -2680,11 +2479,7 @@
     </message>
     <message>
         <source>A message that was attached to the bitcoin: URI which will be stored with the transaction for your reference. Note: This message will not be sent over the Bitcoin network.</source>
-<<<<<<< HEAD
-        <translation>blackcoin: URIに添付されていたメッセージです。これは参照用としてトランザクションとともに保存されます。注意：このメッセージはブラックコインネットワークを通して送信されるわけではありません。</translation>
-=======
         <translation>bitcoin: URIに添付されていたメッセージです。これは参照用として取引とともに保存されます。注意: メッセージは Bitcoin ネットワーク上へ送信されません。</translation>
->>>>>>> 8b676984
     </message>
     <message>
         <source>Pay To:</source>
@@ -2729,19 +2524,11 @@
     </message>
     <message>
         <source>You can sign messages/agreements with your addresses to prove you can receive bitcoins sent to them. Be careful not to sign anything vague or random, as phishing attacks may try to trick you into signing your identity over to them. Only sign fully-detailed statements you agree to.</source>
-<<<<<<< HEAD
-        <translation>あなたの所有しているアドレスによりメッセージや合意書に署名をすることで、それらアドレスに対して送られたブラックコインを受け取ることができることを証明できます。フィッシング攻撃により不正にあなたの識別情報を署名させられてしまうことを防ぐために、不明確なものやランダムなものに対して署名しないよう注意してください。あなたが同意した、よく詳細の記された文言にのみ署名するようにしてください。</translation>
-    </message>
-    <message>
-        <source>The Bitcoin address to sign the message with</source>
-        <translation>メッセージを署名するブラックコインアドレス</translation>
-=======
         <translation>あなたが所有しているアドレスでメッセージや契約書に署名をすることで、それらのアドレスへ送られた Bitcoin を受け取ることができることを証明できます。フィッシング攻撃者があなたを騙して、あなたの身分情報に署名させようとしている可能性があるため、よくわからないものやランダムな文字列に対して署名しないでください。あなたが同意した、よく詳細の記された文言にのみ署名するようにしてください。</translation>
     </message>
     <message>
         <source>The Bitcoin address to sign the message with</source>
         <translation>メッセージの署名に使用する Bitcoin アドレス</translation>
->>>>>>> 8b676984
     </message>
     <message>
         <source>Choose previously used address</source>
@@ -2773,11 +2560,7 @@
     </message>
     <message>
         <source>Sign the message to prove you own this Bitcoin address</source>
-<<<<<<< HEAD
-        <translation>この ブラックコイン アドレスを所有していることを証明するためにメッセージに署名</translation>
-=======
         <translation>メッセージに署名してこの Bitcoin アドレスを所有していることを証明</translation>
->>>>>>> 8b676984
     </message>
     <message>
         <source>Sign &amp;Message</source>
@@ -2801,19 +2584,11 @@
     </message>
     <message>
         <source>The Bitcoin address the message was signed with</source>
-<<<<<<< HEAD
-        <translation>メッセージの署名に使われたブラックコインアドレス</translation>
-    </message>
-    <message>
-        <source>Verify the message to ensure it was signed with the specified Bitcoin address</source>
-        <translation>指定された ブラックコイン アドレスで署名されたことを保証するメッセージを検証</translation>
-=======
         <translation>メッセージの署名に使われた Bitcoin アドレス</translation>
     </message>
     <message>
         <source>Verify the message to ensure it was signed with the specified Bitcoin address</source>
         <translation>メッセージを検証して指定された Bitcoin アドレスで署名されたことを確認</translation>
->>>>>>> 8b676984
     </message>
     <message>
         <source>Verify &amp;Message</source>
@@ -3481,11 +3256,7 @@
     </message>
     <message>
         <source>Bitcoin Core</source>
-<<<<<<< HEAD
-        <translation>ブラックコイン More</translation>
-=======
         <translation>Bitcoin コア</translation>
->>>>>>> 8b676984
     </message>
     <message>
         <source>The %s developers</source>
@@ -3800,23 +3571,10 @@
         <translation>取引の署名に失敗しました</translation>
     </message>
     <message>
-<<<<<<< HEAD
-        <source>Specified -walletdir "%s" does not exist</source>
-        <translation>指定の -walletdir "%s" は存在しません。</translation>
-    </message>
-    <message>
-        <source>Specified -walletdir "%s" is a relative path</source>
-        <translation>指定の -walletdir "%s" は相対パスです。</translation>
-    </message>
-    <message>
-        <source>Specified -walletdir "%s" is not a directory</source>
-        <translation>指定の -walletdir "%s" はディレクトリではありません。</translation>
-=======
         <source>The specified config file %s does not exist
 </source>
         <translation>指定された設定ファイル %s が存在しません｡
 </translation>
->>>>>>> 8b676984
     </message>
     <message>
         <source>The transaction amount is too small to pay the fee</source>
