--- conflicted
+++ resolved
@@ -1343,11 +1343,7 @@
     </message>
     <message>
         <source>URI cannot be parsed! This can be caused by an invalid Bitcoin address or malformed URI parameters.</source>
-<<<<<<< HEAD
-        <translation>URI を解析できません! これは無効な Blackcoin アドレスあるいや不正な形式の URI パラメーターによって引き起こされる場合があります。</translation>
-=======
-        <translation>URI を解析できません! これは無効な Bitcoin アドレスあるいは不正な形式の URI パラメーターによって引き起こされる場合があります。</translation>
->>>>>>> f56c00b2
+        <translation>URI を解析できません! これは無効な Blackcoin アドレスあるいは不正な形式の URI パラメーターによって引き起こされる場合があります。</translation>
     </message>
     <message>
         <source>Payment request file handling</source>
@@ -3883,10 +3879,6 @@
         <translation>デバッグ情報を出力する (初期値: %u, &lt;category&gt; の指定は任意です)</translation>
     </message>
     <message>
-<<<<<<< HEAD
-        <source>Query for peer addresses via DNS lookup, if low on addresses (default: 1 unless -connect/-noconnect)</source>
-        <translation>保有するピアアドレスが少ない場合、DNS ルックアップによりピアアドレスを問い合わせる (-connect/-noconnect を使っていない場合の初期値: 1)</translation>
-=======
         <source>Sets the serialization of raw transaction or block hex returned in non-verbose mode, non-segwit(0) or segwit(1) (default: %d)</source>
         <translation>非冗長モードで返却する生トランザクションやブロックの16進数表現のシリアライゼーションフォーマットを非 segwit (0) または segwit (1) のものに設定する (デフォルト: %d)</translation>
     </message>
@@ -3897,7 +3889,6 @@
     <message>
         <source>Specify location of debug log file: this can be an absolute path or a path relative to the data directory (default: %s)</source>
         <translation>デバッグログファイルの位置の指定: 絶対パスまたはデータディレクトリからの相対パス (初期値: %s)</translation>
->>>>>>> f56c00b2
     </message>
     <message>
         <source>Support filtering of blocks and transaction with bloom filters (default: %u)</source>
