<TS language="ja" version="2.1">
<context>
    <name>AddressBookPage</name>
    <message>
        <source>Right-click to edit address or label</source>
        <translation>右クリックでアドレスまたはラベルを編集</translation>
    </message>
    <message>
        <source>Create a new address</source>
        <translation>新しいアドレスを作成</translation>
    </message>
    <message>
        <source>&amp;New</source>
        <translation>新規(&amp;N)</translation>
    </message>
    <message>
        <source>Copy the currently selected address to the system clipboard</source>
        <translation>現在選択されているアドレスをシステムのクリップボードにコピー</translation>
    </message>
    <message>
        <source>&amp;Copy</source>
        <translation>コピー(&amp;C)</translation>
    </message>
    <message>
        <source>C&amp;lose</source>
        <translation>閉じる(&amp;C)</translation>
    </message>
    <message>
        <source>Delete the currently selected address from the list</source>
        <translation>選択されたアドレスを一覧から削除</translation>
    </message>
    <message>
        <source>Enter address or label to search</source>
        <translation>検索したいアドレスまたはラベルを入力</translation>
    </message>
    <message>
        <source>Export the data in the current tab to a file</source>
        <translation>このタブのデータをファイルにエクスポート</translation>
    </message>
    <message>
        <source>&amp;Export</source>
        <translation>エクスポート (&amp;E)</translation>
    </message>
    <message>
        <source>&amp;Delete</source>
        <translation>削除(&amp;D)</translation>
    </message>
    <message>
        <source>Choose the address to send coins to</source>
        <translation>コインを送りたいアドレスを選択</translation>
    </message>
    <message>
        <source>Choose the address to receive coins with</source>
        <translation>コインを受け取りたいアドレスを選択</translation>
    </message>
    <message>
        <source>C&amp;hoose</source>
        <translation>選択(&amp;C)</translation>
    </message>
    <message>
        <source>Sending addresses</source>
        <translation>送金先アドレス</translation>
    </message>
    <message>
        <source>Receiving addresses</source>
        <translation>受取用アドレス</translation>
    </message>
    <message>
        <source>These are your Bitcoin addresses for sending payments. Always check the amount and the receiving address before sending coins.</source>
        <translation>これらは、あなたが知っている支払い送り先の Bitcoin アドレスです。コインを送る前に、必ず金額と送金先アドレスを確認してください。</translation>
    </message>
    <message>
        <source>These are your Bitcoin addresses for receiving payments. Use the 'Create new receiving address' button in the receive tab to create new addresses.</source>
        <translation>これらは支払いを受け取るための、あなたの Bitcoin アドレスです。新しいアドレスを作成するには受取タブ内の「新しい受取用アドレスを作成」ボタンを使用します。</translation>
    </message>
    <message>
        <source>&amp;Copy Address</source>
        <translation>アドレスをコピー(&amp;C)</translation>
    </message>
    <message>
        <source>Copy &amp;Label</source>
        <translation>ラベルをコピー(&amp;L)</translation>
    </message>
    <message>
        <source>&amp;Edit</source>
        <translation>編集(&amp;E)</translation>
    </message>
    <message>
        <source>Export Address List</source>
        <translation>アドレス帳をエクスポート</translation>
    </message>
    <message>
        <source>Comma separated file (*.csv)</source>
        <translation>テキスト CSV (*.csv)</translation>
    </message>
    <message>
        <source>Exporting Failed</source>
        <translation>エクスポートに失敗しました</translation>
    </message>
    <message>
        <source>There was an error trying to save the address list to %1. Please try again.</source>
        <translation>トランザクション履歴を %1 へ保存する際にエラーが発生しました。再試行してください。</translation>
    </message>
</context>
<context>
    <name>AddressTableModel</name>
    <message>
        <source>Label</source>
        <translation>ラベル</translation>
    </message>
    <message>
        <source>Address</source>
        <translation>アドレス</translation>
    </message>
    <message>
        <source>(no label)</source>
        <translation>(ラベル無し)</translation>
    </message>
</context>
<context>
    <name>AskPassphraseDialog</name>
    <message>
        <source>Passphrase Dialog</source>
        <translation>パスフレーズ ダイアログ</translation>
    </message>
    <message>
        <source>Enter passphrase</source>
        <translation>パスフレーズを入力</translation>
    </message>
    <message>
        <source>New passphrase</source>
        <translation>新しいパスフレーズ</translation>
    </message>
    <message>
        <source>Repeat new passphrase</source>
        <translation>新しいパスフレーズをもう一度</translation>
    </message>
    <message>
        <source>Show passphrase</source>
        <translation>パスフレーズを表示</translation>
    </message>
    <message>
        <source>Encrypt wallet</source>
        <translation>ウォレットを暗号化</translation>
    </message>
    <message>
        <source>This operation needs your wallet passphrase to unlock the wallet.</source>
        <translation>この操作を続行するには、パスフレーズを入力してウォレットをアンロックする必要があります。</translation>
    </message>
    <message>
        <source>Unlock wallet</source>
        <translation>ウォレットをアンロック</translation>
    </message>
    <message>
        <source>This operation needs your wallet passphrase to decrypt the wallet.</source>
        <translation>この操作を続行するには、パスフレーズを入力してウォレットの暗号化を解除する必要があります。</translation>
    </message>
    <message>
        <source>Decrypt wallet</source>
        <translation>ウォレットの暗号化を解除</translation>
    </message>
    <message>
        <source>Change passphrase</source>
        <translation>パスフレーズの変更</translation>
    </message>
    <message>
        <source>Confirm wallet encryption</source>
        <translation>ウォレットの暗号化の承諾</translation>
    </message>
    <message>
        <source>Warning: If you encrypt your wallet and lose your passphrase, you will &lt;b&gt;LOSE ALL OF YOUR BITCOINS&lt;/b&gt;!</source>
        <translation>警告: もしもあなたのウォレットを暗号化してパスフレーズを忘れてしまったら、&lt;b&gt;あなたの Bitcoin はすべて失われます&lt;/b&gt;！</translation>
    </message>
    <message>
        <source>Are you sure you wish to encrypt your wallet?</source>
        <translation>本当にウォレットを暗号化しますか?</translation>
    </message>
    <message>
        <source>Wallet encrypted</source>
        <translation>ウォレットの暗号化の完了</translation>
    </message>
    <message>
<<<<<<< HEAD
        <source>Your wallet is now encrypted. Remember that encrypting your wallet cannot fully protect your bitcoins from being stolen by malware infecting your computer.</source>
        <translation>ウォレットの暗号化処理が完了しました。ウォレットを暗号化しても、コンピュータに感染したマルウェアなどによる Bitcoin の盗難を完全に防ぐことはできないことにご注意ください。</translation>
=======
        <source>Enter the new passphrase for the wallet.&lt;br/&gt;Please use a passphrase of &lt;b&gt;ten or more random characters&lt;/b&gt;, or &lt;b&gt;eight or more words&lt;/b&gt;.</source>
        <translation>新しいウォレットのパスフレーズを入力してください。
パスフレーズは、ランダムな10文字以上の文字か、８語以上の単語を使用してください。</translation>
    </message>
    <message>
        <source>Enter the old passphrase and new passphrase for the wallet.</source>
        <translation>ウォレット用の旧パスフレーズと新パスフレーズを入力してください。</translation>
    </message>
    <message>
        <source>Remember that encrypting your wallet cannot fully protect your bitcoins from being stolen by malware infecting your computer.</source>
        <translation>ウォレットを暗号化しても、コンピュータに感染したマルウェアなどによる Bitcoin の盗難を完全に防ぐことはできないことにご注意ください。</translation>
    </message>
    <message>
        <source>Wallet to be encrypted</source>
        <translation>暗号化するウォレット</translation>
    </message>
    <message>
        <source>Your wallet is about to be encrypted. </source>
        <translation>ウォレットは暗号化されようとしています。</translation>
    </message>
    <message>
        <source>Your wallet is now encrypted. </source>
        <translation>ウォレットは暗号化されました。</translation>
>>>>>>> 2f9f9b37
    </message>
    <message>
        <source>IMPORTANT: Any previous backups you have made of your wallet file should be replaced with the newly generated, encrypted wallet file. For security reasons, previous backups of the unencrypted wallet file will become useless as soon as you start using the new, encrypted wallet.</source>
        <translation>重要: 今までに作成されたウォレット ファイルのバックアップは、暗号化された新しいウォレット ファイルに置き換える必要があります。セキュリティ上の理由により、暗号化された新しいウォレットを使い始めると、暗号化されていないウォレット ファイルのバックアップはすぐに使えなくなります。</translation>
    </message>
    <message>
        <source>Wallet encryption failed</source>
        <translation>ウォレットの暗号化に失敗</translation>
    </message>
    <message>
        <source>Wallet encryption failed due to an internal error. Your wallet was not encrypted.</source>
        <translation>内部エラーによりウォレットの暗号化に失敗しました。ウォレットは暗号化されませんでした。</translation>
    </message>
    <message>
        <source>The supplied passphrases do not match.</source>
        <translation>入力されたパスフレーズが一致しません。</translation>
    </message>
    <message>
        <source>Wallet unlock failed</source>
        <translation>ウォレットのアンロックに失敗</translation>
    </message>
    <message>
        <source>The passphrase entered for the wallet decryption was incorrect.</source>
        <translation>ウォレットの暗号化解除のパスフレーズが正しくありません。</translation>
    </message>
    <message>
        <source>Wallet decryption failed</source>
        <translation>ウォレットの暗号化解除に失敗</translation>
    </message>
    <message>
        <source>Wallet passphrase was successfully changed.</source>
        <translation>ウォレットのパスフレーズが正常に変更されました。</translation>
    </message>
    <message>
        <source>Warning: The Caps Lock key is on!</source>
        <translation>警告: Caps Lock キーがオンになっています！</translation>
    </message>
</context>
<context>
    <name>BanTableModel</name>
    <message>
        <source>IP/Netmask</source>
        <translation>IPアドレス/ネットマスク</translation>
    </message>
    <message>
        <source>Banned Until</source>
        <translation>Ban 解除予定時刻</translation>
    </message>
</context>
<context>
    <name>BitcoinGUI</name>
    <message>
        <source>Sign &amp;message...</source>
        <translation>メッセージの署名...(&amp;m)</translation>
    </message>
    <message>
        <source>Synchronizing with network...</source>
        <translation>ネットワークに同期中...</translation>
    </message>
    <message>
        <source>&amp;Overview</source>
        <translation>概要(&amp;O)</translation>
    </message>
    <message>
        <source>Show general overview of wallet</source>
        <translation>ウォレットの概要を見る</translation>
    </message>
    <message>
        <source>&amp;Transactions</source>
        <translation>取引(&amp;T)</translation>
    </message>
    <message>
        <source>Browse transaction history</source>
        <translation>取引履歴を見る</translation>
    </message>
    <message>
        <source>E&amp;xit</source>
        <translation>終了(&amp;E)</translation>
    </message>
    <message>
        <source>Quit application</source>
        <translation>アプリケーションを終了する</translation>
    </message>
    <message>
        <source>&amp;About %1</source>
        <translation>%1 について(&amp;A)</translation>
    </message>
    <message>
        <source>Show information about %1</source>
        <translation>%1 の情報を表示する</translation>
    </message>
    <message>
        <source>About &amp;Qt</source>
        <translation>Qt について(&amp;Q)</translation>
    </message>
    <message>
        <source>Show information about Qt</source>
        <translation>Qt の情報を表示する</translation>
    </message>
    <message>
        <source>&amp;Options...</source>
        <translation>オプション...(&amp;O)</translation>
    </message>
    <message>
        <source>Modify configuration options for %1</source>
        <translation>%1 の設定を変更する</translation>
    </message>
    <message>
        <source>&amp;Encrypt Wallet...</source>
        <translation>ウォレットの暗号化(&amp;E)...</translation>
    </message>
    <message>
        <source>&amp;Backup Wallet...</source>
        <translation>ウォレットのバックアップ(&amp;B)...</translation>
    </message>
    <message>
        <source>&amp;Change Passphrase...</source>
        <translation>パスフレーズの変更(&amp;C)...</translation>
<<<<<<< HEAD
    </message>
    <message>
        <source>Open &amp;URI...</source>
        <translation>URI を開く(&amp;U)...</translation>
=======
    </message>
    <message>
        <source>Open &amp;URI...</source>
        <translation>URI を開く(&amp;U)...</translation>
    </message>
    <message>
        <source>Create Wallet...</source>
        <translation>ウォレットを作成...</translation>
    </message>
    <message>
        <source>Create a new wallet</source>
        <translation>新しいウォレットを作成</translation>
>>>>>>> 2f9f9b37
    </message>
    <message>
        <source>Wallet:</source>
        <translation>ウォレット:</translation>
    </message>
    <message>
        <source>Click to disable network activity.</source>
        <translation>クリックするとネットワーク活動を無効化します。</translation>
    </message>
    <message>
        <source>Network activity disabled.</source>
        <translation>ネットワーク活動は無効化されました。</translation>
    </message>
    <message>
        <source>Click to enable network activity again.</source>
        <translation>クリックするとネットワーク活動を再び有効化します。</translation>
    </message>
    <message>
        <source>Syncing Headers (%1%)...</source>
        <translation>ヘッダを同期中 (%1%)...</translation>
    </message>
    <message>
        <source>Reindexing blocks on disk...</source>
        <translation>ディスク上のブロックを再インデックス中...</translation>
    </message>
    <message>
        <source>Proxy is &lt;b&gt;enabled&lt;/b&gt;: %1</source>
        <translation>プロキシは&lt;b&gt;有効&lt;/b&gt;: %1</translation>
    </message>
    <message>
        <source>Send coins to a Bitcoin address</source>
        <translation>ブラックコイン アドレスにコインを送る</translation>
    </message>
    <message>
        <source>Backup wallet to another location</source>
        <translation>ウォレットを他の場所にバックアップする</translation>
    </message>
    <message>
        <source>Change the passphrase used for wallet encryption</source>
        <translation>ウォレット暗号化用パスフレーズを変更する</translation>
    </message>
    <message>
        <source>&amp;Debug window</source>
        <translation>デバッグ ウインドウ(&amp;D)</translation>
    </message>
    <message>
        <source>Open debugging and diagnostic console</source>
        <translation>デバッグ・診断コンソールを開く</translation>
    </message>
    <message>
        <source>&amp;Verify message...</source>
        <translation>メッセージの検証(&amp;V)...</translation>
<<<<<<< HEAD
    </message>
    <message>
        <source>Bitcoin</source>
        <translation>ブラックコイン</translation>
=======
>>>>>>> 2f9f9b37
    </message>
    <message>
        <source>&amp;Send</source>
        <translation>送金(&amp;S)</translation>
    </message>
    <message>
        <source>&amp;Receive</source>
        <translation>受取(&amp;R)</translation>
    </message>
    <message>
        <source>&amp;Show / Hide</source>
        <translation>表示 / 非表示(&amp;S)</translation>
    </message>
    <message>
        <source>Show or hide the main Window</source>
        <translation>メイン ウインドウを表示または非表示する</translation>
    </message>
    <message>
        <source>Encrypt the private keys that belong to your wallet</source>
        <translation>ウォレットの秘密鍵を暗号化する</translation>
    </message>
    <message>
        <source>Sign messages with your Bitcoin addresses to prove you own them</source>
        <translation>Bitcoin アドレスでメッセージに署名して、アドレスを所有していることを証明する</translation>
    </message>
    <message>
        <source>Verify messages to ensure they were signed with specified Bitcoin addresses</source>
        <translation>メッセージを検証して、指定された Bitcoin アドレスで署名されたことを確認する</translation>
    </message>
    <message>
        <source>&amp;File</source>
        <translation>ファイル(&amp;F)</translation>
    </message>
    <message>
        <source>&amp;Settings</source>
        <translation>設定(&amp;S)</translation>
    </message>
    <message>
        <source>&amp;Help</source>
        <translation>ヘルプ(&amp;H)</translation>
    </message>
    <message>
        <source>Tabs toolbar</source>
        <translation>タブツールバー</translation>
    </message>
    <message>
        <source>Request payments (generates QR codes and bitcoin: URIs)</source>
        <translation>支払いをリクエストする (QRコードと bitcoin: URIを生成する)&lt;</translation>
    </message>
    <message>
        <source>Show the list of used sending addresses and labels</source>
        <translation>送金したことがあるアドレスとラベルの一覧を表示する</translation>
    </message>
    <message>
        <source>Show the list of used receiving addresses and labels</source>
        <translation>受け取ったことがあるアドレスとラベルの一覧を表示する</translation>
    </message>
    <message>
        <source>Open a bitcoin: URI or payment request</source>
        <translation>bitcoin: URIや支払いリクエストを開く</translation>
    </message>
    <message>
        <source>&amp;Command-line options</source>
        <translation>コマンドラインオプション(&amp;C)</translation>
    </message>
    <message numerus="yes">
        <source>%n active connection(s) to Bitcoin network</source>
        <translation><numerusform>Bitcoin ネットワークへのアクティブな接続は %n 個</numerusform></translation>
    </message>
    <message>
        <source>Indexing blocks on disk...</source>
        <translation>ディスク上のブロックをインデックス中...</translation>
    </message>
    <message>
        <source>Processing blocks on disk...</source>
        <translation>ディスク上のブロックを処理中...</translation>
    </message>
    <message numerus="yes">
        <source>Processed %n block(s) of transaction history.</source>
        <translation><numerusform>%n ブロックの取引履歴を処理済み。</numerusform></translation>
    </message>
    <message>
        <source>%1 behind</source>
        <translation>%1 遅延</translation>
    </message>
    <message>
        <source>Last received block was generated %1 ago.</source>
        <translation>最後に受信したブロックは %1 前に生成。</translation>
    </message>
    <message>
        <source>Transactions after this will not yet be visible.</source>
        <translation>これより後の取引はまだ表示されていません。</translation>
    </message>
    <message>
        <source>Error</source>
        <translation>エラー</translation>
    </message>
    <message>
        <source>Warning</source>
        <translation>警告</translation>
    </message>
    <message>
        <source>Information</source>
        <translation>情報</translation>
    </message>
    <message>
        <source>Up to date</source>
        <translation>ブロックは最新</translation>
    </message>
    <message>
        <source>&amp;Sending addresses</source>
        <translation>送金先アドレス一覧(&amp;S)...</translation>
    </message>
    <message>
        <source>&amp;Receiving addresses</source>
        <translation>受取用アドレス一覧(&amp;R)...</translation>
    </message>
    <message>
        <source>Open Wallet</source>
        <translation>ウォレットを開く</translation>
    </message>
    <message>
        <source>Open a wallet</source>
        <translation>ウォレットを開く</translation>
    </message>
    <message>
        <source>Close Wallet...</source>
        <translation>ウォレットを閉じる</translation>
    </message>
    <message>
        <source>Close wallet</source>
        <translation>ウォレットを閉じる</translation>
    </message>
    <message>
        <source>Show the %1 help message to get a list with possible Bitcoin command-line options</source>
        <translation>%1 のヘルプ メッセージを表示して、使用可能な XPChain のコマンドライン オプションの一覧を見る。</translation>
    </message>
    <message>
        <source>default wallet</source>
        <translation>デフォルトウォレット</translation>
    </message>
    <message>
<<<<<<< HEAD
        <source>Opening Wallet &lt;b&gt;%1&lt;/b&gt;...</source>
        <translation>ウォレット &lt;b&gt;%1&lt;/b&gt;を開いています...</translation>
    </message>
    <message>
        <source>Open Wallet Failed</source>
        <translation>ウォレットを開くことに失敗しました</translation>
=======
        <source>No wallets available</source>
        <translation>ウォレットは利用できません</translation>
>>>>>>> 2f9f9b37
    </message>
    <message>
        <source>&amp;Window</source>
        <translation>ウインドウ (&amp;W)</translation>
    </message>
    <message>
        <source>Minimize</source>
        <translation>最小化</translation>
    </message>
    <message>
        <source>Zoom</source>
        <translation>拡大／縮小</translation>
    </message>
    <message>
<<<<<<< HEAD
        <source>Restore</source>
        <translation>元に戻す</translation>
    </message>
    <message>
=======
>>>>>>> 2f9f9b37
        <source>Main Window</source>
        <translation>メインウィンドウ</translation>
    </message>
    <message>
        <source>%1 client</source>
        <translation>%1 クライアント</translation>
    </message>
    <message>
        <source>Connecting to peers...</source>
        <translation>ピアに接続中...</translation>
    </message>
    <message>
        <source>Catching up...</source>
        <translation>遅延取戻し中...</translation>
<<<<<<< HEAD
=======
    </message>
    <message>
        <source>Error: %1</source>
        <translation>エラー: %1</translation>
    </message>
    <message>
        <source>Warning: %1</source>
        <translation>警告: %1</translation>
>>>>>>> 2f9f9b37
    </message>
    <message>
        <source>Date: %1
</source>
        <translation>日付: %1
</translation>
    </message>
    <message>
        <source>Amount: %1
</source>
        <translation>金額: %1
</translation>
    </message>
    <message>
        <source>Wallet: %1
</source>
        <translation>ウォレット: %1
</translation>
    </message>
    <message>
        <source>Type: %1
</source>
        <translation>種別: %1
</translation>
    </message>
    <message>
        <source>Label: %1
</source>
        <translation>ラベル: %1
</translation>
    </message>
    <message>
        <source>Address: %1
</source>
        <translation>アドレス: %1
</translation>
    </message>
    <message>
        <source>Sent transaction</source>
        <translation>送金取引</translation>
    </message>
    <message>
        <source>Incoming transaction</source>
        <translation>入金取引</translation>
    </message>
    <message>
        <source>HD key generation is &lt;b&gt;enabled&lt;/b&gt;</source>
        <translation>HD鍵生成は&lt;b&gt;有効&lt;/b&gt;</translation>
    </message>
    <message>
        <source>HD key generation is &lt;b&gt;disabled&lt;/b&gt;</source>
        <translation>HD鍵生成は&lt;b&gt;無効&lt;/b&gt;</translation>
    </message>
    <message>
        <source>Private key &lt;b&gt;disabled&lt;/b&gt;</source>
        <translation>秘密鍵は&lt;b&gt;無効&lt;/b&gt;</translation>
    </message>
    <message>
        <source>Wallet is &lt;b&gt;encrypted&lt;/b&gt; and currently &lt;b&gt;unlocked&lt;/b&gt;</source>
        <translation>ウォレットは&lt;b&gt;暗号化済み&lt;/b&gt;・&lt;b&gt;アンロック状態&lt;/b&gt;</translation>
    </message>
    <message>
        <source>Wallet is &lt;b&gt;encrypted&lt;/b&gt; and currently &lt;b&gt;locked&lt;/b&gt;</source>
        <translation>ウォレットは&lt;b&gt;暗号化済み&lt;/b&gt;・&lt;b&gt;ロック状態&lt;/b&gt;</translation>
    </message>
    <message>
        <source>A fatal error occurred. Bitcoin can no longer continue safely and will quit.</source>
        <translation>致命的なエラーが発生しました。Bitcoin を安全に動作し続けることができないため終了します。</translation>
    </message>
</context>
<context>
    <name>CoinControlDialog</name>
    <message>
        <source>Coin Selection</source>
        <translation>コインの選択</translation>
    </message>
    <message>
        <source>Quantity:</source>
        <translation>選択数:</translation>
    </message>
    <message>
        <source>Bytes:</source>
        <translation>バイト数:</translation>
    </message>
    <message>
        <source>Amount:</source>
        <translation>金額:</translation>
    </message>
    <message>
        <source>Fee:</source>
        <translation>手数料:</translation>
    </message>
    <message>
        <source>Dust:</source>
        <translation>ダスト：</translation>
    </message>
    <message>
        <source>After Fee:</source>
        <translation>手数料差引後金額:</translation>
    </message>
    <message>
        <source>Change:</source>
        <translation>お釣り:</translation>
    </message>
    <message>
        <source>(un)select all</source>
        <translation>全て選択/選択解除</translation>
    </message>
    <message>
        <source>Tree mode</source>
        <translation>ツリーモード</translation>
    </message>
    <message>
        <source>List mode</source>
        <translation>リストモード</translation>
    </message>
    <message>
        <source>Amount</source>
        <translation>金額</translation>
    </message>
    <message>
        <source>Received with label</source>
        <translation>対応するラベル</translation>
    </message>
    <message>
        <source>Received with address</source>
        <translation>対応するアドレス</translation>
    </message>
    <message>
        <source>Date</source>
        <translation>日時</translation>
    </message>
    <message>
        <source>Confirmations</source>
        <translation>検証数</translation>
    </message>
    <message>
        <source>Confirmed</source>
        <translation>検証済み</translation>
    </message>
    <message>
        <source>Copy address</source>
        <translation>アドレスをコピー</translation>
    </message>
    <message>
        <source>Copy label</source>
        <translation>ラベルをコピー</translation>
    </message>
    <message>
        <source>Copy amount</source>
        <translation>金額をコピー</translation>
    </message>
    <message>
        <source>Copy transaction ID</source>
        <translation>取引 ID をコピー</translation>
    </message>
    <message>
        <source>Lock unspent</source>
        <translation>未使用トランザクションをロック</translation>
    </message>
    <message>
        <source>Unlock unspent</source>
        <translation>未使用トランザクションのロックを解除</translation>
    </message>
    <message>
        <source>Copy quantity</source>
        <translation>選択数をコピー</translation>
    </message>
    <message>
        <source>Copy fee</source>
        <translation>手数料をコピーす</translation>
    </message>
    <message>
        <source>Copy after fee</source>
        <translation>手数料差引後金額をコピー</translation>
    </message>
    <message>
        <source>Copy bytes</source>
        <translation>バイト数をコピー</translation>
    </message>
    <message>
        <source>Copy dust</source>
        <translation>ダストをコピー</translation>
    </message>
    <message>
        <source>Copy change</source>
        <translation>お釣りをコピー</translation>
    </message>
    <message>
        <source>(%1 locked)</source>
        <translation>(ロック済み %1個)</translation>
    </message>
    <message>
        <source>yes</source>
        <translation>はい</translation>
    </message>
    <message>
        <source>no</source>
        <translation>いいえ</translation>
    </message>
    <message>
        <source>This label turns red if any recipient receives an amount smaller than the current dust threshold.</source>
        <translation>受取額が現在のダスト閾値を下回るアドレスがひとつでもあると、このラベルが赤くなります。</translation>
    </message>
    <message>
        <source>Can vary +/- %1 satoshi(s) per input.</source>
        <translation>ひとつの入力につき %1 satoshi 前後ずれることがあります。</translation>
    </message>
    <message>
        <source>(no label)</source>
        <translation>(ラベル無し)</translation>
    </message>
    <message>
        <source>change from %1 (%2)</source>
        <translation>%1 (%2) からのおつり</translation>
    </message>
    <message>
        <source>(change)</source>
        <translation>(おつり)</translation>
    </message>
</context>
<context>
    <name>CreateWalletActivity</name>
    <message>
        <source>Creating Wallet &lt;b&gt;%1&lt;/b&gt;...</source>
        <translation>ウォレット &lt;b&gt;%1&lt;/b&gt;を作成しています...</translation>
    </message>
    <message>
        <source>Create wallet failed</source>
        <translation>ウォレットの作成に失敗しました</translation>
    </message>
    <message>
        <source>Create wallet warning</source>
        <translation>ウォレットを作成 - 警告</translation>
    </message>
</context>
<context>
    <name>CreateWalletDialog</name>
    <message>
        <source>Create Wallet</source>
        <translation>ウォレットを作成する</translation>
    </message>
    <message>
        <source>Wallet Name</source>
        <translation>ウォレット名</translation>
    </message>
    <message>
        <source>Encrypt the wallet. The wallet will be encrypted with a passphrase of your choice.</source>
        <translation>ウォレットを暗号化。ウォレットは任意のパスフレーズによって暗号化されます。</translation>
    </message>
    <message>
        <source>Encrypt Wallet</source>
        <translation>ウォレットを暗号化する</translation>
    </message>
    <message>
        <source>Disable private keys for this wallet. Wallets with private keys disabled will have no private keys and cannot have an HD seed or imported private keys. This is ideal for watch-only wallets.</source>
        <translation>このウォレットの秘密鍵を無効にします。秘密鍵が無効になっているウォレットには秘密鍵はなく、HDシードまたはインポートされた秘密鍵を持つこともできません。これはウォッチ限定のウォレットに最適です。</translation>
    </message>
    <message>
        <source>Disable Private Keys</source>
        <translation>秘密鍵を無効化</translation>
    </message>
    <message>
        <source>Make a blank wallet. Blank wallets do not initially have private keys or scripts. Private keys and addresses can be imported, or an HD seed can be set, at a later time.</source>
        <translation>空ウォレットを作成。空ウォレットには、最初は秘密鍵やスクリプトがありません。後から秘密鍵やアドレスをインポート、またはHDシードを設定できます。</translation>
    </message>
    <message>
        <source>Make Blank Wallet</source>
        <translation>空ウォレットを作成</translation>
    </message>
    <message>
        <source>Create</source>
        <translation>作成</translation>
    </message>
</context>
<context>
    <name>EditAddressDialog</name>
    <message>
        <source>Edit Address</source>
        <translation>アドレスを編集</translation>
    </message>
    <message>
        <source>&amp;Label</source>
        <translation>ラベル(&amp;L)</translation>
    </message>
    <message>
        <source>The label associated with this address list entry</source>
        <translation>このアドレス帳項目のラベル</translation>
    </message>
    <message>
        <source>The address associated with this address list entry. This can only be modified for sending addresses.</source>
        <translation>このアドレス帳項目のアドレス。アドレスは送金先アドレスの場合のみ編集することができます。</translation>
    </message>
    <message>
        <source>&amp;Address</source>
        <translation>アドレス(&amp;A)</translation>
    </message>
    <message>
        <source>New sending address</source>
        <translation>新しい送金先アドレス</translation>
    </message>
    <message>
        <source>Edit receiving address</source>
        <translation>受取用アドレスを編集</translation>
    </message>
    <message>
        <source>Edit sending address</source>
        <translation>送金先アドレスを編集</translation>
    </message>
    <message>
        <source>The entered address "%1" is not a valid Bitcoin address.</source>
        <translation>入力されたアドレス "%1" は無効な ブラックコイン アドレスです。</translation>
    </message>
    <message>
        <source>Address "%1" already exists as a receiving address with label "%2" and so cannot be added as a sending address.</source>
        <translation>アドレス "%1" は既に受取用アドレスにラベル "%2" として存在するので、送金先アドレスとしては追加できません。</translation>
    </message>
    <message>
        <source>The entered address "%1" is already in the address book with label "%2".</source>
        <translation>入力されたアドレス "%1" は既にラベル "%2" としてアドレス帳に存在します｡</translation>
    </message>
    <message>
        <source>Could not unlock wallet.</source>
        <translation>ウォレットをアンロックできませんでした。</translation>
    </message>
    <message>
        <source>New key generation failed.</source>
        <translation>新しい鍵の生成に失敗しました。</translation>
    </message>
</context>
<context>
    <name>FreespaceChecker</name>
    <message>
        <source>A new data directory will be created.</source>
        <translation>新しいデータ ディレクトリが作成されます。</translation>
    </message>
    <message>
        <source>name</source>
        <translation>ディレクトリ名</translation>
    </message>
    <message>
        <source>Directory already exists. Add %1 if you intend to create a new directory here.</source>
        <translation>ディレクトリが既に存在します。新しいディレクトリを作りたい場合は %1 と追記してください。</translation>
    </message>
    <message>
        <source>Path already exists, and is not a directory.</source>
        <translation>パスが存在しますがディレクトリではありません。</translation>
    </message>
    <message>
        <source>Cannot create data directory here.</source>
        <translation>ここにデータ ディレクトリを作成することはできません。</translation>
    </message>
</context>
<context>
    <name>HelpMessageDialog</name>
    <message>
        <source>version</source>
        <translation>バージョン</translation>
    </message>
    <message>
        <source>(%1-bit)</source>
        <translation>(%1 ビット)</translation>
    </message>
    <message>
        <source>About %1</source>
        <translation>%1 について</translation>
    </message>
    <message>
        <source>Command-line options</source>
        <translation>コマンドライン オプション</translation>
    </message>
</context>
<context>
    <name>Intro</name>
    <message>
        <source>Welcome</source>
        <translation>ようこそ</translation>
    </message>
    <message>
        <source>Welcome to %1.</source>
        <translation>%1 へようこそ。</translation>
    </message>
    <message>
        <source>As this is the first time the program is launched, you can choose where %1 will store its data.</source>
        <translation>これはプログラムの最初の起動です。%1 がデータを保存する場所を選択してください。</translation>
    </message>
    <message>
        <source>When you click OK, %1 will begin to download and process the full %4 block chain (%2GB) starting with the earliest transactions in %3 when %4 initially launched.</source>
        <translation>OKをクリックすると、%1 は %4 がリリースされた%3年最初の取引からの完全な %4 ブロックチェーン（%2GB）のダウンロードおよび処理を開始します。</translation>
<<<<<<< HEAD
=======
    </message>
    <message>
        <source>Reverting this setting requires re-downloading the entire blockchain. It is faster to download the full chain first and prune it later. Disables some advanced features.</source>
        <translation>この設定を元に戻すには、ブロックチェーン全体を再ダウンロードする必要があります。先にチェーン全体をダウンロードしてから、剪定する方が高速です。一部の高度な機能を無効にします。</translation>
>>>>>>> 2f9f9b37
    </message>
    <message>
        <source>This initial synchronisation is very demanding, and may expose hardware problems with your computer that had previously gone unnoticed. Each time you run %1, it will continue downloading where it left off.</source>
        <translation>この初回同期には多大なリソースを消費し、あなたのコンピュータでこれまで見つからなかったハードウェア上の問題が発生する場合があります。%1 を実行する度に、中断された時点からダウンロードを再開します。</translation>
    </message>
    <message>
        <source>If you have chosen to limit block chain storage (pruning), the historical data must still be downloaded and processed, but will be deleted afterward to keep your disk usage low.</source>
        <translation>ブロックチェーンの保存容量に制限を設けること（剪定）を選択した場合にも、過去のデータのダウンロードおよび処理が必要になります。しかし、これらのデータはディスク使用量を低く抑えるために、後で削除されます。</translation>
    </message>
    <message>
        <source>Use the default data directory</source>
        <translation>デフォルトのデータ ディレクトリを使用</translation>
    </message>
    <message>
        <source>Use a custom data directory:</source>
        <translation>カスタム データ ディレクトリを使用:</translation>
    </message>
    <message>
        <source>Bitcoin</source>
        <translation>ブラックコイン</translation>
    </message>
    <message>
        <source>Discard blocks after verification, except most recent %1 GB (prune)</source>
        <translation>最新の%1 GBを除いて、検証後にブロックを破棄 (剪定する)</translation>
    </message>
    <message>
        <source>At least %1 GB of data will be stored in this directory, and it will grow over time.</source>
        <translation>最低でも%1 GBのデータをこのディレクトリに保存する必要があります。またこのデータは時間とともに増加していきます。</translation>
    </message>
    <message>
        <source>Approximately %1 GB of data will be stored in this directory.</source>
        <translation>約%1 GBのデータがこのディレクトリに保存されます。</translation>
    </message>
    <message>
        <source>%1 will download and store a copy of the Bitcoin block chain.</source>
        <translation>%1 は Bitcoin ブロックチェーンのコピーをダウンロードし保存します。</translation>
    </message>
    <message>
        <source>The wallet will also be stored in this directory.</source>
        <translation>ウォレットもこのディレクトリに保存されます。</translation>
    </message>
    <message>
        <source>Error: Specified data directory "%1" cannot be created.</source>
        <translation>エラー: 指定のデータディレクトリ "%1" を作成できません。</translation>
    </message>
    <message>
        <source>Error</source>
        <translation>エラー</translation>
    </message>
    <message numerus="yes">
        <source>%n GB of free space available</source>
        <translation><numerusform>利用可能な空き容量 %n GB</numerusform></translation>
    </message>
    <message numerus="yes">
        <source>(of %n GB needed)</source>
        <translation><numerusform>(%n GB必要)</numerusform></translation>
    </message>
    <message numerus="yes">
        <source>(%n GB needed for full chain)</source>
        <translation><numerusform>(完全なチェーンには%n GB必要です)</numerusform></translation>
    </message>
</context>
<context>
    <name>ModalOverlay</name>
    <message>
        <source>Form</source>
        <translation>フォーム</translation>
    </message>
    <message>
        <source>Recent transactions may not yet be visible, and therefore your wallet's balance might be incorrect. This information will be correct once your wallet has finished synchronizing with the bitcoin network, as detailed below.</source>
        <translation>最近の取引がまだ表示されていない可能性があります。そのため、ウォレットの残高が正しく表示されていないかもしれません。この情報は、ウォレットが Bitcoin ネットワークへの同期が完了すると正確なものとなります。詳細は下記を参照してください。</translation>
    </message>
    <message>
        <source>Attempting to spend bitcoins that are affected by not-yet-displayed transactions will not be accepted by the network.</source>
        <translation>まだ表示されていない取引が関係する Bitcoin を使用しようとすると、ネットワークから認証を受けられません。</translation>
    </message>
    <message>
        <source>Number of blocks left</source>
        <translation>残りのブロック数</translation>
    </message>
    <message>
        <source>Unknown...</source>
        <translation>不明...</translation>
    </message>
    <message>
        <source>Last block time</source>
        <translation>最終ブロックの日時</translation>
    </message>
    <message>
        <source>Progress</source>
        <translation>進捗</translation>
    </message>
    <message>
        <source>Progress increase per hour</source>
        <translation>一時間あたりの進捗増加</translation>
    </message>
    <message>
        <source>calculating...</source>
        <translation>計算中...</translation>
    </message>
    <message>
        <source>Estimated time left until synced</source>
        <translation>同期完了までの推定残り時間</translation>
    </message>
    <message>
        <source>Hide</source>
        <translation>隠す</translation>
    </message>
<<<<<<< HEAD
    </context>
=======
    <message>
        <source>Unknown. Syncing Headers (%1, %2%)...</source>
        <translation>不明。ヘッダ (%1, %2%) の同期中...</translation>
    </message>
</context>
>>>>>>> 2f9f9b37
<context>
    <name>OpenURIDialog</name>
    <message>
        <source>Open URI</source>
        <translation>URIを開く</translation>
    </message>
    <message>
        <source>Open payment request from URI or file</source>
        <translation>URIまたはファイルから支払いリクエストを開く</translation>
    </message>
    <message>
        <source>URI:</source>
        <translation>URI:</translation>
    </message>
    <message>
        <source>Select payment request file</source>
        <translation>支払いリクエストファイルを選択</translation>
    </message>
    <message>
        <source>Select payment request file to open</source>
        <translation>支払いリクエストファイルを選択</translation>
<<<<<<< HEAD
=======
    </message>
</context>
<context>
    <name>OpenWalletActivity</name>
    <message>
        <source>Open wallet failed</source>
        <translation>ウォレットを開くことに失敗しました</translation>
    </message>
    <message>
        <source>Open wallet warning</source>
        <translation>ウォレットを開く - 警告</translation>
    </message>
    <message>
        <source>default wallet</source>
        <translation>デフォルトウォレット</translation>
    </message>
    <message>
        <source>Opening Wallet &lt;b&gt;%1&lt;/b&gt;...</source>
        <translation>ウォレット &lt;b&gt;%1&lt;/b&gt;を開いています...</translation>
>>>>>>> 2f9f9b37
    </message>
</context>
<context>
    <name>OptionsDialog</name>
    <message>
        <source>Options</source>
        <translation>設定</translation>
    </message>
    <message>
        <source>&amp;Main</source>
        <translation>メイン(&amp;M)</translation>
    </message>
    <message>
        <source>Automatically start %1 after logging in to the system.</source>
        <translation>システムにログインした際、自動的に %1 を起動する。</translation>
    </message>
    <message>
        <source>&amp;Start %1 on system login</source>
        <translation>システムのログイン時に %1 を起動(&amp;S)</translation>
    </message>
    <message>
        <source>Size of &amp;database cache</source>
        <translation>データベースキャッシュのサイズ(&amp;D)</translation>
    </message>
    <message>
        <source>Number of script &amp;verification threads</source>
        <translation>スクリプト検証用スレッド数(&amp;V)</translation>
    </message>
    <message>
        <source>IP address of the proxy (e.g. IPv4: 127.0.0.1 / IPv6: ::1)</source>
        <translation>プロキシのIPアドレス (例 IPv4: 127.0.0.1 / IPv6: ::1)</translation>
    </message>
    <message>
        <source>Shows if the supplied default SOCKS5 proxy is used to reach peers via this network type.</source>
        <translation>指定されたデフォルト SOCKS5 プロキシが、このネットワークタイプ経由でピアに接続しているかどうか。</translation>
    </message>
    <message>
        <source>Use separate SOCKS&amp;5 proxy to reach peers via Tor hidden services:</source>
        <translation>Tor秘匿サービス経由でピアに接続するために専用の SOCKS5 プロキシを利用する(&amp;5):</translation>
    </message>
    <message>
        <source>Hide the icon from the system tray.</source>
        <translation>システムトレイのアイコンを隠す</translation>
    </message>
    <message>
        <source>&amp;Hide tray icon</source>
        <translation>トレイアイコンを隠す(&amp;H)</translation>
    </message>
    <message>
        <source>Minimize instead of exit the application when the window is closed. When this option is enabled, the application will be closed only after selecting Exit in the menu.</source>
        <translation>ウィンドウが閉じられたとき、アプリケーションを終了するのではなく最小化します。このオプションが有効の場合、メニューから終了が選択されたときのみアプリケーションが終了します。</translation>
    </message>
    <message>
        <source>Third party URLs (e.g. a block explorer) that appear in the transactions tab as context menu items. %s in the URL is replaced by transaction hash. Multiple URLs are separated by vertical bar |.</source>
        <translation>取引タブのコンテキストメニュー項目に表示する、サードパーティURL（例: ブロックエクスプローラ）。URL中の %s は取引のハッシュ値に置き換えられます。半角垂直バー | で区切ることで、複数のURLを指定できます。</translation>
    </message>
    <message>
        <source>Open the %1 configuration file from the working directory.</source>
        <translation>作業ディレクトリ内の %1 の設定ファイルを開く。</translation>
    </message>
    <message>
        <source>Open Configuration File</source>
        <translation>設定ファイルを開く</translation>
    </message>
    <message>
        <source>Reset all client options to default.</source>
        <translation>全ての設定を初期値に戻す。</translation>
    </message>
    <message>
        <source>&amp;Reset Options</source>
        <translation>オプションをリセット(&amp;R)</translation>
    </message>
    <message>
        <source>&amp;Network</source>
        <translation>ネットワーク(&amp;N)</translation>
    </message>
    <message>
        <source>Disables some advanced features but all blocks will still be fully validated. Reverting this setting requires re-downloading the entire blockchain. Actual disk usage may be somewhat higher.</source>
        <translation>いくつかの高度な機能は無効になりますが、全てのブロックが完全に検証されることは変わりません。この設定を元に戻すには、ブロックチェーン全体を再ダウンロードする必要があります。実際のディスク使用量は若干多くなる場合があります。</translation>
    </message>
    <message>
        <source>Prune &amp;block storage to</source>
        <translation>ブロックの保存容量を次の値までに剪定する(&amp;amp;B):</translation>
    </message>
    <message>
        <source>GB</source>
        <translation>GB</translation>
    </message>
    <message>
        <source>Reverting this setting requires re-downloading the entire blockchain.</source>
        <translation>この設定を元に戻すには、ブロック チェーン全体を再ダウンロードする必要があります。</translation>
    </message>
    <message>
        <source>MiB</source>
        <translation>MiB</translation>
    </message>
    <message>
        <source>(0 = auto, &lt;0 = leave that many cores free)</source>
        <translation>(0 = 自動、0以上 = 指定した数のコアを解放する)</translation>
    </message>
    <message>
        <source>W&amp;allet</source>
        <translation>ウォレット(&amp;A)</translation>
    </message>
    <message>
        <source>Expert</source>
        <translation>上級者向け機能</translation>
    </message>
    <message>
        <source>Enable coin &amp;control features</source>
        <translation>コインコントロール機能を有効化する(&amp;C)</translation>
    </message>
    <message>
        <source>If you disable the spending of unconfirmed change, the change from a transaction cannot be used until that transaction has at least one confirmation. This also affects how your balance is computed.</source>
        <translation>未承認のお釣りを使用しない場合、取引が最低1回検証されるまではその取引のお釣りは利用できなくなります。これは残高の計算方法にも影響します。</translation>
    </message>
    <message>
        <source>&amp;Spend unconfirmed change</source>
        <translation>未検証のお釣りを使用する(&amp;S)</translation>
    </message>
    <message>
        <source>Automatically open the Bitcoin client port on the router. This only works when your router supports UPnP and it is enabled.</source>
        <translation>自動的にルーター上の Bitcoin クライアントのポートを開放します。あなたのルーターが UPnP に対応していて、それが有効になっている場合のみ動作します。</translation>
    </message>
    <message>
        <source>Map port using &amp;UPnP</source>
        <translation>UPnP を使ってポートを割り当てる(&amp;U)</translation>
    </message>
    <message>
        <source>Accept connections from outside.</source>
        <translation>外部からの接続を許可する。</translation>
    </message>
    <message>
        <source>Allow incomin&amp;g connections</source>
        <translation>外部からの接続を許可する(&amp;G)</translation>
    </message>
    <message>
        <source>Connect to the Bitcoin network through a SOCKS5 proxy.</source>
        <translation>SOCKS5 プロキシ経由で Bitcoin ネットワークに接続する。</translation>
    </message>
    <message>
        <source>&amp;Connect through SOCKS5 proxy (default proxy):</source>
        <translation>SOCKS5 プロキシ経由で接続する（デフォルトプロキシ）(&amp;C):</translation>
    </message>
    <message>
        <source>Proxy &amp;IP:</source>
        <translation>プロキシ IP(&amp;I):</translation>
    </message>
    <message>
        <source>&amp;Port:</source>
        <translation>ポート(&amp;P):</translation>
    </message>
    <message>
        <source>Port of the proxy (e.g. 9050)</source>
        <translation>プロキシのポート番号（例: 9050）</translation>
    </message>
    <message>
        <source>Used for reaching peers via:</source>
        <translation>ピアへの接続手段:</translation>
    </message>
    <message>
        <source>IPv4</source>
        <translation>IPv4</translation>
    </message>
    <message>
        <source>IPv6</source>
        <translation>IPv6</translation>
    </message>
    <message>
        <source>Tor</source>
        <translation>Tor</translation>
    </message>
    <message>
        <source>Connect to the Bitcoin network through a separate SOCKS5 proxy for Tor hidden services.</source>
        <translation>Tor秘匿サービスを利用するため、専用の SOCKS5 プロキシ経由で Bitcoin ネットワークに接続する。</translation>
    </message>
    <message>
        <source>&amp;Window</source>
        <translation>ウインドウ(&amp;W)</translation>
    </message>
    <message>
        <source>Show only a tray icon after minimizing the window.</source>
        <translation>ウインドウを最小化したあとトレイ アイコンのみ表示する。</translation>
    </message>
    <message>
        <source>&amp;Minimize to the tray instead of the taskbar</source>
        <translation>タスクバーではなくトレイに最小化(&amp;M)</translation>
    </message>
    <message>
        <source>M&amp;inimize on close</source>
        <translation>閉じるときに最小化(&amp;I)</translation>
    </message>
    <message>
        <source>&amp;Display</source>
        <translation>表示(&amp;D)</translation>
    </message>
    <message>
        <source>User Interface &amp;language:</source>
        <translation>ユーザインターフェースの言語(&amp;L):</translation>
    </message>
    <message>
        <source>The user interface language can be set here. This setting will take effect after restarting %1.</source>
        <translation>ユーザーインターフェイスの言語を設定できます。設定を反映するには %1 の再起動が必要です。</translation>
    </message>
    <message>
        <source>&amp;Unit to show amounts in:</source>
        <translation>金額の表示単位(&amp;U):</translation>
    </message>
    <message>
        <source>Choose the default subdivision unit to show in the interface and when sending coins.</source>
        <translation>インターフェイスや送金時に使用する単位を選択する。</translation>
    </message>
    <message>
        <source>Whether to show coin control features or not.</source>
        <translation>コインコントロール機能を表示するかどうか。</translation>
    </message>
    <message>
        <source>&amp;Third party transaction URLs</source>
        <translation>サードパーティの取引確認URL(&amp;T)</translation>
    </message>
    <message>
        <source>Options set in this dialog are overridden by the command line or in the configuration file:</source>
        <translation>このダイアログで指定したオプションは、コマンドラインや設定ファイルの内容でオーバーライドされます:</translation>
    </message>
    <message>
        <source>&amp;OK</source>
        <translation>&amp;OK</translation>
    </message>
    <message>
        <source>&amp;Cancel</source>
        <translation>キャンセル(&amp;C)</translation>
    </message>
    <message>
        <source>default</source>
        <translation>初期値</translation>
    </message>
    <message>
        <source>none</source>
        <translation>なし</translation>
    </message>
    <message>
        <source>Confirm options reset</source>
        <translation>設定リセットの確認</translation>
    </message>
    <message>
        <source>Client restart required to activate changes.</source>
        <translation>変更を有効化するにはクライアントを再起動する必要があります。</translation>
    </message>
    <message>
        <source>Client will be shut down. Do you want to proceed?</source>
        <translation>クライアントを終了します。よろしいですか？</translation>
    </message>
    <message>
        <source>Configuration options</source>
        <translation>設定オプション</translation>
    </message>
    <message>
        <source>The configuration file is used to specify advanced user options which override GUI settings. Additionally, any command-line options will override this configuration file.</source>
        <translation>設定ファイルは、GUIでの設定を上書きする高度なユーザーオプションを指定するためのものです。また、コマンドラインオプションはこの設定ファイルの内容も上書きします</translation>
    </message>
    <message>
        <source>Error</source>
        <translation>エラー</translation>
    </message>
    <message>
        <source>The configuration file could not be opened.</source>
        <translation>設定ファイルを開くことができませんでした。</translation>
    </message>
    <message>
        <source>This change would require a client restart.</source>
        <translation>この変更はクライアントの再起動が必要です。</translation>
    </message>
    <message>
        <source>The supplied proxy address is invalid.</source>
        <translation>プロキシアドレスが無効です。</translation>
    </message>
</context>
<context>
    <name>OverviewPage</name>
    <message>
        <source>Form</source>
        <translation>フォーム</translation>
    </message>
    <message>
        <source>The displayed information may be out of date. Your wallet automatically synchronizes with the Bitcoin network after a connection is established, but this process has not completed yet.</source>
        <translation>表示されている情報は古い可能性があります。ウォレットは接続確立後に Bitcoin ネットワークと自動的に同期しますが、同期処理はまだ完了していません。</translation>
    </message>
    <message>
        <source>Watch-only:</source>
        <translation>ウォッチ限定:</translation>
    </message>
    <message>
        <source>Available:</source>
        <translation>利用可能:</translation>
    </message>
    <message>
        <source>Your current spendable balance</source>
        <translation>送金可能な残高</translation>
    </message>
    <message>
        <source>Pending:</source>
        <translation>検証待ち:</translation>
    </message>
    <message>
        <source>Total of transactions that have yet to be confirmed, and do not yet count toward the spendable balance</source>
        <translation>取引が未承認で残高に反映されていない総額</translation>
    </message>
    <message>
        <source>Immature:</source>
        <translation>未成熟:</translation>
    </message>
    <message>
        <source>Mined balance that has not yet matured</source>
        <translation>採掘された未成熟な残高</translation>
    </message>
    <message>
        <source>Balances</source>
        <translation>残高</translation>
    </message>
    <message>
        <source>Total:</source>
        <translation>合計:</translation>
    </message>
    <message>
        <source>Your current total balance</source>
        <translation>現在の残高の総計</translation>
    </message>
    <message>
        <source>Your current balance in watch-only addresses</source>
        <translation>ウォッチ限定アドレス内の現在の残高</translation>
    </message>
    <message>
        <source>Spendable:</source>
        <translation>送金可能:</translation>
    </message>
    <message>
        <source>Recent transactions</source>
        <translation>最近の取引</translation>
    </message>
    <message>
        <source>Unconfirmed transactions to watch-only addresses</source>
        <translation>ウォッチ限定アドレスの未承認取引</translation>
    </message>
    <message>
        <source>Mined balance in watch-only addresses that has not yet matured</source>
        <translation>ウォッチ限定アドレスで採掘された未成熟な残高</translation>
    </message>
    <message>
        <source>Current total balance in watch-only addresses</source>
        <translation>ウォッチ限定アドレスの現在の残高の総計</translation>
    </message>
</context>
<context>
    <name>PaymentServer</name>
    <message>
        <source>Payment request error</source>
        <translation>支払いリクエスト エラー</translation>
    </message>
    <message>
        <source>Cannot start bitcoin: click-to-pay handler</source>
        <translation>ブラックコイン を起動できません: click-to-pay handler</translation>
    </message>
    <message>
        <source>URI handling</source>
        <translation>URIの処理</translation>
    </message>
    <message>
        <source>'bitcoin://' is not a valid URI. Use 'bitcoin:' instead.</source>
        <translation>'bitcoin://' は正しいURIではありません｡ 'bitcoin:'を使用してください｡</translation>
    </message>
    <message>
        <source>You are using a BIP70 URL which will be unsupported in the future.</source>
        <translation>将来サポートされなくなる予定のBIP70形式のURLをお使いです。</translation>
    </message>
    <message>
        <source>Payment request fetch URL is invalid: %1</source>
        <translation>支払いリクエストの取得先URLが無効です: %1</translation>
    </message>
    <message>
        <source>Cannot process payment request because BIP70 support was not compiled in.</source>
        <translation>BIP70のサポートが組み込まれていないため、支払いリクエストを処理することができません。</translation>
<<<<<<< HEAD
=======
    </message>
    <message>
        <source>Due to widespread security flaws in BIP70 it's strongly recommended that any merchant instructions to switch wallets be ignored.</source>
        <translation>BIP70 に内在する広く知られたセキュリティ上の欠陥がるため、ウォレットを切り替えるというマーチャントからの指示については無視することが強く推奨されます。</translation>
    </message>
    <message>
        <source>If you are receiving this error you should request the merchant provide a BIP21 compatible URI.</source>
        <translation>このエラーが発生する場合は、販売者にBIP21互換URIの提供を依頼するべきです。</translation>
>>>>>>> 2f9f9b37
    </message>
    <message>
        <source>Invalid payment address %1</source>
        <translation>支払い先アドレス「 %1 」は無効です</translation>
    </message>
    <message>
        <source>URI cannot be parsed! This can be caused by an invalid Bitcoin address or malformed URI parameters.</source>
        <translation>URIを解析できませんでした！ Bitcoin アドレスが無効であるか、URIパラメーターが不正な形式である可能性があります。</translation>
    </message>
    <message>
        <source>Payment request file handling</source>
        <translation>支払いリクエストファイルの処理</translation>
    </message>
    <message>
        <source>Payment request file cannot be read! This can be caused by an invalid payment request file.</source>
        <translation>支払いリクエストファイルを読み込めませんでした！ 無効な支払いリクエストファイルである可能性があります。</translation>
    </message>
    <message>
        <source>Payment request rejected</source>
        <translation>支払いリクエストの拒否</translation>
    </message>
    <message>
        <source>Payment request network doesn't match client network.</source>
        <translation>支払いリクエストのネットワークが現在のクライアントのネットワークと一致しません。</translation>
    </message>
    <message>
        <source>Payment request expired.</source>
        <translation>支払いリクエストが期限切れです。</translation>
    </message>
    <message>
        <source>Payment request is not initialized.</source>
        <translation>支払いリクエストが初期化されていません。</translation>
    </message>
    <message>
        <source>Unverified payment requests to custom payment scripts are unsupported.</source>
        <translation>カスタム支払いスクリプトに対する、未検証支払いリクエストはサポートされていません。</translation>
    </message>
    <message>
        <source>Invalid payment request.</source>
        <translation>無効な支払いリクエストです。</translation>
    </message>
    <message>
        <source>Requested payment amount of %1 is too small (considered dust).</source>
        <translation>リクエストされた支払い額 %1 は小さすぎます（ダストとみなされてしまいます)。</translation>
    </message>
    <message>
        <source>Refund from %1</source>
        <translation>%1 からのお釣り</translation>
    </message>
    <message>
        <source>Payment request %1 is too large (%2 bytes, allowed %3 bytes).</source>
        <translation>支払いリクエスト %1 は大きすぎます（サイズ: %2バイト / 最大処理可能サイズ: %3バイト）。</translation>
    </message>
    <message>
        <source>Error communicating with %1: %2</source>
        <translation>%1 との通信時にエラーが発生しました: %2</translation>
    </message>
    <message>
        <source>Payment request cannot be parsed!</source>
        <translation>支払いリクエストを解析できませんでした！</translation>
    </message>
    <message>
        <source>Bad response from server %1</source>
        <translation>%1 サーバーの応答が無効でした</translation>
    </message>
    <message>
        <source>Network request error</source>
        <translation>ネットワーク リクエストエラー</translation>
    </message>
    <message>
        <source>Payment acknowledged</source>
        <translation>支払いは承認されました</translation>
    </message>
</context>
<context>
    <name>PeerTableModel</name>
    <message>
        <source>User Agent</source>
        <translation>ユーザーエージェント</translation>
    </message>
    <message>
        <source>Node/Service</source>
        <translation>ノード/サービス</translation>
    </message>
    <message>
        <source>NodeId</source>
        <translation>ノードID</translation>
    </message>
    <message>
        <source>Ping</source>
        <translation>Ping</translation>
    </message>
    <message>
        <source>Sent</source>
        <translation>送信</translation>
    </message>
    <message>
        <source>Received</source>
        <translation>受信</translation>
    </message>
</context>
<context>
    <name>QObject</name>
    <message>
        <source>Amount</source>
        <translation>金額</translation>
    </message>
    <message>
        <source>Enter a Bitcoin address (e.g. %1)</source>
        <translation>Bitcoin アドレスを入力してください (例: %1)</translation>
    </message>
    <message>
        <source>%1 d</source>
        <translation>%1日</translation>
    </message>
    <message>
        <source>%1 h</source>
        <translation>%1時間</translation>
    </message>
    <message>
        <source>%1 m</source>
        <translation>%1分</translation>
    </message>
    <message>
        <source>%1 s</source>
        <translation>%1秒</translation>
    </message>
    <message>
        <source>None</source>
        <translation>なし</translation>
    </message>
    <message>
        <source>N/A</source>
        <translation>N/A</translation>
    </message>
    <message>
        <source>%1 ms</source>
        <translation>%1ミリ秒</translation>
    </message>
    <message numerus="yes">
        <source>%n second(s)</source>
        <translation><numerusform>%n 秒</numerusform></translation>
    </message>
    <message numerus="yes">
        <source>%n minute(s)</source>
        <translation><numerusform>%n分</numerusform></translation>
    </message>
    <message numerus="yes">
        <source>%n hour(s)</source>
        <translation><numerusform>%n時間</numerusform></translation>
    </message>
    <message numerus="yes">
        <source>%n day(s)</source>
        <translation><numerusform>%n日</numerusform></translation>
    </message>
    <message numerus="yes">
        <source>%n week(s)</source>
        <translation><numerusform>%n週間</numerusform></translation>
    </message>
    <message>
        <source>%1 and %2</source>
        <translation>%1 %2</translation>
    </message>
    <message numerus="yes">
        <source>%n year(s)</source>
        <translation><numerusform>%n年</numerusform></translation>
    </message>
    <message>
        <source>%1 B</source>
        <translation>%1 B</translation>
    </message>
    <message>
        <source>%1 KB</source>
        <translation>%1 KB</translation>
    </message>
    <message>
        <source>%1 MB</source>
        <translation>%1 MB</translation>
    </message>
    <message>
        <source>%1 GB</source>
        <translation>%1 GB</translation>
    </message>
    <message>
<<<<<<< HEAD
        <source>%1 didn't yet exit safely...</source>
        <translation>%1 はまだ安全に終了していません...</translation>
    </message>
    <message>
        <source>unknown</source>
        <translation>不明</translation>
    </message>
</context>
<context>
    <name>QObject::QObject</name>
    <message>
        <source>Error parsing command line arguments: %1.</source>
        <translation>コマンドライン引数の解析時にエラーが発生しました: %1</translation>
    </message>
    <message>
=======
>>>>>>> 2f9f9b37
        <source>Error: Specified data directory "%1" does not exist.</source>
        <translation>エラー: 指定されたデータ ディレクトリ "%1" は存在しません。</translation>
    </message>
    <message>
        <source>Error: Cannot parse configuration file: %1.</source>
        <translation>エラー: 設定ファイルが読み込めません: %1</translation>
    </message>
    <message>
        <source>Error: %1</source>
        <translation>エラー: %1</translation>
    </message>
    <message>
        <source>%1 didn't yet exit safely...</source>
        <translation>%1 はまだ安全に終了していません...</translation>
    </message>
    <message>
        <source>unknown</source>
        <translation>不明</translation>
    </message>
</context>
<context>
    <name>QRImageWidget</name>
    <message>
        <source>&amp;Save Image...</source>
        <translation>画像を保存(&amp;S)</translation>
    </message>
    <message>
        <source>&amp;Copy Image</source>
        <translation>画像をコピー(&amp;C)</translation>
    </message>
    <message>
        <source>Resulting URI too long, try to reduce the text for label / message.</source>
        <translation>生成されたURIが長すぎです。ラベルやメッセージのテキストを短くしてください。</translation>
    </message>
    <message>
        <source>Error encoding URI into QR Code.</source>
        <translation>URIをQRコードへ変換している際にエラーが発生しました。</translation>
    </message>
    <message>
        <source>QR code support not available.</source>
        <translation>QRコードは利用できません。</translation>
    </message>
    <message>
        <source>Save QR Code</source>
        <translation>QRコードの保存</translation>
    </message>
    <message>
        <source>PNG Image (*.png)</source>
        <translation>PNG画像 (*.png)</translation>
    </message>
</context>
<context>
    <name>RPCConsole</name>
    <message>
        <source>N/A</source>
        <translation>N/A</translation>
    </message>
    <message>
        <source>Client version</source>
        <translation>クライアントのバージョン</translation>
    </message>
    <message>
        <source>&amp;Information</source>
        <translation>情報(&amp;I)</translation>
    </message>
    <message>
        <source>Debug window</source>
        <translation>デバッグ ウインドウ</translation>
    </message>
    <message>
        <source>General</source>
        <translation>全般</translation>
    </message>
    <message>
        <source>Using BerkeleyDB version</source>
        <translation>使用している BerkleyDB のバージョン</translation>
    </message>
    <message>
        <source>Datadir</source>
        <translation>データ ディレクトリ</translation>
    </message>
    <message>
        <source>To specify a non-default location of the data directory use the '%1' option.</source>
        <translation>データディレクトリを初期値以外にするには '%1' オプションを使用します。</translation>
    </message>
    <message>
        <source>Blocksdir</source>
        <translation>ブロックディレクトリ</translation>
    </message>
    <message>
        <source>To specify a non-default location of the blocks directory use the '%1' option.</source>
        <translation>ブロックディレクトリを初期値以外にするには '%1' オプションを使用します。</translation>
    </message>
    <message>
        <source>Startup time</source>
        <translation>起動日時</translation>
    </message>
    <message>
        <source>Network</source>
        <translation>ネットワーク</translation>
    </message>
    <message>
        <source>Name</source>
        <translation>名前</translation>
    </message>
    <message>
        <source>Number of connections</source>
        <translation>接続数</translation>
    </message>
    <message>
        <source>Block chain</source>
        <translation>ブロック チェーン</translation>
    </message>
    <message>
        <source>Current number of blocks</source>
        <translation>現在のブロック数</translation>
    </message>
    <message>
        <source>Memory Pool</source>
        <translation>メモリ プール</translation>
    </message>
    <message>
        <source>Current number of transactions</source>
        <translation>現在の取引数</translation>
    </message>
    <message>
        <source>Memory usage</source>
        <translation>メモリ使用量</translation>
    </message>
    <message>
        <source>Wallet: </source>
        <translation>ウォレット:</translation>
    </message>
    <message>
        <source>(none)</source>
        <translation>(なし)</translation>
    </message>
    <message>
        <source>&amp;Reset</source>
        <translation>リセット(&amp;R)</translation>
    </message>
    <message>
        <source>Received</source>
        <translation>受信</translation>
    </message>
    <message>
        <source>Sent</source>
        <translation>送信</translation>
    </message>
    <message>
        <source>&amp;Peers</source>
        <translation>ピア(&amp;P)</translation>
    </message>
    <message>
        <source>Banned peers</source>
        <translation>Banされたピア</translation>
    </message>
    <message>
        <source>Select a peer to view detailed information.</source>
        <translation>詳しい情報を見たいピアを選択してください。</translation>
    </message>
    <message>
        <source>Whitelisted</source>
        <translation>ホワイトリスト登録済み</translation>
    </message>
    <message>
        <source>Direction</source>
        <translation>方向</translation>
    </message>
    <message>
        <source>Version</source>
        <translation>バージョン</translation>
    </message>
    <message>
        <source>Starting Block</source>
        <translation>開始ブロック</translation>
    </message>
    <message>
        <source>Synced Headers</source>
        <translation>同期済みヘッダ</translation>
    </message>
    <message>
        <source>Synced Blocks</source>
        <translation>同期済みブロック</translation>
    </message>
    <message>
        <source>User Agent</source>
        <translation>ユーザーエージェント</translation>
    </message>
    <message>
        <source>Open the %1 debug log file from the current data directory. This can take a few seconds for large log files.</source>
        <translation>現在のデータディレクトリから %1 のデバッグ用ログファイルを開きます。ログファイルが巨大な場合、数秒かかることがあります。</translation>
    </message>
    <message>
        <source>Decrease font size</source>
        <translation>文字サイズを縮小</translation>
    </message>
    <message>
        <source>Increase font size</source>
        <translation>文字サイズを拡大</translation>
    </message>
    <message>
        <source>Services</source>
        <translation>サービス</translation>
    </message>
    <message>
        <source>Ban Score</source>
        <translation>Banスコア</translation>
    </message>
    <message>
        <source>Connection Time</source>
        <translation>接続時間</translation>
    </message>
    <message>
        <source>Last Send</source>
        <translation>最終送信</translation>
    </message>
    <message>
        <source>Last Receive</source>
        <translation>最終受信</translation>
    </message>
    <message>
        <source>Ping Time</source>
        <translation>Ping時間</translation>
    </message>
    <message>
        <source>The duration of a currently outstanding ping.</source>
        <translation>現在実行中の ping にかかっている時間。</translation>
    </message>
    <message>
        <source>Ping Wait</source>
        <translation>Ping待ち</translation>
    </message>
    <message>
        <source>Min Ping</source>
        <translation>最小 Ping</translation>
    </message>
    <message>
        <source>Time Offset</source>
        <translation>時間オフセット</translation>
    </message>
    <message>
        <source>Last block time</source>
        <translation>最終ブロックの日時</translation>
    </message>
    <message>
        <source>&amp;Open</source>
        <translation>開く(&amp;O)</translation>
    </message>
    <message>
        <source>&amp;Console</source>
        <translation>コンソール(&amp;C)</translation>
    </message>
    <message>
        <source>&amp;Network Traffic</source>
        <translation>ネットワークトラフィック(&amp;N)</translation>
    </message>
    <message>
        <source>Totals</source>
        <translation>合計</translation>
    </message>
    <message>
        <source>In:</source>
        <translation>入力:</translation>
    </message>
    <message>
        <source>Out:</source>
        <translation>出力:</translation>
    </message>
    <message>
        <source>Debug log file</source>
        <translation>デバッグ用ログファイル</translation>
    </message>
    <message>
        <source>Clear console</source>
        <translation>コンソールをクリア</translation>
    </message>
    <message>
        <source>1 &amp;hour</source>
        <translation>1時間(&amp;H)</translation>
    </message>
    <message>
        <source>1 &amp;day</source>
        <translation>1日(&amp;D)</translation>
    </message>
    <message>
        <source>1 &amp;week</source>
        <translation>1週間(&amp;W)</translation>
    </message>
    <message>
        <source>1 &amp;year</source>
        <translation>1年(&amp;Y)</translation>
    </message>
    <message>
        <source>&amp;Disconnect</source>
        <translation>切断(&amp;D)</translation>
    </message>
    <message>
        <source>Ban for</source>
        <translation>Banする:</translation>
    </message>
    <message>
        <source>&amp;Unban</source>
        <translation>Banを解除する(&amp;U)</translation>
    </message>
    <message>
        <source>Welcome to the %1 RPC console.</source>
        <translation>%1 の RPC コンソールへようこそ。</translation>
    </message>
    <message>
        <source>Use up and down arrows to navigate history, and %1 to clear screen.</source>
        <translation>上下の矢印で履歴をたどれます。%1 でスクリーンを消去できます。</translation>
    </message>
    <message>
        <source>Type %1 for an overview of available commands.</source>
        <translation>使用可能なコマンドを見るには %1 と入力します。</translation>
    </message>
    <message>
        <source>For more information on using this console type %1.</source>
        <translation>詳しくは、コンソールで %1 と入力してください。</translation>
    </message>
    <message>
        <source>WARNING: Scammers have been active, telling users to type commands here, stealing their wallet contents. Do not use this console without fully understanding the ramifications of a command.</source>
        <translation>警告: 以前から詐欺師が活発に活動しており、この画面でユーザーにコマンドを入力させてウォレットの中身を盗もうとしています。コマンドを実行した結果何が起こるかを完全に理解していない場合は、このコンソールを利用しないでください。</translation>
    </message>
    <message>
        <source>Network activity disabled</source>
        <translation>ネットワーク活動が無効になりました</translation>
    </message>
    <message>
        <source>Executing command without any wallet</source>
        <translation>どのウォレットも使わずにコマンドを実行します</translation>
    </message>
    <message>
        <source>Executing command using "%1" wallet</source>
        <translation>"%1" ウォレットを使ってコマンドを実行します</translation>
    </message>
    <message>
        <source>(node id: %1)</source>
        <translation>(ノードID: %1)</translation>
    </message>
    <message>
        <source>via %1</source>
        <translation>%1 経由</translation>
    </message>
    <message>
        <source>never</source>
        <translation>まだ無し</translation>
    </message>
    <message>
        <source>Inbound</source>
        <translation>内向き</translation>
    </message>
    <message>
        <source>Outbound</source>
        <translation>外向き</translation>
    </message>
    <message>
        <source>Yes</source>
        <translation>はい</translation>
    </message>
    <message>
        <source>No</source>
        <translation>いいえ</translation>
    </message>
    <message>
        <source>Unknown</source>
        <translation>不明</translation>
    </message>
</context>
<context>
    <name>ReceiveCoinsDialog</name>
    <message>
        <source>&amp;Amount:</source>
        <translation>金額:(&amp;A)</translation>
    </message>
    <message>
        <source>&amp;Label:</source>
        <translation>ラベル(&amp;L):</translation>
    </message>
    <message>
        <source>&amp;Message:</source>
        <translation>メッセージ (&amp;M):</translation>
    </message>
    <message>
        <source>An optional message to attach to the payment request, which will be displayed when the request is opened. Note: The message will not be sent with the payment over the Bitcoin network.</source>
        <translation>支払いリクエストに添付するメッセージ（任意）。支払リクエスト開始時に表示されます。注意: メッセージは Bitcoin ネットワーク上へ送信されません。</translation>
    </message>
    <message>
        <source>An optional label to associate with the new receiving address.</source>
        <translation>新規受取用アドレスに紐づけるラベル（任意）。</translation>
    </message>
    <message>
        <source>Use this form to request payments. All fields are &lt;b&gt;optional&lt;/b&gt;.</source>
        <translation>このフォームで支払いをリクエストしましょう。全ての入力欄は&lt;b&gt;任意入力&lt;/b&gt;です。</translation>
    </message>
    <message>
        <source>An optional amount to request. Leave this empty or zero to not request a specific amount.</source>
        <translation>リクエストする金額（任意）。特定の金額をリクエストしない場合は、この欄は空白のままかゼロにしてください。</translation>
<<<<<<< HEAD
=======
    </message>
    <message>
        <source>&amp;Create new receiving address</source>
        <translation>新しい受取用アドレスを作成</translation>
>>>>>>> 2f9f9b37
    </message>
    <message>
        <source>Clear all fields of the form.</source>
        <translation>全ての入力欄をクリア</translation>
    </message>
    <message>
        <source>Clear</source>
        <translation>クリア</translation>
    </message>
    <message>
        <source>Native segwit addresses (aka Bech32 or BIP-173) reduce your transaction fees later on and offer better protection against typos, but old wallets don't support them. When unchecked, an address compatible with older wallets will be created instead.</source>
        <translation>ネイティブ Segwit アドレス(別名: Bech32 アドレス・ BIP-173 アドレス)を利用することで、取引手数料が安くなり、誤入力防止機能も強化されますが、Segwit アドレスをサポートしない古いウォレットとは取引できません。チェックを外すと、古いウォレットとの互換性を保ったアドレスが代わりに生成されます。</translation>
    </message>
    <message>
        <source>Generate native segwit (Bech32) address</source>
        <translation>Segwit アドレス（Bech32 アドレス）を生成</translation>
    </message>
    <message>
        <source>Requested payments history</source>
        <translation>支払いリクエスト履歴</translation>
<<<<<<< HEAD
    </message>
    <message>
        <source>&amp;Request payment</source>
        <translation>支払いをリクエスト(&amp;R)</translation>
=======
>>>>>>> 2f9f9b37
    </message>
    <message>
        <source>Show the selected request (does the same as double clicking an entry)</source>
        <translation>選択されたリクエストを表示（項目をダブルクリックすることでも表示できます）</translation>
    </message>
    <message>
        <source>Show</source>
        <translation>表示</translation>
    </message>
    <message>
        <source>Remove the selected entries from the list</source>
        <translation>選択項目をリストから削除</translation>
    </message>
    <message>
        <source>Remove</source>
        <translation>削除</translation>
    </message>
    <message>
        <source>Copy URI</source>
        <translation>URIをコピー</translation>
    </message>
    <message>
        <source>Copy label</source>
        <translation>ラベルをコピー</translation>
    </message>
    <message>
        <source>Copy message</source>
        <translation>メッセージをコピー</translation>
    </message>
    <message>
        <source>Copy amount</source>
        <translation>金額をコピー</translation>
    </message>
</context>
<context>
    <name>ReceiveRequestDialog</name>
    <message>
        <source>QR Code</source>
        <translation>QRコード</translation>
    </message>
    <message>
        <source>Copy &amp;URI</source>
        <translation>URIをコピーする(&amp;U)</translation>
    </message>
    <message>
        <source>Copy &amp;Address</source>
        <translation>アドレスをコピー(&amp;A)</translation>
    </message>
    <message>
        <source>&amp;Save Image...</source>
        <translation>画像を保存(&amp;S)...</translation>
    </message>
    <message>
        <source>Request payment to %1</source>
        <translation>%1 への支払いリクエスト</translation>
    </message>
    <message>
        <source>Payment information</source>
        <translation>支払い情報</translation>
    </message>
    <message>
        <source>URI</source>
        <translation>URI</translation>
    </message>
    <message>
        <source>Address</source>
        <translation>アドレス</translation>
    </message>
    <message>
        <source>Amount</source>
        <translation>金額</translation>
    </message>
    <message>
        <source>Label</source>
        <translation>ラベル</translation>
    </message>
    <message>
        <source>Message</source>
        <translation>メッセージ</translation>
    </message>
    <message>
        <source>Wallet</source>
        <translation>ウォレット</translation>
    </message>
<<<<<<< HEAD
    <message>
        <source>Resulting URI too long, try to reduce the text for label / message.</source>
        <translation>生成されたURIが長すぎです。ラベルやメッセージのテキストを短くしてください。</translation>
    </message>
    <message>
        <source>Error encoding URI into QR Code.</source>
        <translation>URIをQRコードへ変換している際にエラーが発生しました。</translation>
    </message>
=======
>>>>>>> 2f9f9b37
</context>
<context>
    <name>RecentRequestsTableModel</name>
    <message>
        <source>Date</source>
        <translation>日時</translation>
    </message>
    <message>
        <source>Label</source>
        <translation>ラベル</translation>
    </message>
    <message>
        <source>Message</source>
        <translation>メッセージ</translation>
    </message>
    <message>
        <source>(no label)</source>
        <translation>(ラベル無し)</translation>
    </message>
    <message>
        <source>(no message)</source>
        <translation>(メッセージ無し)</translation>
    </message>
    <message>
        <source>(no amount requested)</source>
        <translation>(指定無し)</translation>
    </message>
    <message>
        <source>Requested</source>
        <translation>リクエストされた金額</translation>
    </message>
</context>
<context>
    <name>SendCoinsDialog</name>
    <message>
        <source>Send Coins</source>
        <translation>コインの送金</translation>
    </message>
    <message>
        <source>Coin Control Features</source>
        <translation>コインコントロール機能</translation>
    </message>
    <message>
        <source>Inputs...</source>
        <translation>インプット...</translation>
    </message>
    <message>
        <source>automatically selected</source>
        <translation>自動選択</translation>
    </message>
    <message>
        <source>Insufficient funds!</source>
        <translation>残高不足です！</translation>
    </message>
    <message>
        <source>Quantity:</source>
        <translation>選択数:</translation>
    </message>
    <message>
        <source>Bytes:</source>
        <translation>バイト数:</translation>
    </message>
    <message>
        <source>Amount:</source>
        <translation>金額:</translation>
    </message>
    <message>
        <source>Fee:</source>
        <translation>手数料:</translation>
    </message>
    <message>
        <source>After Fee:</source>
        <translation>手数料差引後金額:</translation>
    </message>
    <message>
        <source>Change:</source>
        <translation>お釣り:</translation>
    </message>
    <message>
        <source>If this is activated, but the change address is empty or invalid, change will be sent to a newly generated address.</source>
        <translation>チェックが付いているにもかかわらず、お釣りアドレスが空欄や無効である場合、お釣りは新しく生成されたアドレスへ送金されます。</translation>
    </message>
    <message>
        <source>Custom change address</source>
        <translation>カスタムお釣りアドレス</translation>
    </message>
    <message>
        <source>Transaction Fee:</source>
        <translation>トランザクション手数料：</translation>
    </message>
    <message>
        <source>Choose...</source>
        <translation>選択...</translation>
    </message>
    <message>
        <source>Using the fallbackfee can result in sending a transaction that will take several hours or days (or never) to confirm. Consider choosing your fee manually or wait until you have validated the complete chain.</source>
        <translation>代替料金を利用することで、承認されるまでに数時間または数日 (ないし一生承認されない) トランザクションを送信してしまう可能性があります。手動にて手数料を選択するか、完全なブロックチェーンの検証が終わるまで待つことを検討しましょう</translation>
    </message>
    <message>
        <source>Warning: Fee estimation is currently not possible.</source>
        <translation>警告: 手数料推定機能は現在利用できません。</translation>
    </message>
    <message>
        <source>collapse fee-settings</source>
        <translation>手数料設定を折りたたむ</translation>
    </message>
    <message>
        <source>Specify a custom fee per kB (1,000 bytes) of the transaction's virtual size.

Note:  Since the fee is calculated on a per-byte basis, a fee of "100 satoshis per kB" for a transaction size of 500 bytes (half of 1 kB) would ultimately yield a fee of only 50 satoshis.</source>
        <translation>トランザクションの仮想サイズの1 kB(1,000 バイト)あたりのカスタム手数料を指定する。

注: 手数料はバイト単位で計算されるので、500 バイト(1 kBの半分)のトランザクションサイズに対する「1 kBあたり 100 satoshi」の手数料は、最終的にはわずか 50 satoshi となります。</translation>
    </message>
    <message>
        <source>per kilobyte</source>
        <translation>1キロバイトあたり</translation>
    </message>
    <message>
        <source>Hide</source>
        <translation>隠す</translation>
    </message>
    <message>
        <source>Recommended:</source>
        <translation>推奨:</translation>
    </message>
    <message>
        <source>Custom:</source>
        <translation>カスタム:</translation>
    </message>
    <message>
        <source>(Smart fee not initialized yet. This usually takes a few blocks...)</source>
        <translation>（スマート手数料はまだ初期化されていません。これにはおおよそ数ブロックほどかかります...）</translation>
    </message>
    <message>
        <source>Send to multiple recipients at once</source>
        <translation>一度に複数の送金先に送る</translation>
    </message>
    <message>
        <source>Add &amp;Recipient</source>
        <translation>送金先を追加(&amp;R)</translation>
    </message>
    <message>
        <source>Clear all fields of the form.</source>
        <translation>全ての入力欄をクリア</translation>
    </message>
    <message>
        <source>Dust:</source>
        <translation>ダスト:</translation>
    </message>
    <message>
        <source>When there is less transaction volume than space in the blocks, miners as well as relaying nodes may enforce a minimum fee. Paying only this minimum fee is just fine, but be aware that this can result in a never confirming transaction once there is more demand for bitcoin transactions than the network can process.</source>
        <translation>ブロック内の空きよりトランザクション流量が少ない場合、マイナーや中継ノードは最低限の手数料でも処理することがあります。この最低限の手数料だけを支払っても問題ありませんが、一度トランザクションの需要がネットワークの処理能力を超えてしまった場合には、トランザクションが永久に承認されなくなってしまう可能性があることにご注意ください。</translation>
    </message>
    <message>
        <source>A too low fee might result in a never confirming transaction (read the tooltip)</source>
        <translation>手数料が低すぎるとトランザクションが永久に承認されなくなる可能性があります (ツールチップを参照)</translation>
    </message>
    <message>
        <source>Confirmation time target:</source>
        <translation>目標承認時間</translation>
    </message>
    <message>
        <source>Enable Replace-By-Fee</source>
        <translation>Replace-By-Fee を有効化する</translation>
    </message>
    <message>
        <source>With Replace-By-Fee (BIP-125) you can increase a transaction's fee after it is sent. Without this, a higher fee may be recommended to compensate for increased transaction delay risk.</source>
        <translation>Replace-By-Fee(手数料の上乗せ: BIP-125)機能を有効にすることで、トランザクション送信後でも手数料を上乗せすることができます。この機能を利用しない場合、予め手数料を多めに見積もっておかないと取引が遅れる可能性があります。</translation>
    </message>
    <message>
        <source>Clear &amp;All</source>
        <translation>全てクリア(&amp;A)</translation>
    </message>
    <message>
        <source>Balance:</source>
        <translation>残高:</translation>
    </message>
    <message>
        <source>Confirm the send action</source>
        <translation>送金内容を確認</translation>
    </message>
    <message>
        <source>S&amp;end</source>
        <translation>送金(&amp;E)</translation>
    </message>
    <message>
        <source>Copy quantity</source>
        <translation>選択数をコピー</translation>
    </message>
    <message>
        <source>Copy amount</source>
        <translation>金額をコピー</translation>
    </message>
    <message>
        <source>Copy fee</source>
        <translation>手数料をコピー</translation>
    </message>
    <message>
        <source>Copy after fee</source>
        <translation>手数料差引後金額をコピー</translation>
    </message>
    <message>
        <source>Copy bytes</source>
        <translation>バイト数をコピーす</translation>
    </message>
    <message>
        <source>Copy dust</source>
        <translation>ダストをコピー</translation>
    </message>
    <message>
        <source>Copy change</source>
        <translation>お釣りをコピー</translation>
    </message>
    <message>
        <source>%1 (%2 blocks)</source>
        <translation>%1 (%2 ブロック)</translation>
    </message>
    <message>
        <source> from wallet '%1'</source>
        <translation>ウォレット '%1' から</translation>
    </message>
    <message>
        <source>%1 to '%2'</source>
        <translation>%1 から '%2'</translation>
    </message>
    <message>
        <source>%1 to %2</source>
        <translation>%1 送金先: %2</translation>
    </message>
    <message>
        <source>Are you sure you want to send?</source>
        <translation>送金してもよろしいですか？</translation>
    </message>
    <message>
        <source>or</source>
        <translation>または</translation>
    </message>
    <message>
        <source>You can increase the fee later (signals Replace-By-Fee, BIP-125).</source>
        <translation>手数料は後から上乗せ可能です(Replace-By-Fee(手数料の上乗せ: BIP-125)機能が有効)。</translation>
<<<<<<< HEAD
    </message>
    <message>
        <source>from wallet %1</source>
        <translation>%1 ウォレット から</translation>
=======
>>>>>>> 2f9f9b37
    </message>
    <message>
        <source>Please, review your transaction.</source>
        <translation>取引内容の最終確認をしてください。</translation>
    </message>
    <message>
        <source>Transaction fee</source>
        <translation>取引手数料</translation>
    </message>
    <message>
        <source>Not signalling Replace-By-Fee, BIP-125.</source>
        <translation>Replace-By-Fee(手数料の上乗せ: BIP-125)機能は有効になっていません。</translation>
    </message>
    <message>
        <source>Total Amount</source>
        <translation>合計</translation>
    </message>
    <message>
<<<<<<< HEAD
        <source>You can increase the fee later (signals Replace-By-Fee, BIP-125).</source>
        <translation>手数料は後から上乗せすることができます(Replace-By-Feeのシグナル: BIP-125を参照)。</translation>
    </message>
    <message>
        <source>Not signalling Replace-By-Fee, BIP-125.</source>
        <translation>BIP-125による手数料上乗せ機能を利用していません。</translation>
=======
        <source>To review recipient list click "Show Details..."</source>
        <translation>受信者の一覧を確認するには "詳細を表示..." をクリック</translation>
>>>>>>> 2f9f9b37
    </message>
    <message>
        <source>Confirm send coins</source>
        <translation>送金の確認</translation>
    </message>
    <message>
        <source>The recipient address is not valid. Please recheck.</source>
        <translation>送金先アドレスが不正です。再確認してください。</translation>
    </message>
    <message>
        <source>The amount to pay must be larger than 0.</source>
        <translation>支払い総額は0より大きい必要があります。</translation>
    </message>
    <message>
        <source>The amount exceeds your balance.</source>
        <translation>支払い総額が残高を超えています。</translation>
    </message>
    <message>
        <source>The total exceeds your balance when the %1 transaction fee is included.</source>
        <translation>取引手数料 %1 を含めた総額が残高を超えています。</translation>
    </message>
    <message>
        <source>Duplicate address found: addresses should only be used once each.</source>
        <translation>重複したアドレスが見つかりました: アドレスはそれぞれ一度のみ使用することができます。</translation>
    </message>
    <message>
        <source>Transaction creation failed!</source>
        <translation>取引の作成に失敗しました！</translation>
    </message>
    <message>
        <source>The transaction was rejected with the following reason: %1</source>
        <translation>取引は次の理由により拒否されました: %1</translation>
    </message>
    <message>
        <source>A fee higher than %1 is considered an absurdly high fee.</source>
        <translation>%1 よりも高い手数料は、異常に高すぎです。</translation>
    </message>
    <message>
        <source>Payment request expired.</source>
        <translation>支払いリクエストが期限切れです。</translation>
    </message>
    <message numerus="yes">
        <source>Estimated to begin confirmation within %n block(s).</source>
        <translation><numerusform>予想される承認開始ブロック: %n ブロック以内</numerusform></translation>
    </message>
    <message>
        <source>Warning: Invalid Bitcoin address</source>
        <translation>警告: 無効な Bitcoin アドレス</translation>
    </message>
    <message>
        <source>Warning: Unknown change address</source>
        <translation>警告：正体不明のお釣りアドレスです</translation>
    </message>
    <message>
        <source>Confirm custom change address</source>
        <translation>カスタムお釣りアドレスの確認</translation>
    </message>
    <message>
        <source>The address you selected for change is not part of this wallet. Any or all funds in your wallet may be sent to this address. Are you sure?</source>
        <translation>お釣り用として指定されたアドレスはこのウォレットのものではありません。このウォレットの一部又は全部の資産がこのアドレスへ送金されます。よろしいですか？</translation>
    </message>
    <message>
        <source>(no label)</source>
        <translation>(ラベル無し)</translation>
    </message>
</context>
<context>
    <name>SendCoinsEntry</name>
    <message>
        <source>A&amp;mount:</source>
        <translation>金額(&amp;A):</translation>
    </message>
    <message>
        <source>Pay &amp;To:</source>
        <translation>送金先(&amp;T):</translation>
    </message>
    <message>
        <source>&amp;Label:</source>
        <translation>ラベル(&amp;L):</translation>
    </message>
    <message>
        <source>Choose previously used address</source>
        <translation>これまでに送金したことがあるアドレスから選択</translation>
    </message>
    <message>
        <source>This is a normal payment.</source>
        <translation>これは通常の支払いです。</translation>
    </message>
    <message>
        <source>The Bitcoin address to send the payment to</source>
        <translation>支払い先 Bitcoin アドレス</translation>
    </message>
    <message>
        <source>Alt+A</source>
        <translation>Alt+A</translation>
    </message>
    <message>
        <source>Paste address from clipboard</source>
        <translation>クリップボードからアドレスを貼り付け</translation>
    </message>
    <message>
        <source>Alt+P</source>
        <translation>Alt+P</translation>
    </message>
    <message>
        <source>Remove this entry</source>
        <translation>この項目を削除</translation>
    </message>
    <message>
        <source>The fee will be deducted from the amount being sent. The recipient will receive less bitcoins than you enter in the amount field. If multiple recipients are selected, the fee is split equally.</source>
        <translation>手数料は送金する金額から差し引かれます。送金先には金額欄で指定した額よりも少ない Bitcoin が送られます。送金先が複数ある場合は、手数料は均等に分けられます。</translation>
    </message>
    <message>
        <source>S&amp;ubtract fee from amount</source>
        <translation>送金額から手数料を差し引く(&amp;U)</translation>
    </message>
    <message>
        <source>Use available balance</source>
        <translation>利用可能な残額を使用</translation>
    </message>
    <message>
        <source>Message:</source>
        <translation>メッセージ:</translation>
    </message>
    <message>
        <source>This is an unauthenticated payment request.</source>
        <translation>これは未認証の支払いリクエストです。</translation>
    </message>
    <message>
        <source>This is an authenticated payment request.</source>
        <translation>これは認証済みの支払いリクエストです。</translation>
    </message>
    <message>
        <source>Enter a label for this address to add it to the list of used addresses</source>
        <translation>このアドレスに対するラベルを入力することで、送金したことがあるアドレスの一覧に追加することができます</translation>
    </message>
    <message>
        <source>A message that was attached to the bitcoin: URI which will be stored with the transaction for your reference. Note: This message will not be sent over the Bitcoin network.</source>
        <translation>bitcoin: URIに添付されていたメッセージです。これは参照用として取引とともに保存されます。注意: メッセージは Bitcoin ネットワーク上へ送信されません。</translation>
    </message>
    <message>
        <source>Pay To:</source>
        <translation>送金先:</translation>
    </message>
    <message>
        <source>Memo:</source>
        <translation>メモ:</translation>
    </message>
    <message>
        <source>Enter a label for this address to add it to your address book</source>
        <translation>アドレス帳に追加するには、このアドレスのラベルを入力します</translation>
    </message>
</context>
<context>
    <name>SendConfirmationDialog</name>
    <message>
        <source>Yes</source>
        <translation>はい</translation>
    </message>
</context>
<context>
    <name>ShutdownWindow</name>
    <message>
        <source>%1 is shutting down...</source>
        <translation>%1 をシャットダウンしています...</translation>
    </message>
    <message>
        <source>Do not shut down the computer until this window disappears.</source>
        <translation>このウィンドウが消えるまでコンピュータをシャットダウンしないでください。</translation>
    </message>
</context>
<context>
    <name>SignVerifyMessageDialog</name>
    <message>
        <source>Signatures - Sign / Verify a Message</source>
        <translation>署名 - メッセージの署名・検証</translation>
    </message>
    <message>
        <source>&amp;Sign Message</source>
        <translation>メッセージの署名(&amp;S)</translation>
    </message>
    <message>
        <source>You can sign messages/agreements with your addresses to prove you can receive bitcoins sent to them. Be careful not to sign anything vague or random, as phishing attacks may try to trick you into signing your identity over to them. Only sign fully-detailed statements you agree to.</source>
        <translation>あなたが所有しているアドレスでメッセージや契約書に署名をすることで、それらのアドレスへ送られた Bitcoin を受け取ることができることを証明できます。フィッシング攻撃者があなたを騙して、あなたの身分情報に署名させようとしている可能性があるため、よくわからないものやランダムな文字列に対して署名しないでください。あなたが同意した、よく詳細の記された文言にのみ署名するようにしてください。</translation>
    </message>
    <message>
        <source>The Bitcoin address to sign the message with</source>
        <translation>メッセージの署名に使用する Bitcoin アドレス</translation>
    </message>
    <message>
        <source>Choose previously used address</source>
        <translation>これまでに使用したことがあるアドレスから選択</translation>
    </message>
    <message>
        <source>Alt+A</source>
        <translation>Alt+A</translation>
    </message>
    <message>
        <source>Paste address from clipboard</source>
        <translation>クリップボードからアドレスを貼り付け</translation>
    </message>
    <message>
        <source>Alt+P</source>
        <translation>Alt+P</translation>
    </message>
    <message>
        <source>Enter the message you want to sign here</source>
        <translation>署名するメッセージを入力</translation>
    </message>
    <message>
        <source>Signature</source>
        <translation>署名</translation>
    </message>
    <message>
        <source>Copy the current signature to the system clipboard</source>
        <translation>この署名をシステムのクリップボードにコピー</translation>
    </message>
    <message>
        <source>Sign the message to prove you own this Bitcoin address</source>
        <translation>メッセージに署名してこの Bitcoin アドレスを所有していることを証明</translation>
    </message>
    <message>
        <source>Sign &amp;Message</source>
        <translation>メッセージを署名(&amp;M)</translation>
    </message>
    <message>
        <source>Reset all sign message fields</source>
        <translation>入力欄の内容を全て消去</translation>
    </message>
    <message>
        <source>Clear &amp;All</source>
        <translation>全てクリア(&amp;A)</translation>
    </message>
    <message>
        <source>&amp;Verify Message</source>
        <translation>メッセージの検証(&amp;V)</translation>
    </message>
    <message>
        <source>Enter the receiver's address, message (ensure you copy line breaks, spaces, tabs, etc. exactly) and signature below to verify the message. Be careful not to read more into the signature than what is in the signed message itself, to avoid being tricked by a man-in-the-middle attack. Note that this only proves the signing party receives with the address, it cannot prove sendership of any transaction!</source>
        <translation>送金先のアドレスと、メッセージ（改行やスペース、タブなども完全に一致させること）および署名を以下に入力し、メッセージを検証します。中間者攻撃により騙されるのを防ぐため、署名対象のメッセージから書かれていること以上の意味を読み取ろうとしないでください。また、これは署名作成者がこのアドレスで受け取れることを証明するだけであり、取引の送信権限を証明するものではありません！</translation>
    </message>
    <message>
        <source>The Bitcoin address the message was signed with</source>
        <translation>メッセージの署名に使われた Bitcoin アドレス</translation>
    </message>
    <message>
        <source>Verify the message to ensure it was signed with the specified Bitcoin address</source>
        <translation>メッセージを検証して指定された Bitcoin アドレスで署名されたことを確認</translation>
    </message>
    <message>
        <source>Verify &amp;Message</source>
        <translation>メッセージを検証(&amp;M)</translation>
    </message>
    <message>
        <source>Reset all verify message fields</source>
        <translation>入力欄の内容を全て消去</translation>
    </message>
    <message>
        <source>Click "Sign Message" to generate signature</source>
        <translation>「メッセージを署名」をクリックして署名を生成</translation>
    </message>
    <message>
        <source>The entered address is invalid.</source>
        <translation>不正なアドレスが入力されました。</translation>
    </message>
    <message>
        <source>Please check the address and try again.</source>
        <translation>アドレスが正しいか確かめてから、もう一度試してください。</translation>
    </message>
    <message>
        <source>The entered address does not refer to a key.</source>
        <translation>入力されたアドレスに紐づく鍵がありません。</translation>
    </message>
    <message>
        <source>Wallet unlock was cancelled.</source>
        <translation>ウォレットのアンロックはキャンセルされました。</translation>
    </message>
    <message>
        <source>Private key for the entered address is not available.</source>
        <translation>入力されたアドレスの秘密鍵は利用できません。</translation>
    </message>
    <message>
        <source>Message signing failed.</source>
        <translation>メッセージの署名に失敗しました。</translation>
    </message>
    <message>
        <source>Message signed.</source>
        <translation>メッセージに署名しました。</translation>
    </message>
    <message>
        <source>The signature could not be decoded.</source>
        <translation>署名が復号できませんでした。</translation>
    </message>
    <message>
        <source>Please check the signature and try again.</source>
        <translation>署名が正しいか確認してから、もう一度試してください。</translation>
    </message>
    <message>
        <source>The signature did not match the message digest.</source>
        <translation>署名がメッセージダイジェストと一致しませんでした。</translation>
    </message>
    <message>
        <source>Message verification failed.</source>
        <translation>メッセージの検証に失敗しました。</translation>
    </message>
    <message>
        <source>Message verified.</source>
        <translation>メッセージは検証されました。</translation>
    </message>
</context>
<context>
    <name>TrafficGraphWidget</name>
    <message>
        <source>KB/s</source>
        <translation>KB/秒</translation>
    </message>
</context>
<context>
    <name>TransactionDesc</name>
    <message numerus="yes">
        <source>Open for %n more block(s)</source>
        <translation><numerusform>あと %n ブロックは未承認の予定</numerusform></translation>
    </message>
    <message>
        <source>Open until %1</source>
        <translation>%1 まで未承認の予定</translation>
    </message>
    <message>
        <source>conflicted with a transaction with %1 confirmations</source>
        <translation>%1 承認の取引と衝突</translation>
    </message>
    <message>
        <source>0/unconfirmed, %1</source>
        <translation>0/未承認, %1</translation>
    </message>
    <message>
        <source>in memory pool</source>
        <translation>メモリプール内</translation>
    </message>
    <message>
        <source>not in memory pool</source>
        <translation>メモリプール外</translation>
    </message>
    <message>
        <source>abandoned</source>
        <translation>送信中止</translation>
    </message>
    <message>
        <source>%1/unconfirmed</source>
        <translation>%1/未承認</translation>
    </message>
    <message>
        <source>%1 confirmations</source>
        <translation>%1 承認</translation>
    </message>
    <message>
        <source>Status</source>
        <translation>状態</translation>
    </message>
    <message>
        <source>Date</source>
        <translation>日付</translation>
    </message>
    <message>
        <source>Source</source>
        <translation>ソース</translation>
    </message>
    <message>
        <source>Generated</source>
        <translation>生成</translation>
    </message>
    <message>
        <source>From</source>
        <translation>送金元</translation>
    </message>
    <message>
        <source>unknown</source>
        <translation>不明</translation>
    </message>
    <message>
        <source>To</source>
        <translation>送金先</translation>
    </message>
    <message>
        <source>own address</source>
        <translation>自分のアドレス</translation>
    </message>
    <message>
        <source>watch-only</source>
        <translation>ウォッチ限定</translation>
    </message>
    <message>
        <source>label</source>
        <translation>ラベル</translation>
    </message>
    <message>
        <source>Credit</source>
        <translation>貸方</translation>
    </message>
    <message numerus="yes">
        <source>matures in %n more block(s)</source>
        <translation><numerusform>あと %n ブロックで成熟</numerusform></translation>
    </message>
    <message>
        <source>not accepted</source>
        <translation>承認されていない</translation>
    </message>
    <message>
        <source>Debit</source>
        <translation>借方</translation>
    </message>
    <message>
        <source>Total debit</source>
        <translation>借方総計</translation>
    </message>
    <message>
        <source>Total credit</source>
        <translation>貸方総計</translation>
    </message>
    <message>
        <source>Transaction fee</source>
        <translation>取引手数料</translation>
    </message>
    <message>
        <source>Net amount</source>
        <translation>正味金額</translation>
    </message>
    <message>
        <source>Message</source>
        <translation>メッセージ</translation>
    </message>
    <message>
        <source>Comment</source>
        <translation>コメント</translation>
    </message>
    <message>
        <source>Transaction ID</source>
        <translation>取引ID</translation>
    </message>
    <message>
        <source>Transaction total size</source>
        <translation>トランザクションの全体サイズ</translation>
    </message>
    <message>
        <source>Transaction virtual size</source>
        <translation>トランザクションの仮想サイズ</translation>
    </message>
    <message>
        <source>Output index</source>
        <translation>アウトプット インデックス数</translation>
<<<<<<< HEAD
=======
    </message>
    <message>
        <source> (Certificate was not verified)</source>
        <translation>(証明書は検証されませんでした)</translation>
>>>>>>> 2f9f9b37
    </message>
    <message>
        <source>Merchant</source>
        <translation>リクエスト元</translation>
    </message>
    <message>
        <source>Generated coins must mature %1 blocks before they can be spent. When you generated this block, it was broadcast to the network to be added to the block chain. If it fails to get into the chain, its state will change to "not accepted" and it won't be spendable. This may occasionally happen if another node generates a block within a few seconds of yours.</source>
        <translation>生成されたコインは、%1 ブロックの間成熟させたあとに使用可能になります。このブロックは生成された際、ブロックチェーンに取り込まれるためにネットワークに放流されました。ブロックチェーンに取り込まれられなかった場合、取引状態が「承認されていない」に変更され、コインは使用不能になります。これは、別のノードがあなたの数秒前にブロックを生成した場合に時々起こる場合があります。</translation>
    </message>
    <message>
        <source>Debug information</source>
        <translation>デバッグ情報</translation>
    </message>
    <message>
        <source>Transaction</source>
        <translation>トランザクション</translation>
    </message>
    <message>
        <source>Inputs</source>
        <translation>インプット</translation>
    </message>
    <message>
        <source>Amount</source>
        <translation>金額</translation>
    </message>
    <message>
        <source>true</source>
        <translation>はい</translation>
    </message>
    <message>
        <source>false</source>
        <translation>いいえ</translation>
    </message>
</context>
<context>
    <name>TransactionDescDialog</name>
    <message>
        <source>This pane shows a detailed description of the transaction</source>
        <translation>取引の詳細</translation>
    </message>
    <message>
        <source>Details for %1</source>
        <translation>%1 の詳細</translation>
    </message>
</context>
<context>
    <name>TransactionTableModel</name>
    <message>
        <source>Date</source>
        <translation>日時</translation>
    </message>
    <message>
        <source>Type</source>
        <translation>種別</translation>
    </message>
    <message>
        <source>Label</source>
        <translation>ラベル</translation>
    </message>
    <message numerus="yes">
        <source>Open for %n more block(s)</source>
        <translation><numerusform>あと %n ブロックは未承認の予定</numerusform></translation>
    </message>
    <message>
        <source>Open until %1</source>
        <translation>%1 まで未承認の予定</translation>
    </message>
    <message>
        <source>Unconfirmed</source>
        <translation>未承認</translation>
    </message>
    <message>
        <source>Abandoned</source>
        <translation>送信中止</translation>
    </message>
    <message>
        <source>Confirming (%1 of %2 recommended confirmations)</source>
        <translation>承認中（推奨承認数 %2 のうち %1 承認が完了）</translation>
    </message>
    <message>
        <source>Confirmed (%1 confirmations)</source>
        <translation>承認されました（%1 承認）</translation>
    </message>
    <message>
        <source>Conflicted</source>
        <translation>衝突</translation>
    </message>
    <message>
        <source>Immature (%1 confirmations, will be available after %2)</source>
        <translation>未成熟（%1 承認。%2 承認完了後に使用可能）</translation>
    </message>
    <message>
        <source>Generated but not accepted</source>
        <translation>生成されましたが承認されませんでした</translation>
    </message>
    <message>
        <source>Received with</source>
        <translation>受取(通常)</translation>
    </message>
    <message>
        <source>Received from</source>
        <translation>受取(その他)</translation>
    </message>
    <message>
        <source>Sent to</source>
        <translation>送金</translation>
    </message>
    <message>
        <source>Payment to yourself</source>
        <translation>自分への送金</translation>
    </message>
    <message>
        <source>Mined</source>
        <translation>発掘</translation>
    </message>
    <message>
        <source>watch-only</source>
        <translation>ウォッチ限定</translation>
    </message>
    <message>
        <source>(n/a)</source>
        <translation>(n/a)</translation>
    </message>
    <message>
        <source>(no label)</source>
        <translation>(ラベル無し)</translation>
    </message>
    <message>
        <source>Transaction status. Hover over this field to show number of confirmations.</source>
        <translation>取引の状況。このフィールドの上にカーソルを置くと承認数が表示されます。</translation>
    </message>
    <message>
        <source>Date and time that the transaction was received.</source>
        <translation>取引を受信した日時。</translation>
    </message>
    <message>
        <source>Type of transaction.</source>
        <translation>取引の種類。</translation>
    </message>
    <message>
        <source>Whether or not a watch-only address is involved in this transaction.</source>
        <translation>ウォッチ限定アドレスがこの取引に含まれているかどうか。</translation>
    </message>
    <message>
        <source>User-defined intent/purpose of the transaction.</source>
        <translation>ユーザー定義の取引の目的や用途。</translation>
    </message>
    <message>
        <source>Amount removed from or added to balance.</source>
        <translation>残高から増えた又は減った総額。</translation>
    </message>
</context>
<context>
    <name>TransactionView</name>
    <message>
        <source>All</source>
        <translation>すべて</translation>
    </message>
    <message>
        <source>Today</source>
        <translation>今日</translation>
    </message>
    <message>
        <source>This week</source>
        <translation>今週</translation>
    </message>
    <message>
        <source>This month</source>
        <translation>今月</translation>
    </message>
    <message>
        <source>Last month</source>
        <translation>先月</translation>
    </message>
    <message>
        <source>This year</source>
        <translation>今年</translation>
    </message>
    <message>
        <source>Range...</source>
        <translation>期間指定...</translation>
    </message>
    <message>
        <source>Received with</source>
        <translation>受取</translation>
    </message>
    <message>
        <source>Sent to</source>
        <translation>送金</translation>
    </message>
    <message>
        <source>To yourself</source>
        <translation>自己送金</translation>
    </message>
    <message>
        <source>Mined</source>
        <translation>発掘</translation>
    </message>
    <message>
        <source>Other</source>
        <translation>その他</translation>
    </message>
    <message>
        <source>Enter address, transaction id, or label to search</source>
        <translation>検索したいアドレスや取引ID、ラベルを入力</translation>
    </message>
    <message>
        <source>Min amount</source>
        <translation>表示最小金額</translation>
    </message>
    <message>
        <source>Abandon transaction</source>
        <translation>取引の送信を中止</translation>
    </message>
    <message>
        <source>Increase transaction fee</source>
        <translation>取引手数料を上乗せ</translation>
    </message>
    <message>
        <source>Copy address</source>
        <translation>アドレスをコピー</translation>
    </message>
    <message>
        <source>Copy label</source>
        <translation>ラベルをコピー</translation>
    </message>
    <message>
        <source>Copy amount</source>
        <translation>金額をコピー</translation>
    </message>
    <message>
        <source>Copy transaction ID</source>
        <translation>取引IDをコピー</translation>
    </message>
    <message>
        <source>Copy raw transaction</source>
        <translation>生トランザクションをコピー</translation>
    </message>
    <message>
        <source>Copy full transaction details</source>
        <translation>取引の詳細すべてをコピー</translation>
    </message>
    <message>
        <source>Edit label</source>
        <translation>ラベルを編集</translation>
    </message>
    <message>
        <source>Show transaction details</source>
        <translation>取引の詳細を表示</translation>
    </message>
    <message>
        <source>Export Transaction History</source>
        <translation>取引履歴をエクスポート</translation>
    </message>
    <message>
        <source>Comma separated file (*.csv)</source>
        <translation>テキスト CSV (*.csv)</translation>
    </message>
    <message>
        <source>Confirmed</source>
        <translation>承認済み</translation>
    </message>
    <message>
        <source>Watch-only</source>
        <translation>ウォッチ限定</translation>
    </message>
    <message>
        <source>Date</source>
        <translation>日時</translation>
    </message>
    <message>
        <source>Type</source>
        <translation>種別</translation>
    </message>
    <message>
        <source>Label</source>
        <translation>ラベル</translation>
    </message>
    <message>
        <source>Address</source>
        <translation>アドレス</translation>
    </message>
    <message>
        <source>ID</source>
        <translation>ID</translation>
    </message>
    <message>
        <source>Exporting Failed</source>
        <translation>エクスポートに失敗しました</translation>
    </message>
    <message>
        <source>There was an error trying to save the transaction history to %1.</source>
        <translation>取引履歴を %1 に保存する際にエラーが発生しました。</translation>
    </message>
    <message>
        <source>Exporting Successful</source>
        <translation>エクスポートに成功しました</translation>
    </message>
    <message>
        <source>The transaction history was successfully saved to %1.</source>
        <translation>取引履歴は正常に %1 に保存されました。</translation>
    </message>
    <message>
        <source>Range:</source>
        <translation>期間:</translation>
    </message>
    <message>
        <source>to</source>
        <translation>〜</translation>
    </message>
</context>
<context>
    <name>UnitDisplayStatusBarControl</name>
    <message>
        <source>Unit to show amounts in. Click to select another unit.</source>
        <translation>金額を表示する際の単位。クリックすると他の単位を選択できます。</translation>
    </message>
</context>
<context>
    <name>WalletController</name>
    <message>
        <source>Close wallet</source>
        <translation>ウォレットを閉じる</translation>
    </message>
    <message>
<<<<<<< HEAD
        <source>Are you sure you wish to close wallet &lt;i&gt;%1&lt;/i&gt;?</source>
=======
        <source>Are you sure you wish to close the wallet &lt;i&gt;%1&lt;/i&gt;?</source>
>>>>>>> 2f9f9b37
        <translation>本当にウォレット&lt;i&gt;%1&lt;/i&gt;を閉じますか？</translation>
    </message>
    <message>
        <source>Closing the wallet for too long can result in having to resync the entire chain if pruning is enabled.</source>
        <translation>ブロックファイル剪定が有効の場合、長期間ウォレットを起動しないと全チェーンを再度同期させる必要があるかもしれません。</translation>
    </message>
</context>
<context>
    <name>WalletFrame</name>
    <message>
        <source>No wallet has been loaded.</source>
        <translation>ウォレットが読み込まれていません。</translation>
    </message>
</context>
<context>
    <name>WalletModel</name>
    <message>
        <source>Send Coins</source>
        <translation>コインの送金</translation>
    </message>
    <message>
        <source>Fee bump error</source>
        <translation>手数料上乗せエラー</translation>
    </message>
    <message>
        <source>Increasing transaction fee failed</source>
        <translation>取引手数料の上乗せに失敗しました</translation>
    </message>
    <message>
        <source>Do you want to increase the fee?</source>
        <translation>手数料を上乗せしてもよろしいですか？</translation>
    </message>
    <message>
        <source>Current fee:</source>
        <translation>現在の手数料:</translation>
    </message>
    <message>
        <source>Increase:</source>
        <translation>上乗せ額:</translation>
    </message>
    <message>
        <source>New fee:</source>
        <translation>新しい手数料:</translation>
    </message>
    <message>
        <source>Confirm fee bump</source>
        <translation>手数料上乗せの確認</translation>
    </message>
    <message>
        <source>Can't sign transaction.</source>
        <translation>トランザクションを署名できませんでした。</translation>
    </message>
    <message>
        <source>Could not commit transaction</source>
        <translation>トランザクションのコミットに失敗しました</translation>
    </message>
    <message>
        <source>default wallet</source>
        <translation>デフォルトウォレット</translation>
    </message>
</context>
<context>
    <name>WalletView</name>
    <message>
        <source>&amp;Export</source>
        <translation>エクスポート(&amp;E)</translation>
    </message>
    <message>
        <source>Export the data in the current tab to a file</source>
        <translation>現在のタブのデータをファイルにエクスポート</translation>
    </message>
    <message>
        <source>Backup Wallet</source>
        <translation>ウォレットのバックアップ</translation>
    </message>
    <message>
        <source>Wallet Data (*.dat)</source>
        <translation>ウォレット データ (*.dat)</translation>
    </message>
    <message>
        <source>Backup Failed</source>
        <translation>バックアップ失敗</translation>
    </message>
    <message>
        <source>There was an error trying to save the wallet data to %1.</source>
        <translation>ウォレットデータを %1 へ保存する際にエラーが発生しました。</translation>
    </message>
    <message>
        <source>Backup Successful</source>
        <translation>バックアップ成功</translation>
    </message>
    <message>
        <source>The wallet data was successfully saved to %1.</source>
        <translation>ウォレット データは正常に %1 に保存されました。</translation>
    </message>
    <message>
        <source>Cancel</source>
        <translation>キャンセル</translation>
    </message>
</context>
<context>
    <name>bitcoin-core</name>
    <message>
        <source>Distributed under the MIT software license, see the accompanying file %s or %s</source>
        <translation>MIT ソフトウェアライセンスのもとで配布されています。付属の %s ファイルか、 %s を参照してください</translation>
    </message>
    <message>
        <source>Prune configured below the minimum of %d MiB.  Please use a higher number.</source>
        <translation>剪定設定が、設定可能最小値の %d MiBより低く設定されています。より大きい値を使用してください。</translation>
    </message>
    <message>
        <source>Prune: last wallet synchronisation goes beyond pruned data. You need to -reindex (download the whole blockchain again in case of pruned node)</source>
        <translation>剪定: 最後のウォレット同期ポイントが、剪定されたデータを越えています。-reindex を実行する必要があります (剪定されたノードの場合、ブロックチェーン全体を再ダウンロードします)</translation>
    </message>
    <message>
        <source>Rescans are not possible in pruned mode. You will need to use -reindex which will download the whole blockchain again.</source>
        <translation>剪定モードでは再スキャンを行うことはできません。-reindex オプションを指定し、ブロックチェーン全体を再ダウンロードする必要があります。</translation>
    </message>
    <message>
        <source>Error: A fatal internal error occurred, see debug.log for details</source>
        <translation>エラー: 致命的な内部エラーが発生しました。詳細は debug.log を参照してください</translation>
    </message>
    <message>
        <source>Pruning blockstore...</source>
        <translation>ブロック保存容量を剪定中...</translation>
    </message>
    <message>
        <source>Unable to start HTTP server. See debug log for details.</source>
        <translation>HTTPサーバを開始できませんでした。詳細は debug.log を参照してください。</translation>
<<<<<<< HEAD
    </message>
    <message>
        <source>Bitcoin Core</source>
        <translation>Bitcoin コア</translation>
=======
>>>>>>> 2f9f9b37
    </message>
    <message>
        <source>The %s developers</source>
        <translation>%s の開発者</translation>
    </message>
    <message>
        <source>Can't generate a change-address key. No keys in the internal keypool and can't generate any keys.</source>
        <translation>おつりアドレスの鍵を作成することができません。内部のキープールに鍵が存在しないため、鍵を生成することができません。</translation>
    </message>
    <message>
        <source>Cannot obtain a lock on data directory %s. %s is probably already running.</source>
        <translation>データ ディレクトリ %s のロックを取得することができません。%s がおそらく既に実行中です。</translation>
    </message>
    <message>
        <source>Cannot provide specific connections and have addrman find outgoing connections at the same.</source>
        <translation>指定された接続が利用できず、また addrman は外向き接続を見つけられませんでした。</translation>
    </message>
    <message>
        <source>Error reading %s! All keys read correctly, but transaction data or address book entries might be missing or incorrect.</source>
        <translation>%s の読み込み中にエラーが発生しました！ 全ての鍵は正しく読み込めましたが、取引データやアドレス帳の項目が失われたか、正しくない可能性があります。</translation>
<<<<<<< HEAD
    </message>
    <message>
        <source>Group outputs by address, selecting all or none, instead of selecting on a per-output basis. Privacy is improved as an address is only used once (unless someone sends to it after spending from it), but may result in slightly higher fees as suboptimal coin selection may result due to the added limitation (default: %u)</source>
        <translation>出力ごとではなく、アドレス単位に出力をまとめて選択します。(後からまたそのアドレスに支払われない限り)アドレスが一度しか使用されないためプライバシーが向上します。ただし追加の制限により最適ではないコイン選択が発生した場合に、わずかに高い手数料となる可能性があります。(初期値: %u)</translation>
=======
>>>>>>> 2f9f9b37
    </message>
    <message>
        <source>Please check that your computer's date and time are correct! If your clock is wrong, %s will not work properly.</source>
        <translation>お使いのコンピューターの日付と時刻が正しいことを確認してください！ PCの時計が正しくない場合 %s は正確に動作しません。</translation>
    </message>
    <message>
        <source>Please contribute if you find %s useful. Visit %s for further information about the software.</source>
        <translation>%s が有用だと感じられた方はぜひプロジェクトへの貢献をお願いします。ソフトウェアのより詳細な情報については %s をご覧ください。</translation>
    </message>
    <message>
        <source>The block database contains a block which appears to be from the future. This may be due to your computer's date and time being set incorrectly. Only rebuild the block database if you are sure that your computer's date and time are correct</source>
        <translation>ブロックデータベースに未来の時刻のブロックが含まれています。お使いのコンピューターの日付と時刻が間違っている可能性があります。コンピュータの日付と時刻が本当に正しい場合にのみ、ブロックデータベースの再構築を実行してください。</translation>
    </message>
    <message>
        <source>This is a pre-release test build - use at your own risk - do not use for mining or merchant applications</source>
        <translation>これはリリース前のテストビルドです - 自己責任で使用してください - 採掘や商取引に使用しないでください</translation>
    </message>
    <message>
        <source>This is the transaction fee you may discard if change is smaller than dust at this level</source>
        <translation>これは、このレベルでダストよりもお釣りが小さい場合に破棄されるトランザクション手数料です。</translation>
    </message>
    <message>
        <source>Unable to replay blocks. You will need to rebuild the database using -reindex-chainstate.</source>
        <translation>ブロックのリプレイができませんでした。-reindex-chainstate オプションを指定してデータベースを再構築する必要があります。</translation>
    </message>
    <message>
        <source>Unable to rewind the database to a pre-fork state. You will need to redownload the blockchain</source>
        <translation>データベースをフォーク前の状態に巻き戻せませんでした。ブロックチェーンを再ダウンロードする必要があります</translation>
    </message>
    <message>
        <source>Warning: The network does not appear to fully agree! Some miners appear to be experiencing issues.</source>
        <translation>警告: ネットワークは完全に合意が取れていないようです。問題が発生しているマイナーがいる可能性があります。</translation>
    </message>
    <message>
        <source>Warning: We do not appear to fully agree with our peers! You may need to upgrade, or other nodes may need to upgrade.</source>
        <translation>警告: ピアと完全に合意が取れていないようです！ このノードもしくは他のノードのアップグレードが必要な可能性があります。</translation>
    </message>
    <message>
        <source>%d of last 100 blocks have unexpected version</source>
        <translation>直近の100ブロックの内、%d ブロックが予期しないバージョンを含んでいます</translation>
    </message>
    <message>
        <source>%s corrupt, salvage failed</source>
        <translation>%s が壊れています。復旧にも失敗しました</translation>
    </message>
    <message>
        <source>-maxmempool must be at least %d MB</source>
        <translation>-maxmempoolは最低でも %d MB必要です</translation>
    </message>
    <message>
        <source>Cannot resolve -%s address: '%s'</source>
        <translation>-%s アドレス '%s' を解決できません</translation>
    </message>
    <message>
        <source>Change index out of range</source>
        <translation>お釣りのインデックスが範囲外です</translation>
    </message>
    <message>
        <source>Config setting for %s only applied on %s network when in [%s] section.</source>
        <translation>%s の設定は、 [%s] セクションに書かれた場合のみ %s ネットワークへ適用されます。</translation>
    </message>
    <message>
        <source>Copyright (C) %i-%i</source>
        <translation>Copyright (C) %i-%i</translation>
    </message>
    <message>
        <source>Corrupted block database detected</source>
        <translation>破損したブロック データベースが見つかりました</translation>
    </message>
    <message>
        <source>Do you want to rebuild the block database now?</source>
        <translation>ブロック データベースを今すぐ再構築しますか？</translation>
<<<<<<< HEAD
    </message>
    <message>
        <source>Error creating %s: You can't create non-HD wallets with this version.</source>
        <translation>%sの作成に失敗しました。このバージョンではHDウォレット以外を作成することはできません。</translation>
=======
>>>>>>> 2f9f9b37
    </message>
    <message>
        <source>Error initializing block database</source>
        <translation>ブロックデータベースの初期化時にエラーが発生しました</translation>
    </message>
    <message>
        <source>Error initializing wallet database environment %s!</source>
        <translation>ウォレットデータベース環境 %s の初期化時にエラーが発生しました！</translation>
    </message>
    <message>
        <source>Error loading %s</source>
        <translation>%s の読み込みエラー</translation>
    </message>
    <message>
        <source>Error loading %s: Private keys can only be disabled during creation</source>
        <translation>%s の読み込みエラー: 秘密鍵の無効化はウォレットの生成時のみ可能です</translation>
    </message>
    <message>
        <source>Error loading %s: Wallet corrupted</source>
        <translation>%s の読み込みエラー: ウォレットが壊れています</translation>
    </message>
    <message>
        <source>Error loading %s: Wallet requires newer version of %s</source>
        <translation>%s の読み込みエラー: より新しいバージョンの %s が必要です</translation>
    </message>
    <message>
        <source>Error loading block database</source>
        <translation>ブロックデータベースの読み込み時にエラーが発生しました</translation>
    </message>
    <message>
        <source>Error opening block database</source>
        <translation>ブロックデータベースのオープン時にエラーが発生しました</translation>
<<<<<<< HEAD
    </message>
    <message>
        <source>Error: Disk space is low!</source>
        <translation>エラー: ディスク容量が不足しています！</translation>
=======
>>>>>>> 2f9f9b37
    </message>
    <message>
        <source>Failed to listen on any port. Use -listen=0 if you want this.</source>
        <translation>ポートのリッスンに失敗しました。必要であれば -listen=0 を指定してください。</translation>
    </message>
    <message>
        <source>Failed to rescan the wallet during initialization</source>
        <translation>初期化中にウォレットの再スキャンに失敗しました</translation>
    </message>
    <message>
        <source>Importing...</source>
        <translation>インポート中...</translation>
    </message>
    <message>
        <source>Incorrect or no genesis block found. Wrong datadir for network?</source>
        <translation>ジェネシスブロックが不正であるか、見つかりません。ネットワークの datadir が間違っていませんか？</translation>
    </message>
    <message>
        <source>Initialization sanity check failed. %s is shutting down.</source>
        <translation>初期化時の健全性検査に失敗しました。%s を終了します。</translation>
<<<<<<< HEAD
=======
    </message>
    <message>
        <source>Invalid P2P permission: '%s'</source>
        <translation>無効なP2Pアクセス権: '%s'</translation>
>>>>>>> 2f9f9b37
    </message>
    <message>
        <source>Invalid amount for -%s=&lt;amount&gt;: '%s'</source>
        <translation>-%s=&lt;amount&gt; オプションに対する不正な amount: '%s'</translation>
    </message>
    <message>
        <source>Invalid amount for -discardfee=&lt;amount&gt;: '%s'</source>
        <translation>-discardfee=&lt;amount&gt; オプションに対する不正な amount: '%s'</translation>
    </message>
    <message>
        <source>Invalid amount for -fallbackfee=&lt;amount&gt;: '%s'</source>
        <translation>-fallbackfee=&lt;amount&gt; オプションに対する不正な amount: '%s'</translation>
<<<<<<< HEAD
    </message>
    <message>
        <source>Specified blocks directory "%s" does not exist.</source>
        <translation>指定されたブロックディレクトリ "%s" は存在しません｡</translation>
    </message>
    <message>
        <source>Unable to create the PID file '%s': %s</source>
        <translation>PIDファイルの作成に失敗しました ('%s': %s)</translation>
=======
>>>>>>> 2f9f9b37
    </message>
    <message>
        <source>Specified blocks directory "%s" does not exist.</source>
        <translation>指定されたブロックディレクトリ "%s" は存在しません｡</translation>
    </message>
    <message>
        <source>Unknown address type '%s'</source>
        <translation>未知のアドレス形式 '%s' です</translation>
    </message>
    <message>
        <source>Unknown change type '%s'</source>
        <translation>未知のおつり用アドレス形式 '%s' です</translation>
    </message>
    <message>
        <source>Upgrading txindex database</source>
        <translation>txindex データベースの更新中</translation>
    </message>
    <message>
        <source>Loading P2P addresses...</source>
        <translation>P2Pアドレスの読み込み中...</translation>
<<<<<<< HEAD
=======
    </message>
    <message>
        <source>Error: Disk space is too low!</source>
        <translation>エラー: ディスク容量が不足しています！</translation>
>>>>>>> 2f9f9b37
    </message>
    <message>
        <source>Loading banlist...</source>
        <translation>banリストの読み込み中...</translation>
    </message>
    <message>
        <source>Not enough file descriptors available.</source>
        <translation>使用可能なファイルディスクリプタが不足しています。</translation>
    </message>
    <message>
        <source>Prune cannot be configured with a negative value.</source>
        <translation>剪定モードの設定値は負の値にはできません。</translation>
    </message>
    <message>
        <source>Prune mode is incompatible with -txindex.</source>
        <translation>剪定モードは -txindex オプションと互換性がありません。</translation>
    </message>
    <message>
        <source>Replaying blocks...</source>
        <translation>ブロックのリプレイ中...</translation>
    </message>
    <message>
        <source>Rewinding blocks...</source>
        <translation>ブロックの巻き戻し中...</translation>
    </message>
    <message>
        <source>The source code is available from %s.</source>
        <translation>ソースコードは %s から入手できます。</translation>
    </message>
    <message>
        <source>Transaction fee and change calculation failed</source>
        <translation>トランザクション手数料およびお釣りの計算に失敗しました</translation>
    </message>
    <message>
        <source>Unable to bind to %s on this computer. %s is probably already running.</source>
        <translation>このコンピュータの %s にバインドすることができません。%s がおそらく既に実行中です。</translation>
    </message>
    <message>
        <source>Unable to generate keys</source>
        <translation>鍵を生成できません</translation>
    </message>
    <message>
        <source>Unsupported logging category %s=%s.</source>
        <translation>サポートされていないログカテゴリ %s=%s 。</translation>
    </message>
    <message>
        <source>Upgrading UTXO database</source>
        <translation>UTXOデータベースの更新中</translation>
    </message>
    <message>
        <source>User Agent comment (%s) contains unsafe characters.</source>
        <translation>ユーザエージェントのコメント ( %s ) に安全でない文字が含まれています。</translation>
    </message>
    <message>
        <source>Verifying blocks...</source>
        <translation>ブロックの検証中...</translation>
    </message>
    <message>
        <source>Wallet needed to be rewritten: restart %s to complete</source>
        <translation>ウォレットの書き直しが必要です: 完了するために %s を再起動します</translation>
    </message>
    <message>
        <source>Error: Listening for incoming connections failed (listen returned error %s)</source>
        <translation>エラー: 内向きの接続をリッスンするのに失敗しました（%s エラーが返却されました）</translation>
    </message>
    <message>
        <source>Invalid amount for -maxtxfee=&lt;amount&gt;: '%s' (must be at least the minrelay fee of %s to prevent stuck transactions)</source>
        <translation>-maxtxfee=&lt;amount&gt; オプションに対する不正な amount: '%s'（トランザクション詰まり防止のため、最小中継手数料の %s より大きくする必要があります）</translation>
    </message>
    <message>
        <source>The transaction amount is too small to send after the fee has been deducted</source>
        <translation>取引の手数料差引後金額が小さすぎるため、送金できません。</translation>
    </message>
    <message>
        <source>You need to rebuild the database using -reindex to go back to unpruned mode.  This will redownload the entire blockchain</source>
        <translation>非剪定モードに戻るためには -reindex オプションを指定してデータベースを再構築する必要があります。 ブロックチェーン全体の再ダウンロードが必要となります。</translation>
    </message>
    <message>
        <source>Error reading from database, shutting down.</source>
        <translation>データベースの読み込みエラー。シャットダウンします。</translation>
    </message>
    <message>
        <source>Error upgrading chainstate database</source>
        <translation>chainstate データベースの更新時にエラーが発生しました</translation>
<<<<<<< HEAD
    </message>
    <message>
        <source>Error: Disk space is low for %s</source>
        <translation>エラー: %s 用のディスク容量が不足しています</translation>
=======
>>>>>>> 2f9f9b37
    </message>
    <message>
        <source>Error: Disk space is low for %s</source>
        <translation>エラー: %s 用のディスク容量が不足しています</translation>
    </message>
    <message>
        <source>Invalid -onion address or hostname: '%s'</source>
        <translation>-onion オプションに対する不正なアドレスまたはホスト名: '%s'</translation>
    </message>
    <message>
        <source>Invalid -proxy address or hostname: '%s'</source>
        <translation>-proxy オプションに対する不正なアドレスまたはホスト名: '%s'</translation>
    </message>
    <message>
        <source>Invalid amount for -paytxfee=&lt;amount&gt;: '%s' (must be at least %s)</source>
        <translation>-paytxfee=&lt;amount&gt; オプションにに対する不正な amount: '%s'（最低でも %s である必要があります）</translation>
    </message>
    <message>
        <source>Invalid netmask specified in -whitelist: '%s'</source>
        <translation>-whitelist オプションに対する不正なネットマスク: '%s'</translation>
    </message>
    <message>
        <source>Need to specify a port with -whitebind: '%s'</source>
        <translation>-whitebind オプションでポートを指定する必要があります: '%s'</translation>
<<<<<<< HEAD
=======
    </message>
    <message>
        <source>Prune mode is incompatible with -blockfilterindex.</source>
        <translation>剪定モードは -blockfilterindex オプションと互換性がありません。</translation>
>>>>>>> 2f9f9b37
    </message>
    <message>
        <source>Reducing -maxconnections from %d to %d, because of system limitations.</source>
        <translation>システム上の制約から、-maxconnections を %d から %d に削減しました。</translation>
    </message>
    <message>
        <source>Section [%s] is not recognized.</source>
        <translation>セクション名 [%s] は認識されません。</translation>
    </message>
    <message>
        <source>Signing transaction failed</source>
        <translation>取引の署名に失敗しました</translation>
    </message>
    <message>
<<<<<<< HEAD
=======
        <source>Specified -walletdir "%s" does not exist</source>
        <translation>指定された -walletdir "%s" は存在しません。</translation>
    </message>
    <message>
        <source>Specified -walletdir "%s" is a relative path</source>
        <translation>指定された -walletdir "%s" は相対パスです。</translation>
    </message>
    <message>
        <source>Specified -walletdir "%s" is not a directory</source>
        <translation>指定された-walletdir "%s" はディレクトリではありません。</translation>
    </message>
    <message>
>>>>>>> 2f9f9b37
        <source>The specified config file %s does not exist
</source>
        <translation>指定された設定ファイル %s が存在しません｡
</translation>
    </message>
    <message>
        <source>The transaction amount is too small to pay the fee</source>
        <translation>取引の手数料差引後金額が小さすぎるため、送金できません。</translation>
    </message>
    <message>
        <source>This is experimental software.</source>
        <translation>これは実験用のソフトウェアです。</translation>
    </message>
    <message>
        <source>Transaction amount too small</source>
        <translation>取引の金額が小さすぎます</translation>
<<<<<<< HEAD
    </message>
    <message>
        <source>Transaction too large for fee policy</source>
        <translation>手数料ポリシーに対してトランザクションが大きすぎます</translation>
=======
>>>>>>> 2f9f9b37
    </message>
    <message>
        <source>Transaction too large</source>
        <translation>トランザクションが大きすぎます</translation>
    </message>
    <message>
        <source>Unable to bind to %s on this computer (bind returned error %s)</source>
        <translation>このコンピュータの %s にバインドすることができません（%s エラーが返却されました）</translation>
    </message>
    <message>
<<<<<<< HEAD
        <source>Unable to generate initial keys</source>
        <translation>イニシャル鍵を生成できません</translation>
=======
        <source>Unable to create the PID file '%s': %s</source>
        <translation>PIDファイルの作成に失敗しました ('%s': %s)</translation>
>>>>>>> 2f9f9b37
    </message>
    <message>
        <source>Unable to generate initial keys</source>
        <translation>イニシャル鍵を生成できません</translation>
    </message>
    <message>
        <source>Unknown -blockfilterindex value %s.</source>
        <translation>不明な -blockfilterindex の値 %s。</translation>
    </message>
    <message>
        <source>Verifying wallet(s)...</source>
        <translation>ウォレットの確認中...</translation>
    </message>
    <message>
        <source>Warning: unknown new rules activated (versionbit %i)</source>
        <translation>警告: 未知の新しいルールが有効化されました (バージョンビット %i)</translation>
    </message>
    <message>
        <source>Zapping all transactions from wallet...</source>
        <translation>ウォレットから全取引を消去中...</translation>
    </message>
    <message>
        <source>-maxtxfee is set very high! Fees this large could be paid on a single transaction.</source>
        <translation>-maxtxfee が非常に高く設定されています！ ひとつの取引でこの金額の手数料が支払われてしまうことがあります。</translation>
    </message>
    <message>
        <source>This is the transaction fee you may pay when fee estimates are not available.</source>
        <translation>これは、手数料推定機能が利用できない場合に支払う取引手数料です。</translation>
    </message>
    <message>
        <source>This product includes software developed by the OpenSSL Project for use in the OpenSSL Toolkit %s and cryptographic software written by Eric Young and UPnP software written by Thomas Bernard.</source>
        <translation>この製品は、OpenSSLツールキット %s で使用するためにOpenSSLプロジェクトにより開発されたソフトウェアと、Eric Young氏により開発された暗号ソフトウェア、Thomas Bernard氏により開発されたUPnPソフトウェアを使用しています。</translation>
    </message>
    <message>
        <source>Total length of network version string (%i) exceeds maximum length (%i). Reduce the number or size of uacomments.</source>
        <translation>ネットワークバージョン文字列の長さ（%i）が、最大の長さ（%i） を超えています。UAコメントの数や長さを削減してください。</translation>
    </message>
    <message>
        <source>Warning: Wallet file corrupt, data salvaged! Original %s saved as %s in %s; if your balance or transactions are incorrect you should restore from a backup.</source>
        <translation>警告: ウォレットファイルが破損していたため、データを復旧しました！ 復旧前の %s は %s として %s に保存されました。残高や取引が正しくない場合にはバックアップから復元してください。</translation>
    </message>
    <message>
        <source>%s is set very high!</source>
        <translation>%s の設定値が高すぎです！</translation>
    </message>
    <message>
        <source>Error loading wallet %s. Duplicate -wallet filename specified.</source>
        <translation>ウォレット %s の読み込み時にエラーが発生しました。重複する -wallet ファイル名が指定されました。</translation>
<<<<<<< HEAD
    </message>
    <message>
        <source>Keypool ran out, please call keypoolrefill first</source>
        <translation>キープールが枯渇しました。まずはじめに keypoolrefill を呼び出してください</translation>
=======
>>>>>>> 2f9f9b37
    </message>
    <message>
        <source>Starting network threads...</source>
        <translation>ネットワークスレッドの起動中...</translation>
    </message>
    <message>
        <source>The wallet will avoid paying less than the minimum relay fee.</source>
        <translation>ウォレットは最小中継手数料を下回る金額は支払いません。</translation>
    </message>
    <message>
        <source>This is the minimum transaction fee you pay on every transaction.</source>
        <translation>これは、全ての取引に対して最低限支払うべき手数料です。</translation>
    </message>
    <message>
        <source>This is the transaction fee you will pay if you send a transaction.</source>
        <translation>これは、取引を送信する場合に支払う取引手数料です。</translation>
    </message>
    <message>
        <source>Transaction amounts must not be negative</source>
        <translation>取引の金額は負の値にはできません</translation>
    </message>
    <message>
        <source>Transaction has too long of a mempool chain</source>
        <translation>トランザクションのmempoolチェーンが長すぎます</translation>
    </message>
    <message>
        <source>Transaction must have at least one recipient</source>
        <translation>トランザクションは最低ひとつの受取先が必要です</translation>
    </message>
    <message>
        <source>Unknown network specified in -onlynet: '%s'</source>
        <translation>-onlynet オプションに対する不明なネットワーク: '%s'</translation>
    </message>
    <message>
        <source>Insufficient funds</source>
        <translation>残高不足</translation>
    </message>
    <message>
        <source>Cannot upgrade a non HD split wallet without upgrading to support pre split keypool. Please use -upgradewallet=169900 or -upgradewallet with no version specified.</source>
        <translation>分割済みキープールをサポートするようにアップグレードしないと、非HD分割ウォレットをアップグレードすることはできません。 -upgradewallet=169900 オプションか、バージョン指定無しで -upgradewallet オプションを指定してください。</translation>
    </message>
    <message>
        <source>Fee estimation failed. Fallbackfee is disabled. Wait a few blocks or enable -fallbackfee.</source>
        <translation>手数料推定に失敗しました。代替手数料が無効です。数ブロック待つか、-fallbackfee オプションを有効にしてください。</translation>
    </message>
    <message>
        <source>Warning: Private keys detected in wallet {%s} with disabled private keys</source>
        <translation>警告: 秘密鍵が無効なウォレット {%s} で秘密鍵を検出しました。</translation>
    </message>
    <message>
        <source>Cannot write to data directory '%s'; check permissions.</source>
        <translation>データディレクトリ '%s' に書き込むことができません。アクセス権を確認してください。</translation>
    </message>
    <message>
        <source>Loading block index...</source>
        <translation>ブロックインデックスの読み込み中...</translation>
    </message>
    <message>
        <source>Loading wallet...</source>
        <translation>ウォレットの読み込み中...</translation>
    </message>
    <message>
        <source>Cannot downgrade wallet</source>
        <translation>ウォレットのダウングレードはできません</translation>
    </message>
    <message>
        <source>Rescanning...</source>
        <translation>再スキャン中...</translation>
    </message>
    <message>
        <source>Done loading</source>
        <translation>読み込み完了</translation>
    </message>
</context>
</TS><|MERGE_RESOLUTION|>--- conflicted
+++ resolved
@@ -180,10 +180,6 @@
         <translation>ウォレットの暗号化の完了</translation>
     </message>
     <message>
-<<<<<<< HEAD
-        <source>Your wallet is now encrypted. Remember that encrypting your wallet cannot fully protect your bitcoins from being stolen by malware infecting your computer.</source>
-        <translation>ウォレットの暗号化処理が完了しました。ウォレットを暗号化しても、コンピュータに感染したマルウェアなどによる Bitcoin の盗難を完全に防ぐことはできないことにご注意ください。</translation>
-=======
         <source>Enter the new passphrase for the wallet.&lt;br/&gt;Please use a passphrase of &lt;b&gt;ten or more random characters&lt;/b&gt;, or &lt;b&gt;eight or more words&lt;/b&gt;.</source>
         <translation>新しいウォレットのパスフレーズを入力してください。
 パスフレーズは、ランダムな10文字以上の文字か、８語以上の単語を使用してください。</translation>
@@ -207,7 +203,6 @@
     <message>
         <source>Your wallet is now encrypted. </source>
         <translation>ウォレットは暗号化されました。</translation>
->>>>>>> 2f9f9b37
     </message>
     <message>
         <source>IMPORTANT: Any previous backups you have made of your wallet file should be replaced with the newly generated, encrypted wallet file. For security reasons, previous backups of the unencrypted wallet file will become useless as soon as you start using the new, encrypted wallet.</source>
@@ -326,16 +321,10 @@
     <message>
         <source>&amp;Change Passphrase...</source>
         <translation>パスフレーズの変更(&amp;C)...</translation>
-<<<<<<< HEAD
     </message>
     <message>
         <source>Open &amp;URI...</source>
         <translation>URI を開く(&amp;U)...</translation>
-=======
-    </message>
-    <message>
-        <source>Open &amp;URI...</source>
-        <translation>URI を開く(&amp;U)...</translation>
     </message>
     <message>
         <source>Create Wallet...</source>
@@ -344,7 +333,6 @@
     <message>
         <source>Create a new wallet</source>
         <translation>新しいウォレットを作成</translation>
->>>>>>> 2f9f9b37
     </message>
     <message>
         <source>Wallet:</source>
@@ -397,13 +385,6 @@
     <message>
         <source>&amp;Verify message...</source>
         <translation>メッセージの検証(&amp;V)...</translation>
-<<<<<<< HEAD
-    </message>
-    <message>
-        <source>Bitcoin</source>
-        <translation>ブラックコイン</translation>
-=======
->>>>>>> 2f9f9b37
     </message>
     <message>
         <source>&amp;Send</source>
@@ -546,17 +527,8 @@
         <translation>デフォルトウォレット</translation>
     </message>
     <message>
-<<<<<<< HEAD
-        <source>Opening Wallet &lt;b&gt;%1&lt;/b&gt;...</source>
-        <translation>ウォレット &lt;b&gt;%1&lt;/b&gt;を開いています...</translation>
-    </message>
-    <message>
-        <source>Open Wallet Failed</source>
-        <translation>ウォレットを開くことに失敗しました</translation>
-=======
         <source>No wallets available</source>
         <translation>ウォレットは利用できません</translation>
->>>>>>> 2f9f9b37
     </message>
     <message>
         <source>&amp;Window</source>
@@ -571,13 +543,6 @@
         <translation>拡大／縮小</translation>
     </message>
     <message>
-<<<<<<< HEAD
-        <source>Restore</source>
-        <translation>元に戻す</translation>
-    </message>
-    <message>
-=======
->>>>>>> 2f9f9b37
         <source>Main Window</source>
         <translation>メインウィンドウ</translation>
     </message>
@@ -592,8 +557,6 @@
     <message>
         <source>Catching up...</source>
         <translation>遅延取戻し中...</translation>
-<<<<<<< HEAD
-=======
     </message>
     <message>
         <source>Error: %1</source>
@@ -602,7 +565,6 @@
     <message>
         <source>Warning: %1</source>
         <translation>警告: %1</translation>
->>>>>>> 2f9f9b37
     </message>
     <message>
         <source>Date: %1
@@ -992,13 +954,10 @@
     <message>
         <source>When you click OK, %1 will begin to download and process the full %4 block chain (%2GB) starting with the earliest transactions in %3 when %4 initially launched.</source>
         <translation>OKをクリックすると、%1 は %4 がリリースされた%3年最初の取引からの完全な %4 ブロックチェーン（%2GB）のダウンロードおよび処理を開始します。</translation>
-<<<<<<< HEAD
-=======
     </message>
     <message>
         <source>Reverting this setting requires re-downloading the entire blockchain. It is faster to download the full chain first and prune it later. Disables some advanced features.</source>
         <translation>この設定を元に戻すには、ブロックチェーン全体を再ダウンロードする必要があります。先にチェーン全体をダウンロードしてから、剪定する方が高速です。一部の高度な機能を無効にします。</translation>
->>>>>>> 2f9f9b37
     </message>
     <message>
         <source>This initial synchronisation is very demanding, and may expose hardware problems with your computer that had previously gone unnoticed. Each time you run %1, it will continue downloading where it left off.</source>
@@ -1107,15 +1066,11 @@
         <source>Hide</source>
         <translation>隠す</translation>
     </message>
-<<<<<<< HEAD
-    </context>
-=======
     <message>
         <source>Unknown. Syncing Headers (%1, %2%)...</source>
         <translation>不明。ヘッダ (%1, %2%) の同期中...</translation>
     </message>
 </context>
->>>>>>> 2f9f9b37
 <context>
     <name>OpenURIDialog</name>
     <message>
@@ -1137,8 +1092,6 @@
     <message>
         <source>Select payment request file to open</source>
         <translation>支払いリクエストファイルを選択</translation>
-<<<<<<< HEAD
-=======
     </message>
 </context>
 <context>
@@ -1158,7 +1111,6 @@
     <message>
         <source>Opening Wallet &lt;b&gt;%1&lt;/b&gt;...</source>
         <translation>ウォレット &lt;b&gt;%1&lt;/b&gt;を開いています...</translation>
->>>>>>> 2f9f9b37
     </message>
 </context>
 <context>
@@ -1540,8 +1492,6 @@
     <message>
         <source>Cannot process payment request because BIP70 support was not compiled in.</source>
         <translation>BIP70のサポートが組み込まれていないため、支払いリクエストを処理することができません。</translation>
-<<<<<<< HEAD
-=======
     </message>
     <message>
         <source>Due to widespread security flaws in BIP70 it's strongly recommended that any merchant instructions to switch wallets be ignored.</source>
@@ -1550,7 +1500,6 @@
     <message>
         <source>If you are receiving this error you should request the merchant provide a BIP21 compatible URI.</source>
         <translation>このエラーが発生する場合は、販売者にBIP21互換URIの提供を依頼するべきです。</translation>
->>>>>>> 2f9f9b37
     </message>
     <message>
         <source>Invalid payment address %1</source>
@@ -1735,7 +1684,18 @@
         <translation>%1 GB</translation>
     </message>
     <message>
-<<<<<<< HEAD
+        <source>Error: Specified data directory "%1" does not exist.</source>
+        <translation>エラー: 指定されたデータ ディレクトリ "%1" は存在しません。</translation>
+    </message>
+    <message>
+        <source>Error: Cannot parse configuration file: %1.</source>
+        <translation>エラー: 設定ファイルが読み込めません: %1</translation>
+    </message>
+    <message>
+        <source>Error: %1</source>
+        <translation>エラー: %1</translation>
+    </message>
+    <message>
         <source>%1 didn't yet exit safely...</source>
         <translation>%1 はまだ安全に終了していません...</translation>
     </message>
@@ -1745,35 +1705,6 @@
     </message>
 </context>
 <context>
-    <name>QObject::QObject</name>
-    <message>
-        <source>Error parsing command line arguments: %1.</source>
-        <translation>コマンドライン引数の解析時にエラーが発生しました: %1</translation>
-    </message>
-    <message>
-=======
->>>>>>> 2f9f9b37
-        <source>Error: Specified data directory "%1" does not exist.</source>
-        <translation>エラー: 指定されたデータ ディレクトリ "%1" は存在しません。</translation>
-    </message>
-    <message>
-        <source>Error: Cannot parse configuration file: %1.</source>
-        <translation>エラー: 設定ファイルが読み込めません: %1</translation>
-    </message>
-    <message>
-        <source>Error: %1</source>
-        <translation>エラー: %1</translation>
-    </message>
-    <message>
-        <source>%1 didn't yet exit safely...</source>
-        <translation>%1 はまだ安全に終了していません...</translation>
-    </message>
-    <message>
-        <source>unknown</source>
-        <translation>不明</translation>
-    </message>
-</context>
-<context>
     <name>QRImageWidget</name>
     <message>
         <source>&amp;Save Image...</source>
@@ -2152,13 +2083,10 @@
     <message>
         <source>An optional amount to request. Leave this empty or zero to not request a specific amount.</source>
         <translation>リクエストする金額（任意）。特定の金額をリクエストしない場合は、この欄は空白のままかゼロにしてください。</translation>
-<<<<<<< HEAD
-=======
     </message>
     <message>
         <source>&amp;Create new receiving address</source>
         <translation>新しい受取用アドレスを作成</translation>
->>>>>>> 2f9f9b37
     </message>
     <message>
         <source>Clear all fields of the form.</source>
@@ -2179,13 +2107,6 @@
     <message>
         <source>Requested payments history</source>
         <translation>支払いリクエスト履歴</translation>
-<<<<<<< HEAD
-    </message>
-    <message>
-        <source>&amp;Request payment</source>
-        <translation>支払いをリクエスト(&amp;R)</translation>
-=======
->>>>>>> 2f9f9b37
     </message>
     <message>
         <source>Show the selected request (does the same as double clicking an entry)</source>
@@ -2270,17 +2191,6 @@
         <source>Wallet</source>
         <translation>ウォレット</translation>
     </message>
-<<<<<<< HEAD
-    <message>
-        <source>Resulting URI too long, try to reduce the text for label / message.</source>
-        <translation>生成されたURIが長すぎです。ラベルやメッセージのテキストを短くしてください。</translation>
-    </message>
-    <message>
-        <source>Error encoding URI into QR Code.</source>
-        <translation>URIをQRコードへ変換している際にエラーが発生しました。</translation>
-    </message>
-=======
->>>>>>> 2f9f9b37
 </context>
 <context>
     <name>RecentRequestsTableModel</name>
@@ -2522,13 +2432,6 @@
     <message>
         <source>You can increase the fee later (signals Replace-By-Fee, BIP-125).</source>
         <translation>手数料は後から上乗せ可能です(Replace-By-Fee(手数料の上乗せ: BIP-125)機能が有効)。</translation>
-<<<<<<< HEAD
-    </message>
-    <message>
-        <source>from wallet %1</source>
-        <translation>%1 ウォレット から</translation>
-=======
->>>>>>> 2f9f9b37
     </message>
     <message>
         <source>Please, review your transaction.</source>
@@ -2547,17 +2450,8 @@
         <translation>合計</translation>
     </message>
     <message>
-<<<<<<< HEAD
-        <source>You can increase the fee later (signals Replace-By-Fee, BIP-125).</source>
-        <translation>手数料は後から上乗せすることができます(Replace-By-Feeのシグナル: BIP-125を参照)。</translation>
-    </message>
-    <message>
-        <source>Not signalling Replace-By-Fee, BIP-125.</source>
-        <translation>BIP-125による手数料上乗せ機能を利用していません。</translation>
-=======
         <source>To review recipient list click "Show Details..."</source>
         <translation>受信者の一覧を確認するには "詳細を表示..." をクリック</translation>
->>>>>>> 2f9f9b37
     </message>
     <message>
         <source>Confirm send coins</source>
@@ -3008,13 +2902,10 @@
     <message>
         <source>Output index</source>
         <translation>アウトプット インデックス数</translation>
-<<<<<<< HEAD
-=======
     </message>
     <message>
         <source> (Certificate was not verified)</source>
         <translation>(証明書は検証されませんでした)</translation>
->>>>>>> 2f9f9b37
     </message>
     <message>
         <source>Merchant</source>
@@ -3340,11 +3231,7 @@
         <translation>ウォレットを閉じる</translation>
     </message>
     <message>
-<<<<<<< HEAD
-        <source>Are you sure you wish to close wallet &lt;i&gt;%1&lt;/i&gt;?</source>
-=======
         <source>Are you sure you wish to close the wallet &lt;i&gt;%1&lt;/i&gt;?</source>
->>>>>>> 2f9f9b37
         <translation>本当にウォレット&lt;i&gt;%1&lt;/i&gt;を閉じますか？</translation>
     </message>
     <message>
@@ -3474,13 +3361,6 @@
     <message>
         <source>Unable to start HTTP server. See debug log for details.</source>
         <translation>HTTPサーバを開始できませんでした。詳細は debug.log を参照してください。</translation>
-<<<<<<< HEAD
-    </message>
-    <message>
-        <source>Bitcoin Core</source>
-        <translation>Bitcoin コア</translation>
-=======
->>>>>>> 2f9f9b37
     </message>
     <message>
         <source>The %s developers</source>
@@ -3501,13 +3381,6 @@
     <message>
         <source>Error reading %s! All keys read correctly, but transaction data or address book entries might be missing or incorrect.</source>
         <translation>%s の読み込み中にエラーが発生しました！ 全ての鍵は正しく読み込めましたが、取引データやアドレス帳の項目が失われたか、正しくない可能性があります。</translation>
-<<<<<<< HEAD
-    </message>
-    <message>
-        <source>Group outputs by address, selecting all or none, instead of selecting on a per-output basis. Privacy is improved as an address is only used once (unless someone sends to it after spending from it), but may result in slightly higher fees as suboptimal coin selection may result due to the added limitation (default: %u)</source>
-        <translation>出力ごとではなく、アドレス単位に出力をまとめて選択します。(後からまたそのアドレスに支払われない限り)アドレスが一度しか使用されないためプライバシーが向上します。ただし追加の制限により最適ではないコイン選択が発生した場合に、わずかに高い手数料となる可能性があります。(初期値: %u)</translation>
-=======
->>>>>>> 2f9f9b37
     </message>
     <message>
         <source>Please check that your computer's date and time are correct! If your clock is wrong, %s will not work properly.</source>
@@ -3580,13 +3453,6 @@
     <message>
         <source>Do you want to rebuild the block database now?</source>
         <translation>ブロック データベースを今すぐ再構築しますか？</translation>
-<<<<<<< HEAD
-    </message>
-    <message>
-        <source>Error creating %s: You can't create non-HD wallets with this version.</source>
-        <translation>%sの作成に失敗しました。このバージョンではHDウォレット以外を作成することはできません。</translation>
-=======
->>>>>>> 2f9f9b37
     </message>
     <message>
         <source>Error initializing block database</source>
@@ -3619,13 +3485,6 @@
     <message>
         <source>Error opening block database</source>
         <translation>ブロックデータベースのオープン時にエラーが発生しました</translation>
-<<<<<<< HEAD
-    </message>
-    <message>
-        <source>Error: Disk space is low!</source>
-        <translation>エラー: ディスク容量が不足しています！</translation>
-=======
->>>>>>> 2f9f9b37
     </message>
     <message>
         <source>Failed to listen on any port. Use -listen=0 if you want this.</source>
@@ -3646,13 +3505,10 @@
     <message>
         <source>Initialization sanity check failed. %s is shutting down.</source>
         <translation>初期化時の健全性検査に失敗しました。%s を終了します。</translation>
-<<<<<<< HEAD
-=======
     </message>
     <message>
         <source>Invalid P2P permission: '%s'</source>
         <translation>無効なP2Pアクセス権: '%s'</translation>
->>>>>>> 2f9f9b37
     </message>
     <message>
         <source>Invalid amount for -%s=&lt;amount&gt;: '%s'</source>
@@ -3665,23 +3521,12 @@
     <message>
         <source>Invalid amount for -fallbackfee=&lt;amount&gt;: '%s'</source>
         <translation>-fallbackfee=&lt;amount&gt; オプションに対する不正な amount: '%s'</translation>
-<<<<<<< HEAD
     </message>
     <message>
         <source>Specified blocks directory "%s" does not exist.</source>
         <translation>指定されたブロックディレクトリ "%s" は存在しません｡</translation>
     </message>
     <message>
-        <source>Unable to create the PID file '%s': %s</source>
-        <translation>PIDファイルの作成に失敗しました ('%s': %s)</translation>
-=======
->>>>>>> 2f9f9b37
-    </message>
-    <message>
-        <source>Specified blocks directory "%s" does not exist.</source>
-        <translation>指定されたブロックディレクトリ "%s" は存在しません｡</translation>
-    </message>
-    <message>
         <source>Unknown address type '%s'</source>
         <translation>未知のアドレス形式 '%s' です</translation>
     </message>
@@ -3696,13 +3541,10 @@
     <message>
         <source>Loading P2P addresses...</source>
         <translation>P2Pアドレスの読み込み中...</translation>
-<<<<<<< HEAD
-=======
     </message>
     <message>
         <source>Error: Disk space is too low!</source>
         <translation>エラー: ディスク容量が不足しています！</translation>
->>>>>>> 2f9f9b37
     </message>
     <message>
         <source>Loading banlist...</source>
@@ -3787,17 +3629,10 @@
     <message>
         <source>Error upgrading chainstate database</source>
         <translation>chainstate データベースの更新時にエラーが発生しました</translation>
-<<<<<<< HEAD
     </message>
     <message>
         <source>Error: Disk space is low for %s</source>
         <translation>エラー: %s 用のディスク容量が不足しています</translation>
-=======
->>>>>>> 2f9f9b37
-    </message>
-    <message>
-        <source>Error: Disk space is low for %s</source>
-        <translation>エラー: %s 用のディスク容量が不足しています</translation>
     </message>
     <message>
         <source>Invalid -onion address or hostname: '%s'</source>
@@ -3818,13 +3653,10 @@
     <message>
         <source>Need to specify a port with -whitebind: '%s'</source>
         <translation>-whitebind オプションでポートを指定する必要があります: '%s'</translation>
-<<<<<<< HEAD
-=======
     </message>
     <message>
         <source>Prune mode is incompatible with -blockfilterindex.</source>
         <translation>剪定モードは -blockfilterindex オプションと互換性がありません。</translation>
->>>>>>> 2f9f9b37
     </message>
     <message>
         <source>Reducing -maxconnections from %d to %d, because of system limitations.</source>
@@ -3839,8 +3671,6 @@
         <translation>取引の署名に失敗しました</translation>
     </message>
     <message>
-<<<<<<< HEAD
-=======
         <source>Specified -walletdir "%s" does not exist</source>
         <translation>指定された -walletdir "%s" は存在しません。</translation>
     </message>
@@ -3853,7 +3683,6 @@
         <translation>指定された-walletdir "%s" はディレクトリではありません。</translation>
     </message>
     <message>
->>>>>>> 2f9f9b37
         <source>The specified config file %s does not exist
 </source>
         <translation>指定された設定ファイル %s が存在しません｡
@@ -3870,13 +3699,6 @@
     <message>
         <source>Transaction amount too small</source>
         <translation>取引の金額が小さすぎます</translation>
-<<<<<<< HEAD
-    </message>
-    <message>
-        <source>Transaction too large for fee policy</source>
-        <translation>手数料ポリシーに対してトランザクションが大きすぎます</translation>
-=======
->>>>>>> 2f9f9b37
     </message>
     <message>
         <source>Transaction too large</source>
@@ -3887,17 +3709,12 @@
         <translation>このコンピュータの %s にバインドすることができません（%s エラーが返却されました）</translation>
     </message>
     <message>
-<<<<<<< HEAD
+        <source>Unable to create the PID file '%s': %s</source>
+        <translation>PIDファイルの作成に失敗しました ('%s': %s)</translation>
+    </message>
+    <message>
         <source>Unable to generate initial keys</source>
         <translation>イニシャル鍵を生成できません</translation>
-=======
-        <source>Unable to create the PID file '%s': %s</source>
-        <translation>PIDファイルの作成に失敗しました ('%s': %s)</translation>
->>>>>>> 2f9f9b37
-    </message>
-    <message>
-        <source>Unable to generate initial keys</source>
-        <translation>イニシャル鍵を生成できません</translation>
     </message>
     <message>
         <source>Unknown -blockfilterindex value %s.</source>
@@ -3942,13 +3759,6 @@
     <message>
         <source>Error loading wallet %s. Duplicate -wallet filename specified.</source>
         <translation>ウォレット %s の読み込み時にエラーが発生しました。重複する -wallet ファイル名が指定されました。</translation>
-<<<<<<< HEAD
-    </message>
-    <message>
-        <source>Keypool ran out, please call keypoolrefill first</source>
-        <translation>キープールが枯渇しました。まずはじめに keypoolrefill を呼び出してください</translation>
-=======
->>>>>>> 2f9f9b37
     </message>
     <message>
         <source>Starting network threads...</source>
