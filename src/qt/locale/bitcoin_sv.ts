--- conflicted
+++ resolved
@@ -70,13 +70,8 @@
         <translation>Detta är dina Bitcoin-adresser för att skicka betalningar. Kontrollera alltid belopp och mottagaradress innan du skickar bitcoin.</translation>
     </message>
     <message>
-<<<<<<< HEAD
-        <source>These are your Bitcoin addresses for receiving payments. It is recommended to use a new receiving address for each transaction.</source>
-        <translation>Detta är dina Bitcoin-adresser för att ta emot betalningar. Det rekommenderas att använda en ny mottagaradress för varje transaktion.</translation>
-=======
         <source>These are your Bitcoin addresses for receiving payments. Use the 'Create new receiving address' button in the receive tab to create new addresses.</source>
         <translation>Detta är dina Bitcoinadresser för att ta emot betalningar. Använd knappen 'Skapa ny mottagaradress' på fliken ta emot för att skapa nya adresser.</translation>
->>>>>>> 2f9f9b37
     </message>
     <message>
         <source>&amp;Copy Address</source>
@@ -142,17 +137,8 @@
         <translation>Upprepa ny lösenfras</translation>
     </message>
     <message>
-<<<<<<< HEAD
-        <source>Show password</source>
-        <translation>Visa lösenord</translation>
-    </message>
-    <message>
-        <source>Enter the new passphrase to the wallet.&lt;br/&gt;Please use a passphrase of &lt;b&gt;ten or more random characters&lt;/b&gt;, or &lt;b&gt;eight or more words&lt;/b&gt;.</source>
-        <translation>Ange plånbokens nya lösenfras. &lt;br/&gt; Använd en lösenfras på &lt;b&gt;tio eller fler slumpmässiga tecken,&lt;/b&gt; eller &lt;b&gt;åtta eller fler ord.&lt;/b&gt;.</translation>
-=======
         <source>Show passphrase</source>
         <translation>Visa lösenfras</translation>
->>>>>>> 2f9f9b37
     </message>
     <message>
         <source>Encrypt wallet</source>
@@ -177,13 +163,6 @@
     <message>
         <source>Change passphrase</source>
         <translation>Byt lösenfras</translation>
-<<<<<<< HEAD
-    </message>
-    <message>
-        <source>Enter the old passphrase and new passphrase to the wallet.</source>
-        <translation>Ange plånbokens gamla lösenfras och nya lösenfras.</translation>
-=======
->>>>>>> 2f9f9b37
     </message>
     <message>
         <source>Confirm wallet encryption</source>
@@ -202,10 +181,6 @@
         <translation>Plånbok krypterad</translation>
     </message>
     <message>
-<<<<<<< HEAD
-        <source>Your wallet is now encrypted. Remember that encrypting your wallet cannot fully protect your bitcoins from being stolen by malware infecting your computer.</source>
-        <translation>Din plånbok är nu krypterad. Kom ihåg att kryptering av plånboken inte helt skyddar dina bitcoin från att stjälas av skadlig kod som infekterat din dator.</translation>
-=======
         <source>Enter the new passphrase for the wallet.&lt;br/&gt;Please use a passphrase of &lt;b&gt;ten or more random characters&lt;/b&gt;, or &lt;b&gt;eight or more words&lt;/b&gt;.</source>
         <translation>Ange den nya lösenfrasen för plånboken. &lt;br/&gt; Använd en lösenfras på &lt;b&gt;tio eller fler slumpmässiga tecken&lt;/b&gt;, eller &lt;b&gt;åtta eller fler ord&lt;/b&gt;.</translation>
     </message>
@@ -228,7 +203,6 @@
     <message>
         <source>Your wallet is now encrypted. </source>
         <translation>Din plånbok är nu krypterad.</translation>
->>>>>>> 2f9f9b37
     </message>
     <message>
         <source>IMPORTANT: Any previous backups you have made of your wallet file should be replaced with the newly generated, encrypted wallet file. For security reasons, previous backups of the unencrypted wallet file will become useless as soon as you start using the new, encrypted wallet.</source>
@@ -347,8 +321,6 @@
     <message>
         <source>&amp;Change Passphrase...</source>
         <translation>&amp;Byt lösenfras …</translation>
-<<<<<<< HEAD
-=======
     </message>
     <message>
         <source>Open &amp;URI...</source>
@@ -357,7 +329,6 @@
     <message>
         <source>Create Wallet...</source>
         <translation>Skapa plånbok...</translation>
->>>>>>> 2f9f9b37
     </message>
     <message>
         <source>Create a new wallet</source>
@@ -416,13 +387,6 @@
         <translation>&amp;Verifiera meddelande...</translation>
     </message>
     <message>
-<<<<<<< HEAD
-        <source>Bitcoin</source>
-        <translation>Blackcoin</translation>
-    </message>
-    <message>
-=======
->>>>>>> 2f9f9b37
         <source>&amp;Send</source>
         <translation>&amp;Skicka</translation>
     </message>
@@ -949,23 +913,12 @@
     <message>
         <source>Address "%1" already exists as a receiving address with label "%2" and so cannot be added as a sending address.</source>
         <translation>Adressen "%1" finns redan som en mottagaradress med etikett "%2" och kan därför inte anges som sändaradress.</translation>
-<<<<<<< HEAD
     </message>
     <message>
         <source>The entered address "%1" is already in the address book with label "%2".</source>
         <translation>Den angivna adressen "%1" finns redan i adressboken med etikett "%2".</translation>
     </message>
     <message>
-        <source>Address "%1" already exists as a receiving address with label "%2" and so cannot be added as a sending address.</source>
-        <translation>Adressen "%1" finns redan som en mottagaradress med etikett "%2" och kan därför inte anges som sändaradress.</translation>
-=======
->>>>>>> 2f9f9b37
-    </message>
-    <message>
-        <source>The entered address "%1" is already in the address book with label "%2".</source>
-        <translation>Den angivna adressen "%1" finns redan i adressboken med etikett "%2".</translation>
-    </message>
-    <message>
         <source>Could not unlock wallet.</source>
         <translation>Kunde inte låsa upp plånboken.</translation>
     </message>
@@ -1033,13 +986,10 @@
     <message>
         <source>When you click OK, %1 will begin to download and process the full %4 block chain (%2GB) starting with the earliest transactions in %3 when %4 initially launched.</source>
         <translation>När du trycker OK kommer %1 att börja ladda ner och bearbeta den fullständiga %4-blockkedjan (%2 GB), med början vid de första transaktionerna %3 när %4 först lanserades.</translation>
-<<<<<<< HEAD
-=======
     </message>
     <message>
         <source>Reverting this setting requires re-downloading the entire blockchain. It is faster to download the full chain first and prune it later. Disables some advanced features.</source>
         <translation>Att återställa detta alternativ påbörjar en omstart av nedladdningen av hela blockkedjan. Det går snabbare att ladda ner hela kedjan först, och gallra den senare. Detta alternativ stänger av vissa avancerade funktioner.</translation>
->>>>>>> 2f9f9b37
     </message>
     <message>
         <source>This initial synchronisation is very demanding, and may expose hardware problems with your computer that had previously gone unnoticed. Each time you run %1, it will continue downloading where it left off.</source>
@@ -1114,11 +1064,7 @@
     </message>
     <message>
         <source>Attempting to spend bitcoins that are affected by not-yet-displayed transactions will not be accepted by the network.</source>
-<<<<<<< HEAD
-        <translation>Att försöka spendera blackcoin som påverkas av transaktioner som ännu inte visas kommer inte accepteras av nätverket. </translation>
-=======
         <translation>Att försöka spendera bitcoin som påverkas av transaktioner som ännu inte visas kommer inte accepteras av nätverket.</translation>
->>>>>>> 2f9f9b37
     </message>
     <message>
         <source>Number of blocks left</source>
@@ -1580,8 +1526,6 @@
         <translation>Det går inte att behandla betalningsbegäran eftersom stöd för BIP70 inte var aktiverat vid kompilering.</translation>
     </message>
     <message>
-<<<<<<< HEAD
-=======
         <source>Due to widespread security flaws in BIP70 it's strongly recommended that any merchant instructions to switch wallets be ignored.</source>
         <translation>Som följd av utbredda säkerhetshål i BIP70, rekommenderas det starkt att en säljares instruktion för dig att byta plånbok ignoreras.</translation>
     </message>
@@ -1590,7 +1534,6 @@
         <translation>Om du får detta fel borde du be säljaren förse dig med en BIP21-kompatibel URI.</translation>
     </message>
     <message>
->>>>>>> 2f9f9b37
         <source>Invalid payment address %1</source>
         <translation>Ogiltig betalningsadress %1</translation>
     </message>
@@ -2172,13 +2115,10 @@
     <message>
         <source>An optional amount to request. Leave this empty or zero to not request a specific amount.</source>
         <translation>Ett valfritt belopp att begära. Lämna tomt eller ange noll för att inte begära ett specifikt belopp.</translation>
-<<<<<<< HEAD
-=======
     </message>
     <message>
         <source>&amp;Create new receiving address</source>
         <translation>S&amp;kapa ny mottagaradress</translation>
->>>>>>> 2f9f9b37
     </message>
     <message>
         <source>Clear all fields of the form.</source>
@@ -2524,13 +2464,6 @@
     <message>
         <source>You can increase the fee later (signals Replace-By-Fee, BIP-125).</source>
         <translation>Du kan höja avgiften senare (signalerar Replace-By-Fee, BIP-125).</translation>
-<<<<<<< HEAD
-    </message>
-    <message>
-        <source>from wallet %1</source>
-        <translation>från plånbok: %1</translation>
-=======
->>>>>>> 2f9f9b37
     </message>
     <message>
         <source>Please, review your transaction.</source>
@@ -2547,13 +2480,10 @@
     <message>
         <source>Total Amount</source>
         <translation>Totalt belopp</translation>
-<<<<<<< HEAD
-=======
     </message>
     <message>
         <source>To review recipient list click "Show Details..."</source>
         <translation>För att gå igenom mottagarlistan, tryck "Visa Detaljer..."</translation>
->>>>>>> 2f9f9b37
     </message>
     <message>
         <source>Confirm send coins</source>
@@ -3333,21 +3263,12 @@
         <translation>Stäng plånboken</translation>
     </message>
     <message>
-<<<<<<< HEAD
-        <source>Are you sure you wish to close wallet &lt;i&gt;%1&lt;/i&gt;?</source>
-        <translation>Är det säkert att du vill stänga plånboken &lt;i&gt;%1&lt;/i&gt;?</translation>
-    </message>
-    <message>
-        <source>Closing the wallet for too long can result in having to resync the entire chain if pruning is enabled.</source>
-        <translation>Om plånboken är stängd under för lång tid kan hela kedjan behöva synkroniseras om, om gallring är aktiverad.</translation>
-=======
         <source>Are you sure you wish to close the wallet &lt;i&gt;%1&lt;/i&gt;?</source>
         <translation>Är du säker att du vill stänga plånboken &lt;i&gt;%1&lt;/i&gt;?</translation>
     </message>
     <message>
         <source>Closing the wallet for too long can result in having to resync the entire chain if pruning is enabled.</source>
         <translation>Om plånboken är stängd under för lång tid och gallring är aktiverad kan hela kedjan behöva synkroniseras på nytt.</translation>
->>>>>>> 2f9f9b37
     </message>
 </context>
 <context>
@@ -3476,13 +3397,6 @@
     <message>
         <source>Unable to start HTTP server. See debug log for details.</source>
         <translation>Kunde inte starta HTTP-server. Se felsökningsloggen för detaljer.</translation>
-<<<<<<< HEAD
-    </message>
-    <message>
-        <source>Bitcoin Core</source>
-        <translation>Blackcoin More</translation>
-=======
->>>>>>> 2f9f9b37
     </message>
     <message>
         <source>The %s developers</source>
@@ -3609,13 +3523,6 @@
         <translation>Fel vid öppning av blockdatabasen</translation>
     </message>
     <message>
-<<<<<<< HEAD
-        <source>Error: Disk space is low!</source>
-        <translation>Fel: Diskutrymme är lågt!</translation>
-    </message>
-    <message>
-=======
->>>>>>> 2f9f9b37
         <source>Failed to listen on any port. Use -listen=0 if you want this.</source>
         <translation>Misslyckades att lyssna på någon port. Använd -listen=0 om du vill detta.</translation>
     </message>
@@ -3656,17 +3563,12 @@
         <translation>Den specificerade mappen för block "%s" existerar inte.</translation>
     </message>
     <message>
-<<<<<<< HEAD
-        <source>Unable to create the PID file '%s': %s</source>
-        <translation>Det gick inte att skapa PID-filen '%s': %s</translation>
-=======
         <source>Unknown address type '%s'</source>
         <translation>Okänd adress-typ '%s'</translation>
     </message>
     <message>
         <source>Unknown change type '%s'</source>
         <translation>Okänd växel-typ '%s'</translation>
->>>>>>> 2f9f9b37
     </message>
     <message>
         <source>Upgrading txindex database</source>
@@ -3695,17 +3597,10 @@
     <message>
         <source>Prune mode is incompatible with -txindex.</source>
         <translation>Gallringsläge är inkompatibelt med -txindex.</translation>
-<<<<<<< HEAD
     </message>
     <message>
         <source>Replaying blocks...</source>
         <translation>Spelar om block...</translation>
-=======
->>>>>>> 2f9f9b37
-    </message>
-    <message>
-        <source>Replaying blocks...</source>
-        <translation>Spelar om block...</translation>
     </message>
     <message>
         <source>Rewinding blocks...</source>
@@ -3774,13 +3669,6 @@
     <message>
         <source>Error: Disk space is low for %s</source>
         <translation>Fel: Diskutrymme är lågt för %s</translation>
-<<<<<<< HEAD
-    </message>
-    <message>
-        <source>Information</source>
-        <translation>Information</translation>
-=======
->>>>>>> 2f9f9b37
     </message>
     <message>
         <source>Invalid -onion address or hostname: '%s'</source>
@@ -3847,13 +3735,6 @@
     <message>
         <source>Transaction amount too small</source>
         <translation>Transaktionsbeloppet är för litet</translation>
-<<<<<<< HEAD
-    </message>
-    <message>
-        <source>Transaction too large for fee policy</source>
-        <translation>Transaktionen är för stor för avgiftspolicyn</translation>
-=======
->>>>>>> 2f9f9b37
     </message>
     <message>
         <source>Transaction too large</source>
@@ -3916,13 +3797,6 @@
         <translation>Fel vid inläsningen av plånbok %s. Dublett -wallet filnamn angavs.</translation>
     </message>
     <message>
-<<<<<<< HEAD
-        <source>Keypool ran out, please call keypoolrefill first</source>
-        <translation>Nyckelpoolen har tagit slut. Anropa keypoolrefill först.</translation>
-    </message>
-    <message>
-=======
->>>>>>> 2f9f9b37
         <source>Starting network threads...</source>
         <translation>Startar nätverkstrådar...</translation>
     </message>
@@ -3932,11 +3806,7 @@
     </message>
     <message>
         <source>This is the minimum transaction fee you pay on every transaction.</source>
-<<<<<<< HEAD
-        <translation>Det här är minimiavgiften du kommer betala för varje transaktion. </translation>
-=======
         <translation>Det här är minimiavgiften du kommer betala för varje transaktion.</translation>
->>>>>>> 2f9f9b37
     </message>
     <message>
         <source>This is the transaction fee you will pay if you send a transaction.</source>
@@ -3963,11 +3833,6 @@
         <translation>Otillräckligt med blackcoins</translation>
     </message>
     <message>
-<<<<<<< HEAD
-        <source>Can't generate a change-address key. Private keys are disabled for this wallet.</source>
-        <translation>Kan inte generera en nyckel för växeladress. Privata nycklar är inaktiverade för denna plånbok.</translation>
-    </message>
-    <message>
         <source>Cannot upgrade a non HD split wallet without upgrading to support pre split keypool. Please use -upgradewallet=169900 or -upgradewallet with no version specified.</source>
         <translation>Kan inte uppgradera till en icke-HD delad plånbok utan att uppgradera till att stödja nyckelpoolen innan delning. Var vänlig använd -upgradewallet=169900 eller -upgradewallet utan version specificerad.</translation>
     </message>
@@ -3984,24 +3849,6 @@
         <translation>Kan inte skriva till mapp "%s", var vänlig se över filbehörigheter.</translation>
     </message>
     <message>
-=======
->>>>>>> 2f9f9b37
-        <source>Cannot upgrade a non HD split wallet without upgrading to support pre split keypool. Please use -upgradewallet=169900 or -upgradewallet with no version specified.</source>
-        <translation>Kan inte uppgradera till en icke-HD delad plånbok utan att uppgradera till att stödja nyckelpoolen innan delning. Var vänlig använd -upgradewallet=169900 eller -upgradewallet utan version specificerad.</translation>
-    </message>
-    <message>
-        <source>Fee estimation failed. Fallbackfee is disabled. Wait a few blocks or enable -fallbackfee.</source>
-        <translation>Avgiftsuppskattning misslyckades. Fallbackfee är inaktiverat. Vänta några block eller aktivera -fallbackfee.</translation>
-    </message>
-    <message>
-        <source>Warning: Private keys detected in wallet {%s} with disabled private keys</source>
-        <translation>Varning: Privata nycklar upptäcktes i plånbok (%s) vilken har dessa inaktiverade</translation>
-    </message>
-    <message>
-        <source>Cannot write to data directory '%s'; check permissions.</source>
-        <translation>Kan inte skriva till mapp "%s", var vänlig se över filbehörigheter.</translation>
-    </message>
-    <message>
         <source>Loading block index...</source>
         <translation>Läser in blockindex...</translation>
     </message>
