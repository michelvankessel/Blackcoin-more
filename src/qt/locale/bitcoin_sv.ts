<TS language="sv" version="2.1">
<context>
    <name>AddressBookPage</name>
    <message>
        <source>Right-click to edit address or label</source>
        <translation>Högerklicka för att redigera adress eller etikett.</translation>
    </message>
    <message>
        <source>Create a new address</source>
        <translation>Skapa ny adress</translation>
    </message>
    <message>
        <source>&amp;New</source>
        <translation>&amp;Ny</translation>
    </message>
    <message>
        <source>Copy the currently selected address to the system clipboard</source>
        <translation>Kopiera den markerade adressen till systemets Urklipp</translation>
    </message>
    <message>
        <source>&amp;Copy</source>
        <translation>&amp;Kopiera</translation>
    </message>
    <message>
        <source>C&amp;lose</source>
        <translation>S&amp;täng</translation>
    </message>
    <message>
        <source>Delete the currently selected address from the list</source>
        <translation>Ta bort den valda adressen från listan</translation>
    </message>
    <message>
        <source>Enter address or label to search</source>
        <translation>Ange en adress eller etikett att söka efter</translation>
    </message>
    <message>
        <source>Export the data in the current tab to a file</source>
        <translation>Exportera informationen i aktuell flik till en fil</translation>
    </message>
    <message>
        <source>&amp;Export</source>
        <translation>&amp;Exportera</translation>
    </message>
    <message>
        <source>&amp;Delete</source>
        <translation>&amp;Ta bort</translation>
    </message>
    <message>
        <source>Choose the address to send coins to</source>
        <translation>Välj en adress att skicka pengarna till</translation>
    </message>
    <message>
        <source>Choose the address to receive coins with</source>
        <translation>Välj en adress att ta emot transaktionen med</translation>
    </message>
    <message>
        <source>C&amp;hoose</source>
        <translation>V&amp;älj</translation>
    </message>
    <message>
        <source>Sending addresses</source>
        <translation>Avsändaradresser</translation>
    </message>
    <message>
        <source>Receiving addresses</source>
        <translation>Mottagaradresser</translation>
    </message>
    <message>
        <source>These are your Bitcoin addresses for sending payments. Always check the amount and the receiving address before sending coins.</source>
        <translation>Detta är dina Bitcoin-adresser för att skicka betalningar. Kontrollera alltid belopp och mottagaradress innan du skickar bitcoin.</translation>
    </message>
    <message>
        <source>These are your Bitcoin addresses for receiving payments. Use the 'Create new receiving address' button in the receive tab to create new addresses.</source>
<<<<<<< HEAD
        <translation>Detta är dina Bitcoinadresser för att ta emot betalningar. Använd knappen 'Skapa ny mottagaradress' på fliken ta emot för att skapa nya adresser.</translation>
=======
        <translation>Detta är dina Bitcoinadresser för att ta emot betalningar. Använd knappen 'Skapa ny mottagaradress' på fliken ta emot för att skapa nya adresser .</translation>
>>>>>>> 56311988
    </message>
    <message>
        <source>&amp;Copy Address</source>
        <translation>&amp;Kopiera adress</translation>
    </message>
    <message>
        <source>Copy &amp;Label</source>
        <translation>Kopiera &amp;etikett</translation>
    </message>
    <message>
        <source>&amp;Edit</source>
        <translation>&amp;Redigera</translation>
    </message>
    <message>
        <source>Export Address List</source>
        <translation>Exportera adresslista</translation>
    </message>
    <message>
        <source>Comma separated file (*.csv)</source>
        <translation>Kommaseparerad fil (*.csv)</translation>
    </message>
    <message>
        <source>Exporting Failed</source>
        <translation>Export misslyckades</translation>
    </message>
    <message>
        <source>There was an error trying to save the address list to %1. Please try again.</source>
        <translation>Ett fel inträffade när adresslistan skulle sparas till %1.
Försök igen.</translation>
    </message>
</context>
<context>
    <name>AddressTableModel</name>
    <message>
        <source>Label</source>
        <translation>Etikett</translation>
    </message>
    <message>
        <source>Address</source>
        <translation>Adress</translation>
    </message>
    <message>
        <source>(no label)</source>
        <translation>(Ingen etikett)</translation>
    </message>
</context>
<context>
    <name>AskPassphraseDialog</name>
    <message>
        <source>Passphrase Dialog</source>
        <translation>Lösenfrasdialog</translation>
    </message>
    <message>
        <source>Enter passphrase</source>
        <translation>Ange lösenfras</translation>
    </message>
    <message>
        <source>New passphrase</source>
        <translation>Ny lösenfras</translation>
    </message>
    <message>
        <source>Repeat new passphrase</source>
        <translation>Upprepa ny lösenfras</translation>
    </message>
    <message>
        <source>Show passphrase</source>
        <translation>Visa lösenfras</translation>
    </message>
    <message>
        <source>Encrypt wallet</source>
        <translation>Kryptera plånbok</translation>
    </message>
    <message>
        <source>This operation needs your wallet passphrase to unlock the wallet.</source>
        <translation>Denna operation behöver din plånboks lösenfras för att låsa upp plånboken.</translation>
    </message>
    <message>
        <source>Unlock wallet</source>
        <translation>Lås upp plånbok</translation>
    </message>
    <message>
        <source>This operation needs your wallet passphrase to decrypt the wallet.</source>
        <translation>Denna operation behöver din plånboks lösenfras för att dekryptera plånboken.</translation>
    </message>
    <message>
        <source>Decrypt wallet</source>
        <translation>Dekryptera plånbok</translation>
    </message>
    <message>
        <source>Change passphrase</source>
        <translation>Byt lösenfras</translation>
    </message>
    <message>
        <source>Confirm wallet encryption</source>
        <translation>Bekräfta kryptering av plånbok</translation>
    </message>
    <message>
        <source>Warning: If you encrypt your wallet and lose your passphrase, you will &lt;b&gt;LOSE ALL OF YOUR BITCOINS&lt;/b&gt;!</source>
        <translation>VARNING: Om du krypterar din plånbok och glömmer din lösenfras, &lt;b&gt;FÖRLORAR DU ALLA DINA BITCOIN&lt;/b&gt;!</translation>
    </message>
    <message>
        <source>Are you sure you wish to encrypt your wallet?</source>
        <translation>Är du säker på att du vill kryptera din plånbok?</translation>
    </message>
    <message>
        <source>Wallet encrypted</source>
        <translation>Plånbok krypterad</translation>
    </message>
    <message>
        <source>Enter the new passphrase for the wallet.&lt;br/&gt;Please use a passphrase of &lt;b&gt;ten or more random characters&lt;/b&gt;, or &lt;b&gt;eight or more words&lt;/b&gt;.</source>
        <translation>Ange den nya lösenfrasen för plånboken. &lt;br/&gt; Använd en lösenfras på &lt;b&gt;tio eller fler slumpmässiga tecken&lt;/b&gt;, eller &lt;b&gt;åtta eller fler ord&lt;/b&gt;.</translation>
    </message>
    <message>
        <source>Enter the old passphrase and new passphrase for the wallet.</source>
        <translation>Ange den gamla lösenfrasen och den nya lösenfrasen för plånboken.</translation>
    </message>
    <message>
        <source>Remember that encrypting your wallet cannot fully protect your bitcoins from being stolen by malware infecting your computer.</source>
        <translation>Kom ihåg att kryptering av din plånbok inte helt kan skydda dig från stöld av dina bitcoins om skadlig kod infekterat din dator.</translation>
    </message>
    <message>
        <source>Wallet to be encrypted</source>
        <translation>Plånbok som ska krypteras</translation>
    </message>
    <message>
        <source>Your wallet is about to be encrypted. </source>
        <translation>Din plånbok kommer att krypteras.</translation>
    </message>
    <message>
        <source>Your wallet is now encrypted. </source>
        <translation>Din plånbok är nu krypterad.</translation>
    </message>
    <message>
        <source>IMPORTANT: Any previous backups you have made of your wallet file should be replaced with the newly generated, encrypted wallet file. For security reasons, previous backups of the unencrypted wallet file will become useless as soon as you start using the new, encrypted wallet.</source>
        <translation>VIKTIGT: Alla tidigare säkerhetskopior du har skapat av plånboksfilen ska ersättas med den nyss skapade, krypterade plånboksfilen. Av säkerhetsskäl kommer tidigare säkerhetskopior av den okrypterade plånboksfilen att bli oanvändbara när du börjar använda den nya, krypterade plånboken.</translation>
    </message>
    <message>
        <source>Wallet encryption failed</source>
        <translation>Kryptering av plånbok misslyckades</translation>
    </message>
    <message>
        <source>Wallet encryption failed due to an internal error. Your wallet was not encrypted.</source>
        <translation>Kryptering av plånbok misslyckades på grund av ett internt fel. Din plånbok krypterades inte.</translation>
    </message>
    <message>
        <source>The supplied passphrases do not match.</source>
        <translation>De angivna lösenfraserna överensstämmer inte.</translation>
    </message>
    <message>
        <source>Wallet unlock failed</source>
        <translation>Misslyckades låsa upp plånboken</translation>
    </message>
    <message>
        <source>The passphrase entered for the wallet decryption was incorrect.</source>
        <translation>Lösenfrasen för dekryptering av plånboken var felaktig.</translation>
    </message>
    <message>
        <source>Wallet decryption failed</source>
        <translation>Dekryptering av plånbok misslyckades</translation>
    </message>
    <message>
        <source>Wallet passphrase was successfully changed.</source>
        <translation>Plånbokens lösenfras ändrades.</translation>
    </message>
    <message>
        <source>Warning: The Caps Lock key is on!</source>
        <translation>Varning: Caps Lock är påslaget!</translation>
    </message>
</context>
<context>
    <name>BanTableModel</name>
    <message>
        <source>IP/Netmask</source>
        <translation>IP/nätmask</translation>
    </message>
    <message>
        <source>Banned Until</source>
        <translation>Bannlyst tills</translation>
    </message>
</context>
<context>
    <name>BitcoinGUI</name>
    <message>
        <source>Sign &amp;message...</source>
        <translation>Signera &amp;meddelande...</translation>
    </message>
    <message>
        <source>Synchronizing with network...</source>
        <translation>Synkroniserar med nätverket ...</translation>
    </message>
    <message>
        <source>&amp;Overview</source>
        <translation>&amp;Översikt</translation>
    </message>
    <message>
        <source>Show general overview of wallet</source>
        <translation>Visa allmän översikt av plånboken</translation>
    </message>
    <message>
        <source>&amp;Transactions</source>
        <translation>&amp;Transaktioner</translation>
    </message>
    <message>
        <source>Browse transaction history</source>
        <translation>Bläddra i transaktionshistorik</translation>
    </message>
    <message>
        <source>E&amp;xit</source>
        <translation>&amp;Avsluta</translation>
    </message>
    <message>
        <source>Quit application</source>
        <translation>Avsluta programmet</translation>
    </message>
    <message>
        <source>&amp;About %1</source>
        <translation>&amp;Om %1</translation>
    </message>
    <message>
        <source>Show information about %1</source>
        <translation>Visa information om %1</translation>
    </message>
    <message>
        <source>About &amp;Qt</source>
        <translation>Om &amp;Qt</translation>
    </message>
    <message>
        <source>Show information about Qt</source>
        <translation>Visa information om Qt</translation>
    </message>
    <message>
        <source>&amp;Options...</source>
        <translation>&amp;Alternativ...</translation>
    </message>
    <message>
        <source>Modify configuration options for %1</source>
        <translation>Ändra konfigurationsalternativ för %1</translation>
    </message>
    <message>
        <source>&amp;Encrypt Wallet...</source>
        <translation>&amp;Kryptera plånbok...</translation>
    </message>
    <message>
        <source>&amp;Backup Wallet...</source>
        <translation>&amp;Säkerhetskopiera plånbok...</translation>
    </message>
    <message>
        <source>&amp;Change Passphrase...</source>
        <translation>&amp;Byt lösenfras …</translation>
    </message>
    <message>
        <source>Open &amp;URI...</source>
        <translation>Öppna &amp;URI...</translation>
    </message>
    <message>
        <source>Create Wallet...</source>
        <translation>Skapa plånbok...</translation>
    </message>
    <message>
        <source>Create a new wallet</source>
        <translation>Skapa ny plånbok</translation>
    </message>
    <message>
        <source>Wallet:</source>
        <translation>Plånbok:</translation>
    </message>
    <message>
        <source>Click to disable network activity.</source>
        <translation>Klicka för att inaktivera nätverksaktivitet.</translation>
    </message>
    <message>
        <source>Network activity disabled.</source>
        <translation>Nätverksaktivitet inaktiverad.</translation>
    </message>
    <message>
        <source>Click to enable network activity again.</source>
        <translation>Klicka för att aktivera nätverksaktivitet igen.</translation>
    </message>
    <message>
        <source>Syncing Headers (%1%)...</source>
        <translation>Synkar huvuden (%1%)...</translation>
    </message>
    <message>
        <source>Reindexing blocks on disk...</source>
        <translation>Indexerar om block på disken...</translation>
    </message>
    <message>
        <source>Proxy is &lt;b&gt;enabled&lt;/b&gt;: %1</source>
        <translation>Proxy är &lt;b&gt; aktiverad &lt;/b&gt;: %1</translation>
    </message>
    <message>
        <source>Send coins to a Bitcoin address</source>
        <translation>Skicka blackcoin till en Blackcoin-adress</translation>
    </message>
    <message>
        <source>Backup wallet to another location</source>
        <translation>Säkerhetskopiera plånboken till en annan plats</translation>
    </message>
    <message>
        <source>Change the passphrase used for wallet encryption</source>
        <translation>Byt lösenfras som används för kryptering av plånboken</translation>
    </message>
    <message>
        <source>&amp;Verify message...</source>
        <translation>&amp;Verifiera meddelande...</translation>
    </message>
    <message>
        <source>&amp;Send</source>
        <translation>&amp;Skicka</translation>
    </message>
    <message>
        <source>&amp;Receive</source>
        <translation>&amp;Ta emot</translation>
    </message>
    <message>
        <source>&amp;Show / Hide</source>
        <translation>&amp;Visa / Dölj</translation>
    </message>
    <message>
        <source>Show or hide the main Window</source>
        <translation>Visa eller dölj huvudfönstret</translation>
    </message>
    <message>
        <source>Encrypt the private keys that belong to your wallet</source>
        <translation>Kryptera de privata nycklar som tillhör din plånbok</translation>
    </message>
    <message>
        <source>Sign messages with your Bitcoin addresses to prove you own them</source>
        <translation>Signera meddelanden med dina Blackcoin-adresser för att bevisa att du äger dem</translation>
    </message>
    <message>
        <source>Verify messages to ensure they were signed with specified Bitcoin addresses</source>
        <translation>Verifiera meddelanden för att vara säker på att de signerades med angivna Blackcoin-adresser</translation>
    </message>
    <message>
        <source>&amp;File</source>
        <translation>&amp;Arkiv</translation>
    </message>
    <message>
        <source>&amp;Settings</source>
        <translation>&amp;Inställningar</translation>
    </message>
    <message>
        <source>&amp;Help</source>
        <translation>&amp;Hjälp</translation>
    </message>
    <message>
        <source>Tabs toolbar</source>
        <translation>Verktygsfält för flikar</translation>
    </message>
    <message>
        <source>Request payments (generates QR codes and bitcoin: URIs)</source>
        <translation>Begär betalningar (skapar QR-koder och blackcoin: -URIer)</translation>
    </message>
    <message>
        <source>Show the list of used sending addresses and labels</source>
        <translation>Visa listan med använda avsändaradresser och etiketter</translation>
    </message>
    <message>
        <source>Show the list of used receiving addresses and labels</source>
        <translation>Visa listan med använda mottagaradresser och etiketter</translation>
    </message>
    <message>
<<<<<<< HEAD
        <source>Open a bitcoin: URI or payment request</source>
        <translation>Öppna en blackcoin: URI eller betalningsbegäran</translation>
    </message>
    <message>
=======
>>>>>>> 56311988
        <source>&amp;Command-line options</source>
        <translation>&amp;Kommandoradsalternativ</translation>
    </message>
    <message numerus="yes">
        <source>%n active connection(s) to Bitcoin network</source>
        <translation><numerusform>%n aktiva anslutningar till Blackcoin-nätverket.</numerusform><numerusform>%n aktiva anslutningar till Blackcoin-nätverket.</numerusform></translation>
    </message>
    <message>
        <source>Indexing blocks on disk...</source>
        <translation>Indexerar block på disken...</translation>
    </message>
    <message>
        <source>Processing blocks on disk...</source>
        <translation>Bearbetar block på disken...</translation>
    </message>
    <message numerus="yes">
        <source>Processed %n block(s) of transaction history.</source>
        <translation><numerusform>Bearbetade %n block av transaktionshistoriken.</numerusform><numerusform>Bearbetade %n block av transaktionshistoriken.</numerusform></translation>
    </message>
    <message>
        <source>%1 behind</source>
        <translation>%1 efter</translation>
    </message>
    <message>
        <source>Last received block was generated %1 ago.</source>
        <translation>Senast mottagna block skapades för %1 sedan.</translation>
    </message>
    <message>
        <source>Transactions after this will not yet be visible.</source>
        <translation>Transaktioner efter denna kommer inte ännu vara synliga.</translation>
    </message>
    <message>
        <source>Error</source>
        <translation>Fel</translation>
    </message>
    <message>
        <source>Warning</source>
        <translation>Varning</translation>
    </message>
    <message>
        <source>Information</source>
        <translation>Information</translation>
    </message>
    <message>
        <source>Up to date</source>
        <translation>Uppdaterad</translation>
    </message>
    <message>
        <source>Node window</source>
        <translation>Nod-fönster</translation>
    </message>
    <message>
        <source>Open node debugging and diagnostic console</source>
        <translation>Öppna nodens konsol för felsökning och diagnostik</translation>
    </message>
    <message>
        <source>&amp;Sending addresses</source>
        <translation>Av&amp;sändaradresser</translation>
    </message>
    <message>
        <source>&amp;Receiving addresses</source>
        <translation>Mottaga&amp;radresser</translation>
    </message>
    <message>
        <source>Open a bitcoin: URI</source>
        <translation>Öppna en bitcoin:-URI</translation>
    </message>
    <message>
        <source>Open Wallet</source>
        <translation>Öppna plånbok</translation>
    </message>
    <message>
        <source>Open a wallet</source>
        <translation>Öppna en plånbok</translation>
    </message>
    <message>
        <source>Close Wallet...</source>
        <translation>Stäng plånbok</translation>
    </message>
    <message>
        <source>Close wallet</source>
        <translation>Stäng plånboken</translation>
    </message>
    <message>
        <source>Show the %1 help message to get a list with possible Bitcoin command-line options</source>
        <translation>Visa %1 hjälpmeddelande för att få en lista med möjliga Blackcoin kommandoradsalternativ.</translation>
    </message>
    <message>
        <source>default wallet</source>
        <translation>Standardplånbok</translation>
    </message>
    <message>
        <source>Opening Wallet &lt;b&gt;%1&lt;/b&gt;...</source>
        <translation>Öppnar plånboken &lt;b&gt;%1&lt;/b&gt;...</translation>
    </message>
    <message>
        <source>Open Wallet Failed</source>
        <translation>Det gick inte att öppna plånboken</translation>
    </message>
    <message>
        <source>&amp;Window</source>
        <translation>&amp;Fönster</translation>
    </message>
    <message>
        <source>Minimize</source>
        <translation>Minimera</translation>
    </message>
    <message>
        <source>Zoom</source>
        <translation>Zooma</translation>
    </message>
    <message>
        <source>Restore</source>
        <translation>Återställ</translation>
    </message>
    <message>
        <source>Main Window</source>
        <translation>Huvudfönster</translation>
    </message>
    <message>
        <source>default wallet</source>
        <translation>Standardplånbok</translation>
    </message>
    <message>
        <source>No wallets available</source>
        <translation>Inga plånböcker tillgängliga</translation>
    </message>
    <message>
        <source>&amp;Window</source>
        <translation>&amp;Fönster</translation>
    </message>
    <message>
        <source>Minimize</source>
        <translation>Minimera</translation>
    </message>
    <message>
        <source>Zoom</source>
        <translation>Zooma</translation>
    </message>
    <message>
        <source>Main Window</source>
        <translation>Huvudfönster</translation>
    </message>
    <message>
        <source>%1 client</source>
        <translation>%1-klient</translation>
    </message>
    <message>
        <source>Connecting to peers...</source>
        <translation>Ansluter till noder …</translation>
    </message>
    <message>
        <source>Catching up...</source>
        <translation>Hämtar senaste...</translation>
    </message>
    <message>
        <source>Error: %1</source>
        <translation>Fel: %1</translation>
    </message>
    <message>
        <source>Warning: %1</source>
        <translation>Varning: %1</translation>
    </message>
    <message>
        <source>Date: %1
</source>
        <translation>Datum: %1
</translation>
    </message>
    <message>
        <source>Amount: %1
</source>
        <translation>Belopp: %1
</translation>
    </message>
    <message>
        <source>Wallet: %1
</source>
        <translation>Plånbok: %1
</translation>
    </message>
    <message>
        <source>Type: %1
</source>
        <translation>Typ: %1
</translation>
    </message>
    <message>
        <source>Label: %1
</source>
        <translation>Etikett: %1
</translation>
    </message>
    <message>
        <source>Address: %1
</source>
        <translation>Adress: %1
</translation>
    </message>
    <message>
        <source>Sent transaction</source>
        <translation>Transaktion skickad</translation>
    </message>
    <message>
        <source>Incoming transaction</source>
        <translation>Inkommande transaktion</translation>
    </message>
    <message>
        <source>HD key generation is &lt;b&gt;enabled&lt;/b&gt;</source>
        <translation>HD-nyckelgenerering är &lt;b&gt;aktiverad&lt;/b&gt;</translation>
    </message>
    <message>
        <source>HD key generation is &lt;b&gt;disabled&lt;/b&gt;</source>
        <translation>HD-nyckelgenerering är &lt;b&gt;inaktiverad&lt;/b&gt;</translation>
    </message>
    <message>
        <source>Private key &lt;b&gt;disabled&lt;/b&gt;</source>
        <translation>Privat nyckel &lt;b&gt;inaktiverad&lt;/b&gt;</translation>
    </message>
    <message>
        <source>Wallet is &lt;b&gt;encrypted&lt;/b&gt; and currently &lt;b&gt;unlocked&lt;/b&gt;</source>
        <translation>Denna plånbok är &lt;b&gt;krypterad&lt;/b&gt; och för närvarande &lt;b&gt;olåst&lt;/b&gt;</translation>
    </message>
    <message>
        <source>Wallet is &lt;b&gt;encrypted&lt;/b&gt; and currently &lt;b&gt;locked&lt;/b&gt;</source>
        <translation>Denna plånbok är &lt;b&gt;krypterad&lt;/b&gt; och för närvarande &lt;b&gt;låst&lt;/b&gt;</translation>
    </message>
    <message>
        <source>A fatal error occurred. Bitcoin can no longer continue safely and will quit.</source>
        <translation>Ett kritiskt fel uppstod. Blackcoin kan inte fortsätta att köra säkert och kommer att avslutas.</translation>
    </message>
</context>
<context>
    <name>CoinControlDialog</name>
    <message>
        <source>Coin Selection</source>
        <translation>Myntval</translation>
    </message>
    <message>
        <source>Quantity:</source>
        <translation>Kvantitet:</translation>
    </message>
    <message>
        <source>Bytes:</source>
        <translation>Antal byte:</translation>
    </message>
    <message>
        <source>Amount:</source>
        <translation>Belopp:</translation>
    </message>
    <message>
        <source>Fee:</source>
        <translation>Avgift:</translation>
    </message>
    <message>
        <source>Dust:</source>
        <translation>Damm:</translation>
    </message>
    <message>
        <source>After Fee:</source>
        <translation>Efter avgift:</translation>
    </message>
    <message>
        <source>Change:</source>
        <translation>Växel:</translation>
    </message>
    <message>
        <source>(un)select all</source>
        <translation>(av)markera allt</translation>
    </message>
    <message>
        <source>Tree mode</source>
        <translation>Trädvy</translation>
    </message>
    <message>
        <source>List mode</source>
        <translation>Listvy</translation>
    </message>
    <message>
        <source>Amount</source>
        <translation>Belopp</translation>
    </message>
    <message>
        <source>Received with label</source>
        <translation>Mottagen med etikett</translation>
    </message>
    <message>
        <source>Received with address</source>
        <translation>Mottagen med adress</translation>
    </message>
    <message>
        <source>Date</source>
        <translation>Datum</translation>
    </message>
    <message>
        <source>Confirmations</source>
        <translation>Bekräftelser</translation>
    </message>
    <message>
        <source>Confirmed</source>
        <translation>Bekräftad</translation>
    </message>
    <message>
        <source>Copy address</source>
        <translation>Kopiera adress</translation>
    </message>
    <message>
        <source>Copy label</source>
        <translation>Kopiera etikett</translation>
    </message>
    <message>
        <source>Copy amount</source>
        <translation>Kopiera belopp</translation>
    </message>
    <message>
        <source>Copy transaction ID</source>
        <translation>Kopiera transaktions-ID</translation>
    </message>
    <message>
        <source>Lock unspent</source>
        <translation>Lås ospenderat</translation>
    </message>
    <message>
        <source>Unlock unspent</source>
        <translation>Lås upp ospenderat</translation>
    </message>
    <message>
        <source>Copy quantity</source>
        <translation>Kopiera kvantitet</translation>
    </message>
    <message>
        <source>Copy fee</source>
        <translation>Kopiera avgift</translation>
    </message>
    <message>
        <source>Copy after fee</source>
        <translation>Kopiera efter avgift</translation>
    </message>
    <message>
        <source>Copy bytes</source>
        <translation>Kopiera byte</translation>
    </message>
    <message>
        <source>Copy dust</source>
        <translation>Kopiera damm</translation>
    </message>
    <message>
        <source>Copy change</source>
        <translation>Kopiera växel</translation>
    </message>
    <message>
        <source>(%1 locked)</source>
        <translation>(%1 låst)</translation>
    </message>
    <message>
        <source>yes</source>
        <translation>ja</translation>
    </message>
    <message>
        <source>no</source>
        <translation>nej</translation>
    </message>
    <message>
        <source>This label turns red if any recipient receives an amount smaller than the current dust threshold.</source>
        <translation>Denna etikett blir röd om någon mottagare tar emot ett belopp som är lägre än aktuell dammtröskel.</translation>
    </message>
    <message>
        <source>Can vary +/- %1 satoshi(s) per input.</source>
        <translation>Kan variera +/- %1 satoshi per inmatning.</translation>
    </message>
    <message>
        <source>(no label)</source>
        <translation>(Ingen etikett)</translation>
    </message>
    <message>
        <source>change from %1 (%2)</source>
        <translation>växel från %1 (%2)</translation>
    </message>
    <message>
        <source>(change)</source>
        <translation>(växel)</translation>
    </message>
</context>
<context>
    <name>CreateWalletActivity</name>
    <message>
        <source>Creating Wallet &lt;b&gt;%1&lt;/b&gt;...</source>
        <translation>Skapar plånboken &lt;b&gt;%1&lt;/b&gt;...</translation>
    </message>
    <message>
        <source>Create wallet failed</source>
        <translation>Plånboken kunde inte skapas</translation>
    </message>
    <message>
        <source>Create wallet warning</source>
        <translation>Skapa plånboksvarning</translation>
    </message>
</context>
<context>
    <name>CreateWalletDialog</name>
    <message>
        <source>Create Wallet</source>
        <translation>Skapa plånbok</translation>
    </message>
    <message>
        <source>Wallet Name</source>
        <translation>Namn på plånboken</translation>
    </message>
    <message>
        <source>Encrypt the wallet. The wallet will be encrypted with a passphrase of your choice.</source>
        <translation>Kryptera plånboken. Plånboken krypteras med en lösenfras som du själv väljer.</translation>
    </message>
    <message>
        <source>Encrypt Wallet</source>
        <translation>Kryptera plånbok</translation>
    </message>
    <message>
        <source>Disable private keys for this wallet. Wallets with private keys disabled will have no private keys and cannot have an HD seed or imported private keys. This is ideal for watch-only wallets.</source>
        <translation>Stäng av privata nycklar för denna plånbok. Plånböcker med privata nycklar avstängda kommer inte innehålla några privata nycklar alls, och kan inte innehålla vare sig en HD-seed eller importerade privata nycklar. Detta är idealt för plånböcker som endast ska granskas.</translation>
    </message>
    <message>
        <source>Disable Private Keys</source>
        <translation>Stäng av privata nycklar</translation>
    </message>
    <message>
        <source>Make a blank wallet. Blank wallets do not initially have private keys or scripts. Private keys and addresses can be imported, or an HD seed can be set, at a later time.</source>
        <translation>Skapa en tom plånbok. Tomma plånböcker har från början inga privata nycklar eller skript. Privata nycklar och adresser kan importeras, eller en HD-seed kan väljas, vid ett senare tillfälle.</translation>
    </message>
    <message>
        <source>Make Blank Wallet</source>
        <translation>Skapa tom plånbok</translation>
    </message>
    <message>
        <source>Create</source>
        <translation>Skapa</translation>
    </message>
</context>
<context>
    <name>EditAddressDialog</name>
    <message>
        <source>Edit Address</source>
        <translation>Redigera adress</translation>
    </message>
    <message>
        <source>&amp;Label</source>
        <translation>&amp;Etikett</translation>
    </message>
    <message>
        <source>The label associated with this address list entry</source>
        <translation>Etiketten associerad med denna post i adresslistan</translation>
    </message>
    <message>
        <source>The address associated with this address list entry. This can only be modified for sending addresses.</source>
        <translation>Adressen associerad med denna post i adresslistan. Den kan bara ändras för sändningsadresser.</translation>
    </message>
    <message>
        <source>&amp;Address</source>
        <translation>&amp;Adress</translation>
    </message>
    <message>
        <source>New sending address</source>
        <translation>Ny avsändaradress</translation>
    </message>
    <message>
        <source>Edit receiving address</source>
        <translation>Redigera mottagaradress</translation>
    </message>
    <message>
        <source>Edit sending address</source>
        <translation>Redigera avsändaradress</translation>
    </message>
    <message>
        <source>The entered address "%1" is not a valid Bitcoin address.</source>
        <translation>Den angivna adressen "%1" är inte en giltig Blackcoin-adress.</translation>
    </message>
    <message>
        <source>Address "%1" already exists as a receiving address with label "%2" and so cannot be added as a sending address.</source>
        <translation>Adressen "%1" finns redan som en mottagaradress med etikett "%2" och kan därför inte anges som sändaradress.</translation>
    </message>
    <message>
        <source>The entered address "%1" is already in the address book with label "%2".</source>
        <translation>Den angivna adressen "%1" finns redan i adressboken med etikett "%2".</translation>
    </message>
    <message>
        <source>Could not unlock wallet.</source>
        <translation>Kunde inte låsa upp plånboken.</translation>
    </message>
    <message>
        <source>New key generation failed.</source>
        <translation>Misslyckades med generering av ny nyckel.</translation>
    </message>
</context>
<context>
    <name>FreespaceChecker</name>
    <message>
        <source>A new data directory will be created.</source>
        <translation>En ny datakatalog kommer att skapas.</translation>
    </message>
    <message>
        <source>name</source>
        <translation>namn</translation>
    </message>
    <message>
        <source>Directory already exists. Add %1 if you intend to create a new directory here.</source>
        <translation>Katalogen finns redan. Lägg till %1 om du vill skapa en ny katalog här.</translation>
    </message>
    <message>
        <source>Path already exists, and is not a directory.</source>
        <translation>Sökvägen finns redan, och är inte en katalog.</translation>
    </message>
    <message>
        <source>Cannot create data directory here.</source>
        <translation>Kan inte skapa datakatalog här.</translation>
    </message>
</context>
<context>
    <name>HelpMessageDialog</name>
    <message>
        <source>version</source>
        <translation>version</translation>
    </message>
    <message>
        <source>About %1</source>
        <translation>Om %1</translation>
    </message>
    <message>
        <source>Command-line options</source>
        <translation>Kommandoradsalternativ</translation>
    </message>
</context>
<context>
    <name>Intro</name>
    <message>
        <source>Welcome</source>
        <translation>Välkommen</translation>
    </message>
    <message>
        <source>Welcome to %1.</source>
        <translation>Välkommen till %1.</translation>
    </message>
    <message>
        <source>As this is the first time the program is launched, you can choose where %1 will store its data.</source>
        <translation>Eftersom detta är första gången som programmet startas får du välja var %1 skall lagra sina data.</translation>
    </message>
    <message>
        <source>When you click OK, %1 will begin to download and process the full %4 block chain (%2GB) starting with the earliest transactions in %3 when %4 initially launched.</source>
        <translation>När du trycker OK kommer %1 att börja ladda ner och bearbeta den fullständiga %4-blockkedjan (%2 GB), med början vid de första transaktionerna %3 när %4 först lanserades.</translation>
    </message>
    <message>
        <source>Reverting this setting requires re-downloading the entire blockchain. It is faster to download the full chain first and prune it later. Disables some advanced features.</source>
        <translation>Att återställa detta alternativ påbörjar en omstart av nedladdningen av hela blockkedjan. Det går snabbare att ladda ner hela kedjan först, och gallra den senare. Detta alternativ stänger av vissa avancerade funktioner.</translation>
    </message>
    <message>
        <source>This initial synchronisation is very demanding, and may expose hardware problems with your computer that had previously gone unnoticed. Each time you run %1, it will continue downloading where it left off.</source>
        <translation>Denna första synkronisering är väldigt krävande, och kan påvisa hårdvaruproblem hos din dator som tidigare inte visat sig. Varje gång du kör %1, kommer nerladdningen att fortsätta där den avslutades.</translation>
    </message>
    <message>
        <source>If you have chosen to limit block chain storage (pruning), the historical data must still be downloaded and processed, but will be deleted afterward to keep your disk usage low.</source>
        <translation>Om du valt att begränsa storleken på blockkedjan (gallring), måste historiska data ändå laddas ner och behandlas, men kommer därefter att tas bort för att spara lagringsutrymme.</translation>
    </message>
    <message>
        <source>Use the default data directory</source>
        <translation>Använd den förvalda datakatalogen</translation>
    </message>
    <message>
        <source>Use a custom data directory:</source>
        <translation>Använd en anpassad datakatalog:</translation>
    </message>
    <message>
        <source>Bitcoin</source>
        <translation>Blackcoin</translation>
    </message>
    <message>
        <source>Discard blocks after verification, except most recent %1 GB (prune)</source>
        <translation>Släng block efter verifiering, förutom de senaste %1 GB (gallra).</translation>
    </message>
    <message>
        <source>Discard blocks after verification, except most recent %1 GB (prune)</source>
        <translation>Släng block efter verifiering, förutom de senaste %1 GB (gallra).</translation>
    </message>
    <message>
        <source>At least %1 GB of data will be stored in this directory, and it will grow over time.</source>
        <translation>Minst %1 GB data kommer att sparas i den här katalogen, och de växer över tiden.</translation>
    </message>
    <message>
        <source>Approximately %1 GB of data will be stored in this directory.</source>
        <translation>Ungefär %1 GB data kommer att lagras i den här katalogen.</translation>
    </message>
    <message>
        <source>%1 will download and store a copy of the Bitcoin block chain.</source>
        <translation>%1 kommer att ladda ner och lagra en kopia av Bitcoins blockkedja.</translation>
    </message>
    <message>
        <source>The wallet will also be stored in this directory.</source>
        <translation>Plånboken sparas också i den här katalogen.</translation>
    </message>
    <message>
        <source>Error: Specified data directory "%1" cannot be created.</source>
        <translation>Fel: Angiven datakatalog "%1" kan inte skapas.</translation>
    </message>
    <message>
        <source>Error</source>
        <translation>Fel</translation>
    </message>
    <message numerus="yes">
        <source>%n GB of free space available</source>
        <translation><numerusform>%n GB fritt utrymme kvar</numerusform><numerusform>%n GB ledigt utrymme kvar</numerusform></translation>
    </message>
    <message numerus="yes">
        <source>(of %n GB needed)</source>
        <translation><numerusform>(av %n GB behövs)</numerusform><numerusform>(av de %n GB som behövs)</numerusform></translation>
    </message>
    <message numerus="yes">
        <source>(%n GB needed for full chain)</source>
        <translation><numerusform>(%n GB behövs för hela kedjan)</numerusform><numerusform>(%n GB behövs för hela kedjan)</numerusform></translation>
    </message>
</context>
<context>
    <name>ModalOverlay</name>
    <message>
        <source>Form</source>
        <translation>Formulär</translation>
    </message>
    <message>
        <source>Recent transactions may not yet be visible, and therefore your wallet's balance might be incorrect. This information will be correct once your wallet has finished synchronizing with the bitcoin network, as detailed below.</source>
        <translation>Nyligen gjorda transaktioner visas inte korrekt och därför kan din plånboks saldo visas felaktigt. Denna information kommer att visas korrekt så snart din plånbok har synkroniserats med Bitcoin-nätverket enligt informationen nedan.</translation>
    </message>
    <message>
        <source>Attempting to spend bitcoins that are affected by not-yet-displayed transactions will not be accepted by the network.</source>
        <translation>Att försöka spendera bitcoin som påverkas av transaktioner som ännu inte visas kommer inte accepteras av nätverket.</translation>
    </message>
    <message>
        <source>Number of blocks left</source>
        <translation>Antal block kvar</translation>
    </message>
    <message>
        <source>Unknown...</source>
        <translation>Okänt...</translation>
    </message>
    <message>
        <source>Last block time</source>
        <translation>Senaste blocktid</translation>
    </message>
    <message>
        <source>Progress</source>
        <translation>Förlopp</translation>
    </message>
    <message>
        <source>Progress increase per hour</source>
        <translation>Förloppsökning per timme</translation>
    </message>
    <message>
        <source>calculating...</source>
        <translation>beräknar...</translation>
    </message>
    <message>
        <source>Estimated time left until synced</source>
        <translation>Uppskattad tid kvar tills synkroniserad</translation>
    </message>
    <message>
        <source>Hide</source>
        <translation>Dölj</translation>
    </message>
    <message>
        <source>Esc</source>
        <translation>Esc</translation>
    </message>
    <message>
        <source>Unknown. Syncing Headers (%1, %2%)...</source>
        <translation>Okänd. Synkar huvuden (%1, %2%)...</translation>
    </message>
</context>
<context>
    <name>OpenURIDialog</name>
    <message>
        <source>Open bitcoin URI</source>
        <translation>Öppna bitcoin-URI</translation>
    </message>
    <message>
        <source>URI:</source>
        <translation>URI:</translation>
    </message>
</context>
<context>
    <name>OpenWalletActivity</name>
    <message>
        <source>Open wallet failed</source>
        <translation>Det gick inte att öppna plånboken</translation>
    </message>
    <message>
        <source>Open wallet warning</source>
        <translation>Öppna plånboksvarning.</translation>
    </message>
    <message>
        <source>Open wallet failed</source>
        <translation>Det gick inte att öppna plånboken</translation>
    </message>
    <message>
        <source>Open wallet warning</source>
        <translation>Öppna plånboksvarning.</translation>
    </message>
    <message>
        <source>default wallet</source>
        <translation>Standardplånbok</translation>
    </message>
    <message>
        <source>Opening Wallet &lt;b&gt;%1&lt;/b&gt;...</source>
        <translation>Öppnar plånboken &lt;b&gt;%1&lt;/b&gt;...</translation>
    </message>
</context>
<context>
    <name>OptionsDialog</name>
    <message>
        <source>Options</source>
        <translation>Alternativ</translation>
    </message>
    <message>
        <source>&amp;Main</source>
        <translation>&amp;Allmänt</translation>
    </message>
    <message>
        <source>Automatically start %1 after logging in to the system.</source>
        <translation>Starta %1 automatiskt efter inloggningen.</translation>
    </message>
    <message>
        <source>&amp;Start %1 on system login</source>
        <translation>&amp;Starta %1 vid systemlogin</translation>
    </message>
    <message>
        <source>Size of &amp;database cache</source>
        <translation>Storleken på &amp;databascache</translation>
    </message>
    <message>
        <source>Number of script &amp;verification threads</source>
        <translation>Antalet skript&amp;verifikationstrådar</translation>
    </message>
    <message>
        <source>IP address of the proxy (e.g. IPv4: 127.0.0.1 / IPv6: ::1)</source>
        <translation>Proxyns IP-adress (t.ex.  IPv4: 127.0.0.1 / IPv6: ::1)</translation>
    </message>
    <message>
        <source>Shows if the supplied default SOCKS5 proxy is used to reach peers via this network type.</source>
        <translation>Visar om den angivna standard-SOCKS5-proxyn används för att nå noder via den här nätverkstypen.</translation>
    </message>
    <message>
        <source>Use separate SOCKS&amp;5 proxy to reach peers via Tor hidden services:</source>
        <translation>Använd separat SOCKS&amp;5-proxy för att nå noder via Tors dolda tjänster:</translation>
    </message>
    <message>
        <source>Hide the icon from the system tray.</source>
        <translation>Dölj ikonen från systemfältet.</translation>
    </message>
    <message>
        <source>&amp;Hide tray icon</source>
        <translation>&amp;Dölj ikonen</translation>
    </message>
    <message>
        <source>Minimize instead of exit the application when the window is closed. When this option is enabled, the application will be closed only after selecting Exit in the menu.</source>
        <translation>Minimera istället för att stänga programmet när fönstret stängs. När detta alternativ är aktiverat stängs programmet endast genom att välja Stäng i menyn.</translation>
    </message>
    <message>
        <source>Third party URLs (e.g. a block explorer) that appear in the transactions tab as context menu items. %s in the URL is replaced by transaction hash. Multiple URLs are separated by vertical bar |.</source>
        <translation>Tredjeparts-URL:er (t.ex. en blockutforskare) som visas i transaktionsfliken som snabbmenyalternativ. %s i URL:en ersätts med transaktionshash. Flera URL:er separeras med vertikalt streck |.</translation>
    </message>
    <message>
        <source>Open the %1 configuration file from the working directory.</source>
        <translation>Öppna konfigurationsfilen %1 från arbetskatalogen.</translation>
    </message>
    <message>
        <source>Open Configuration File</source>
        <translation>Öppna konfigurationsfil</translation>
    </message>
    <message>
        <source>Reset all client options to default.</source>
        <translation>Återställ alla klientinställningar till förvalen.</translation>
    </message>
    <message>
        <source>&amp;Reset Options</source>
        <translation>&amp;Återställ alternativ</translation>
    </message>
    <message>
        <source>&amp;Network</source>
        <translation>&amp;Nätverk</translation>
    </message>
    <message>
        <source>Disables some advanced features but all blocks will still be fully validated. Reverting this setting requires re-downloading the entire blockchain. Actual disk usage may be somewhat higher.</source>
        <translation>Stänger av vissa avancerade funktioner, men samtliga block kommer fortfarande att verifieras. Återställning av denna inställning kräver att den fullständiga blockkedjan laddas ned igen. Det använda diskutrymmet kan öka något.</translation>
    </message>
    <message>
        <source>Prune &amp;block storage to</source>
        <translation>Gallra &amp;blocklagring till</translation>
    </message>
    <message>
        <source>GB</source>
        <translation>GB</translation>
    </message>
    <message>
        <source>Reverting this setting requires re-downloading the entire blockchain.</source>
        <translation>Vid avstängning av denna inställning kommer den fullständiga blockkedjan behövas laddas ned igen.</translation>
    </message>
    <message>
        <source>MiB</source>
        <translation>MiB</translation>
    </message>
    <message>
        <source>(0 = auto, &lt;0 = leave that many cores free)</source>
        <translation>(0 = auto, &lt;0 = lämna så många kärnor lediga)</translation>
    </message>
    <message>
        <source>W&amp;allet</source>
        <translation>&amp;Plånbok</translation>
    </message>
    <message>
        <source>Expert</source>
        <translation>Expert</translation>
    </message>
    <message>
        <source>Enable coin &amp;control features</source>
        <translation>Aktivera mynt&amp;kontrollfunktioner</translation>
    </message>
    <message>
        <source>If you disable the spending of unconfirmed change, the change from a transaction cannot be used until that transaction has at least one confirmation. This also affects how your balance is computed.</source>
        <translation>Om du inaktiverar spendering av obekräftad växel, kan inte växeln från en transaktion användas förrän transaktionen har minst en bekräftelse. Detta påverkar också hur ditt saldo beräknas.</translation>
    </message>
    <message>
        <source>&amp;Spend unconfirmed change</source>
        <translation>&amp;Spendera obekräftad växel</translation>
    </message>
    <message>
        <source>Automatically open the Bitcoin client port on the router. This only works when your router supports UPnP and it is enabled.</source>
        <translation>Öppna automatiskt Blackcoin-klientens port på routern. Detta fungerar endast om din router stödjer UPnP och det är är aktiverat.</translation>
    </message>
    <message>
        <source>Map port using &amp;UPnP</source>
        <translation>Tilldela port med hjälp av &amp;UPnP</translation>
    </message>
    <message>
        <source>Accept connections from outside.</source>
        <translation>Acceptera anslutningar utifrån.</translation>
    </message>
    <message>
        <source>Allow incomin&amp;g connections</source>
        <translation>Tillåt inkommande anslutningar</translation>
    </message>
    <message>
        <source>Connect to the Bitcoin network through a SOCKS5 proxy.</source>
        <translation>Anslut till Blackcoin-nätverket genom en SOCKS5-proxy.</translation>
    </message>
    <message>
        <source>&amp;Connect through SOCKS5 proxy (default proxy):</source>
        <translation>&amp;Anslut genom SOCKS5-proxy (förvald proxy):</translation>
    </message>
    <message>
        <source>Proxy &amp;IP:</source>
        <translation>Proxy-&amp;IP:</translation>
    </message>
    <message>
        <source>&amp;Port:</source>
        <translation>&amp;Port:</translation>
    </message>
    <message>
        <source>Port of the proxy (e.g. 9050)</source>
        <translation>Proxyns port (t.ex. 9050)</translation>
    </message>
    <message>
        <source>Used for reaching peers via:</source>
        <translation>Används för att nå noder via:</translation>
    </message>
    <message>
        <source>IPv4</source>
        <translation>IPv4</translation>
    </message>
    <message>
        <source>IPv6</source>
        <translation>IPv6</translation>
    </message>
    <message>
        <source>Tor</source>
        <translation>Tor</translation>
    </message>
    <message>
        <source>Connect to the Bitcoin network through a separate SOCKS5 proxy for Tor hidden services.</source>
        <translation>Anslut till Blackcoin-nätverket genom en separat SOCKS5-proxy för dolda tjänster i Tor.</translation>
    </message>
    <message>
        <source>&amp;Window</source>
        <translation>&amp;Fönster</translation>
    </message>
    <message>
        <source>Show only a tray icon after minimizing the window.</source>
        <translation>Visa endast en systemfältsikon vid minimering.</translation>
    </message>
    <message>
        <source>&amp;Minimize to the tray instead of the taskbar</source>
        <translation>&amp;Minimera till systemfältet istället för aktivitetsfältet</translation>
    </message>
    <message>
        <source>M&amp;inimize on close</source>
        <translation>M&amp;inimera vid stängning</translation>
    </message>
    <message>
        <source>&amp;Display</source>
        <translation>&amp;Visa</translation>
    </message>
    <message>
        <source>User Interface &amp;language:</source>
        <translation>Användargränssnittets &amp;språk:</translation>
    </message>
    <message>
        <source>The user interface language can be set here. This setting will take effect after restarting %1.</source>
        <translation>Användargränssnittets språk kan ställas in här. Denna inställning träder i kraft efter en omstart av %1.</translation>
    </message>
    <message>
        <source>&amp;Unit to show amounts in:</source>
        <translation>&amp;Måttenhet att visa belopp i:</translation>
    </message>
    <message>
        <source>Choose the default subdivision unit to show in the interface and when sending coins.</source>
        <translation>Välj en måttenhet att visa i gränssnittet och när du skickar pengar.</translation>
    </message>
    <message>
        <source>Whether to show coin control features or not.</source>
        <translation>Om myntkontrollfunktioner skall visas eller inte</translation>
    </message>
    <message>
        <source>&amp;Third party transaction URLs</source>
        <translation>&amp;URL:er för tredjepartstransaktioner</translation>
    </message>
    <message>
        <source>Options set in this dialog are overridden by the command line or in the configuration file:</source>
        <translation>Alternativ som anges i denna dialog åsidosätts av kommandoraden eller i konfigurationsfilen:</translation>
    </message>
    <message>
        <source>&amp;OK</source>
        <translation>&amp;OK</translation>
    </message>
    <message>
        <source>&amp;Cancel</source>
        <translation>&amp;Avbryt</translation>
    </message>
    <message>
        <source>default</source>
        <translation>standard</translation>
    </message>
    <message>
        <source>none</source>
        <translation>inget</translation>
    </message>
    <message>
        <source>Confirm options reset</source>
        <translation>Bekräfta att alternativen ska återställs</translation>
    </message>
    <message>
        <source>Client restart required to activate changes.</source>
        <translation>Klientomstart är nödvändig för att aktivera ändringarna.</translation>
    </message>
    <message>
        <source>Client will be shut down. Do you want to proceed?</source>
        <translation>Programmet kommer att stängas. Vill du fortsätta?</translation>
    </message>
    <message>
        <source>Configuration options</source>
        <translation>Konfigurationsalternativ</translation>
    </message>
    <message>
        <source>The configuration file is used to specify advanced user options which override GUI settings. Additionally, any command-line options will override this configuration file.</source>
        <translation>Konfigurationsfilen används för att ange avancerade användaralternativ som åsidosätter inställningar i GUI. Dessutom kommer alla kommandoradsalternativ att åsidosätta denna konfigurationsfil.</translation>
    </message>
    <message>
        <source>Error</source>
        <translation>Fel</translation>
    </message>
    <message>
        <source>The configuration file could not be opened.</source>
        <translation>Konfigurationsfilen kunde inte öppnas.</translation>
    </message>
    <message>
        <source>This change would require a client restart.</source>
        <translation>Denna ändring kräver en klientomstart.</translation>
    </message>
    <message>
        <source>The supplied proxy address is invalid.</source>
        <translation>Den angivna proxy-adressen är ogiltig.</translation>
    </message>
</context>
<context>
    <name>OverviewPage</name>
    <message>
        <source>Form</source>
        <translation>Formulär</translation>
    </message>
    <message>
        <source>The displayed information may be out of date. Your wallet automatically synchronizes with the Bitcoin network after a connection is established, but this process has not completed yet.</source>
        <translation>Den visade informationen kan vara inaktuell. Plånboken synkroniseras automatiskt med Blackcoin-nätverket efter att anslutningen är upprättad, men denna process har inte slutförts ännu.</translation>
    </message>
    <message>
        <source>Watch-only:</source>
        <translation>Granska-bara:</translation>
    </message>
    <message>
        <source>Available:</source>
        <translation>Tillgängligt:</translation>
    </message>
    <message>
        <source>Your current spendable balance</source>
        <translation>Ditt tillgängliga saldo</translation>
    </message>
    <message>
        <source>Pending:</source>
        <translation>Pågående:</translation>
    </message>
    <message>
        <source>Total of transactions that have yet to be confirmed, and do not yet count toward the spendable balance</source>
        <translation>Totalt antal transaktioner som ännu inte bekräftats, och som ännu inte räknas med i aktuellt saldo</translation>
    </message>
    <message>
        <source>Immature:</source>
        <translation>Omogen:</translation>
    </message>
    <message>
        <source>Mined balance that has not yet matured</source>
        <translation>Grävt saldo som ännu inte har mognat</translation>
    </message>
    <message>
        <source>Balances</source>
        <translation>Saldon</translation>
    </message>
    <message>
        <source>Total:</source>
        <translation>Totalt:</translation>
    </message>
    <message>
        <source>Your current total balance</source>
        <translation>Ditt aktuella totala saldo</translation>
    </message>
    <message>
        <source>Your current balance in watch-only addresses</source>
        <translation>Ditt aktuella saldo i granska-bara adresser</translation>
    </message>
    <message>
        <source>Spendable:</source>
        <translation>Spenderbar:</translation>
    </message>
    <message>
        <source>Recent transactions</source>
        <translation>Nyligen genomförda transaktioner</translation>
    </message>
    <message>
        <source>Unconfirmed transactions to watch-only addresses</source>
        <translation>Obekräftade transaktioner till granska-bara adresser</translation>
    </message>
    <message>
        <source>Mined balance in watch-only addresses that has not yet matured</source>
        <translation>Grävt saldo i granska-bara adresser som ännu inte har mognat</translation>
    </message>
    <message>
        <source>Current total balance in watch-only addresses</source>
        <translation>Aktuellt totalt saldo i granska-bara adresser</translation>
    </message>
</context>
<context>
    <name>PaymentServer</name>
    <message>
        <source>Payment request error</source>
        <translation>Fel vid betalningsbegäran</translation>
    </message>
    <message>
        <source>Cannot start bitcoin: click-to-pay handler</source>
        <translation>Kan inte starta blackcoin: klicka-och-betala hanteraren</translation>
    </message>
    <message>
        <source>URI handling</source>
        <translation>URI-hantering</translation>
    </message>
    <message>
        <source>'bitcoin://' is not a valid URI. Use 'bitcoin:' instead.</source>
        <translation>'bitcoin://' är inte en accepterad URI. Använd 'bitcoin:' istället.</translation>
    </message>
    <message>
        <source>Due to widespread security flaws in BIP70 it's strongly recommended that any merchant instructions to switch wallets be ignored.</source>
        <translation>Som följd av utbredda säkerhetshål i BIP70, rekommenderas det starkt att en säljares instruktion för dig att byta plånbok ignoreras.</translation>
    </message>
    <message>
        <source>If you are receiving this error you should request the merchant provide a BIP21 compatible URI.</source>
        <translation>Om du får detta fel borde du be säljaren förse dig med en BIP21-kompatibel URI.</translation>
    </message>
    <message>
        <source>Due to widespread security flaws in BIP70 it's strongly recommended that any merchant instructions to switch wallets be ignored.</source>
        <translation>Som följd av utbredda säkerhetshål i BIP70, rekommenderas det starkt att en säljares instruktion för dig att byta plånbok ignoreras.</translation>
    </message>
    <message>
        <source>If you are receiving this error you should request the merchant provide a BIP21 compatible URI.</source>
        <translation>Om du får detta fel borde du be säljaren förse dig med en BIP21-kompatibel URI.</translation>
    </message>
    <message>
        <source>Invalid payment address %1</source>
        <translation>Ogiltig betalningsadress %1</translation>
    </message>
    <message>
        <source>URI cannot be parsed! This can be caused by an invalid Bitcoin address or malformed URI parameters.</source>
        <translation>URI kan inte parsas! Detta kan orsakas av en ogiltig Blackcoin-adress eller felaktiga URI-parametrar.</translation>
    </message>
    <message>
        <source>Payment request file handling</source>
        <translation>Hantering av betalningsbegäransfil</translation>
    </message>
</context>
<context>
    <name>PeerTableModel</name>
    <message>
        <source>User Agent</source>
        <translation>Användaragent</translation>
    </message>
    <message>
        <source>Node/Service</source>
        <translation>Nod/Tjänst</translation>
    </message>
    <message>
        <source>NodeId</source>
        <translation>Nod-ID</translation>
    </message>
    <message>
        <source>Ping</source>
        <translation>Ping</translation>
    </message>
    <message>
        <source>Sent</source>
        <translation>Skickat</translation>
    </message>
    <message>
        <source>Received</source>
        <translation>Mottaget</translation>
    </message>
</context>
<context>
    <name>QObject</name>
    <message>
        <source>Amount</source>
        <translation>Belopp</translation>
    </message>
    <message>
        <source>Enter a Bitcoin address (e.g. %1)</source>
        <translation>Ange en Blackcoin-adress (t.ex. %1)</translation>
    </message>
    <message>
        <source>%1 d</source>
        <translation>%1 d</translation>
    </message>
    <message>
        <source>%1 h</source>
        <translation>%1 h</translation>
    </message>
    <message>
        <source>%1 m</source>
        <translation>%1 m</translation>
    </message>
    <message>
        <source>%1 s</source>
        <translation>%1 s</translation>
    </message>
    <message>
        <source>None</source>
        <translation>Ingen</translation>
    </message>
    <message>
        <source>N/A</source>
        <translation>ej tillgänglig</translation>
    </message>
    <message>
        <source>%1 ms</source>
        <translation>%1 ms</translation>
    </message>
    <message numerus="yes">
        <source>%n second(s)</source>
        <translation><numerusform>%n sekund</numerusform><numerusform>%n sekunder</numerusform></translation>
    </message>
    <message numerus="yes">
        <source>%n minute(s)</source>
        <translation><numerusform>%n minut</numerusform><numerusform>%n minuter</numerusform></translation>
    </message>
    <message numerus="yes">
        <source>%n hour(s)</source>
        <translation><numerusform>%n timme</numerusform><numerusform>%n timmar</numerusform></translation>
    </message>
    <message numerus="yes">
        <source>%n day(s)</source>
        <translation><numerusform>%n dag</numerusform><numerusform>%n dagar</numerusform></translation>
    </message>
    <message numerus="yes">
        <source>%n week(s)</source>
        <translation><numerusform>%n vecka</numerusform><numerusform>%n veckor</numerusform></translation>
    </message>
    <message>
        <source>%1 and %2</source>
        <translation>%1 och %2</translation>
    </message>
    <message numerus="yes">
        <source>%n year(s)</source>
        <translation><numerusform>%n år</numerusform><numerusform>%n år</numerusform></translation>
    </message>
    <message>
        <source>%1 B</source>
        <translation>%1 B</translation>
    </message>
    <message>
        <source>%1 KB</source>
        <translation>%1 KB</translation>
    </message>
    <message>
        <source>%1 MB</source>
        <translation>%1 MB</translation>
    </message>
    <message>
        <source>%1 GB</source>
        <translation>%1 GB</translation>
    </message>
    <message>
        <source>Error: Specified data directory "%1" does not exist.</source>
        <translation>Fel: Angiven datakatalog "%1" finns inte.</translation>
    </message>
    <message>
        <source>Error: Cannot parse configuration file: %1.</source>
        <translation>Fel: Kan inte tolka konfigurationsfil: %1.</translation>
    </message>
    <message>
        <source>Error: %1</source>
        <translation>Fel: %1</translation>
    </message>
    <message>
        <source>%1 didn't yet exit safely...</source>
        <translation>%1 avslutades inte ännu säkert...</translation>
    </message>
    <message>
        <source>unknown</source>
        <translation>okänd</translation>
    </message>
</context>
<context>
    <name>QRImageWidget</name>
    <message>
        <source>&amp;Save Image...</source>
        <translation>&amp;Spara Bild...</translation>
    </message>
    <message>
        <source>&amp;Copy Image</source>
        <translation>&amp;Kopiera Bild</translation>
    </message>
    <message>
        <source>Resulting URI too long, try to reduce the text for label / message.</source>
        <translation>URI:n är för lång, försöka minska texten för etikett / meddelande.</translation>
    </message>
    <message>
        <source>Error encoding URI into QR Code.</source>
        <translation>Fel vid skapande av QR-kod från URI.</translation>
    </message>
    <message>
        <source>QR code support not available.</source>
<<<<<<< HEAD
        <translation>Stöd för QR-kod ej tillgängligt.</translation>
=======
        <translation>Stöd för QR-kod är inte längre tillgängligt.</translation>
>>>>>>> 56311988
    </message>
    <message>
        <source>Save QR Code</source>
        <translation>Spara QR-kod</translation>
    </message>
    <message>
        <source>PNG Image (*.png)</source>
        <translation>PNG-bild (*.png)</translation>
    </message>
</context>
<context>
    <name>RPCConsole</name>
    <message>
        <source>N/A</source>
        <translation>ej tillgänglig</translation>
    </message>
    <message>
        <source>Client version</source>
        <translation>Klient-version</translation>
    </message>
    <message>
        <source>&amp;Information</source>
        <translation>&amp;Information</translation>
    </message>
    <message>
        <source>General</source>
        <translation>Allmänt</translation>
    </message>
    <message>
        <source>Using BerkeleyDB version</source>
        <translation>Använder BerkeleyDB version</translation>
    </message>
    <message>
        <source>Datadir</source>
        <translation>Datakatalog</translation>
    </message>
    <message>
        <source>To specify a non-default location of the data directory use the '%1' option.</source>
        <translation>Använd alternativet '%1' för att ange en annan plats för datakatalogen än standard.</translation>
    </message>
    <message>
        <source>Blocksdir</source>
        <translation>Blockkatalog</translation>
    </message>
    <message>
        <source>To specify a non-default location of the blocks directory use the '%1' option.</source>
        <translation>Använd alternativet '%1' för att ange en annan plats för blockkatalogen än standard.</translation>
    </message>
    <message>
        <source>Startup time</source>
        <translation>Uppstartstid</translation>
    </message>
    <message>
        <source>Network</source>
        <translation>Nätverk</translation>
    </message>
    <message>
        <source>Name</source>
        <translation>Namn</translation>
    </message>
    <message>
        <source>Number of connections</source>
        <translation>Antalet anslutningar</translation>
    </message>
    <message>
        <source>Block chain</source>
        <translation>Blockkedja</translation>
    </message>
    <message>
        <source>Current number of blocks</source>
        <translation>Aktuellt antal block</translation>
    </message>
    <message>
        <source>Memory Pool</source>
        <translation>Minnespool</translation>
    </message>
    <message>
        <source>Current number of transactions</source>
        <translation>Aktuellt antal transaktioner</translation>
    </message>
    <message>
        <source>Memory usage</source>
        <translation>Minnesåtgång</translation>
    </message>
    <message>
        <source>Wallet: </source>
        <translation>Plånbok:</translation>
    </message>
    <message>
        <source>(none)</source>
        <translation>(ingen)</translation>
    </message>
    <message>
        <source>&amp;Reset</source>
        <translation>&amp;Återställ</translation>
    </message>
    <message>
        <source>Received</source>
        <translation>Mottaget</translation>
    </message>
    <message>
        <source>Sent</source>
        <translation>Skickat</translation>
    </message>
    <message>
        <source>&amp;Peers</source>
        <translation>&amp;Klienter</translation>
    </message>
    <message>
        <source>Banned peers</source>
        <translation>Bannlysta noder</translation>
    </message>
    <message>
        <source>Select a peer to view detailed information.</source>
        <translation>Välj en klient för att se detaljerad information.</translation>
    </message>
    <message>
        <source>Whitelisted</source>
        <translation>Vitlistad</translation>
    </message>
    <message>
        <source>Direction</source>
        <translation>Riktning</translation>
    </message>
    <message>
        <source>Version</source>
        <translation>Version</translation>
    </message>
    <message>
        <source>Starting Block</source>
        <translation>Startblock</translation>
    </message>
    <message>
        <source>Synced Headers</source>
        <translation>Synkade huvuden</translation>
    </message>
    <message>
        <source>Synced Blocks</source>
        <translation>Synkade block</translation>
    </message>
    <message>
        <source>User Agent</source>
        <translation>Användaragent</translation>
    </message>
    <message>
        <source>Node window</source>
        <translation>Nod-fönster</translation>
    </message>
    <message>
        <source>Open the %1 debug log file from the current data directory. This can take a few seconds for large log files.</source>
        <translation>Öppna felsökningsloggen %1 från aktuell datakatalog. Detta kan ta några sekunder för stora loggfiler.</translation>
    </message>
    <message>
        <source>Decrease font size</source>
        <translation>Minska fontstorleken</translation>
    </message>
    <message>
        <source>Increase font size</source>
        <translation>Öka fontstorleken</translation>
    </message>
    <message>
        <source>Services</source>
        <translation>Tjänster</translation>
    </message>
    <message>
        <source>Ban Score</source>
        <translation>Bannlysningspoäng</translation>
    </message>
    <message>
        <source>Connection Time</source>
        <translation>Anslutningstid</translation>
    </message>
    <message>
        <source>Last Send</source>
        <translation>Senast sänt</translation>
    </message>
    <message>
        <source>Last Receive</source>
        <translation>Senast mottaget</translation>
    </message>
    <message>
        <source>Ping Time</source>
        <translation>Pingtid</translation>
    </message>
    <message>
        <source>The duration of a currently outstanding ping.</source>
        <translation>Tidsåtgången för en aktuell utestående ping.</translation>
    </message>
    <message>
        <source>Ping Wait</source>
        <translation>Pingväntetid</translation>
    </message>
    <message>
        <source>Min Ping</source>
        <translation>Min Ping</translation>
    </message>
    <message>
        <source>Time Offset</source>
        <translation>Tidsförskjutning</translation>
    </message>
    <message>
        <source>Last block time</source>
        <translation>Senaste blocktid</translation>
    </message>
    <message>
        <source>&amp;Open</source>
        <translation>&amp;Öppna</translation>
    </message>
    <message>
        <source>&amp;Console</source>
        <translation>&amp;Konsol</translation>
    </message>
    <message>
        <source>&amp;Network Traffic</source>
        <translation>&amp;Nätverkstrafik</translation>
    </message>
    <message>
        <source>Totals</source>
        <translation>Totalt:</translation>
    </message>
    <message>
        <source>In:</source>
        <translation>In:</translation>
    </message>
    <message>
        <source>Out:</source>
        <translation>Ut:</translation>
    </message>
    <message>
        <source>Debug log file</source>
        <translation>Felsökningslogg</translation>
    </message>
    <message>
        <source>Clear console</source>
        <translation>Rensa konsollen</translation>
    </message>
    <message>
        <source>1 &amp;hour</source>
        <translation>1 &amp;timme</translation>
    </message>
    <message>
        <source>1 &amp;day</source>
        <translation>1 &amp;dag</translation>
    </message>
    <message>
        <source>1 &amp;week</source>
        <translation>1 &amp;vecka</translation>
    </message>
    <message>
        <source>1 &amp;year</source>
        <translation>1 &amp;år</translation>
    </message>
    <message>
        <source>&amp;Disconnect</source>
        <translation>&amp;Koppla ner</translation>
    </message>
    <message>
        <source>Ban for</source>
        <translation>Bannlys i</translation>
    </message>
    <message>
        <source>&amp;Unban</source>
        <translation>&amp;Ta bort bannlysning</translation>
    </message>
    <message>
        <source>Welcome to the %1 RPC console.</source>
        <translation>Välkommen till %1 RPC-konsolen.</translation>
    </message>
    <message>
        <source>Use up and down arrows to navigate history, and %1 to clear screen.</source>
        <translation>Använd upp- och ner-pilarna för att navigera i historiken, och %1 för att rensa skärmen.</translation>
    </message>
    <message>
        <source>Type %1 for an overview of available commands.</source>
        <translation>Skriv %1 för att få en översikt av tillgängliga kommandon.</translation>
    </message>
    <message>
        <source>For more information on using this console type %1.</source>
        <translation>För mer information om att använda denna konsol, skriv %1.</translation>
    </message>
    <message>
        <source>WARNING: Scammers have been active, telling users to type commands here, stealing their wallet contents. Do not use this console without fully understanding the ramifications of a command.</source>
        <translation>VARNING: Bedragare är kända för att be användare skriva olika kommandon här, varpå de stjäl plånböckernas innehåll. Använd inte konsolen utan att fullt ut förstå konsekvenserna av ett visst kommando.</translation>
    </message>
    <message>
        <source>Network activity disabled</source>
        <translation>Nätverksaktivitet inaktiverad</translation>
    </message>
    <message>
        <source>Executing command without any wallet</source>
        <translation>Utför instruktion utan plånbok</translation>
    </message>
    <message>
        <source>Executing command using "%1" wallet</source>
        <translation>Utför instruktion med plånbok "%1"</translation>
    </message>
    <message>
        <source>(node id: %1)</source>
        <translation>(nod-id: %1)</translation>
    </message>
    <message>
        <source>via %1</source>
        <translation>via %1</translation>
    </message>
    <message>
        <source>never</source>
        <translation>aldrig</translation>
    </message>
    <message>
        <source>Inbound</source>
        <translation>Inkommande</translation>
    </message>
    <message>
        <source>Outbound</source>
        <translation>Utgående</translation>
    </message>
    <message>
        <source>Yes</source>
        <translation>Ja</translation>
    </message>
    <message>
        <source>No</source>
        <translation>Nej</translation>
    </message>
    <message>
        <source>Unknown</source>
        <translation>Okänd</translation>
    </message>
</context>
<context>
    <name>ReceiveCoinsDialog</name>
    <message>
        <source>&amp;Amount:</source>
        <translation>&amp;Belopp:</translation>
    </message>
    <message>
        <source>&amp;Label:</source>
        <translation>&amp;Etikett:</translation>
    </message>
    <message>
        <source>&amp;Message:</source>
        <translation>&amp;Meddelande:</translation>
    </message>
    <message>
        <source>An optional message to attach to the payment request, which will be displayed when the request is opened. Note: The message will not be sent with the payment over the Bitcoin network.</source>
        <translation>Ett valfritt meddelande att bifoga betalningsbegäran, vilket visas när begäran öppnas. Obs: Meddelandet kommer inte att sändas med betalningen över Blackcoin-nätverket.</translation>
    </message>
    <message>
        <source>An optional label to associate with the new receiving address.</source>
        <translation>En valfri etikett att associera med den nya mottagaradressen.</translation>
    </message>
    <message>
        <source>Use this form to request payments. All fields are &lt;b&gt;optional&lt;/b&gt;.</source>
        <translation>Använd detta formulär för att begära betalningar. Alla fält är  &lt;b&gt;valfria&lt;/b&gt;.</translation>
    </message>
    <message>
        <source>An optional amount to request. Leave this empty or zero to not request a specific amount.</source>
        <translation>Ett valfritt belopp att begära. Lämna tomt eller ange noll för att inte begära ett specifikt belopp.</translation>
    </message>
    <message>
<<<<<<< HEAD
=======
        <source>An optional label to associate with the new receiving address (used by you to identify an invoice).  It is also attached to the payment request.</source>
        <translation>An optional label to associate with the new receiving address (used by you to identify an invoice).  It is also attached to the payment request.</translation>
    </message>
    <message>
>>>>>>> 56311988
        <source>&amp;Create new receiving address</source>
        <translation>S&amp;kapa ny mottagaradress</translation>
    </message>
    <message>
        <source>Clear all fields of the form.</source>
        <translation>Rensa alla formulärfälten</translation>
    </message>
    <message>
        <source>Clear</source>
        <translation>Rensa</translation>
    </message>
    <message>
        <source>Native segwit addresses (aka Bech32 or BIP-173) reduce your transaction fees later on and offer better protection against typos, but old wallets don't support them. When unchecked, an address compatible with older wallets will be created instead.</source>
        <translation>Bech32-addresser (BIP-173) är billigare att spendera från och har bättre skytt mot skrivfel mot konstnaden att äldre plånböcker inte förstår dem. När inte valet är gjort kommer en address som är kompatibel med äldre plånböcker att skapas istället.</translation>
    </message>
    <message>
        <source>Generate native segwit (Bech32) address</source>
        <translation>Skapa Bech32-adress</translation>
    </message>
    <message>
        <source>Requested payments history</source>
        <translation>Historik för begärda betalningar</translation>
    </message>
    <message>
        <source>Show the selected request (does the same as double clicking an entry)</source>
        <translation>Visa valda begäranden (gör samma som att dubbelklicka på en post)</translation>
    </message>
    <message>
        <source>Show</source>
        <translation>Visa</translation>
    </message>
    <message>
        <source>Remove the selected entries from the list</source>
        <translation>Ta bort valda poster från listan</translation>
    </message>
    <message>
        <source>Remove</source>
        <translation>Ta bort</translation>
    </message>
    <message>
        <source>Copy URI</source>
        <translation>Kopiera URI</translation>
    </message>
    <message>
        <source>Copy label</source>
        <translation>Kopiera etikett</translation>
    </message>
    <message>
        <source>Copy message</source>
        <translation>Kopiera meddelande</translation>
    </message>
    <message>
        <source>Copy amount</source>
        <translation>Kopiera belopp</translation>
    </message>
</context>
<context>
    <name>ReceiveRequestDialog</name>
    <message>
        <source>QR Code</source>
        <translation>QR-kod</translation>
    </message>
    <message>
        <source>Copy &amp;URI</source>
        <translation>Kopiera &amp;URI</translation>
    </message>
    <message>
        <source>Copy &amp;Address</source>
        <translation>Kopiera &amp;Adress</translation>
    </message>
    <message>
        <source>&amp;Save Image...</source>
        <translation>&amp;Spara Bild...</translation>
    </message>
    <message>
        <source>Request payment to %1</source>
        <translation>Begär betalning till %1</translation>
    </message>
    <message>
        <source>Payment information</source>
        <translation>Betalinformaton</translation>
    </message>
    <message>
        <source>URI</source>
        <translation>URI</translation>
    </message>
    <message>
        <source>Address</source>
        <translation>Adress</translation>
    </message>
    <message>
        <source>Amount</source>
        <translation>Belopp</translation>
    </message>
    <message>
        <source>Label</source>
        <translation>Etikett</translation>
    </message>
    <message>
        <source>Message</source>
        <translation>Meddelande</translation>
    </message>
    <message>
        <source>Wallet</source>
        <translation>Plånbok</translation>
    </message>
</context>
<context>
    <name>RecentRequestsTableModel</name>
    <message>
        <source>Date</source>
        <translation>Datum</translation>
    </message>
    <message>
        <source>Label</source>
        <translation>Etikett</translation>
    </message>
    <message>
        <source>Message</source>
        <translation>Meddelande</translation>
    </message>
    <message>
        <source>(no label)</source>
        <translation>(Ingen etikett)</translation>
    </message>
    <message>
        <source>(no message)</source>
        <translation>(inget meddelande)</translation>
    </message>
    <message>
        <source>(no amount requested)</source>
        <translation>(inget belopp begärt)</translation>
    </message>
    <message>
        <source>Requested</source>
        <translation>Begärt</translation>
    </message>
</context>
<context>
    <name>SendCoinsDialog</name>
    <message>
        <source>Send Coins</source>
        <translation>Skicka pengar</translation>
    </message>
    <message>
        <source>Coin Control Features</source>
        <translation>Myntkontrollfunktioner</translation>
    </message>
    <message>
        <source>Inputs...</source>
        <translation>Inmatningar...</translation>
    </message>
    <message>
        <source>automatically selected</source>
        <translation>automatiskt vald</translation>
    </message>
    <message>
        <source>Insufficient funds!</source>
        <translation>Otillräckliga medel!</translation>
    </message>
    <message>
        <source>Quantity:</source>
        <translation>Kvantitet:</translation>
    </message>
    <message>
        <source>Bytes:</source>
        <translation>Antal Byte:</translation>
    </message>
    <message>
        <source>Amount:</source>
        <translation>Belopp:</translation>
    </message>
    <message>
        <source>Fee:</source>
        <translation>Avgift:</translation>
    </message>
    <message>
        <source>After Fee:</source>
        <translation>Efter avgift:</translation>
    </message>
    <message>
        <source>Change:</source>
        <translation>Växel:</translation>
    </message>
    <message>
        <source>If this is activated, but the change address is empty or invalid, change will be sent to a newly generated address.</source>
        <translation>Om denna är aktiverad men växeladressen är tom eller ogiltig kommer växeln att sändas till en nyss skapad adress.</translation>
    </message>
    <message>
        <source>Custom change address</source>
        <translation>Anpassad växeladress</translation>
    </message>
    <message>
        <source>Transaction Fee:</source>
        <translation>Transaktionsavgift:</translation>
    </message>
    <message>
        <source>Choose...</source>
        <translation>Välj...</translation>
    </message>
    <message>
        <source>Using the fallbackfee can result in sending a transaction that will take several hours or days (or never) to confirm. Consider choosing your fee manually or wait until you have validated the complete chain.</source>
        <translation>Med standardavgiften riskerar en transaktion ta timmar eller dagar för att bekräftas, om den ens gör det. Överväg att själv välja avgift alternativt vänta tills du har validerat hela kedjan.</translation>
    </message>
    <message>
        <source>Warning: Fee estimation is currently not possible.</source>
        <translation>Varning: Avgiftsuppskattning är för närvarande inte möjlig.</translation>
    </message>
    <message>
        <source>Specify a custom fee per kB (1,000 bytes) of the transaction's virtual size.

Note:  Since the fee is calculated on a per-byte basis, a fee of "100 satoshis per kB" for a transaction size of 500 bytes (half of 1 kB) would ultimately yield a fee of only 50 satoshis.</source>
        <translation>Ange en egen avgift per kB (1 000 bytes) av transaktionens virtuella storlek.

Notera: Då avgiften beräknas per byte kommer en avgift på 50 satoshi tas ut för en transaktion på 500 bytes (en halv kB) om man valt "100 satoshi per kB" som egen avgift.</translation>
    </message>
    <message>
        <source>per kilobyte</source>
        <translation>per kilobyte</translation>
    </message>
    <message>
        <source>Hide</source>
        <translation>Dölj</translation>
    </message>
    <message>
        <source>Recommended:</source>
        <translation>Rekommenderad:</translation>
    </message>
    <message>
        <source>Custom:</source>
        <translation>Anpassad:</translation>
    </message>
    <message>
        <source>(Smart fee not initialized yet. This usually takes a few blocks...)</source>
        <translation>(Smart avgift är inte initierad ännu. Detta tar vanligen några block...)</translation>
    </message>
    <message>
        <source>Send to multiple recipients at once</source>
        <translation>Skicka till flera mottagare samtidigt</translation>
    </message>
    <message>
        <source>Add &amp;Recipient</source>
        <translation>Lägg till &amp;mottagare</translation>
    </message>
    <message>
        <source>Clear all fields of the form.</source>
        <translation>Rensa alla formulärfälten</translation>
    </message>
    <message>
        <source>Dust:</source>
        <translation>Damm:</translation>
    </message>
    <message>
        <source>Hide transaction fee settings</source>
        <translation>Dölj alternativ för transaktionsavgift</translation>
    </message>
    <message>
        <source>When there is less transaction volume than space in the blocks, miners as well as relaying nodes may enforce a minimum fee. Paying only this minimum fee is just fine, but be aware that this can result in a never confirming transaction once there is more demand for bitcoin transactions than the network can process.</source>
        <translation>När transaktionsvolymen är mindre än utrymmet i blocken kan både brytardatorer och relänoder kräva en minimiavgift. Det är okej att bara betala denna minimiavgift, men du ska vara medveten om att det kan leda till att en transaktion aldrig bekräftas så fort efterfrågan på bitcointransaktioner är större än vad nätverket kan hantera.</translation>
    </message>
    <message>
        <source>A too low fee might result in a never confirming transaction (read the tooltip)</source>
        <translation>En alltför låg avgift kan leda till att en transaktion aldrig bekräfta (läs knappbeskrivningen)</translation>
    </message>
    <message>
        <source>Confirmation time target:</source>
        <translation>Mål för bekräftelsetid:</translation>
    </message>
    <message>
        <source>Enable Replace-By-Fee</source>
        <translation>Aktivera Replace-By-Fee</translation>
    </message>
    <message>
        <source>With Replace-By-Fee (BIP-125) you can increase a transaction's fee after it is sent. Without this, a higher fee may be recommended to compensate for increased transaction delay risk.</source>
        <translation>Med Replace-By-Fee (BIP-125) kan du höja transaktionsavgiften efter att transaktionen skickats. Om du väljer bort det kan en högre avgift rekommenderas för att kompensera för ökad risk att transaktionen fördröjs.</translation>
    </message>
    <message>
        <source>Clear &amp;All</source>
        <translation>Rensa &amp;alla</translation>
    </message>
    <message>
        <source>Balance:</source>
        <translation>Saldo:</translation>
    </message>
    <message>
        <source>Confirm the send action</source>
        <translation>Bekräfta sändåtgärden</translation>
    </message>
    <message>
        <source>S&amp;end</source>
        <translation>&amp;Skicka</translation>
    </message>
    <message>
        <source>Copy quantity</source>
        <translation>Kopiera kvantitet</translation>
    </message>
    <message>
        <source>Copy amount</source>
        <translation>Kopiera belopp</translation>
    </message>
    <message>
        <source>Copy fee</source>
        <translation>Kopiera avgift</translation>
    </message>
    <message>
        <source>Copy after fee</source>
        <translation>Kopiera efter avgift</translation>
    </message>
    <message>
        <source>Copy bytes</source>
        <translation>Kopiera byte</translation>
    </message>
    <message>
        <source>Copy dust</source>
        <translation>Kopiera damm</translation>
    </message>
    <message>
        <source>Copy change</source>
        <translation>Kopiera växel</translation>
    </message>
    <message>
        <source>%1 (%2 blocks)</source>
        <translation>%1 (%2 block)</translation>
    </message>
    <message>
<<<<<<< HEAD
=======
        <source>Cr&amp;eate Unsigned</source>
        <translation>Sk&amp;apa Osignerad</translation>
    </message>
    <message>
>>>>>>> 56311988
        <source> from wallet '%1'</source>
        <translation>från plånbok: '%1'</translation>
    </message>
    <message>
        <source>%1 to '%2'</source>
        <translation>%1 till '%2'</translation>
    </message>
    <message>
        <source>%1 to %2</source>
        <translation>%1 till %2</translation>
    </message>
    <message>
        <source>Do you want to draft this transaction?</source>
        <translation>Vill du skissa denna transaktion?</translation>
    </message>
    <message>
        <source>Are you sure you want to send?</source>
        <translation>Är du säker på att du vill skicka?</translation>
    </message>
    <message>
        <source>Please, review your transaction proposal. This will produce a Partially Signed Bitcoin Transaction (PSBT) which you can copy and then sign with e.g. an offline %1 wallet, or a PSBT-compatible hardware wallet.</source>
        <translation>Pleasetransaktion, review your transaction proposal. This will produce a Partially Signed Bitcoin Transaction (PSBT) which you can copy and then sign with e.g. an offline %1 wallet, or a PSBT-compatible hardware wallet.</translation>
    </message>
    <message>
        <source>or</source>
        <translation>eller</translation>
    </message>
    <message>
        <source>You can increase the fee later (signals Replace-By-Fee, BIP-125).</source>
        <translation>Du kan höja avgiften senare (signalerar Replace-By-Fee, BIP-125).</translation>
    </message>
    <message>
        <source>Please, review your transaction.</source>
        <translation>Var vänlig se över din transaktion.</translation>
    </message>
    <message>
        <source>Transaction fee</source>
        <translation>Transaktionsavgift</translation>
    </message>
    <message>
        <source>Not signalling Replace-By-Fee, BIP-125.</source>
        <translation>Signalerar inte Replace-By-Fee, BIP-125.</translation>
    </message>
    <message>
        <source>Total Amount</source>
        <translation>Totalt belopp</translation>
    </message>
    <message>
        <source>To review recipient list click "Show Details..."</source>
        <translation>För att gå igenom mottagarlistan, tryck "Visa Detaljer..."</translation>
    </message>
    <message>
        <source>Confirm send coins</source>
        <translation>Bekräfta att pengar ska skickas</translation>
    </message>
    <message>
        <source>Confirm transaction proposal</source>
        <translation>Bekräfta transaktionsförslag</translation>
    </message>
    <message>
        <source>Copy PSBT to clipboard</source>
        <translation>Kopiera PSBT till urklipp</translation>
    </message>
    <message>
        <source>Send</source>
        <translation>Skicka</translation>
    </message>
    <message>
        <source>PSBT copied</source>
        <translation>PSBT kopierad</translation>
    </message>
    <message>
        <source>The recipient address is not valid. Please recheck.</source>
        <translation>Mottagarens adress är ogiltig. Kontrollera igen.</translation>
    </message>
    <message>
        <source>The amount to pay must be larger than 0.</source>
        <translation>Beloppet som ska betalas måste vara större än 0.</translation>
    </message>
    <message>
        <source>The amount exceeds your balance.</source>
        <translation>Beloppet överstiger ditt saldo.</translation>
    </message>
    <message>
        <source>The total exceeds your balance when the %1 transaction fee is included.</source>
        <translation>Totalbeloppet överstiger ditt saldo när transaktionsavgiften %1 är pålagd.</translation>
    </message>
    <message>
        <source>Duplicate address found: addresses should only be used once each.</source>
        <translation>Dubblettadress hittades: adresser skall endast användas en gång var.</translation>
    </message>
    <message>
        <source>Transaction creation failed!</source>
        <translation>Transaktionen gick inte att skapa!</translation>
    </message>
    <message>
        <source>A fee higher than %1 is considered an absurdly high fee.</source>
        <translation>En avgift högre än %1 anses vara en absurd hög avgift.</translation>
    </message>
    <message>
        <source>Payment request expired.</source>
        <translation>Betalningsbegäran löpte ut.</translation>
    </message>
    <message numerus="yes">
        <source>Estimated to begin confirmation within %n block(s).</source>
        <translation><numerusform>Uppskattas till att påbörja bekräftelse inom %n block.</numerusform><numerusform>Uppskattas till att påbörja bekräftelse inom %n block.</numerusform></translation>
    </message>
    <message>
        <source>Warning: Invalid Bitcoin address</source>
        <translation>Varning: Ogiltig Blackcoin-adress</translation>
    </message>
    <message>
        <source>Warning: Unknown change address</source>
        <translation>Varning: Okänd växeladress</translation>
    </message>
    <message>
        <source>Confirm custom change address</source>
        <translation>Bekräfta anpassad växeladress</translation>
    </message>
    <message>
        <source>The address you selected for change is not part of this wallet. Any or all funds in your wallet may be sent to this address. Are you sure?</source>
        <translation>Den adress du valt för växel ingår inte i denna plånbok. Några eller alla pengar i din plånbok kan komma att skickas till den här adressen. Är du säker?</translation>
    </message>
    <message>
        <source>(no label)</source>
        <translation>(ingen etikett)</translation>
    </message>
</context>
<context>
    <name>SendCoinsEntry</name>
    <message>
        <source>A&amp;mount:</source>
        <translation>&amp;Belopp:</translation>
    </message>
    <message>
        <source>Pay &amp;To:</source>
        <translation>Betala &amp;till:</translation>
    </message>
    <message>
        <source>&amp;Label:</source>
        <translation>&amp;Etikett:</translation>
    </message>
    <message>
        <source>Choose previously used address</source>
        <translation>Välj tidigare använda adresser</translation>
    </message>
    <message>
        <source>The Bitcoin address to send the payment to</source>
        <translation>Blackcoin-adress att sända betalning till</translation>
    </message>
    <message>
        <source>Alt+A</source>
        <translation>Alt+A</translation>
    </message>
    <message>
        <source>Paste address from clipboard</source>
        <translation>Klistra in adress från Urklipp</translation>
    </message>
    <message>
        <source>Alt+P</source>
        <translation>Alt+P</translation>
    </message>
    <message>
        <source>Remove this entry</source>
        <translation>Ta bort denna post</translation>
    </message>
    <message>
        <source>The amount to send in the selected unit</source>
        <translation>Beloppett att skicka i vald enhet</translation>
    </message>
    <message>
        <source>The fee will be deducted from the amount being sent. The recipient will receive less bitcoins than you enter in the amount field. If multiple recipients are selected, the fee is split equally.</source>
        <translation>Avgiften dras från beloppet som skickas. Mottagaren kommer att ta emot mindre bitcoin än du angivit i beloppsfältet. Om flera mottagare väljs kommer avgiften att fördelas jämt.</translation>
    </message>
    <message>
        <source>S&amp;ubtract fee from amount</source>
        <translation>S&amp;ubtrahera avgiften från beloppet</translation>
    </message>
    <message>
        <source>Use available balance</source>
        <translation>Använd tillgängligt saldo</translation>
    </message>
    <message>
        <source>Message:</source>
        <translation>Meddelande:</translation>
    </message>
    <message>
        <source>This is an unauthenticated payment request.</source>
        <translation>Detta är en oautentiserad betalningsbegäran.</translation>
    </message>
    <message>
        <source>This is an authenticated payment request.</source>
        <translation>Detta är en autentiserad betalningsbegäran.</translation>
    </message>
    <message>
        <source>Enter a label for this address to add it to the list of used addresses</source>
        <translation>Ange en etikett för denna adress för att lägga till den i listan med använda adresser</translation>
    </message>
    <message>
        <source>A message that was attached to the bitcoin: URI which will be stored with the transaction for your reference. Note: This message will not be sent over the Bitcoin network.</source>
        <translation>Ett meddelande som bifogades bitcoin: -URIn och som sparas med transaktionen som referens. Obs: Meddelandet sänds inte över Bitcoin-nätverket.</translation>
    </message>
    <message>
        <source>Pay To:</source>
        <translation>Betala till:</translation>
    </message>
    <message>
        <source>Memo:</source>
        <translation>PM:</translation>
    </message>
</context>
<context>
    <name>ShutdownWindow</name>
    <message>
        <source>%1 is shutting down...</source>
        <translation>%1 stängs av...</translation>
    </message>
    <message>
        <source>Do not shut down the computer until this window disappears.</source>
        <translation>Stäng inte av datorn förrän denna ruta försvinner.</translation>
    </message>
</context>
<context>
    <name>SignVerifyMessageDialog</name>
    <message>
        <source>Signatures - Sign / Verify a Message</source>
        <translation>Signaturer - Signera / Verifiera ett meddelande</translation>
    </message>
    <message>
        <source>&amp;Sign Message</source>
        <translation>&amp;Signera meddelande</translation>
    </message>
    <message>
        <source>You can sign messages/agreements with your addresses to prove you can receive bitcoins sent to them. Be careful not to sign anything vague or random, as phishing attacks may try to trick you into signing your identity over to them. Only sign fully-detailed statements you agree to.</source>
        <translation>Du kan signera meddelanden/avtal med dina adresser för att bevisa att du kan ta emot blackcoin som skickats till dem. Var försiktig så du inte signerar något oklart eller konstigt, eftersom phishing-angrepp kan försöka få dig att signera över din identitet till dem. Signera endast väldetaljerade meddelanden som du godkänner.</translation>
    </message>
    <message>
        <source>The Bitcoin address to sign the message with</source>
        <translation>Blackcoin-adress att signera meddelandet med</translation>
    </message>
    <message>
        <source>Choose previously used address</source>
        <translation>Välj tidigare använda adresser</translation>
    </message>
    <message>
        <source>Alt+A</source>
        <translation>Alt+A</translation>
    </message>
    <message>
        <source>Paste address from clipboard</source>
        <translation>Klistra in adress från Urklipp</translation>
    </message>
    <message>
        <source>Alt+P</source>
        <translation>Alt+P</translation>
    </message>
    <message>
        <source>Enter the message you want to sign here</source>
        <translation>Skriv in meddelandet du vill signera här</translation>
    </message>
    <message>
        <source>Signature</source>
        <translation>Signatur</translation>
    </message>
    <message>
        <source>Copy the current signature to the system clipboard</source>
        <translation>Kopiera signaturen till systemets Urklipp</translation>
    </message>
    <message>
        <source>Sign the message to prove you own this Bitcoin address</source>
        <translation>Signera meddelandet för att bevisa att du äger denna Blackcoin-adress</translation>
    </message>
    <message>
        <source>Sign &amp;Message</source>
        <translation>Signera &amp;meddelande</translation>
    </message>
    <message>
        <source>Reset all sign message fields</source>
        <translation>Rensa alla fält</translation>
    </message>
    <message>
        <source>Clear &amp;All</source>
        <translation>Rensa &amp;alla</translation>
    </message>
    <message>
        <source>&amp;Verify Message</source>
        <translation>&amp;Verifiera meddelande</translation>
    </message>
    <message>
        <source>Enter the receiver's address, message (ensure you copy line breaks, spaces, tabs, etc. exactly) and signature below to verify the message. Be careful not to read more into the signature than what is in the signed message itself, to avoid being tricked by a man-in-the-middle attack. Note that this only proves the signing party receives with the address, it cannot prove sendership of any transaction!</source>
        <translation>Ange mottagarens adress, meddelande (kopiera radbrytningar, mellanslag, TAB-tecken, osv. exakt) och signatur nedan, för att verifiera meddelandet. Undvik att läsa in mera information i signaturen än vad som stod i själva det signerade meddelandet, för att undvika ett man-in-the-middle-angrepp. Notera att detta endast bevisar att den signerande parten tar emot med adressen, det bevisar inte vem som skickat transaktionen!</translation>
    </message>
    <message>
        <source>The Bitcoin address the message was signed with</source>
        <translation>Blackcoin-adress som meddelandet signerades med</translation>
    </message>
    <message>
        <source>The signed message to verify</source>
        <translation>Signerat meddelande som ska verifieras</translation>
    </message>
    <message>
        <source>Verify the message to ensure it was signed with the specified Bitcoin address</source>
        <translation>Verifiera meddelandet för att vara säker på att det signerades med angiven Blackcoin-adress</translation>
    </message>
    <message>
        <source>Verify &amp;Message</source>
        <translation>Verifiera &amp;meddelande</translation>
    </message>
    <message>
        <source>Reset all verify message fields</source>
        <translation>Rensa alla fält</translation>
    </message>
    <message>
        <source>Click "Sign Message" to generate signature</source>
        <translation>Klicka "Signera meddelande" för att skapa en signatur</translation>
    </message>
    <message>
        <source>The entered address is invalid.</source>
        <translation>Den angivna adressen är ogiltig.</translation>
    </message>
    <message>
        <source>Please check the address and try again.</source>
        <translation>Kontrollera adressen och försök igen.</translation>
    </message>
    <message>
        <source>The entered address does not refer to a key.</source>
        <translation>Den angivna adressen refererar inte till en nyckel.</translation>
    </message>
    <message>
        <source>Wallet unlock was cancelled.</source>
        <translation>Upplåsningen av plånboken avbröts.</translation>
    </message>
    <message>
        <source>No error</source>
        <translation>Inget fel</translation>
    </message>
    <message>
        <source>Private key for the entered address is not available.</source>
        <translation>Den privata nyckeln för den angivna adressen är inte tillgänglig.</translation>
    </message>
    <message>
        <source>Message signing failed.</source>
        <translation>Signeringen av meddelandet misslyckades.</translation>
    </message>
    <message>
        <source>Message signed.</source>
        <translation>Meddelande signerat.</translation>
    </message>
    <message>
        <source>The signature could not be decoded.</source>
        <translation>Signaturen kunde inte avkodas.</translation>
    </message>
    <message>
        <source>Please check the signature and try again.</source>
        <translation>Kontrollera signaturen och försök igen.</translation>
    </message>
    <message>
        <source>The signature did not match the message digest.</source>
        <translation>Signaturen matchade inte meddelandesammanfattningen.</translation>
    </message>
    <message>
        <source>Message verification failed.</source>
        <translation>Meddelandeverifikation misslyckades.</translation>
    </message>
    <message>
        <source>Message verified.</source>
        <translation>Meddelande verifierat.</translation>
    </message>
</context>
<context>
    <name>TrafficGraphWidget</name>
    <message>
        <source>KB/s</source>
        <translation>KB/s</translation>
    </message>
</context>
<context>
    <name>TransactionDesc</name>
    <message numerus="yes">
        <source>Open for %n more block(s)</source>
        <translation><numerusform>Öppet för %n mer block</numerusform><numerusform>Öppet för %n fler block</numerusform></translation>
    </message>
    <message>
        <source>Open until %1</source>
        <translation>Öppet till %1</translation>
    </message>
    <message>
        <source>conflicted with a transaction with %1 confirmations</source>
        <translation>konflikt med en transaktion med %1 bekräftelser</translation>
    </message>
    <message>
        <source>0/unconfirmed, %1</source>
        <translation>0/obekräftade, %1</translation>
    </message>
    <message>
        <source>in memory pool</source>
        <translation>i minnespoolen</translation>
    </message>
    <message>
        <source>not in memory pool</source>
        <translation>ej i minnespoolen</translation>
    </message>
    <message>
        <source>abandoned</source>
        <translation>övergiven</translation>
    </message>
    <message>
        <source>%1/unconfirmed</source>
        <translation>%1/obekräftade</translation>
    </message>
    <message>
        <source>%1 confirmations</source>
        <translation>%1 bekräftelser</translation>
    </message>
    <message>
        <source>Status</source>
        <translation>Status</translation>
    </message>
    <message>
        <source>Date</source>
        <translation>Datum</translation>
    </message>
    <message>
        <source>Source</source>
        <translation>Källa</translation>
    </message>
    <message>
        <source>Generated</source>
        <translation>Genererad</translation>
    </message>
    <message>
        <source>From</source>
        <translation>Från</translation>
    </message>
    <message>
        <source>unknown</source>
        <translation>okänd</translation>
    </message>
    <message>
        <source>To</source>
        <translation>Till</translation>
    </message>
    <message>
        <source>own address</source>
        <translation>egen adress</translation>
    </message>
    <message>
        <source>watch-only</source>
        <translation>granska-bara</translation>
    </message>
    <message>
        <source>label</source>
        <translation>etikett</translation>
    </message>
    <message>
        <source>Credit</source>
        <translation>Kredit</translation>
    </message>
    <message numerus="yes">
        <source>matures in %n more block(s)</source>
        <translation><numerusform>mognar om %n mer block</numerusform><numerusform>mognar om %n fler block</numerusform></translation>
    </message>
    <message>
        <source>not accepted</source>
        <translation>inte accepterad</translation>
    </message>
    <message>
        <source>Debit</source>
        <translation>Belasta</translation>
    </message>
    <message>
        <source>Total debit</source>
        <translation>Total debet</translation>
    </message>
    <message>
        <source>Total credit</source>
        <translation>Total kredit</translation>
    </message>
    <message>
        <source>Transaction fee</source>
        <translation>Transaktionsavgift</translation>
    </message>
    <message>
        <source>Net amount</source>
        <translation>Nettobelopp</translation>
    </message>
    <message>
        <source>Message</source>
        <translation>Meddelande</translation>
    </message>
    <message>
        <source>Comment</source>
        <translation>Kommentar</translation>
    </message>
    <message>
        <source>Transaction ID</source>
        <translation>Transaktions-ID</translation>
    </message>
    <message>
        <source>Transaction total size</source>
        <translation>Transaktionens totala storlek</translation>
    </message>
    <message>
        <source>Transaction virtual size</source>
        <translation>Transaktionens virtuella storlek</translation>
    </message>
    <message>
        <source>Output index</source>
        <translation>Utmatningsindex</translation>
    </message>
    <message>
        <source> (Certificate was not verified)</source>
        <translation>(Certifikatet verifierades inte)</translation>
    </message>
    <message>
        <source>Merchant</source>
        <translation>Handlare</translation>
    </message>
    <message>
        <source>Generated coins must mature %1 blocks before they can be spent. When you generated this block, it was broadcast to the network to be added to the block chain. If it fails to get into the chain, its state will change to "not accepted" and it won't be spendable. This may occasionally happen if another node generates a block within a few seconds of yours.</source>
        <translation>Skapade pengar måste mogna i %1 block innan de kan spenderas. När du skapade detta block sändes det till nätverket för att läggas till i blockkedjan. Om blocket inte kommer in i kedjan kommer dess status att ändras till "ej accepterat" och går inte att spendera. Detta kan ibland hända om en annan nod skapar ett block nästan samtidigt som dig.</translation>
    </message>
    <message>
        <source>Debug information</source>
        <translation>Felsökningsinformation</translation>
    </message>
    <message>
        <source>Transaction</source>
        <translation>Transaktion</translation>
    </message>
    <message>
        <source>Inputs</source>
        <translation>Inmatningar</translation>
    </message>
    <message>
        <source>Amount</source>
        <translation>Belopp:</translation>
    </message>
    <message>
        <source>true</source>
        <translation>sant</translation>
    </message>
    <message>
        <source>false</source>
        <translation>falsk</translation>
    </message>
</context>
<context>
    <name>TransactionDescDialog</name>
    <message>
        <source>This pane shows a detailed description of the transaction</source>
        <translation>Den här panelen visar en detaljerad beskrivning av transaktionen</translation>
    </message>
    <message>
        <source>Details for %1</source>
        <translation>Detaljer för %1</translation>
    </message>
</context>
<context>
    <name>TransactionTableModel</name>
    <message>
        <source>Date</source>
        <translation>Datum</translation>
    </message>
    <message>
        <source>Type</source>
        <translation>Typ</translation>
    </message>
    <message>
        <source>Label</source>
        <translation>Etikett</translation>
    </message>
    <message numerus="yes">
        <source>Open for %n more block(s)</source>
        <translation><numerusform>Öppet för %n mer block</numerusform><numerusform>Öppet för %n fler block</numerusform></translation>
    </message>
    <message>
        <source>Open until %1</source>
        <translation>Öppet till %1</translation>
    </message>
    <message>
        <source>Unconfirmed</source>
        <translation>Obekräftade</translation>
    </message>
    <message>
        <source>Abandoned</source>
        <translation>Övergiven</translation>
    </message>
    <message>
        <source>Confirming (%1 of %2 recommended confirmations)</source>
        <translation>Bekräftar (%1 av %2 rekommenderade bekräftelser)</translation>
    </message>
    <message>
        <source>Confirmed (%1 confirmations)</source>
        <translation>Bekräftad (%1 bekräftelser)</translation>
    </message>
    <message>
        <source>Conflicted</source>
        <translation>Konflikt</translation>
    </message>
    <message>
        <source>Immature (%1 confirmations, will be available after %2)</source>
        <translation>Omogen (%1 bekräftelser, blir tillgänglig efter %2)</translation>
    </message>
    <message>
        <source>Generated but not accepted</source>
        <translation>Skapad men inte accepterad</translation>
    </message>
    <message>
        <source>Received with</source>
        <translation>Mottagen med</translation>
    </message>
    <message>
        <source>Received from</source>
        <translation>Mottaget från</translation>
    </message>
    <message>
        <source>Sent to</source>
        <translation>Skickad till</translation>
    </message>
    <message>
        <source>Payment to yourself</source>
        <translation>Betalning till dig själv</translation>
    </message>
    <message>
        <source>Mined</source>
        <translation>Grävda</translation>
    </message>
    <message>
        <source>watch-only</source>
        <translation>granska-bara</translation>
    </message>
    <message>
        <source>(n/a)</source>
        <translation>(n/a)</translation>
    </message>
    <message>
        <source>(no label)</source>
        <translation>(ingen etikett)</translation>
    </message>
    <message>
        <source>Transaction status. Hover over this field to show number of confirmations.</source>
        <translation>Transaktionsstatus. Håll muspekaren över för att se antal bekräftelser.</translation>
    </message>
    <message>
        <source>Date and time that the transaction was received.</source>
        <translation>Datum och tid då transaktionen mottogs.</translation>
    </message>
    <message>
        <source>Type of transaction.</source>
        <translation>Transaktionstyp.</translation>
    </message>
    <message>
        <source>Whether or not a watch-only address is involved in this transaction.</source>
        <translation>Anger om en granska-bara--adress är involverad i denna transaktion.</translation>
    </message>
    <message>
        <source>User-defined intent/purpose of the transaction.</source>
        <translation>Användardefinierat syfte/ändamål för transaktionen.</translation>
    </message>
    <message>
        <source>Amount removed from or added to balance.</source>
        <translation>Belopp draget från eller tillagt till saldo.</translation>
    </message>
</context>
<context>
    <name>TransactionView</name>
    <message>
        <source>All</source>
        <translation>Alla</translation>
    </message>
    <message>
        <source>Today</source>
        <translation>Idag</translation>
    </message>
    <message>
        <source>This week</source>
        <translation>Denna vecka</translation>
    </message>
    <message>
        <source>This month</source>
        <translation>Denna månad</translation>
    </message>
    <message>
        <source>Last month</source>
        <translation>Föregående månad</translation>
    </message>
    <message>
        <source>This year</source>
        <translation>Det här året</translation>
    </message>
    <message>
        <source>Range...</source>
        <translation>Period...</translation>
    </message>
    <message>
        <source>Received with</source>
        <translation>Mottagen med</translation>
    </message>
    <message>
        <source>Sent to</source>
        <translation>Skickad till</translation>
    </message>
    <message>
        <source>To yourself</source>
        <translation>Till dig själv</translation>
    </message>
    <message>
        <source>Mined</source>
        <translation>Grävda</translation>
    </message>
    <message>
        <source>Other</source>
        <translation>Övriga</translation>
    </message>
    <message>
        <source>Enter address, transaction id, or label to search</source>
        <translation>Ange adress, transaktions-id eller etikett för att söka</translation>
    </message>
    <message>
        <source>Min amount</source>
        <translation>Minsta belopp</translation>
    </message>
    <message>
        <source>Abandon transaction</source>
        <translation>Avbryt transaktionen</translation>
    </message>
    <message>
        <source>Increase transaction fee</source>
        <translation>Öka transaktionsavgift</translation>
    </message>
    <message>
        <source>Copy address</source>
        <translation>Kopiera adress</translation>
    </message>
    <message>
        <source>Copy label</source>
        <translation>Kopiera etikett</translation>
    </message>
    <message>
        <source>Copy amount</source>
        <translation>Kopiera belopp</translation>
    </message>
    <message>
        <source>Copy transaction ID</source>
        <translation>Kopiera transaktions-ID</translation>
    </message>
    <message>
        <source>Copy raw transaction</source>
        <translation>Kopiera rå transaktion</translation>
    </message>
    <message>
        <source>Copy full transaction details</source>
        <translation>Kopiera alla transaktionsdetaljer</translation>
    </message>
    <message>
        <source>Edit label</source>
        <translation>Redigera etikett</translation>
    </message>
    <message>
        <source>Show transaction details</source>
        <translation>Visa transaktionsdetaljer</translation>
    </message>
    <message>
        <source>Export Transaction History</source>
        <translation>Exportera Transaktionshistoriken</translation>
    </message>
    <message>
        <source>Comma separated file (*.csv)</source>
        <translation>Kommaseparerad fil (*.csv)</translation>
    </message>
    <message>
        <source>Confirmed</source>
        <translation>Bekräftad</translation>
    </message>
    <message>
        <source>Watch-only</source>
        <translation>Enbart granskning</translation>
    </message>
    <message>
        <source>Date</source>
        <translation>Datum</translation>
    </message>
    <message>
        <source>Type</source>
        <translation>Typ</translation>
    </message>
    <message>
        <source>Label</source>
        <translation>Etikett</translation>
    </message>
    <message>
        <source>Address</source>
        <translation>Adress</translation>
    </message>
    <message>
        <source>ID</source>
        <translation>ID</translation>
    </message>
    <message>
        <source>Exporting Failed</source>
        <translation>Export misslyckades</translation>
    </message>
    <message>
        <source>There was an error trying to save the transaction history to %1.</source>
        <translation>Ett fel inträffade när transaktionshistoriken skulle sparas till %1.</translation>
    </message>
    <message>
        <source>Exporting Successful</source>
        <translation>Exporteringen lyckades</translation>
    </message>
    <message>
        <source>The transaction history was successfully saved to %1.</source>
        <translation>Transaktionshistoriken sparades till %1.</translation>
    </message>
    <message>
        <source>Range:</source>
        <translation>Räckvidd:</translation>
    </message>
    <message>
        <source>to</source>
        <translation>till</translation>
    </message>
</context>
<context>
    <name>UnitDisplayStatusBarControl</name>
    <message>
        <source>Unit to show amounts in. Click to select another unit.</source>
        <translation>Enhet att visa belopp i. Klicka för att välja annan enhet.</translation>
    </message>
</context>
<context>
    <name>WalletController</name>
    <message>
        <source>Close wallet</source>
        <translation>Stäng plånboken</translation>
    </message>
    <message>
        <source>Are you sure you wish to close the wallet &lt;i&gt;%1&lt;/i&gt;?</source>
        <translation>Är du säker att du vill stänga plånboken &lt;i&gt;%1&lt;/i&gt;?</translation>
    </message>
    <message>
        <source>Closing the wallet for too long can result in having to resync the entire chain if pruning is enabled.</source>
        <translation>Om plånboken är stängd under för lång tid och gallring är aktiverad kan hela kedjan behöva synkroniseras på nytt.</translation>
    </message>
</context>
<context>
    <name>WalletFrame</name>
    <message>
        <source>No wallet has been loaded.</source>
        <translation>Ingen plånbok har lästs in.</translation>
    </message>
</context>
<context>
    <name>WalletModel</name>
    <message>
        <source>Send Coins</source>
        <translation>Skicka Blackcoins</translation>
    </message>
    <message>
        <source>Fee bump error</source>
        <translation>Avgiftsökningsfel</translation>
    </message>
    <message>
        <source>Fee bump error</source>
        <translation>Avgiftsökningsfel</translation>
    </message>
    <message>
        <source>Increasing transaction fee failed</source>
        <translation>Ökning av avgiften lyckades inte</translation>
    </message>
    <message>
        <source>Do you want to increase the fee?</source>
        <translation>Vill du öka avgiften?</translation>
    </message>
    <message>
        <source>Do you want to draft a transaction with fee increase?</source>
        <translation>Vill du skapa en transaktion med en avgiftsökning?</translation>
    </message>
    <message>
        <source>Current fee:</source>
        <translation>Aktuell avgift:</translation>
    </message>
    <message>
        <source>Increase:</source>
        <translation>Öka:</translation>
    </message>
    <message>
        <source>New fee:</source>
        <translation>Ny avgift:</translation>
    </message>
    <message>
        <source>Confirm fee bump</source>
        <translation>Bekräfta avgiftshöjning</translation>
    </message>
    <message>
        <source>PSBT copied</source>
        <translation>PSBT kopierad</translation>
    </message>
    <message>
        <source>Can't sign transaction.</source>
        <translation>Kan ej signera transaktion.</translation>
    </message>
    <message>
        <source>Could not commit transaction</source>
        <translation>Kunde inte skicka transaktion</translation>
    </message>
    <message>
        <source>default wallet</source>
        <translation>Standardplånbok</translation>
    </message>
</context>
<context>
    <name>WalletView</name>
    <message>
        <source>&amp;Export</source>
        <translation>&amp;Exportera</translation>
    </message>
    <message>
        <source>Export the data in the current tab to a file</source>
        <translation>Exportera informationen i aktuell flik till en fil</translation>
    </message>
    <message>
        <source>Backup Wallet</source>
        <translation>Säkerhetskopiera Plånbok</translation>
    </message>
    <message>
        <source>Wallet Data (*.dat)</source>
        <translation>Plånboksdata (*.dat)</translation>
    </message>
    <message>
        <source>Backup Failed</source>
        <translation>Säkerhetskopiering misslyckades</translation>
    </message>
    <message>
        <source>There was an error trying to save the wallet data to %1.</source>
        <translation>Ett fel inträffade när plånbokens data skulle sparas till %1.</translation>
    </message>
    <message>
        <source>Backup Successful</source>
        <translation>Säkerhetskopiering lyckades</translation>
    </message>
    <message>
        <source>The wallet data was successfully saved to %1.</source>
        <translation>Plånbokens data sparades till %1.</translation>
    </message>
    <message>
        <source>Cancel</source>
        <translation>Avbryt</translation>
    </message>
</context>
<context>
    <name>bitcoin-core</name>
    <message>
        <source>Distributed under the MIT software license, see the accompanying file %s or %s</source>
        <translation>Distribuerad under MIT mjukvarulicens, se den bifogade filen %s eller %s</translation>
    </message>
    <message>
        <source>Prune configured below the minimum of %d MiB.  Please use a higher number.</source>
        <translation>Gallring konfigurerad under miniminivån %d MiB. Använd ett högre värde.</translation>
    </message>
    <message>
        <source>Prune: last wallet synchronisation goes beyond pruned data. You need to -reindex (download the whole blockchain again in case of pruned node)</source>
        <translation>Gallring: senaste plånbokssynkroniseringen ligger utanför gallrade data. Du måste använda -reindex (ladda ner hela blockkedjan igen om noden gallrats)</translation>
    </message>
    <message>
        <source>Error: A fatal internal error occurred, see debug.log for details</source>
        <translation>Fel: Ett kritiskt internt fel uppstod, se debug.log för detaljer</translation>
    </message>
    <message>
        <source>Pruning blockstore...</source>
        <translation>Gallrar blockstore...</translation>
    </message>
    <message>
        <source>Unable to start HTTP server. See debug log for details.</source>
        <translation>Kunde inte starta HTTP-server. Se felsökningsloggen för detaljer.</translation>
    </message>
    <message>
        <source>The %s developers</source>
        <translation>%s-utvecklarna</translation>
    </message>
    <message>
        <source>Can't generate a change-address key. No keys in the internal keypool and can't generate any keys.</source>
        <translation>Det går inte att skapa en nyckel för växel-adress. Det finns inga nycklar i den interna nyckelpoolen och det går inte att skapa några nycklar.</translation>
    </message>
    <message>
        <source>Cannot obtain a lock on data directory %s. %s is probably already running.</source>
        <translation>Kan inte låsa datakatalogen %s. %s körs förmodligen redan.</translation>
    </message>
    <message>
        <source>Cannot provide specific connections and have addrman find outgoing connections at the same.</source>
        <translation>Kan inte låta addrman hitta utgående uppkopplingar samtidigt som specifika uppkopplingar skapas</translation>
    </message>
    <message>
        <source>Error reading %s! All keys read correctly, but transaction data or address book entries might be missing or incorrect.</source>
        <translation>Fel vid läsning av %s! Alla nycklar lästes korrekt, men transaktionsdata eller poster i adressboken kanske saknas eller är felaktiga.</translation>
    </message>
    <message>
        <source>Please check that your computer's date and time are correct! If your clock is wrong, %s will not work properly.</source>
        <translation>Kontrollera att din dators datum och tid är korrekt! Om klockan går fel kommer %s inte att fungera korrekt.</translation>
    </message>
    <message>
        <source>Please contribute if you find %s useful. Visit %s for further information about the software.</source>
        <translation>Var snäll och bidra om du finner %s användbar. Besök %s för mer information om mjukvaran.</translation>
    </message>
    <message>
        <source>The block database contains a block which appears to be from the future. This may be due to your computer's date and time being set incorrectly. Only rebuild the block database if you are sure that your computer's date and time are correct</source>
        <translation>Blockdatabasen innehåller ett block som verkar vara från framtiden. Detta kan vara på grund av att din dators datum och tid är felaktiga. Bygg bara om blockdatabasen om du är säker på att datorns datum och tid är korrekt</translation>
    </message>
    <message>
        <source>This is a pre-release test build - use at your own risk - do not use for mining or merchant applications</source>
        <translation>Detta är ett förhandstestbygge - använd på egen risk - använd inte för brytning eller handelsapplikationer</translation>
    </message>
    <message>
        <source>This is the transaction fee you may discard if change is smaller than dust at this level</source>
        <translation>Detta är transaktionsavgiften som slängs borta om det är mindre än damm på denna nivå</translation>
    </message>
    <message>
        <source>Unable to replay blocks. You will need to rebuild the database using -reindex-chainstate.</source>
        <translation>Kunde inte spela om block. Du kommer att behöva bygga om databasen med -reindex-chainstate.</translation>
    </message>
    <message>
        <source>Unable to rewind the database to a pre-fork state. You will need to redownload the blockchain</source>
        <translation>Kan inte spola tillbaka databasen till obeskärt läge. Du måste ladda ner blockkedjan igen</translation>
    </message>
    <message>
        <source>Warning: The network does not appear to fully agree! Some miners appear to be experiencing issues.</source>
        <translation>Varning: Nätverket verkar inte vara helt överens! Några brytare tycks ha problem.</translation>
    </message>
    <message>
        <source>Warning: We do not appear to fully agree with our peers! You may need to upgrade, or other nodes may need to upgrade.</source>
        <translation>Varning: Vi verkar inte helt överens med våra peers! Du kan behöva uppgradera, eller andra noder kan behöva uppgradera.</translation>
    </message>
    <message>
        <source>%d of last 100 blocks have unexpected version</source>
        <translation>%d av de senaste 100 blocken har oväntad version</translation>
    </message>
    <message>
        <source>%s corrupt, salvage failed</source>
        <translation>%s är korrupt, räddning misslyckades</translation>
    </message>
    <message>
        <source>-maxmempool must be at least %d MB</source>
        <translation>-maxmempool måste vara minst %d MB</translation>
    </message>
    <message>
        <source>Cannot resolve -%s address: '%s'</source>
        <translation>Kan inte matcha -%s adress: '%s'</translation>
    </message>
    <message>
        <source>Change index out of range</source>
        <translation>Förändringsindexet utanför tillåtet intervall</translation>
    </message>
    <message>
        <source>Config setting for %s only applied on %s network when in [%s] section.</source>
        <translation>Konfigurationsinställningar för %s tillämpas bara på nätverket %s när de är i avsnitt [%s].</translation>
    </message>
    <message>
        <source>Copyright (C) %i-%i</source>
        <translation>Copyright (C) %i-%i</translation>
    </message>
    <message>
        <source>Corrupted block database detected</source>
        <translation>Korrupt blockdatabas har upptäckts</translation>
    </message>
    <message>
        <source>Do you want to rebuild the block database now?</source>
        <translation>Vill du bygga om blockdatabasen nu?</translation>
    </message>
    <message>
        <source>Error initializing block database</source>
        <translation>Fel vid initiering av blockdatabasen</translation>
    </message>
    <message>
        <source>Error initializing wallet database environment %s!</source>
        <translation>Fel vid initiering av plånbokens databasmiljö %s!</translation>
    </message>
    <message>
        <source>Error loading %s</source>
        <translation>Fel vid inläsning av %s</translation>
    </message>
    <message>
        <source>Error loading %s: Private keys can only be disabled during creation</source>
        <translation>Fel vid inläsning av %s: Privata nycklar kan enbart inaktiveras när de skapas</translation>
    </message>
    <message>
        <source>Error loading %s: Wallet corrupted</source>
        <translation>Fel vid inläsning av %s: Plånboken är korrupt</translation>
    </message>
    <message>
        <source>Error loading %s: Wallet requires newer version of %s</source>
        <translation>Fel vid inläsning av %s: Plånboken kräver en senare version av %s</translation>
    </message>
    <message>
        <source>Error loading block database</source>
        <translation>Fel vid inläsning av blockdatabasen</translation>
    </message>
    <message>
        <source>Error opening block database</source>
        <translation>Fel vid öppning av blockdatabasen</translation>
    </message>
    <message>
        <source>Failed to listen on any port. Use -listen=0 if you want this.</source>
        <translation>Misslyckades att lyssna på någon port. Använd -listen=0 om du vill detta.</translation>
    </message>
    <message>
        <source>Failed to rescan the wallet during initialization</source>
        <translation>Misslyckades med att skanna om plånboken under initiering.</translation>
    </message>
    <message>
        <source>Importing...</source>
        <translation>Importerar...</translation>
    </message>
    <message>
        <source>Incorrect or no genesis block found. Wrong datadir for network?</source>
        <translation>Felaktig eller inget genesisblock hittades. Fel datadir för nätverket?</translation>
    </message>
    <message>
        <source>Initialization sanity check failed. %s is shutting down.</source>
        <translation>Initieringschecken fallerade. %s stängs av.</translation>
    </message>
    <message>
        <source>Invalid P2P permission: '%s'</source>
        <translation>Ogiltigt P2P-tillstånd: '%s'</translation>
    </message>
    <message>
        <source>Invalid amount for -%s=&lt;amount&gt;: '%s'</source>
        <translation>Ogiltigt belopp för -%s=&lt;amount&gt;:'%s'</translation>
    </message>
    <message>
        <source>Invalid amount for -discardfee=&lt;amount&gt;: '%s'</source>
        <translation>Ogiltigt belopp för -discardfee=&lt;amount&gt;:'%s'</translation>
    </message>
    <message>
        <source>Invalid amount for -fallbackfee=&lt;amount&gt;: '%s'</source>
        <translation>Ogiltigt belopp för -fallbackfee=&lt;amount&gt;: '%s'</translation>
    </message>
    <message>
        <source>Specified blocks directory "%s" does not exist.</source>
        <translation>Den specificerade mappen för block "%s" existerar inte.</translation>
    </message>
    <message>
        <source>Unknown address type '%s'</source>
        <translation>Okänd adress-typ '%s'</translation>
    </message>
    <message>
        <source>Unknown change type '%s'</source>
        <translation>Okänd växel-typ '%s'</translation>
    </message>
    <message>
        <source>Upgrading txindex database</source>
        <translation>Uppgraderar txindex-databasen</translation>
    </message>
    <message>
        <source>Loading P2P addresses...</source>
        <translation>Läser in P2P-adresser...</translation>
    </message>
    <message>
        <source>Error: Disk space is too low!</source>
        <translation>Fel: Diskutrymmet är för lågt!</translation>
    </message>
    <message>
        <source>Loading banlist...</source>
        <translation>Läser in listan över bannlysningar …</translation>
    </message>
    <message>
        <source>Not enough file descriptors available.</source>
        <translation>Inte tillräckligt med filbeskrivningar tillgängliga.</translation>
    </message>
    <message>
        <source>Prune cannot be configured with a negative value.</source>
        <translation>Gallring kan inte konfigureras med ett negativt värde.</translation>
    </message>
    <message>
        <source>Prune mode is incompatible with -txindex.</source>
        <translation>Gallringsläge är inkompatibelt med -txindex.</translation>
    </message>
    <message>
        <source>Replaying blocks...</source>
        <translation>Spelar om block...</translation>
    </message>
    <message>
        <source>Rewinding blocks...</source>
        <translation>Spolar tillbaka blocken...</translation>
    </message>
    <message>
        <source>The source code is available from %s.</source>
        <translation>Källkoden är tillgänglig från %s.</translation>
    </message>
    <message>
        <source>Transaction fee and change calculation failed</source>
        <translation>Beräkning av transaktionsavgift och växel mislyckades</translation>
    </message>
    <message>
        <source>Unable to bind to %s on this computer. %s is probably already running.</source>
        <translation>Det går inte att binda till %s på den här datorn. %s är förmodligen redan igång.</translation>
    </message>
    <message>
        <source>Unable to generate keys</source>
        <translation>Det gick inte att skapa nycklar</translation>
    </message>
    <message>
        <source>Unsupported logging category %s=%s.</source>
        <translation>Saknar stöd för loggningskategori %s=%s.</translation>
    </message>
    <message>
        <source>Upgrading UTXO database</source>
        <translation>Uppgraderar UTXO-databasen</translation>
    </message>
    <message>
        <source>User Agent comment (%s) contains unsafe characters.</source>
        <translation>Kommentaren i användaragent (%s) innehåller osäkra tecken.</translation>
    </message>
    <message>
        <source>Verifying blocks...</source>
        <translation>Verifierar block...</translation>
    </message>
    <message>
        <source>Wallet needed to be rewritten: restart %s to complete</source>
        <translation>Plånboken behöver sparas om: Starta om %s för att fullfölja</translation>
    </message>
    <message>
        <source>Error: Listening for incoming connections failed (listen returned error %s)</source>
        <translation>Fel: Avlyssning av inkommande anslutningar misslyckades (Avlyssningen returnerade felkod %s)</translation>
    </message>
    <message>
        <source>Invalid amount for -maxtxfee=&lt;amount&gt;: '%s' (must be at least the minrelay fee of %s to prevent stuck transactions)</source>
        <translation>Ogiltigt belopp för -maxtxfee=&lt;amount&gt;: '%s' (måste vara åtminstone minrelay avgift %s för att förhindra att transaktioner fastnar)</translation>
    </message>
    <message>
        <source>The transaction amount is too small to send after the fee has been deducted</source>
        <translation>Transaktionens belopp är för litet för att skickas efter att avgiften har dragits</translation>
    </message>
    <message>
        <source>You need to rebuild the database using -reindex to go back to unpruned mode.  This will redownload the entire blockchain</source>
        <translation>Du måste bygga om databasen genom att använda -reindex för att återgå till ogallrat läge. Detta kommer att ladda ner hela blockkedjan på nytt.</translation>
    </message>
    <message>
        <source>Error reading from database, shutting down.</source>
        <translation>Fel vid läsning från databas, avslutar.</translation>
    </message>
    <message>
        <source>Error upgrading chainstate database</source>
        <translation>Fel vid uppgradering av blockdatabasen</translation>
    </message>
    <message>
        <source>Error: Disk space is low for %s</source>
        <translation>Fel: Diskutrymme är lågt för %s</translation>
    </message>
    <message>
        <source>Invalid -onion address or hostname: '%s'</source>
        <translation>Ogiltig -onion adress eller värdnamn: '%s'</translation>
    </message>
    <message>
        <source>Invalid -proxy address or hostname: '%s'</source>
        <translation>Ogiltig -proxy adress eller värdnamn: '%s'</translation>
    </message>
    <message>
        <source>Invalid amount for -paytxfee=&lt;amount&gt;: '%s' (must be at least %s)</source>
        <translation>Ogiltigt belopp för -paytxfee=&lt;amount&gt;:'%s' (måste vara minst %s)</translation>
    </message>
    <message>
        <source>Invalid netmask specified in -whitelist: '%s'</source>
        <translation>Ogiltig nätmask angiven i -whitelist: '%s'</translation>
    </message>
    <message>
        <source>Need to specify a port with -whitebind: '%s'</source>
        <translation>Port måste anges med -whitelist: '%s'</translation>
    </message>
    <message>
        <source>Prune mode is incompatible with -blockfilterindex.</source>
        <translation>Gallringsläge är inkompatibelt med -blockfilterindex.</translation>
    </message>
    <message>
        <source>Reducing -maxconnections from %d to %d, because of system limitations.</source>
        <translation>Minskar -maxconnections från %d till %d, på grund av systembegränsningar.</translation>
    </message>
    <message>
        <source>Section [%s] is not recognized.</source>
        <translation>Avsnitt [%s] känns inte igen.</translation>
    </message>
    <message>
        <source>Signing transaction failed</source>
        <translation>Signering av transaktion misslyckades</translation>
    </message>
    <message>
        <source>Specified -walletdir "%s" does not exist</source>
        <translation>Angiven -walletdir "%s" finns inte</translation>
    </message>
    <message>
        <source>Specified -walletdir "%s" is a relative path</source>
        <translation>Angiven -walletdir "%s" är en relativ sökväg</translation>
    </message>
    <message>
        <source>Specified -walletdir "%s" is not a directory</source>
        <translation>Angiven -walletdir "%s" är inte en katalog</translation>
    </message>
    <message>
        <source>The specified config file %s does not exist
</source>
        <translation>Angiven konfigurationsfil %s finns inte
</translation>
    </message>
    <message>
        <source>The transaction amount is too small to pay the fee</source>
        <translation>Transaktionsbeloppet är för litet för att betala avgiften</translation>
    </message>
    <message>
        <source>This is experimental software.</source>
        <translation>Detta är experimentmjukvara.</translation>
    </message>
    <message>
        <source>Transaction amount too small</source>
        <translation>Transaktionsbeloppet är för litet</translation>
    </message>
    <message>
        <source>Transaction too large</source>
        <translation>Transaktionen är för stor</translation>
    </message>
    <message>
        <source>Unable to bind to %s on this computer (bind returned error %s)</source>
        <translation>Det går inte att binda till %s på den här datorn (bind returnerade felmeddelande %s)</translation>
    </message>
    <message>
        <source>Unable to create the PID file '%s': %s</source>
        <translation>Det gick inte att skapa PID-filen '%s': %s</translation>
    </message>
    <message>
        <source>Unable to generate initial keys</source>
        <translation>Det gick inte att skapa ursprungliga nycklar</translation>
    </message>
    <message>
        <source>Unknown -blockfilterindex value %s.</source>
        <translation>Okänt värde för -blockfilterindex '%s'.</translation>
    </message>
    <message>
        <source>Verifying wallet(s)...</source>
        <translation>Verifierar plånbok(er)...</translation>
    </message>
    <message>
        <source>Warning: unknown new rules activated (versionbit %i)</source>
        <translation>Varning: okända nya regler aktiverade (versionsbit %i)</translation>
    </message>
    <message>
        <source>Zapping all transactions from wallet...</source>
        <translation>Töm plånboken på alla transaktioner...</translation>
    </message>
    <message>
        <source>-maxtxfee is set very high! Fees this large could be paid on a single transaction.</source>
        <translation>-maxtxfee är väldigt högt satt! Så höga avgifter kan komma att betalas för en enstaka transaktion.</translation>
    </message>
    <message>
        <source>This is the transaction fee you may pay when fee estimates are not available.</source>
        <translation>Detta är transaktionsavgiften du kan komma att betala om avgiftsuppskattning inte är tillgänglig.</translation>
    </message>
    <message>
        <source>Total length of network version string (%i) exceeds maximum length (%i). Reduce the number or size of uacomments.</source>
        <translation>Total längd på strängen för nätverksversion (%i) överskrider maxlängden (%i). Minska numret eller storleken på uacomments.</translation>
    </message>
    <message>
        <source>Warning: Wallet file corrupt, data salvaged! Original %s saved as %s in %s; if your balance or transactions are incorrect you should restore from a backup.</source>
        <translation>Varning: Plånboksfilen var korrupt, data har räddats! Den ursprungliga %s har sparas som %s i %s. Om ditt saldo eller transaktioner är felaktiga bör du återställa från en säkerhetskopia.</translation>
    </message>
    <message>
        <source>%s is set very high!</source>
        <translation>%s är satt väldigt högt!</translation>
    </message>
    <message>
        <source>Error loading wallet %s. Duplicate -wallet filename specified.</source>
        <translation>Fel vid inläsningen av plånbok %s. Dublett -wallet filnamn angavs.</translation>
    </message>
    <message>
        <source>Starting network threads...</source>
        <translation>Startar nätverkstrådar...</translation>
    </message>
    <message>
        <source>The wallet will avoid paying less than the minimum relay fee.</source>
        <translation>Plånboken undviker att betala mindre än lägsta reläavgift.</translation>
    </message>
    <message>
        <source>This is the minimum transaction fee you pay on every transaction.</source>
        <translation>Det här är minimiavgiften du kommer betala för varje transaktion.</translation>
    </message>
    <message>
        <source>This is the transaction fee you will pay if you send a transaction.</source>
        <translation>Det här är transaktionsavgiften du kommer betala om du skickar en transaktion.</translation>
    </message>
    <message>
        <source>Transaction amounts must not be negative</source>
        <translation>Transaktionsbelopp får ej vara negativt</translation>
    </message>
    <message>
        <source>Transaction has too long of a mempool chain</source>
        <translation>Transaktionen har för lång mempool-kedja</translation>
    </message>
    <message>
        <source>Transaction must have at least one recipient</source>
        <translation>Transaktionen måste ha minst en mottagare</translation>
    </message>
    <message>
        <source>Unknown network specified in -onlynet: '%s'</source>
        <translation>Okänt nätverk angavs i -onlynet: '%s'</translation>
    </message>
    <message>
        <source>Insufficient funds</source>
        <translation>Otillräckligt med blackcoins</translation>
    </message>
    <message>
        <source>Cannot upgrade a non HD split wallet without upgrading to support pre split keypool. Please use -upgradewallet=169900 or -upgradewallet with no version specified.</source>
        <translation>Kan inte uppgradera till en icke-HD delad plånbok utan att uppgradera till att stödja nyckelpoolen innan delning. Var vänlig använd -upgradewallet=169900 eller -upgradewallet utan version specificerad.</translation>
    </message>
    <message>
        <source>Fee estimation failed. Fallbackfee is disabled. Wait a few blocks or enable -fallbackfee.</source>
        <translation>Avgiftsuppskattning misslyckades. Fallbackfee är inaktiverat. Vänta några block eller aktivera -fallbackfee.</translation>
    </message>
    <message>
        <source>Warning: Private keys detected in wallet {%s} with disabled private keys</source>
        <translation>Varning: Privata nycklar upptäcktes i plånbok (%s) vilken har dessa inaktiverade</translation>
    </message>
    <message>
        <source>Cannot write to data directory '%s'; check permissions.</source>
        <translation>Kan inte skriva till mapp "%s", var vänlig se över filbehörigheter.</translation>
    </message>
    <message>
        <source>Loading block index...</source>
        <translation>Läser in blockindex...</translation>
    </message>
    <message>
        <source>Loading wallet...</source>
        <translation>Läser in plånbok...</translation>
    </message>
    <message>
        <source>Cannot downgrade wallet</source>
        <translation>Kan inte nedgradera plånboken</translation>
    </message>
    <message>
        <source>Rescanning...</source>
        <translation>Söker igen...</translation>
    </message>
    <message>
        <source>Done loading</source>
        <translation>Inläsning klar</translation>
    </message>
</context>
</TS><|MERGE_RESOLUTION|>--- conflicted
+++ resolved
@@ -71,11 +71,7 @@
     </message>
     <message>
         <source>These are your Bitcoin addresses for receiving payments. Use the 'Create new receiving address' button in the receive tab to create new addresses.</source>
-<<<<<<< HEAD
-        <translation>Detta är dina Bitcoinadresser för att ta emot betalningar. Använd knappen 'Skapa ny mottagaradress' på fliken ta emot för att skapa nya adresser.</translation>
-=======
         <translation>Detta är dina Bitcoinadresser för att ta emot betalningar. Använd knappen 'Skapa ny mottagaradress' på fliken ta emot för att skapa nya adresser .</translation>
->>>>>>> 56311988
     </message>
     <message>
         <source>&amp;Copy Address</source>
@@ -439,13 +435,6 @@
         <translation>Visa listan med använda mottagaradresser och etiketter</translation>
     </message>
     <message>
-<<<<<<< HEAD
-        <source>Open a bitcoin: URI or payment request</source>
-        <translation>Öppna en blackcoin: URI eller betalningsbegäran</translation>
-    </message>
-    <message>
-=======
->>>>>>> 56311988
         <source>&amp;Command-line options</source>
         <translation>&amp;Kommandoradsalternativ</translation>
     </message>
@@ -1703,11 +1692,7 @@
     </message>
     <message>
         <source>QR code support not available.</source>
-<<<<<<< HEAD
-        <translation>Stöd för QR-kod ej tillgängligt.</translation>
-=======
         <translation>Stöd för QR-kod är inte längre tillgängligt.</translation>
->>>>>>> 56311988
     </message>
     <message>
         <source>Save QR Code</source>
@@ -2068,13 +2053,10 @@
         <translation>Ett valfritt belopp att begära. Lämna tomt eller ange noll för att inte begära ett specifikt belopp.</translation>
     </message>
     <message>
-<<<<<<< HEAD
-=======
         <source>An optional label to associate with the new receiving address (used by you to identify an invoice).  It is also attached to the payment request.</source>
         <translation>An optional label to associate with the new receiving address (used by you to identify an invoice).  It is also attached to the payment request.</translation>
     </message>
     <message>
->>>>>>> 56311988
         <source>&amp;Create new receiving address</source>
         <translation>S&amp;kapa ny mottagaradress</translation>
     </message>
@@ -2400,13 +2382,10 @@
         <translation>%1 (%2 block)</translation>
     </message>
     <message>
-<<<<<<< HEAD
-=======
         <source>Cr&amp;eate Unsigned</source>
         <translation>Sk&amp;apa Osignerad</translation>
     </message>
     <message>
->>>>>>> 56311988
         <source> from wallet '%1'</source>
         <translation>från plånbok: '%1'</translation>
     </message>
