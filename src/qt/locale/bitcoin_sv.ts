<TS language="sv" version="2.1">
<context>
    <name>AddressBookPage</name>
    <message>
        <source>Right-click to edit address or label</source>
        <translation>Högerklicka för att redigera adressen eller etiketten.</translation>
    </message>
    <message>
        <source>Create a new address</source>
        <translation>Skapa ny adress</translation>
    </message>
    <message>
        <source>&amp;New</source>
        <translation>&amp;Ny</translation>
    </message>
    <message>
        <source>Copy the currently selected address to the system clipboard</source>
        <translation>Kopiera den markerade adressen till systemets Urklipp</translation>
    </message>
    <message>
        <source>&amp;Copy</source>
        <translation>&amp;Kopiera</translation>
    </message>
    <message>
        <source>C&amp;lose</source>
        <translation>S&amp;täng</translation>
    </message>
    <message>
        <source>Delete the currently selected address from the list</source>
        <translation>Ta bort den valda adressen från listan</translation>
    </message>
    <message>
        <source>Enter address or label to search</source>
        <translation>Ange en adress eller etikett att söka efter</translation>
    </message>
    <message>
        <source>Export the data in the current tab to a file</source>
        <translation>Exportera informationen i aktuell flik till en fil</translation>
    </message>
    <message>
        <source>&amp;Export</source>
        <translation>&amp;Exportera</translation>
    </message>
    <message>
        <source>&amp;Delete</source>
        <translation>&amp;Ta bort</translation>
    </message>
    <message>
        <source>Choose the address to send coins to</source>
        <translation>Välj en adress att skicka pengarna till</translation>
    </message>
    <message>
        <source>Choose the address to receive coins with</source>
        <translation>Välj en adress att ta emot transaktionen med</translation>
    </message>
    <message>
        <source>C&amp;hoose</source>
        <translation>V&amp;älj</translation>
    </message>
    <message>
        <source>Sending addresses</source>
        <translation>Avsändaradresser</translation>
    </message>
    <message>
        <source>Receiving addresses</source>
        <translation>Mottagaradresser</translation>
    </message>
    <message>
        <source>These are your Bitcoin addresses for sending payments. Always check the amount and the receiving address before sending coins.</source>
<<<<<<< HEAD
        <translation>Detta är dina Blackcoin-adresser för att skicka betalningar. Kontrollera alltid belopp och mottagaradress innan du skickar blackcoin.</translation>
    </message>
    <message>
        <source>These are your Bitcoin addresses for receiving payments. It is recommended to use a new receiving address for each transaction.</source>
        <translation>Detta är dina Blackcoin-adresser för att ta emot betalningar. Det rekommenderas att använda en ny mottagaradress för varje transaktion.</translation>
=======
        <translation>Detta är dina Bitcoin-adresser för att skicka betalningar. Kontrollera alltid belopp och mottagaradress innan du skickar bitcoin.</translation>
    </message>
    <message>
        <source>These are your Bitcoin addresses for receiving payments. It is recommended to use a new receiving address for each transaction.</source>
        <translation>Detta är dina Bitcoin-adresser för att ta emot betalningar. Det rekommenderas att använda en ny mottagaradress för varje transaktion.</translation>
>>>>>>> 8b676984
    </message>
    <message>
        <source>&amp;Copy Address</source>
        <translation>&amp;Kopiera adress</translation>
    </message>
    <message>
        <source>Copy &amp;Label</source>
        <translation>Kopiera &amp;etikett</translation>
    </message>
    <message>
        <source>&amp;Edit</source>
        <translation>&amp;Redigera</translation>
    </message>
    <message>
        <source>Export Address List</source>
        <translation>Exportera adresslista</translation>
    </message>
    <message>
        <source>Comma separated file (*.csv)</source>
        <translation>Kommaseparerad fil (*.csv)</translation>
    </message>
    <message>
        <source>Exporting Failed</source>
        <translation>Export misslyckades</translation>
    </message>
    <message>
        <source>There was an error trying to save the address list to %1. Please try again.</source>
        <translation>Ett fel inträffade när adresslistan skulle sparas till %1.
Försök igen.</translation>
    </message>
</context>
<context>
    <name>AddressTableModel</name>
    <message>
        <source>Label</source>
        <translation>Etikett</translation>
    </message>
    <message>
        <source>Address</source>
        <translation>Adress</translation>
    </message>
    <message>
        <source>(no label)</source>
        <translation>(Ingen etikett)</translation>
    </message>
</context>
<context>
    <name>AskPassphraseDialog</name>
    <message>
        <source>Passphrase Dialog</source>
        <translation>Lösenfrasdialog</translation>
    </message>
    <message>
        <source>Enter passphrase</source>
        <translation>Ange lösenfras</translation>
    </message>
    <message>
        <source>New passphrase</source>
        <translation>Ny lösenfras</translation>
    </message>
    <message>
        <source>Repeat new passphrase</source>
        <translation>Upprepa ny lösenfras</translation>
<<<<<<< HEAD
    </message>
    <message>
        <source>Show password</source>
        <translation>Visa lösenord</translation>
=======
>>>>>>> 8b676984
    </message>
    <message>
        <source>Show password</source>
        <translation>Visa lösenord</translation>
    </message>
    <message>
        <source>Enter the new passphrase to the wallet.&lt;br/&gt;Please use a passphrase of &lt;b&gt;ten or more random characters&lt;/b&gt;, or &lt;b&gt;eight or more words&lt;/b&gt;.</source>
        <translation>Ange plånbokens nya lösenfras. &lt;br/&gt; Använd en lösenfras på &lt;b&gt;tio eller fler slumpmässiga tecken,&lt;/b&gt; eller &lt;b&gt;åtta eller fler ord.&lt;/b&gt;.</translation>
    </message>
    <message>
        <source>Encrypt wallet</source>
        <translation>Kryptera plånbok</translation>
    </message>
    <message>
        <source>This operation needs your wallet passphrase to unlock the wallet.</source>
        <translation>Denna operation behöver din plånboks lösenfras för att låsa upp plånboken.</translation>
    </message>
    <message>
        <source>Unlock wallet</source>
        <translation>Lås upp plånbok</translation>
    </message>
    <message>
        <source>This operation needs your wallet passphrase to decrypt the wallet.</source>
        <translation>Denna operation behöver din plånboks lösenfras för att dekryptera plånboken.</translation>
    </message>
    <message>
        <source>Decrypt wallet</source>
        <translation>Dekryptera plånbok</translation>
    </message>
    <message>
        <source>Change passphrase</source>
        <translation>Byt lösenfras</translation>
    </message>
    <message>
        <source>Enter the old passphrase and new passphrase to the wallet.</source>
        <translation>Ange plånbokens gamla lösenfras och nya lösenfras.</translation>
    </message>
    <message>
        <source>Confirm wallet encryption</source>
        <translation>Bekräfta kryptering av plånbok</translation>
    </message>
    <message>
        <source>Warning: If you encrypt your wallet and lose your passphrase, you will &lt;b&gt;LOSE ALL OF YOUR BITCOINS&lt;/b&gt;!</source>
<<<<<<< HEAD
        <translation>VARNING: Om du krypterar din plånbok och glömmer din lösenfras, &lt;b&gt;FÖRLORAR DU ALLA DINA BLACKCOIN&lt;/b&gt;!</translation>
=======
        <translation>VARNING: Om du krypterar din plånbok och glömmer din lösenfras, &lt;b&gt;FÖRLORAR DU ALLA DINA BITCOIN&lt;/b&gt;!</translation>
>>>>>>> 8b676984
    </message>
    <message>
        <source>Are you sure you wish to encrypt your wallet?</source>
        <translation>Är du säker på att du vill kryptera din plånbok?</translation>
    </message>
    <message>
        <source>Wallet encrypted</source>
        <translation>Plånbok krypterad</translation>
    </message>
    <message>
        <source>Your wallet is now encrypted. Remember that encrypting your wallet cannot fully protect your bitcoins from being stolen by malware infecting your computer.</source>
        <translation>Din plånbok är nu krypterad. Kom ihåg att kryptering av plånboken inte helt skyddar dina bitcoin från att stjälas av skadlig kod som infekterat din dator.</translation>
    </message>
    <message>
        <source>IMPORTANT: Any previous backups you have made of your wallet file should be replaced with the newly generated, encrypted wallet file. For security reasons, previous backups of the unencrypted wallet file will become useless as soon as you start using the new, encrypted wallet.</source>
        <translation>VIKTIGT: Alla tidigare säkerhetskopior du har skapat av plånboksfilen ska ersättas med den nyss skapade, krypterade plånboksfilen. Av säkerhetsskäl kommer tidigare säkerhetskopior av den okrypterade plånboksfilen att bli oanvändbara när du börjar använda den nya, krypterade plånboken.</translation>
    </message>
    <message>
        <source>Wallet encryption failed</source>
        <translation>Kryptering av plånbok misslyckades</translation>
    </message>
    <message>
        <source>Wallet encryption failed due to an internal error. Your wallet was not encrypted.</source>
        <translation>Kryptering av plånbok misslyckades på grund av ett internt fel. Din plånbok krypterades inte.</translation>
    </message>
    <message>
        <source>The supplied passphrases do not match.</source>
        <translation>De angivna lösenfraserna överensstämmer inte.</translation>
    </message>
    <message>
        <source>Wallet unlock failed</source>
        <translation>Misslyckades låsa upp plånboken</translation>
    </message>
    <message>
        <source>The passphrase entered for the wallet decryption was incorrect.</source>
<<<<<<< HEAD
        <translation>Angiven lösenfras för dekryptering av plånboken var felaktig.</translation>
=======
        <translation>Lösenfrasen för dekryptering av plånboken var felaktig.</translation>
>>>>>>> 8b676984
    </message>
    <message>
        <source>Wallet decryption failed</source>
        <translation>Dekryptering av plånbok misslyckades</translation>
    </message>
    <message>
        <source>Wallet passphrase was successfully changed.</source>
        <translation>Plånbokens lösenfras ändrades.</translation>
    </message>
    <message>
        <source>Warning: The Caps Lock key is on!</source>
        <translation>Varning: Caps Lock är påslaget!</translation>
    </message>
</context>
<context>
    <name>BanTableModel</name>
    <message>
        <source>IP/Netmask</source>
        <translation>IP/nätmask</translation>
    </message>
    <message>
        <source>Banned Until</source>
<<<<<<< HEAD
        <translation>Bannlyst till</translation>
=======
        <translation>Bannlyst tills</translation>
>>>>>>> 8b676984
    </message>
</context>
<context>
    <name>BitcoinGUI</name>
    <message>
        <source>Sign &amp;message...</source>
        <translation>Signera &amp;meddelande...</translation>
    </message>
    <message>
        <source>Synchronizing with network...</source>
        <translation>Synkroniserar med nätverket ...</translation>
    </message>
    <message>
        <source>&amp;Overview</source>
        <translation>&amp;Översikt</translation>
    </message>
    <message>
        <source>Show general overview of wallet</source>
        <translation>Visa allmän översikt av plånboken</translation>
    </message>
    <message>
        <source>&amp;Transactions</source>
        <translation>&amp;Transaktioner</translation>
    </message>
    <message>
        <source>Browse transaction history</source>
        <translation>Bläddra i transaktionshistorik</translation>
    </message>
    <message>
        <source>E&amp;xit</source>
        <translation>&amp;Avsluta</translation>
    </message>
    <message>
        <source>Quit application</source>
        <translation>Avsluta programmet</translation>
    </message>
    <message>
        <source>&amp;About %1</source>
        <translation>&amp;Om %1</translation>
    </message>
    <message>
        <source>Show information about %1</source>
        <translation>Visa information om %1</translation>
    </message>
    <message>
        <source>About &amp;Qt</source>
        <translation>Om &amp;Qt</translation>
    </message>
    <message>
        <source>Show information about Qt</source>
        <translation>Visa information om Qt</translation>
    </message>
    <message>
        <source>&amp;Options...</source>
        <translation>&amp;Alternativ...</translation>
    </message>
    <message>
        <source>Modify configuration options for %1</source>
        <translation>Ändra konfigurationsalternativ för %1</translation>
    </message>
    <message>
        <source>&amp;Encrypt Wallet...</source>
        <translation>&amp;Kryptera plånbok...</translation>
    </message>
    <message>
        <source>&amp;Backup Wallet...</source>
        <translation>&amp;Säkerhetskopiera plånbok...</translation>
    </message>
    <message>
        <source>&amp;Change Passphrase...</source>
        <translation>&amp;Byt lösenfras …</translation>
<<<<<<< HEAD
    </message>
    <message>
        <source>&amp;Sending addresses...</source>
        <translation>Av&amp;sändaradresser...</translation>
    </message>
    <message>
        <source>&amp;Receiving addresses...</source>
        <translation>Mottaga&amp;radresser...</translation>
=======
>>>>>>> 8b676984
    </message>
    <message>
        <source>Open &amp;URI...</source>
        <translation>Öppna &amp;URI...</translation>
    </message>
    <message>
        <source>Wallet:</source>
        <translation>Plånbok:</translation>
    </message>
    <message>
<<<<<<< HEAD
        <source>default wallet</source>
        <translation>Standardplånbok</translation>
    </message>
    <message>
=======
>>>>>>> 8b676984
        <source>Click to disable network activity.</source>
        <translation>Klicka för att inaktivera nätverksaktivitet.</translation>
    </message>
    <message>
        <source>Network activity disabled.</source>
        <translation>Nätverksaktivitet inaktiverad.</translation>
    </message>
    <message>
        <source>Click to enable network activity again.</source>
        <translation>Klicka för att aktivera nätverksaktivitet igen.</translation>
    </message>
    <message>
        <source>Syncing Headers (%1%)...</source>
        <translation>Synkar huvuden (%1%)...</translation>
    </message>
    <message>
        <source>Reindexing blocks on disk...</source>
        <translation>Indexerar om block på disken...</translation>
    </message>
    <message>
        <source>Proxy is &lt;b&gt;enabled&lt;/b&gt;: %1</source>
        <translation>Proxy är &lt;b&gt; aktiverad &lt;/b&gt;: %1</translation>
    </message>
    <message>
        <source>Send coins to a Bitcoin address</source>
        <translation>Skicka blackcoin till en Blackcoin-adress</translation>
    </message>
    <message>
        <source>Backup wallet to another location</source>
        <translation>Säkerhetskopiera plånboken till en annan plats</translation>
    </message>
    <message>
        <source>Change the passphrase used for wallet encryption</source>
        <translation>Byt lösenfras som används för kryptering av plånboken</translation>
    </message>
    <message>
        <source>&amp;Debug window</source>
        <translation>&amp;Felsökningsfönster</translation>
    </message>
    <message>
        <source>Open debugging and diagnostic console</source>
        <translation>Öppna felsöknings- och diagnostikkonsolen</translation>
    </message>
    <message>
        <source>&amp;Verify message...</source>
        <translation>&amp;Verifiera meddelande...</translation>
    </message>
    <message>
        <source>Bitcoin</source>
        <translation>Blackcoin</translation>
    </message>
    <message>
        <source>&amp;Send</source>
        <translation>&amp;Skicka</translation>
    </message>
    <message>
        <source>&amp;Receive</source>
        <translation>&amp;Ta emot</translation>
    </message>
    <message>
        <source>&amp;Show / Hide</source>
        <translation>&amp;Visa / Dölj</translation>
    </message>
    <message>
        <source>Show or hide the main Window</source>
        <translation>Visa eller dölj huvudfönstret</translation>
    </message>
    <message>
        <source>Encrypt the private keys that belong to your wallet</source>
        <translation>Kryptera de privata nycklar som tillhör din plånbok</translation>
    </message>
    <message>
        <source>Sign messages with your Bitcoin addresses to prove you own them</source>
        <translation>Signera meddelanden med dina Blackcoin-adresser för att bevisa att du äger dem</translation>
    </message>
    <message>
        <source>Verify messages to ensure they were signed with specified Bitcoin addresses</source>
        <translation>Verifiera meddelanden för att vara säker på att de signerades med angivna Blackcoin-adresser</translation>
    </message>
    <message>
        <source>&amp;File</source>
        <translation>&amp;Arkiv</translation>
    </message>
    <message>
        <source>&amp;Settings</source>
        <translation>&amp;Inställningar</translation>
    </message>
    <message>
        <source>&amp;Help</source>
        <translation>&amp;Hjälp</translation>
    </message>
    <message>
        <source>Tabs toolbar</source>
        <translation>Verktygsfält för flikar</translation>
    </message>
    <message>
        <source>Request payments (generates QR codes and bitcoin: URIs)</source>
        <translation>Begär betalningar (skapar QR-koder och blackcoin: -URIer)</translation>
    </message>
    <message>
        <source>Show the list of used sending addresses and labels</source>
        <translation>Visa listan med använda avsändaradresser och etiketter</translation>
    </message>
    <message>
        <source>Show the list of used receiving addresses and labels</source>
        <translation>Visa listan med använda mottagaradresser och etiketter</translation>
    </message>
    <message>
        <source>Open a bitcoin: URI or payment request</source>
        <translation>Öppna en blackcoin: URI eller betalningsbegäran</translation>
    </message>
    <message>
        <source>&amp;Command-line options</source>
        <translation>&amp;Kommandoradsalternativ</translation>
    </message>
    <message numerus="yes">
        <source>%n active connection(s) to Bitcoin network</source>
        <translation><numerusform>%n aktiva anslutningar till Blackcoin-nätverket.</numerusform><numerusform>%n aktiva anslutningar till Blackcoin-nätverket.</numerusform></translation>
    </message>
    <message>
        <source>Indexing blocks on disk...</source>
        <translation>Indexerar block på disken...</translation>
    </message>
    <message>
        <source>Processing blocks on disk...</source>
        <translation>Bearbetar block på disken...</translation>
    </message>
    <message numerus="yes">
        <source>Processed %n block(s) of transaction history.</source>
        <translation><numerusform>Bearbetade %n block av transaktionshistoriken.</numerusform><numerusform>Bearbetade %n block av transaktionshistoriken.</numerusform></translation>
    </message>
    <message>
        <source>%1 behind</source>
        <translation>%1 efter</translation>
    </message>
    <message>
        <source>Last received block was generated %1 ago.</source>
        <translation>Senast mottagna block skapades för %1 sedan.</translation>
    </message>
    <message>
        <source>Transactions after this will not yet be visible.</source>
        <translation>Transaktioner efter denna kommer inte ännu vara synliga.</translation>
    </message>
    <message>
        <source>Error</source>
        <translation>Fel</translation>
    </message>
    <message>
        <source>Warning</source>
        <translation>Varning</translation>
    </message>
    <message>
        <source>Information</source>
        <translation>Information</translation>
    </message>
    <message>
        <source>Up to date</source>
        <translation>Uppdaterad</translation>
    </message>
    <message>
        <source>&amp;Sending addresses</source>
        <translation>Av&amp;sändaradresser</translation>
    </message>
    <message>
        <source>&amp;Receiving addresses</source>
        <translation>Mottaga&amp;radresser</translation>
    </message>
    <message>
        <source>Open Wallet</source>
        <translation>Öppna plånbok</translation>
    </message>
    <message>
        <source>Open a wallet</source>
        <translation>Öppna en plånbok</translation>
    </message>
    <message>
        <source>Close Wallet...</source>
        <translation>Stäng plånbok</translation>
    </message>
    <message>
        <source>Close wallet</source>
        <translation>Stäng plånboken</translation>
    </message>
    <message>
        <source>Show the %1 help message to get a list with possible Bitcoin command-line options</source>
        <translation>Visa %1 hjälpmeddelande för att få en lista med möjliga Blackcoin kommandoradsalternativ.</translation>
    </message>
    <message>
        <source>default wallet</source>
        <translation>Standardplånbok</translation>
    </message>
    <message>
        <source>Opening Wallet &lt;b&gt;%1&lt;/b&gt;...</source>
        <translation>Öppnar plånboken &lt;b&gt;%1&lt;/b&gt;...</translation>
    </message>
    <message>
        <source>Open Wallet Failed</source>
        <translation>Det gick inte att öppna plånboken</translation>
    </message>
    <message>
        <source>&amp;Window</source>
        <translation>&amp;Fönster</translation>
    </message>
    <message>
        <source>Minimize</source>
        <translation>Minimera</translation>
    </message>
    <message>
        <source>Zoom</source>
        <translation>Zooma</translation>
    </message>
    <message>
        <source>Restore</source>
        <translation>Återställ</translation>
    </message>
    <message>
        <source>Main Window</source>
        <translation>Huvudfönster</translation>
    </message>
    <message>
        <source>%1 client</source>
        <translation>%1-klient</translation>
    </message>
    <message>
        <source>Connecting to peers...</source>
        <translation>Ansluter till noder …</translation>
    </message>
    <message>
        <source>Catching up...</source>
        <translation>Hämtar senaste...</translation>
    </message>
    <message>
        <source>Date: %1
</source>
        <translation>Datum: %1
</translation>
    </message>
    <message>
        <source>Amount: %1
</source>
        <translation>Belopp: %1
</translation>
    </message>
    <message>
        <source>Wallet: %1
</source>
        <translation>Plånbok: %1
</translation>
    </message>
    <message>
        <source>Type: %1
</source>
        <translation>Typ: %1
</translation>
    </message>
    <message>
        <source>Label: %1
</source>
        <translation>Etikett: %1
</translation>
    </message>
    <message>
        <source>Address: %1
</source>
        <translation>Adress: %1
</translation>
    </message>
    <message>
        <source>Sent transaction</source>
        <translation>Transaktion skickad</translation>
    </message>
    <message>
        <source>Incoming transaction</source>
        <translation>Inkommande transaktion</translation>
    </message>
    <message>
        <source>HD key generation is &lt;b&gt;enabled&lt;/b&gt;</source>
        <translation>HD-nyckelgenerering är &lt;b&gt;aktiverad&lt;/b&gt;</translation>
    </message>
    <message>
        <source>HD key generation is &lt;b&gt;disabled&lt;/b&gt;</source>
        <translation>HD-nyckelgenerering är &lt;b&gt;inaktiverad&lt;/b&gt;</translation>
    </message>
    <message>
        <source>Private key &lt;b&gt;disabled&lt;/b&gt;</source>
        <translation>Privat nyckel &lt;b&gt;inaktiverad&lt;/b&gt;</translation>
    </message>
    <message>
        <source>Wallet is &lt;b&gt;encrypted&lt;/b&gt; and currently &lt;b&gt;unlocked&lt;/b&gt;</source>
        <translation>Denna plånbok är &lt;b&gt;krypterad&lt;/b&gt; och för närvarande &lt;b&gt;olåst&lt;/b&gt;</translation>
    </message>
    <message>
        <source>Wallet is &lt;b&gt;encrypted&lt;/b&gt; and currently &lt;b&gt;locked&lt;/b&gt;</source>
        <translation>Denna plånbok är &lt;b&gt;krypterad&lt;/b&gt; och för närvarande &lt;b&gt;låst&lt;/b&gt;</translation>
    </message>
    <message>
        <source>A fatal error occurred. Bitcoin can no longer continue safely and will quit.</source>
        <translation>Ett kritiskt fel uppstod. Blackcoin kan inte fortsätta att köra säkert och kommer att avslutas.</translation>
    </message>
</context>
<context>
    <name>CoinControlDialog</name>
    <message>
        <source>Coin Selection</source>
        <translation>Myntval</translation>
    </message>
    <message>
        <source>Quantity:</source>
        <translation>Kvantitet:</translation>
    </message>
    <message>
        <source>Bytes:</source>
        <translation>Antal byte:</translation>
    </message>
    <message>
        <source>Amount:</source>
        <translation>Belopp:</translation>
    </message>
    <message>
        <source>Fee:</source>
        <translation>Avgift:</translation>
    </message>
    <message>
        <source>Dust:</source>
        <translation>Damm:</translation>
    </message>
    <message>
        <source>After Fee:</source>
        <translation>Efter avgift:</translation>
    </message>
    <message>
        <source>Change:</source>
        <translation>Växel:</translation>
    </message>
    <message>
        <source>(un)select all</source>
        <translation>(av)markera allt</translation>
    </message>
    <message>
        <source>Tree mode</source>
        <translation>Trädvy</translation>
    </message>
    <message>
        <source>List mode</source>
        <translation>Listvy</translation>
    </message>
    <message>
        <source>Amount</source>
        <translation>Belopp</translation>
    </message>
    <message>
        <source>Received with label</source>
        <translation>Mottagen med etikett</translation>
    </message>
    <message>
        <source>Received with address</source>
        <translation>Mottagen med adress</translation>
    </message>
    <message>
        <source>Date</source>
        <translation>Datum</translation>
    </message>
    <message>
        <source>Confirmations</source>
        <translation>Bekräftelser</translation>
    </message>
    <message>
        <source>Confirmed</source>
        <translation>Bekräftad</translation>
    </message>
    <message>
        <source>Copy address</source>
        <translation>Kopiera adress</translation>
    </message>
    <message>
        <source>Copy label</source>
        <translation>Kopiera etikett</translation>
    </message>
    <message>
        <source>Copy amount</source>
        <translation>Kopiera belopp</translation>
    </message>
    <message>
        <source>Copy transaction ID</source>
        <translation>Kopiera transaktions-ID</translation>
    </message>
    <message>
        <source>Lock unspent</source>
        <translation>Lås ospenderat</translation>
    </message>
    <message>
        <source>Unlock unspent</source>
        <translation>Lås upp ospenderat</translation>
    </message>
    <message>
        <source>Copy quantity</source>
        <translation>Kopiera kvantitet</translation>
    </message>
    <message>
        <source>Copy fee</source>
        <translation>Kopiera avgift</translation>
    </message>
    <message>
        <source>Copy after fee</source>
        <translation>Kopiera efter avgift</translation>
    </message>
    <message>
        <source>Copy bytes</source>
        <translation>Kopiera byte</translation>
    </message>
    <message>
        <source>Copy dust</source>
        <translation>Kopiera damm</translation>
    </message>
    <message>
        <source>Copy change</source>
        <translation>Kopiera växel</translation>
    </message>
    <message>
        <source>(%1 locked)</source>
        <translation>(%1 låst)</translation>
    </message>
    <message>
        <source>yes</source>
        <translation>ja</translation>
    </message>
    <message>
        <source>no</source>
        <translation>nej</translation>
    </message>
    <message>
        <source>This label turns red if any recipient receives an amount smaller than the current dust threshold.</source>
        <translation>Denna etikett blir röd om någon mottagare tar emot ett belopp som är lägre än aktuell dammtröskel.</translation>
    </message>
    <message>
        <source>Can vary +/- %1 satoshi(s) per input.</source>
        <translation>Kan variera +/- %1 satoshi per inmatning.</translation>
    </message>
    <message>
        <source>(no label)</source>
        <translation>(Ingen etikett)</translation>
    </message>
    <message>
        <source>change from %1 (%2)</source>
        <translation>växel från %1 (%2)</translation>
    </message>
    <message>
        <source>(change)</source>
        <translation>(växel)</translation>
    </message>
</context>
<context>
    <name>EditAddressDialog</name>
    <message>
        <source>Edit Address</source>
        <translation>Redigera adress</translation>
    </message>
    <message>
        <source>&amp;Label</source>
        <translation>&amp;Etikett</translation>
    </message>
    <message>
        <source>The label associated with this address list entry</source>
        <translation>Etiketten associerad med denna post i adresslistan</translation>
    </message>
    <message>
        <source>The address associated with this address list entry. This can only be modified for sending addresses.</source>
        <translation>Adressen associerad med denna post i adresslistan. Den kan bara ändras för sändningsadresser.</translation>
    </message>
    <message>
        <source>&amp;Address</source>
        <translation>&amp;Adress</translation>
    </message>
    <message>
        <source>New sending address</source>
        <translation>Ny avsändaradress</translation>
    </message>
    <message>
        <source>Edit receiving address</source>
        <translation>Redigera mottagaradress</translation>
    </message>
    <message>
        <source>Edit sending address</source>
        <translation>Redigera avsändaradress</translation>
    </message>
    <message>
        <source>The entered address "%1" is not a valid Bitcoin address.</source>
        <translation>Den angivna adressen "%1" är inte en giltig Blackcoin-adress.</translation>
    </message>
    <message>
        <source>Address "%1" already exists as a receiving address with label "%2" and so cannot be added as a sending address.</source>
        <translation>Adressen "%1" finns redan som en mottagaradress med etikett "%2" och kan därför inte anges som sändaradress.</translation>
    </message>
    <message>
        <source>The entered address "%1" is already in the address book with label "%2".</source>
        <translation>Den angivna adressen "%1" finns redan i adressboken med etikett "%2".</translation>
    </message>
    <message>
        <source>Address "%1" already exists as a receiving address with label "%2" and so cannot be added as a sending address.</source>
        <translation>Adressen "%1" finns redan som en mottagaradress med etikett "%2" och kan därför inte anges som sändaradress.</translation>
    </message>
    <message>
        <source>The entered address "%1" is already in the address book with label "%2".</source>
        <translation>Den angivna adressen "%1" finns redan i adressboken med etikett "%2".</translation>
    </message>
    <message>
        <source>Could not unlock wallet.</source>
        <translation>Kunde inte låsa upp plånboken.</translation>
    </message>
    <message>
        <source>New key generation failed.</source>
        <translation>Misslyckades med generering av ny nyckel.</translation>
    </message>
</context>
<context>
    <name>FreespaceChecker</name>
    <message>
        <source>A new data directory will be created.</source>
        <translation>En ny datakatalog kommer att skapas.</translation>
    </message>
    <message>
        <source>name</source>
        <translation>namn</translation>
    </message>
    <message>
        <source>Directory already exists. Add %1 if you intend to create a new directory here.</source>
        <translation>Katalogen finns redan. Lägg till %1 om du vill skapa en ny katalog här.</translation>
    </message>
    <message>
        <source>Path already exists, and is not a directory.</source>
        <translation>Sökvägen finns redan, och är inte en katalog.</translation>
    </message>
    <message>
        <source>Cannot create data directory here.</source>
        <translation>Kan inte skapa datakatalog här.</translation>
    </message>
</context>
<context>
    <name>HelpMessageDialog</name>
    <message>
        <source>version</source>
        <translation>version</translation>
    </message>
    <message>
        <source>(%1-bit)</source>
        <translation>(%1-bit)</translation>
    </message>
    <message>
        <source>About %1</source>
        <translation>Om %1</translation>
    </message>
    <message>
        <source>Command-line options</source>
        <translation>Kommandoradsalternativ</translation>
    </message>
</context>
<context>
    <name>Intro</name>
    <message>
        <source>Welcome</source>
        <translation>Välkommen</translation>
    </message>
    <message>
        <source>Welcome to %1.</source>
        <translation>Välkommen till %1.</translation>
    </message>
    <message>
        <source>As this is the first time the program is launched, you can choose where %1 will store its data.</source>
        <translation>Eftersom detta är första gången som programmet startas får du välja var %1 skall lagra sina data.</translation>
    </message>
    <message>
        <source>When you click OK, %1 will begin to download and process the full %4 block chain (%2GB) starting with the earliest transactions in %3 when %4 initially launched.</source>
        <translation>När du trycker OK kommer %1 att börja ladda ner och bearbeta den fullständiga %4-blockkedjan (%2 GB), med början vid de första transaktionerna %3 när %4 först lanserades.</translation>
    </message>
    <message>
        <source>This initial synchronisation is very demanding, and may expose hardware problems with your computer that had previously gone unnoticed. Each time you run %1, it will continue downloading where it left off.</source>
        <translation>Denna första synkronisering är väldigt krävande, och kan påvisa hårdvaruproblem hos din dator som tidigare inte visat sig. Varje gång du kör %1, kommer nerladdningen att fortsätta där den avslutades.</translation>
    </message>
    <message>
        <source>If you have chosen to limit block chain storage (pruning), the historical data must still be downloaded and processed, but will be deleted afterward to keep your disk usage low.</source>
<<<<<<< HEAD
        <translation>Om du valt att begränsa storleken på blockkedjan (pruning), måste historiska data fortfarande laddas ner och behandlas, men kommer därefter att tas bort för att spara lagringsutrymme.</translation>
=======
        <translation>Om du valt att begränsa storleken på blockkedjan (gallring), måste historiska data ändå laddas ner och behandlas, men kommer därefter att tas bort för att spara lagringsutrymme.</translation>
>>>>>>> 8b676984
    </message>
    <message>
        <source>Use the default data directory</source>
        <translation>Använd den förvalda datakatalogen</translation>
    </message>
    <message>
        <source>Use a custom data directory:</source>
        <translation>Använd en anpassad datakatalog:</translation>
    </message>
    <message>
        <source>Bitcoin</source>
        <translation>Blackcoin</translation>
    </message>
    <message>
        <source>At least %1 GB of data will be stored in this directory, and it will grow over time.</source>
        <translation>Minst %1 GB data kommer att sparas i den här katalogen, och de växer över tiden.</translation>
    </message>
    <message>
        <source>Approximately %1 GB of data will be stored in this directory.</source>
        <translation>Ungefär %1 GB data kommer att lagras i den här katalogen.</translation>
    </message>
    <message>
        <source>%1 will download and store a copy of the Bitcoin block chain.</source>
<<<<<<< HEAD
        <translation>%1 kommer att ladda ner och spara en kopia av Blackcoins blockkedja.</translation>
=======
        <translation>%1 kommer att ladda ner och lagra en kopia av Bitcoins blockkedja.</translation>
>>>>>>> 8b676984
    </message>
    <message>
        <source>The wallet will also be stored in this directory.</source>
        <translation>Plånboken sparas också i den här katalogen.</translation>
    </message>
    <message>
        <source>Error: Specified data directory "%1" cannot be created.</source>
        <translation>Fel: Angiven datakatalog "%1" kan inte skapas.</translation>
    </message>
    <message>
        <source>Error</source>
        <translation>Fel</translation>
    </message>
    <message numerus="yes">
        <source>%n GB of free space available</source>
        <translation><numerusform>%n GB fritt utrymme kvar</numerusform><numerusform>%n GB ledigt utrymme kvar</numerusform></translation>
    </message>
    <message numerus="yes">
        <source>(of %n GB needed)</source>
        <translation><numerusform>(av %n GB behövs)</numerusform><numerusform>(av %n GB behövs)</numerusform></translation>
    </message>
</context>
<context>
    <name>ModalOverlay</name>
    <message>
        <source>Form</source>
        <translation>Formulär</translation>
    </message>
    <message>
        <source>Recent transactions may not yet be visible, and therefore your wallet's balance might be incorrect. This information will be correct once your wallet has finished synchronizing with the bitcoin network, as detailed below.</source>
<<<<<<< HEAD
        <translation>Nyligen gjorda transaktioner visas inte korrekt och därför kan din plånboks saldo visas felaktigt. Denna information kommer att visas korrekt så snart din plånbok har synkroniserats med Blackcoin-nätverket enligt informationen nedan.</translation>
=======
        <translation>Nyligen gjorda transaktioner visas inte korrekt och därför kan din plånboks saldo visas felaktigt. Denna information kommer att visas korrekt så snart din plånbok har synkroniserats med Bitcoin-nätverket enligt informationen nedan.</translation>
>>>>>>> 8b676984
    </message>
    <message>
        <source>Attempting to spend bitcoins that are affected by not-yet-displayed transactions will not be accepted by the network.</source>
        <translation>Att försöka spendera blackcoin som påverkas av transaktioner som ännu inte visas kommer inte accepteras av nätverket. </translation>
    </message>
    <message>
        <source>Number of blocks left</source>
        <translation>Antal block kvar</translation>
    </message>
    <message>
        <source>Unknown...</source>
        <translation>Okänt...</translation>
    </message>
    <message>
        <source>Last block time</source>
        <translation>Senaste blocktid</translation>
    </message>
    <message>
        <source>Progress</source>
        <translation>Förlopp</translation>
    </message>
    <message>
        <source>Progress increase per hour</source>
        <translation>Förloppsökning per timme</translation>
    </message>
    <message>
        <source>calculating...</source>
        <translation>beräknar...</translation>
    </message>
    <message>
        <source>Estimated time left until synced</source>
        <translation>Uppskattad tid kvar tills synkroniserad</translation>
    </message>
    <message>
        <source>Hide</source>
        <translation>Dölj</translation>
    </message>
    <message>
        <source>Unknown. Syncing Headers (%1, %2%)...</source>
        <translation>Okänd. Synkar huvuden (%1, %2%)...</translation>
    </message>
</context>
<context>
    <name>OpenURIDialog</name>
    <message>
        <source>Open URI</source>
        <translation>Öppna URI</translation>
    </message>
    <message>
        <source>Open payment request from URI or file</source>
        <translation>Öppna betalningsbegäran från URI eller fil</translation>
    </message>
    <message>
        <source>URI:</source>
        <translation>URI:</translation>
    </message>
    <message>
        <source>Select payment request file</source>
        <translation>Välj betalningsbegäransfil</translation>
    </message>
    <message>
        <source>Select payment request file to open</source>
        <translation>Välj betalningsbegäransfil som ska öppnas</translation>
    </message>
</context>
<context>
    <name>OptionsDialog</name>
    <message>
        <source>Options</source>
        <translation>Alternativ</translation>
    </message>
    <message>
        <source>&amp;Main</source>
        <translation>&amp;Allmänt</translation>
    </message>
    <message>
        <source>Automatically start %1 after logging in to the system.</source>
        <translation>Starta %1 automatiskt efter inloggningen.</translation>
    </message>
    <message>
        <source>&amp;Start %1 on system login</source>
        <translation>&amp;Starta %1 vid systemlogin</translation>
    </message>
    <message>
        <source>Size of &amp;database cache</source>
        <translation>Storleken på &amp;databascache</translation>
    </message>
    <message>
        <source>Number of script &amp;verification threads</source>
        <translation>Antalet skript&amp;verifikationstrådar</translation>
    </message>
    <message>
        <source>IP address of the proxy (e.g. IPv4: 127.0.0.1 / IPv6: ::1)</source>
        <translation>Proxyns IP-adress (t.ex.  IPv4: 127.0.0.1 / IPv6: ::1)</translation>
    </message>
    <message>
        <source>Shows if the supplied default SOCKS5 proxy is used to reach peers via this network type.</source>
        <translation>Visar om den angivna standard-SOCKS5-proxyn används för att nå noder via den här nätverkstypen.</translation>
<<<<<<< HEAD
    </message>
    <message>
        <source>Use separate SOCKS&amp;5 proxy to reach peers via Tor hidden services:</source>
        <translation>Använd separat SOCKS&amp;5-proxy för att nå noder via Tors dolda tjänster:</translation>
    </message>
    <message>
        <source>Hide the icon from the system tray.</source>
        <translation>Dölj ikonen från systemfältet.</translation>
    </message>
    <message>
        <source>&amp;Hide tray icon</source>
        <translation>&amp;Dölj ikonen</translation>
=======
>>>>>>> 8b676984
    </message>
    <message>
        <source>Use separate SOCKS&amp;5 proxy to reach peers via Tor hidden services:</source>
        <translation>Använd separat SOCKS&amp;5-proxy för att nå noder via Tors dolda tjänster:</translation>
    </message>
    <message>
        <source>Hide the icon from the system tray.</source>
        <translation>Dölj ikonen från systemfältet.</translation>
    </message>
    <message>
        <source>&amp;Hide tray icon</source>
        <translation>&amp;Dölj ikonen</translation>
    </message>
    <message>
        <source>Minimize instead of exit the application when the window is closed. When this option is enabled, the application will be closed only after selecting Exit in the menu.</source>
        <translation>Minimera istället för att stänga programmet när fönstret stängs. När detta alternativ är aktiverat stängs programmet endast genom att välja Stäng i menyn.</translation>
    </message>
    <message>
        <source>Third party URLs (e.g. a block explorer) that appear in the transactions tab as context menu items. %s in the URL is replaced by transaction hash. Multiple URLs are separated by vertical bar |.</source>
        <translation>Tredjeparts-URL:er (t.ex. en blockutforskare) som visas i transaktionsfliken som snabbmenyalternativ. %s i URL:en ersätts med transaktionshash. Flera URL:er separeras med vertikalt streck |.</translation>
<<<<<<< HEAD
    </message>
    <message>
        <source>Active command-line options that override above options:</source>
        <translation>Aktiva kommandoradsalternativ som åsidosätter alternativen ovan:</translation>
=======
>>>>>>> 8b676984
    </message>
    <message>
        <source>Open the %1 configuration file from the working directory.</source>
        <translation>Öppna konfigurationsfilen %1 från arbetskatalogen.</translation>
    </message>
    <message>
        <source>Open Configuration File</source>
        <translation>Öppna konfigurationsfil</translation>
    </message>
    <message>
        <source>Reset all client options to default.</source>
        <translation>Återställ alla klientinställningar till förvalen.</translation>
    </message>
    <message>
        <source>&amp;Reset Options</source>
        <translation>&amp;Återställ alternativ</translation>
    </message>
    <message>
        <source>&amp;Network</source>
        <translation>&amp;Nätverk</translation>
    </message>
    <message>
        <source>Disables some advanced features but all blocks will still be fully validated. Reverting this setting requires re-downloading the entire blockchain. Actual disk usage may be somewhat higher.</source>
<<<<<<< HEAD
        <translation>Stänger av en del avancerade funktioner, men samtliga block kommer fortfarande att verifieras. Återställning av denna inställning kräver att den fullständiga blockkedjan laddas ned igen. Det använda hårddiskutrymmet kan öka något.</translation>
    </message>
    <message>
        <source>Prune &amp;block storage to</source>
        <translation>Trim- &amp; block-utrymme till</translation>
=======
        <translation>Stänger av vissa avancerade funktioner, men samtliga block kommer fortfarande att verifieras. Återställning av denna inställning kräver att den fullständiga blockkedjan laddas ned igen. Det använda diskutrymmet kan öka något.</translation>
    </message>
    <message>
        <source>Prune &amp;block storage to</source>
        <translation>Gallra &amp;blocklagring till</translation>
>>>>>>> 8b676984
    </message>
    <message>
        <source>GB</source>
        <translation>GB</translation>
    </message>
    <message>
        <source>Reverting this setting requires re-downloading the entire blockchain.</source>
        <translation>Vid avstängning av denna inställning kommer den fullständiga blockkedjan behövas laddas ned igen.</translation>
    </message>
    <message>
<<<<<<< HEAD
=======
        <source>MiB</source>
        <translation>MiB</translation>
    </message>
    <message>
>>>>>>> 8b676984
        <source>(0 = auto, &lt;0 = leave that many cores free)</source>
        <translation>(0 = auto, &lt;0 = lämna så många kärnor lediga)</translation>
    </message>
    <message>
        <source>W&amp;allet</source>
        <translation>&amp;Plånbok</translation>
    </message>
    <message>
        <source>Expert</source>
        <translation>Expert</translation>
    </message>
    <message>
        <source>Enable coin &amp;control features</source>
        <translation>Aktivera mynt&amp;kontrollfunktioner</translation>
    </message>
    <message>
        <source>If you disable the spending of unconfirmed change, the change from a transaction cannot be used until that transaction has at least one confirmation. This also affects how your balance is computed.</source>
        <translation>Om du inaktiverar spendering av obekräftad växel, kan inte växeln från en transaktion användas förrän transaktionen har minst en bekräftelse. Detta påverkar också hur ditt saldo beräknas.</translation>
    </message>
    <message>
        <source>&amp;Spend unconfirmed change</source>
        <translation>&amp;Spendera obekräftad växel</translation>
    </message>
    <message>
        <source>Automatically open the Bitcoin client port on the router. This only works when your router supports UPnP and it is enabled.</source>
        <translation>Öppna automatiskt Blackcoin-klientens port på routern. Detta fungerar endast om din router stödjer UPnP och det är är aktiverat.</translation>
    </message>
    <message>
        <source>Map port using &amp;UPnP</source>
        <translation>Tilldela port med hjälp av &amp;UPnP</translation>
    </message>
    <message>
        <source>Accept connections from outside.</source>
        <translation>Acceptera anslutningar utifrån.</translation>
    </message>
    <message>
        <source>Allow incomin&amp;g connections</source>
        <translation>Tillåt inkommande anslutningar</translation>
    </message>
    <message>
        <source>Connect to the Bitcoin network through a SOCKS5 proxy.</source>
        <translation>Anslut till Blackcoin-nätverket genom en SOCKS5-proxy.</translation>
    </message>
    <message>
        <source>&amp;Connect through SOCKS5 proxy (default proxy):</source>
        <translation>&amp;Anslut genom SOCKS5-proxy (förvald proxy):</translation>
    </message>
    <message>
        <source>Proxy &amp;IP:</source>
        <translation>Proxy-&amp;IP: </translation>
    </message>
    <message>
        <source>&amp;Port:</source>
        <translation>&amp;Port: </translation>
    </message>
    <message>
        <source>Port of the proxy (e.g. 9050)</source>
        <translation>Proxyns port (t.ex. 9050)</translation>
    </message>
    <message>
        <source>Used for reaching peers via:</source>
        <translation>Används för att nå noder via:</translation>
    </message>
    <message>
        <source>IPv4</source>
        <translation>IPv4</translation>
    </message>
    <message>
        <source>IPv6</source>
        <translation>IPv6</translation>
    </message>
    <message>
        <source>Tor</source>
        <translation>Tor</translation>
    </message>
    <message>
        <source>Connect to the Bitcoin network through a separate SOCKS5 proxy for Tor hidden services.</source>
        <translation>Anslut till Blackcoin-nätverket genom en separat SOCKS5-proxy för dolda tjänster i Tor.</translation>
    </message>
    <message>
        <source>&amp;Window</source>
        <translation>&amp;Fönster</translation>
    </message>
    <message>
        <source>Show only a tray icon after minimizing the window.</source>
        <translation>Visa endast en systemfältsikon vid minimering.</translation>
    </message>
    <message>
        <source>&amp;Minimize to the tray instead of the taskbar</source>
        <translation>&amp;Minimera till systemfältet istället för aktivitetsfältet</translation>
    </message>
    <message>
        <source>M&amp;inimize on close</source>
        <translation>M&amp;inimera vid stängning</translation>
    </message>
    <message>
        <source>&amp;Display</source>
        <translation>&amp;Visa</translation>
    </message>
    <message>
        <source>User Interface &amp;language:</source>
        <translation>Användargränssnittets &amp;språk: </translation>
    </message>
    <message>
        <source>The user interface language can be set here. This setting will take effect after restarting %1.</source>
        <translation>Användargränssnittets språk kan ställas in här. Denna inställning träder i kraft efter en omstart av %1.</translation>
    </message>
    <message>
        <source>&amp;Unit to show amounts in:</source>
        <translation>&amp;Måttenhet att visa belopp i: </translation>
    </message>
    <message>
        <source>Choose the default subdivision unit to show in the interface and when sending coins.</source>
        <translation>Välj en måttenhet att visa i gränssnittet och när du skickar pengar.</translation>
    </message>
    <message>
        <source>Whether to show coin control features or not.</source>
        <translation>Om myntkontrollfunktioner skall visas eller inte</translation>
    </message>
    <message>
        <source>&amp;Third party transaction URLs</source>
        <translation>&amp;URL:er för tredjepartstransaktioner</translation>
    </message>
    <message>
        <source>Options set in this dialog are overridden by the command line or in the configuration file:</source>
        <translation>Alternativ som anges i denna dialog åsidosätts av kommandoraden eller i konfigurationsfilen:</translation>
    </message>
    <message>
        <source>&amp;OK</source>
        <translation>&amp;OK</translation>
    </message>
    <message>
        <source>&amp;Cancel</source>
        <translation>&amp;Avbryt</translation>
    </message>
    <message>
        <source>default</source>
        <translation>standard</translation>
    </message>
    <message>
        <source>none</source>
        <translation>inget</translation>
    </message>
    <message>
        <source>Confirm options reset</source>
        <translation>Bekräfta att alternativen ska återställs</translation>
    </message>
    <message>
        <source>Client restart required to activate changes.</source>
        <translation>Klientomstart är nödvändig för att aktivera ändringarna.</translation>
    </message>
    <message>
        <source>Client will be shut down. Do you want to proceed?</source>
        <translation>Programmet kommer att stängas. Vill du fortsätta?</translation>
    </message>
    <message>
        <source>Configuration options</source>
        <translation>Konfigurationsalternativ</translation>
    </message>
    <message>
        <source>The configuration file is used to specify advanced user options which override GUI settings. Additionally, any command-line options will override this configuration file.</source>
        <translation>Konfigurationsfilen används för att ange avancerade användaralternativ som åsidosätter inställningar i GUI. Dessutom kommer alla kommandoradsalternativ att åsidosätta denna konfigurationsfil.</translation>
    </message>
    <message>
        <source>Error</source>
        <translation>Fel</translation>
    </message>
    <message>
        <source>The configuration file could not be opened.</source>
        <translation>Konfigurationsfilen kunde inte öppnas.</translation>
    </message>
    <message>
        <source>This change would require a client restart.</source>
        <translation>Denna ändring kräver en klientomstart.</translation>
    </message>
    <message>
        <source>The supplied proxy address is invalid.</source>
        <translation>Den angivna proxy-adressen är ogiltig.</translation>
    </message>
</context>
<context>
    <name>OverviewPage</name>
    <message>
        <source>Form</source>
        <translation>Formulär</translation>
    </message>
    <message>
        <source>The displayed information may be out of date. Your wallet automatically synchronizes with the Bitcoin network after a connection is established, but this process has not completed yet.</source>
        <translation>Den visade informationen kan vara inaktuell. Plånboken synkroniseras automatiskt med Blackcoin-nätverket efter att anslutningen är upprättad, men denna process har inte slutförts ännu.</translation>
    </message>
    <message>
        <source>Watch-only:</source>
        <translation>Granska-bara:</translation>
    </message>
    <message>
        <source>Available:</source>
        <translation>Tillgängligt:</translation>
    </message>
    <message>
        <source>Your current spendable balance</source>
        <translation>Ditt tillgängliga saldo</translation>
    </message>
    <message>
        <source>Pending:</source>
        <translation>Pågående:</translation>
    </message>
    <message>
        <source>Total of transactions that have yet to be confirmed, and do not yet count toward the spendable balance</source>
        <translation>Totalt antal transaktioner som ännu inte bekräftats, och som ännu inte räknas med i aktuellt saldo</translation>
    </message>
    <message>
        <source>Immature:</source>
        <translation>Omogen:</translation>
    </message>
    <message>
        <source>Mined balance that has not yet matured</source>
        <translation>Genererat saldo som ännu inte har mognat</translation>
    </message>
    <message>
        <source>Balances</source>
        <translation>Saldon</translation>
    </message>
    <message>
        <source>Total:</source>
        <translation>Totalt:</translation>
    </message>
    <message>
        <source>Your current total balance</source>
        <translation>Ditt aktuella totala saldo</translation>
    </message>
    <message>
        <source>Your current balance in watch-only addresses</source>
        <translation>Ditt aktuella saldo i granska-bara adresser</translation>
    </message>
    <message>
        <source>Spendable:</source>
        <translation>Spenderbar:</translation>
    </message>
    <message>
        <source>Recent transactions</source>
        <translation>Nyligen genomförda transaktioner</translation>
    </message>
    <message>
        <source>Unconfirmed transactions to watch-only addresses</source>
        <translation>Obekräftade transaktioner till granska-bara adresser</translation>
    </message>
    <message>
        <source>Mined balance in watch-only addresses that has not yet matured</source>
        <translation>Genererat saldo i granska-bara adresser som ännu inte har mognat</translation>
    </message>
    <message>
        <source>Current total balance in watch-only addresses</source>
        <translation>Aktuellt totalt saldo i granska-bara adresser</translation>
    </message>
</context>
<context>
    <name>PaymentServer</name>
    <message>
        <source>Payment request error</source>
        <translation>Fel vid betalningsbegäran</translation>
    </message>
    <message>
        <source>Cannot start bitcoin: click-to-pay handler</source>
        <translation>Kan inte starta blackcoin: klicka-och-betala hanteraren</translation>
    </message>
    <message>
        <source>URI handling</source>
        <translation>URI-hantering</translation>
    </message>
    <message>
        <source>'bitcoin://' is not a valid URI. Use 'bitcoin:' instead.</source>
<<<<<<< HEAD
        <translation>'blackcoin://' är inte en accepterad URI. Använd 'blackcoin:' istället.</translation>
=======
        <translation>'bitcoin://' är inte en accepterad URI. Använd 'bitcoin:' istället.</translation>
    </message>
    <message>
        <source>You are using a BIP70 URL which will be unsupported in the future.</source>
        <translation>Du använder en URL enligt BIP70, vilket inte kommer att stödjas i framtiden.</translation>
>>>>>>> 8b676984
    </message>
    <message>
        <source>Payment request fetch URL is invalid: %1</source>
        <translation>Hämtningsadressen för betalningsbegäran är ogiltig: %1</translation>
    </message>
    <message>
        <source>Cannot process payment request because BIP70 support was not compiled in.</source>
        <translation>Det går inte att behandla betalningsbegäran eftersom stöd för BIP70 inte var aktiverat vid kompilering.</translation>
    </message>
    <message>
        <source>Invalid payment address %1</source>
        <translation>Ogiltig betalningsadress %1</translation>
    </message>
    <message>
        <source>URI cannot be parsed! This can be caused by an invalid Bitcoin address or malformed URI parameters.</source>
        <translation>URI kan inte parsas! Detta kan orsakas av en ogiltig Blackcoin-adress eller felaktiga URI-parametrar.</translation>
    </message>
    <message>
        <source>Payment request file handling</source>
        <translation>Hantering av betalningsbegäransfil</translation>
    </message>
    <message>
        <source>Payment request file cannot be read! This can be caused by an invalid payment request file.</source>
        <translation>Betalningsbegäransfilen kan inte läsas! Detta kan orsakas av en ogiltig betalningsbegäransfil.</translation>
    </message>
    <message>
        <source>Payment request rejected</source>
        <translation>Betalningsbegäran avslogs</translation>
    </message>
    <message>
        <source>Payment request network doesn't match client network.</source>
        <translation>Betalningsbegärans nätverk matchar inte klientens nätverk.</translation>
    </message>
    <message>
        <source>Payment request expired.</source>
        <translation>Betalningsbegäran löpte ut.</translation>
    </message>
    <message>
        <source>Payment request is not initialized.</source>
        <translation>Betalningsbegäran är inte initierad.</translation>
    </message>
    <message>
        <source>Unverified payment requests to custom payment scripts are unsupported.</source>
        <translation>Overifierade betalningsbegäranden till anpassade betalningsskript stöds inte.</translation>
    </message>
    <message>
        <source>Invalid payment request.</source>
        <translation>Ogiltig betalningsbegäran.</translation>
    </message>
    <message>
        <source>Requested payment amount of %1 is too small (considered dust).</source>
        <translation>Begärt belopp på %1 är för litet (betraktas som damm).</translation>
    </message>
    <message>
        <source>Refund from %1</source>
        <translation>Återbetalning från %1</translation>
    </message>
    <message>
        <source>Payment request %1 is too large (%2 bytes, allowed %3 bytes).</source>
        <translation>Betalningsbegäran %1 är för stor (%2 byte, tillåts %3 byte).</translation>
    </message>
    <message>
        <source>Error communicating with %1: %2</source>
        <translation>Kommunikationsfel med %1: %2</translation>
    </message>
    <message>
        <source>Payment request cannot be parsed!</source>
        <translation>Betalningsbegäran kan inte parsas!</translation>
    </message>
    <message>
        <source>Bad response from server %1</source>
        <translation>Felaktigt svar från server %1</translation>
    </message>
    <message>
        <source>Network request error</source>
        <translation>Fel vid nätverksbegäran</translation>
    </message>
    <message>
        <source>Payment acknowledged</source>
        <translation>Betalningen bekräftad</translation>
    </message>
</context>
<context>
    <name>PeerTableModel</name>
    <message>
        <source>User Agent</source>
        <translation>Användaragent</translation>
    </message>
    <message>
        <source>Node/Service</source>
        <translation>Nod/Tjänst</translation>
    </message>
    <message>
        <source>NodeId</source>
        <translation>Nod-ID</translation>
    </message>
    <message>
        <source>Ping</source>
        <translation>Ping</translation>
    </message>
    <message>
        <source>Sent</source>
        <translation>Skickat</translation>
    </message>
    <message>
        <source>Received</source>
        <translation>Mottaget</translation>
    </message>
</context>
<context>
    <name>QObject</name>
    <message>
        <source>Amount</source>
        <translation>Belopp</translation>
    </message>
    <message>
        <source>Enter a Bitcoin address (e.g. %1)</source>
        <translation>Ange en Blackcoin-adress (t.ex. %1)</translation>
    </message>
    <message>
        <source>%1 d</source>
        <translation>%1 d</translation>
    </message>
    <message>
        <source>%1 h</source>
        <translation>%1 h</translation>
    </message>
    <message>
        <source>%1 m</source>
        <translation>%1 m</translation>
    </message>
    <message>
        <source>%1 s</source>
        <translation>%1 s</translation>
    </message>
    <message>
        <source>None</source>
        <translation>Ingen</translation>
    </message>
    <message>
        <source>N/A</source>
        <translation>ej tillgänglig</translation>
    </message>
    <message>
        <source>%1 ms</source>
        <translation>%1 ms</translation>
    </message>
    <message numerus="yes">
        <source>%n second(s)</source>
        <translation><numerusform>%n sekund</numerusform><numerusform>%n sekunder</numerusform></translation>
    </message>
    <message numerus="yes">
        <source>%n minute(s)</source>
        <translation><numerusform>%n minut</numerusform><numerusform>%n minuter</numerusform></translation>
    </message>
    <message numerus="yes">
        <source>%n hour(s)</source>
        <translation><numerusform>%n timme</numerusform><numerusform>%n timmar</numerusform></translation>
    </message>
    <message numerus="yes">
        <source>%n day(s)</source>
        <translation><numerusform>%n dag</numerusform><numerusform>%n dagar</numerusform></translation>
    </message>
    <message numerus="yes">
        <source>%n week(s)</source>
        <translation><numerusform>%n vecka</numerusform><numerusform>%n veckor</numerusform></translation>
    </message>
    <message>
        <source>%1 and %2</source>
        <translation>%1 och %2</translation>
    </message>
    <message numerus="yes">
        <source>%n year(s)</source>
        <translation><numerusform>%n år</numerusform><numerusform>%n år</numerusform></translation>
    </message>
    <message>
        <source>%1 B</source>
        <translation>%1 B</translation>
    </message>
    <message>
        <source>%1 KB</source>
        <translation>%1 KB</translation>
    </message>
    <message>
        <source>%1 MB</source>
        <translation>%1 MB</translation>
    </message>
    <message>
        <source>%1 GB</source>
        <translation>%1 GB</translation>
    </message>
    <message>
        <source>%1 didn't yet exit safely...</source>
        <translation>%1 avslutades inte ännu säkert...</translation>
    </message>
    <message>
        <source>unknown</source>
        <translation>okänd</translation>
    </message>
</context>
<context>
    <name>QObject::QObject</name>
    <message>
        <source>Error parsing command line arguments: %1.</source>
        <translation>Kunde inte tolka argumentet: %1.</translation>
    </message>
    <message>
        <source>Error: Specified data directory "%1" does not exist.</source>
        <translation>Fel: Angiven datakatalog "%1" finns inte.</translation>
    </message>
    <message>
        <source>Error: Cannot parse configuration file: %1.</source>
        <translation>Fel: Kan inte tolka konfigurationsfil: %1.</translation>
    </message>
    <message>
        <source>Error: %1</source>
        <translation>Fel: %1</translation>
    </message>
</context>
<context>
    <name>QRImageWidget</name>
    <message>
        <source>&amp;Save Image...</source>
        <translation>&amp;Spara Bild...</translation>
    </message>
    <message>
        <source>&amp;Copy Image</source>
        <translation>&amp;Kopiera Bild</translation>
    </message>
    <message>
        <source>Save QR Code</source>
        <translation>Spara QR-kod</translation>
    </message>
    <message>
        <source>PNG Image (*.png)</source>
        <translation>PNG-bild (*.png)</translation>
    </message>
</context>
<context>
    <name>RPCConsole</name>
    <message>
        <source>N/A</source>
        <translation>ej tillgänglig</translation>
    </message>
    <message>
        <source>Client version</source>
        <translation>Klient-version</translation>
    </message>
    <message>
        <source>&amp;Information</source>
        <translation>&amp;Information</translation>
    </message>
    <message>
        <source>Debug window</source>
        <translation>Felsökningsfönster</translation>
    </message>
    <message>
        <source>General</source>
        <translation>Allmänt</translation>
    </message>
    <message>
        <source>Using BerkeleyDB version</source>
        <translation>Använder BerkeleyDB version</translation>
    </message>
    <message>
        <source>Datadir</source>
        <translation>Datakatalog</translation>
    </message>
    <message>
        <source>To specify a non-default location of the data directory use the '%1' option.</source>
        <translation>Använd alternativet '%1' för att ange en annan plats för datakatalogen än standard.</translation>
    </message>
    <message>
        <source>Blocksdir</source>
        <translation>Blockkatalog</translation>
    </message>
    <message>
        <source>To specify a non-default location of the blocks directory use the '%1' option.</source>
        <translation>Använd alternativet '%1' för att ange en annan plats för blockkatalogen än standard.</translation>
    </message>
    <message>
        <source>Startup time</source>
        <translation>Uppstartstid</translation>
    </message>
    <message>
        <source>Network</source>
        <translation>Nätverk</translation>
    </message>
    <message>
        <source>Name</source>
        <translation>Namn</translation>
    </message>
    <message>
        <source>Number of connections</source>
        <translation>Antalet anslutningar</translation>
    </message>
    <message>
        <source>Block chain</source>
        <translation>Blockkedja</translation>
    </message>
    <message>
        <source>Current number of blocks</source>
        <translation>Aktuellt antal block</translation>
    </message>
    <message>
        <source>Memory Pool</source>
        <translation>Minnespool</translation>
    </message>
    <message>
        <source>Current number of transactions</source>
        <translation>Aktuellt antal transaktioner</translation>
    </message>
    <message>
        <source>Memory usage</source>
        <translation>Minnesåtgång</translation>
    </message>
    <message>
        <source>Wallet: </source>
        <translation>Plånbok:</translation>
    </message>
    <message>
        <source>(none)</source>
        <translation>(ingen)</translation>
    </message>
    <message>
        <source>&amp;Reset</source>
        <translation>&amp;Återställ</translation>
    </message>
    <message>
        <source>Received</source>
        <translation>Mottaget</translation>
    </message>
    <message>
        <source>Sent</source>
        <translation>Skickat</translation>
    </message>
    <message>
        <source>&amp;Peers</source>
        <translation>&amp;Klienter</translation>
    </message>
    <message>
        <source>Banned peers</source>
        <translation>Bannlysta noder</translation>
    </message>
    <message>
        <source>Select a peer to view detailed information.</source>
        <translation>Välj en klient för att se detaljerad information.</translation>
    </message>
    <message>
        <source>Whitelisted</source>
        <translation>Vitlistad</translation>
    </message>
    <message>
        <source>Direction</source>
        <translation>Riktning</translation>
    </message>
    <message>
        <source>Version</source>
        <translation>Version</translation>
    </message>
    <message>
        <source>Starting Block</source>
        <translation>Startblock</translation>
    </message>
    <message>
        <source>Synced Headers</source>
        <translation>Synkade huvuden</translation>
    </message>
    <message>
        <source>Synced Blocks</source>
        <translation>Synkade block</translation>
    </message>
    <message>
        <source>User Agent</source>
        <translation>Användaragent</translation>
    </message>
    <message>
        <source>Open the %1 debug log file from the current data directory. This can take a few seconds for large log files.</source>
        <translation>Öppna felsökningsloggen %1 från aktuell datakatalog. Detta kan ta några sekunder för stora loggfiler.</translation>
    </message>
    <message>
        <source>Decrease font size</source>
        <translation>Minska fontstorleken</translation>
    </message>
    <message>
        <source>Increase font size</source>
        <translation>Öka fontstorleken</translation>
    </message>
    <message>
        <source>Services</source>
        <translation>Tjänster</translation>
    </message>
    <message>
        <source>Ban Score</source>
        <translation>Bannlysningspoäng</translation>
    </message>
    <message>
        <source>Connection Time</source>
        <translation>Anslutningstid</translation>
    </message>
    <message>
        <source>Last Send</source>
        <translation>Senast sänt</translation>
    </message>
    <message>
        <source>Last Receive</source>
        <translation>Senast mottaget</translation>
    </message>
    <message>
        <source>Ping Time</source>
        <translation>Pingtid</translation>
    </message>
    <message>
        <source>The duration of a currently outstanding ping.</source>
        <translation>Tidsåtgången för en aktuell utestående ping.</translation>
    </message>
    <message>
        <source>Ping Wait</source>
        <translation>Pingväntetid</translation>
    </message>
    <message>
        <source>Min Ping</source>
        <translation>Min Ping</translation>
    </message>
    <message>
        <source>Time Offset</source>
        <translation>Tidsförskjutning</translation>
    </message>
    <message>
        <source>Last block time</source>
        <translation>Senaste blocktid</translation>
    </message>
    <message>
        <source>&amp;Open</source>
        <translation>&amp;Öppna</translation>
    </message>
    <message>
        <source>&amp;Console</source>
        <translation>&amp;Konsol</translation>
    </message>
    <message>
        <source>&amp;Network Traffic</source>
        <translation>&amp;Nätverkstrafik</translation>
    </message>
    <message>
        <source>Totals</source>
        <translation>Totalt:</translation>
    </message>
    <message>
        <source>In:</source>
        <translation>In:</translation>
    </message>
    <message>
        <source>Out:</source>
        <translation>Ut:</translation>
    </message>
    <message>
        <source>Debug log file</source>
        <translation>Felsökningslogg</translation>
    </message>
    <message>
        <source>Clear console</source>
        <translation>Rensa konsollen</translation>
    </message>
    <message>
        <source>1 &amp;hour</source>
        <translation>1 &amp;timme</translation>
    </message>
    <message>
        <source>1 &amp;day</source>
        <translation>1 &amp;dag</translation>
    </message>
    <message>
        <source>1 &amp;week</source>
        <translation>1 &amp;vecka</translation>
    </message>
    <message>
        <source>1 &amp;year</source>
        <translation>1 &amp;år</translation>
    </message>
    <message>
        <source>&amp;Disconnect</source>
        <translation>&amp;Koppla ner</translation>
    </message>
    <message>
        <source>Ban for</source>
        <translation>Bannlys i</translation>
    </message>
    <message>
        <source>&amp;Unban</source>
        <translation>&amp;Ta bort bannlysning</translation>
<<<<<<< HEAD
    </message>
    <message>
        <source>default wallet</source>
        <translation>Standardplånbok</translation>
=======
>>>>>>> 8b676984
    </message>
    <message>
        <source>Welcome to the %1 RPC console.</source>
        <translation>Välkommen till %1 RPC-konsolen.</translation>
    </message>
    <message>
        <source>Use up and down arrows to navigate history, and %1 to clear screen.</source>
        <translation>Använd upp- och ner-pilarna för att navigera i historiken, och %1 för att rensa skärmen.</translation>
    </message>
    <message>
        <source>Type %1 for an overview of available commands.</source>
        <translation>Skriv %1 för att få en översikt av tillgängliga kommandon.</translation>
    </message>
    <message>
        <source>For more information on using this console type %1.</source>
        <translation>För mer information om att använda denna konsol, skriv %1.</translation>
    </message>
    <message>
        <source>WARNING: Scammers have been active, telling users to type commands here, stealing their wallet contents. Do not use this console without fully understanding the ramifications of a command.</source>
        <translation>VARNING: Bedragare är kända för att be användare skriva olika kommandon här, varpå de stjäl plånböckernas innehåll. Använd inte konsolen utan att fullt ut förstå konsekvenserna av ett visst kommando.</translation>
    </message>
    <message>
        <source>Network activity disabled</source>
        <translation>Nätverksaktivitet inaktiverad</translation>
    </message>
    <message>
        <source>Executing command without any wallet</source>
        <translation>Utför instruktion utan plånbok</translation>
    </message>
    <message>
        <source>Executing command using "%1" wallet</source>
        <translation>Utför instruktion med plånbok "%1"</translation>
    </message>
    <message>
        <source>(node id: %1)</source>
        <translation>(nod-id: %1)</translation>
    </message>
    <message>
        <source>via %1</source>
        <translation>via %1</translation>
    </message>
    <message>
        <source>never</source>
        <translation>aldrig</translation>
    </message>
    <message>
        <source>Inbound</source>
        <translation>Inkommande</translation>
    </message>
    <message>
        <source>Outbound</source>
        <translation>Utgående</translation>
    </message>
    <message>
        <source>Yes</source>
        <translation>Ja</translation>
    </message>
    <message>
        <source>No</source>
        <translation>Nej</translation>
    </message>
    <message>
        <source>Unknown</source>
        <translation>Okänd</translation>
    </message>
</context>
<context>
    <name>ReceiveCoinsDialog</name>
    <message>
        <source>&amp;Amount:</source>
        <translation>&amp;Belopp:</translation>
    </message>
    <message>
        <source>&amp;Label:</source>
        <translation>&amp;Etikett:</translation>
    </message>
    <message>
        <source>&amp;Message:</source>
        <translation>&amp;Meddelande:</translation>
    </message>
    <message>
        <source>An optional message to attach to the payment request, which will be displayed when the request is opened. Note: The message will not be sent with the payment over the Bitcoin network.</source>
        <translation>Ett valfritt meddelande att bifoga betalningsbegäran, vilket visas när begäran öppnas. Obs: Meddelandet kommer inte att sändas med betalningen över Blackcoin-nätverket.</translation>
    </message>
    <message>
        <source>An optional label to associate with the new receiving address.</source>
        <translation>En valfri etikett att associera med den nya mottagaradressen.</translation>
    </message>
    <message>
        <source>Use this form to request payments. All fields are &lt;b&gt;optional&lt;/b&gt;.</source>
        <translation>Använd detta formulär för att begära betalningar. Alla fält är  &lt;b&gt;valfria&lt;/b&gt;.</translation>
    </message>
    <message>
        <source>An optional amount to request. Leave this empty or zero to not request a specific amount.</source>
        <translation>Ett valfritt belopp att begära. Lämna tomt eller ange noll för att inte begära ett specifikt belopp.</translation>
    </message>
    <message>
        <source>Clear all fields of the form.</source>
        <translation>Rensa alla formulärfälten</translation>
    </message>
    <message>
        <source>Clear</source>
        <translation>Rensa</translation>
    </message>
    <message>
<<<<<<< HEAD
        <source>Bech32 (or BIP-173) addresses offer better protection against typos, but old wallets don't support them. When unchecked, an address compatible with older wallets will be created instead.</source>
        <translation>Bech32-addresser (BIP-173) är billigare att spendera från och har bättre skytt mot skrivfel mot konstnaden att äldre plånböcker inte förstår dem. När inte valet är gjort kommer en address som är kompatibel med äldre plånböcker att skapas istället.</translation>
    </message>
    <message>
        <source>Generate Bech32 address</source>
=======
        <source>Native segwit addresses (aka Bech32 or BIP-173) reduce your transaction fees later on and offer better protection against typos, but old wallets don't support them. When unchecked, an address compatible with older wallets will be created instead.</source>
        <translation>Bech32-addresser (BIP-173) är billigare att spendera från och har bättre skytt mot skrivfel mot konstnaden att äldre plånböcker inte förstår dem. När inte valet är gjort kommer en address som är kompatibel med äldre plånböcker att skapas istället.</translation>
    </message>
    <message>
        <source>Generate native segwit (Bech32) address</source>
>>>>>>> 8b676984
        <translation>Skapa Bech32-adress</translation>
    </message>
    <message>
        <source>Requested payments history</source>
        <translation>Historik för begärda betalningar</translation>
    </message>
    <message>
        <source>&amp;Request payment</source>
        <translation>Begä&amp;r betalning</translation>
    </message>
    <message>
        <source>Show the selected request (does the same as double clicking an entry)</source>
        <translation>Visa valda begäranden (gör samma som att dubbelklicka på en post)</translation>
    </message>
    <message>
        <source>Show</source>
        <translation>Visa</translation>
    </message>
    <message>
        <source>Remove the selected entries from the list</source>
        <translation>Ta bort valda poster från listan</translation>
    </message>
    <message>
        <source>Remove</source>
        <translation>Ta bort</translation>
    </message>
    <message>
        <source>Copy URI</source>
        <translation>Kopiera URI</translation>
    </message>
    <message>
        <source>Copy label</source>
        <translation>Kopiera etikett</translation>
    </message>
    <message>
        <source>Copy message</source>
        <translation>Kopiera meddelande</translation>
    </message>
    <message>
        <source>Copy amount</source>
        <translation>Kopiera belopp</translation>
    </message>
</context>
<context>
    <name>ReceiveRequestDialog</name>
    <message>
        <source>QR Code</source>
        <translation>QR-kod</translation>
    </message>
    <message>
        <source>Copy &amp;URI</source>
        <translation>Kopiera &amp;URI</translation>
    </message>
    <message>
        <source>Copy &amp;Address</source>
        <translation>Kopiera &amp;Adress</translation>
    </message>
    <message>
        <source>&amp;Save Image...</source>
        <translation>&amp;Spara Bild...</translation>
    </message>
    <message>
        <source>Request payment to %1</source>
        <translation>Begär betalning till %1</translation>
    </message>
    <message>
        <source>Payment information</source>
        <translation>Betalinformaton</translation>
    </message>
    <message>
        <source>URI</source>
        <translation>URI</translation>
    </message>
    <message>
        <source>Address</source>
        <translation>Adress</translation>
    </message>
    <message>
        <source>Amount</source>
        <translation>Belopp</translation>
    </message>
    <message>
        <source>Label</source>
        <translation>Etikett</translation>
    </message>
    <message>
        <source>Message</source>
        <translation>Meddelande</translation>
    </message>
    <message>
        <source>Wallet</source>
        <translation>Plånbok</translation>
    </message>
    <message>
        <source>Resulting URI too long, try to reduce the text for label / message.</source>
        <translation>URI:n är för lång, försöka minska texten för etikett / meddelande.</translation>
    </message>
    <message>
        <source>Error encoding URI into QR Code.</source>
        <translation>Fel vid skapande av QR-kod från URI.</translation>
    </message>
</context>
<context>
    <name>RecentRequestsTableModel</name>
    <message>
        <source>Date</source>
        <translation>Datum</translation>
    </message>
    <message>
        <source>Label</source>
        <translation>Etikett</translation>
    </message>
    <message>
        <source>Message</source>
        <translation>Meddelande</translation>
    </message>
    <message>
        <source>(no label)</source>
        <translation>(Ingen etikett)</translation>
    </message>
    <message>
        <source>(no message)</source>
        <translation>(inget meddelande)</translation>
    </message>
    <message>
        <source>(no amount requested)</source>
        <translation>(inget belopp begärt)</translation>
    </message>
    <message>
        <source>Requested</source>
        <translation>Begärt</translation>
    </message>
</context>
<context>
    <name>SendCoinsDialog</name>
    <message>
        <source>Send Coins</source>
        <translation>Skicka pengar</translation>
    </message>
    <message>
        <source>Coin Control Features</source>
        <translation>Myntkontrollfunktioner</translation>
    </message>
    <message>
        <source>Inputs...</source>
        <translation>Inmatningar...</translation>
    </message>
    <message>
        <source>automatically selected</source>
        <translation>automatiskt vald</translation>
    </message>
    <message>
        <source>Insufficient funds!</source>
        <translation>Otillräckliga medel!</translation>
    </message>
    <message>
        <source>Quantity:</source>
        <translation>Kvantitet:</translation>
    </message>
    <message>
        <source>Bytes:</source>
        <translation>Antal Byte:</translation>
    </message>
    <message>
        <source>Amount:</source>
        <translation>Belopp:</translation>
    </message>
    <message>
        <source>Fee:</source>
        <translation>Avgift:</translation>
    </message>
    <message>
        <source>After Fee:</source>
        <translation>Efter avgift:</translation>
    </message>
    <message>
        <source>Change:</source>
        <translation>Växel:</translation>
    </message>
    <message>
        <source>If this is activated, but the change address is empty or invalid, change will be sent to a newly generated address.</source>
        <translation>Om denna är aktiverad men växeladressen är tom eller ogiltig kommer växeln att sändas till en nyss skapad adress.</translation>
    </message>
    <message>
        <source>Custom change address</source>
        <translation>Anpassad växeladress</translation>
    </message>
    <message>
        <source>Transaction Fee:</source>
        <translation>Transaktionsavgift:</translation>
    </message>
    <message>
        <source>Choose...</source>
        <translation>Välj...</translation>
    </message>
    <message>
        <source>Using the fallbackfee can result in sending a transaction that will take several hours or days (or never) to confirm. Consider choosing your fee manually or wait until you have validated the complete chain.</source>
        <translation>Med standardavgiften riskerar en transaktion ta timmar eller dagar för att bekräftas, om den ens gör det. Överväg att själv välja avgift alternativt vänta tills du har validerat hela kedjan.</translation>
    </message>
    <message>
        <source>Warning: Fee estimation is currently not possible.</source>
        <translation>Varning: Avgiftsuppskattning är för närvarande inte möjlig.</translation>
    </message>
    <message>
        <source>collapse fee-settings</source>
        <translation>Fäll ihop avgiftsinställningarna</translation>
    </message>
    <message>
        <source>Specify a custom fee per kB (1,000 bytes) of the transaction's virtual size.

Note:  Since the fee is calculated on a per-byte basis, a fee of "100 satoshis per kB" for a transaction size of 500 bytes (half of 1 kB) would ultimately yield a fee of only 50 satoshis.</source>
        <translation>Ange en egen avgift per kB (1 000 bytes) av transaktionens virtuella storlek.

Notera: Då avgiften beräknas per byte kommer en avgift på 50 satoshi tas ut för en transaktion på 500 bytes (en halv kB) om man valt "100 satoshi per kB" som egen avgift.</translation>
    </message>
    <message>
        <source>per kilobyte</source>
        <translation>per kilobyte</translation>
    </message>
    <message>
        <source>Hide</source>
        <translation>Dölj</translation>
<<<<<<< HEAD
    </message>
    <message>
        <source>Paying only the minimum fee is just fine as long as there is less transaction volume than space in the blocks. But be aware that this can end up in a never confirming transaction once there is more demand for bitcoin transactions than the network can process.</source>
        <translation>Att bara betala den minsta avgiften är helt ok så länge transaktionsvolymen är mindre än ledigt utrymme i blocken. Men tänk på att det kan bli en en transaktion som aldrig bekräftas om efterfrågan på blackcoin-transaktioner är större än vad nätverket kan hantera.</translation>
    </message>
    <message>
        <source>(read the tooltip)</source>
        <translation>(läs verktygstips)</translation>
=======
>>>>>>> 8b676984
    </message>
    <message>
        <source>Recommended:</source>
        <translation>Rekommenderad:</translation>
    </message>
    <message>
        <source>Custom:</source>
        <translation>Anpassad:</translation>
    </message>
    <message>
        <source>(Smart fee not initialized yet. This usually takes a few blocks...)</source>
        <translation>(Smart avgift är inte initierad ännu. Detta tar vanligen några block...)</translation>
    </message>
    <message>
        <source>Send to multiple recipients at once</source>
        <translation>Skicka till flera mottagare samtidigt</translation>
    </message>
    <message>
        <source>Add &amp;Recipient</source>
        <translation>Lägg till &amp;mottagare</translation>
    </message>
    <message>
        <source>Clear all fields of the form.</source>
        <translation>Rensa alla formulärfälten</translation>
    </message>
    <message>
        <source>Dust:</source>
        <translation>Damm:</translation>
    </message>
    <message>
        <source>When there is less transaction volume than space in the blocks, miners as well as relaying nodes may enforce a minimum fee. Paying only this minimum fee is just fine, but be aware that this can result in a never confirming transaction once there is more demand for bitcoin transactions than the network can process.</source>
        <translation>När transaktionsvolymen är mindre än utrymmet i blocken kan både brytardatorer och relänoder kräva en minimiavgift. Det är okej att bara betala denna minimiavgift, men du ska vara medveten om att det kan leda till att en transaktion aldrig bekräftas så fort efterfrågan på bitcointransaktioner är större än vad nätverket kan hantera.</translation>
    </message>
    <message>
        <source>A too low fee might result in a never confirming transaction (read the tooltip)</source>
        <translation>En alltför låg avgift kan leda till att en transaktion aldrig bekräfta (läs knappbeskrivningen)</translation>
    </message>
    <message>
        <source>Confirmation time target:</source>
        <translation>Mål för bekräftelsetid:</translation>
<<<<<<< HEAD
    </message>
    <message>
        <source>Enable Replace-By-Fee</source>
        <translation>Aktivera Replace-By-Fee</translation>
    </message>
    <message>
        <source>With Replace-By-Fee (BIP-125) you can increase a transaction's fee after it is sent. Without this, a higher fee may be recommended to compensate for increased transaction delay risk.</source>
        <translation>Med Replace-By-Fee (BIP-125) kan du höja transaktionsavgiften efter att transaktionen skickats. Om du väljer bort det kan en högre avgift rekommenderas för att kompensera för ökad risk att transaktionen fördröjs.</translation>
=======
>>>>>>> 8b676984
    </message>
    <message>
        <source>Enable Replace-By-Fee</source>
        <translation>Aktivera Replace-By-Fee</translation>
    </message>
    <message>
        <source>With Replace-By-Fee (BIP-125) you can increase a transaction's fee after it is sent. Without this, a higher fee may be recommended to compensate for increased transaction delay risk.</source>
        <translation>Med Replace-By-Fee (BIP-125) kan du höja transaktionsavgiften efter att transaktionen skickats. Om du väljer bort det kan en högre avgift rekommenderas för att kompensera för ökad risk att transaktionen fördröjs.</translation>
    </message>
    <message>
        <source>Clear &amp;All</source>
        <translation>Rensa &amp;alla</translation>
    </message>
    <message>
        <source>Balance:</source>
        <translation>Saldo:</translation>
    </message>
    <message>
        <source>Confirm the send action</source>
        <translation>Bekräfta sändåtgärden</translation>
    </message>
    <message>
        <source>S&amp;end</source>
        <translation>&amp;Skicka</translation>
    </message>
    <message>
        <source>Copy quantity</source>
        <translation>Kopiera kvantitet</translation>
    </message>
    <message>
        <source>Copy amount</source>
        <translation>Kopiera belopp</translation>
    </message>
    <message>
        <source>Copy fee</source>
        <translation>Kopiera avgift</translation>
    </message>
    <message>
        <source>Copy after fee</source>
        <translation>Kopiera efter avgift</translation>
    </message>
    <message>
        <source>Copy bytes</source>
        <translation>Kopiera byte</translation>
    </message>
    <message>
        <source>Copy dust</source>
        <translation>Kopiera damm</translation>
    </message>
    <message>
        <source>Copy change</source>
        <translation>Kopiera växel</translation>
    </message>
    <message>
        <source>%1 (%2 blocks)</source>
        <translation>%1 (%2 block)</translation>
    </message>
    <message>
        <source>%1 to %2</source>
        <translation>%1 till %2</translation>
    </message>
    <message>
        <source>Are you sure you want to send?</source>
        <translation>Är du säker på att du vill skicka?</translation>
    </message>
    <message>
        <source>or</source>
        <translation>eller</translation>
    </message>
    <message>
        <source>You can increase the fee later (signals Replace-By-Fee, BIP-125).</source>
        <translation>Du kan höja avgiften senare (signalerar Replace-By-Fee, BIP-125).</translation>
    </message>
    <message>
        <source>from wallet %1</source>
        <translation>från plånbok: %1</translation>
    </message>
    <message>
        <source>Please, review your transaction.</source>
        <translation>Var vänlig se över din transaktion.</translation>
    </message>
    <message>
        <source>Transaction fee</source>
        <translation>Transaktionsavgift</translation>
    </message>
    <message>
        <source>Not signalling Replace-By-Fee, BIP-125.</source>
        <translation>Signalerar inte Replace-By-Fee, BIP-125.</translation>
    </message>
    <message>
        <source>Total Amount</source>
        <translation>Totalt belopp</translation>
<<<<<<< HEAD
    </message>
    <message>
        <source>You can increase the fee later (signals Replace-By-Fee, BIP-125).</source>
        <translation>Du kan välja att höja avgiften senare (med ersättande avgift, BIP-125).</translation>
    </message>
    <message>
        <source>Not signalling Replace-By-Fee, BIP-125.</source>
        <translation>Använder inte ersättande avgift, BIP-125.</translation>
=======
>>>>>>> 8b676984
    </message>
    <message>
        <source>Confirm send coins</source>
        <translation>Bekräfta att pengar ska skickas</translation>
    </message>
    <message>
        <source>The recipient address is not valid. Please recheck.</source>
        <translation>Mottagarens adress är ogiltig. Kontrollera igen.</translation>
    </message>
    <message>
        <source>The amount to pay must be larger than 0.</source>
        <translation>Beloppet som ska betalas måste vara större än 0.</translation>
    </message>
    <message>
        <source>The amount exceeds your balance.</source>
        <translation>Beloppet överstiger ditt saldo.</translation>
    </message>
    <message>
        <source>The total exceeds your balance when the %1 transaction fee is included.</source>
        <translation>Totalbeloppet överstiger ditt saldo när transaktionsavgiften %1 är pålagd.</translation>
    </message>
    <message>
        <source>Duplicate address found: addresses should only be used once each.</source>
        <translation>Dubblettadress hittades: adresser skall endast användas en gång var.</translation>
    </message>
    <message>
        <source>Transaction creation failed!</source>
        <translation>Transaktionen gick inte att skapa!</translation>
    </message>
    <message>
        <source>The transaction was rejected with the following reason: %1</source>
        <translation>Transaktionen avvisades med följande orsak: %1</translation>
    </message>
    <message>
        <source>A fee higher than %1 is considered an absurdly high fee.</source>
        <translation>En avgift högre än %1 anses vara en absurd hög avgift.</translation>
    </message>
    <message>
        <source>Payment request expired.</source>
        <translation>Betalningsbegäran löpte ut.</translation>
    </message>
    <message numerus="yes">
        <source>Estimated to begin confirmation within %n block(s).</source>
        <translation><numerusform>Uppskattas till att påbörja bekräftelse inom %n block.</numerusform><numerusform>Uppskattas till att påbörja bekräftelse inom %n block.</numerusform></translation>
    </message>
    <message>
        <source>Warning: Invalid Bitcoin address</source>
        <translation>Varning: Ogiltig Blackcoin-adress</translation>
    </message>
    <message>
        <source>Warning: Unknown change address</source>
        <translation>Varning: Okänd växeladress</translation>
    </message>
    <message>
        <source>Confirm custom change address</source>
        <translation>Bekräfta anpassad växeladress</translation>
    </message>
    <message>
        <source>The address you selected for change is not part of this wallet. Any or all funds in your wallet may be sent to this address. Are you sure?</source>
        <translation>Den adress du valt för växel ingår inte i denna plånbok. Några eller alla pengar i din plånbok kan komma att skickas till den här adressen. Är du säker?</translation>
    </message>
    <message>
        <source>(no label)</source>
        <translation>(ingen etikett)</translation>
    </message>
</context>
<context>
    <name>SendCoinsEntry</name>
    <message>
        <source>A&amp;mount:</source>
        <translation>&amp;Belopp:</translation>
    </message>
    <message>
        <source>Pay &amp;To:</source>
        <translation>Betala &amp;till:</translation>
    </message>
    <message>
        <source>&amp;Label:</source>
        <translation>&amp;Etikett:</translation>
    </message>
    <message>
        <source>Choose previously used address</source>
        <translation>Välj tidigare använda adresser</translation>
    </message>
    <message>
        <source>This is a normal payment.</source>
        <translation>Detta är en normal betalning.</translation>
    </message>
    <message>
        <source>The Bitcoin address to send the payment to</source>
        <translation>Blackcoin-adress att sända betalning till</translation>
    </message>
    <message>
        <source>Alt+A</source>
        <translation>Alt+A</translation>
    </message>
    <message>
        <source>Paste address from clipboard</source>
        <translation>Klistra in adress från Urklipp</translation>
    </message>
    <message>
        <source>Alt+P</source>
        <translation>Alt+P</translation>
    </message>
    <message>
        <source>Remove this entry</source>
        <translation>Ta bort denna post</translation>
    </message>
    <message>
        <source>The fee will be deducted from the amount being sent. The recipient will receive less bitcoins than you enter in the amount field. If multiple recipients are selected, the fee is split equally.</source>
<<<<<<< HEAD
        <translation>Avgiften dras från beloppet som skickas. Mottagaren kommer att ta emot mindre blackcoin än du angivit i beloppsfältet. Om flera mottagare väljs kommer avgiften att fördelas jämt.</translation>
=======
        <translation>Avgiften dras från beloppet som skickas. Mottagaren kommer att ta emot mindre bitcoin än du angivit i beloppsfältet. Om flera mottagare väljs kommer avgiften att fördelas jämt.</translation>
>>>>>>> 8b676984
    </message>
    <message>
        <source>S&amp;ubtract fee from amount</source>
        <translation>S&amp;ubtrahera avgiften från beloppet</translation>
    </message>
    <message>
        <source>Use available balance</source>
        <translation>Använd tillgängligt saldo</translation>
    </message>
    <message>
        <source>Message:</source>
        <translation>Meddelande:</translation>
    </message>
    <message>
        <source>This is an unauthenticated payment request.</source>
        <translation>Detta är en oautentiserad betalningsbegäran.</translation>
    </message>
    <message>
        <source>This is an authenticated payment request.</source>
        <translation>Detta är en autentiserad betalningsbegäran.</translation>
    </message>
    <message>
        <source>Enter a label for this address to add it to the list of used addresses</source>
        <translation>Ange en etikett för denna adress för att lägga till den i listan med använda adresser</translation>
    </message>
    <message>
        <source>A message that was attached to the bitcoin: URI which will be stored with the transaction for your reference. Note: This message will not be sent over the Bitcoin network.</source>
<<<<<<< HEAD
        <translation>Ett meddelande som bifogades blackcoin: -URIn och som sparas med transaktionen som referens. Obs: Meddelandet sänds inte över Blackcoin-nätverket.</translation>
=======
        <translation>Ett meddelande som bifogades bitcoin: -URIn och som sparas med transaktionen som referens. Obs: Meddelandet sänds inte över Bitcoin-nätverket.</translation>
>>>>>>> 8b676984
    </message>
    <message>
        <source>Pay To:</source>
        <translation>Betala till:</translation>
    </message>
    <message>
        <source>Memo:</source>
        <translation>PM:</translation>
    </message>
    <message>
        <source>Enter a label for this address to add it to your address book</source>
        <translation>Ange en etikett för denna adress för att lägga till den i din adressbok</translation>
    </message>
</context>
<context>
    <name>SendConfirmationDialog</name>
    <message>
        <source>Yes</source>
        <translation>Ja</translation>
    </message>
</context>
<context>
    <name>ShutdownWindow</name>
    <message>
        <source>%1 is shutting down...</source>
        <translation>%1 stängs av...</translation>
    </message>
    <message>
        <source>Do not shut down the computer until this window disappears.</source>
        <translation>Stäng inte av datorn förrän denna ruta försvinner.</translation>
    </message>
</context>
<context>
    <name>SignVerifyMessageDialog</name>
    <message>
        <source>Signatures - Sign / Verify a Message</source>
        <translation>Signaturer - Signera / Verifiera ett meddelande</translation>
    </message>
    <message>
        <source>&amp;Sign Message</source>
        <translation>&amp;Signera meddelande</translation>
    </message>
    <message>
        <source>You can sign messages/agreements with your addresses to prove you can receive bitcoins sent to them. Be careful not to sign anything vague or random, as phishing attacks may try to trick you into signing your identity over to them. Only sign fully-detailed statements you agree to.</source>
        <translation>Du kan signera meddelanden/avtal med dina adresser för att bevisa att du kan ta emot blackcoin som skickats till dem. Var försiktig så du inte signerar något oklart eller konstigt, eftersom phishing-angrepp kan försöka få dig att signera över din identitet till dem. Signera endast väldetaljerade meddelanden som du godkänner.</translation>
    </message>
    <message>
        <source>The Bitcoin address to sign the message with</source>
        <translation>Blackcoin-adress att signera meddelandet med</translation>
    </message>
    <message>
        <source>Choose previously used address</source>
        <translation>Välj tidigare använda adresser</translation>
    </message>
    <message>
        <source>Alt+A</source>
        <translation>Alt+A</translation>
    </message>
    <message>
        <source>Paste address from clipboard</source>
        <translation>Klistra in adress från Urklipp</translation>
    </message>
    <message>
        <source>Alt+P</source>
        <translation>Alt+P</translation>
    </message>
    <message>
        <source>Enter the message you want to sign here</source>
        <translation>Skriv in meddelandet du vill signera här</translation>
    </message>
    <message>
        <source>Signature</source>
        <translation>Signatur</translation>
    </message>
    <message>
        <source>Copy the current signature to the system clipboard</source>
        <translation>Kopiera signaturen till systemets Urklipp</translation>
    </message>
    <message>
        <source>Sign the message to prove you own this Bitcoin address</source>
        <translation>Signera meddelandet för att bevisa att du äger denna Blackcoin-adress</translation>
    </message>
    <message>
        <source>Sign &amp;Message</source>
        <translation>Signera &amp;meddelande</translation>
    </message>
    <message>
        <source>Reset all sign message fields</source>
        <translation>Rensa alla fält</translation>
    </message>
    <message>
        <source>Clear &amp;All</source>
        <translation>Rensa &amp;alla</translation>
    </message>
    <message>
        <source>&amp;Verify Message</source>
        <translation>&amp;Verifiera meddelande</translation>
    </message>
    <message>
        <source>Enter the receiver's address, message (ensure you copy line breaks, spaces, tabs, etc. exactly) and signature below to verify the message. Be careful not to read more into the signature than what is in the signed message itself, to avoid being tricked by a man-in-the-middle attack. Note that this only proves the signing party receives with the address, it cannot prove sendership of any transaction!</source>
        <translation>Ange mottagarens adress, meddelande (kopiera radbrytningar, mellanslag, TAB-tecken, osv. exakt) och signatur nedan, för att verifiera meddelandet. Undvik att läsa in mera information i signaturen än vad som stod i själva det signerade meddelandet, för att undvika ett man-in-the-middle-angrepp. Notera att detta endast bevisar att den signerande parten tar emot med adressen, det bevisar inte vem som skickat transaktionen!</translation>
    </message>
    <message>
        <source>The Bitcoin address the message was signed with</source>
        <translation>Blackcoin-adress som meddelandet signerades med</translation>
    </message>
    <message>
        <source>Verify the message to ensure it was signed with the specified Bitcoin address</source>
        <translation>Verifiera meddelandet för att vara säker på att det signerades med angiven Blackcoin-adress</translation>
    </message>
    <message>
        <source>Verify &amp;Message</source>
        <translation>Verifiera &amp;meddelande</translation>
    </message>
    <message>
        <source>Reset all verify message fields</source>
        <translation>Rensa alla fält</translation>
    </message>
    <message>
        <source>Click "Sign Message" to generate signature</source>
        <translation>Klicka "Signera meddelande" för att skapa en signatur</translation>
    </message>
    <message>
        <source>The entered address is invalid.</source>
        <translation>Den angivna adressen är ogiltig.</translation>
    </message>
    <message>
        <source>Please check the address and try again.</source>
        <translation>Kontrollera adressen och försök igen.</translation>
    </message>
    <message>
        <source>The entered address does not refer to a key.</source>
        <translation>Den angivna adressen refererar inte till en nyckel.</translation>
    </message>
    <message>
        <source>Wallet unlock was cancelled.</source>
        <translation>Upplåsningen av plånboken avbröts.</translation>
    </message>
    <message>
        <source>Private key for the entered address is not available.</source>
        <translation>Den privata nyckeln för den angivna adressen är inte tillgänglig.</translation>
    </message>
    <message>
        <source>Message signing failed.</source>
        <translation>Signeringen av meddelandet misslyckades.</translation>
    </message>
    <message>
        <source>Message signed.</source>
        <translation>Meddelande signerat.</translation>
    </message>
    <message>
        <source>The signature could not be decoded.</source>
        <translation>Signaturen kunde inte avkodas.</translation>
    </message>
    <message>
        <source>Please check the signature and try again.</source>
        <translation>Kontrollera signaturen och försök igen.</translation>
    </message>
    <message>
        <source>The signature did not match the message digest.</source>
        <translation>Signaturen matchade inte meddelandesammanfattningen.</translation>
    </message>
    <message>
        <source>Message verification failed.</source>
        <translation>Meddelandeverifikation misslyckades.</translation>
    </message>
    <message>
        <source>Message verified.</source>
        <translation>Meddelande verifierat.</translation>
    </message>
</context>
<context>
    <name>SplashScreen</name>
    <message>
        <source>[testnet]</source>
        <translation>[testnet]</translation>
    </message>
</context>
<context>
    <name>TrafficGraphWidget</name>
    <message>
        <source>KB/s</source>
        <translation>KB/s</translation>
    </message>
</context>
<context>
    <name>TransactionDesc</name>
    <message numerus="yes">
        <source>Open for %n more block(s)</source>
        <translation><numerusform>Öppet för %n mer block</numerusform><numerusform>Öppet för %n fler block</numerusform></translation>
    </message>
    <message>
        <source>Open until %1</source>
        <translation>Öppet till %1</translation>
    </message>
    <message>
        <source>conflicted with a transaction with %1 confirmations</source>
        <translation>konflikt med en transaktion med %1 bekräftelser</translation>
    </message>
    <message>
        <source>0/unconfirmed, %1</source>
        <translation>0/obekräftade, %1</translation>
    </message>
    <message>
        <source>in memory pool</source>
        <translation>i minnespoolen</translation>
    </message>
    <message>
        <source>not in memory pool</source>
        <translation>ej i minnespoolen</translation>
    </message>
    <message>
        <source>abandoned</source>
        <translation>övergiven</translation>
    </message>
    <message>
        <source>%1/unconfirmed</source>
        <translation>%1/obekräftade</translation>
    </message>
    <message>
        <source>%1 confirmations</source>
        <translation>%1 bekräftelser</translation>
    </message>
    <message>
        <source>Status</source>
        <translation>Status</translation>
    </message>
    <message>
        <source>Date</source>
        <translation>Datum</translation>
    </message>
    <message>
        <source>Source</source>
        <translation>Källa</translation>
    </message>
    <message>
        <source>Generated</source>
        <translation>Genererad</translation>
    </message>
    <message>
        <source>From</source>
        <translation>Från</translation>
    </message>
    <message>
        <source>unknown</source>
        <translation>okänd</translation>
    </message>
    <message>
        <source>To</source>
        <translation>Till</translation>
    </message>
    <message>
        <source>own address</source>
        <translation>egen adress</translation>
    </message>
    <message>
        <source>watch-only</source>
        <translation>granska-bara</translation>
    </message>
    <message>
        <source>label</source>
        <translation>etikett</translation>
    </message>
    <message>
        <source>Credit</source>
        <translation>Kredit</translation>
    </message>
    <message numerus="yes">
        <source>matures in %n more block(s)</source>
        <translation><numerusform>mognar om %n mer block</numerusform><numerusform>mognar om %n fler block</numerusform></translation>
    </message>
    <message>
        <source>not accepted</source>
        <translation>inte accepterad</translation>
    </message>
    <message>
        <source>Debit</source>
        <translation>Belasta</translation>
    </message>
    <message>
        <source>Total debit</source>
        <translation>Total debet</translation>
    </message>
    <message>
        <source>Total credit</source>
        <translation>Total kredit</translation>
    </message>
    <message>
        <source>Transaction fee</source>
        <translation>Transaktionsavgift</translation>
    </message>
    <message>
        <source>Net amount</source>
        <translation>Nettobelopp</translation>
    </message>
    <message>
        <source>Message</source>
        <translation>Meddelande</translation>
    </message>
    <message>
        <source>Comment</source>
        <translation>Kommentar</translation>
    </message>
    <message>
        <source>Transaction ID</source>
        <translation>Transaktions-ID</translation>
    </message>
    <message>
        <source>Transaction total size</source>
        <translation>Transaktionens totala storlek</translation>
    </message>
    <message>
        <source>Transaction virtual size</source>
        <translation>Transaktionens virtuella storlek</translation>
    </message>
    <message>
        <source>Output index</source>
        <translation>Utmatningsindex</translation>
    </message>
    <message>
        <source>Merchant</source>
        <translation>Handlare</translation>
    </message>
    <message>
        <source>Generated coins must mature %1 blocks before they can be spent. When you generated this block, it was broadcast to the network to be added to the block chain. If it fails to get into the chain, its state will change to "not accepted" and it won't be spendable. This may occasionally happen if another node generates a block within a few seconds of yours.</source>
        <translation>Skapade pengar måste mogna i %1 block innan de kan spenderas. När du skapade detta block sändes det till nätverket för att läggas till i blockkedjan. Om blocket inte kommer in i kedjan kommer dess status att ändras till "ej accepterat" och går inte att spendera. Detta kan ibland hända om en annan nod skapar ett block nästan samtidigt som dig.</translation>
    </message>
    <message>
        <source>Debug information</source>
        <translation>Felsökningsinformation</translation>
    </message>
    <message>
        <source>Transaction</source>
        <translation>Transaktion</translation>
    </message>
    <message>
        <source>Inputs</source>
        <translation>Inmatningar</translation>
    </message>
    <message>
        <source>Amount</source>
        <translation>Belopp:</translation>
    </message>
    <message>
        <source>true</source>
        <translation>sant</translation>
    </message>
    <message>
        <source>false</source>
        <translation>falsk</translation>
    </message>
</context>
<context>
    <name>TransactionDescDialog</name>
    <message>
        <source>This pane shows a detailed description of the transaction</source>
        <translation>Den här panelen visar en detaljerad beskrivning av transaktionen</translation>
    </message>
    <message>
        <source>Details for %1</source>
        <translation>Detaljer för %1</translation>
    </message>
</context>
<context>
    <name>TransactionTableModel</name>
    <message>
        <source>Date</source>
        <translation>Datum</translation>
    </message>
    <message>
        <source>Type</source>
        <translation>Typ</translation>
    </message>
    <message>
        <source>Label</source>
        <translation>Etikett</translation>
    </message>
    <message numerus="yes">
        <source>Open for %n more block(s)</source>
        <translation><numerusform>Öppet för %n mer block</numerusform><numerusform>Öppet för %n fler block</numerusform></translation>
    </message>
    <message>
        <source>Open until %1</source>
        <translation>Öppet till %1</translation>
    </message>
    <message>
        <source>Unconfirmed</source>
        <translation>Obekräftade</translation>
    </message>
    <message>
        <source>Abandoned</source>
        <translation>Övergiven</translation>
    </message>
    <message>
        <source>Confirming (%1 of %2 recommended confirmations)</source>
        <translation>Bekräftar (%1 av %2 rekommenderade bekräftelser)</translation>
    </message>
    <message>
        <source>Confirmed (%1 confirmations)</source>
        <translation>Bekräftad (%1 bekräftelser)</translation>
    </message>
    <message>
        <source>Conflicted</source>
        <translation>Konflikt</translation>
    </message>
    <message>
        <source>Immature (%1 confirmations, will be available after %2)</source>
        <translation>Omogen (%1 bekräftelser, blir tillgänglig efter %2)</translation>
    </message>
    <message>
        <source>Generated but not accepted</source>
        <translation>Skapad men inte accepterad</translation>
    </message>
    <message>
        <source>Received with</source>
        <translation>Mottagen med</translation>
    </message>
    <message>
        <source>Received from</source>
        <translation>Mottaget från</translation>
    </message>
    <message>
        <source>Sent to</source>
        <translation>Skickad till</translation>
    </message>
    <message>
        <source>Payment to yourself</source>
        <translation>Betalning till dig själv</translation>
    </message>
    <message>
        <source>Mined</source>
        <translation>Genererade</translation>
    </message>
    <message>
        <source>watch-only</source>
        <translation>granska-bara</translation>
    </message>
    <message>
        <source>(n/a)</source>
        <translation>(n/a)</translation>
    </message>
    <message>
        <source>(no label)</source>
        <translation>(ingen etikett)</translation>
    </message>
    <message>
        <source>Transaction status. Hover over this field to show number of confirmations.</source>
        <translation>Transaktionsstatus. Håll muspekaren över för att se antal bekräftelser.</translation>
    </message>
    <message>
        <source>Date and time that the transaction was received.</source>
        <translation>Datum och tid då transaktionen mottogs.</translation>
    </message>
    <message>
        <source>Type of transaction.</source>
        <translation>Transaktionstyp.</translation>
    </message>
    <message>
        <source>Whether or not a watch-only address is involved in this transaction.</source>
        <translation>Anger om en granska-bara--adress är involverad i denna transaktion.</translation>
    </message>
    <message>
        <source>User-defined intent/purpose of the transaction.</source>
        <translation>Användardefinierat syfte/ändamål för transaktionen.</translation>
    </message>
    <message>
        <source>Amount removed from or added to balance.</source>
        <translation>Belopp draget från eller tillagt till saldo.</translation>
    </message>
</context>
<context>
    <name>TransactionView</name>
    <message>
        <source>All</source>
        <translation>Alla</translation>
    </message>
    <message>
        <source>Today</source>
        <translation>Idag</translation>
    </message>
    <message>
        <source>This week</source>
        <translation>Denna vecka</translation>
    </message>
    <message>
        <source>This month</source>
        <translation>Denna månad</translation>
    </message>
    <message>
        <source>Last month</source>
        <translation>Föregående månad</translation>
    </message>
    <message>
        <source>This year</source>
        <translation>Det här året</translation>
    </message>
    <message>
        <source>Range...</source>
        <translation>Period...</translation>
    </message>
    <message>
        <source>Received with</source>
        <translation>Mottagen med</translation>
    </message>
    <message>
        <source>Sent to</source>
        <translation>Skickad till</translation>
    </message>
    <message>
        <source>To yourself</source>
        <translation>Till dig själv</translation>
    </message>
    <message>
        <source>Mined</source>
        <translation>Genererade</translation>
    </message>
    <message>
        <source>Other</source>
        <translation>Övriga</translation>
    </message>
    <message>
        <source>Enter address, transaction id, or label to search</source>
        <translation>Ange adress, transaktions-id eller etikett för att söka</translation>
    </message>
    <message>
        <source>Min amount</source>
        <translation>Minsta belopp</translation>
    </message>
    <message>
        <source>Abandon transaction</source>
        <translation>Avbryt transaktionen</translation>
    </message>
    <message>
        <source>Increase transaction fee</source>
        <translation>Öka transaktionsavgift</translation>
    </message>
    <message>
        <source>Copy address</source>
        <translation>Kopiera adress</translation>
    </message>
    <message>
        <source>Copy label</source>
        <translation>Kopiera etikett</translation>
    </message>
    <message>
        <source>Copy amount</source>
        <translation>Kopiera belopp</translation>
    </message>
    <message>
        <source>Copy transaction ID</source>
        <translation>Kopiera transaktions-ID</translation>
    </message>
    <message>
        <source>Copy raw transaction</source>
        <translation>Kopiera rå transaktion</translation>
    </message>
    <message>
        <source>Copy full transaction details</source>
        <translation>Kopiera alla transaktionsdetaljerna</translation>
    </message>
    <message>
        <source>Edit label</source>
        <translation>Redigera etikett</translation>
    </message>
    <message>
        <source>Show transaction details</source>
        <translation>Visa transaktionsdetaljer</translation>
    </message>
    <message>
        <source>Export Transaction History</source>
        <translation>Exportera Transaktionshistoriken</translation>
    </message>
    <message>
        <source>Comma separated file (*.csv)</source>
        <translation>Kommaseparerad fil (*.csv)</translation>
    </message>
    <message>
        <source>Confirmed</source>
        <translation>Bekräftad</translation>
    </message>
    <message>
        <source>Watch-only</source>
        <translation>Enbart granskning</translation>
    </message>
    <message>
        <source>Date</source>
        <translation>Datum</translation>
    </message>
    <message>
        <source>Type</source>
        <translation>Typ</translation>
    </message>
    <message>
        <source>Label</source>
        <translation>Etikett</translation>
    </message>
    <message>
        <source>Address</source>
        <translation>Adress</translation>
    </message>
    <message>
        <source>ID</source>
        <translation>ID</translation>
    </message>
    <message>
        <source>Exporting Failed</source>
        <translation>Export misslyckades</translation>
    </message>
    <message>
        <source>There was an error trying to save the transaction history to %1.</source>
        <translation>Ett fel inträffade när transaktionshistoriken skulle sparas till %1.</translation>
    </message>
    <message>
        <source>Exporting Successful</source>
        <translation>Exporteringen lyckades</translation>
    </message>
    <message>
        <source>The transaction history was successfully saved to %1.</source>
        <translation>Transaktionshistoriken sparades till %1.</translation>
    </message>
    <message>
        <source>Range:</source>
        <translation>Räckvidd:</translation>
    </message>
    <message>
        <source>to</source>
        <translation>till</translation>
    </message>
</context>
<context>
    <name>UnitDisplayStatusBarControl</name>
    <message>
        <source>Unit to show amounts in. Click to select another unit.</source>
        <translation>Enhet att visa belopp i. Klicka för att välja annan enhet.</translation>
<<<<<<< HEAD
=======
    </message>
</context>
<context>
    <name>WalletController</name>
    <message>
        <source>Close wallet</source>
        <translation>Stäng plånboken</translation>
    </message>
    <message>
        <source>Are you sure you wish to close wallet &lt;i&gt;%1&lt;/i&gt;?</source>
        <translation>Är det säkert att du vill stänga plånboken &lt;i&gt;%1&lt;/i&gt;?</translation>
    </message>
    <message>
        <source>Closing the wallet for too long can result in having to resync the entire chain if pruning is enabled.</source>
        <translation>Om plånboken är stängd under för lång tid kan hela kedjan behöva synkroniseras om, om gallring är aktiverad.</translation>
>>>>>>> 8b676984
    </message>
</context>
<context>
    <name>WalletFrame</name>
    <message>
        <source>No wallet has been loaded.</source>
        <translation>Ingen plånbok har lästs in.</translation>
    </message>
</context>
<context>
    <name>WalletModel</name>
    <message>
        <source>Send Coins</source>
        <translation>Skicka Blackcoins</translation>
    </message>
    <message>
        <source>Fee bump error</source>
        <translation>Avgiftsökningsfel</translation>
    </message>
    <message>
        <source>Fee bump error</source>
        <translation>Avgiftsökningsfel</translation>
    </message>
    <message>
        <source>Increasing transaction fee failed</source>
        <translation>Ökning av avgiften lyckades inte</translation>
    </message>
    <message>
        <source>Do you want to increase the fee?</source>
        <translation>Vill du öka avgiften?</translation>
    </message>
    <message>
        <source>Current fee:</source>
        <translation>Aktuell avgift:</translation>
    </message>
    <message>
        <source>Increase:</source>
        <translation>Öka:</translation>
    </message>
    <message>
        <source>New fee:</source>
        <translation>Ny avgift:</translation>
    </message>
    <message>
        <source>Confirm fee bump</source>
        <translation>Bekräfta avgiftshöjning</translation>
    </message>
    <message>
        <source>Can't sign transaction.</source>
        <translation>Kan ej signera transaktion.</translation>
    </message>
    <message>
        <source>Could not commit transaction</source>
        <translation>Kunde inte skicka transaktion</translation>
    </message>
    <message>
        <source>default wallet</source>
        <translation>Standardplånbok</translation>
    </message>
</context>
<context>
    <name>WalletView</name>
    <message>
        <source>&amp;Export</source>
        <translation>&amp;Exportera</translation>
    </message>
    <message>
        <source>Export the data in the current tab to a file</source>
        <translation>Exportera informationen i aktuell flik till en fil</translation>
    </message>
    <message>
        <source>Backup Wallet</source>
        <translation>Säkerhetskopiera Plånbok</translation>
    </message>
    <message>
        <source>Wallet Data (*.dat)</source>
        <translation>Plånboksdata (*.dat)</translation>
    </message>
    <message>
        <source>Backup Failed</source>
        <translation>Säkerhetskopiering misslyckades</translation>
    </message>
    <message>
        <source>There was an error trying to save the wallet data to %1.</source>
        <translation>Ett fel inträffade när plånbokens data skulle sparas till %1.</translation>
    </message>
    <message>
        <source>Backup Successful</source>
        <translation>Säkerhetskopiering lyckades</translation>
    </message>
    <message>
        <source>The wallet data was successfully saved to %1.</source>
        <translation>Plånbokens data sparades till %1.</translation>
    </message>
    <message>
        <source>Cancel</source>
        <translation>Avbryt</translation>
    </message>
</context>
<context>
    <name>bitcoin-core</name>
    <message>
        <source>Distributed under the MIT software license, see the accompanying file %s or %s</source>
        <translation>Distribuerad under MIT mjukvarulicens, se den bifogade filen %s eller %s</translation>
    </message>
    <message>
        <source>Prune configured below the minimum of %d MiB.  Please use a higher number.</source>
<<<<<<< HEAD
        <translation>Beskärning konfigurerad under miniminivån %d MiB. Använd ett högre värde.</translation>
    </message>
    <message>
        <source>Prune: last wallet synchronisation goes beyond pruned data. You need to -reindex (download the whole blockchain again in case of pruned node)</source>
        <translation>Beskärning: senaste plånbokssynkroniseringen ligger utanför beskurna data. Du måste använda -reindex (ladda ner hela blockkedjan igen eftersom noden beskurits)</translation>
=======
        <translation>Gallring konfigurerad under miniminivån %d MiB. Använd ett högre värde.</translation>
    </message>
    <message>
        <source>Prune: last wallet synchronisation goes beyond pruned data. You need to -reindex (download the whole blockchain again in case of pruned node)</source>
        <translation>Gallring: senaste plånbokssynkroniseringen ligger utanför gallrade data. Du måste använda -reindex (ladda ner hela blockkedjan igen om noden gallrats)</translation>
>>>>>>> 8b676984
    </message>
    <message>
        <source>Rescans are not possible in pruned mode. You will need to use -reindex which will download the whole blockchain again.</source>
        <translation>Omskanningar kan inte göras i gallrat läge. Du måste använda -reindex vilket kommer ladda ner hela blockkedjan igen.</translation>
    </message>
    <message>
        <source>Error: A fatal internal error occurred, see debug.log for details</source>
        <translation>Fel: Ett kritiskt internt fel uppstod, se debug.log för detaljer</translation>
    </message>
    <message>
        <source>Pruning blockstore...</source>
        <translation>Gallrar blockstore...</translation>
    </message>
    <message>
        <source>Unable to start HTTP server. See debug log for details.</source>
        <translation>Kunde inte starta HTTP-server. Se felsökningsloggen för detaljer.</translation>
    </message>
    <message>
        <source>Bitcoin Core</source>
        <translation>Blackcoin More</translation>
    </message>
    <message>
        <source>The %s developers</source>
        <translation>%s-utvecklarna</translation>
    </message>
    <message>
        <source>Can't generate a change-address key. No keys in the internal keypool and can't generate any keys.</source>
        <translation>Det går inte att skapa en nyckel för växel-adress. Det finns inga nycklar i den interna nyckelpoolen och det går inte att skapa några nycklar.</translation>
    </message>
    <message>
        <source>Cannot obtain a lock on data directory %s. %s is probably already running.</source>
        <translation>Kan inte låsa datakatalogen %s. %s körs förmodligen redan.</translation>
    </message>
    <message>
        <source>Cannot provide specific connections and have addrman find outgoing connections at the same.</source>
        <translation>Kan inte låta addrman hitta utgående uppkopplingar samtidigt som specifika uppkopplingar skapas</translation>
    </message>
    <message>
        <source>Error reading %s! All keys read correctly, but transaction data or address book entries might be missing or incorrect.</source>
        <translation>Fel vid läsning av %s! Alla nycklar lästes korrekt, men transaktionsdata eller poster i adressboken kanske saknas eller är felaktiga.</translation>
    </message>
    <message>
        <source>Group outputs by address, selecting all or none, instead of selecting on a per-output basis. Privacy is improved as an address is only used once (unless someone sends to it after spending from it), but may result in slightly higher fees as suboptimal coin selection may result due to the added limitation (default: %u)</source>
        <translation>Gruppera utgående transaktioner med adress, där samtliga eller inga används, istället för att välja vid varje utgående transaktion. Detta ökar din integritet genom att en adress enbart används en gång (om inte någon skickar till den efteråt), men kan öka dina utgifter då valet av ingående transaktioner görs suboptimalt (standardvärde: %u)</translation>
    </message>
    <message>
        <source>Please check that your computer's date and time are correct! If your clock is wrong, %s will not work properly.</source>
        <translation>Kontrollera att din dators datum och tid är korrekt! Om klockan går fel kommer %s inte att fungera korrekt.</translation>
    </message>
    <message>
        <source>Please contribute if you find %s useful. Visit %s for further information about the software.</source>
        <translation>Var snäll och bidra om du finner %s användbar. Besök %s för mer information om mjukvaran.</translation>
    </message>
    <message>
        <source>The block database contains a block which appears to be from the future. This may be due to your computer's date and time being set incorrectly. Only rebuild the block database if you are sure that your computer's date and time are correct</source>
        <translation>Blockdatabasen innehåller ett block som verkar vara från framtiden. Detta kan vara på grund av att din dators datum och tid är felaktiga. Bygg bara om blockdatabasen om du är säker på att datorns datum och tid är korrekt</translation>
    </message>
    <message>
        <source>This is a pre-release test build - use at your own risk - do not use for mining or merchant applications</source>
        <translation>Detta är ett förhandstestbygge - använd på egen risk - använd inte för brytning eller handelsapplikationer</translation>
    </message>
    <message>
        <source>This is the transaction fee you may discard if change is smaller than dust at this level</source>
        <translation>Detta är transaktionsavgiften som slängs borta om det är mindre än damm på denna nivå</translation>
    </message>
    <message>
        <source>Unable to replay blocks. You will need to rebuild the database using -reindex-chainstate.</source>
        <translation>Kunde inte spela om block. Du kommer att behöva bygga om databasen med -reindex-chainstate.</translation>
    </message>
    <message>
        <source>Unable to rewind the database to a pre-fork state. You will need to redownload the blockchain</source>
        <translation>Kan inte spola tillbaka databasen till obeskärt läge. Du måste ladda ner blockkedjan igen</translation>
    </message>
    <message>
        <source>Warning: The network does not appear to fully agree! Some miners appear to be experiencing issues.</source>
        <translation>Varning: Nätverket verkar inte vara helt överens! Några brytare tycks ha problem.</translation>
    </message>
    <message>
        <source>Warning: We do not appear to fully agree with our peers! You may need to upgrade, or other nodes may need to upgrade.</source>
        <translation>Varning: Vi verkar inte helt överens med våra peers! Du kan behöva uppgradera, eller andra noder kan behöva uppgradera.</translation>
    </message>
    <message>
        <source>%d of last 100 blocks have unexpected version</source>
        <translation>%d av de senaste 100 blocken har oväntad version</translation>
    </message>
    <message>
        <source>%s corrupt, salvage failed</source>
        <translation>%s är korrupt, räddning misslyckades</translation>
    </message>
    <message>
        <source>-maxmempool must be at least %d MB</source>
        <translation>-maxmempool måste vara minst %d MB</translation>
    </message>
    <message>
        <source>Cannot resolve -%s address: '%s'</source>
        <translation>Kan inte matcha -%s adress: '%s'</translation>
    </message>
    <message>
        <source>Change index out of range</source>
        <translation>Förändringsindexet utanför tillåtet intervall</translation>
    </message>
    <message>
        <source>Config setting for %s only applied on %s network when in [%s] section.</source>
        <translation>Konfigurationsinställningar för %s tillämpas bara på nätverket %s när de är i avsnitt [%s].</translation>
    </message>
    <message>
        <source>Copyright (C) %i-%i</source>
        <translation>Copyright (C) %i-%i</translation>
    </message>
    <message>
        <source>Corrupted block database detected</source>
        <translation>Korrupt blockdatabas har upptäckts</translation>
    </message>
    <message>
        <source>Do you want to rebuild the block database now?</source>
        <translation>Vill du bygga om blockdatabasen nu?</translation>
    </message>
    <message>
        <source>Error creating %s: You can't create non-HD wallets with this version.</source>
        <translation>Fel vid skapande av %s: Det är inte möjligt att skapa icke-HD plånböcker med denna version.</translation>
    </message>
    <message>
        <source>Error initializing block database</source>
        <translation>Fel vid initiering av blockdatabasen</translation>
    </message>
    <message>
        <source>Error initializing wallet database environment %s!</source>
        <translation>Fel vid initiering av plånbokens databasmiljö %s!</translation>
    </message>
    <message>
        <source>Error loading %s</source>
        <translation>Fel vid inläsning av %s</translation>
    </message>
    <message>
        <source>Error loading %s: Private keys can only be disabled during creation</source>
        <translation>Fel vid inläsning av %s: Privata nycklar kan enbart inaktiveras när de skapas</translation>
    </message>
    <message>
        <source>Error loading %s: Wallet corrupted</source>
        <translation>Fel vid inläsning av %s: Plånboken är korrupt</translation>
    </message>
    <message>
        <source>Error loading %s: Wallet requires newer version of %s</source>
        <translation>Fel vid inläsning av %s: Plånboken kräver en senare version av %s</translation>
    </message>
    <message>
        <source>Error loading block database</source>
        <translation>Fel vid inläsning av blockdatabasen</translation>
    </message>
    <message>
        <source>Error opening block database</source>
        <translation>Fel vid öppning av blockdatabasen</translation>
    </message>
    <message>
        <source>Error: Disk space is low!</source>
        <translation>Fel: Diskutrymme är lågt!</translation>
    </message>
    <message>
        <source>Failed to listen on any port. Use -listen=0 if you want this.</source>
        <translation>Misslyckades att lyssna på någon port. Använd -listen=0 om du vill detta.</translation>
    </message>
    <message>
        <source>Failed to rescan the wallet during initialization</source>
        <translation>Misslyckades med att skanna om plånboken under initiering.</translation>
    </message>
    <message>
        <source>Importing...</source>
        <translation>Importerar...</translation>
    </message>
    <message>
        <source>Incorrect or no genesis block found. Wrong datadir for network?</source>
        <translation>Felaktig eller inget genesisblock hittades. Fel datadir för nätverket?</translation>
    </message>
    <message>
        <source>Initialization sanity check failed. %s is shutting down.</source>
        <translation>Initieringschecken fallerade. %s stängs av.</translation>
    </message>
    <message>
        <source>Invalid amount for -%s=&lt;amount&gt;: '%s'</source>
        <translation>Ogiltigt belopp för -%s=&lt;amount&gt;:'%s'</translation>
    </message>
    <message>
        <source>Invalid amount for -discardfee=&lt;amount&gt;: '%s'</source>
        <translation>Ogiltigt belopp för -discardfee=&lt;amount&gt;:'%s'</translation>
    </message>
    <message>
        <source>Invalid amount for -fallbackfee=&lt;amount&gt;: '%s'</source>
        <translation>Ogiltigt belopp för -fallbackfee=&lt;amount&gt;: '%s'</translation>
    </message>
    <message>
        <source>Specified blocks directory "%s" does not exist.</source>
        <translation>Den specificerade mappen för block "%s" existerar inte.</translation>
    </message>
    <message>
<<<<<<< HEAD
=======
        <source>Unable to create the PID file '%s': %s</source>
        <translation>Det gick inte att skapa PID-filen '%s': %s</translation>
    </message>
    <message>
>>>>>>> 8b676984
        <source>Upgrading txindex database</source>
        <translation>Uppgraderar txindex-databasen</translation>
    </message>
    <message>
        <source>Loading P2P addresses...</source>
        <translation>Läser in P2P-adresser...</translation>
    </message>
    <message>
        <source>Loading banlist...</source>
        <translation>Läser in listan över bannlysningar …</translation>
    </message>
    <message>
        <source>Not enough file descriptors available.</source>
        <translation>Inte tillräckligt med filbeskrivningar tillgängliga.</translation>
    </message>
    <message>
        <source>Prune cannot be configured with a negative value.</source>
        <translation>Gallring kan inte konfigureras med ett negativt värde.</translation>
    </message>
    <message>
        <source>Prune mode is incompatible with -txindex.</source>
        <translation>Gallringsläge är inkompatibelt med -txindex.</translation>
    </message>
    <message>
        <source>Replaying blocks...</source>
        <translation>Spelar om block...</translation>
    </message>
    <message>
        <source>Replaying blocks...</source>
        <translation>Spelar om block...</translation>
    </message>
    <message>
        <source>Rewinding blocks...</source>
        <translation>Spolar tillbaka blocken...</translation>
    </message>
    <message>
        <source>The source code is available from %s.</source>
        <translation>Källkoden är tillgänglig från %s.</translation>
    </message>
    <message>
        <source>Transaction fee and change calculation failed</source>
        <translation>Beräkning av transaktionsavgift och växel mislyckades</translation>
    </message>
    <message>
        <source>Unable to bind to %s on this computer. %s is probably already running.</source>
        <translation>Det går inte att binda till %s på den här datorn. %s är förmodligen redan igång.</translation>
    </message>
    <message>
        <source>Unable to generate keys</source>
        <translation>Lyckas inte generera nycklar</translation>
<<<<<<< HEAD
    </message>
    <message>
        <source>Unsupported argument -benchmark ignored, use -debug=bench.</source>
        <translation>Argumentet -benchmark stöds inte och ignoreras, använd -debug=bench.</translation>
    </message>
    <message>
        <source>Unsupported argument -debugnet ignored, use -debug=net.</source>
        <translation>Argumentet -debugnet stöds inte och ignoreras, använd -debug=net.</translation>
    </message>
    <message>
        <source>Unsupported argument -tor found, use -onion.</source>
        <translation>Argumentet -tor hittades men stöds inte, använd -onion.</translation>
=======
>>>>>>> 8b676984
    </message>
    <message>
        <source>Unsupported logging category %s=%s.</source>
        <translation>Saknar stöd för loggningskategori %s=%s.</translation>
    </message>
    <message>
        <source>Upgrading UTXO database</source>
        <translation>Uppgraderar UTXO-databasen</translation>
    </message>
    <message>
        <source>User Agent comment (%s) contains unsafe characters.</source>
        <translation>Kommentaren i användaragent (%s) innehåller osäkra tecken.</translation>
    </message>
    <message>
        <source>Verifying blocks...</source>
        <translation>Verifierar block...</translation>
    </message>
    <message>
        <source>Wallet needed to be rewritten: restart %s to complete</source>
        <translation>Plånboken behöver sparas om: Starta om %s för att fullfölja</translation>
    </message>
    <message>
        <source>Error: Listening for incoming connections failed (listen returned error %s)</source>
        <translation>Fel: Avlyssning av inkommande anslutningar misslyckades (Avlyssningen returnerade felkod %s)</translation>
    </message>
    <message>
        <source>Invalid amount for -maxtxfee=&lt;amount&gt;: '%s' (must be at least the minrelay fee of %s to prevent stuck transactions)</source>
        <translation>Ogiltigt belopp för -maxtxfee=&lt;amount&gt;: '%s' (måste vara åtminstone minrelay avgift %s för att förhindra att transaktioner fastnar)</translation>
    </message>
    <message>
        <source>The transaction amount is too small to send after the fee has been deducted</source>
        <translation>Transaktionens belopp är för litet för att skickas efter att avgiften har dragits</translation>
    </message>
    <message>
        <source>You need to rebuild the database using -reindex to go back to unpruned mode.  This will redownload the entire blockchain</source>
<<<<<<< HEAD
        <translation>Du måste bygga om databasen genom att använda -reindex för att återgå till obeskuret läge. Detta kommer att ladda ner hela blockkedjan på nytt.</translation>
    </message>
    <message>
        <source>Error loading %s: You can't disable HD on an already existing HD wallet</source>
        <translation>Fel vid inläsning av %s: Du kan inte inaktivera HD på en existerande HD-plånbok</translation>
=======
        <translation>Du måste bygga om databasen genom att använda -reindex för att återgå till ogallrat läge. Detta kommer att ladda ner hela blockkedjan på nytt.</translation>
>>>>>>> 8b676984
    </message>
    <message>
        <source>Error reading from database, shutting down.</source>
        <translation>Fel vid läsning från databas, avslutar.</translation>
    </message>
    <message>
        <source>Error upgrading chainstate database</source>
        <translation>Fel vid uppgradering av blockdatabasen</translation>
    </message>
    <message>
        <source>Error: Disk space is low for %s</source>
        <translation>Fel: Diskutrymme är lågt för %s</translation>
    </message>
    <message>
        <source>Information</source>
        <translation>Information</translation>
    </message>
    <message>
        <source>Invalid -onion address or hostname: '%s'</source>
        <translation>Ogiltig -onion adress eller värdnamn: '%s'</translation>
    </message>
    <message>
        <source>Invalid -proxy address or hostname: '%s'</source>
        <translation>Ogiltig -proxy adress eller värdnamn: '%s'</translation>
    </message>
    <message>
        <source>Invalid amount for -paytxfee=&lt;amount&gt;: '%s' (must be at least %s)</source>
        <translation>Ogiltigt belopp för -paytxfee=&lt;amount&gt;:'%s' (måste vara minst %s)</translation>
    </message>
    <message>
        <source>Invalid netmask specified in -whitelist: '%s'</source>
        <translation>Ogiltig nätmask angiven i -whitelist: '%s'</translation>
    </message>
    <message>
        <source>Need to specify a port with -whitebind: '%s'</source>
        <translation>Port måste anges med -whitelist: '%s'</translation>
    </message>
    <message>
        <source>Reducing -maxconnections from %d to %d, because of system limitations.</source>
        <translation>Minskar -maxconnections från %d till %d, på grund av systembegränsningar.</translation>
    </message>
    <message>
        <source>Section [%s] is not recognized.</source>
        <translation>Avsnitt [%s] känns inte igen.</translation>
    </message>
    <message>
        <source>Signing transaction failed</source>
        <translation>Signering av transaktion misslyckades</translation>
    </message>
    <message>
        <source>Specified -walletdir "%s" does not exist</source>
        <translation>Angiven -walletdir "%s" finns inte</translation>
    </message>
    <message>
        <source>Specified -walletdir "%s" is a relative path</source>
        <translation>Angiven -walletdir "%s" är en relativ sökväg</translation>
    </message>
    <message>
        <source>Specified -walletdir "%s" is not a directory</source>
        <translation>Angiven -walletdir "%s" är inte en katalog</translation>
    </message>
    <message>
<<<<<<< HEAD
        <source>Specified -walletdir "%s" does not exist</source>
        <translation>Angiven -walletdir "%s" finns inte</translation>
    </message>
    <message>
        <source>Specified -walletdir "%s" is a relative path</source>
        <translation>Angiven -walletdir "%s" är en relativ sökväg</translation>
    </message>
    <message>
        <source>Specified -walletdir "%s" is not a directory</source>
        <translation>Angiven -walletdir "%s" är inte en katalog</translation>
=======
        <source>The specified config file %s does not exist
</source>
        <translation>Angiven konfigurationsfil %s finns inte
</translation>
>>>>>>> 8b676984
    </message>
    <message>
        <source>The transaction amount is too small to pay the fee</source>
        <translation>Transaktionsbeloppet är för litet för att betala avgiften</translation>
    </message>
    <message>
        <source>This is experimental software.</source>
        <translation>Detta är experimentmjukvara.</translation>
    </message>
    <message>
        <source>Transaction amount too small</source>
        <translation>Transaktionsbeloppet är för litet</translation>
    </message>
    <message>
        <source>Transaction too large for fee policy</source>
        <translation>Transaktionen är för stor för avgiftspolicyn</translation>
    </message>
    <message>
        <source>Transaction too large</source>
        <translation>Transaktionen är för stor</translation>
    </message>
    <message>
        <source>Unable to bind to %s on this computer (bind returned error %s)</source>
        <translation>Det går inte att binda till %s på den här datorn (bind returnerade felmeddelande %s)</translation>
    </message>
    <message>
        <source>Unable to generate initial keys</source>
        <translation>Det gick inte att skapa ursprungliga nycklar</translation>
    </message>
    <message>
        <source>Verifying wallet(s)...</source>
        <translation>Verifierar plånbok(er)...</translation>
    </message>
    <message>
        <source>Wallet %s resides outside wallet directory %s</source>
        <translation>Plånbok %s är lokaliserad utanför plånboksmappen %s</translation>
    </message>
    <message>
        <source>Warning</source>
        <translation>Varning</translation>
    </message>
    <message>
        <source>Warning: unknown new rules activated (versionbit %i)</source>
        <translation>Varning: okända nya regler aktiverade (versionsbit %i)</translation>
    </message>
    <message>
        <source>Zapping all transactions from wallet...</source>
        <translation>Töm plånboken på alla transaktioner...</translation>
    </message>
    <message>
        <source>-maxtxfee is set very high! Fees this large could be paid on a single transaction.</source>
        <translation>-maxtxfee är väldigt högt satt! Så höga avgifter kan komma att betalas för en enstaka transaktion.</translation>
    </message>
    <message>
        <source>This is the transaction fee you may pay when fee estimates are not available.</source>
<<<<<<< HEAD
        <translation>Detta är transaktionsavgiften du kan komma att betala när avgiftsuppskattning inte är tillgänglig.</translation>
=======
        <translation>Detta är transaktionsavgiften du kan komma att betala om avgiftsuppskattning inte är tillgänglig.</translation>
>>>>>>> 8b676984
    </message>
    <message>
        <source>This product includes software developed by the OpenSSL Project for use in the OpenSSL Toolkit %s and cryptographic software written by Eric Young and UPnP software written by Thomas Bernard.</source>
        <translation>Denna produkt innehåller mjukvara utvecklad av OpenSSL Project för användning i OpenSSL Toolkit %s och kryptografisk mjukvara utvecklad av Eric Young samt UPnP-mjukvara skriven av Thomas Bernard.</translation>
    </message>
    <message>
        <source>Total length of network version string (%i) exceeds maximum length (%i). Reduce the number or size of uacomments.</source>
        <translation>Total längd på strängen för nätverksversion (%i) överskrider maxlängden (%i). Minska numret eller storleken på uacomments.</translation>
    </message>
    <message>
        <source>Warning: Wallet file corrupt, data salvaged! Original %s saved as %s in %s; if your balance or transactions are incorrect you should restore from a backup.</source>
        <translation>Varning: Plånboksfilen var korrupt, data har räddats! Den ursprungliga %s har sparas som %s i %s. Om ditt saldo eller transaktioner är felaktiga bör du återställa från en säkerhetskopia.</translation>
    </message>
    <message>
        <source>%s is set very high!</source>
        <translation>%s är satt väldigt högt!</translation>
    </message>
    <message>
        <source>Error loading wallet %s. Duplicate -wallet filename specified.</source>
        <translation>Fel vid inläsningen av plånbok %s. Dublett -wallet filnamn angavs.</translation>
    </message>
    <message>
        <source>Keypool ran out, please call keypoolrefill first</source>
        <translation>Nyckelpoolen har tagit slut. Anropa keypoolrefill först.</translation>
    </message>
    <message>
        <source>Starting network threads...</source>
        <translation>Startar nätverkstrådar...</translation>
    </message>
    <message>
        <source>The wallet will avoid paying less than the minimum relay fee.</source>
        <translation>Plånboken undviker att betala mindre än lägsta reläavgift.</translation>
    </message>
    <message>
        <source>This is the minimum transaction fee you pay on every transaction.</source>
        <translation>Det här är minimiavgiften du kommer betala för varje transaktion. </translation>
    </message>
    <message>
        <source>This is the transaction fee you will pay if you send a transaction.</source>
        <translation>Det här är transaktionsavgiften du kommer betala om du skickar en transaktion. </translation>
    </message>
    <message>
        <source>Transaction amounts must not be negative</source>
        <translation>Transaktionsbelopp får ej vara negativt</translation>
    </message>
    <message>
        <source>Transaction has too long of a mempool chain</source>
        <translation>Transaktionen har för lång mempool-kedja</translation>
    </message>
    <message>
        <source>Transaction must have at least one recipient</source>
        <translation>Transaktionen måste ha minst en mottagare</translation>
    </message>
    <message>
        <source>Unknown network specified in -onlynet: '%s'</source>
        <translation>Okänt nätverk angavs i -onlynet: '%s'</translation>
    </message>
    <message>
        <source>Insufficient funds</source>
        <translation>Otillräckligt med blackcoins</translation>
    </message>
    <message>
        <source>Can't generate a change-address key. Private keys are disabled for this wallet.</source>
        <translation>Kan inte generera en nyckel för växeladress. Privata nycklar är inaktiverade för denna plånbok.</translation>
    </message>
    <message>
        <source>Cannot upgrade a non HD split wallet without upgrading to support pre split keypool. Please use -upgradewallet=169900 or -upgradewallet with no version specified.</source>
        <translation>Kan inte uppgradera till en icke-HD delad plånbok utan att uppgradera till att stödja nyckelpoolen innan delning. Var vänlig använd -upgradewallet=169900 eller -upgradewallet utan version specificerad.</translation>
    </message>
    <message>
        <source>Fee estimation failed. Fallbackfee is disabled. Wait a few blocks or enable -fallbackfee.</source>
        <translation>Avgiftsuppskattning misslyckades. Fallbackfee är inaktiverat. Vänta några block eller aktivera -fallbackfee.</translation>
    </message>
    <message>
        <source>Warning: Private keys detected in wallet {%s} with disabled private keys</source>
        <translation>Varning: Privata nycklar upptäcktes i plånbok (%s) vilken har dessa inaktiverade</translation>
    </message>
    <message>
        <source>Cannot write to data directory '%s'; check permissions.</source>
        <translation>Kan inte skriva till mapp "%s", var vänlig se över filbehörigheter.</translation>
    </message>
    <message>
        <source>Cannot upgrade a non HD split wallet without upgrading to support pre split keypool. Please use -upgradewallet=169900 or -upgradewallet with no version specified.</source>
        <translation>Kan inte uppgradera till en icke-HD delad plånbok utan att uppgradera till att stödja nyckelpoolen innan delning. Var vänlig använd -upgradewallet=169900 eller -upgradewallet utan version specificerad.</translation>
    </message>
    <message>
        <source>Fee estimation failed. Fallbackfee is disabled. Wait a few blocks or enable -fallbackfee.</source>
        <translation>Avgiftsuppskattning misslyckades. Fallbackfee är inaktiverat. Vänta några block eller aktivera -fallbackfee.</translation>
    </message>
    <message>
        <source>Warning: Private keys detected in wallet {%s} with disabled private keys</source>
        <translation>Varning: Privata nycklar upptäcktes i plånbok (%s) vilken har dessa inaktiverade</translation>
    </message>
    <message>
        <source>Cannot write to data directory '%s'; check permissions.</source>
        <translation>Kan inte skriva till mapp "%s", var vänlig se över filbehörigheter.</translation>
    </message>
    <message>
        <source>Loading block index...</source>
        <translation>Läser in blockindex...</translation>
    </message>
    <message>
        <source>Loading wallet...</source>
        <translation>Läser in plånbok...</translation>
    </message>
    <message>
        <source>Cannot downgrade wallet</source>
        <translation>Kan inte nedgradera plånboken</translation>
    </message>
    <message>
        <source>Rescanning...</source>
        <translation>Söker igen...</translation>
    </message>
    <message>
        <source>Done loading</source>
        <translation>Klar med laddning</translation>
    </message>
    <message>
        <source>Error</source>
        <translation>Fel</translation>
    </message>
</context>
</TS><|MERGE_RESOLUTION|>--- conflicted
+++ resolved
@@ -67,19 +67,11 @@
     </message>
     <message>
         <source>These are your Bitcoin addresses for sending payments. Always check the amount and the receiving address before sending coins.</source>
-<<<<<<< HEAD
-        <translation>Detta är dina Blackcoin-adresser för att skicka betalningar. Kontrollera alltid belopp och mottagaradress innan du skickar blackcoin.</translation>
-    </message>
-    <message>
-        <source>These are your Bitcoin addresses for receiving payments. It is recommended to use a new receiving address for each transaction.</source>
-        <translation>Detta är dina Blackcoin-adresser för att ta emot betalningar. Det rekommenderas att använda en ny mottagaradress för varje transaktion.</translation>
-=======
         <translation>Detta är dina Bitcoin-adresser för att skicka betalningar. Kontrollera alltid belopp och mottagaradress innan du skickar bitcoin.</translation>
     </message>
     <message>
         <source>These are your Bitcoin addresses for receiving payments. It is recommended to use a new receiving address for each transaction.</source>
         <translation>Detta är dina Bitcoin-adresser för att ta emot betalningar. Det rekommenderas att använda en ny mottagaradress för varje transaktion.</translation>
->>>>>>> 8b676984
     </message>
     <message>
         <source>&amp;Copy Address</source>
@@ -143,17 +135,10 @@
     <message>
         <source>Repeat new passphrase</source>
         <translation>Upprepa ny lösenfras</translation>
-<<<<<<< HEAD
     </message>
     <message>
         <source>Show password</source>
         <translation>Visa lösenord</translation>
-=======
->>>>>>> 8b676984
-    </message>
-    <message>
-        <source>Show password</source>
-        <translation>Visa lösenord</translation>
     </message>
     <message>
         <source>Enter the new passphrase to the wallet.&lt;br/&gt;Please use a passphrase of &lt;b&gt;ten or more random characters&lt;/b&gt;, or &lt;b&gt;eight or more words&lt;/b&gt;.</source>
@@ -193,11 +178,7 @@
     </message>
     <message>
         <source>Warning: If you encrypt your wallet and lose your passphrase, you will &lt;b&gt;LOSE ALL OF YOUR BITCOINS&lt;/b&gt;!</source>
-<<<<<<< HEAD
-        <translation>VARNING: Om du krypterar din plånbok och glömmer din lösenfras, &lt;b&gt;FÖRLORAR DU ALLA DINA BLACKCOIN&lt;/b&gt;!</translation>
-=======
         <translation>VARNING: Om du krypterar din plånbok och glömmer din lösenfras, &lt;b&gt;FÖRLORAR DU ALLA DINA BITCOIN&lt;/b&gt;!</translation>
->>>>>>> 8b676984
     </message>
     <message>
         <source>Are you sure you wish to encrypt your wallet?</source>
@@ -233,11 +214,7 @@
     </message>
     <message>
         <source>The passphrase entered for the wallet decryption was incorrect.</source>
-<<<<<<< HEAD
-        <translation>Angiven lösenfras för dekryptering av plånboken var felaktig.</translation>
-=======
         <translation>Lösenfrasen för dekryptering av plånboken var felaktig.</translation>
->>>>>>> 8b676984
     </message>
     <message>
         <source>Wallet decryption failed</source>
@@ -260,11 +237,7 @@
     </message>
     <message>
         <source>Banned Until</source>
-<<<<<<< HEAD
-        <translation>Bannlyst till</translation>
-=======
         <translation>Bannlyst tills</translation>
->>>>>>> 8b676984
     </message>
 </context>
 <context>
@@ -336,17 +309,6 @@
     <message>
         <source>&amp;Change Passphrase...</source>
         <translation>&amp;Byt lösenfras …</translation>
-<<<<<<< HEAD
-    </message>
-    <message>
-        <source>&amp;Sending addresses...</source>
-        <translation>Av&amp;sändaradresser...</translation>
-    </message>
-    <message>
-        <source>&amp;Receiving addresses...</source>
-        <translation>Mottaga&amp;radresser...</translation>
-=======
->>>>>>> 8b676984
     </message>
     <message>
         <source>Open &amp;URI...</source>
@@ -357,13 +319,6 @@
         <translation>Plånbok:</translation>
     </message>
     <message>
-<<<<<<< HEAD
-        <source>default wallet</source>
-        <translation>Standardplånbok</translation>
-    </message>
-    <message>
-=======
->>>>>>> 8b676984
         <source>Click to disable network activity.</source>
         <translation>Klicka för att inaktivera nätverksaktivitet.</translation>
     </message>
@@ -944,11 +899,7 @@
     </message>
     <message>
         <source>If you have chosen to limit block chain storage (pruning), the historical data must still be downloaded and processed, but will be deleted afterward to keep your disk usage low.</source>
-<<<<<<< HEAD
-        <translation>Om du valt att begränsa storleken på blockkedjan (pruning), måste historiska data fortfarande laddas ner och behandlas, men kommer därefter att tas bort för att spara lagringsutrymme.</translation>
-=======
         <translation>Om du valt att begränsa storleken på blockkedjan (gallring), måste historiska data ändå laddas ner och behandlas, men kommer därefter att tas bort för att spara lagringsutrymme.</translation>
->>>>>>> 8b676984
     </message>
     <message>
         <source>Use the default data directory</source>
@@ -972,11 +923,7 @@
     </message>
     <message>
         <source>%1 will download and store a copy of the Bitcoin block chain.</source>
-<<<<<<< HEAD
-        <translation>%1 kommer att ladda ner och spara en kopia av Blackcoins blockkedja.</translation>
-=======
         <translation>%1 kommer att ladda ner och lagra en kopia av Bitcoins blockkedja.</translation>
->>>>>>> 8b676984
     </message>
     <message>
         <source>The wallet will also be stored in this directory.</source>
@@ -1007,11 +954,7 @@
     </message>
     <message>
         <source>Recent transactions may not yet be visible, and therefore your wallet's balance might be incorrect. This information will be correct once your wallet has finished synchronizing with the bitcoin network, as detailed below.</source>
-<<<<<<< HEAD
-        <translation>Nyligen gjorda transaktioner visas inte korrekt och därför kan din plånboks saldo visas felaktigt. Denna information kommer att visas korrekt så snart din plånbok har synkroniserats med Blackcoin-nätverket enligt informationen nedan.</translation>
-=======
         <translation>Nyligen gjorda transaktioner visas inte korrekt och därför kan din plånboks saldo visas felaktigt. Denna information kommer att visas korrekt så snart din plånbok har synkroniserats med Bitcoin-nätverket enligt informationen nedan.</translation>
->>>>>>> 8b676984
     </message>
     <message>
         <source>Attempting to spend bitcoins that are affected by not-yet-displayed transactions will not be accepted by the network.</source>
@@ -1110,7 +1053,6 @@
     <message>
         <source>Shows if the supplied default SOCKS5 proxy is used to reach peers via this network type.</source>
         <translation>Visar om den angivna standard-SOCKS5-proxyn används för att nå noder via den här nätverkstypen.</translation>
-<<<<<<< HEAD
     </message>
     <message>
         <source>Use separate SOCKS&amp;5 proxy to reach peers via Tor hidden services:</source>
@@ -1123,20 +1065,6 @@
     <message>
         <source>&amp;Hide tray icon</source>
         <translation>&amp;Dölj ikonen</translation>
-=======
->>>>>>> 8b676984
-    </message>
-    <message>
-        <source>Use separate SOCKS&amp;5 proxy to reach peers via Tor hidden services:</source>
-        <translation>Använd separat SOCKS&amp;5-proxy för att nå noder via Tors dolda tjänster:</translation>
-    </message>
-    <message>
-        <source>Hide the icon from the system tray.</source>
-        <translation>Dölj ikonen från systemfältet.</translation>
-    </message>
-    <message>
-        <source>&amp;Hide tray icon</source>
-        <translation>&amp;Dölj ikonen</translation>
     </message>
     <message>
         <source>Minimize instead of exit the application when the window is closed. When this option is enabled, the application will be closed only after selecting Exit in the menu.</source>
@@ -1145,13 +1073,6 @@
     <message>
         <source>Third party URLs (e.g. a block explorer) that appear in the transactions tab as context menu items. %s in the URL is replaced by transaction hash. Multiple URLs are separated by vertical bar |.</source>
         <translation>Tredjeparts-URL:er (t.ex. en blockutforskare) som visas i transaktionsfliken som snabbmenyalternativ. %s i URL:en ersätts med transaktionshash. Flera URL:er separeras med vertikalt streck |.</translation>
-<<<<<<< HEAD
-    </message>
-    <message>
-        <source>Active command-line options that override above options:</source>
-        <translation>Aktiva kommandoradsalternativ som åsidosätter alternativen ovan:</translation>
-=======
->>>>>>> 8b676984
     </message>
     <message>
         <source>Open the %1 configuration file from the working directory.</source>
@@ -1175,19 +1096,11 @@
     </message>
     <message>
         <source>Disables some advanced features but all blocks will still be fully validated. Reverting this setting requires re-downloading the entire blockchain. Actual disk usage may be somewhat higher.</source>
-<<<<<<< HEAD
-        <translation>Stänger av en del avancerade funktioner, men samtliga block kommer fortfarande att verifieras. Återställning av denna inställning kräver att den fullständiga blockkedjan laddas ned igen. Det använda hårddiskutrymmet kan öka något.</translation>
-    </message>
-    <message>
-        <source>Prune &amp;block storage to</source>
-        <translation>Trim- &amp; block-utrymme till</translation>
-=======
         <translation>Stänger av vissa avancerade funktioner, men samtliga block kommer fortfarande att verifieras. Återställning av denna inställning kräver att den fullständiga blockkedjan laddas ned igen. Det använda diskutrymmet kan öka något.</translation>
     </message>
     <message>
         <source>Prune &amp;block storage to</source>
         <translation>Gallra &amp;blocklagring till</translation>
->>>>>>> 8b676984
     </message>
     <message>
         <source>GB</source>
@@ -1198,13 +1111,10 @@
         <translation>Vid avstängning av denna inställning kommer den fullständiga blockkedjan behövas laddas ned igen.</translation>
     </message>
     <message>
-<<<<<<< HEAD
-=======
         <source>MiB</source>
         <translation>MiB</translation>
     </message>
     <message>
->>>>>>> 8b676984
         <source>(0 = auto, &lt;0 = leave that many cores free)</source>
         <translation>(0 = auto, &lt;0 = lämna så många kärnor lediga)</translation>
     </message>
@@ -1476,15 +1386,11 @@
     </message>
     <message>
         <source>'bitcoin://' is not a valid URI. Use 'bitcoin:' instead.</source>
-<<<<<<< HEAD
-        <translation>'blackcoin://' är inte en accepterad URI. Använd 'blackcoin:' istället.</translation>
-=======
         <translation>'bitcoin://' är inte en accepterad URI. Använd 'bitcoin:' istället.</translation>
     </message>
     <message>
         <source>You are using a BIP70 URL which will be unsupported in the future.</source>
         <translation>Du använder en URL enligt BIP70, vilket inte kommer att stödjas i framtiden.</translation>
->>>>>>> 8b676984
     </message>
     <message>
         <source>Payment request fetch URL is invalid: %1</source>
@@ -1976,13 +1882,6 @@
     <message>
         <source>&amp;Unban</source>
         <translation>&amp;Ta bort bannlysning</translation>
-<<<<<<< HEAD
-    </message>
-    <message>
-        <source>default wallet</source>
-        <translation>Standardplånbok</translation>
-=======
->>>>>>> 8b676984
     </message>
     <message>
         <source>Welcome to the %1 RPC console.</source>
@@ -2088,19 +1987,11 @@
         <translation>Rensa</translation>
     </message>
     <message>
-<<<<<<< HEAD
-        <source>Bech32 (or BIP-173) addresses offer better protection against typos, but old wallets don't support them. When unchecked, an address compatible with older wallets will be created instead.</source>
-        <translation>Bech32-addresser (BIP-173) är billigare att spendera från och har bättre skytt mot skrivfel mot konstnaden att äldre plånböcker inte förstår dem. När inte valet är gjort kommer en address som är kompatibel med äldre plånböcker att skapas istället.</translation>
-    </message>
-    <message>
-        <source>Generate Bech32 address</source>
-=======
         <source>Native segwit addresses (aka Bech32 or BIP-173) reduce your transaction fees later on and offer better protection against typos, but old wallets don't support them. When unchecked, an address compatible with older wallets will be created instead.</source>
         <translation>Bech32-addresser (BIP-173) är billigare att spendera från och har bättre skytt mot skrivfel mot konstnaden att äldre plånböcker inte förstår dem. När inte valet är gjort kommer en address som är kompatibel med äldre plånböcker att skapas istället.</translation>
     </message>
     <message>
         <source>Generate native segwit (Bech32) address</source>
->>>>>>> 8b676984
         <translation>Skapa Bech32-adress</translation>
     </message>
     <message>
@@ -2323,17 +2214,6 @@
     <message>
         <source>Hide</source>
         <translation>Dölj</translation>
-<<<<<<< HEAD
-    </message>
-    <message>
-        <source>Paying only the minimum fee is just fine as long as there is less transaction volume than space in the blocks. But be aware that this can end up in a never confirming transaction once there is more demand for bitcoin transactions than the network can process.</source>
-        <translation>Att bara betala den minsta avgiften är helt ok så länge transaktionsvolymen är mindre än ledigt utrymme i blocken. Men tänk på att det kan bli en en transaktion som aldrig bekräftas om efterfrågan på blackcoin-transaktioner är större än vad nätverket kan hantera.</translation>
-    </message>
-    <message>
-        <source>(read the tooltip)</source>
-        <translation>(läs verktygstips)</translation>
-=======
->>>>>>> 8b676984
     </message>
     <message>
         <source>Recommended:</source>
@@ -2374,7 +2254,6 @@
     <message>
         <source>Confirmation time target:</source>
         <translation>Mål för bekräftelsetid:</translation>
-<<<<<<< HEAD
     </message>
     <message>
         <source>Enable Replace-By-Fee</source>
@@ -2383,16 +2262,6 @@
     <message>
         <source>With Replace-By-Fee (BIP-125) you can increase a transaction's fee after it is sent. Without this, a higher fee may be recommended to compensate for increased transaction delay risk.</source>
         <translation>Med Replace-By-Fee (BIP-125) kan du höja transaktionsavgiften efter att transaktionen skickats. Om du väljer bort det kan en högre avgift rekommenderas för att kompensera för ökad risk att transaktionen fördröjs.</translation>
-=======
->>>>>>> 8b676984
-    </message>
-    <message>
-        <source>Enable Replace-By-Fee</source>
-        <translation>Aktivera Replace-By-Fee</translation>
-    </message>
-    <message>
-        <source>With Replace-By-Fee (BIP-125) you can increase a transaction's fee after it is sent. Without this, a higher fee may be recommended to compensate for increased transaction delay risk.</source>
-        <translation>Med Replace-By-Fee (BIP-125) kan du höja transaktionsavgiften efter att transaktionen skickats. Om du väljer bort det kan en högre avgift rekommenderas för att kompensera för ökad risk att transaktionen fördröjs.</translation>
     </message>
     <message>
         <source>Clear &amp;All</source>
@@ -2477,17 +2346,6 @@
     <message>
         <source>Total Amount</source>
         <translation>Totalt belopp</translation>
-<<<<<<< HEAD
-    </message>
-    <message>
-        <source>You can increase the fee later (signals Replace-By-Fee, BIP-125).</source>
-        <translation>Du kan välja att höja avgiften senare (med ersättande avgift, BIP-125).</translation>
-    </message>
-    <message>
-        <source>Not signalling Replace-By-Fee, BIP-125.</source>
-        <translation>Använder inte ersättande avgift, BIP-125.</translation>
-=======
->>>>>>> 8b676984
     </message>
     <message>
         <source>Confirm send coins</source>
@@ -2598,11 +2456,7 @@
     </message>
     <message>
         <source>The fee will be deducted from the amount being sent. The recipient will receive less bitcoins than you enter in the amount field. If multiple recipients are selected, the fee is split equally.</source>
-<<<<<<< HEAD
-        <translation>Avgiften dras från beloppet som skickas. Mottagaren kommer att ta emot mindre blackcoin än du angivit i beloppsfältet. Om flera mottagare väljs kommer avgiften att fördelas jämt.</translation>
-=======
         <translation>Avgiften dras från beloppet som skickas. Mottagaren kommer att ta emot mindre bitcoin än du angivit i beloppsfältet. Om flera mottagare väljs kommer avgiften att fördelas jämt.</translation>
->>>>>>> 8b676984
     </message>
     <message>
         <source>S&amp;ubtract fee from amount</source>
@@ -2630,11 +2484,7 @@
     </message>
     <message>
         <source>A message that was attached to the bitcoin: URI which will be stored with the transaction for your reference. Note: This message will not be sent over the Bitcoin network.</source>
-<<<<<<< HEAD
-        <translation>Ett meddelande som bifogades blackcoin: -URIn och som sparas med transaktionen som referens. Obs: Meddelandet sänds inte över Blackcoin-nätverket.</translation>
-=======
         <translation>Ett meddelande som bifogades bitcoin: -URIn och som sparas med transaktionen som referens. Obs: Meddelandet sänds inte över Bitcoin-nätverket.</translation>
->>>>>>> 8b676984
     </message>
     <message>
         <source>Pay To:</source>
@@ -3269,8 +3119,6 @@
     <message>
         <source>Unit to show amounts in. Click to select another unit.</source>
         <translation>Enhet att visa belopp i. Klicka för att välja annan enhet.</translation>
-<<<<<<< HEAD
-=======
     </message>
 </context>
 <context>
@@ -3286,7 +3134,6 @@
     <message>
         <source>Closing the wallet for too long can result in having to resync the entire chain if pruning is enabled.</source>
         <translation>Om plånboken är stängd under för lång tid kan hela kedjan behöva synkroniseras om, om gallring är aktiverad.</translation>
->>>>>>> 8b676984
     </message>
 </context>
 <context>
@@ -3394,19 +3241,11 @@
     </message>
     <message>
         <source>Prune configured below the minimum of %d MiB.  Please use a higher number.</source>
-<<<<<<< HEAD
-        <translation>Beskärning konfigurerad under miniminivån %d MiB. Använd ett högre värde.</translation>
-    </message>
-    <message>
-        <source>Prune: last wallet synchronisation goes beyond pruned data. You need to -reindex (download the whole blockchain again in case of pruned node)</source>
-        <translation>Beskärning: senaste plånbokssynkroniseringen ligger utanför beskurna data. Du måste använda -reindex (ladda ner hela blockkedjan igen eftersom noden beskurits)</translation>
-=======
         <translation>Gallring konfigurerad under miniminivån %d MiB. Använd ett högre värde.</translation>
     </message>
     <message>
         <source>Prune: last wallet synchronisation goes beyond pruned data. You need to -reindex (download the whole blockchain again in case of pruned node)</source>
         <translation>Gallring: senaste plånbokssynkroniseringen ligger utanför gallrade data. Du måste använda -reindex (ladda ner hela blockkedjan igen om noden gallrats)</translation>
->>>>>>> 8b676984
     </message>
     <message>
         <source>Rescans are not possible in pruned mode. You will need to use -reindex which will download the whole blockchain again.</source>
@@ -3601,13 +3440,10 @@
         <translation>Den specificerade mappen för block "%s" existerar inte.</translation>
     </message>
     <message>
-<<<<<<< HEAD
-=======
         <source>Unable to create the PID file '%s': %s</source>
         <translation>Det gick inte att skapa PID-filen '%s': %s</translation>
     </message>
     <message>
->>>>>>> 8b676984
         <source>Upgrading txindex database</source>
         <translation>Uppgraderar txindex-databasen</translation>
     </message>
@@ -3658,21 +3494,6 @@
     <message>
         <source>Unable to generate keys</source>
         <translation>Lyckas inte generera nycklar</translation>
-<<<<<<< HEAD
-    </message>
-    <message>
-        <source>Unsupported argument -benchmark ignored, use -debug=bench.</source>
-        <translation>Argumentet -benchmark stöds inte och ignoreras, använd -debug=bench.</translation>
-    </message>
-    <message>
-        <source>Unsupported argument -debugnet ignored, use -debug=net.</source>
-        <translation>Argumentet -debugnet stöds inte och ignoreras, använd -debug=net.</translation>
-    </message>
-    <message>
-        <source>Unsupported argument -tor found, use -onion.</source>
-        <translation>Argumentet -tor hittades men stöds inte, använd -onion.</translation>
-=======
->>>>>>> 8b676984
     </message>
     <message>
         <source>Unsupported logging category %s=%s.</source>
@@ -3708,15 +3529,7 @@
     </message>
     <message>
         <source>You need to rebuild the database using -reindex to go back to unpruned mode.  This will redownload the entire blockchain</source>
-<<<<<<< HEAD
-        <translation>Du måste bygga om databasen genom att använda -reindex för att återgå till obeskuret läge. Detta kommer att ladda ner hela blockkedjan på nytt.</translation>
-    </message>
-    <message>
-        <source>Error loading %s: You can't disable HD on an already existing HD wallet</source>
-        <translation>Fel vid inläsning av %s: Du kan inte inaktivera HD på en existerande HD-plånbok</translation>
-=======
         <translation>Du måste bygga om databasen genom att använda -reindex för att återgå till ogallrat läge. Detta kommer att ladda ner hela blockkedjan på nytt.</translation>
->>>>>>> 8b676984
     </message>
     <message>
         <source>Error reading from database, shutting down.</source>
@@ -3779,23 +3592,10 @@
         <translation>Angiven -walletdir "%s" är inte en katalog</translation>
     </message>
     <message>
-<<<<<<< HEAD
-        <source>Specified -walletdir "%s" does not exist</source>
-        <translation>Angiven -walletdir "%s" finns inte</translation>
-    </message>
-    <message>
-        <source>Specified -walletdir "%s" is a relative path</source>
-        <translation>Angiven -walletdir "%s" är en relativ sökväg</translation>
-    </message>
-    <message>
-        <source>Specified -walletdir "%s" is not a directory</source>
-        <translation>Angiven -walletdir "%s" är inte en katalog</translation>
-=======
         <source>The specified config file %s does not exist
 </source>
         <translation>Angiven konfigurationsfil %s finns inte
 </translation>
->>>>>>> 8b676984
     </message>
     <message>
         <source>The transaction amount is too small to pay the fee</source>
@@ -3851,11 +3651,7 @@
     </message>
     <message>
         <source>This is the transaction fee you may pay when fee estimates are not available.</source>
-<<<<<<< HEAD
-        <translation>Detta är transaktionsavgiften du kan komma att betala när avgiftsuppskattning inte är tillgänglig.</translation>
-=======
         <translation>Detta är transaktionsavgiften du kan komma att betala om avgiftsuppskattning inte är tillgänglig.</translation>
->>>>>>> 8b676984
     </message>
     <message>
         <source>This product includes software developed by the OpenSSL Project for use in the OpenSSL Toolkit %s and cryptographic software written by Eric Young and UPnP software written by Thomas Bernard.</source>
