--- conflicted
+++ resolved
@@ -180,8 +180,6 @@
         <translation>הארנק מוצפן</translation>
     </message>
     <message>
-<<<<<<< HEAD
-=======
         <source>Enter the new passphrase for the wallet.&lt;br/&gt;Please use a passphrase of &lt;b&gt;ten or more random characters&lt;/b&gt;, or &lt;b&gt;eight or more words&lt;/b&gt;.</source>
         <translation>הקש את הסיסמא בשביל הארנק.
 השתמש בסיסמא הכוללת עשר או יותר תווים אקראים, או שמונה או יותר מילים.</translation>
@@ -207,7 +205,6 @@
         <translation>הארנק שלך מוצפן כעת.</translation>
     </message>
     <message>
->>>>>>> 2f9f9b37
         <source>IMPORTANT: Any previous backups you have made of your wallet file should be replaced with the newly generated, encrypted wallet file. For security reasons, previous backups of the unencrypted wallet file will become useless as soon as you start using the new, encrypted wallet.</source>
         <translation>חשוב! כל גיבוי קודם שעשית לארנק שלך יש להחליף עם קובץ הארנק המוצפן שזה עתה נוצר. מסיבות אבטחה, גיבויים קודמים של קובץ הארנק הלא-מוצפן יהפכו לחסרי שימוש ברגע שתתחיל להשתמש בארנק החדש המוצפן.</translation>
     </message>
@@ -328,8 +325,6 @@
     <message>
         <source>Open &amp;URI...</source>
         <translation>פתיחת &amp;כתובת משאב…</translation>
-<<<<<<< HEAD
-=======
     </message>
     <message>
         <source>Create Wallet...</source>
@@ -338,7 +333,6 @@
     <message>
         <source>Create a new wallet</source>
         <translation>צור ארנק חדש</translation>
->>>>>>> 2f9f9b37
     </message>
     <message>
         <source>Wallet:</source>
@@ -393,13 +387,6 @@
         <translation>&amp;אימות הודעה…</translation>
     </message>
     <message>
-<<<<<<< HEAD
-        <source>Bitcoin</source>
-        <translation>ביטקוין</translation>
-    </message>
-    <message>
-=======
->>>>>>> 2f9f9b37
         <source>&amp;Send</source>
         <translation>&amp;שליחה</translation>
     </message>
@@ -540,19 +527,14 @@
         <translation>ארנק בררת מחדל</translation>
     </message>
     <message>
-<<<<<<< HEAD
-=======
         <source>No wallets available</source>
         <translation>אין ארנקים זמינים</translation>
     </message>
     <message>
->>>>>>> 2f9f9b37
         <source>&amp;Window</source>
         <translation>&amp;חלון</translation>
     </message>
     <message>
-<<<<<<< HEAD
-=======
         <source>Minimize</source>
         <translation>מזעור</translation>
     </message>
@@ -565,7 +547,6 @@
         <translation>חלון עיקרי</translation>
     </message>
     <message>
->>>>>>> 2f9f9b37
         <source>%1 client</source>
         <translation>לקוח %1</translation>
     </message>
@@ -1073,15 +1054,11 @@
         <source>Hide</source>
         <translation>הסתר</translation>
     </message>
-<<<<<<< HEAD
-    </context>
-=======
     <message>
         <source>Unknown. Syncing Headers (%1, %2%)...</source>
         <translation>לא ידוע. סינכרון כותרות (%1, %2%)...</translation>
     </message>
 </context>
->>>>>>> 2f9f9b37
 <context>
     <name>OpenURIDialog</name>
     <message>
@@ -1204,11 +1181,7 @@
     </message>
     <message>
         <source>Prune &amp;block storage to</source>
-<<<<<<< HEAD
-        <translation> יש לגזום את &amp;מאגר הבלוקים אל</translation>
-=======
         <translation>יש לגזום את &amp;מאגר הבלוקים אל</translation>
->>>>>>> 2f9f9b37
     </message>
     <message>
         <source>GB</source>
@@ -1347,13 +1320,10 @@
         <translation>&amp;כתובות אינטרנט של עסקאות צד שלישי</translation>
     </message>
     <message>
-<<<<<<< HEAD
-=======
         <source>Options set in this dialog are overridden by the command line or in the configuration file:</source>
         <translation>אפשרויות שמוגדרות בדיאלוג הזה נדרסות ע"י שורת הפקודה או קובץ הקונפיגורציה</translation>
     </message>
     <message>
->>>>>>> 2f9f9b37
         <source>&amp;OK</source>
         <translation>&amp;אישור</translation>
     </message>
@@ -2515,13 +2485,10 @@
         <source>Payment request expired.</source>
         <translation>בקשת התשלום פגה.</translation>
     </message>
-<<<<<<< HEAD
-=======
     <message numerus="yes">
         <source>Estimated to begin confirmation within %n block(s).</source>
         <translation><numerusform>האמדן לתחילת ביצוע אימות בתוך בלוק %n </numerusform><numerusform>האמדן לתחילת ביצוע אימות בתוך %n בלוקים</numerusform><numerusform>האמדן לתחילת ביצוע אימות בתוך %n בלוקים</numerusform><numerusform>C.</numerusform></translation>
     </message>
->>>>>>> 2f9f9b37
     <message>
         <source>Warning: Invalid Bitcoin address</source>
         <translation>אזהרה: כתובת ביטקיון שגויה</translation>
@@ -2798,11 +2765,7 @@
     <name>TransactionDesc</name>
     <message numerus="yes">
         <source>Open for %n more block(s)</source>
-<<<<<<< HEAD
-        <translation><numerusform>פתוח לבלוק %n נוסף</numerusform><numerusform>פתוח ל %n בלוקים נוספים</numerusform><numerusform>פתוח ל %n בלוקים נוספים</numerusform><numerusform>פתוח ל %n בלוקים נוספים</numerusform></translation>
-=======
         <translation><numerusform>פתוח עבור בלוק %n  נוסף </numerusform><numerusform>פתוח עבור %n בלוקים נוספים</numerusform><numerusform>פתוח עבור %n בלוקים נוספים</numerusform><numerusform>פתוח עבור  %n בלוקים נוספים</numerusform></translation>
->>>>>>> 2f9f9b37
     </message>
     <message>
         <source>Open until %1</source>
@@ -2814,11 +2777,7 @@
     </message>
     <message>
         <source>0/unconfirmed, %1</source>
-<<<<<<< HEAD
-        <translation>0/לא מאומת, %1</translation>
-=======
         <translation>0/לא מאומתים, %1</translation>
->>>>>>> 2f9f9b37
     </message>
     <message>
         <source>in memory pool</source>
@@ -3259,9 +3218,6 @@
 </context>
 <context>
     <name>WalletController</name>
-<<<<<<< HEAD
-    </context>
-=======
     <message>
         <source>Close wallet</source>
         <translation>סגירת ארנק</translation>
@@ -3275,7 +3231,6 @@
         <translation>סגירת הארנק למשך זמן רב מדי יכול לגרור את הצורך לסינכרון מחדש של כל השרשרת אם אופצית הגיזום אקטיבית.</translation>
     </message>
 </context>
->>>>>>> 2f9f9b37
 <context>
     <name>WalletFrame</name>
     <message>
@@ -3322,13 +3277,10 @@
         <translation>אי אפשר לחתום על ההעברה.</translation>
     </message>
     <message>
-<<<<<<< HEAD
-=======
         <source>Could not commit transaction</source>
         <translation>שילוב העסקה נכשל</translation>
     </message>
     <message>
->>>>>>> 2f9f9b37
         <source>default wallet</source>
         <translation>ארנק בררת מחדל</translation>
     </message>
@@ -3397,30 +3349,20 @@
     <message>
         <source>Pruning blockstore...</source>
         <translation>מקצץ את ה blockstore...</translation>
-<<<<<<< HEAD
     </message>
     <message>
         <source>Unable to start HTTP server. See debug log for details.</source>
         <translation>שרת ה HTTP לא עלה. ראו את ה debug לוג לפרטים.</translation>
-=======
->>>>>>> 2f9f9b37
-    </message>
-    <message>
-        <source>Unable to start HTTP server. See debug log for details.</source>
-        <translation>שרת ה HTTP לא עלה. ראו את ה debug לוג לפרטים.</translation>
     </message>
     <message>
         <source>The %s developers</source>
         <translation>ה %s מפתחים</translation>
     </message>
     <message>
-<<<<<<< HEAD
-=======
         <source>Can't generate a change-address key. No keys in the internal keypool and can't generate any keys.</source>
         <translation>לא מצליח ליצור מפתח שינוי כתובת. אין מפתחות במאגר הפנימי של המפתחות ולא מצליח ליצור מפתח כלשהו.</translation>
     </message>
     <message>
->>>>>>> 2f9f9b37
         <source>Cannot obtain a lock on data directory %s. %s is probably already running.</source>
         <translation>לא מצליח לנעול את תיקית הנתונים %s. %s כנראה כבר רץ.</translation>
     </message>
@@ -3433,13 +3375,6 @@
         <translation>שגיאה בנסיון לקרוא את %s! כל המפתחות נקראו נכונה, אך נתוני העסקה או הכתובות יתכן שחסרו או שגויים.</translation>
     </message>
     <message>
-<<<<<<< HEAD
-        <source>Group outputs by address, selecting all or none, instead of selecting on a per-output basis. Privacy is improved as an address is only used once (unless someone sends to it after spending from it), but may result in slightly higher fees as suboptimal coin selection may result due to the added limitation (default: %u)</source>
-        <translation>פלט קבוצתי לפי כתובת, בחירת הכל או כלום, במקום בחירה על בסיס פלט. הפרטיות משתפרת כאשר משתמשים בכתובת רק פעם אחת  (אלא אם מישהו שולח לשם אחרי שהוציא משם), אך יכול לעלות בעמלות קצת יותר גבוהות באשר בחירת מטבעות suboptimal יתכן שיתבטא בתוספת הגבלות (ברירת מחדל: %u)</translation>
-    </message>
-    <message>
-=======
->>>>>>> 2f9f9b37
         <source>Please check that your computer's date and time are correct! If your clock is wrong, %s will not work properly.</source>
         <translation>נא בדקו שהתאריך והשעה במחשב שלכם נכונים! אם השעון שלכם לא מסונכרן, %s לא יעבוד כהלכה.</translation>
     </message>
@@ -3564,13 +3499,10 @@
         <translation>איתחול של תהליך בדיקות השפיות נכשל. %s  בתהליך סגירה.</translation>
     </message>
     <message>
-<<<<<<< HEAD
-=======
         <source>Invalid P2P permission: '%s'</source>
         <translation>הרשאת P2P שגויה: '%s'</translation>
     </message>
     <message>
->>>>>>> 2f9f9b37
         <source>Invalid amount for -%s=&lt;amount&gt;: '%s'</source>
         <translation>סכום שגוי עבור ‎-%s=&lt;amount&gt;:‏ '%s'</translation>
     </message>
@@ -3587,8 +3519,6 @@
         <translation>התיקיה שהוגדרה "%s" לא קיימת.</translation>
     </message>
     <message>
-<<<<<<< HEAD
-=======
         <source>Unknown address type '%s'</source>
         <translation>כתובת לא ידועה מסוג "%s"</translation>
     </message>
@@ -3597,7 +3527,6 @@
         <translation>סוג שינוי לא ידוע: "%s"</translation>
     </message>
     <message>
->>>>>>> 2f9f9b37
         <source>Upgrading txindex database</source>
         <translation>שדרוג מאגר נתוני txindex </translation>
     </message>
@@ -3651,21 +3580,6 @@
         <translation>כשל בהפקת מפתחות</translation>
     </message>
     <message>
-<<<<<<< HEAD
-        <source>Unsupported argument -benchmark ignored, use -debug=bench.</source>
-        <translation>התעלמות ממשתנה שלא נתמך -benchmark , יש להשתמש ב -debug=bench.</translation>
-    </message>
-    <message>
-        <source>Unsupported argument -debugnet ignored, use -debug=net.</source>
-        <translation>התעלמות ממשתנה שלא נתמך -debugnet , יש להשתמש ב-debug=net.</translation>
-    </message>
-    <message>
-        <source>Unsupported argument -tor found, use -onion.</source>
-        <translation>נמצא משתנה שלא נתמך  -tor , יש להשתמש ב -onion.</translation>
-    </message>
-    <message>
-=======
->>>>>>> 2f9f9b37
         <source>Unsupported logging category %s=%s.</source>
         <translation>קטגורית רישום בלוג שאינה נמתמכת %s=%s.</translation>
     </message>
@@ -3687,11 +3601,7 @@
     </message>
     <message>
         <source>Error: Listening for incoming connections failed (listen returned error %s)</source>
-<<<<<<< HEAD
-        <translation>שגיאה: האזנה לתקשורת נכנ סת נכשלה (ההאזנה מחזירה שגיאה (listen returned error %s)</translation>
-=======
         <translation>שגיאה: האזנה לתקשורת נכנ סת נכשלה (ההאזנה מחזירה שגיאה  %s)</translation>
->>>>>>> 2f9f9b37
     </message>
     <message>
         <source>Invalid amount for -maxtxfee=&lt;amount&gt;: '%s' (must be at least the minrelay fee of %s to prevent stuck transactions)</source>
@@ -3706,13 +3616,6 @@
         <translation>יש צורך בבניה מחדש של מסד הנתונים ע"י שימוש ב -reindex כדי לחזור חזרה לצומת שאינה גזומה.  הפעולה תוריד מחדש את כל שרשרת הבלוקים.</translation>
     </message>
     <message>
-<<<<<<< HEAD
-        <source>Error loading %s: You can't disable HD on an already existing HD wallet</source>
-        <translation>שגיאת טעינה %s: אין אפשרות לנטרל  HD על ארנק שהוא כבר ארנק  HD </translation>
-    </message>
-    <message>
-=======
->>>>>>> 2f9f9b37
         <source>Error reading from database, shutting down.</source>
         <translation>שגיאת קריאה ממסד הנתונים. סוגר את התהליך.</translation>
     </message>
@@ -3721,10 +3624,6 @@
         <translation>שגיאת שידרוג מסד הנתונים של מצב השרשרת chainstate</translation>
     </message>
     <message>
-<<<<<<< HEAD
-        <source>Information</source>
-        <translation>מידע</translation>
-=======
         <source>Error: Disk space is low for %s</source>
         <translation>שגיאה: שטח הדיסק קטן מדי עובר %s</translation>
     </message>
@@ -3735,7 +3634,6 @@
     <message>
         <source>Invalid -proxy address or hostname: '%s'</source>
         <translation>אי תקינות כתובת -proxy או hostname: '%s'</translation>
->>>>>>> 2f9f9b37
     </message>
     <message>
         <source>Invalid -onion address or hostname: '%s'</source>
@@ -3758,24 +3656,18 @@
         <translation>עליך לציין פתחה עם ‎-whitebind:‏ '%s'</translation>
     </message>
     <message>
-<<<<<<< HEAD
-=======
         <source>Prune mode is incompatible with -blockfilterindex.</source>
         <translation>מצב מצומצם לא ניתן לשימוש עם blockfilterindex</translation>
     </message>
     <message>
->>>>>>> 2f9f9b37
         <source>Reducing -maxconnections from %d to %d, because of system limitations.</source>
         <translation>הורדת -maxconnections מ %d ל %d, עקב מגבלות מערכת.</translation>
     </message>
     <message>
-<<<<<<< HEAD
-=======
         <source>Section [%s] is not recognized.</source>
         <translation>הפסקה [%s] אינה מזוהה.</translation>
     </message>
     <message>
->>>>>>> 2f9f9b37
         <source>Signing transaction failed</source>
         <translation>החתימה על ההעברה נכשלה</translation>
     </message>
@@ -3792,15 +3684,12 @@
         <translation>תיקיית הארנק שצויינה -walletdir "%s" אינה תיקייה</translation>
     </message>
     <message>
-<<<<<<< HEAD
-=======
         <source>The specified config file %s does not exist
 </source>
         <translation>קובץ הקונפיג שצויין  %s אינו קיים
 </translation>
     </message>
     <message>
->>>>>>> 2f9f9b37
         <source>The transaction amount is too small to pay the fee</source>
         <translation>סכום ההעברה נמוך מכדי לשלם את העמלה</translation>
     </message>
@@ -3821,38 +3710,22 @@
         <translation>לא ניתן להתאגד עם הפתחה %s במחשב זה (פעולת האיגוד החזירה את השגיאה %s)</translation>
     </message>
     <message>
-<<<<<<< HEAD
+        <source>Unable to create the PID file '%s': %s</source>
+        <translation>לא מצליח ליצור את קובץ  PID  '%s': %s</translation>
+    </message>
+    <message>
         <source>Unable to generate initial keys</source>
         <translation>לא מצליח ליצור מפתחות ראשוניים</translation>
     </message>
     <message>
+        <source>Unknown -blockfilterindex value %s.</source>
+        <translation>ערך -blockfilterindex   %s לא ידוע.</translation>
+    </message>
+    <message>
         <source>Verifying wallet(s)...</source>
         <translation>מאמת ארנק(ים)...</translation>
     </message>
     <message>
-        <source>Wallet %s resides outside wallet directory %s</source>
-        <translation>הארנק %s נמצא מחוץ לתיקיית הארנקים %s</translation>
-    </message>
-    <message>
-        <source>Warning</source>
-        <translation>אזהרה</translation>
-=======
-        <source>Unable to create the PID file '%s': %s</source>
-        <translation>לא מצליח ליצור את קובץ  PID  '%s': %s</translation>
-    </message>
-    <message>
-        <source>Unable to generate initial keys</source>
-        <translation>לא מצליח ליצור מפתחות ראשוניים</translation>
-    </message>
-    <message>
-        <source>Unknown -blockfilterindex value %s.</source>
-        <translation>ערך -blockfilterindex   %s לא ידוע.</translation>
-    </message>
-    <message>
-        <source>Verifying wallet(s)...</source>
-        <translation>מאמת ארנק(ים)...</translation>
-    </message>
-    <message>
         <source>Warning: unknown new rules activated (versionbit %i)</source>
         <translation>אזהרה: חוקים חדשים שאינם מוכרים שופעלו (versionbit %i)</translation>
     </message>
@@ -3887,7 +3760,6 @@
     <message>
         <source>Error loading wallet %s. Duplicate -wallet filename specified.</source>
         <translation>שגיאת טעינת ארנק %s. שם קובץ  -wallet  כפול הוגדר.</translation>
->>>>>>> 2f9f9b37
     </message>
     <message>
         <source>Starting network threads...</source>
@@ -3926,13 +3798,6 @@
         <translation>אין מספיק כספים</translation>
     </message>
     <message>
-<<<<<<< HEAD
-        <source>Can't generate a change-address key. Private keys are disabled for this wallet.</source>
-        <translation>לא מצליח ליצור מפתח שינוי כתובות. מפתחות פרטיים מנוטרלים לארנק זה.</translation>
-    </message>
-    <message>
-=======
->>>>>>> 2f9f9b37
         <source>Cannot upgrade a non HD split wallet without upgrading to support pre split keypool. Please use -upgradewallet=169900 or -upgradewallet with no version specified.</source>
         <translation>אין אפשרות לבצע שדרוג של ארנק מפוצל שאינו HD  ללא שדרוג לתמיכה של טרום פיצול של keypool  .יש להשתמש ב -upgradewallet=169900 או -upgradewallet ללא ציון גירסה.</translation>
     </message>
