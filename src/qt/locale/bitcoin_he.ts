<TS language="he" version="2.1">
<context>
    <name>AddressBookPage</name>
    <message>
        <source>Right-click to edit address or label</source>
        <translation>לחץ על הכפתור הימני בעכבר כדי לערוך את הכתובת או התווית</translation>
    </message>
    <message>
        <source>Create a new address</source>
        <translation>צור כתובת חדשה</translation>
    </message>
    <message>
        <source>&amp;New</source>
        <translation>&amp;חדש</translation>
    </message>
    <message>
        <source>Copy the currently selected address to the system clipboard</source>
        <translation>העתק את הכתובת המסומנת ללוח העריכה</translation>
    </message>
    <message>
        <source>&amp;Copy</source>
        <translation>&amp;העתק</translation>
    </message>
    <message>
        <source>C&amp;lose</source>
        <translation>&amp;סגור</translation>
    </message>
    <message>
        <source>Delete the currently selected address from the list</source>
        <translation>מחק את הכתובת המסומנת ברשימה</translation>
    </message>
    <message>
        <source>Enter address or label to search</source>
        <translation>הכנס כתובת או תווית לחפש</translation>
    </message>
    <message>
        <source>Export the data in the current tab to a file</source>
        <translation>יצוא הנתונים מהלשונית הנוכחית לקובץ</translation>
    </message>
    <message>
        <source>&amp;Export</source>
        <translation>&amp;יצוא</translation>
    </message>
    <message>
        <source>&amp;Delete</source>
        <translation>&amp;מחק</translation>
    </message>
    <message>
        <source>Choose the address to send coins to</source>
        <translation>בחר את הכתובת אליה תרצה לשלוח את המטבעות</translation>
    </message>
    <message>
        <source>Choose the address to receive coins with</source>
        <translation>בחר את הכתובת לקבלת המטבעות</translation>
    </message>
    <message>
        <source>C&amp;hoose</source>
        <translation>&amp;בחירה</translation>
    </message>
    <message>
        <source>Sending addresses</source>
        <translation>כתובת לשליחה</translation>
    </message>
    <message>
        <source>Receiving addresses</source>
        <translation>כתובות לקבלה</translation>
    </message>
    <message>
        <source>These are your Bitcoin addresses for sending payments. Always check the amount and the receiving address before sending coins.</source>
        <translation>אלו הן כתובות הביטקוין שלך לשליחת תשלומים. חשוב לבדוק את הסכום ואת הכתובת המקבלת לפני שליחת מטבעות.</translation>
    </message>
    <message>
        <source>These are your Bitcoin addresses for receiving payments. Use the 'Create new receiving address' button in the receive tab to create new addresses.</source>
        <translation>אלה כתובות הביטקוין שלך לקבלת תשלומים. השתמש בלחצן 'צור כתובת קבלה חדשה' בכרטיסייה קבלה כדי ליצור כתובות חדשות.</translation>
    </message>
    <message>
        <source>&amp;Copy Address</source>
        <translation>&amp;העתק כתובת</translation>
    </message>
    <message>
        <source>Copy &amp;Label</source>
        <translation>העתקת &amp;תווית</translation>
    </message>
    <message>
        <source>&amp;Edit</source>
        <translation>&amp;עריכה</translation>
    </message>
    <message>
        <source>Export Address List</source>
        <translation>יצוא רשימת הכתובות</translation>
    </message>
    <message>
        <source>Comma separated file (*.csv)</source>
        <translation>קובץ מופרד בפסיקים (‎*.csv)</translation>
    </message>
    <message>
        <source>Exporting Failed</source>
        <translation>יצוא נכשל</translation>
    </message>
    <message>
        <source>There was an error trying to save the address list to %1. Please try again.</source>
        <translation>אירעה שגיאה בעת הניסיון לשמור את רשימת הכתובת אל %1. נא לנסות שוב.</translation>
    </message>
</context>
<context>
    <name>AddressTableModel</name>
    <message>
        <source>Label</source>
        <translation>תווית</translation>
    </message>
    <message>
        <source>Address</source>
        <translation>כתובת</translation>
    </message>
    <message>
        <source>(no label)</source>
        <translation>(ללא תוית)</translation>
    </message>
</context>
<context>
    <name>AskPassphraseDialog</name>
    <message>
        <source>Passphrase Dialog</source>
        <translation>שיח סיסמא</translation>
    </message>
    <message>
        <source>Enter passphrase</source>
        <translation>הכנס סיסמה</translation>
    </message>
    <message>
        <source>New passphrase</source>
        <translation>סיסמה חדשה</translation>
    </message>
    <message>
        <source>Repeat new passphrase</source>
        <translation>חזור על הסיסמה החדשה</translation>
    </message>
    <message>
        <source>Show passphrase</source>
        <translation>הצג סיסמה</translation>
    </message>
    <message>
        <source>Encrypt wallet</source>
        <translation>הצפן ארנק</translation>
    </message>
    <message>
        <source>This operation needs your wallet passphrase to unlock the wallet.</source>
        <translation>הפעולה הזו דורשת את סיסמת הארנק שלך בשביל לפתוח את הארנק.</translation>
    </message>
    <message>
        <source>Unlock wallet</source>
        <translation>פתיחת ארנק</translation>
    </message>
    <message>
        <source>This operation needs your wallet passphrase to decrypt the wallet.</source>
        <translation>הפעולה הזו דורשת את סיסמת הארנק שלך בשביל לפענח את הארנק.</translation>
    </message>
    <message>
        <source>Decrypt wallet</source>
        <translation>פענוח הארנק</translation>
    </message>
    <message>
        <source>Change passphrase</source>
        <translation>שינוי סיסמה</translation>
    </message>
    <message>
        <source>Confirm wallet encryption</source>
        <translation>אשר הצפנת ארנק</translation>
    </message>
    <message>
        <source>Warning: If you encrypt your wallet and lose your passphrase, you will &lt;b&gt;LOSE ALL OF YOUR BITCOINS&lt;/b&gt;!</source>
        <translation>אזהרה: אם אתה מצפין את הארנק ומאבד את הסיסמה, אתה &lt;b&gt;תאבד את כל הביטקוינים שלך&lt;/b&gt;!</translation>
    </message>
    <message>
        <source>Are you sure you wish to encrypt your wallet?</source>
        <translation>האם אתה בטוח שברצונך להצפין את הארנק?</translation>
    </message>
    <message>
        <source>Wallet encrypted</source>
        <translation>הארנק מוצפן</translation>
    </message>
    <message>
        <source>Enter the new passphrase for the wallet.&lt;br/&gt;Please use a passphrase of &lt;b&gt;ten or more random characters&lt;/b&gt;, or &lt;b&gt;eight or more words&lt;/b&gt;.</source>
<<<<<<< HEAD
        <translation>הקש את הסיסמא בשביל הארנק.
השתמש בסיסמא הכוללת עשר או יותר תווים אקראים, או שמונה או יותר מילים.</translation>
    </message>
    <message>
        <source>Enter the old passphrase and new passphrase for the wallet.</source>
        <translation>הקש את הסיסמא הישנה והחדשה בשביל הארנק.</translation>
=======
        <translation>הקש סיסמה חדשה לארנק.
השתמש בסיסמה הכוללת עשרה או יותר תווים אקראים, או שמונה או יותר מילים.</translation>
    </message>
    <message>
        <source>Enter the old passphrase and new passphrase for the wallet.</source>
        <translation>הקש את הסיסמא הישנה והחדשה לארנק.</translation>
>>>>>>> 56311988
    </message>
    <message>
        <source>Remember that encrypting your wallet cannot fully protect your bitcoins from being stolen by malware infecting your computer.</source>
        <translation>זכור שהצפנת הארנק לא יכולה להגן עליך לגמרי מגניבת המטבעות שלך על ידי תוכנה זדונית שנמצאת על המחשב שלך.</translation>
    </message>
    <message>
        <source>Wallet to be encrypted</source>
<<<<<<< HEAD
        <translation>הארנק עוד מעט יהיה מוצפן.</translation>
    </message>
    <message>
        <source>Your wallet is about to be encrypted. </source>
        <translation>הארנק שלך עומד להיות מוצפן.</translation>
    </message>
    <message>
        <source>Your wallet is now encrypted. </source>
        <translation>הארנק שלך מוצפן כעת.</translation>
=======
        <translation>הארנק המיועד להצפנה</translation>
    </message>
    <message>
        <source>Your wallet is about to be encrypted. </source>
        <translation>הארנק שלך עומד להיות מוצפן/</translation>
    </message>
    <message>
        <source>Your wallet is now encrypted. </source>
        <translation>הארנק שלך מוצפן כעת/</translation>
>>>>>>> 56311988
    </message>
    <message>
        <source>IMPORTANT: Any previous backups you have made of your wallet file should be replaced with the newly generated, encrypted wallet file. For security reasons, previous backups of the unencrypted wallet file will become useless as soon as you start using the new, encrypted wallet.</source>
        <translation>חשוב! כל גיבוי קודם שעשית לארנק שלך יש להחליף עם קובץ הארנק המוצפן שזה עתה נוצר. מסיבות אבטחה, גיבויים קודמים של קובץ הארנק הלא-מוצפן יהפכו לחסרי שימוש ברגע שתתחיל להשתמש בארנק החדש המוצפן.</translation>
    </message>
    <message>
        <source>Wallet encryption failed</source>
        <translation>הצפנת הארנק נכשלה</translation>
    </message>
    <message>
        <source>Wallet encryption failed due to an internal error. Your wallet was not encrypted.</source>
        <translation>הצפנת הארנק נכשלה עקב תקלה פנימית. הארנק שלך לא הוצפן.</translation>
    </message>
    <message>
        <source>The supplied passphrases do not match.</source>
        <translation>הסיסמות שניתנו אינן תואמות.</translation>
    </message>
    <message>
        <source>Wallet unlock failed</source>
        <translation>פתיחת הארנק נכשלה</translation>
    </message>
    <message>
        <source>The passphrase entered for the wallet decryption was incorrect.</source>
        <translation>הסיסמה שהוכנסה לפענוח הארנק שגויה.</translation>
    </message>
    <message>
        <source>Wallet decryption failed</source>
        <translation>פענוח הארנק נכשל</translation>
    </message>
    <message>
        <source>Wallet passphrase was successfully changed.</source>
        <translation>סיסמת הארנק שונתה בהצלחה.</translation>
    </message>
    <message>
        <source>Warning: The Caps Lock key is on!</source>
        <translation>אזהרה: מקש ה־Caps Lock פעיל!</translation>
    </message>
</context>
<context>
    <name>BanTableModel</name>
    <message>
        <source>IP/Netmask</source>
        <translation>IP/Netmask</translation>
    </message>
    <message>
        <source>Banned Until</source>
        <translation>חסום עד</translation>
    </message>
</context>
<context>
    <name>BitcoinGUI</name>
    <message>
        <source>Sign &amp;message...</source>
        <translation>חתום &amp;הודעה...</translation>
    </message>
    <message>
        <source>Synchronizing with network...</source>
        <translation>מסתנכרן עם הרשת...</translation>
    </message>
    <message>
        <source>&amp;Overview</source>
        <translation>&amp;סקירה</translation>
    </message>
    <message>
        <source>Show general overview of wallet</source>
        <translation>הצג סקירה כללית של הארנק</translation>
    </message>
    <message>
        <source>&amp;Transactions</source>
        <translation>&amp;העברות</translation>
    </message>
    <message>
        <source>Browse transaction history</source>
        <translation>עיין בהיסטוריית ההעברות</translation>
    </message>
    <message>
        <source>E&amp;xit</source>
        <translation>י&amp;ציאה</translation>
    </message>
    <message>
        <source>Quit application</source>
        <translation>סגור תוכנה</translation>
    </message>
    <message>
        <source>&amp;About %1</source>
        <translation>&amp;אודות %1</translation>
    </message>
    <message>
        <source>Show information about %1</source>
        <translation>הצג מידע על %1</translation>
    </message>
    <message>
        <source>About &amp;Qt</source>
        <translation>אודות &amp;Qt</translation>
    </message>
    <message>
        <source>Show information about Qt</source>
        <translation>הצג מידע על Qt</translation>
    </message>
    <message>
        <source>&amp;Options...</source>
        <translation>&amp;אפשרויות…</translation>
    </message>
    <message>
        <source>Modify configuration options for %1</source>
        <translation>שינוי אפשרויות התצורה עבור %1</translation>
    </message>
    <message>
        <source>&amp;Encrypt Wallet...</source>
        <translation>&amp;הצפנת הארנק…</translation>
    </message>
    <message>
        <source>&amp;Backup Wallet...</source>
        <translation>&amp;גיבוי הארנק…</translation>
    </message>
    <message>
        <source>&amp;Change Passphrase...</source>
        <translation>&amp;שנה סיסמה...</translation>
    </message>
    <message>
        <source>Open &amp;URI...</source>
        <translation>פתיחת &amp;כתובת משאב…</translation>
    </message>
    <message>
        <source>Create Wallet...</source>
        <translation>צור ארנק...</translation>
    </message>
    <message>
        <source>Create a new wallet</source>
        <translation>צור ארנק חדש</translation>
    </message>
    <message>
        <source>Wallet:</source>
        <translation>ארנק:</translation>
    </message>
    <message>
        <source>Click to disable network activity.</source>
        <translation>לחץ כדי לנטרל את פעילות הרשת.</translation>
    </message>
    <message>
        <source>Network activity disabled.</source>
        <translation>פעילות הרשת נוטרלה.</translation>
    </message>
    <message>
        <source>Click to enable network activity again.</source>
        <translation>לחץ כדי לחדש את פעילות הרשת.</translation>
    </message>
    <message>
        <source>Syncing Headers (%1%)...</source>
        <translation>הכותרות מתעדכנות (%1%)...</translation>
    </message>
    <message>
        <source>Reindexing blocks on disk...</source>
        <translation>המקטעים נוספים למפתח בכונן…</translation>
    </message>
    <message>
        <source>Proxy is &lt;b&gt;enabled&lt;/b&gt;: %1</source>
        <translation>שרת הפרוקסי &lt;b&gt;פעיל&lt;/b&gt;: %1</translation>
    </message>
    <message>
        <source>Send coins to a Bitcoin address</source>
        <translation>שליחת מטבעות לכתובת ביטקוין</translation>
    </message>
    <message>
        <source>Backup wallet to another location</source>
        <translation>גיבוי הארנק למיקום אחר</translation>
    </message>
    <message>
        <source>Change the passphrase used for wallet encryption</source>
        <translation>שנה את הסיסמא המשמשת להצפנת הארנק</translation>
    </message>
    <message>
        <source>&amp;Verify message...</source>
        <translation>&amp;אימות הודעה…</translation>
    </message>
    <message>
        <source>&amp;Send</source>
        <translation>&amp;שליחה</translation>
    </message>
    <message>
        <source>&amp;Receive</source>
        <translation>&amp;קבלה</translation>
    </message>
    <message>
        <source>&amp;Show / Hide</source>
        <translation>ה&amp;צגה / הסתרה</translation>
    </message>
    <message>
        <source>Show or hide the main Window</source>
        <translation>הצגה או הסתרה של החלון הראשי</translation>
    </message>
    <message>
        <source>Encrypt the private keys that belong to your wallet</source>
        <translation>הצפנת המפתחות הפרטיים ששייכים לארנק שלך</translation>
    </message>
    <message>
        <source>Sign messages with your Bitcoin addresses to prove you own them</source>
        <translation>חתום על הודעות עם כתובות הביטקוין שלך כדי להוכיח שהן בבעלותך</translation>
    </message>
    <message>
        <source>Verify messages to ensure they were signed with specified Bitcoin addresses</source>
        <translation>אמת הודעות כדי להבטיח שהן נחתמו עם כתובת ביטקוין מסוימות</translation>
    </message>
    <message>
        <source>&amp;File</source>
        <translation>&amp;קובץ</translation>
    </message>
    <message>
        <source>&amp;Settings</source>
        <translation>&amp;הגדרות</translation>
    </message>
    <message>
        <source>&amp;Help</source>
        <translation>ע&amp;זרה</translation>
    </message>
    <message>
        <source>Tabs toolbar</source>
        <translation>סרגל כלים לשוניות</translation>
    </message>
    <message>
        <source>Request payments (generates QR codes and bitcoin: URIs)</source>
        <translation>בקשת תשלומים (יצירה של קודים מסוג QR וסכימות כתובות משאב של :blackcoin)</translation>
    </message>
    <message>
        <source>Show the list of used sending addresses and labels</source>
        <translation>הצג את רשימת הכתובות לשליחה שהיו בשימוש לרבות התוויות</translation>
    </message>
    <message>
        <source>Show the list of used receiving addresses and labels</source>
        <translation>הצגת רשימת הכתובות והתוויות הנמצאות בשימוש</translation>
    </message>
    <message>
        <source>&amp;Command-line options</source>
        <translation>אפשרויות &amp;שורת הפקודה</translation>
    </message>
    <message numerus="yes">
        <source>%n active connection(s) to Bitcoin network</source>
        <translation><numerusform>חיבור אחד פעיל לרשת ביטקוין</numerusform><numerusform>%n חיבורים פעילים לרשת ביטקוין</numerusform><numerusform>%n חיבורים פעילים לרשת ביטקוין</numerusform><numerusform>%n חיבורים פעילים לרשת ביטקוין</numerusform></translation>
    </message>
    <message>
        <source>Indexing blocks on disk...</source>
        <translation>המקטעים על הכונן מסודרים באינדקס…</translation>
    </message>
    <message>
        <source>Processing blocks on disk...</source>
        <translation>מעבד בלוקים על הדיסק...</translation>
    </message>
    <message numerus="yes">
        <source>Processed %n block(s) of transaction history.</source>
        <translation><numerusform>%n מקטע של היסטוריית העברות עבר עיבוד</numerusform><numerusform>%n מקטעים של היסטוריית העברות עברו עיבוד</numerusform><numerusform>%n מקטעים של היסטוריית העברות עברו עיבוד</numerusform><numerusform>%n מקטעים של היסטוריית העברות עברו עיבוד</numerusform></translation>
    </message>
    <message>
        <source>%1 behind</source>
        <translation>%1 מאחור</translation>
    </message>
    <message>
        <source>Last received block was generated %1 ago.</source>
        <translation>המקטע האחרון שהתקבל נוצר לפני %1.</translation>
    </message>
    <message>
        <source>Transactions after this will not yet be visible.</source>
        <translation>עסקאות שבוצעו לאחר העברה זו לא יופיעו.</translation>
    </message>
    <message>
        <source>Error</source>
        <translation>שגיאה</translation>
    </message>
    <message>
        <source>Warning</source>
        <translation>אזהרה</translation>
    </message>
    <message>
        <source>Information</source>
        <translation>מידע</translation>
    </message>
    <message>
        <source>Up to date</source>
        <translation>עדכני</translation>
    </message>
    <message>
        <source>Node window</source>
        <translation>חלון צומת</translation>
    </message>
    <message>
        <source>Open node debugging and diagnostic console</source>
        <translation>פתיחת ניפוי באגים בצומת וגם מסוף בקרה לאבחון</translation>
    </message>
    <message>
        <source>&amp;Sending addresses</source>
        <translation>&amp;כתובות למשלוח</translation>
    </message>
    <message>
        <source>&amp;Receiving addresses</source>
        <translation>&amp;כתובות לקבלה</translation>
    </message>
    <message>
        <source>Open a bitcoin: URI</source>
        <translation>פתיחת ביטקוין: כתובת משאב</translation>
    </message>
    <message>
        <source>Open Wallet</source>
        <translation>פתיחת ארנק</translation>
    </message>
    <message>
        <source>Open a wallet</source>
        <translation>פתיחת ארנק</translation>
    </message>
    <message>
        <source>Close Wallet...</source>
        <translation>סגירת ארנק...</translation>
    </message>
    <message>
        <source>Close wallet</source>
        <translation>סגירת ארנק</translation>
    </message>
    <message>
        <source>Show the %1 help message to get a list with possible Bitcoin command-line options</source>
        <translation>יש להציג את הודעת העזרה של %1 כדי להציג רשימה עם אפשרויות שורת פקודה לביטקוין</translation>
    </message>
    <message>
        <source>default wallet</source>
        <translation>ארנק בררת מחדל</translation>
    </message>
    <message>
        <source>No wallets available</source>
        <translation>אין ארנקים זמינים</translation>
    </message>
    <message>
        <source>&amp;Window</source>
        <translation>&amp;חלון</translation>
    </message>
    <message>
        <source>Minimize</source>
        <translation>מזעור</translation>
    </message>
    <message>
        <source>Zoom</source>
        <translation>הגדלה</translation>
    </message>
    <message>
        <source>Main Window</source>
        <translation>חלון עיקרי</translation>
    </message>
    <message>
        <source>%1 client</source>
        <translation>לקוח %1</translation>
    </message>
    <message>
        <source>Connecting to peers...</source>
        <translation>מתבצעת התחברות לעמיתים…</translation>
    </message>
    <message>
        <source>Catching up...</source>
        <translation>מתבצע עדכון…</translation>
    </message>
    <message>
        <source>Error: %1</source>
        <translation>שגיאה: %1</translation>
    </message>
    <message>
        <source>Date: %1
</source>
        <translation>תאריך: %1
</translation>
    </message>
    <message>
        <source>Amount: %1
</source>
        <translation>כמות: %1
</translation>
    </message>
    <message>
        <source>Wallet: %1
</source>
        <translation>ארנק: %1
</translation>
    </message>
    <message>
        <source>Type: %1
</source>
        <translation>סוג: %1
</translation>
    </message>
    <message>
        <source>Label: %1
</source>
        <translation>תווית: %1
</translation>
    </message>
    <message>
        <source>Address: %1
</source>
        <translation>כתובת: %1
</translation>
    </message>
    <message>
        <source>Sent transaction</source>
        <translation>העברת שליחה</translation>
    </message>
    <message>
        <source>Incoming transaction</source>
        <translation>העברת קבלה</translation>
    </message>
    <message>
        <source>HD key generation is &lt;b&gt;enabled&lt;/b&gt;</source>
        <translation>ייצור מפתחות HD &lt;b&gt;מופעל&lt;/b&gt;</translation>
    </message>
    <message>
        <source>HD key generation is &lt;b&gt;disabled&lt;/b&gt;</source>
        <translation>ייצור מפתחות HD &lt;b&gt;כבוי&lt;/b&gt;</translation>
    </message>
    <message>
        <source>Private key &lt;b&gt;disabled&lt;/b&gt;</source>
        <translation>מפתח פרטי &lt;b&gt;נוטרל&lt;/b&gt;</translation>
    </message>
    <message>
        <source>Wallet is &lt;b&gt;encrypted&lt;/b&gt; and currently &lt;b&gt;unlocked&lt;/b&gt;</source>
        <translation>הארנק &lt;b&gt;מוצפן&lt;/b&gt; ו&lt;b&gt;פתוח&lt;/b&gt; כרגע</translation>
    </message>
    <message>
        <source>Wallet is &lt;b&gt;encrypted&lt;/b&gt; and currently &lt;b&gt;locked&lt;/b&gt;</source>
        <translation>הארנק &lt;b&gt;מוצפן&lt;/b&gt; ו&lt;b&gt;נעול&lt;/b&gt; כרגע</translation>
    </message>
    <message>
        <source>A fatal error occurred. Bitcoin can no longer continue safely and will quit.</source>
        <translation>אירעה שגיאה חמורה. אין אפשרות להשתמש עוד בביטקוין באופן מאובטח והיישום ייסגר.</translation>
    </message>
</context>
<context>
    <name>CoinControlDialog</name>
    <message>
        <source>Coin Selection</source>
        <translation>בחירת מטבע</translation>
    </message>
    <message>
        <source>Quantity:</source>
        <translation>כמות:</translation>
    </message>
    <message>
        <source>Bytes:</source>
        <translation>בתים:</translation>
    </message>
    <message>
        <source>Amount:</source>
        <translation>סכום:</translation>
    </message>
    <message>
        <source>Fee:</source>
        <translation>עמלה:</translation>
    </message>
    <message>
        <source>Dust:</source>
        <translation>אבק:</translation>
    </message>
    <message>
        <source>After Fee:</source>
        <translation>לאחר עמלה:</translation>
    </message>
    <message>
        <source>Change:</source>
        <translation>עודף:</translation>
    </message>
    <message>
        <source>(un)select all</source>
        <translation>ביטול/אישור הבחירה</translation>
    </message>
    <message>
        <source>Tree mode</source>
        <translation>מצב עץ</translation>
    </message>
    <message>
        <source>List mode</source>
        <translation>מצב רשימה</translation>
    </message>
    <message>
        <source>Amount</source>
        <translation>כמות</translation>
    </message>
    <message>
        <source>Received with label</source>
        <translation>התקבל עם תווית</translation>
    </message>
    <message>
        <source>Received with address</source>
        <translation>התקבל עם כתובת</translation>
    </message>
    <message>
        <source>Date</source>
        <translation>תאריך</translation>
    </message>
    <message>
        <source>Confirmations</source>
        <translation>אישורים</translation>
    </message>
    <message>
        <source>Confirmed</source>
        <translation>מאושר</translation>
    </message>
    <message>
        <source>Copy address</source>
        <translation>העתקת הכתובת</translation>
    </message>
    <message>
        <source>Copy label</source>
        <translation>העתקת התווית</translation>
    </message>
    <message>
        <source>Copy amount</source>
        <translation>העתקת הסכום</translation>
    </message>
    <message>
        <source>Copy transaction ID</source>
        <translation>העתקת מזהה העסקה</translation>
    </message>
    <message>
        <source>Lock unspent</source>
        <translation>נעילת יתרה</translation>
    </message>
    <message>
        <source>Unlock unspent</source>
        <translation>פתיחת יתרה</translation>
    </message>
    <message>
        <source>Copy quantity</source>
        <translation>העתקת הכמות</translation>
    </message>
    <message>
        <source>Copy fee</source>
        <translation>העתקת העמלה</translation>
    </message>
    <message>
        <source>Copy after fee</source>
        <translation>העתקה אחרי העמלה</translation>
    </message>
    <message>
        <source>Copy bytes</source>
        <translation>העתקת בתים</translation>
    </message>
    <message>
        <source>Copy dust</source>
        <translation>העתקת אבק</translation>
    </message>
    <message>
        <source>Copy change</source>
        <translation>העתקת השינוי</translation>
    </message>
    <message>
        <source>(%1 locked)</source>
        <translation>(%1 נעולים)</translation>
    </message>
    <message>
        <source>yes</source>
        <translation>כן</translation>
    </message>
    <message>
        <source>no</source>
        <translation>לא</translation>
    </message>
    <message>
        <source>This label turns red if any recipient receives an amount smaller than the current dust threshold.</source>
        <translation>תווית זו הופכת לאדומה אם מישהו מהנמענים מקבל סכום נמוך יותר מסף האבק הנוכחי.</translation>
    </message>
    <message>
        <source>Can vary +/- %1 satoshi(s) per input.</source>
        <translation>יכול להשתנות במגמה של +/- %1 סנטושי לקלט.</translation>
    </message>
    <message>
        <source>(no label)</source>
        <translation>(ללא תווית)</translation>
    </message>
    <message>
        <source>change from %1 (%2)</source>
        <translation>עודף מ־%1 (%2)</translation>
    </message>
    <message>
        <source>(change)</source>
        <translation>(עודף)</translation>
    </message>
</context>
<context>
    <name>CreateWalletActivity</name>
    <message>
        <source>Create wallet failed</source>
        <translation>יצירת הארנק נכשלה</translation>
    </message>
    <message>
        <source>Create wallet warning</source>
        <translation>אזהרה לגבי יצירת הארנק</translation>
    </message>
</context>
<context>
    <name>CreateWalletDialog</name>
    <message>
        <source>Create Wallet</source>
        <translation>צור ארנק.</translation>
    </message>
    <message>
        <source>Wallet Name</source>
<<<<<<< HEAD
        <translation>שם ארנק</translation>
=======
        <translation>שם הארנק</translation>
>>>>>>> 56311988
    </message>
    <message>
        <source>Encrypt the wallet. The wallet will be encrypted with a passphrase of your choice.</source>
        <translation>הצפן את הארנק. הארנק יהיה מוצפן באמצעות סיסמא לבחירתך.</translation>
    </message>
    <message>
        <source>Encrypt Wallet</source>
<<<<<<< HEAD
        <translation>הצפן ארנק</translation>
=======
        <translation>הצפנת ארנק</translation>
>>>>>>> 56311988
    </message>
    <message>
        <source>Disable private keys for this wallet. Wallets with private keys disabled will have no private keys and cannot have an HD seed or imported private keys. This is ideal for watch-only wallets.</source>
        <translation>נטרלו מפתחות פרטיים לארנק זה. ארנקים עם מפתחות פרטיים מנוטרלים יהיו מחוסרי מפתחות פרטיים וללא מקור HD או מפתחות מיובאים. זהו אידאלי לארנקי צפייה בלבד.</translation>
    </message>
    <message>
        <source>Disable Private Keys</source>
        <translation>השבתת מפתחות פרטיים</translation>
    </message>
    <message>
        <source>Make a blank wallet. Blank wallets do not initially have private keys or scripts. Private keys and addresses can be imported, or an HD seed can be set, at a later time.</source>
        <translation>הכינו ארנק ריק. ארנקים ריקים הנם ללא מפתחות פרטיים ראשוניים או סקריפטים. מפתחות פרטיים או כתובות ניתנים לייבוא, או שניתן להגדיר מקור HD במועד מאוחר יותר. </translation>
    </message>
    <message>
        <source>Make Blank Wallet</source>
        <translation>צור ארנק ריק</translation>
    </message>
    <message>
        <source>Create</source>
        <translation>צור</translation>
    </message>
</context>
<context>
    <name>EditAddressDialog</name>
    <message>
        <source>Edit Address</source>
        <translation>עריכת כתובת</translation>
    </message>
    <message>
        <source>&amp;Label</source>
        <translation>ת&amp;ווית</translation>
    </message>
    <message>
        <source>The label associated with this address list entry</source>
        <translation>התווית המשויכת לרשומה הזו ברשימת הכתובות</translation>
    </message>
    <message>
        <source>The address associated with this address list entry. This can only be modified for sending addresses.</source>
        <translation>הכתובת המשויכת עם רשומה זו ברשימת הכתובות. ניתן לשנות זאת רק עבור כתובות לשליחה.</translation>
    </message>
    <message>
        <source>&amp;Address</source>
        <translation>&amp;כתובת</translation>
    </message>
    <message>
        <source>New sending address</source>
        <translation>כתובת שליחה חדשה</translation>
    </message>
    <message>
        <source>Edit receiving address</source>
        <translation>עריכת כתובת הקבלה</translation>
    </message>
    <message>
        <source>Edit sending address</source>
        <translation>עריכת כתובת השליחה</translation>
    </message>
    <message>
        <source>The entered address "%1" is not a valid Bitcoin address.</source>
        <translation>הכתובת שהוקלדה „%1” היא אינה כתובת ביטקוין תקנית.</translation>
    </message>
    <message>
        <source>Address "%1" already exists as a receiving address with label "%2" and so cannot be added as a sending address.</source>
        <translation>כתובת "%1" כבר קיימת ככתובת מקבלת עם תווית "%2" ולכן לא ניתן להוסיף אותה ככתובת שולחת</translation>
    </message>
    <message>
        <source>The entered address "%1" is already in the address book with label "%2".</source>
        <translation>הכתובת שהוכנסה "%1" כבר נמצאת בפנקס הכתובות עם התווית "%2".</translation>
    </message>
    <message>
        <source>Could not unlock wallet.</source>
        <translation>לא ניתן לשחרר את הארנק.</translation>
    </message>
    <message>
        <source>New key generation failed.</source>
        <translation>יצירת המפתח החדש נכשלה.</translation>
    </message>
</context>
<context>
    <name>FreespaceChecker</name>
    <message>
        <source>A new data directory will be created.</source>
        <translation>תיקיית נתונים חדשה תיווצר.</translation>
    </message>
    <message>
        <source>name</source>
        <translation>שם</translation>
    </message>
    <message>
        <source>Directory already exists. Add %1 if you intend to create a new directory here.</source>
        <translation>התיקייה כבר קיימת. ניתן להוסיף %1 אם יש ליצור תיקייה חדשה כאן.</translation>
    </message>
    <message>
        <source>Path already exists, and is not a directory.</source>
        <translation>הנתיב כבר קיים ואינו מצביע על תיקייה.</translation>
    </message>
    <message>
        <source>Cannot create data directory here.</source>
        <translation>לא ניתן ליצור כאן תיקיית נתונים.</translation>
    </message>
</context>
<context>
    <name>HelpMessageDialog</name>
    <message>
        <source>version</source>
        <translation>גרסה</translation>
    </message>
    <message>
        <source>About %1</source>
        <translation>אודות %1</translation>
    </message>
    <message>
        <source>Command-line options</source>
        <translation>אפשרויות שורת פקודה</translation>
    </message>
</context>
<context>
    <name>Intro</name>
    <message>
        <source>Welcome</source>
        <translation>ברוך בואך</translation>
    </message>
    <message>
        <source>Welcome to %1.</source>
        <translation>ברוך בואך אל %1.</translation>
    </message>
    <message>
        <source>As this is the first time the program is launched, you can choose where %1 will store its data.</source>
        <translation>כיוון שזו ההפעלה הראשונה של התכנית, ניתן לבחור היכן יאוחסן המידע של %1.</translation>
    </message>
    <message>
        <source>When you click OK, %1 will begin to download and process the full %4 block chain (%2GB) starting with the earliest transactions in %3 when %4 initially launched.</source>
        <translation>בעת לחיצה על אישור, %1 יחל בהורדה ועיבוד מלאים של שרשרת המקטעים %4 (%2 ג״ב) החל מההעברות הראשונות ב־%3 עם ההשקה הראשונית של %4.</translation>
    </message>
    <message>
        <source>Reverting this setting requires re-downloading the entire blockchain. It is faster to download the full chain first and prune it later. Disables some advanced features.</source>
        <translation>חזרה לאחור מהגדרות אלו מחייב הורדה מחדש של כל הבלוקצ'יין. מהיר יותר להוריד את השרשרת המלאה ולקטום אותה מאוחר יותר. הדבר מנטרל כמה תכונות מתקדמות.</translation>
    </message>
    <message>
        <source>This initial synchronisation is very demanding, and may expose hardware problems with your computer that had previously gone unnoticed. Each time you run %1, it will continue downloading where it left off.</source>
        <translation>הסינכרון הראשוני הוא תובעני ועלול לחשוף בעיות חומרה במחשב שהיו חבויות עד כה. כל פעם שתריץ %1 התהליך ימשיך בהורדה מהנקודה שבה הוא עצר לאחרונה.</translation>
    </message>
    <message>
        <source>If you have chosen to limit block chain storage (pruning), the historical data must still be downloaded and processed, but will be deleted afterward to keep your disk usage low.</source>
        <translation>אם בחרת להגביל את שטח האחרון לשרשרת, עדיין נדרש מידע היסטורי להורדה ועיבוד אך המידע ההיסטורי יימחק לאחר מכן כדי לשמור על צריכת שטח האחסון בדיסק נמוכה.</translation>
    </message>
    <message>
        <source>Use the default data directory</source>
        <translation>שימוש בבררת המחדל של תיקיית הנתונים.</translation>
    </message>
    <message>
        <source>Use a custom data directory:</source>
        <translation>שימוש בתיקיית נתונים מותאמת אישית:</translation>
    </message>
    <message>
        <source>Bitcoin</source>
        <translation>ביטקוין</translation>
    </message>
    <message>
        <source>Discard blocks after verification, except most recent %1 GB (prune)</source>
        <translation>התעלם בלוקים לאחר ווריפיקציה, למעט %1 GB המאוחרים ביותר (המקוצצים)</translation>
    </message>
    <message>
        <source>At least %1 GB of data will be stored in this directory, and it will grow over time.</source>
        <translation>מידע בנפח של לפחות %1 ג׳יגה-בייט יאוחסן בתיקייה זו, והוא יגדל עם הזמן.</translation>
    </message>
    <message>
        <source>Approximately %1 GB of data will be stored in this directory.</source>
        <translation>מידע בנפח של כ-%1 ג׳יגה-בייט יאוחסן בתיקייה זו.</translation>
    </message>
    <message>
        <source>%1 will download and store a copy of the Bitcoin block chain.</source>
        <translation>%1 תוריד ותאחסן עותק של שרשרת הבלוקים של ביטקוין.</translation>
    </message>
    <message>
        <source>The wallet will also be stored in this directory.</source>
        <translation>הארנק גם מאוחסן בתיקייה הזו.</translation>
    </message>
    <message>
        <source>Error: Specified data directory "%1" cannot be created.</source>
        <translation>שגיאה: לא ניתן ליצור את תיקיית הנתונים שצוינה „%1“.</translation>
    </message>
    <message>
        <source>Error</source>
        <translation>שגיאה</translation>
    </message>
    <message numerus="yes">
        <source>%n GB of free space available</source>
        <translation><numerusform>ג״ב של מקום פנוי זמין</numerusform><numerusform>%n ג״ב של מקום פנוי זמינים</numerusform><numerusform>%n ג״ב של מקום פנוי זמינים</numerusform><numerusform>%n ג״ב של מקום פנוי זמינים</numerusform></translation>
    </message>
    <message numerus="yes">
        <source>(of %n GB needed)</source>
        <translation><numerusform>(מתוך %n ג״ב נדרשים)</numerusform><numerusform>(מתוך %n ג״ב נדרשים)</numerusform><numerusform>(מתוך %n ג״ב נדרשים)</numerusform><numerusform>(מתוך %n ג״ב נדרשים)</numerusform></translation>
    </message>
    </context>
<context>
    <name>ModalOverlay</name>
    <message>
        <source>Form</source>
        <translation>טופס</translation>
    </message>
    <message>
        <source>Recent transactions may not yet be visible, and therefore your wallet's balance might be incorrect. This information will be correct once your wallet has finished synchronizing with the bitcoin network, as detailed below.</source>
        <translation>ייתכן שהעברות שבוצעו לאחרונה לא יופיעו עדיין, ולכן המאזן בארנק שלך יהיה שגוי. המידע הנכון יוצג במלואו כאשר הארנק שלך יסיים להסתנכרן עם רשת הביטקוין, כמפורט למטה.</translation>
    </message>
    <message>
        <source>Attempting to spend bitcoins that are affected by not-yet-displayed transactions will not be accepted by the network.</source>
        <translation>הרשת תסרב לקבל הוצאת ביטקוינים במידה והם כבר נמצאים בהעברות אשר לא מוצגות עדיין.</translation>
    </message>
    <message>
        <source>Number of blocks left</source>
        <translation>מספר מקטעים שנותרו</translation>
    </message>
    <message>
        <source>Unknown...</source>
        <translation>לא ידוע...</translation>
    </message>
    <message>
        <source>Last block time</source>
        <translation>זמן המקטע האחרון</translation>
    </message>
    <message>
        <source>Progress</source>
        <translation>התקדמות</translation>
    </message>
    <message>
        <source>Progress increase per hour</source>
        <translation>התקדמות לפי שעה</translation>
    </message>
    <message>
        <source>calculating...</source>
        <translation>נערך חישוב…</translation>
    </message>
    <message>
        <source>Estimated time left until synced</source>
        <translation>הזמן המוערך שנותר עד הסנכרון</translation>
    </message>
    <message>
        <source>Hide</source>
        <translation>הסתר</translation>
    </message>
    <message>
        <source>Esc</source>
        <translation>Esc</translation>
    </message>
    <message>
        <source>%1 is currently syncing.  It will download headers and blocks from peers and validate them until reaching the tip of the block chain.</source>
        <translation>%1 מסתנכנים כרגע.  תתבצע הורדת כותרות ובלוקים מעמיתים תוך אימותם עד הגעה לראש שרשרת הבלוקים .</translation>
    </message>
    <message>
        <source>Unknown. Syncing Headers (%1, %2%)...</source>
        <translation>לא ידוע. סינכרון כותרות (%1, %2%)...</translation>
    </message>
</context>
<context>
    <name>OpenURIDialog</name>
    <message>
        <source>Open bitcoin URI</source>
        <translation>פתיחת כתובת משאב ביטקוין</translation>
    </message>
    <message>
        <source>URI:</source>
        <translation>כתובת משאב:</translation>
    </message>
</context>
<context>
    <name>OpenWalletActivity</name>
    <message>
        <source>Open wallet failed</source>
        <translation>פתיחת ארנק נכשלה</translation>
    </message>
    <message>
        <source>Open wallet warning</source>
        <translation>אזהרת פתיחת ארנק</translation>
    </message>
    <message>
        <source>Open wallet failed</source>
        <translation>פתיחת ארנק נכשלה</translation>
    </message>
    <message>
        <source>Open wallet warning</source>
        <translation>אזהרת פתיחת ארנק</translation>
    </message>
    <message>
        <source>default wallet</source>
        <translation>ארנק בררת מחדל</translation>
    </message>
    <message>
        <source>Opening Wallet &lt;b&gt;%1&lt;/b&gt;...</source>
        <translation>פותח ארנק&lt;b&gt;%1&lt;/b&gt;...</translation>
    </message>
</context>
<context>
    <name>OptionsDialog</name>
    <message>
        <source>Options</source>
        <translation>אפשרויות</translation>
    </message>
    <message>
        <source>&amp;Main</source>
        <translation>&amp;ראשי</translation>
    </message>
    <message>
        <source>Automatically start %1 after logging in to the system.</source>
        <translation>להפעיל את %1 אוטומטית לאחר הכניסה למערכת.</translation>
    </message>
    <message>
        <source>&amp;Start %1 on system login</source>
        <translation>ה&amp;פעלת %1 עם הכניסה למערכת</translation>
    </message>
    <message>
        <source>Size of &amp;database cache</source>
        <translation>גודל מ&amp;טמון מסד הנתונים</translation>
    </message>
    <message>
        <source>Number of script &amp;verification threads</source>
        <translation>מספר תהליכי ה&amp;אימות של הסקריפט</translation>
    </message>
    <message>
        <source>IP address of the proxy (e.g. IPv4: 127.0.0.1 / IPv6: ::1)</source>
        <translation>כתובת ה־IP של הפרוקסי (לדוגמה IPv4: 127.0.0.1‏ / IPv6: ::1)</translation>
    </message>
    <message>
        <source>Shows if the supplied default SOCKS5 proxy is used to reach peers via this network type.</source>
        <translation>מראה אם פרוקסי SOCKS5 המסופק כבררת מחדל משמש להתקשרות עם עמיתים באמצעות סוג רשת זה.</translation>
    </message>
    <message>
        <source>Use separate SOCKS&amp;5 proxy to reach peers via Tor hidden services:</source>
        <translation>השתמשו בפרוקסי SOCKS&amp;5 נפרד כדי להתקשר עם עמיתים באמצעות שירותים חבויים ברשת Tor:</translation>
    </message>
    <message>
        <source>Hide the icon from the system tray.</source>
        <translation>הסתר את סמל מגש המערכת</translation>
    </message>
    <message>
        <source>&amp;Hide tray icon</source>
        <translation>&amp;הסתרת צלמית מגירה</translation>
    </message>
    <message>
        <source>Minimize instead of exit the application when the window is closed. When this option is enabled, the application will be closed only after selecting Exit in the menu.</source>
        <translation>מזער ואל תצא מהאפליקציה עם סגירת החלון. כאשר אפשרות זו דלוקה, האפליקציה תיסגר רק בבחירת ״יציאה״ בתפריט.</translation>
    </message>
    <message>
        <source>Third party URLs (e.g. a block explorer) that appear in the transactions tab as context menu items. %s in the URL is replaced by transaction hash. Multiple URLs are separated by vertical bar |.</source>
        <translation>כתובות צד־שלישי (כגון: סייר מקטעים) שמופיעים בלשונית ההעברות בתור פריטים בתפריט ההקשר. %s בכתובת מוחלף בגיבוב ההעברה. מספר כתובות יופרדו בפס אנכי |.</translation>
    </message>
    <message>
        <source>Open the %1 configuration file from the working directory.</source>
        <translation>פתיחת קובץ התצורה של %1 מתיקיית העבודה.</translation>
    </message>
    <message>
        <source>Open Configuration File</source>
        <translation>פתיחת קובץ ההגדרות</translation>
    </message>
    <message>
        <source>Reset all client options to default.</source>
        <translation>איפוס כל אפשרויות התכנית לבררת המחדל.</translation>
    </message>
    <message>
        <source>&amp;Reset Options</source>
        <translation>&amp;איפוס אפשרויות</translation>
    </message>
    <message>
        <source>&amp;Network</source>
        <translation>&amp;רשת</translation>
    </message>
    <message>
        <source>Disables some advanced features but all blocks will still be fully validated. Reverting this setting requires re-downloading the entire blockchain. Actual disk usage may be somewhat higher.</source>
        <translation>משבית מספר תכונות מתקדמות אבל כל הבלוקים עדיין יעברו אימות מלא. שינוי של הגדרה זו מצריך הורדה מחדש של הבלוקצ'יין. נצילות הדיסק עלולה לעלות.</translation>
    </message>
    <message>
        <source>Prune &amp;block storage to</source>
        <translation>יש לגזום את &amp;מאגר הבלוקים אל</translation>
    </message>
    <message>
        <source>GB</source>
        <translation>ג״ב</translation>
    </message>
    <message>
        <source>Reverting this setting requires re-downloading the entire blockchain.</source>
        <translation>שינוי הגדרה זו מצריך הורדה מחדש של הבלוקצ'יין</translation>
    </message>
    <message>
        <source>MiB</source>
        <translation>MiB</translation>
    </message>
    <message>
        <source>(0 = auto, &lt;0 = leave that many cores free)</source>
        <translation>(0 = אוטומטי, &lt;0 = להשאיר כזאת כמות של ליבות חופשיות)</translation>
    </message>
    <message>
        <source>W&amp;allet</source>
        <translation>&amp;ארנק</translation>
    </message>
    <message>
        <source>Expert</source>
        <translation>מומחה</translation>
    </message>
    <message>
        <source>Enable coin &amp;control features</source>
        <translation>הפעלת תכונות &amp;בקרת מטבעות</translation>
    </message>
    <message>
        <source>If you disable the spending of unconfirmed change, the change from a transaction cannot be used until that transaction has at least one confirmation. This also affects how your balance is computed.</source>
        <translation>אם אפשרות ההשקעה של עודף בלתי מאושר תנוטרל, לא ניתן יהיה להשתמש בעודף מההעברה עד שלהעברה יהיה לפחות אישור אחד. פעולה זו גם משפיעה על חישוב המאזן שלך.</translation>
    </message>
    <message>
        <source>&amp;Spend unconfirmed change</source>
        <translation>עודף &amp;בלתי מאושר מההשקעה</translation>
    </message>
    <message>
        <source>Automatically open the Bitcoin client port on the router. This only works when your router supports UPnP and it is enabled.</source>
        <translation>פתיחת הפתחה של ביטקוין בנתב באופן אוטומטי. עובד רק אם UPnP מופעל ונתמך בנתב.</translation>
    </message>
    <message>
        <source>Map port using &amp;UPnP</source>
        <translation>מיפוי פתחה באמצעות UPnP</translation>
    </message>
    <message>
        <source>Accept connections from outside.</source>
        <translation>אשר חיבורים חיצוניים</translation>
    </message>
    <message>
        <source>Allow incomin&amp;g connections</source>
        <translation>לאפשר חיבורים &amp;נכנסים</translation>
    </message>
    <message>
        <source>Connect to the Bitcoin network through a SOCKS5 proxy.</source>
        <translation>התחבר לרשת הביטקוין דרך פרוקסי SOCKS5.</translation>
    </message>
    <message>
        <source>&amp;Connect through SOCKS5 proxy (default proxy):</source>
        <translation>להתחבר &amp;דרך מתווך SOCKS5 (מתווך בררת מחדל):</translation>
    </message>
    <message>
        <source>Proxy &amp;IP:</source>
        <translation>כתובת ה־IP של המ&amp;תווך:</translation>
    </message>
    <message>
        <source>&amp;Port:</source>
        <translation>&amp;פתחה:</translation>
    </message>
    <message>
        <source>Port of the proxy (e.g. 9050)</source>
        <translation>הפתחה של המתווך (למשל 9050)</translation>
    </message>
    <message>
        <source>Used for reaching peers via:</source>
        <translation>עבור הגעה לעמיתים דרך:</translation>
    </message>
    <message>
        <source>IPv4</source>
        <translation>IPv4</translation>
    </message>
    <message>
        <source>IPv6</source>
        <translation>IPv6</translation>
    </message>
    <message>
        <source>Tor</source>
        <translation>Tor</translation>
    </message>
    <message>
        <source>Connect to the Bitcoin network through a separate SOCKS5 proxy for Tor hidden services.</source>
        <translation>התחברות לרשת ביטקוין דרך מתווך SOCKS5 נפרד לשירותי Tor נסתרים.</translation>
    </message>
    <message>
        <source>&amp;Window</source>
        <translation>&amp;חלון</translation>
    </message>
    <message>
        <source>Show only a tray icon after minimizing the window.</source>
        <translation>הצג סמל מגש בלבד לאחר מזעור החלון.</translation>
    </message>
    <message>
        <source>&amp;Minimize to the tray instead of the taskbar</source>
        <translation>מ&amp;זעור למגש במקום לשורת המשימות</translation>
    </message>
    <message>
        <source>M&amp;inimize on close</source>
        <translation>מ&amp;זעור עם סגירה</translation>
    </message>
    <message>
        <source>&amp;Display</source>
        <translation>ת&amp;צוגה</translation>
    </message>
    <message>
        <source>User Interface &amp;language:</source>
        <translation>&amp;שפת מנשק המשתמש:</translation>
    </message>
    <message>
        <source>The user interface language can be set here. This setting will take effect after restarting %1.</source>
        <translation>ניתן להגדיר כאן את שפת מנשק המשתמש. הגדרה זו תיכנס לתוקף לאחר הפעלה של %1 מחדש.</translation>
    </message>
    <message>
        <source>&amp;Unit to show amounts in:</source>
        <translation>י&amp;חידת מידה להצגת כמויות:</translation>
    </message>
    <message>
        <source>Choose the default subdivision unit to show in the interface and when sending coins.</source>
        <translation>ניתן לבחור את בררת המחדל ליחידת החלוקה שתוצג במנשק ובעת שליחת מטבעות.</translation>
    </message>
    <message>
        <source>Whether to show coin control features or not.</source>
        <translation>האם להציג תכונות שליטת מטבע או לא.</translation>
    </message>
    <message>
        <source>&amp;Third party transaction URLs</source>
        <translation>&amp;כתובות אינטרנט של עסקאות צד שלישי</translation>
    </message>
    <message>
        <source>Options set in this dialog are overridden by the command line or in the configuration file:</source>
        <translation>אפשרויות שמוגדרות בדיאלוג הזה נדרסות ע"י שורת הפקודה או קובץ הקונפיגורציה</translation>
    </message>
    <message>
        <source>&amp;OK</source>
        <translation>&amp;אישור</translation>
    </message>
    <message>
        <source>&amp;Cancel</source>
        <translation>&amp;ביטול</translation>
    </message>
    <message>
        <source>default</source>
        <translation>בררת מחדל</translation>
    </message>
    <message>
        <source>none</source>
        <translation>ללא</translation>
    </message>
    <message>
        <source>Confirm options reset</source>
        <translation>אישור איפוס האפשרויות</translation>
    </message>
    <message>
        <source>Client restart required to activate changes.</source>
        <translation>נדרשת הפעלה מחדש של הלקוח כדי להפעיל את השינויים.</translation>
    </message>
    <message>
        <source>Client will be shut down. Do you want to proceed?</source>
        <translation>הלקוח יכבה. להמשיך?</translation>
    </message>
    <message>
        <source>Configuration options</source>
        <translation>אפשרויות להגדרה</translation>
    </message>
    <message>
        <source>The configuration file is used to specify advanced user options which override GUI settings. Additionally, any command-line options will override this configuration file.</source>
        <translation>בקובץ ההגדרות ניתן לציין אפשרויות מתקדמות אשר יקבלו עדיפות על ההגדרות בממשק הגרפי. כמו כן, אפשרויות בשורת הפקודה יקבלו עדיפות על קובץ ההגדרות.</translation>
    </message>
    <message>
        <source>Error</source>
        <translation>שגיאה</translation>
    </message>
    <message>
        <source>The configuration file could not be opened.</source>
        <translation>לא ניתן לפתוח את קובץ ההגדרות</translation>
    </message>
    <message>
        <source>This change would require a client restart.</source>
        <translation>שינוי זה ידרוש הפעלה מחדש של תכנית הלקוח.</translation>
    </message>
    <message>
        <source>The supplied proxy address is invalid.</source>
        <translation>כתובת המתווך שסופקה אינה תקינה.</translation>
    </message>
</context>
<context>
    <name>OverviewPage</name>
    <message>
        <source>Form</source>
        <translation>טופס</translation>
    </message>
    <message>
        <source>The displayed information may be out of date. Your wallet automatically synchronizes with the Bitcoin network after a connection is established, but this process has not completed yet.</source>
        <translation>המידע המוצג עשוי להיות מיושן. הארנק שלך מסתנכרן באופן אוטומטי עם רשת הביטקוין לאחר יצירת החיבור, אך התהליך טרם הסתיים.</translation>
    </message>
    <message>
        <source>Watch-only:</source>
        <translation>צפייה בלבד:</translation>
    </message>
    <message>
        <source>Available:</source>
        <translation>זמין:</translation>
    </message>
    <message>
        <source>Your current spendable balance</source>
        <translation>היתרה הזמינה הנוכחית</translation>
    </message>
    <message>
        <source>Pending:</source>
        <translation>בהמתנה:</translation>
    </message>
    <message>
        <source>Total of transactions that have yet to be confirmed, and do not yet count toward the spendable balance</source>
        <translation>הסכום הכולל של העברות שטרם אושרו ועדיין אינן נספרות בחישוב היתרה הזמינה</translation>
    </message>
    <message>
        <source>Immature:</source>
        <translation>לא בשל:</translation>
    </message>
    <message>
        <source>Mined balance that has not yet matured</source>
        <translation>מאזן שנכרה וטרם הבשיל</translation>
    </message>
    <message>
        <source>Balances</source>
        <translation>מאזנים</translation>
    </message>
    <message>
        <source>Total:</source>
        <translation>סך הכול:</translation>
    </message>
    <message>
        <source>Your current total balance</source>
        <translation>סך כל היתרה הנוכחית שלך</translation>
    </message>
    <message>
        <source>Your current balance in watch-only addresses</source>
        <translation>המאזן הנוכחי שלך בכתובות לקריאה בלבד</translation>
    </message>
    <message>
        <source>Spendable:</source>
        <translation>ניתנים לבזבוז</translation>
    </message>
    <message>
        <source>Recent transactions</source>
        <translation>העברות אחרונות</translation>
    </message>
    <message>
        <source>Unconfirmed transactions to watch-only addresses</source>
        <translation>העברות בלתי מאושרות לכתובות לצפייה בלבד</translation>
    </message>
    <message>
        <source>Mined balance in watch-only addresses that has not yet matured</source>
        <translation>מאזן לאחר כרייה בכתובות לצפייה בלבד שעדיין לא הבשילו</translation>
    </message>
    <message>
        <source>Current total balance in watch-only addresses</source>
        <translation>המאזן הכולל הנוכחי בכתובות לצפייה בלבד</translation>
    </message>
</context>
<context>
    <name>PaymentServer</name>
    <message>
        <source>Payment request error</source>
        <translation>שגיאת בקשת תשלום</translation>
    </message>
    <message>
        <source>Cannot start bitcoin: click-to-pay handler</source>
        <translation>לא ניתן להפעיל את המקשר blackcoin: click-to-pay</translation>
    </message>
    <message>
        <source>URI handling</source>
        <translation>טיפול בכתובות</translation>
    </message>
    <message>
        <source>'bitcoin://' is not a valid URI. Use 'bitcoin:' instead.</source>
        <translation>'//:blackcoin' אינה כתובת URI תקינה. השתמשו במקום ב ':blackcoin'.</translation>
    </message>
    <message>
        <source>Cannot process payment request because BIP70 is not supported.</source>
        <translation>אין אפשרות לעבד את בקשת התשלום כיון ש BIP70 אינו נתמך.</translation>
    </message>
    <message>
        <source>Due to widespread security flaws in BIP70 it's strongly recommended that any merchant instructions to switch wallets be ignored.</source>
        <translation>עקב תקלות בטיחות רבות ב BIP70 מומלץ בחום להתעלם מההוראות של סוחר להחליף ארנקים </translation>
    </message>
    <message>
        <source>If you are receiving this error you should request the merchant provide a BIP21 compatible URI.</source>
        <translation>Iאם קיבלת הודעת שגיאה זו עליך לבקש מבעל העסק לספק URI תואם   BIP21 URI.</translation>
    </message>
    <message>
        <source>Due to widespread security flaws in BIP70 it's strongly recommended that any merchant instructions to switch wallets be ignored.</source>
        <translation>עקב תקלות בטיחות רבות ב BIP70 מומלץ בחום להתעלם מההוראות של סוחר להחליף ארנקים </translation>
    </message>
    <message>
        <source>If you are receiving this error you should request the merchant provide a BIP21 compatible URI.</source>
        <translation>Iאם קיבלת הודעת שגיאה זו עליך לבקש מבעל העסק לספק URI תואם   BIP21 URI.</translation>
    </message>
    <message>
        <source>Invalid payment address %1</source>
        <translation>כתובת תשלום שגויה %1</translation>
    </message>
    <message>
        <source>URI cannot be parsed! This can be caused by an invalid Bitcoin address or malformed URI parameters.</source>
        <translation>לא ניתן לנתח את כתובת המשאב! מצב זה יכול לקרות עקב כתובת ביטקוין שגויה או פרמטרים שגויים בכתובת המשאב.</translation>
    </message>
    <message>
        <source>Payment request file handling</source>
        <translation>טיפול בקבצי בקשות תשלום</translation>
    </message>
</context>
<context>
    <name>PeerTableModel</name>
    <message>
        <source>User Agent</source>
        <translation>סוכן משתמש</translation>
    </message>
    <message>
        <source>Node/Service</source>
        <translation>צומת/שירות</translation>
    </message>
    <message>
        <source>NodeId</source>
        <translation>מזהה צומת</translation>
    </message>
    <message>
        <source>Ping</source>
        <translation>פינג</translation>
    </message>
    <message>
        <source>Sent</source>
        <translation>נשלחו</translation>
    </message>
    <message>
        <source>Received</source>
        <translation>התקבלו</translation>
    </message>
</context>
<context>
    <name>QObject</name>
    <message>
        <source>Amount</source>
        <translation>כמות</translation>
    </message>
    <message>
        <source>Enter a Bitcoin address (e.g. %1)</source>
        <translation>נא להזין כתובת ביטקוין (למשל: %1)</translation>
    </message>
    <message>
        <source>%1 d</source>
        <translation>%1 ימים</translation>
    </message>
    <message>
        <source>%1 h</source>
        <translation>%1 שעות</translation>
    </message>
    <message>
        <source>%1 m</source>
        <translation>%1 דקות</translation>
    </message>
    <message>
        <source>%1 s</source>
        <translation>%1 שניות</translation>
    </message>
    <message>
        <source>None</source>
        <translation>ללא</translation>
    </message>
    <message>
        <source>N/A</source>
        <translation>לא זמין</translation>
    </message>
    <message>
        <source>%1 ms</source>
        <translation>%1 מילישניות</translation>
    </message>
    <message numerus="yes">
        <source>%n second(s)</source>
        <translation><numerusform>שנייה אחת</numerusform><numerusform>%n שניות</numerusform><numerusform>%n שניות</numerusform><numerusform>%n שניות</numerusform></translation>
    </message>
    <message numerus="yes">
        <source>%n minute(s)</source>
        <translation><numerusform>דקה אחת</numerusform><numerusform>%n דקות</numerusform><numerusform>%n דקות</numerusform><numerusform>%n דקות</numerusform></translation>
    </message>
    <message numerus="yes">
        <source>%n hour(s)</source>
        <translation><numerusform>שעה אחת</numerusform><numerusform>%n שעות</numerusform><numerusform>%n שעות</numerusform><numerusform>%n שעות</numerusform></translation>
    </message>
    <message numerus="yes">
        <source>%n day(s)</source>
        <translation><numerusform>יום אחד</numerusform><numerusform>%n ימים</numerusform><numerusform>%n ימים</numerusform><numerusform>%n ימים</numerusform></translation>
    </message>
    <message numerus="yes">
        <source>%n week(s)</source>
        <translation><numerusform>שבוע אחד</numerusform><numerusform>%n שבועות</numerusform><numerusform>%n שבועות</numerusform><numerusform>%n שבועות</numerusform></translation>
    </message>
    <message>
        <source>%1 and %2</source>
        <translation>%1 ו%2</translation>
    </message>
    <message numerus="yes">
        <source>%n year(s)</source>
        <translation><numerusform>שנה אחת</numerusform><numerusform>%n שנים</numerusform><numerusform>%n שנים</numerusform><numerusform>%n שנים</numerusform></translation>
    </message>
    <message>
        <source>%1 B</source>
        <translation>%1 ב׳</translation>
    </message>
    <message>
        <source>%1 KB</source>
        <translation>%1 ק״ב</translation>
    </message>
    <message>
        <source>%1 MB</source>
        <translation>%1 מ״ב</translation>
    </message>
    <message>
        <source>%1 GB</source>
        <translation>%1 ג״ב</translation>
    </message>
    <message>
        <source>Error: Specified data directory "%1" does not exist.</source>
        <translation>שגיאה: תיקיית הנתונים שצוינה „%1” אינה קיימת.</translation>
    </message>
    <message>
        <source>Error: Cannot parse configuration file: %1.</source>
        <translation>שגיאה: כשל בפענוח קובץ הקונפיגורציה: %1.</translation>
    </message>
    <message>
        <source>Error: %1</source>
        <translation>שגיאה: %1</translation>
    </message>
    <message>
        <source>%1 didn't yet exit safely...</source>
        <translation>הסגירה של %1 לא הושלמה בהצלחה עדיין…</translation>
    </message>
    <message>
        <source>unknown</source>
        <translation>לא ידוע</translation>
    </message>
</context>
<context>
    <name>QRImageWidget</name>
    <message>
        <source>&amp;Save Image...</source>
        <translation>&amp;שמירת תמונה…</translation>
    </message>
    <message>
        <source>&amp;Copy Image</source>
        <translation>העתקת ת&amp;מונה</translation>
    </message>
    <message>
        <source>Resulting URI too long, try to reduce the text for label / message.</source>
        <translation>הכתובת שנוצרה ארוכה מדי, כדאי לנסות לקצר את הטקסט של התווית / הודעה.</translation>
    </message>
    <message>
        <source>Error encoding URI into QR Code.</source>
        <translation>שגיאה בקידוד ה URI לברקוד.</translation>
    </message>
    <message>
        <source>QR code support not available.</source>
        <translation>תמיכה בקוד QR לא זמינה.</translation>
    </message>
    <message>
        <source>Save QR Code</source>
        <translation>שמירת קוד QR</translation>
    </message>
    <message>
        <source>PNG Image (*.png)</source>
        <translation>תמונת PNG (‏‎*.png)</translation>
    </message>
</context>
<context>
    <name>RPCConsole</name>
    <message>
        <source>N/A</source>
        <translation>לא זמין</translation>
    </message>
    <message>
        <source>Client version</source>
        <translation>גרסה</translation>
    </message>
    <message>
        <source>&amp;Information</source>
        <translation>מי&amp;דע</translation>
    </message>
    <message>
        <source>General</source>
        <translation>כללי</translation>
    </message>
    <message>
        <source>Using BerkeleyDB version</source>
        <translation>גרסת BerkeleyDB</translation>
    </message>
    <message>
        <source>Datadir</source>
        <translation>Datadir</translation>
    </message>
    <message>
        <source>To specify a non-default location of the data directory use the '%1' option.</source>
        <translation>כדי לשנות את מיקום תיקית הנתונים יש להשתמש באופצית '%1' .</translation>
    </message>
    <message>
        <source>Blocksdir</source>
        <translation>Blocksdir</translation>
    </message>
    <message>
        <source>To specify a non-default location of the blocks directory use the '%1' option.</source>
        <translation>כדי לשנות את מיקום תיקית הבלוקים יש להשתמש באופצית '%1' .</translation>
    </message>
    <message>
        <source>Startup time</source>
        <translation>זמן עלייה</translation>
    </message>
    <message>
        <source>Network</source>
        <translation>רשת</translation>
    </message>
    <message>
        <source>Name</source>
        <translation>שם</translation>
    </message>
    <message>
        <source>Number of connections</source>
        <translation>מספר חיבורים</translation>
    </message>
    <message>
        <source>Block chain</source>
        <translation>שרשרת מקטעים</translation>
    </message>
    <message>
        <source>Current number of blocks</source>
        <translation>מספר המקטעים הנוכחי</translation>
    </message>
    <message>
        <source>Memory Pool</source>
        <translation>מאגר זכרון</translation>
    </message>
    <message>
        <source>Current number of transactions</source>
        <translation>מספר עסקאות נוכחי</translation>
    </message>
    <message>
        <source>Memory usage</source>
        <translation>ניצול זכרון</translation>
    </message>
    <message>
        <source>Wallet: </source>
        <translation>ארנק:</translation>
    </message>
    <message>
        <source>(none)</source>
        <translation>(אין)</translation>
    </message>
    <message>
        <source>&amp;Reset</source>
        <translation>&amp;איפוס</translation>
    </message>
    <message>
        <source>Received</source>
        <translation>התקבלו</translation>
    </message>
    <message>
        <source>Sent</source>
        <translation>נשלחו</translation>
    </message>
    <message>
        <source>&amp;Peers</source>
        <translation>&amp;עמיתים</translation>
    </message>
    <message>
        <source>Banned peers</source>
        <translation>משתמשים חסומים</translation>
    </message>
    <message>
        <source>Select a peer to view detailed information.</source>
        <translation>נא לבחור בעמית כדי להציג מידע מפורט.</translation>
    </message>
    <message>
        <source>Whitelisted</source>
        <translation>ברשימה הלבנה</translation>
    </message>
    <message>
        <source>Direction</source>
        <translation>כיוון</translation>
    </message>
    <message>
        <source>Version</source>
        <translation>גרסה</translation>
    </message>
    <message>
        <source>Starting Block</source>
        <translation>בלוק התחלה</translation>
    </message>
    <message>
        <source>Synced Headers</source>
        <translation>כותרות עדכניות</translation>
    </message>
    <message>
        <source>Synced Blocks</source>
        <translation>בלוקים מסונכרנים</translation>
    </message>
    <message>
        <source>The mapped Autonomous System used for diversifying peer selection.</source>
        <translation>המערכת האוטונומית הממופה משמשת לגיוון בחירת עמיתים.</translation>
    </message>
    <message>
        <source>Mapped AS</source>
        <translation>מופה בתור</translation>
    </message>
    <message>
        <source>User Agent</source>
        <translation>סוכן משתמש</translation>
    </message>
    <message>
        <source>Node window</source>
        <translation>חלון צומת</translation>
    </message>
    <message>
        <source>Open the %1 debug log file from the current data directory. This can take a few seconds for large log files.</source>
        <translation>פתחו את לוג ניפוי השגיאות ה%1 מתיקיית הנתונים הנוכחית. עבור קבצי לוג גדולים ייתכן זמן המתנה של מספר שניות.</translation>
    </message>
    <message>
        <source>Decrease font size</source>
        <translation>הקטן גודל גופן</translation>
    </message>
    <message>
        <source>Increase font size</source>
        <translation>הגדל גודל גופן</translation>
    </message>
    <message>
        <source>Services</source>
        <translation>שירותים</translation>
    </message>
    <message>
        <source>Ban Score</source>
        <translation>דירוג חסימה</translation>
    </message>
    <message>
        <source>Connection Time</source>
        <translation>זמן החיבור</translation>
    </message>
    <message>
        <source>Last Send</source>
        <translation>שליחה אחרונה</translation>
    </message>
    <message>
        <source>Last Receive</source>
        <translation>קבלה אחרונה</translation>
    </message>
    <message>
        <source>Ping Time</source>
        <translation>זמן המענה</translation>
    </message>
    <message>
        <source>The duration of a currently outstanding ping.</source>
        <translation>משך הפינג הבולט הנוכחי</translation>
    </message>
    <message>
        <source>Ping Wait</source>
        <translation>פינג</translation>
    </message>
    <message>
        <source>Min Ping</source>
        <translation>פינג מינימלי</translation>
    </message>
    <message>
        <source>Time Offset</source>
        <translation>הפרש זמן</translation>
    </message>
    <message>
        <source>Last block time</source>
        <translation>זמן המקטע האחרון</translation>
    </message>
    <message>
        <source>&amp;Open</source>
        <translation>&amp;פתיחה</translation>
    </message>
    <message>
        <source>&amp;Console</source>
        <translation>מ&amp;סוף בקרה</translation>
    </message>
    <message>
        <source>&amp;Network Traffic</source>
        <translation>&amp;תעבורת רשת</translation>
    </message>
    <message>
        <source>Totals</source>
        <translation>סכומים</translation>
    </message>
    <message>
        <source>In:</source>
        <translation>נכנס:</translation>
    </message>
    <message>
        <source>Out:</source>
        <translation>יוצא:</translation>
    </message>
    <message>
        <source>Debug log file</source>
        <translation>קובץ יומן ניפוי</translation>
    </message>
    <message>
        <source>Clear console</source>
        <translation>ניקוי מסוף הבקרה</translation>
    </message>
    <message>
        <source>1 &amp;hour</source>
        <translation>&amp;שעה אחת</translation>
    </message>
    <message>
        <source>1 &amp;day</source>
        <translation>&amp;יום אחד</translation>
    </message>
    <message>
        <source>1 &amp;week</source>
        <translation>ש&amp;בוע אחד</translation>
    </message>
    <message>
        <source>1 &amp;year</source>
        <translation>ש&amp;נה אחת</translation>
    </message>
    <message>
        <source>&amp;Disconnect</source>
        <translation>&amp;ניתוק</translation>
    </message>
    <message>
        <source>Ban for</source>
        <translation>חסימה למשך</translation>
    </message>
    <message>
        <source>&amp;Unban</source>
        <translation>&amp;שחרור חסימה</translation>
    </message>
    <message>
        <source>Welcome to the %1 RPC console.</source>
        <translation>ברוך בואך למסוף ה־RPC של %1.</translation>
    </message>
    <message>
        <source>Use up and down arrows to navigate history, and %1 to clear screen.</source>
        <translation>יש להשתמש בחצים למעלה ומלטה כדי לנווט בהסיטוריה וב־%1 כדי לנקות את המסך.</translation>
    </message>
    <message>
        <source>Type %1 for an overview of available commands.</source>
        <translation>הקלידו %1 לקבלת סקירה של הפקודות הזמינות.</translation>
    </message>
    <message>
        <source>For more information on using this console type %1.</source>
        <translation>למידע נוסף על שימוש במסוף בקרה מסוג זה %1.</translation>
    </message>
    <message>
        <source>WARNING: Scammers have been active, telling users to type commands here, stealing their wallet contents. Do not use this console without fully understanding the ramifications of a command.</source>
        <translation>אזהרה! ישנם רמאים הנוהגים לשכנע משתמשים להקליד פקודות כאן ועל ידי כך לגנוב את תכולת הארנק שלהם. אל תשתמש במסוף הבקרה מבלי שאתה מבין באופן מלא את המשמעות של הפקודה!</translation>
    </message>
    <message>
        <source>Network activity disabled</source>
        <translation>פעילות הרשת נוטרלה</translation>
    </message>
    <message>
        <source>Executing command without any wallet</source>
        <translation>מבצע פקודה ללא כל ארנק</translation>
    </message>
    <message>
        <source>Executing command using "%1" wallet</source>
        <translation>מבצע פקודה באמצעות ארנק "%1" </translation>
    </message>
    <message>
        <source>(node id: %1)</source>
        <translation>(מזהה צומת: %1)</translation>
    </message>
    <message>
        <source>via %1</source>
        <translation>דרך %1</translation>
    </message>
    <message>
        <source>never</source>
        <translation>לעולם לא</translation>
    </message>
    <message>
        <source>Inbound</source>
        <translation>תעבורה נכנסת</translation>
    </message>
    <message>
        <source>Outbound</source>
        <translation>תעבורה יוצאת</translation>
    </message>
    <message>
        <source>Yes</source>
        <translation>כן</translation>
    </message>
    <message>
        <source>No</source>
        <translation>לא</translation>
    </message>
    <message>
        <source>Unknown</source>
        <translation>לא ידוע</translation>
    </message>
</context>
<context>
    <name>ReceiveCoinsDialog</name>
    <message>
        <source>&amp;Amount:</source>
        <translation>&amp;סכום:</translation>
    </message>
    <message>
        <source>&amp;Label:</source>
        <translation>ת&amp;ווית:</translation>
    </message>
    <message>
        <source>&amp;Message:</source>
        <translation>הו&amp;דעה:</translation>
    </message>
    <message>
        <source>An optional message to attach to the payment request, which will be displayed when the request is opened. Note: The message will not be sent with the payment over the Bitcoin network.</source>
        <translation>הודעת רשות לצירוף לבקשת התשלום שתוצג בעת פתיחת הבקשה. לתשומת לבך: ההודעה לא תישלח עם התשלום ברשת ביטקוין.</translation>
    </message>
    <message>
        <source>An optional label to associate with the new receiving address.</source>
        <translation>תווית רשות לשיוך עם כתובת הקבלה החדשה.</translation>
    </message>
    <message>
        <source>Use this form to request payments. All fields are &lt;b&gt;optional&lt;/b&gt;.</source>
        <translation>יש להשתמש בטופס זה כדי לבקש תשלומים. כל השדות הם בגדר &lt;b&gt;רשות&lt;/b&gt;.</translation>
    </message>
    <message>
        <source>An optional amount to request. Leave this empty or zero to not request a specific amount.</source>
        <translation>סכום כרשות לבקשה. ניתן להשאיר זאת ריק כדי לא לבקש סכום מסוים.</translation>
    </message>
    <message>
<<<<<<< HEAD
=======
        <source>An optional label to associate with the new receiving address (used by you to identify an invoice).  It is also attached to the payment request.</source>
        <translation>תווית אופצינלית לצירוף לכתובת קבלה חדשה (לשימושך לזיהוי חשבונות). היא גם מצורפת לבקשת התשלום.</translation>
    </message>
    <message>
        <source>An optional message that is attached to the payment request and may be displayed to the sender.</source>
        <translation>הודעה אוצפציונלית מצורפת לבקשת התשלום אשר ניתן להציגה לשולח.</translation>
    </message>
    <message>
>>>>>>> 56311988
        <source>&amp;Create new receiving address</source>
        <translation>&amp;יצירת כתובת קבלה חדשה</translation>
    </message>
    <message>
        <source>Clear all fields of the form.</source>
        <translation>ניקוי של כל השדות בטופס.</translation>
    </message>
    <message>
        <source>Clear</source>
        <translation>ניקוי</translation>
    </message>
    <message>
        <source>Bech32 (or BIP-173) addresses offer better protection against typos, but old wallets don't support them. When unchecked, an address compatible with older wallets will be created instead.</source>
        <translation>כתובות segwit טבעיות (כלומר Bech32 או BIP-173) מפחיתות את עמלת העסקה שלכם בהמשך ומציעות הגנה נגד שגיאות כתיב, אך ארנקים ישנים לא תומכים בהן. אם לא סומן, כתובת תאימה לארנקים ישנים תיווצר במקום.</translation>
    </message>
    <message>
        <source>Generate Bech32 address</source>
        <translation>הפקת כתובת segwit טבעית (Bech32)</translation>
    </message>
    <message>
        <source>Requested payments history</source>
        <translation>היסטוריית בקשות תשלום</translation>
    </message>
    <message>
        <source>Show the selected request (does the same as double clicking an entry)</source>
        <translation>הצגת בקשות נבחרות (דומה ללחיצה כפולה על רשומה)</translation>
    </message>
    <message>
        <source>Show</source>
        <translation>הצגה</translation>
    </message>
    <message>
        <source>Remove the selected entries from the list</source>
        <translation>הסרת הרשומות הנבחרות מהרשימה</translation>
    </message>
    <message>
        <source>Remove</source>
        <translation>הסרה</translation>
    </message>
    <message>
        <source>Copy URI</source>
        <translation>העתקת כתובת</translation>
    </message>
    <message>
        <source>Copy label</source>
        <translation>העתקת התווית</translation>
    </message>
    <message>
        <source>Copy message</source>
        <translation>העתקת הודעה</translation>
    </message>
    <message>
        <source>Copy amount</source>
        <translation>העתקת הסכום</translation>
    </message>
</context>
<context>
    <name>ReceiveRequestDialog</name>
    <message>
        <source>QR Code</source>
        <translation>קוד QR</translation>
    </message>
    <message>
        <source>Copy &amp;URI</source>
        <translation>העתקת &amp;כתובת משאב</translation>
    </message>
    <message>
        <source>Copy &amp;Address</source>
        <translation>העתקת &amp;כתובת</translation>
    </message>
    <message>
        <source>&amp;Save Image...</source>
        <translation>&amp;שמירת תמונה…</translation>
    </message>
    <message>
        <source>Request payment to %1</source>
        <translation>בקשת תשלום אל %1</translation>
    </message>
    <message>
        <source>Payment information</source>
        <translation>פרטי תשלום</translation>
    </message>
    <message>
        <source>URI</source>
        <translation>כתובת</translation>
    </message>
    <message>
        <source>Address</source>
        <translation>כתובת</translation>
    </message>
    <message>
        <source>Amount</source>
        <translation>סכום</translation>
    </message>
    <message>
        <source>Label</source>
        <translation>תוית</translation>
    </message>
    <message>
        <source>Message</source>
        <translation>הודעה</translation>
    </message>
    <message>
        <source>Wallet</source>
        <translation>ארנק</translation>
    </message>
</context>
<context>
    <name>RecentRequestsTableModel</name>
    <message>
        <source>Date</source>
        <translation>תאריך</translation>
    </message>
    <message>
        <source>Label</source>
        <translation>תוית</translation>
    </message>
    <message>
        <source>Message</source>
        <translation>הודעה</translation>
    </message>
    <message>
        <source>(no label)</source>
        <translation>(ללא תוית)</translation>
    </message>
    <message>
        <source>(no message)</source>
        <translation>(אין הודעה)</translation>
    </message>
    <message>
        <source>(no amount requested)</source>
        <translation>(לא התבקש סכום)</translation>
    </message>
    <message>
        <source>Requested</source>
        <translation>בקשה</translation>
    </message>
</context>
<context>
    <name>SendCoinsDialog</name>
    <message>
        <source>Send Coins</source>
        <translation>שליחת מטבעות</translation>
    </message>
    <message>
        <source>Coin Control Features</source>
        <translation>תכונות בקרת מטבעות</translation>
    </message>
    <message>
        <source>Inputs...</source>
        <translation>קלטים…</translation>
    </message>
    <message>
        <source>automatically selected</source>
        <translation>בבחירה אוטומטית</translation>
    </message>
    <message>
        <source>Insufficient funds!</source>
        <translation>אין מספיק כספים!</translation>
    </message>
    <message>
        <source>Quantity:</source>
        <translation>כמות:</translation>
    </message>
    <message>
        <source>Bytes:</source>
        <translation>בתים:</translation>
    </message>
    <message>
        <source>Amount:</source>
        <translation>סכום:</translation>
    </message>
    <message>
        <source>Fee:</source>
        <translation>עמלה:</translation>
    </message>
    <message>
        <source>After Fee:</source>
        <translation>לאחר עמלה:</translation>
    </message>
    <message>
        <source>Change:</source>
        <translation>עודף:</translation>
    </message>
    <message>
        <source>If this is activated, but the change address is empty or invalid, change will be sent to a newly generated address.</source>
        <translation>אם אפשרות זו מופעלת אך כתובת העודף ריקה או שגויה, העודף יישלח לכתובת חדשה שתיווצר.</translation>
    </message>
    <message>
        <source>Custom change address</source>
        <translation>כתובת לעודף מותאמת אישית</translation>
    </message>
    <message>
        <source>Transaction Fee:</source>
        <translation>עמלת העברה:</translation>
    </message>
    <message>
        <source>Choose...</source>
        <translation>בחר...</translation>
    </message>
    <message>
        <source>Using the fallbackfee can result in sending a transaction that will take several hours or days (or never) to confirm. Consider choosing your fee manually or wait until you have validated the complete chain.</source>
        <translation>שימוש בעמלת בררת המחדל עלול לגרום לשליחת עסקה שתכלל בבלוק עוד מספר שעות או ימים (או לעולם לא). נא שקלו בחירה ידנית של העמלה או המתינו לאימות מלא של הבלוקצ'יין.</translation>
    </message>
    <message>
        <source>Warning: Fee estimation is currently not possible.</source>
        <translation>אזהרה</translation>
    </message>
    <message>
        <source>Specify a custom fee per kB (1,000 bytes) of the transaction's virtual size.

Note:  Since the fee is calculated on a per-byte basis, a fee of "100 satoshis per kB" for a transaction size of 500 bytes (half of 1 kB) would ultimately yield a fee of only 50 satoshis.</source>
        <translation>ציינו עמלה מותאמת אישית פר קילובייט (1000 בתים) של הגודל הוירטואלי של העסקה.

לתשומת לבכם: מאחר והעמלה מחושבת על בסיס פר-בית, עמלה של "100 סטושי פר קילובייט" עבור עסקה בגודל 500 בתים (חצי קילובייט) תפיק בסופו של דבר עמלה של 50 סטושי בלבד.</translation>
    </message>
    <message>
        <source>per kilobyte</source>
        <translation>עבור קילו-בית</translation>
    </message>
    <message>
        <source>Hide</source>
        <translation>הסתר</translation>
    </message>
    <message>
        <source>Recommended:</source>
        <translation>מומלץ:</translation>
    </message>
    <message>
        <source>Custom:</source>
        <translation>מותאם אישית:</translation>
    </message>
    <message>
        <source>(Smart fee not initialized yet. This usually takes a few blocks...)</source>
        <translation>(שירות עמלה חכמה לא אותחל עדיין. יש להמתין מספר בלוקים...)</translation>
    </message>
    <message>
        <source>Send to multiple recipients at once</source>
        <translation>שליחה למספר מוטבים בו־זמנית</translation>
    </message>
    <message>
        <source>Add &amp;Recipient</source>
        <translation>הוספת &amp;מוטב</translation>
    </message>
    <message>
        <source>Clear all fields of the form.</source>
        <translation>ניקוי של כל השדות בטופס.</translation>
    </message>
    <message>
        <source>Dust:</source>
        <translation>אבק:</translation>
    </message>
    <message>
        <source>Hide transaction fee settings</source>
        <translation>הסתרת הגדרות עמלת עסקה</translation>
    </message>
    <message>
        <source>When there is less transaction volume than space in the blocks, miners as well as relaying nodes may enforce a minimum fee. Paying only this minimum fee is just fine, but be aware that this can result in a never confirming transaction once there is more demand for bitcoin transactions than the network can process.</source>
        <translation>כאשר יש פחות נפח עסקאות מאשר מקום בבלוק, כורים וכן צמתות מקשרות יכולות להכתיב עמלות מינימום. התשלום של עמלת מינימום הנו תקין, אך יש לקחת בחשבון שהדבר יכול לגרום לעסקה שלא תאושר ברגע שיש יותר ביקוש לעסקאות ביטקוין מאשר הרשת יכולה לעבד.</translation>
    </message>
    <message>
        <source>A too low fee might result in a never confirming transaction (read the tooltip)</source>
        <translation>עמלה נמוכה מדי עלולה לגרום לכך שהעסקה לעולם לא תאושר (ניתן לקרוא על כך ב tooltip)</translation>
    </message>
    <message>
        <source>Confirmation time target:</source>
        <translation>זמן לקבלת אישור:</translation>
    </message>
    <message>
        <source>Enable Replace-By-Fee</source>
        <translation>אפשר ״החלפה-על ידי עמלה״</translation>
    </message>
    <message>
        <source>With Replace-By-Fee (BIP-125) you can increase a transaction's fee after it is sent. Without this, a higher fee may be recommended to compensate for increased transaction delay risk.</source>
        <translation>באמצעות עמלה-ניתנת-לשינוי (BIP-125) תוכלו להגדיל עמלת עסקה גם לאחר שליחתה. ללא אפשרות זו, עמלה גבוהה יותר יכולה להיות מומלצת כדי להקטין את הסיכון בעיכוב אישור העסקה.</translation>
    </message>
    <message>
        <source>Clear &amp;All</source>
        <translation>&amp;ניקוי הכול</translation>
    </message>
    <message>
        <source>Balance:</source>
        <translation>מאזן:</translation>
    </message>
    <message>
        <source>Confirm the send action</source>
        <translation>אישור פעולת השליחה</translation>
    </message>
    <message>
        <source>S&amp;end</source>
        <translation>&amp;שליחה</translation>
    </message>
    <message>
        <source>Copy quantity</source>
        <translation>העתקת הכמות</translation>
    </message>
    <message>
        <source>Copy amount</source>
        <translation>העתקת הסכום</translation>
    </message>
    <message>
        <source>Copy fee</source>
        <translation>העתקת העמלה</translation>
    </message>
    <message>
        <source>Copy after fee</source>
        <translation>העתקה אחרי העמלה</translation>
    </message>
    <message>
        <source>Copy bytes</source>
        <translation>העתקת בתים</translation>
    </message>
    <message>
        <source>Copy dust</source>
        <translation>העתקת אבק</translation>
    </message>
    <message>
        <source>Copy change</source>
        <translation>העתקת השינוי</translation>
    </message>
    <message>
        <source>%1 (%2 blocks)</source>
        <translation>%1 (%2 בלוקים)</translation>
    </message>
    <message>
<<<<<<< HEAD
=======
        <source>Cr&amp;eate Unsigned</source>
        <translation>יצ&amp;ירת לא חתום</translation>
    </message>
    <message>
        <source>Creates a Partially Signed Bitcoin Transaction (PSBT) for use with e.g. an offline %1 wallet, or a PSBT-compatible hardware wallet.</source>
        <translation>יוצר עסקת ביטקוין חתומה חלקית (PSBT) לשימוש עם ארנק %1 לא מחובר למשל, או עם PSBT ארנק חומרה תואם.</translation>
    </message>
    <message>
>>>>>>> 56311988
        <source> from wallet '%1'</source>
        <translation>מתוך ארנק '%1'</translation>
    </message>
    <message>
        <source>%1 to '%2'</source>
        <translation>%1 אל '%2'</translation>
    </message>
    <message>
        <source>%1 to %2</source>
        <translation>%1 ל %2</translation>
    </message>
    <message>
        <source>Do you want to draft this transaction?</source>
        <translation>האם ברצונך לשמור עסקה זו כטיוטה?</translation>
    </message>
    <message>
        <source>Are you sure you want to send?</source>
        <translation>לשלוח?</translation>
    </message>
    <message>
        <source>or</source>
        <translation>או</translation>
    </message>
    <message>
        <source>You can increase the fee later (signals Replace-By-Fee, BIP-125).</source>
        <translation>תוכלו להגדיל את העמלה מאוחר יותר (איתות Replace-By-Fee, BIP-125).</translation>
    </message>
    <message>
        <source>from wallet %1</source>
        <translation>מארנק %1</translation>
    </message>
    <message>
        <source>Please, review your transaction.</source>
        <translation>אנא עברו שוב על העסקה שלכם.</translation>
    </message>
    <message>
        <source>Transaction fee</source>
        <translation>עמלת העברה</translation>
    </message>
    <message>
        <source>Not signalling Replace-By-Fee, BIP-125.</source>
        <translation>לא משדר Replace-By-Fee, BIP-125.</translation>
    </message>
    <message>
        <source>Total Amount</source>
        <translation>סכום כולל</translation>
    </message>
    <message>
        <source>To review recipient list click "Show Details..."</source>
        <translation>כדי לסקור את רשימת המקבלים יש להקיש "הצגת פרטים..."</translation>
    </message>
    <message>
        <source>Confirm send coins</source>
        <translation>אימות שליחת מטבעות</translation>
    </message>
    <message>
        <source>Confirm transaction proposal</source>
        <translation>אישור הצעת עיסקה</translation>
    </message>
    <message>
        <source>Copy PSBT to clipboard</source>
        <translation>העתקת PSBT אל לוח הגזירים</translation>
    </message>
    <message>
        <source>Send</source>
        <translation>שלח</translation>
    </message>
    <message>
        <source>PSBT copied</source>
        <translation>PSBT הועתקה</translation>
    </message>
    <message>
        <source>Watch-only balance:</source>
        <translation>יתרת צפייה-בלבד</translation>
    </message>
    <message>
        <source>The recipient address is not valid. Please recheck.</source>
        <translation>כתובת הנמען שגויה. נא לבדוק שוב.</translation>
    </message>
    <message>
        <source>The amount to pay must be larger than 0.</source>
        <translation>הסכום לתשלום צריך להיות גדול מ־0.</translation>
    </message>
    <message>
        <source>The amount exceeds your balance.</source>
        <translation>הסכום חורג מהמאזן שלך.</translation>
    </message>
    <message>
        <source>The total exceeds your balance when the %1 transaction fee is included.</source>
        <translation>הסכום גבוה מהמאזן שלכם לאחר כלילת עמלת עסקה  %1.</translation>
    </message>
    <message>
        <source>Duplicate address found: addresses should only be used once each.</source>
        <translation>נמצאה כתובת כפולה: יש להשתמש בכל כתובת פעם אחת בלבד.</translation>
    </message>
    <message>
        <source>Transaction creation failed!</source>
        <translation>יצירת ההעברה נכשלה!</translation>
    </message>
    <message>
        <source>A fee higher than %1 is considered an absurdly high fee.</source>
        <translation>עמלה מעל לסכום של %1 נחשבת לעמלה גבוהה באופן מוגזם.</translation>
    </message>
    <message>
        <source>Payment request expired.</source>
        <translation>בקשת התשלום פגה.</translation>
    </message>
    <message numerus="yes">
        <source>Estimated to begin confirmation within %n block(s).</source>
        <translation><numerusform>האמדן לתחילת ביצוע אימות בתוך בלוק %n </numerusform><numerusform>האמדן לתחילת ביצוע אימות בתוך %n בלוקים</numerusform><numerusform>האמדן לתחילת ביצוע אימות בתוך %n בלוקים</numerusform><numerusform>C.</numerusform></translation>
    </message>
    <message>
        <source>Warning: Invalid Bitcoin address</source>
        <translation>אזהרה: כתובת ביטקיון שגויה</translation>
    </message>
    <message>
        <source>Warning: Unknown change address</source>
        <translation>אזהרה: כתובת החלפה בלתי ידועה</translation>
    </message>
    <message>
        <source>Confirm custom change address</source>
        <translation>אימות כתובת החלפה בהתאמה אישית</translation>
    </message>
    <message>
        <source>The address you selected for change is not part of this wallet. Any or all funds in your wallet may be sent to this address. Are you sure?</source>
        <translation>הכתובת שבחרת עבור ההחלפה אינה חלק מארנק זה. כל ההסכום שבארנק שלך עשוי להישלח לכתובת זו. מקובל עליך?</translation>
    </message>
    <message>
        <source>(no label)</source>
        <translation>(ללא תווית)</translation>
    </message>
</context>
<context>
    <name>SendCoinsEntry</name>
    <message>
        <source>A&amp;mount:</source>
        <translation>&amp;כמות:</translation>
    </message>
    <message>
        <source>Pay &amp;To:</source>
        <translation>לשלם ל&amp;טובת:</translation>
    </message>
    <message>
        <source>&amp;Label:</source>
        <translation>ת&amp;ווית:</translation>
    </message>
    <message>
        <source>Choose previously used address</source>
        <translation>בחירת כתובת שהייתה בשימוש</translation>
    </message>
    <message>
        <source>The Bitcoin address to send the payment to</source>
        <translation>כתובת הביטקוין של המוטב</translation>
    </message>
    <message>
        <source>Alt+A</source>
        <translation>Alt+A</translation>
    </message>
    <message>
        <source>Paste address from clipboard</source>
        <translation>הדבקת כתובת מלוח הגזירים</translation>
    </message>
    <message>
        <source>Alt+P</source>
        <translation>Alt+P</translation>
    </message>
    <message>
        <source>Remove this entry</source>
        <translation>הסרת רשומה זו</translation>
    </message>
    <message>
        <source>The amount to send in the selected unit</source>
        <translation>הסכום לשליחה במטבע הנבחר</translation>
    </message>
    <message>
        <source>The fee will be deducted from the amount being sent. The recipient will receive less bitcoins than you enter in the amount field. If multiple recipients are selected, the fee is split equally.</source>
        <translation>העמלה תנוכה מהסכום שנשלח. הנמען יקבל פחות ביטקוינים ממה שהזנת בשדה הסכום. אם נבחרו מספר נמענים, העמלה תחולק באופן שווה.</translation>
    </message>
    <message>
        <source>S&amp;ubtract fee from amount</source>
        <translation>ה&amp;חסרת העמלה מהסכום</translation>
    </message>
    <message>
        <source>Use available balance</source>
        <translation>השתמש בכלל היתרה</translation>
    </message>
    <message>
        <source>Message:</source>
        <translation>הודעה:</translation>
    </message>
    <message>
        <source>This is an unauthenticated payment request.</source>
        <translation>זוהי בקשת תשלום לא מאומתת.</translation>
    </message>
    <message>
        <source>This is an authenticated payment request.</source>
        <translation>זוהי בקשה מאומתת לתשלום.</translation>
    </message>
    <message>
        <source>Enter a label for this address to add it to the list of used addresses</source>
        <translation>יש להזין תווית עבור כתובת זו כדי להוסיף אותה לרשימת הכתובות בשימוש</translation>
    </message>
    <message>
        <source>A message that was attached to the bitcoin: URI which will be stored with the transaction for your reference. Note: This message will not be sent over the Bitcoin network.</source>
        <translation>הודעה שצורפה לביטקוין: כתובת שתאוחסן בהעברה לצורך מעקב מצדך. לתשומת לבך: הודעה זו לא תישלח ברשת הביטקוין.</translation>
    </message>
    <message>
        <source>Pay To:</source>
        <translation>תשלום לטובת:</translation>
    </message>
    <message>
        <source>Memo:</source>
        <translation>תזכורת:</translation>
    </message>
</context>
<context>
    <name>ShutdownWindow</name>
    <message>
        <source>%1 is shutting down...</source>
        <translation>%1 בתהליך כיבוי...</translation>
    </message>
    <message>
        <source>Do not shut down the computer until this window disappears.</source>
        <translation>אין לכבות את המחשב עד שחלון זה נעלם.</translation>
    </message>
</context>
<context>
    <name>SignVerifyMessageDialog</name>
    <message>
        <source>Signatures - Sign / Verify a Message</source>
        <translation>חתימות - חתימה או אימות של הודעה</translation>
    </message>
    <message>
        <source>&amp;Sign Message</source>
        <translation>חתימה על הו&amp;דעה</translation>
    </message>
    <message>
        <source>You can sign messages/agreements with your addresses to prove you can receive bitcoins sent to them. Be careful not to sign anything vague or random, as phishing attacks may try to trick you into signing your identity over to them. Only sign fully-detailed statements you agree to.</source>
        <translation>באפשרותך לחתום על הודעות/הסכמים באמצעות הכתובות שלך, כדי להוכיח שאתה יכול לקבל את הביטקוינים הנשלחים אליהן. היזהר לא לחתום על תוכן עמום או אקראי, מכיוון שתקיפות פישינג עשויות לנסות לגנוב את הזהות שלך. חתום רק על הצהרות מפורטות שאתה מסכים להן.</translation>
    </message>
    <message>
        <source>The Bitcoin address to sign the message with</source>
        <translation>כתובת הביטקוין אתה לחתום אתה את ההודעה</translation>
    </message>
    <message>
        <source>Choose previously used address</source>
        <translation>בחירת כתובת שהייתה בשימוש</translation>
    </message>
    <message>
        <source>Alt+A</source>
        <translation>Alt+A</translation>
    </message>
    <message>
        <source>Paste address from clipboard</source>
        <translation>הדבקת כתובת מלוח הגזירים</translation>
    </message>
    <message>
        <source>Alt+P</source>
        <translation>Alt+P</translation>
    </message>
    <message>
        <source>Enter the message you want to sign here</source>
        <translation>יש להוסיף כאן את ההודעה עליה לחתום</translation>
    </message>
    <message>
        <source>Signature</source>
        <translation>חתימה</translation>
    </message>
    <message>
        <source>Copy the current signature to the system clipboard</source>
        <translation>העתקת החתימה הנוכחית ללוח הגזירים</translation>
    </message>
    <message>
        <source>Sign the message to prove you own this Bitcoin address</source>
        <translation>ניתן לחתום על ההודעה כדי להוכיח שכתובת הביטקוין הזו בבעלותך.</translation>
    </message>
    <message>
        <source>Sign &amp;Message</source>
        <translation>&amp;חתימה על הודעה</translation>
    </message>
    <message>
        <source>Reset all sign message fields</source>
        <translation>איפוס כל שדות החתימה על הודעה</translation>
    </message>
    <message>
        <source>Clear &amp;All</source>
        <translation>&amp;ניקוי הכול</translation>
    </message>
    <message>
        <source>&amp;Verify Message</source>
        <translation>&amp;אימות הודעה</translation>
    </message>
    <message>
        <source>Enter the receiver's address, message (ensure you copy line breaks, spaces, tabs, etc. exactly) and signature below to verify the message. Be careful not to read more into the signature than what is in the signed message itself, to avoid being tricked by a man-in-the-middle attack. Note that this only proves the signing party receives with the address, it cannot prove sendership of any transaction!</source>
        <translation>יש להזין את כתובת הנמען, ההודעה (נא לוודא שמעתיקים במדויק את תווי קפיצות השורה, רווחים, טאבים וכדומה). והחותימה מתחת אשר מאמתת את ההודעה. יש להזהר שלא לקרוא לתוך החתימה יותר מאשר בהודעה החתומה עצמה, כדי להמנע מניצול לרעה של המתווך שבדרך. יש לשים לב שהדגר רק מוכיח שהצד החותם מקבל עם הכתובת. הדבר אינו מוכיח משלוח כלשהו של עיסקה!</translation>
    </message>
    <message>
        <source>The Bitcoin address the message was signed with</source>
        <translation>כתובת הביטקוין שאתה נחתמה ההודעה</translation>
    </message>
    <message>
        <source>The signed message to verify</source>
        <translation>ההודעה החתומה לאימות</translation>
    </message>
    <message>
        <source>The signature given when the message was signed</source>
        <translation>החתימה שניתנת כאשר ההודעה נחתמה</translation>
    </message>
    <message>
        <source>Verify the message to ensure it was signed with the specified Bitcoin address</source>
        <translation>ניתן לאמת את ההודעה כדי להבטיח שהיא נחתמה עם כתובת הביטקוין הנתונה</translation>
    </message>
    <message>
        <source>Verify &amp;Message</source>
        <translation>&amp;אימות הודעה</translation>
    </message>
    <message>
        <source>Reset all verify message fields</source>
        <translation>איפוס כל שדות אימות ההודעה</translation>
    </message>
    <message>
        <source>Click "Sign Message" to generate signature</source>
        <translation>יש ללחוץ על „חתימת ההודעה“ כדי לייצר חתימה</translation>
    </message>
    <message>
        <source>The entered address is invalid.</source>
        <translation>הכתובת שהוזנה שגויה.</translation>
    </message>
    <message>
        <source>Please check the address and try again.</source>
        <translation>נא לבדוק את הכתובת ולנסות שוב.</translation>
    </message>
    <message>
        <source>The entered address does not refer to a key.</source>
        <translation>הכתובת שהוזנה לא מתייחסת למפתח.</translation>
    </message>
    <message>
        <source>Wallet unlock was cancelled.</source>
        <translation>שחרור הארנק בוטל.</translation>
    </message>
    <message>
        <source>No error</source>
        <translation>אין שגיאה</translation>
    </message>
    <message>
        <source>Private key for the entered address is not available.</source>
        <translation>המפתח הפרטי לכתובת שהוכנסה אינו זמין.</translation>
    </message>
    <message>
        <source>Message signing failed.</source>
        <translation>חתימת ההודעה נכשלה.</translation>
    </message>
    <message>
        <source>Message signed.</source>
        <translation>ההודעה נחתמה.</translation>
    </message>
    <message>
        <source>The signature could not be decoded.</source>
        <translation>לא ניתן לפענח את החתימה.</translation>
    </message>
    <message>
        <source>Please check the signature and try again.</source>
        <translation>נא לבדוק את החתימה ולנסות שוב.</translation>
    </message>
    <message>
        <source>The signature did not match the message digest.</source>
        <translation>החתימה לא תואמת את תקציר ההודעה.</translation>
    </message>
    <message>
        <source>Message verification failed.</source>
        <translation>וידוא ההודעה נכשל.</translation>
    </message>
    <message>
        <source>Message verified.</source>
        <translation>ההודעה עברה וידוא.</translation>
    </message>
</context>
<context>
    <name>TrafficGraphWidget</name>
    <message>
        <source>KB/s</source>
        <translation>ק״ב/ש׳</translation>
    </message>
</context>
<context>
    <name>TransactionDesc</name>
    <message numerus="yes">
        <source>Open for %n more block(s)</source>
        <translation><numerusform>פתוח עבור בלוק %n  נוסף </numerusform><numerusform>פתוח עבור %n בלוקים נוספים</numerusform><numerusform>פתוח עבור %n בלוקים נוספים</numerusform><numerusform>פתוח עבור  %n בלוקים נוספים</numerusform></translation>
    </message>
    <message>
        <source>Open until %1</source>
        <translation>פתוחה עד %1</translation>
    </message>
    <message>
        <source>conflicted with a transaction with %1 confirmations</source>
        <translation>ישנה סתירה עם עסקה שעברה %1 אימותים</translation>
    </message>
    <message>
        <source>0/unconfirmed, %1</source>
        <translation>0/לא מאומתים, %1</translation>
    </message>
    <message>
        <source>in memory pool</source>
        <translation>במאגר הזיכרון</translation>
    </message>
    <message>
        <source>not in memory pool</source>
        <translation>לא במאגר הזיכרון</translation>
    </message>
    <message>
        <source>abandoned</source>
        <translation>ננטש</translation>
    </message>
    <message>
        <source>%1/unconfirmed</source>
        <translation>%1/לא מאומתים</translation>
    </message>
    <message>
        <source>%1 confirmations</source>
        <translation>%1 אימותים</translation>
    </message>
    <message>
        <source>Status</source>
        <translation>מצב</translation>
    </message>
    <message>
        <source>Date</source>
        <translation>תאריך</translation>
    </message>
    <message>
        <source>Source</source>
        <translation>מקור</translation>
    </message>
    <message>
        <source>Generated</source>
        <translation>נוצר</translation>
    </message>
    <message>
        <source>From</source>
        <translation>מאת</translation>
    </message>
    <message>
        <source>unknown</source>
        <translation>לא ידוע</translation>
    </message>
    <message>
        <source>To</source>
        <translation>אל</translation>
    </message>
    <message>
        <source>own address</source>
        <translation>כתובת עצמית</translation>
    </message>
    <message>
        <source>watch-only</source>
        <translation>צפייה בלבד</translation>
    </message>
    <message>
        <source>label</source>
        <translation>תווית</translation>
    </message>
    <message>
        <source>Credit</source>
        <translation>אשראי</translation>
    </message>
    <message numerus="yes">
        <source>matures in %n more block(s)</source>
        <translation><numerusform>הבשלה בעוד בלוק %n</numerusform><numerusform>הבשלה בעוד %n בלוקים</numerusform><numerusform>הבשלה בעוד %n בלוקים</numerusform><numerusform>הבשלה בעוד %n בלוקים</numerusform></translation>
    </message>
    <message>
        <source>not accepted</source>
        <translation>לא התקבל</translation>
    </message>
    <message>
        <source>Debit</source>
        <translation>חיוב</translation>
    </message>
    <message>
        <source>Total debit</source>
        <translation>חיוב כולל</translation>
    </message>
    <message>
        <source>Total credit</source>
        <translation>אשראי כול</translation>
    </message>
    <message>
        <source>Transaction fee</source>
        <translation>עמלת העברה</translation>
    </message>
    <message>
        <source>Net amount</source>
        <translation>סכום נטו</translation>
    </message>
    <message>
        <source>Message</source>
        <translation>הודעה</translation>
    </message>
    <message>
        <source>Comment</source>
        <translation>הערה</translation>
    </message>
    <message>
        <source>Transaction ID</source>
        <translation>מזהה העברה</translation>
    </message>
    <message>
        <source>Transaction total size</source>
        <translation>גודל ההעברה הכללי</translation>
    </message>
    <message>
        <source>Transaction virtual size</source>
        <translation>גודל וירטואלי של עסקה</translation>
    </message>
    <message>
        <source>Output index</source>
        <translation>מפתח פלט</translation>
    </message>
    <message>
        <source> (Certificate was not verified)</source>
        <translation>(האישור לא אומת)</translation>
    </message>
    <message>
        <source>Merchant</source>
        <translation>סוחר</translation>
    </message>
    <message>
        <source>Generated coins must mature %1 blocks before they can be spent. When you generated this block, it was broadcast to the network to be added to the block chain. If it fails to get into the chain, its state will change to "not accepted" and it won't be spendable. This may occasionally happen if another node generates a block within a few seconds of yours.</source>
        <translation>מטבעות מופקים חייבים להבשיל במשך %1 בלוקים לפני שניתן לבזבזם. כשהפקתם בלוק זה, הבלוק שודר לרשת לצורך הוספה לבלוקצ'יין. אם הבלוק לא יתווסף לבלוקצ'יין, מצב הבלוק ישונה ל"לא התקבל" ולא יהיה ניתן לבזבזו. מצב זה עלול לקרות כאשר צומת אחרת מפיקה בלוק בהפרש של כמה שניות משלכם.</translation>
    </message>
    <message>
        <source>Debug information</source>
        <translation>פרטי ניפוי שגיאות</translation>
    </message>
    <message>
        <source>Transaction</source>
        <translation>העברה</translation>
    </message>
    <message>
        <source>Inputs</source>
        <translation>אמצעי קלט</translation>
    </message>
    <message>
        <source>Amount</source>
        <translation>סכום</translation>
    </message>
    <message>
        <source>true</source>
        <translation>אמת</translation>
    </message>
    <message>
        <source>false</source>
        <translation>שקר</translation>
    </message>
</context>
<context>
    <name>TransactionDescDialog</name>
    <message>
        <source>This pane shows a detailed description of the transaction</source>
        <translation>חלונית זו מציגה תיאור מפורט של ההעברה</translation>
    </message>
    <message>
        <source>Details for %1</source>
        <translation>פרטים עבור %1</translation>
    </message>
</context>
<context>
    <name>TransactionTableModel</name>
    <message>
        <source>Date</source>
        <translation>תאריך</translation>
    </message>
    <message>
        <source>Type</source>
        <translation>סוג</translation>
    </message>
    <message>
        <source>Label</source>
        <translation>תוית</translation>
    </message>
    <message numerus="yes">
        <source>Open for %n more block(s)</source>
        <translation><numerusform>פתוחה למשך בלוק אחד נוסף</numerusform><numerusform>פתוחה למשך %n בלוקים נוספים</numerusform><numerusform>פתוחה למשך %n בלוקים נוספים</numerusform><numerusform>פתוחה למשך %n בלוקים נוספים</numerusform></translation>
    </message>
    <message>
        <source>Open until %1</source>
        <translation>פתוחה עד %1</translation>
    </message>
    <message>
        <source>Unconfirmed</source>
        <translation>לא מאושרת</translation>
    </message>
    <message>
        <source>Abandoned</source>
        <translation>ננטש</translation>
    </message>
    <message>
        <source>Confirming (%1 of %2 recommended confirmations)</source>
        <translation>באישור (%1 מתוך %2 אישורים מומלצים)</translation>
    </message>
    <message>
        <source>Confirmed (%1 confirmations)</source>
        <translation>מאושרת (%1 אישורים)</translation>
    </message>
    <message>
        <source>Conflicted</source>
        <translation>מתנגשת</translation>
    </message>
    <message>
        <source>Immature (%1 confirmations, will be available after %2)</source>
        <translation>צעירה (%1 אישורים, תהיה זמינה לאחר %2)</translation>
    </message>
    <message>
        <source>Generated but not accepted</source>
        <translation>הבלוק יוצר אך לא אושר</translation>
    </message>
    <message>
        <source>Received with</source>
        <translation>התקבל עם</translation>
    </message>
    <message>
        <source>Received from</source>
        <translation>התקבל מאת</translation>
    </message>
    <message>
        <source>Sent to</source>
        <translation>נשלח אל</translation>
    </message>
    <message>
        <source>Payment to yourself</source>
        <translation>תשלום לעצמך</translation>
    </message>
    <message>
        <source>Mined</source>
        <translation>נכרו</translation>
    </message>
    <message>
        <source>watch-only</source>
        <translation>צפייה בלבד</translation>
    </message>
    <message>
        <source>(n/a)</source>
        <translation>(לא זמין)</translation>
    </message>
    <message>
        <source>(no label)</source>
        <translation>(ללא תוית)</translation>
    </message>
    <message>
        <source>Transaction status. Hover over this field to show number of confirmations.</source>
        <translation>מצב ההעברה. יש להמתין עם הסמן מעל שדה זה כדי לראות את מספר האישורים.</translation>
    </message>
    <message>
        <source>Date and time that the transaction was received.</source>
        <translation>התאריך והשעה בהם העברה זו התקבלה.</translation>
    </message>
    <message>
        <source>Type of transaction.</source>
        <translation>סוג ההעברה.</translation>
    </message>
    <message>
        <source>Whether or not a watch-only address is involved in this transaction.</source>
        <translation>האם כתובת לצפייה בלבד כלולה בעסקה זו.</translation>
    </message>
    <message>
        <source>User-defined intent/purpose of the transaction.</source>
        <translation>ייעוד/תכלית מגדר ע"י המשתמש של העסקה.</translation>
    </message>
    <message>
        <source>Amount removed from or added to balance.</source>
        <translation>סכום ירד או התווסף למאזן</translation>
    </message>
</context>
<context>
    <name>TransactionView</name>
    <message>
        <source>All</source>
        <translation>הכול</translation>
    </message>
    <message>
        <source>Today</source>
        <translation>היום</translation>
    </message>
    <message>
        <source>This week</source>
        <translation>השבוע</translation>
    </message>
    <message>
        <source>This month</source>
        <translation>החודש</translation>
    </message>
    <message>
        <source>Last month</source>
        <translation>חודש שעבר</translation>
    </message>
    <message>
        <source>This year</source>
        <translation>השנה הזאת</translation>
    </message>
    <message>
        <source>Range...</source>
        <translation>טווח…</translation>
    </message>
    <message>
        <source>Received with</source>
        <translation>התקבל עם</translation>
    </message>
    <message>
        <source>Sent to</source>
        <translation>נשלח אל</translation>
    </message>
    <message>
        <source>To yourself</source>
        <translation>לעצמך</translation>
    </message>
    <message>
        <source>Mined</source>
        <translation>נכרו</translation>
    </message>
    <message>
        <source>Other</source>
        <translation>אחר</translation>
    </message>
    <message>
        <source>Enter address, transaction id, or label to search</source>
        <translation>הכנס כתובת, מזהה העברה, או תווית לחיפוש</translation>
    </message>
    <message>
        <source>Min amount</source>
        <translation>סכום מזערי</translation>
    </message>
    <message>
        <source>Abandon transaction</source>
        <translation>נטישת העברה</translation>
    </message>
    <message>
        <source>Increase transaction fee</source>
        <translation>הגדל עמלת העברה</translation>
    </message>
    <message>
        <source>Copy address</source>
        <translation>העתקת הכתובת</translation>
    </message>
    <message>
        <source>Copy label</source>
        <translation>העתקת התווית</translation>
    </message>
    <message>
        <source>Copy amount</source>
        <translation>העתקת הסכום</translation>
    </message>
    <message>
        <source>Copy transaction ID</source>
        <translation>העתקת מזהה ההעברה</translation>
    </message>
    <message>
        <source>Copy raw transaction</source>
        <translation>העתקת העברה גולמית</translation>
    </message>
    <message>
        <source>Copy full transaction details</source>
        <translation>העתקת פרטי ההעברה המלאים</translation>
    </message>
    <message>
        <source>Edit label</source>
        <translation>עריכת תווית</translation>
    </message>
    <message>
        <source>Show transaction details</source>
        <translation>הצגת פרטי העברה</translation>
    </message>
    <message>
        <source>Export Transaction History</source>
        <translation>יצוא היסטוריית העברה</translation>
    </message>
    <message>
        <source>Comma separated file (*.csv)</source>
        <translation>קובץ מופרד בפסיקים (‎*.csv)</translation>
    </message>
    <message>
        <source>Confirmed</source>
        <translation>מאושרת</translation>
    </message>
    <message>
        <source>Watch-only</source>
        <translation>צפייה בלבד</translation>
    </message>
    <message>
        <source>Date</source>
        <translation>תאריך</translation>
    </message>
    <message>
        <source>Type</source>
        <translation>סוג</translation>
    </message>
    <message>
        <source>Label</source>
        <translation>תוית</translation>
    </message>
    <message>
        <source>Address</source>
        <translation>כתובת</translation>
    </message>
    <message>
        <source>ID</source>
        <translation>מזהה</translation>
    </message>
    <message>
        <source>Exporting Failed</source>
        <translation>יצוא נכשל</translation>
    </message>
    <message>
        <source>There was an error trying to save the transaction history to %1.</source>
        <translation>אירעה שגיאה בעת ניסיון שמירת היסטוריית ההעברות אל %1.</translation>
    </message>
    <message>
        <source>Exporting Successful</source>
        <translation>הייצוא נכשל</translation>
    </message>
    <message>
        <source>The transaction history was successfully saved to %1.</source>
        <translation>היסטוריית ההעברות נשמרה בהצלחה אל %1.</translation>
    </message>
    <message>
        <source>Range:</source>
        <translation>טווח:</translation>
    </message>
    <message>
        <source>to</source>
        <translation>עד</translation>
    </message>
</context>
<context>
    <name>UnitDisplayStatusBarControl</name>
    <message>
        <source>Unit to show amounts in. Click to select another unit.</source>
        <translation>יחידת המידה להצגת הסכומים. יש ללחוץ כדי לבחור ביחידת מידה אחרת.</translation>
    </message>
</context>
<context>
    <name>WalletController</name>
    <message>
        <source>Close wallet</source>
        <translation>סגירת ארנק</translation>
    </message>
    <message>
        <source>Are you sure you wish to close the wallet &lt;i&gt;%1&lt;/i&gt;?</source>
<<<<<<< HEAD
        <translation>האם את/ה בטוח/ה שברצונך לסגור את ארנק &lt;i&gt;%1&lt;/i&gt;?</translation>
=======
        <translation>האם את/ה בטוח/ה שברצונך לסגור את הארנק &lt;i&gt;%1&lt;/i&gt;?</translation>
>>>>>>> 56311988
    </message>
    <message>
        <source>Closing the wallet for too long can result in having to resync the entire chain if pruning is enabled.</source>
        <translation>סגירת הארנק למשך זמן רב מדי יכול לגרור את הצורך לסינכרון מחדש של כל השרשרת אם אופצית הגיזום אקטיבית.</translation>
    </message>
</context>
<context>
    <name>WalletFrame</name>
    <message>
        <source>No wallet has been loaded.</source>
        <translation>לא נטען ארנק.</translation>
    </message>
</context>
<context>
    <name>WalletModel</name>
    <message>
        <source>Send Coins</source>
        <translation>שליחת מטבעות</translation>
    </message>
    <message>
        <source>Fee bump error</source>
        <translation>נמצאה שגיאת סכום עמלה</translation>
    </message>
    <message>
        <source>Increasing transaction fee failed</source>
        <translation>כשל בהעלאת עמלת עסקה</translation>
    </message>
    <message>
        <source>Do you want to increase the fee?</source>
        <translation>האם ברצונך להגדיל את העמלה?</translation>
    </message>
    <message>
        <source>Do you want to draft a transaction with fee increase?</source>
        <translation>האם ברצונך להכין עסיקה עם עמלה מוגברת?</translation>
    </message>
    <message>
        <source>Current fee:</source>
        <translation>העמלה הנוכחית:</translation>
    </message>
    <message>
        <source>Increase:</source>
        <translation>הגדלה:</translation>
    </message>
    <message>
        <source>New fee:</source>
        <translation>עמלה חדשה:</translation>
    </message>
    <message>
        <source>Confirm fee bump</source>
        <translation>אישור הקפצת עמלה</translation>
    </message>
    <message>
        <source>Can't draft transaction.</source>
        <translation>לא ניתן לשמור את העסקה כטיוטה.</translation>
    </message>
    <message>
        <source>PSBT copied</source>
        <translation>PSBT הועתקה</translation>
    </message>
    <message>
        <source>Can't sign transaction.</source>
        <translation>אי אפשר לחתום על ההעברה.</translation>
    </message>
    <message>
        <source>Could not commit transaction</source>
        <translation>שילוב העסקה נכשל</translation>
    </message>
    <message>
        <source>default wallet</source>
        <translation>ארנק בררת מחדל</translation>
    </message>
</context>
<context>
    <name>WalletView</name>
    <message>
        <source>&amp;Export</source>
        <translation>&amp;יצוא</translation>
    </message>
    <message>
        <source>Export the data in the current tab to a file</source>
        <translation>יצוא הנתונים בלשונית הנוכחית לקובץ</translation>
    </message>
    <message>
        <source>Backup Wallet</source>
        <translation>גיבוי הארנק</translation>
    </message>
    <message>
        <source>Wallet Data (*.dat)</source>
        <translation>נתוני ארנק (‎*.dat)</translation>
    </message>
    <message>
        <source>Backup Failed</source>
        <translation>הגיבוי נכשל</translation>
    </message>
    <message>
        <source>There was an error trying to save the wallet data to %1.</source>
        <translation>אירעה שגיאה בעת הניסיון לשמור את נתוני הארנק אל %1.</translation>
    </message>
    <message>
        <source>Backup Successful</source>
        <translation>הגיבוי הצליח</translation>
    </message>
    <message>
        <source>The wallet data was successfully saved to %1.</source>
        <translation>נתוני הארנק נשמרו בהצלחה אל %1.</translation>
    </message>
    <message>
        <source>Cancel</source>
        <translation>ביטול</translation>
    </message>
</context>
<context>
    <name>bitcoin-core</name>
    <message>
        <source>Distributed under the MIT software license, see the accompanying file %s or %s</source>
        <translation>מופץ תחת רשיון התוכנה של MIT, ראה קובץ מלווה  %s או %s</translation>
    </message>
    <message>
        <source>Prune configured below the minimum of %d MiB.  Please use a higher number.</source>
        <translation>הגיזום הוגדר כפחות מהמינימום של  %d MiB. נא להשתמש במספר גבוה יותר.</translation>
    </message>
    <message>
        <source>Prune: last wallet synchronisation goes beyond pruned data. You need to -reindex (download the whole blockchain again in case of pruned node)</source>
        <translation>גיזום: הסינכרון האחרון של הארנק עובר את היקף הנתונים שנגזמו. יש לבצע חידוש אידקסציה (נא להוריד את כל שרשרת הבלוקים שוב במקרה של צומת מקוצצת)</translation>
    </message>
    <message>
        <source>Error: A fatal internal error occurred, see debug.log for details</source>
        <translation>שגיאה: סניה קלמה קריטית פנימית קרטה, פנה ל debug.log לפרטים</translation>
    </message>
    <message>
        <source>Pruning blockstore...</source>
        <translation>מקצץ את ה blockstore...</translation>
    </message>
    <message>
        <source>Unable to start HTTP server. See debug log for details.</source>
        <translation>שרת ה HTTP לא עלה. ראו את ה debug לוג לפרטים.</translation>
    </message>
    <message>
        <source>The %s developers</source>
        <translation>ה %s מפתחים</translation>
    </message>
    <message>
        <source>Can't generate a change-address key. No keys in the internal keypool and can't generate any keys.</source>
        <translation>לא מצליח ליצור מפתח שינוי כתובת. אין מפתחות במאגר הפנימי של המפתחות ולא מצליח ליצור מפתח כלשהו.</translation>
    </message>
    <message>
        <source>Cannot obtain a lock on data directory %s. %s is probably already running.</source>
        <translation>לא מצליח לנעול את תיקית הנתונים %s. %s כנראה כבר רץ.</translation>
    </message>
    <message>
        <source>Cannot provide specific connections and have addrman find outgoing connections at the same.</source>
        <translation>לא מצליח לספק קשרים ספציפיים ולגרום ל addrman למצוא קשרים חיצוניים יחדיו.</translation>
    </message>
    <message>
        <source>Error reading %s! All keys read correctly, but transaction data or address book entries might be missing or incorrect.</source>
        <translation>שגיאה בנסיון לקרוא את %s! כל המפתחות נקראו נכונה, אך נתוני העסקה או הכתובות יתכן שחסרו או שגויים.</translation>
    </message>
    <message>
        <source>Please check that your computer's date and time are correct! If your clock is wrong, %s will not work properly.</source>
        <translation>נא בדקו שהתאריך והשעה במחשב שלכם נכונים! אם השעון שלכם לא מסונכרן, %s לא יעבוד כהלכה.</translation>
    </message>
    <message>
        <source>Please contribute if you find %s useful. Visit %s for further information about the software.</source>
        <translation>אנא שקלו תרומה אם מצאתם את %s שימושי. בקרו ב %s למידע נוסף על התוכנה.</translation>
    </message>
    <message>
        <source>The block database contains a block which appears to be from the future. This may be due to your computer's date and time being set incorrectly. Only rebuild the block database if you are sure that your computer's date and time are correct</source>
        <translation>מאגר נתוני הבלוקים מכיל בלוק עם תאריך עתידי. הדבר יכול להיגרם מתאריך ושעה שגויים במחשב שלכם. בצעו בנייה מחדש של מאגר נתוני הבלוקים רק אם אתם בטוחים שהתאריך והשעה במחשבכם נכונים</translation>
    </message>
    <message>
        <source>This is a pre-release test build - use at your own risk - do not use for mining or merchant applications</source>
        <translation>קוד זה הינו גרסת טסט טרום-פרסומית. *שימוש על אחריותכם בלבד* אין לעשות שימוש בקוד לצרכי כריית בלוקים או אפליקציות מסחר.</translation>
    </message>
    <message>
        <source>This is the transaction fee you may discard if change is smaller than dust at this level</source>
        <translation>זוהי עמלת העסקה שתוכל לזנוח אם היתרה הנה קטנה יותר מאבק ברמה הזו.</translation>
    </message>
    <message>
        <source>Unable to replay blocks. You will need to rebuild the database using -reindex-chainstate.</source>
        <translation>שידור-חוזר של הבלוקים לא הצליח. תצטרכו לבצע בנייה מחדש של מאגר הנתונים באמצעות הדגל reindex-chainstate-.</translation>
    </message>
    <message>
        <source>Unable to rewind the database to a pre-fork state. You will need to redownload the blockchain</source>
        <translation>הרצה-לאחור של מאגר הנתונים למצב טרום-פיצולי לא הצליחה. תצטרכו להוריד מחדש את הבלוקצ'יין.</translation>
    </message>
    <message>
        <source>Warning: The network does not appear to fully agree! Some miners appear to be experiencing issues.</source>
        <translation>אזהרה: נראה כי הרשת אינה מסכימה באופן מלא! חלק מהכורים חווים תקלות.</translation>
    </message>
    <message>
        <source>Warning: We do not appear to fully agree with our peers! You may need to upgrade, or other nodes may need to upgrade.</source>
        <translation>אזהרה: יתכן שלא נסכים לגמרי עם עמיתינו! יתכן שתצטרכו לשדרג או שצמתות אחרות יצטרכו לשדרג.</translation>
    </message>
    <message>
        <source>%d of last 100 blocks have unexpected version</source>
        <translation>%d מ 100 הבלוקים האחרונים הנם בעלי גירסה לא צפויה.</translation>
    </message>
    <message>
        <source>%s corrupt, salvage failed</source>
        <translation>%s משובש. נסיון החילוץ נכשל.</translation>
    </message>
    <message>
        <source>-maxmempool must be at least %d MB</source>
        <translation>‎-maxmempool חייב להיות לפחות %d מ״ב</translation>
    </message>
    <message>
        <source>Cannot resolve -%s address: '%s'</source>
        <translation>לא מצליח לפענח -%s כתובת: '%s'</translation>
    </message>
    <message>
        <source>Change index out of range</source>
        <translation>אינדקס העודף מחוץ לתחום</translation>
    </message>
    <message>
        <source>Config setting for %s only applied on %s network when in [%s] section.</source>
        <translation>הגדרות הקונפיג עבור %s מיושמות רק  %s הרשת כאשר בקבוצה [%s] .</translation>
    </message>
    <message>
        <source>Copyright (C) %i-%i</source>
        <translation>כל הזכויות שמורות (C) %i-‏%i</translation>
    </message>
    <message>
        <source>Corrupted block database detected</source>
        <translation>התגלה מסד נתוני מקטעים לא תקין</translation>
    </message>
    <message>
        <source>Could not find asmap file %s</source>
        <translation>  קובץ asmap %s לא נמצא</translation>
    </message>
    <message>
        <source>Could not parse asmap file %s</source>
        <translation> קובץ asmap %s לא נפרס</translation>
    </message>
    <message>
        <source>Do you want to rebuild the block database now?</source>
        <translation>האם לבנות מחדש את מסד נתוני המקטעים?</translation>
    </message>
    <message>
        <source>Error initializing block database</source>
        <translation>שגיאה באתחול מסד נתוני המקטעים</translation>
    </message>
    <message>
        <source>Error initializing wallet database environment %s!</source>
        <translation>שגיאה באתחול סביבת מסד נתוני הארנקים %s!</translation>
    </message>
    <message>
        <source>Error loading %s</source>
        <translation>שגיאה בטעינת %s</translation>
    </message>
    <message>
        <source>Error loading %s: Private keys can only be disabled during creation</source>
        <translation>שגיאת טעינה %s: מפתחות פרטיים ניתנים לניטרול רק בעת תהליך היצירה</translation>
    </message>
    <message>
        <source>Error loading %s: Wallet corrupted</source>
        <translation>שגיאת טעינה %s: הארנק משובש.</translation>
    </message>
    <message>
        <source>Error loading %s: Wallet requires newer version of %s</source>
        <translation>שגיאת טעינה %s: הארנק מצריך גירסה חדשה יותר של %s</translation>
    </message>
    <message>
        <source>Error loading block database</source>
        <translation>שגיאה בטעינת מסד נתוני המקטעים</translation>
    </message>
    <message>
        <source>Error opening block database</source>
        <translation>שגיאה בטעינת מסד נתוני המקטעים</translation>
    </message>
    <message>
        <source>Failed to listen on any port. Use -listen=0 if you want this.</source>
        <translation>האזנה נכשלה בכל פורט. השתמש ב- -listen=0 אם ברצונך בכך.</translation>
    </message>
    <message>
        <source>Failed to rescan the wallet during initialization</source>
        <translation>כשל בסריקה מחדש של הארנק בזמן האתחול</translation>
    </message>
    <message>
        <source>Importing...</source>
        <translation>מתבצע יבוא…</translation>
    </message>
    <message>
        <source>Incorrect or no genesis block found. Wrong datadir for network?</source>
        <translation>מקטע הפתיח הוא שגוי או לא נמצא. תיקיית נתונים שגויה עבור הרשת?</translation>
    </message>
    <message>
        <source>Initialization sanity check failed. %s is shutting down.</source>
        <translation>איתחול של תהליך בדיקות השפיות נכשל. %s  בתהליך סגירה.</translation>
    </message>
    <message>
        <source>Invalid P2P permission: '%s'</source>
        <translation>הרשאת P2P שגויה: '%s'</translation>
    </message>
    <message>
        <source>Invalid amount for -%s=&lt;amount&gt;: '%s'</source>
        <translation>סכום שגוי עבור ‎-%s=&lt;amount&gt;:‏ '%s'</translation>
    </message>
    <message>
        <source>Invalid amount for -discardfee=&lt;amount&gt;: '%s'</source>
        <translation>סכום לא תקין של -discardfee=&lt;amount&gt;: '%s'</translation>
    </message>
    <message>
        <source>Invalid amount for -fallbackfee=&lt;amount&gt;: '%s'</source>
        <translation>סכום שגוי עבור ‎-fallbackfee=&lt;amount&gt;:‏ '%s'</translation>
    </message>
    <message>
        <source>Specified blocks directory "%s" does not exist.</source>
        <translation>התיקיה שהוגדרה "%s" לא קיימת.</translation>
    </message>
    <message>
        <source>Unknown address type '%s'</source>
        <translation>כתובת לא ידועה מסוג "%s"</translation>
    </message>
    <message>
        <source>Unknown change type '%s'</source>
        <translation>סוג שינוי לא ידוע: "%s"</translation>
    </message>
    <message>
        <source>Upgrading txindex database</source>
        <translation>שדרוג מאגר נתוני txindex </translation>
    </message>
    <message>
        <source>Loading P2P addresses...</source>
        <translation>טעינת כתובות P2P...</translation>
    </message>
    <message>
        <source>Error: Disk space is too low!</source>
        <translation>שגיאה: שטח הדיסק נמוך מדי!
 </translation>
    </message>
    <message>
        <source>Loading banlist...</source>
        <translation>טוען רשימת חסומים...</translation>
    </message>
    <message>
        <source>Not enough file descriptors available.</source>
        <translation>אין מספיק מידע על הקובץ</translation>
    </message>
    <message>
        <source>Prune cannot be configured with a negative value.</source>
        <translation>לא ניתן להגדיר גיזום כערך שלילי</translation>
    </message>
    <message>
        <source>Prune mode is incompatible with -txindex.</source>
        <translation>שיטת הגיזום אינה תואמת את  -txindex.</translation>
    </message>
    <message>
        <source>Replaying blocks...</source>
        <translation>הצגה מחודשת של הבלוקים...</translation>
    </message>
    <message>
        <source>Rewinding blocks...</source>
        <translation>חזרה לאחור של הבלוקים...</translation>
    </message>
    <message>
        <source>The source code is available from %s.</source>
        <translation>קוד המקור זמין ב %s.</translation>
    </message>
    <message>
        <source>Transaction fee and change calculation failed</source>
        <translation>החישוב עבור עמלת העיסקה והעודף נכשל</translation>
    </message>
    <message>
        <source>Unable to bind to %s on this computer. %s is probably already running.</source>
        <translation>לא מצליח להתחבר אל %s על מחשב זה. %s  קרוב לודאי שכבר רץ.</translation>
    </message>
    <message>
        <source>Unable to generate keys</source>
        <translation>כשל בהפקת מפתחות</translation>
    </message>
    <message>
        <source>Unsupported logging category %s=%s.</source>
        <translation>קטגורית רישום בלוג שאינה נמתמכת %s=%s.</translation>
    </message>
    <message>
        <source>Upgrading UTXO database</source>
        <translation>שדרוג מאגר נתוני UTXO </translation>
    </message>
    <message>
        <source>User Agent comment (%s) contains unsafe characters.</source>
        <translation>הערת צד המשתמש (%s) כוללת תווים שאינם בטוחים.</translation>
    </message>
    <message>
        <source>Verifying blocks...</source>
        <translation>המקטעים מאומתים…</translation>
    </message>
    <message>
        <source>Wallet needed to be rewritten: restart %s to complete</source>
        <translation>יש לכתוב את הארנק מחדש: יש להפעיל את %s כדי להמשיך</translation>
    </message>
    <message>
        <source>Error: Listening for incoming connections failed (listen returned error %s)</source>
        <translation>שגיאה: האזנה לתקשורת נכנ סת נכשלה (ההאזנה מחזירה שגיאה  %s)</translation>
    </message>
    <message>
        <source>Invalid amount for -maxtxfee=&lt;amount&gt;: '%s' (must be at least the minrelay fee of %s to prevent stuck transactions)</source>
        <translation>כמות שגויה של -maxtxfee=&lt;amount&gt;: '%s' (נדרש לפחות minrelay עמלה של %s כדי למנוע עסקאות מלהתקע</translation>
    </message>
    <message>
        <source>The transaction amount is too small to send after the fee has been deducted</source>
        <translation>סכום העברה נמוך מדי לשליחה אחרי גביית העמלה</translation>
    </message>
    <message>
        <source>You need to rebuild the database using -reindex to go back to unpruned mode.  This will redownload the entire blockchain</source>
        <translation>יש צורך בבניה מחדש של מסד הנתונים ע"י שימוש ב -reindex כדי לחזור חזרה לצומת שאינה גזומה.  הפעולה תוריד מחדש את כל שרשרת הבלוקים.</translation>
    </message>
    <message>
        <source>Error reading from database, shutting down.</source>
        <translation>שגיאת קריאה ממסד הנתונים. סוגר את התהליך.</translation>
    </message>
    <message>
        <source>Error upgrading chainstate database</source>
        <translation>שגיאת שידרוג מסד הנתונים של מצב השרשרת chainstate</translation>
    </message>
    <message>
        <source>Error: Disk space is low for %s</source>
        <translation>שגיאה: שטח הדיסק קטן מדי עובר %s</translation>
    </message>
    <message>
        <source>Invalid -onion address or hostname: '%s'</source>
        <translation>אי תקינות כתובת  -onion או hostname: '%s'</translation>
    </message>
    <message>
        <source>Invalid -proxy address or hostname: '%s'</source>
        <translation>אי תקינות כתובת -proxy או hostname: '%s'</translation>
    </message>
    <message>
        <source>Invalid -onion address or hostname: '%s'</source>
        <translation>אי תקינות  -onion כתובת או hostname: '%s'</translation>
    </message>
    <message>
        <source>Invalid -proxy address or hostname: '%s'</source>
        <translation>אי תקינות כתובת -proxy או hostname: '%s'</translation>
    </message>
    <message>
        <source>Invalid amount for -paytxfee=&lt;amount&gt;: '%s' (must be at least %s)</source>
        <translation>כמות לא תקינה עבור ‎-paytxfee=&lt;amount&gt;‎:‏ '%s' (חייבת להיות לפחות %s)</translation>
    </message>
    <message>
        <source>Invalid netmask specified in -whitelist: '%s'</source>
        <translation>מסכת הרשת שצוינה עם ‎-whitelist שגויה: '%s'</translation>
    </message>
    <message>
        <source>Need to specify a port with -whitebind: '%s'</source>
        <translation>עליך לציין פתחה עם ‎-whitebind:‏ '%s'</translation>
    </message>
    <message>
        <source>Prune mode is incompatible with -blockfilterindex.</source>
        <translation>מצב מצומצם לא ניתן לשימוש עם blockfilterindex</translation>
    </message>
    <message>
        <source>Reducing -maxconnections from %d to %d, because of system limitations.</source>
        <translation>הורדת -maxconnections מ %d ל %d, עקב מגבלות מערכת.</translation>
    </message>
    <message>
        <source>Section [%s] is not recognized.</source>
        <translation>הפסקה [%s] אינה מזוהה.</translation>
    </message>
    <message>
        <source>Signing transaction failed</source>
        <translation>החתימה על ההעברה נכשלה</translation>
    </message>
    <message>
        <source>Specified -walletdir "%s" does not exist</source>
        <translation>תיקיית הארנק שצויינה  -walletdir "%s" אינה קיימת</translation>
    </message>
    <message>
        <source>Specified -walletdir "%s" is a relative path</source>
        <translation>תיקיית הארנק שצויינה -walletdir "%s" הנה נתיב יחסי</translation>
    </message>
    <message>
        <source>Specified -walletdir "%s" is not a directory</source>
        <translation>תיקיית הארנק שצויינה -walletdir "%s" אינה תיקייה</translation>
    </message>
    <message>
        <source>The specified config file %s does not exist
</source>
        <translation>קובץ הקונפיג שצויין  %s אינו קיים
</translation>
    </message>
    <message>
        <source>The transaction amount is too small to pay the fee</source>
        <translation>סכום ההעברה נמוך מכדי לשלם את העמלה</translation>
    </message>
    <message>
        <source>This is experimental software.</source>
        <translation>זוהי תכנית נסיונית.</translation>
    </message>
    <message>
        <source>Transaction amount too small</source>
        <translation>סכום ההעברה קטן מדי</translation>
    </message>
    <message>
        <source>Transaction too large</source>
        <translation>סכום ההעברה גדול מדי</translation>
    </message>
    <message>
        <source>Unable to bind to %s on this computer (bind returned error %s)</source>
        <translation>לא ניתן להתאגד עם הפתחה %s במחשב זה (פעולת האיגוד החזירה את השגיאה %s)</translation>
    </message>
    <message>
        <source>Unable to create the PID file '%s': %s</source>
        <translation>לא מצליח ליצור את קובץ  PID  '%s': %s</translation>
    </message>
    <message>
        <source>Unable to generate initial keys</source>
        <translation>לא מצליח ליצור מפתחות ראשוניים</translation>
    </message>
    <message>
        <source>Unknown -blockfilterindex value %s.</source>
        <translation>ערך -blockfilterindex   %s לא ידוע.</translation>
    </message>
    <message>
        <source>Verifying wallet(s)...</source>
        <translation>מאמת ארנק(ים)...</translation>
    </message>
    <message>
        <source>Warning: unknown new rules activated (versionbit %i)</source>
        <translation>אזהרה: חוקים חדשים שאינם מוכרים שופעלו (versionbit %i)</translation>
    </message>
    <message>
        <source>Zapping all transactions from wallet...</source>
        <translation>שולה את כל העסקאות מתוך הארנק...</translation>
    </message>
    <message>
        <source>-maxtxfee is set very high! Fees this large could be paid on a single transaction.</source>
        <translation>-maxtxfee נקבע לעמלות גבוהות מאד! עמלות גבוהות כאלו יכולות משולמות עבר עסקה בודדת.</translation>
    </message>
    <message>
        <source>This is the transaction fee you may pay when fee estimates are not available.</source>
        <translation>זוהי עמלת העסקה שתוכל לשלם כאשר אמדן גובה העמלה אינו זמין.</translation>
    </message>
    <message>
        <source>Total length of network version string (%i) exceeds maximum length (%i). Reduce the number or size of uacomments.</source>
        <translation>האורך הכולל של רצף התווים של גירסת הרשת  (%i) גדול מהאורך המרבי המותר (%i). יש להקטין את המספר או האורך של uacomments.</translation>
    </message>
    <message>
        <source>Warning: Wallet file corrupt, data salvaged! Original %s saved as %s in %s; if your balance or transactions are incorrect you should restore from a backup.</source>
        <translation>אזהרה: הארנק משובש. הנתונים חולצו! המקור %s נשמר כ %s ב %s; אם היתרהאו העסקות אינן נכונות יש לבצע שיחזור מגיבוי.</translation>
    </message>
    <message>
        <source>%s is set very high!</source>
        <translation>%s הוגדר מאד גבוה!</translation>
    </message>
    <message>
        <source>Error loading wallet %s. Duplicate -wallet filename specified.</source>
        <translation>שגיאת טעינת ארנק %s. שם קובץ  -wallet  כפול הוגדר.</translation>
    </message>
    <message>
        <source>Starting network threads...</source>
        <translation>תהליכי הרשת מופעלים…</translation>
    </message>
    <message>
        <source>The wallet will avoid paying less than the minimum relay fee.</source>
        <translation>הארנק ימנע מלשלם פחות מאשר עמלת העברה מינימלית.</translation>
    </message>
    <message>
        <source>This is the minimum transaction fee you pay on every transaction.</source>
        <translation>זו עמלת ההעברה המזערית שתיגבה מכל העברה שלך.</translation>
    </message>
    <message>
        <source>This is the transaction fee you will pay if you send a transaction.</source>
        <translation>זו עמלת ההעברה שתיגבה ממך במידה של שליחת העברה.</translation>
    </message>
    <message>
        <source>Transaction amounts must not be negative</source>
        <translation>סכומי ההעברה לא יכולים להיות שליליים</translation>
    </message>
    <message>
        <source>Transaction has too long of a mempool chain</source>
        <translation>לעסקה יש שרשרת ארוכה מדי של mempool </translation>
    </message>
    <message>
        <source>Transaction must have at least one recipient</source>
        <translation>להעברה חייב להיות לפחות נמען אחד</translation>
    </message>
    <message>
        <source>Unknown network specified in -onlynet: '%s'</source>
        <translation>רשת לא ידועה צוינה דרך ‎-onlynet:‏ '%s'</translation>
    </message>
    <message>
        <source>Insufficient funds</source>
        <translation>אין מספיק כספים</translation>
    </message>
    <message>
        <source>Cannot upgrade a non HD split wallet without upgrading to support pre split keypool. Please use -upgradewallet=169900 or -upgradewallet with no version specified.</source>
        <translation>אין אפשרות לבצע שדרוג של ארנק מפוצל שאינו HD  ללא שדרוג לתמיכה של טרום פיצול של keypool  .יש להשתמש ב -upgradewallet=169900 או -upgradewallet ללא ציון גירסה.</translation>
    </message>
    <message>
        <source>Fee estimation failed. Fallbackfee is disabled. Wait a few blocks or enable -fallbackfee.</source>
        <translation>אמדן גובה עמלה נכשל. Fallbackfee  מנוטרל. יש להמתין מספר בלוקים או לשפעל את  -fallbackfee</translation>
    </message>
    <message>
        <source>Warning: Private keys detected in wallet {%s} with disabled private keys</source>
        <translation>אזהרה: זוהו מפתחות פרטיים בארנק {%s} עם מפתחות פרטיים מושבתים</translation>
    </message>
    <message>
        <source>Cannot write to data directory '%s'; check permissions.</source>
        <translation>לא ניתן לכתוב אל תיקיית הנתונים ‚%s’, נא לבדוק את ההרשאות.</translation>
    </message>
    <message>
        <source>Loading block index...</source>
        <translation>מפתח המקטעים נטען…</translation>
    </message>
    <message>
        <source>Loading wallet...</source>
        <translation>הארנק בטעינה…</translation>
    </message>
    <message>
        <source>Cannot downgrade wallet</source>
        <translation>לא ניתן להחזיר את גרסת הארנק</translation>
    </message>
    <message>
        <source>Rescanning...</source>
        <translation>סריקה מחדש…</translation>
    </message>
    <message>
        <source>Done loading</source>
        <translation>טעינה הושלמה</translation>
    </message>
</context>
</TS><|MERGE_RESOLUTION|>--- conflicted
+++ resolved
@@ -181,21 +181,12 @@
     </message>
     <message>
         <source>Enter the new passphrase for the wallet.&lt;br/&gt;Please use a passphrase of &lt;b&gt;ten or more random characters&lt;/b&gt;, or &lt;b&gt;eight or more words&lt;/b&gt;.</source>
-<<<<<<< HEAD
-        <translation>הקש את הסיסמא בשביל הארנק.
-השתמש בסיסמא הכוללת עשר או יותר תווים אקראים, או שמונה או יותר מילים.</translation>
-    </message>
-    <message>
-        <source>Enter the old passphrase and new passphrase for the wallet.</source>
-        <translation>הקש את הסיסמא הישנה והחדשה בשביל הארנק.</translation>
-=======
         <translation>הקש סיסמה חדשה לארנק.
 השתמש בסיסמה הכוללת עשרה או יותר תווים אקראים, או שמונה או יותר מילים.</translation>
     </message>
     <message>
         <source>Enter the old passphrase and new passphrase for the wallet.</source>
         <translation>הקש את הסיסמא הישנה והחדשה לארנק.</translation>
->>>>>>> 56311988
     </message>
     <message>
         <source>Remember that encrypting your wallet cannot fully protect your bitcoins from being stolen by malware infecting your computer.</source>
@@ -203,17 +194,6 @@
     </message>
     <message>
         <source>Wallet to be encrypted</source>
-<<<<<<< HEAD
-        <translation>הארנק עוד מעט יהיה מוצפן.</translation>
-    </message>
-    <message>
-        <source>Your wallet is about to be encrypted. </source>
-        <translation>הארנק שלך עומד להיות מוצפן.</translation>
-    </message>
-    <message>
-        <source>Your wallet is now encrypted. </source>
-        <translation>הארנק שלך מוצפן כעת.</translation>
-=======
         <translation>הארנק המיועד להצפנה</translation>
     </message>
     <message>
@@ -223,7 +203,6 @@
     <message>
         <source>Your wallet is now encrypted. </source>
         <translation>הארנק שלך מוצפן כעת/</translation>
->>>>>>> 56311988
     </message>
     <message>
         <source>IMPORTANT: Any previous backups you have made of your wallet file should be replaced with the newly generated, encrypted wallet file. For security reasons, previous backups of the unencrypted wallet file will become useless as soon as you start using the new, encrypted wallet.</source>
@@ -822,11 +801,7 @@
     </message>
     <message>
         <source>Wallet Name</source>
-<<<<<<< HEAD
-        <translation>שם ארנק</translation>
-=======
         <translation>שם הארנק</translation>
->>>>>>> 56311988
     </message>
     <message>
         <source>Encrypt the wallet. The wallet will be encrypted with a passphrase of your choice.</source>
@@ -834,11 +809,7 @@
     </message>
     <message>
         <source>Encrypt Wallet</source>
-<<<<<<< HEAD
-        <translation>הצפן ארנק</translation>
-=======
         <translation>הצפנת ארנק</translation>
->>>>>>> 56311988
     </message>
     <message>
         <source>Disable private keys for this wallet. Wallets with private keys disabled will have no private keys and cannot have an HD seed or imported private keys. This is ideal for watch-only wallets.</source>
@@ -2050,8 +2021,6 @@
         <translation>סכום כרשות לבקשה. ניתן להשאיר זאת ריק כדי לא לבקש סכום מסוים.</translation>
     </message>
     <message>
-<<<<<<< HEAD
-=======
         <source>An optional label to associate with the new receiving address (used by you to identify an invoice).  It is also attached to the payment request.</source>
         <translation>תווית אופצינלית לצירוף לכתובת קבלה חדשה (לשימושך לזיהוי חשבונות). היא גם מצורפת לבקשת התשלום.</translation>
     </message>
@@ -2060,7 +2029,6 @@
         <translation>הודעה אוצפציונלית מצורפת לבקשת התשלום אשר ניתן להציגה לשולח.</translation>
     </message>
     <message>
->>>>>>> 56311988
         <source>&amp;Create new receiving address</source>
         <translation>&amp;יצירת כתובת קבלה חדשה</translation>
     </message>
@@ -2386,8 +2354,6 @@
         <translation>%1 (%2 בלוקים)</translation>
     </message>
     <message>
-<<<<<<< HEAD
-=======
         <source>Cr&amp;eate Unsigned</source>
         <translation>יצ&amp;ירת לא חתום</translation>
     </message>
@@ -2396,7 +2362,6 @@
         <translation>יוצר עסקת ביטקוין חתומה חלקית (PSBT) לשימוש עם ארנק %1 לא מחובר למשל, או עם PSBT ארנק חומרה תואם.</translation>
     </message>
     <message>
->>>>>>> 56311988
         <source> from wallet '%1'</source>
         <translation>מתוך ארנק '%1'</translation>
     </message>
@@ -3244,11 +3209,7 @@
     </message>
     <message>
         <source>Are you sure you wish to close the wallet &lt;i&gt;%1&lt;/i&gt;?</source>
-<<<<<<< HEAD
-        <translation>האם את/ה בטוח/ה שברצונך לסגור את ארנק &lt;i&gt;%1&lt;/i&gt;?</translation>
-=======
         <translation>האם את/ה בטוח/ה שברצונך לסגור את הארנק &lt;i&gt;%1&lt;/i&gt;?</translation>
->>>>>>> 56311988
     </message>
     <message>
         <source>Closing the wallet for too long can result in having to resync the entire chain if pruning is enabled.</source>
