--- conflicted
+++ resolved
@@ -67,19 +67,11 @@
     </message>
     <message>
         <source>These are your Bitcoin addresses for sending payments. Always check the amount and the receiving address before sending coins.</source>
-<<<<<<< HEAD
-        <translation>Bunlar ödemeleri göndermek için kullanacağınız Blackcoin adreslerinizdir. Blackcoin yollamadan önce tutarı ve alıcının alım adresini her zaman kontrol ediniz.</translation>
+        <translation>Bunlar ödeme göndermek için gereken Blackcoin adreslerinizdir. Para göndermeden önce her zaman miktarı ve alıcı adresi kontrol edin.</translation>
     </message>
     <message>
         <source>These are your Bitcoin addresses for receiving payments. It is recommended to use a new receiving address for each transaction.</source>
-        <translation>Bunlar ödemeleri almak için kullanacağınız Blackcoin adreslerinizdir. Her işlem için yeni bir alım adresi kullanmanız tavsiye edilir.</translation>
-=======
-        <translation>Bunlar ödeme göndermek için gereken Bitcoin adreslerinizdir. Para göndermeden önce her zaman miktarı ve alıcı adresi kontrol edin.</translation>
-    </message>
-    <message>
-        <source>These are your Bitcoin addresses for receiving payments. It is recommended to use a new receiving address for each transaction.</source>
-        <translation>Bunlar ödeme almak için kullanılacak Bitcoin adreslerinizdir. Her işlem için yeni bir ödeme alma adresi kullanılması tavsiye edilir.</translation>
->>>>>>> 2f4f2d38
+        <translation>Bunlar ödeme almak için kullanılacak Blackcoin adreslerinizdir. Her işlem için yeni bir ödeme alma adresi kullanılması tavsiye edilir.</translation>
     </message>
     <message>
         <source>&amp;Copy Address</source>
@@ -148,10 +140,6 @@
         <translation>Şifreyi göster</translation>
     </message>
     <message>
-        <source>Show password</source>
-        <translation>Parolayı göster</translation>
-    </message>
-    <message>
         <source>Enter the new passphrase to the wallet.&lt;br/&gt;Please use a passphrase of &lt;b&gt;ten or more random characters&lt;/b&gt;, or &lt;b&gt;eight or more words&lt;/b&gt;.</source>
         <translation>Yeni parolayı cüzdana girin.&lt;br/&gt;Lütfen &lt;b&gt;on yada daha fazla karakter&lt;/b&gt; veya &lt;b&gt;sekiz yada daha fazla kelime&lt;/b&gt;içeren bir parola kullanın. </translation>
     </message>
@@ -189,11 +177,7 @@
     </message>
     <message>
         <source>Warning: If you encrypt your wallet and lose your passphrase, you will &lt;b&gt;LOSE ALL OF YOUR BITCOINS&lt;/b&gt;!</source>
-<<<<<<< HEAD
-        <translation>Uyarı: Eğer cüzdanınızı şifreler ve parolanızı kaybederseniz &lt;b&gt;TÜM BLACKCOİNLERİNİZİ KAYBEDECEKSİNİZ&lt;/b&gt;!</translation>
-=======
-        <translation>Uyarı: Eğer cüzdanınızı şifreleyip parolanızı kaybederseniz (unutursanız) , &lt;b&gt;BÜTÜN BITCOIN'LERINIZI KAYBEDECEKSINIZ&lt;/b&gt;!</translation>
->>>>>>> 2f4f2d38
+        <translation>Uyarı: Eğer cüzdanınızı şifreleyip parolanızı kaybederseniz (unutursanız) , &lt;b&gt;BÜTÜN BLACKCOIN'LERINIZI KAYBEDECEKSINIZ&lt;/b&gt;!</translation>
     </message>
     <message>
         <source>Are you sure you wish to encrypt your wallet?</source>
@@ -375,11 +359,7 @@
     </message>
     <message>
         <source>Send coins to a Bitcoin address</source>
-<<<<<<< HEAD
-        <translation>Bir blackcoin adresine bitcoin gönder</translation>
-=======
-        <translation>Bitcoin adresine madeni para gönderin</translation>
->>>>>>> 2f4f2d38
+        <translation>Blackcoin adresine madeni para gönderin</translation>
     </message>
     <message>
         <source>Backup wallet to another location</source>
@@ -403,12 +383,7 @@
     </message>
     <message>
         <source>Bitcoin</source>
-<<<<<<< HEAD
         <translation>Blackcoin</translation>
-=======
-        <translation>Bitcoin
-</translation>
->>>>>>> 2f4f2d38
     </message>
     <message>
         <source>Wallet</source>
@@ -789,11 +764,7 @@
     </message>
     <message>
         <source>The entered address "%1" is not a valid Bitcoin address.</source>
-<<<<<<< HEAD
-        <translation>Girilen "%1" adresi geçerli bir Blackcoin adresi değildir.</translation>
-=======
-        <translation>Girilen adres "%1" Bitcoin adresiyle eşleşmiyor.</translation>
->>>>>>> 2f4f2d38
+        <translation>Girilen adres "%1" Blackcoin adresiyle eşleşmiyor.</translation>
     </message>
     <message>
         <source>Address "%1" already exists as a receiving address with label "%2" and so cannot be added as a sending address.</source>
@@ -882,12 +853,7 @@
     </message>
     <message>
         <source>Bitcoin</source>
-<<<<<<< HEAD
-        <translation>Bitcoin</translation>
-=======
-        <translation>Bitcoin
-</translation>
->>>>>>> 2f4f2d38
+        <translation>Blackcoin</translation>
     </message>
     <message>
         <source>Approximately %1 GB of data will be stored in this directory.</source>
@@ -1020,11 +986,7 @@
     </message>
     <message>
         <source>IP address of the proxy (e.g. IPv4: 127.0.0.1 / IPv6: ::1)</source>
-<<<<<<< HEAD
-        <translation>Vekil sunucusunun IP adresi (mesela IPv4: 127.0.0.1 / IPv6: ::1)</translation>
-=======
         <translation>Proxy bağlantısı IP adresleri (örneğin IPv4: 127.0.0.1 / IPv6: ::1)</translation>
->>>>>>> 2f4f2d38
     </message>
     <message>
         <source>Shows if the supplied default SOCKS5 proxy is used to reach peers via this network type.</source>
@@ -1060,11 +1022,7 @@
     </message>
     <message>
         <source>Open Configuration File</source>
-<<<<<<< HEAD
-        <translation>Yapılandırma Dosyasını Aç</translation>
-=======
         <translation>Konfigürasyon dosyasını aç</translation>
->>>>>>> 2f4f2d38
     </message>
     <message>
         <source>Reset all client options to default.</source>
@@ -1172,19 +1130,11 @@
     </message>
     <message>
         <source>Connect to the Bitcoin network through a separate SOCKS5 proxy for Tor hidden services.</source>
-<<<<<<< HEAD
         <translation>Blackcoin ağına gizli Tor servisleri için ayrı bir SOCKS5 vekil sunucusu aracılığıyla bağlan.</translation>
-    </message>
-    <message>
-        <source>&amp;Window</source>
-        <translation>&amp;Pencere</translation>
-=======
-        <translation>Bitcoin ağına gizli Tor servisleri için ayrı bir SOCKS5 vekil sunucusu aracılığıyla bağlan.</translation>
     </message>
     <message>
         <source>&amp;Window</source>
         <translation>Pencere</translation>
->>>>>>> 2f4f2d38
     </message>
     <message>
         <source>Show only a tray icon after minimizing the window.</source>
@@ -1256,19 +1206,11 @@
     </message>
     <message>
         <source>Configuration options</source>
-<<<<<<< HEAD
-        <translation>Yapılandırma seçenekleri</translation>
-    </message>
-    <message>
-        <source>The configuration file is used to specify advanced user options which override GUI settings. Additionally, any command-line options will override this configuration file.</source>
-        <translation>Yapılandırma dosyası, grafik arayüzü ayarlarını geçersiz kılacak gelişmiş kullanıcı seçeneklerini belirtmek için kullanılır. Ayrıca, herhangi bir komut satırı seçeneği bu yapılandırma dosyasını geçersiz kılacaktır.</translation>
-=======
         <translation>Konfigürasyon ayarları</translation>
     </message>
     <message>
         <source>The configuration file is used to specify advanced user options which override GUI settings. Additionally, any command-line options will override this configuration file.</source>
         <translation>Konfigürasyon dosyası GUI ayarlarını geçersiz kılmak için gelişmiş kullanıcı ayarlarını değiştirir. Ek olarak, herhangi bir komut satırı seçeneği konfigürasyon dosyasını geçersiz kılar.</translation>
->>>>>>> 2f4f2d38
     </message>
     <message>
         <source>Error</source>
@@ -1276,11 +1218,7 @@
     </message>
     <message>
         <source>The configuration file could not be opened.</source>
-<<<<<<< HEAD
-        <translation>Yapılandırma dosyası açılamadı.</translation>
-=======
         <translation>Konfigürasyon dosyası açılamadı.</translation>
->>>>>>> 2f4f2d38
     </message>
     <message>
         <source>This change would require a client restart.</source>
@@ -1299,11 +1237,7 @@
     </message>
     <message>
         <source>The displayed information may be out of date. Your wallet automatically synchronizes with the Bitcoin network after a connection is established, but this process has not completed yet.</source>
-<<<<<<< HEAD
-        <translation>Görüntülenen bilgiler güncel olmayabilir. Bağlantı kurulduğunda cüzdanınız otomatik olarak Blackcoin ağı ile senkronize olur ancak bu işlem henüz tamamlanmamıştır.</translation>
-=======
         <translation>Gösterilen bilgi geçerli olmayabilir. Bağlantı tekrar sağlandıktan sonra cüzdanınız otomatik olarak senkronize olacaktır. Henüz senkronize olma işlemi tamamlanmadı.</translation>
->>>>>>> 2f4f2d38
     </message>
     <message>
         <source>Watch-only:</source>
@@ -1386,7 +1320,7 @@
     </message>
     <message>
         <source>'bitcoin://' is not a valid URI. Use 'bitcoin:' instead.</source>
-        <translation>'bitcoin://' geçerli bir protokol (URI) değil. Onun yerine 'bitcoin:' kullanınız.</translation>
+        <translation>'blackcoin://' geçerli bir protokol (URI) değil. Onun yerine 'blackcoin:' kullanınız.</translation>
     </message>
     <message>
         <source>Payment request fetch URL is invalid: %1</source>
@@ -1485,19 +1419,11 @@
     </message>
     <message>
         <source>Sent</source>
-<<<<<<< HEAD
-        <translation>Yollanan</translation>
-    </message>
-    <message>
-        <source>Received</source>
-        <translation>Alınan</translation>
-=======
         <translation>Gönder</translation>
     </message>
     <message>
         <source>Received</source>
         <translation>Alındı</translation>
->>>>>>> 2f4f2d38
     </message>
 </context>
 <context>
@@ -1508,11 +1434,7 @@
     </message>
     <message>
         <source>Enter a Bitcoin address (e.g. %1)</source>
-<<<<<<< HEAD
-        <translation>Bir Blackcoin adresi giriniz (mesela %1)</translation>
-=======
-        <translation>Bitcoin adresinizi girin (örneğin %1)</translation>
->>>>>>> 2f4f2d38
+        <translation>Blackcoin adresinizi girin (örneğin %1)</translation>
     </message>
     <message>
         <source>%1 d</source>
@@ -1700,10 +1622,6 @@
         <translation>Bellek kullanımı</translation>
     </message>
     <message>
-<<<<<<< HEAD
-        <source>&amp;Reset</source>
-        <translation>&amp;Sıfırla</translation>
-=======
         <source>Wallet: </source>
         <translation>Cüzdan:</translation>
     </message>
@@ -1714,7 +1632,6 @@
     <message>
         <source>&amp;Reset</source>
         <translation>&amp;Yeniden başlat</translation>
->>>>>>> 2f4f2d38
     </message>
     <message>
         <source>Received</source>
@@ -1902,14 +1819,7 @@
     </message>
     <message>
         <source>WARNING: Scammers have been active, telling users to type commands here, stealing their wallet contents. Do not use this console without fully understanding the ramifications of a command.</source>
-<<<<<<< HEAD
-        <translation>UYARI: Blackcoin dolandırıcılarının çok fazla etkin olduğu zamanlarda, dolandırıcılar bazı kullanıcılara buraya komutlar yazmalarını söylerek onların cüzdanlarındaki bitcoinleri çalmışlardır. Bir komutun sonuçlarını tam olarak anlamadan bu konsolu kullanmayın.</translation>
-    </message>
-    <message>
-        <source>Network activity disabled</source>
-        <translation>Ağ etkinliği devre dışı bırakıldı</translation>
-=======
-        <translation>UYARI: Bitcoin dolandırıcılarının çok fazla etkin olduğu zamanlarda, dolandırıcılar bazı kullanıcılara buraya komutlar yazmalarını söylerek onların cüzdanlarındaki bitcoinleri çalmışlardır. Bir komutun sonuçlarını tam olarak anlamadan bu konsolu kullanmayın.</translation>
+        <translation>UYARI: Blackcoin dolandırıcılarının çok fazla etkin olduğu zamanlarda, dolandırıcılar bazı kullanıcılara buraya komutlar yazmalarını söylerek onların cüzdanlarındaki blackcoinleri çalmışlardır. Bir komutun sonuçlarını tam olarak anlamadan bu konsolu kullanmayın.</translation>
     </message>
     <message>
         <source>Network activity disabled</source>
@@ -1922,7 +1832,6 @@
     <message>
         <source>Executing command using "%1" wallet</source>
         <translation>Komut "%1" cüzdanı kullanılarak çalıştırılıyor</translation>
->>>>>>> 2f4f2d38
     </message>
     <message>
         <source>(node id: %1)</source>
@@ -1969,11 +1878,7 @@
     </message>
     <message>
         <source>&amp;Message:</source>
-<<<<<<< HEAD
-        <translation>&amp;İleti:</translation>
-=======
         <translation>&amp;Mesaj</translation>
->>>>>>> 2f4f2d38
     </message>
     <message>
         <source>An optional message to attach to the payment request, which will be displayed when the request is opened. Note: The message will not be sent with the payment over the Bitcoin network.</source>
@@ -2138,11 +2043,7 @@
     <name>SendCoinsDialog</name>
     <message>
         <source>Send Coins</source>
-<<<<<<< HEAD
-        <translation>Blackcoin yolla</translation>
-=======
         <translation>Coin gönder</translation>
->>>>>>> 2f4f2d38
     </message>
     <message>
         <source>Coin Control Features</source>
@@ -2205,10 +2106,6 @@
         <translation>Uyarı: Ücret tahmini şu anda mümkün değildir.</translation>
     </message>
     <message>
-        <source>Warning: Fee estimation is currently not possible.</source>
-        <translation>Uyarı: Ücret tahmini şu anda mümkün değildir.</translation>
-    </message>
-    <message>
         <source>collapse fee-settings</source>
         <translation>ücret-ayarlarını-küçült</translation>
     </message>
@@ -2306,11 +2203,7 @@
     </message>
     <message>
         <source>%1 (%2 blocks)</source>
-<<<<<<< HEAD
-        <translation>%1(%2 blok)</translation>
-=======
         <translation>%1 (%2 blok)</translation>
->>>>>>> 2f4f2d38
     </message>
     <message>
         <source>%1 to %2</source>
@@ -2342,11 +2235,7 @@
     </message>
     <message>
         <source>Confirm send coins</source>
-<<<<<<< HEAD
-        <translation>Blackcoin gönderimini onaylayın</translation>
-=======
         <translation>Coin gönderimini onaylayın</translation>
->>>>>>> 2f4f2d38
     </message>
     <message>
         <source>The recipient address is not valid. Please recheck.</source>
@@ -2394,11 +2283,7 @@
     </message>
     <message>
         <source>Warning: Invalid Bitcoin address</source>
-<<<<<<< HEAD
-        <translation>Uyarı: geçersiz Blackcoin adresi</translation>
-=======
-        <translation>Uyarı: Hatalı Bitcoin adresi</translation>
->>>>>>> 2f4f2d38
+        <translation>Uyarı: Hatalı Blackcoin adresi</translation>
     </message>
     <message>
         <source>Warning: Unknown change address</source>
@@ -3015,6 +2900,10 @@
         <translation>Aramak için adres, gönderim numarası ya da etiket yazınız</translation>
     </message>
     <message>
+        <source>Enter address, transaction id, or label to search</source>
+        <translation>Aramak için adres, gönderim numarası ya da etiket yazınız</translation>
+    </message>
+    <message>
         <source>Min amount</source>
         <translation>En düşük tutar</translation>
     </message>
@@ -3137,11 +3026,7 @@
     <name>WalletModel</name>
     <message>
         <source>Send Coins</source>
-<<<<<<< HEAD
-        <translation>Blackcoini Gönder</translation>
-=======
         <translation>Coin gönder</translation>
->>>>>>> 2f4f2d38
     </message>
     <message>
         <source>Increasing transaction fee failed</source>
@@ -3214,40 +3099,10 @@
 <context>
     <name>bitcoin-core</name>
     <message>
-<<<<<<< HEAD
-        <source>Options:</source>
-        <translation>Seçenekler:</translation>
-    </message>
-    <message>
-        <source>Specify data directory</source>
-        <translation>Veri dizinini belirt</translation>
-    </message>
-    <message>
-        <source>Connect to a node to retrieve peer addresses, and disconnect</source>
-        <translation>Eş adresleri elde etmek için bir düğüme bağlan ve ardından bağlantıyı kes</translation>
-    </message>
-    <message>
-        <source>Specify your own public address</source>
-        <translation>Kendi genel adresinizi tanımlayın</translation>
-    </message>
-    <message>
-        <source>Accept command line and JSON-RPC commands</source>
-        <translation>Komut satırı ve JSON-RPC komutlarını kabul et</translation>
-    </message>
-    <message>
-=======
->>>>>>> 2f4f2d38
         <source>Distributed under the MIT software license, see the accompanying file %s or %s</source>
         <translation>MIT yazılım lisansı altında dağıtılmıştır, beraberindeki %s ya da %s dosyasına bakınız.</translation>
     </message>
     <message>
-<<<<<<< HEAD
-        <source>If &lt;category&gt; is not supplied or if &lt;category&gt; = 1, output all debugging information.</source>
-        <translation>Eğer &lt;category&gt; belirtilmemişse ya da &lt;category&gt; = 1 ise, tüm hata ayıklama verilerini çıktı al.</translation>
-    </message>
-    <message>
-=======
->>>>>>> 2f4f2d38
         <source>Prune configured below the minimum of %d MiB.  Please use a higher number.</source>
         <translation>Budama, en düşük değer olan %d MiB'den düşük olarak ayarlanmıştır. Lütfen daha yüksek bir sayı kullanınız.</translation>
     </message>
@@ -3284,13 +3139,6 @@
         <translation>%s veri dizininde kilit elde edilemedi. %s muhtemelen hâlihazırda çalışmaktadır.</translation>
     </message>
     <message>
-<<<<<<< HEAD
-        <source>Delete all wallet transactions and only recover those parts of the blockchain through -rescan on startup</source>
-        <translation>Tüm cüzdan işlemlerini sil ve başlangıçta -rescan ile sadece blok zincirinin parçası olanları geri getir</translation>
-    </message>
-    <message>
-=======
->>>>>>> 2f4f2d38
         <source>Error reading %s! All keys read correctly, but transaction data or address book entries might be missing or incorrect.</source>
         <translation>%s dosyasının okunması sırasında bir hata meydana geldi! Tüm anahtarlar doğru bir şekilde okundu, ancak işlem verileri ya da adres defteri ögeleri hatalı veya eksik olabilir.</translation>
     </message>
@@ -3335,29 +3183,6 @@
         <translation>-maxmempool en az %d MB olmalıdır</translation>
     </message>
     <message>
-<<<<<<< HEAD
-        <source>&lt;category&gt; can be:</source>
-        <translation>&lt;kategori&gt; şunlar olabilir:</translation>
-    </message>
-    <message>
-        <source>Accept connections from outside (default: 1 if no -proxy or -connect)</source>
-        <translation>Dışarıdan gelen bağlantıları kabul et (varsayılan: -proxy veya -connect yoksa 1)</translation>
-    </message>
-    <message>
-        <source>Append comment to the user agent string</source>
-        <translation>Kullanıcı aracı zincirine yorumu ekle</translation>
-    </message>
-    <message>
-        <source>Attempt to recover private keys from a corrupt wallet on startup</source>
-        <translation>Başlangıçta bozuk bir cüzdandan özel anahtarları geri kazanmayı dene</translation>
-    </message>
-    <message>
-        <source>Block creation options:</source>
-        <translation>Blok oluşturma seçenekleri:</translation>
-    </message>
-    <message>
-=======
->>>>>>> 2f4f2d38
         <source>Cannot resolve -%s address: '%s'</source>
         <translation>Çözümlenemedi - %s adres: '%s'</translation>
     </message>
@@ -3452,13 +3277,6 @@
     <message>
         <source>Loading P2P addresses...</source>
         <translation>P2P adresleri yükleniyor...</translation>
-<<<<<<< HEAD
-    </message>
-    <message>
-        <source>Loading banlist...</source>
-        <translation>Yasaklama listesi yükleniyor...</translation>
-=======
->>>>>>> 2f4f2d38
     </message>
     <message>
         <source>Loading banlist...</source>
@@ -3481,25 +3299,10 @@
         <translation>Bloklar tekrar işleniyor...</translation>
     </message>
     <message>
-        <source>Replaying blocks...</source>
-        <translation>Bloklar tekrar işleniyor...</translation>
-    </message>
-    <message>
         <source>Rewinding blocks...</source>
         <translation>Bloklar geri sarılıyor...</translation>
     </message>
     <message>
-<<<<<<< HEAD
-        <source>Set database cache size in megabytes (%d to %d, default: %d)</source>
-        <translation>Veritabanı önbellek boyutunu megabayt olarak belirt (%d ilâ %d, varsayılan: %d)</translation>
-    </message>
-    <message>
-        <source>Specify wallet file (within data directory)</source>
-        <translation>Cüzdan dosyası belirtiniz (veri klasörünün içinde)</translation>
-    </message>
-    <message>
-=======
->>>>>>> 2f4f2d38
         <source>The source code is available from %s.</source>
         <translation>Kaynak kod şuradan elde edilebilir: %s.</translation>
     </message>
@@ -3530,65 +3333,22 @@
     <message>
         <source>Unsupported logging category %s=%s.</source>
         <translation>Desteklenmeyen günlük kategorisi %s=%s.</translation>
-<<<<<<< HEAD
     </message>
     <message>
         <source>Upgrading UTXO database</source>
         <translation>UTXO veritabanı yükseltiliyor</translation>
     </message>
     <message>
-        <source>Use UPnP to map the listening port (default: %u)</source>
-        <translation>Dinleme portunu haritalamak için UPnP kullan (varsayılan: %u)</translation>
-=======
->>>>>>> 2f4f2d38
-    </message>
-    <message>
-        <source>Upgrading UTXO database</source>
-        <translation>UTXO veritabanı yükseltiliyor</translation>
-    </message>
-    <message>
         <source>User Agent comment (%s) contains unsafe characters.</source>
         <translation>Kullanıcı Aracı açıklaması (%s) güvensiz karakterler içermektedir.</translation>
     </message>
     <message>
         <source>Verifying blocks...</source>
-<<<<<<< HEAD
-        <translation>Bloklar kontrol ediliyor...</translation>
-    </message>
-    <message>
-        <source>Wallet debugging/testing options:</source>
-        <translation>Cüzdan hata ayıklama/test etme seçenekleri:</translation>
-    </message>
-    <message>
-        <source>Wallet needed to be rewritten: restart %s to complete</source>
-        <translation>Cüzdanın tekrar yazılması gerekiyordu: işlemi tamamlamak için %s programını yeniden başlatınız</translation>
-    </message>
-    <message>
-        <source>Wallet options:</source>
-        <translation>Cüzdan seçenekleri:</translation>
-    </message>
-    <message>
-        <source>Allow JSON-RPC connections from specified source. Valid for &lt;ip&gt; are a single IP (e.g. 1.2.3.4), a network/netmask (e.g. 1.2.3.4/255.255.255.0) or a network/CIDR (e.g. 1.2.3.4/24). This option can be specified multiple times</source>
-        <translation>Belirtilen kaynaktan JSON-RPC bağlantılarını kabul et. Bir &lt;ip&gt; için geçerli olanlar şunlardır: IP adresi (mesela 1.2.3.4), bir ağ/ağ maskesi (örneğin 1.2.3.4/255.255.255.0) ya da bir ağ/CIDR (mesela 1.2.3.4/24). Bu seçenek birden fazla kez belirtilebilir</translation>
-    </message>
-    <message>
-        <source>Bind to given address and whitelist peers connecting to it. Use [host]:port notation for IPv6</source>
-        <translation>Belirtilen adrese bağlan ve ona bağlanan eşleri beyaz listeye al. IPv6 için [makine]:port imlasını kullanınız</translation>
-    </message>
-    <message>
-        <source>Create new files with system default permissions, instead of umask 077 (only effective with disabled wallet functionality)</source>
-        <translation>Yeni dosyaları umask 077 yerine varsayılan izinlerle oluştur (sadece devre dışı cüzdan işlevselliği ile etkilidir)</translation>
-    </message>
-    <message>
-        <source>Discover own IP addresses (default: 1 when listening and no -externalip or -proxy)</source>
-        <translation>Kendi IP adreslerini keşfet (varsayılan: dinlenildiğinde ve -externalip ya da -proxy yoksa 1)</translation>
-=======
         <translation>Bloklar Onaylanıyor...</translation>
     </message>
     <message>
         <source>Wallet needed to be rewritten: restart %s to complete</source>
         <translation>%s tamamlanması için cüzdanın yeniden başlatılması gerekiyor</translation>
->>>>>>> 2f4f2d38
     </message>
     <message>
         <source>Error: Listening for incoming connections failed (listen returned error %s)</source>
@@ -3599,28 +3359,10 @@
         <translation>-maxtxfee=&lt;tutar&gt; için geçersiz tutar: '%s' (Sıkışmış işlemleri önlemek için en az %s değerinde en düşük aktarım ücretine eşit olmalıdır)</translation>
     </message>
     <message>
-<<<<<<< HEAD
-        <source>Maximum size of data in data carrier transactions we relay and mine (default: %u)</source>
-        <translation>Aktardığımız ve oluşturduğumuz veri taşıyıcı işlemlerindeki en yüksek veri boyutu (varsayılan: %u)</translation>
-    </message>
-    <message>
-        <source>Randomize credentials for every proxy connection. This enables Tor stream isolation (default: %u)</source>
-        <translation>Her vekil bağlantısı için kimlik verilerini rastgele yap. Bu, Tor akış izolasyonunu etkinleştirir (varsayılan: %u)</translation>
-    </message>
-    <message>
-=======
->>>>>>> 2f4f2d38
         <source>The transaction amount is too small to send after the fee has been deducted</source>
         <translation>Bu işlem, tutar düşüldükten sonra göndermek için çok düşük</translation>
     </message>
     <message>
-<<<<<<< HEAD
-        <source>Whitelisted peers cannot be DoS banned and their transactions are always relayed, even if they are already in the mempool, useful e.g. for a gateway</source>
-        <translation>Beyaz listeye alınan eşler DoS yasaklamasına uğramazlar ve işlemleri zaten mempool'da olsalar da daima aktarılır, bu mesela bir geçit için kullanışlıdır</translation>
-    </message>
-    <message>
-=======
->>>>>>> 2f4f2d38
         <source>You need to rebuild the database using -reindex to go back to unpruned mode.  This will redownload the entire blockchain</source>
         <translation>Budama olmayan kipe dönmek için veritabanını -reindex ile tekrar derlemeniz gerekir. Bu, tüm blok zincirini tekrar indirecektir</translation>
     </message>
@@ -3637,43 +3379,18 @@
         <translation>Zincirdurumu veritabanı yükseltme hatası</translation>
     </message>
     <message>
-<<<<<<< HEAD
-        <source>Error loading %s: You can't disable HD on an already existing HD wallet</source>
-        <translation>%s yüklemesinde hata: Zaten HD olan bir cüzdanda HD devre dışı bırakılamaz </translation>
-    </message>
-    <message>
-        <source>Error reading from database, shutting down.</source>
-        <translation>Veritabanından okumada hata, kapatılıyor.</translation>
-    </message>
-    <message>
-        <source>Error upgrading chainstate database</source>
-        <translation>Zincirdurumu veritabanı yükseltme hatası</translation>
-    </message>
-    <message>
-        <source>Imports blocks from external blk000??.dat file on startup</source>
-        <translation>Başlangıçta harici blk000??.dat dosyasından blokları içe aktarır</translation>
-=======
         <source>Information</source>
         <translation>Bilgi</translation>
     </message>
     <message>
         <source>Invalid -onion address or hostname: '%s'</source>
         <translation>Hatalı -onion adresi ya da host adı: '%s'</translation>
->>>>>>> 2f4f2d38
     </message>
     <message>
         <source>Invalid -proxy address or hostname: '%s'</source>
         <translation>Geçersiz -proxy adresi veya ana makine adı: '%s'</translation>
     </message>
     <message>
-        <source>Invalid -onion address or hostname: '%s'</source>
-        <translation>Geçersiz -onion adresi veya ana makine adı: '%s'</translation>
-    </message>
-    <message>
-        <source>Invalid -proxy address or hostname: '%s'</source>
-        <translation>Geçersiz -proxy adresi veya ana makine adı: '%s'</translation>
-    </message>
-    <message>
         <source>Invalid amount for -paytxfee=&lt;amount&gt;: '%s' (must be at least %s)</source>
         <translation>-paytxfee=&lt;tutar&gt;:'%s' unsurunda geçersiz tutar (asgari %s olması lazımdır)</translation>
     </message>
@@ -3690,25 +3407,12 @@
         <translation>Sistem sınırlamaları sebebiyle -maxconnections %d değerinden %d değerine düşürülmüştür.</translation>
     </message>
     <message>
-<<<<<<< HEAD
-        <source>Rescan the block chain for missing wallet transactions on startup</source>
-        <translation>Başlangıçta blok zincirini eksik cüzdan işlemleri için tekrar tara</translation>
-    </message>
-    <message>
-        <source>Send trace/debug info to console instead of debug.log file</source>
-        <translation>İzleme/hata ayıklama verilerini debug.log dosyası yerine konsola gönder</translation>
-    </message>
-    <message>
-        <source>Show all debugging options (usage: --help -help-debug)</source>
-        <translation>Tüm hata ayıklama seçeneklerini göster (kullanımı: --help -help-debug)</translation>
-=======
         <source>Signing transaction failed</source>
         <translation>İşlemin imzalanması başarısız oldu</translation>
     </message>
     <message>
         <source>Specified -walletdir "%s" does not exist</source>
         <translation>Belirtilen -walletdir "%s" mevcut değil</translation>
->>>>>>> 2f4f2d38
     </message>
     <message>
         <source>Specified -walletdir "%s" is a relative path</source>
@@ -3757,13 +3461,6 @@
     <message>
         <source>Unable to generate initial keys</source>
         <translation>Başlangıç anahtarları üretilemiyor</translation>
-<<<<<<< HEAD
-    </message>
-    <message>
-        <source>Upgrade wallet to latest format on startup</source>
-        <translation>Başlangıçta cüzdanı en yeni biçime güncelle</translation>
-=======
->>>>>>> 2f4f2d38
     </message>
     <message>
         <source>Verifying wallet(s)...</source>
@@ -3774,10 +3471,6 @@
         <translation>Cüzdan %s, %s cüzdan klasörünün dışında bulunuyor</translation>
     </message>
     <message>
-        <source>Verifying wallet(s)...</source>
-        <translation>Cüzdan(lar) kontrol ediliyor...</translation>
-    </message>
-    <message>
         <source>Warning</source>
         <translation>Uyarı</translation>
     </message>
@@ -3786,105 +3479,18 @@
         <translation>Uyarı: bilinmeyen yeni kurallar etkinleştirilmiştir (versionbit %i)</translation>
     </message>
     <message>
-<<<<<<< HEAD
-        <source>Whether to operate in a blocks only mode (default: %u)</source>
-        <translation>Sadece blok kipinde çalışılıp çalışılmayacağı (varsayılan: %u)</translation>
-    </message>
-    <message>
-        <source>You need to rebuild the database using -reindex to change -txindex</source>
-        <translation>Veritabanını -txindex değerini değiştirmek için -reindex kullanarak tekrar oluşturmanız gerekiyor</translation>
-    </message>
-    <message>
-=======
->>>>>>> 2f4f2d38
         <source>Zapping all transactions from wallet...</source>
         <translation>Cüzdandaki tüm işlemler kaldırılıyor...</translation>
     </message>
     <message>
-<<<<<<< HEAD
-        <source>ZeroMQ notification options:</source>
-        <translation>ZeroMQ bildirim seçenekleri:</translation>
-    </message>
-    <message>
-        <source>Password for JSON-RPC connections</source>
-        <translation>JSON-RPC bağlantıları için parola</translation>
-    </message>
-    <message>
-        <source>Execute command when the best block changes (%s in cmd is replaced by block hash)</source>
-        <translation>En iyi blok değiştiğinde komutu çalıştır (komut için %s parametresi blok hash değeri ile değiştirilecektir)</translation>
-    </message>
-    <message>
-        <source>Allow DNS lookups for -addnode, -seednode and -connect</source>
-        <translation>-addnode, -seednode ve -connect için DNS aramalarına izin ver</translation>
-    </message>
-    <message>
-        <source>(1 = keep tx meta data e.g. account owner and payment request information, 2 = drop tx meta data)</source>
-        <translation>(1 = tx meta verilerini tut mesela hesap sahibi ve ödeme talebi bilgileri, 2 = tx meta verilerini at)</translation>
-    </message>
-    <message>
-=======
->>>>>>> 2f4f2d38
         <source>-maxtxfee is set very high! Fees this large could be paid on a single transaction.</source>
         <translation>-maxtxfee çok yüksek bir değere ayarlanmış! Bu denli yüksek ücretler tek bir işlemde ödenebilir.</translation>
     </message>
     <message>
-<<<<<<< HEAD
-        <source>Do not keep transactions in the mempool longer than &lt;n&gt; hours (default: %u)</source>
-        <translation>İşlemleri bellek alanında &lt;n&gt; saatten fazla tutma (varsayılan: %u)</translation>
-    </message>
-    <message>
-        <source>Equivalent bytes per sigop in transactions for relay and mining (default: %u)</source>
-        <translation>Oluşturma ve aktarma işlemlerinde sigop başına eşdeğer bayt (varsayılan: %u)</translation>
-    </message>
-    <message>
         <source>Error loading %s: You can't enable HD on an already existing non-HD wallet</source>
         <translation>%s yüklenmesinde hata: zaten var olan ve HD olmayan bir cüzdanda HD etkinleştirilemez.</translation>
     </message>
     <message>
-        <source>Error loading wallet %s. -wallet parameter must only specify a filename (not a path).</source>
-        <translation>%s cüzdanı yüklenirken hata oluştu. -wallet değişkeni sadece belirli bir dosya adını belirtmelidir (bir dizini değil).</translation>
-    </message>
-    <message>
-        <source>Fees (in %s/kB) smaller than this are considered zero fee for transaction creation (default: %s)</source>
-        <translation>Bundan düşük ücretler (%s/kB olarak) işlem oluşturulması için sıfır değerinde ücret olarak kabul edilir (varsayılan: %s)</translation>
-    </message>
-    <message>
-        <source>Force relay of transactions from whitelisted peers even if they violate local relay policy (default: %d)</source>
-        <translation>Yerel aktarma politikasını ihlal etseler bile beyaz listedeki eşlerden gelen işlemlerin aktarılmasını zorla (varsayılan: %d)</translation>
-    </message>
-    <message>
-        <source>How thorough the block verification of -checkblocks is (0-4, default: %u)</source>
-        <translation>-checkblocks'un blok kontrolünün ne kadar kapsamlı olacağı (0 ilâ 4, varsayılan: %u)</translation>
-    </message>
-    <message>
-        <source>Maintain a full transaction index, used by the getrawtransaction rpc call (default: %u)</source>
-        <translation>İşlemlerin tamamının indeksini tut, getrawtransaction rpc çağrısı tarafından kullanılır (varsayılan: %u)</translation>
-    </message>
-    <message>
-        <source>Number of seconds to keep misbehaving peers from reconnecting (default: %u)</source>
-        <translation>Aksaklık gösteren eşlerle terkar bağlantıyı engelleme süresi, saniye olarak (varsayılan: %u)</translation>
-    </message>
-    <message>
-        <source>Output debugging information (default: %u, supplying &lt;category&gt; is optional)</source>
-        <translation>Hata ayıklama bilgisini dök (varsayılan: %u, &lt;category&gt; sağlanması seçime dayalıdır)</translation>
-    </message>
-    <message>
-        <source>Sets the serialization of raw transaction or block hex returned in non-verbose mode, non-segwit(0) or segwit(1) (default: %d)</source>
-        <translation>Ham işlemin serileştirilmesini ayarlar veya blok non-verbose, non-segwit(0) veya segwit(1) kipinde onaltılık değeri döndürür (default: %d)</translation>
-    </message>
-    <message>
-        <source>Specify directory to hold wallets (default: &lt;datadir&gt;/wallets if it exists, otherwise &lt;datadir&gt;)</source>
-        <translation>Cüzdanları tutmak için bir dizin belirtin (eğer varsa varsayılan: &lt;datadir&gt;/wallets, yoksa &lt;datadir&gt;)</translation>
-    </message>
-    <message>
-        <source>Support filtering of blocks and transaction with bloom filters (default: %u)</source>
-        <translation>Blokların ve işlemlerin bloom filtreleri ile süzülmesini destekle (varsayılan: %u)</translation>
-=======
-        <source>Error loading %s: You can't enable HD on an already existing non-HD wallet</source>
-        <translation>%s yüklenmesinde hata: zaten var olan ve HD olmayan bir cüzdanda HD etkinleştirilemez.</translation>
->>>>>>> 2f4f2d38
-    </message>
-    <message>
         <source>This is the transaction fee you may pay when fee estimates are not available.</source>
         <translation>İşlem ücret tahminleri mevcut olmadığında ödeyebileceğiniz işlem ücreti budur.</translation>
     </message>
@@ -3917,103 +3523,14 @@
         <translation>Ayarlanan %s çok yüksek!</translation>
     </message>
     <message>
-<<<<<<< HEAD
-        <source>Error loading wallet %s. -wallet filename must be a regular file.</source>
-        <translation>%s cüzdanı yüklenirken hata oluştu. -wallet dosya adı normal bir dosya adı olmalıdır.</translation>
-    </message>
-    <message>
-=======
->>>>>>> 2f4f2d38
         <source>Error loading wallet %s. Duplicate -wallet filename specified.</source>
         <translation>%s cüzdanı yüklenirken hata oluştu. Belirtilen -wallet dosya adında başka bir kopya daha var.</translation>
     </message>
     <message>
-<<<<<<< HEAD
-        <source>Error loading wallet %s. Invalid characters in -wallet filename.</source>
-        <translation>%s cüzdanı yüklenirken hata oluştu. -wallet dosya adında geçersiz karakterler var.</translation>
-    </message>
-    <message>
-        <source>How many blocks to check at startup (default: %u, 0 = all)</source>
-        <translation>Başlangıçta kontrol edilecek blok sayısı (varsayılan: %u, 0 = hepsi)</translation>
-    </message>
-    <message>
-        <source>Include IP addresses in debug output (default: %u)</source>
-        <translation>Hata ayıklama çıktısına IP adreslerini dahil et (varsayılan: %u)</translation>
-    </message>
-    <message>
-=======
->>>>>>> 2f4f2d38
         <source>Keypool ran out, please call keypoolrefill first</source>
         <translation>Keypool tükendi, lütfen önce keypoolrefill'i çağırın</translation>
     </message>
     <message>
-<<<<<<< HEAD
-        <source>Listen for JSON-RPC connections on &lt;port&gt; (default: %u or testnet: %u)</source>
-        <translation>JSON-RPC bağlantılarını &lt;port&gt; üzerinde dinle (varsayılan: %u veya tesnet: %u)</translation>
-    </message>
-    <message>
-        <source>Listen for connections on &lt;port&gt; (default: %u or testnet: %u)</source>
-        <translation>Bağlantılar için dinlenecek &lt;port&gt; (varsayılan: %u ya da testnet: %u)</translation>
-    </message>
-    <message>
-        <source>Maintain at most &lt;n&gt; connections to peers (default: %u)</source>
-        <translation>Eşler ile en çok &lt;n&gt; adet bağlantı kur (varsayılan: %u)</translation>
-    </message>
-    <message>
-        <source>Make the wallet broadcast transactions</source>
-        <translation>Cüzdanın işlemleri yayınlamasını sağla</translation>
-    </message>
-    <message>
-        <source>Maximum per-connection receive buffer, &lt;n&gt;*1000 bytes (default: %u)</source>
-        <translation>Her bağlantı için en yüksek alım tamponu, &lt;n&gt;*1000 bayt (varsayılan: %u)</translation>
-    </message>
-    <message>
-        <source>Maximum per-connection send buffer, &lt;n&gt;*1000 bytes (default: %u)</source>
-        <translation>Her bağlantı için çok gönderme tamponu, &lt;n&gt;*1000 bayt (varsayılan: %u)</translation>
-    </message>
-    <message>
-        <source>Prepend debug output with timestamp (default: %u)</source>
-        <translation>Hata ayıklama verilerinin önüne zaman damgası ekle (varsayılan: %u)</translation>
-    </message>
-    <message>
-        <source>Relay and mine data carrier transactions (default: %u)</source>
-        <translation>Veri taşıyıcı işlemleri oluştur ve aktar (varsayılan: %u)</translation>
-    </message>
-    <message>
-        <source>Relay non-P2SH multisig (default: %u)</source>
-        <translation>P2SH olmayan çoklu imzaları aktar (varsayılan: %u)</translation>
-    </message>
-    <message>
-        <source>Set key pool size to &lt;n&gt; (default: %u)</source>
-        <translation>Anahtar alan boyutunu &lt;n&gt; değerine ayarla (varsayılan: %u)</translation>
-    </message>
-    <message>
-        <source>Set maximum BIP141 block weight (default: %d)</source>
-        <translation>En yüksek BIP141 blok ağırlığını ayarla (varsayılan: %d)</translation>
-    </message>
-    <message>
-        <source>Set the number of threads to service RPC calls (default: %d)</source>
-        <translation>Hizmet RCP aramaları iş parçacığı sayısını belirle (varsayılan: %d)</translation>
-    </message>
-    <message>
-        <source>Specify configuration file (default: %s)</source>
-        <translation>Yapılandırma dosyası belirtiniz (varsayılan: %s)</translation>
-    </message>
-    <message>
-        <source>Specify connection timeout in milliseconds (minimum: 1, default: %d)</source>
-        <translation>Bağlantı zaman aşım süresini milisaniye olarak belirt (en düşüki: 1, varsayılan: %d)</translation>
-    </message>
-    <message>
-        <source>Specify pid file (default: %s)</source>
-        <translation>Pid dosyası belirtiniz (varsayılan: %s)</translation>
-    </message>
-    <message>
-        <source>Spend unconfirmed change when sending transactions (default: %u)</source>
-        <translation>Gönderme işlemlerinde doğrulanmamış para üstünü harca (varsayılan: %u)</translation>
-    </message>
-    <message>
-=======
->>>>>>> 2f4f2d38
         <source>Starting network threads...</source>
         <translation>Bağlantı konuları başlıyor</translation>
     </message>
@@ -4054,30 +3571,22 @@
         <translation>İşlem ücreti hesaplama başarısız. Fallbackfee özelliği devre dışı. Lütfen bir kaç blok için bekleyiniz yada -fallbackfee özelliğini aktif ediniz.</translation>
     </message>
     <message>
-<<<<<<< HEAD
-        <source>Loading wallet...</source>
-        <translation>Cüzdan yükleniyor...</translation>
-=======
         <source>Cannot write to data directory '%s'; check permissions.</source>
         <translation>Veriler klasöre yazılamıyor '%s'; yetkilendirmeyi kontrol edin.</translation>
     </message>
     <message>
         <source>Loading block index...</source>
         <translation>Blok indeksi yükleniyor</translation>
->>>>>>> 2f4f2d38
     </message>
     <message>
         <source>Loading wallet...</source>
         <translation>Cüzdan Bekleniyor...</translation>
     </message>
     <message>
-<<<<<<< HEAD
-=======
         <source>Cannot downgrade wallet</source>
         <translation>Cüzdan indirgenememektedir</translation>
     </message>
     <message>
->>>>>>> 2f4f2d38
         <source>Rescanning...</source>
         <translation>Tekrar taranıyor...</translation>
     </message>
