<TS language="tr" version="2.1">
<context>
    <name>AddressBookPage</name>
    <message>
        <source>Right-click to edit address or label</source>
        <translation>Adres veya etiketi düzenlemek için sağ tıklayınız.</translation>
    </message>
    <message>
        <source>Create a new address</source>
        <translation>Yeni bir adres oluştur</translation>
    </message>
    <message>
        <source>&amp;New</source>
        <translation>&amp;Yeni</translation>
    </message>
    <message>
        <source>Copy the currently selected address to the system clipboard</source>
        <translation>Seçili adresi panoya kopyala</translation>
    </message>
    <message>
        <source>&amp;Copy</source>
        <translation>&amp;Kopyala</translation>
    </message>
    <message>
        <source>C&amp;lose</source>
        <translation>K&amp;apat</translation>
    </message>
    <message>
        <source>Delete the currently selected address from the list</source>
        <translation>Seçili adresi listeden sil</translation>
    </message>
    <message>
        <source>Export the data in the current tab to a file</source>
        <translation>Açık olan sekmedeki verileri bir dosyaya aktar</translation>
    </message>
    <message>
        <source>&amp;Export</source>
        <translation>&amp;Dışarı aktar</translation>
    </message>
    <message>
        <source>&amp;Delete</source>
        <translation>&amp;Sil</translation>
    </message>
    <message>
        <source>Choose the address to send coins to</source>
        <translation>Parayı göndermek istediğiniz adresi seçiniz</translation>
    </message>
    <message>
        <source>Choose the address to receive coins with</source>
        <translation>Parayı almak istediğiniz adresi seçiniz</translation>
    </message>
    <message>
        <source>C&amp;hoose</source>
        <translation>S&amp;eçiniz</translation>
    </message>
    <message>
        <source>Sending addresses</source>
        <translation>Gönderilen adresler</translation>
    </message>
    <message>
        <source>Receiving addresses</source>
        <translation>Alım adresleri</translation>
    </message>
    <message>
        <source>These are your Bitcoin addresses for sending payments. Always check the amount and the receiving address before sending coins.</source>
        <translation>Bunlar ödemeleri göndermek için kullanacağınız Blackcoin adreslerinizdir. Blackcoin yollamadan önce tutarı ve alıcının alım adresini her zaman kontrol ediniz.</translation>
    </message>
    <message>
        <source>These are your Bitcoin addresses for receiving payments. It is recommended to use a new receiving address for each transaction.</source>
        <translation>Bunlar ödemeleri almak için kullanacağınız Blackcoin adreslerinizdir. Her işlem için yeni bir alım adresi kullanmanız tavsiye edilir.</translation>
    </message>
    <message>
        <source>&amp;Copy Address</source>
        <translation>&amp;Adresi Kopyala</translation>
    </message>
    <message>
        <source>Copy &amp;Label</source>
        <translation>&amp;Etiketi Kopyala</translation>
    </message>
    <message>
        <source>&amp;Edit</source>
        <translation>&amp;Değiştir</translation>
    </message>
    <message>
        <source>Export Address List</source>
        <translation>Adres Listesini Dışarı Aktar</translation>
    </message>
    <message>
        <source>Comma separated file (*.csv)</source>
        <translation>Virgülle ayrılmış değerler dosyası (*.csv)</translation>
    </message>
    <message>
        <source>Exporting Failed</source>
        <translation>Dışarı Aktarım Başarısız Oldu</translation>
    </message>
    <message>
        <source>There was an error trying to save the address list to %1. Please try again.</source>
        <translation>Adres listesinin %1 konumuna kaydedilmesi sırasında bir hata meydana geldi. Lütfen tekrar deneyin.</translation>
    </message>
</context>
<context>
    <name>AddressTableModel</name>
    <message>
        <source>Label</source>
        <translation>Etiket</translation>
    </message>
    <message>
        <source>Address</source>
        <translation>Adres</translation>
    </message>
    <message>
        <source>(no label)</source>
        <translation>(etiket yok)</translation>
    </message>
</context>
<context>
    <name>AskPassphraseDialog</name>
    <message>
        <source>Passphrase Dialog</source>
        <translation>Parola Diyaloğu</translation>
    </message>
    <message>
        <source>Enter passphrase</source>
        <translation>Parolayı giriniz</translation>
    </message>
    <message>
        <source>New passphrase</source>
        <translation>Yeni parola</translation>
    </message>
    <message>
        <source>Repeat new passphrase</source>
        <translation>Yeni parolayı tekrarlayınız</translation>
    </message>
    <message>
        <source>Show password</source>
        <translation>Parolayı göster</translation>
    </message>
    <message>
        <source>Enter the new passphrase to the wallet.&lt;br/&gt;Please use a passphrase of &lt;b&gt;ten or more random characters&lt;/b&gt;, or &lt;b&gt;eight or more words&lt;/b&gt;.</source>
        <translation>Cüzdan için yeni parolayı giriniz.&lt;br/&gt;Lütfen &lt;b&gt;on ya da daha fazla rastgele karakter&lt;/b&gt; veya &lt;b&gt;sekiz ya da daha fazla kelime&lt;/b&gt; içeren bir parola kullanınız.</translation>
    </message>
    <message>
        <source>Encrypt wallet</source>
        <translation>Cüzdanı şifrele</translation>
    </message>
    <message>
        <source>This operation needs your wallet passphrase to unlock the wallet.</source>
        <translation>Bu eylem cüzdan kilidini açmak için cüzdan parolanızı gerektirir.</translation>
    </message>
    <message>
        <source>Unlock wallet</source>
        <translation>Cüzdan kilidini kaldır</translation>
    </message>
    <message>
        <source>This operation needs your wallet passphrase to decrypt the wallet.</source>
        <translation>Bu eylem, cüzdan şifresini çözmek için cüzdan parolanıza ihtiyaç duyuyor.</translation>
    </message>
    <message>
        <source>Decrypt wallet</source>
        <translation>Cüzdanın şifrelemesini aç</translation>
    </message>
    <message>
        <source>Change passphrase</source>
        <translation>Parola değiştir</translation>
    </message>
    <message>
        <source>Enter the old passphrase and new passphrase to the wallet.</source>
        <translation>Eski ve yeni parolanızı cüzdana giriniz.</translation>
    </message>
    <message>
        <source>Confirm wallet encryption</source>
        <translation>Cüzdan şifrelemesini onayla</translation>
    </message>
    <message>
        <source>Warning: If you encrypt your wallet and lose your passphrase, you will &lt;b&gt;LOSE ALL OF YOUR BITCOINS&lt;/b&gt;!</source>
        <translation>Uyarı: Eğer cüzdanınızı şifreler ve parolanızı kaybederseniz &lt;b&gt;TÜM BLACKCOİNLERİNİZİ KAYBEDECEKSİNİZ&lt;/b&gt;!</translation>
    </message>
    <message>
        <source>Are you sure you wish to encrypt your wallet?</source>
        <translation>Cüzdanınızı şifrelemek istediğinizden emin misiniz?</translation>
    </message>
    <message>
        <source>Wallet encrypted</source>
        <translation>Cüzdan şifrelendi</translation>
    </message>
    <message>
        <source>%1 will close now to finish the encryption process. Remember that encrypting your wallet cannot fully protect your bitcoins from being stolen by malware infecting your computer.</source>
        <translation>Şifreleme işleminin bitirilmesi için %1 kapatılacak. Her ne kadar cüzdanınızı şifreleseniz de şifrelemenin blackcoinlerinizi bilgisayarınıza bulaşan zararlılardan tam olarak koruyamayacağını unutmayın.</translation>
    </message>
    <message>
        <source>IMPORTANT: Any previous backups you have made of your wallet file should be replaced with the newly generated, encrypted wallet file. For security reasons, previous backups of the unencrypted wallet file will become useless as soon as you start using the new, encrypted wallet.</source>
        <translation>ÖNEMLİ: Önceden yapmış olduğunuz cüzdan dosyası yedeklemelerinin yeni oluşturulan şifrelenmiş cüzdan dosyası ile değiştirilmeleri gerekir. Güvenlik nedenleriyle yeni, şifrelenmiş cüzdanı kullanmaya başladığınızda eski şifrelenmemiş cüzdan dosyaları işe yaramaz hale gelecektir.</translation>
    </message>
    <message>
        <source>Wallet encryption failed</source>
        <translation>Cüzdan şifreleme başarısız</translation>
    </message>
    <message>
        <source>Wallet encryption failed due to an internal error. Your wallet was not encrypted.</source>
        <translation>Dahili bir hata yüzünden cüzdan şifrelemesi başarısız oldu. Cüzdanın şifrelenmedi.</translation>
    </message>
    <message>
        <source>The supplied passphrases do not match.</source>
        <translation>Girilen parolalar birbiriyle eşleşmiyor.</translation>
    </message>
    <message>
        <source>Wallet unlock failed</source>
        <translation>Cüzdan kilidini kaldırma başarısız oldu</translation>
    </message>
    <message>
        <source>The passphrase entered for the wallet decryption was incorrect.</source>
        <translation>Cüzdan şifresinin açılması için girilen parola yanlıştı.</translation>
    </message>
    <message>
        <source>Wallet decryption failed</source>
        <translation>Cüzdan şifresinin açılması başarısız oldu</translation>
    </message>
    <message>
        <source>Wallet passphrase was successfully changed.</source>
        <translation>Cüzdan parolası başarılı bir şekilde değiştirildi.</translation>
    </message>
    <message>
        <source>Warning: The Caps Lock key is on!</source>
        <translation>Uyarı: Caps Lock tuşu etkin durumda!</translation>
    </message>
</context>
<context>
    <name>BanTableModel</name>
    <message>
        <source>IP/Netmask</source>
        <translation>IP/Ağ Maskesi</translation>
    </message>
    <message>
        <source>Banned Until</source>
        <translation>Şu zamana kadar yasaklı:</translation>
    </message>
</context>
<context>
    <name>BitcoinGUI</name>
    <message>
        <source>Sign &amp;message...</source>
        <translation>&amp;İleti imzala...</translation>
    </message>
    <message>
        <source>Synchronizing with network...</source>
        <translation>Ağ ile senkronize ediliyor...</translation>
    </message>
    <message>
        <source>&amp;Overview</source>
        <translation>&amp;Genel bakış</translation>
    </message>
    <message>
        <source>Node</source>
        <translation>Düğüm</translation>
    </message>
    <message>
        <source>Show general overview of wallet</source>
        <translation>Cüzdana genel bakışı göster</translation>
    </message>
    <message>
        <source>&amp;Transactions</source>
        <translation>&amp;İşlemler</translation>
    </message>
    <message>
        <source>Browse transaction history</source>
        <translation>İşlem geçmişine gözat</translation>
    </message>
    <message>
        <source>E&amp;xit</source>
        <translation>Ç&amp;ık</translation>
    </message>
    <message>
        <source>Quit application</source>
        <translation>Uygulamadan çık</translation>
    </message>
    <message>
        <source>&amp;About %1</source>
        <translation>%1 &amp;Hakkında</translation>
    </message>
    <message>
        <source>Show information about %1</source>
        <translation>%1 hakkında bilgi göster</translation>
    </message>
    <message>
        <source>About &amp;Qt</source>
        <translation>&amp;Qt Hakkında</translation>
    </message>
    <message>
        <source>Show information about Qt</source>
        <translation>Qt hakkında bilgi göster</translation>
    </message>
    <message>
        <source>&amp;Options...</source>
        <translation>&amp;Seçenekler...</translation>
    </message>
    <message>
        <source>Modify configuration options for %1</source>
        <translation>%1 için yapılandırma ayarlarını değiştir</translation>
    </message>
    <message>
        <source>&amp;Encrypt Wallet...</source>
        <translation>&amp;Cüzdanı Şifrele...</translation>
    </message>
    <message>
        <source>&amp;Backup Wallet...</source>
        <translation>&amp;Cüzdanı Yedekle...</translation>
    </message>
    <message>
        <source>&amp;Change Passphrase...</source>
        <translation>&amp;Parolayı Değiştir...</translation>
    </message>
    <message>
        <source>&amp;Sending addresses...</source>
        <translation>&amp;Gönderme adresleri...</translation>
    </message>
    <message>
        <source>&amp;Receiving addresses...</source>
        <translation>&amp;Alma adresleri...</translation>
    </message>
    <message>
        <source>Open &amp;URI...</source>
        <translation>&amp;URI Aç...</translation>
    </message>
    <message>
        <source>Click to disable network activity.</source>
        <translation>Ağ etkinliğini devre dışı bırakmak için tıklayın.</translation>
    </message>
    <message>
        <source>Network activity disabled.</source>
        <translation>Ağ etkinliği devre dışı bırakılmış.</translation>
    </message>
    <message>
        <source>Click to enable network activity again.</source>
        <translation>Ağ etkinliğini yeniden etkinleştirmek için tıklayın.</translation>
    </message>
    <message>
        <source>Syncing Headers (%1%)...</source>
        <translation>Üstbilgiler Senkronize Ediliyor (%1%)...</translation>
    </message>
    <message>
        <source>Reindexing blocks on disk...</source>
        <translation>Diskteki bloklar yeniden indeksleniyor...</translation>
    </message>
    <message>
        <source>Send coins to a Bitcoin address</source>
        <translation>Bir blackcoin adresine bitcoin gönder</translation>
    </message>
    <message>
        <source>Backup wallet to another location</source>
        <translation>Cüzdanı diğer bir konumda yedekle</translation>
    </message>
    <message>
        <source>Change the passphrase used for wallet encryption</source>
        <translation>Cüzdan şifrelemesi için kullanılan parolayı değiştir</translation>
    </message>
    <message>
        <source>&amp;Debug window</source>
        <translation>&amp;Hata ayıklama penceresi</translation>
    </message>
    <message>
        <source>Open debugging and diagnostic console</source>
        <translation>Hata ayıklama ve teşhis penceresini aç</translation>
    </message>
    <message>
        <source>&amp;Verify message...</source>
        <translation>İletiyi &amp;kontrol et...</translation>
    </message>
    <message>
        <source>Bitcoin</source>
        <translation>Blackcoin</translation>
    </message>
    <message>
        <source>Wallet</source>
        <translation>Cüzdan</translation>
    </message>
    <message>
        <source>&amp;Send</source>
        <translation>&amp;Gönder</translation>
    </message>
    <message>
        <source>&amp;Receive</source>
        <translation>&amp;Al</translation>
    </message>
    <message>
        <source>&amp;Show / Hide</source>
        <translation>&amp;Göster / Gizle</translation>
    </message>
    <message>
        <source>Show or hide the main Window</source>
        <translation>Ana pencereyi göster ya da gizle</translation>
    </message>
    <message>
        <source>Encrypt the private keys that belong to your wallet</source>
        <translation>Cüzdanınıza ait özel anahtarları şifreleyin</translation>
    </message>
    <message>
        <source>Sign messages with your Bitcoin addresses to prove you own them</source>
        <translation>İletileri adreslerin size ait olduğunu ispatlamak için Blackcoin adresleri ile imzala</translation>
    </message>
    <message>
        <source>Verify messages to ensure they were signed with specified Bitcoin addresses</source>
        <translation>Belirtilen Blackcoin adresleri ile imzalandıklarından emin olmak için iletileri kontrol et</translation>
    </message>
    <message>
        <source>&amp;File</source>
        <translation>&amp;Dosya</translation>
    </message>
    <message>
        <source>&amp;Settings</source>
        <translation>&amp;Ayarlar</translation>
    </message>
    <message>
        <source>&amp;Help</source>
        <translation>&amp;Yardım</translation>
    </message>
    <message>
        <source>Tabs toolbar</source>
        <translation>Sekme araç çubuğu</translation>
    </message>
    <message>
        <source>Request payments (generates QR codes and bitcoin: URIs)</source>
        <translation>Ödeme talep et (QR kodu ve blackcoin URI'si oluşturur)</translation>
    </message>
    <message>
        <source>Show the list of used sending addresses and labels</source>
        <translation>Kullanılmış gönderme adresleri ve etiketlerin listesini göster</translation>
    </message>
    <message>
        <source>Show the list of used receiving addresses and labels</source>
        <translation>Kullanılmış alım adresleri ve etiketlerin listesini göster</translation>
    </message>
    <message>
        <source>Open a bitcoin: URI or payment request</source>
        <translation>Bir blackcoin: bağlantısı ya da ödeme talebi aç</translation>
    </message>
    <message>
        <source>&amp;Command-line options</source>
        <translation>&amp;Komut satırı seçenekleri</translation>
    </message>
    <message numerus="yes">
        <source>%n active connection(s) to Bitcoin network</source>
        <translation><numerusform>Blackcoin şebekesine %n faal bağlantı</numerusform><numerusform>Blackcoin ağına %n etkin bağlantı var</numerusform></translation>
    </message>
    <message>
        <source>Indexing blocks on disk...</source>
        <translation>Bloklar diske indeksleniyor...</translation>
    </message>
    <message>
        <source>Processing blocks on disk...</source>
        <translation>Bloklar diske işleniyor...</translation>
    </message>
    <message numerus="yes">
        <source>Processed %n block(s) of transaction history.</source>
        <translation><numerusform>Muamele tarihçesinden %n blok işlendi.</numerusform><numerusform>İşlem tarihçesinden %n blok işlendi</numerusform></translation>
    </message>
    <message>
        <source>%1 behind</source>
        <translation>%1 geride</translation>
    </message>
    <message>
        <source>Last received block was generated %1 ago.</source>
        <translation>Son alınan blok %1 önce oluşturulmuştu.</translation>
    </message>
    <message>
        <source>Transactions after this will not yet be visible.</source>
        <translation>Bundan sonraki işlemler henüz görüntülenemez.</translation>
    </message>
    <message>
        <source>Error</source>
        <translation>Hata</translation>
    </message>
    <message>
        <source>Warning</source>
        <translation>Uyarı</translation>
    </message>
    <message>
        <source>Information</source>
        <translation>Bilgi</translation>
    </message>
    <message>
        <source>Up to date</source>
        <translation>Güncel</translation>
    </message>
    <message>
        <source>Show the %1 help message to get a list with possible Bitcoin command-line options</source>
        <translation>Olası Blackcoin komut satırı seçeneklerinin listesini görmek için %1 yardım mesajını göster</translation>
    </message>
    <message>
        <source>%1 client</source>
        <translation>%1 istemci</translation>
    </message>
    <message>
        <source>Connecting to peers...</source>
        <translation>Eşlere bağlanılıyor...</translation>
    </message>
    <message>
        <source>Catching up...</source>
        <translation>Aralık kapatılıyor...</translation>
    </message>
    <message>
        <source>Date: %1
</source>
        <translation>Tarih: %1
</translation>
    </message>
    <message>
        <source>Amount: %1
</source>
        <translation>Tutar: %1
</translation>
    </message>
    <message>
        <source>Type: %1
</source>
        <translation>Tür: %1
</translation>
    </message>
    <message>
        <source>Label: %1
</source>
        <translation>Etiket: %1
</translation>
    </message>
    <message>
        <source>Address: %1
</source>
        <translation>Adres: %1
</translation>
    </message>
    <message>
        <source>Sent transaction</source>
        <translation>İşlem gönderildi</translation>
    </message>
    <message>
        <source>Incoming transaction</source>
        <translation>Gelen işlem</translation>
    </message>
    <message>
        <source>HD key generation is &lt;b&gt;enabled&lt;/b&gt;</source>
        <translation>HD anahtar oluşturma &lt;b&gt;etkin&lt;/b&gt;</translation>
    </message>
    <message>
        <source>HD key generation is &lt;b&gt;disabled&lt;/b&gt;</source>
        <translation>HD anahtar oluşturma &lt;b&gt;devre dışı&lt;/b&gt;</translation>
    </message>
    <message>
        <source>Wallet is &lt;b&gt;encrypted&lt;/b&gt; and currently &lt;b&gt;unlocked&lt;/b&gt;</source>
        <translation>Cüzdan &lt;b&gt;şifrelenmiştir&lt;/b&gt; ve şu anda &lt;b&gt;kilidi açıktır&lt;/b&gt;</translation>
    </message>
    <message>
        <source>Wallet is &lt;b&gt;encrypted&lt;/b&gt; and currently &lt;b&gt;locked&lt;/b&gt;</source>
        <translation>Cüzdan &lt;b&gt;şifrelenmiştir&lt;/b&gt; ve şu anda &lt;b&gt;kilitlidir&lt;/b&gt;</translation>
    </message>
    <message>
        <source>A fatal error occurred. Bitcoin can no longer continue safely and will quit.</source>
        <translation>Ölümcül bir hata oluştu. Blackcoin yazılımı artık güvenli bir şekilde çalışmaya devam edemediği için kapatılacaktır.</translation>
    </message>
</context>
<context>
    <name>CoinControlDialog</name>
    <message>
        <source>Coin Selection</source>
        <translation>Blackcoin Seçimi</translation>
    </message>
    <message>
        <source>Quantity:</source>
        <translation>Miktar:</translation>
    </message>
    <message>
        <source>Bytes:</source>
        <translation>Bayt:</translation>
    </message>
    <message>
        <source>Amount:</source>
        <translation>Tutar:</translation>
    </message>
    <message>
        <source>Fee:</source>
        <translation>Ücret:</translation>
    </message>
    <message>
        <source>Dust:</source>
        <translation>Toz:</translation>
    </message>
    <message>
        <source>After Fee:</source>
        <translation>Ücretten sonra:</translation>
    </message>
    <message>
        <source>Change:</source>
        <translation>Para üstü:</translation>
    </message>
    <message>
        <source>(un)select all</source>
        <translation>tümünü seç(me)</translation>
    </message>
    <message>
        <source>Tree mode</source>
        <translation>Ağaç kipi</translation>
    </message>
    <message>
        <source>List mode</source>
        <translation>Liste kipi</translation>
    </message>
    <message>
        <source>Amount</source>
        <translation>Tutar</translation>
    </message>
    <message>
        <source>Received with label</source>
        <translation>Şu etiketle alındı</translation>
    </message>
    <message>
        <source>Received with address</source>
        <translation>Şu adresle alındı</translation>
    </message>
    <message>
        <source>Date</source>
        <translation>Tarih</translation>
    </message>
    <message>
        <source>Confirmations</source>
        <translation>Doğrulamalar</translation>
    </message>
    <message>
        <source>Confirmed</source>
        <translation>Doğrulandı</translation>
    </message>
    <message>
        <source>Copy address</source>
        <translation>Adres kopyala</translation>
    </message>
    <message>
        <source>Copy label</source>
        <translation>Etiket kopyala</translation>
    </message>
    <message>
        <source>Copy amount</source>
        <translation>Tutarı kopyala</translation>
    </message>
    <message>
        <source>Copy transaction ID</source>
        <translation>İşlem ID'sini kopyala</translation>
    </message>
    <message>
        <source>Lock unspent</source>
        <translation>Harcanmamışı kilitle</translation>
    </message>
    <message>
        <source>Unlock unspent</source>
        <translation>Harcanmamışın kilidini aç</translation>
    </message>
    <message>
        <source>Copy quantity</source>
        <translation>Miktarı kopyala</translation>
    </message>
    <message>
        <source>Copy fee</source>
        <translation>Ücreti kopyala</translation>
    </message>
    <message>
        <source>Copy after fee</source>
        <translation>Ücretten sonrasını kopyala</translation>
    </message>
    <message>
        <source>Copy bytes</source>
        <translation>Baytları kopyala</translation>
    </message>
    <message>
        <source>Copy dust</source>
        <translation>Tozu kopyala</translation>
    </message>
    <message>
        <source>Copy change</source>
        <translation>Para üstünü kopyala</translation>
    </message>
    <message>
        <source>(%1 locked)</source>
        <translation>(%1 kilitlendi)</translation>
    </message>
    <message>
        <source>yes</source>
        <translation>evet</translation>
    </message>
    <message>
        <source>no</source>
        <translation>hayır</translation>
    </message>
    <message>
        <source>This label turns red if any recipient receives an amount smaller than the current dust threshold.</source>
        <translation>Eğer herhangi bir alıcı mevcut toz eşiğinden daha düşük bir tutar alırsa bu etiket kırmızıya dönüşür.</translation>
    </message>
    <message>
        <source>Can vary +/- %1 satoshi(s) per input.</source>
        <translation>Girdi başına +/- %1 satoshi değişebilir.</translation>
    </message>
    <message>
        <source>(no label)</source>
        <translation>(etiket yok)</translation>
    </message>
    <message>
        <source>change from %1 (%2)</source>
        <translation>%1 ögesinden para üstü (%2)</translation>
    </message>
    <message>
        <source>(change)</source>
        <translation>(para üstü)</translation>
    </message>
</context>
<context>
    <name>EditAddressDialog</name>
    <message>
        <source>Edit Address</source>
        <translation>Adresi düzenle</translation>
    </message>
    <message>
        <source>&amp;Label</source>
        <translation>&amp;Etiket</translation>
    </message>
    <message>
        <source>The label associated with this address list entry</source>
        <translation>Bu adres listesi girdisi ile ilişkili etiket</translation>
    </message>
    <message>
        <source>The address associated with this address list entry. This can only be modified for sending addresses.</source>
        <translation>Bu adres listesi girdisi ile ilişkili adres. Sadece gönderme adresleri için değiştirilebilir.</translation>
    </message>
    <message>
        <source>&amp;Address</source>
        <translation>&amp;Adres</translation>
    </message>
    <message>
        <source>New receiving address</source>
        <translation>Yeni alım adresi</translation>
    </message>
    <message>
        <source>New sending address</source>
        <translation>Yeni gönderi adresi</translation>
    </message>
    <message>
        <source>Edit receiving address</source>
        <translation>Alım adresini düzenle</translation>
    </message>
    <message>
        <source>Edit sending address</source>
        <translation>Gönderi adresini düzenle</translation>
    </message>
    <message>
        <source>The entered address "%1" is not a valid Bitcoin address.</source>
        <translation>Girilen "%1" adresi geçerli bir Blackcoin adresi değildir.</translation>
    </message>
    <message>
        <source>The entered address "%1" is already in the address book.</source>
        <translation>Girilen "%1" adresi zaten adres defterinde mevcuttur.</translation>
    </message>
    <message>
        <source>Could not unlock wallet.</source>
        <translation>Cüzdan kilidi açılamadı.</translation>
    </message>
    <message>
        <source>New key generation failed.</source>
        <translation>Yeni anahtar oluşturulması başarısız oldu.</translation>
    </message>
</context>
<context>
    <name>FreespaceChecker</name>
    <message>
        <source>A new data directory will be created.</source>
        <translation>Yeni bir veri klasörü oluşturulacaktır.</translation>
    </message>
    <message>
        <source>name</source>
        <translation>isim</translation>
    </message>
    <message>
        <source>Directory already exists. Add %1 if you intend to create a new directory here.</source>
        <translation>Klasör zaten mevcuttur. Burada yeni bir klasör oluşturmak istiyorsanız, %1 ekleyiniz.</translation>
    </message>
    <message>
        <source>Path already exists, and is not a directory.</source>
        <translation>Erişim yolu zaten mevcuttur ve klasör değildir.</translation>
    </message>
    <message>
        <source>Cannot create data directory here.</source>
        <translation>Burada veri klasörü oluşturulamaz.</translation>
    </message>
</context>
<context>
    <name>HelpMessageDialog</name>
    <message>
        <source>version</source>
        <translation>sürüm</translation>
    </message>
    <message>
        <source>(%1-bit)</source>
        <translation>(%1-bit)</translation>
    </message>
    <message>
        <source>About %1</source>
        <translation>%1 Hakkında</translation>
    </message>
    <message>
        <source>Command-line options</source>
        <translation>Komut satırı seçenekleri</translation>
    </message>
    <message>
        <source>Usage:</source>
        <translation>Kullanım:</translation>
    </message>
    <message>
        <source>command-line options</source>
        <translation>komut satırı seçenekleri</translation>
    </message>
    <message>
        <source>UI Options:</source>
        <translation>Arayüz Seçenekleri:</translation>
    </message>
    <message>
        <source>Choose data directory on startup (default: %u)</source>
        <translation>Başlangıçta veri klasörü seç (varsayılan: %u)</translation>
    </message>
    <message>
        <source>Set language, for example "de_DE" (default: system locale)</source>
        <translation>Lisan belirt, mesela "de_De" (varsayılan: sistem dili)</translation>
    </message>
    <message>
        <source>Start minimized</source>
        <translation>Küçültülmüş olarak başlat</translation>
    </message>
    <message>
        <source>Set SSL root certificates for payment request (default: -system-)</source>
        <translation>Ödeme talebi için SSL kök sertifikalarını belirle (varsayılan: -system-)</translation>
    </message>
    <message>
        <source>Show splash screen on startup (default: %u)</source>
        <translation>Başlatıldığında başlangıç ekranını göster (varsayılan: %u)</translation>
    </message>
    <message>
        <source>Reset all settings changed in the GUI</source>
        <translation>Grafik arayüzde yapılan tüm seçenek değişikliklerini sıfırla</translation>
    </message>
</context>
<context>
    <name>Intro</name>
    <message>
        <source>Welcome</source>
        <translation>Hoş geldiniz</translation>
    </message>
    <message>
        <source>Welcome to %1.</source>
        <translation>%1'a hoş geldiniz.</translation>
    </message>
    <message>
        <source>As this is the first time the program is launched, you can choose where %1 will store its data.</source>
        <translation>Bu programın ilk kez başlatılmasından dolayı %1 yazılımının verilerini nerede saklayacağını seçebilirsiniz.</translation>
    </message>
    <message>
<<<<<<< HEAD
        <source>%1 will download and store a copy of the Bitcoin block chain. At least %2GB of data will be stored in this directory, and it will grow over time. The wallet will also be stored in this directory.</source>
        <translation>%1, Blackcoin blok zincirinin bir kopyasını indirecek ve saklayacaktır. Bu klasörde en az %2 GB veri saklanacak ve bu zamanla artacaktır. Cüzdan da bu klasörde saklanacaktır.</translation>
=======
        <source>If you have chosen to limit block chain storage (pruning), the historical data must still be downloaded and processed, but will be deleted afterward to keep your disk usage low.</source>
        <translation>Blok zinciri saklamayı sınırlamayı seçtiyseniz (budama), geçmiş veriler yine de indirilmeli ve işlenmelidir, ancak disk kullanımınızı düşük tutmak için daha sonra silinmelidir.</translation>
>>>>>>> f56c00b2
    </message>
    <message>
        <source>Use the default data directory</source>
        <translation>Varsayılan veri klasörünü kullan</translation>
    </message>
    <message>
        <source>Use a custom data directory:</source>
        <translation>Özel bir veri klasörü kullan:</translation>
    </message>
    <message>
        <source>Bitcoin</source>
        <translation>Bitcoin</translation>
    </message>
    <message>
        <source>Approximately %1 GB of data will be stored in this directory.</source>
        <translation>Yaklaşık %1 GB veri bu dizinde depolanacak.</translation>
    </message>
    <message>
        <source>The wallet will also be stored in this directory.</source>
        <translation>Cüzdan da bu dizinde depolanacaktır.</translation>
    </message>
    <message>
        <source>Error: Specified data directory "%1" cannot be created.</source>
        <translation>Hata: belirtilen "%1" veri klasörü oluşturulamaz.</translation>
    </message>
    <message>
        <source>Error</source>
        <translation>Hata</translation>
    </message>
    <message numerus="yes">
        <source>%n GB of free space available</source>
        <translation><numerusform>%n GB boş alan mevcuttur</numerusform><numerusform>%n GB boş alan mevcuttur</numerusform></translation>
    </message>
    <message numerus="yes">
        <source>(of %n GB needed)</source>
        <translation><numerusform>(gereken %n GB alandan)</numerusform><numerusform>(gereken %n GB alandan)</numerusform></translation>
    </message>
</context>
<context>
    <name>ModalOverlay</name>
    <message>
        <source>Form</source>
        <translation>Form</translation>
    </message>
    <message>
        <source>Recent transactions may not yet be visible, and therefore your wallet's balance might be incorrect. This information will be correct once your wallet has finished synchronizing with the bitcoin network, as detailed below.</source>
        <translation>Son işlemler henüz görünmeyebilir ve bu nedenle cüzdanınızın bakiyesi yanlış olabilir. Bu bilgiler, aşağıda detaylandırıldığı gibi, cüzdanınız blackcoin ağı ile senkronizasyonunu tamamladığında doğru olacaktır. </translation>
    </message>
    <message>
        <source>Attempting to spend bitcoins that are affected by not-yet-displayed transactions will not be accepted by the network.</source>
        <translation>Henüz görüntülenmeyen işlemlerden etkilenen blackcoinleri harcama girişiminde bulunmak ağ tarafından kabul edilmeyecektir.</translation>
    </message>
    <message>
        <source>Number of blocks left</source>
        <translation>Kalan blok sayısı</translation>
    </message>
    <message>
        <source>Unknown...</source>
        <translation>Bilinmiyor...</translation>
    </message>
    <message>
        <source>Last block time</source>
        <translation>Son blok zamanı</translation>
    </message>
    <message>
        <source>Progress</source>
        <translation>İlerleme</translation>
    </message>
    <message>
        <source>Progress increase per hour</source>
        <translation>Saat başı ilerleme artışı</translation>
    </message>
    <message>
        <source>calculating...</source>
        <translation>hesaplanıyor...</translation>
    </message>
    <message>
        <source>Estimated time left until synced</source>
        <translation>Senkronize edilene kadar kalan tahmini süre</translation>
    </message>
    <message>
        <source>Hide</source>
        <translation>Gizle</translation>
    </message>
    <message>
        <source>Unknown. Syncing Headers (%1)...</source>
        <translation>Bilinmeyen. Üstbilgiler Senkronize Ediliyor (%1)...</translation>
    </message>
</context>
<context>
    <name>OpenURIDialog</name>
    <message>
        <source>Open URI</source>
        <translation>URI Aç</translation>
    </message>
    <message>
        <source>Open payment request from URI or file</source>
        <translation>Dosyadan veya URI'den ödeme talebi aç</translation>
    </message>
    <message>
        <source>URI:</source>
        <translation>URI:</translation>
    </message>
    <message>
        <source>Select payment request file</source>
        <translation>Ödeme talebi dosyasını seç</translation>
    </message>
    <message>
        <source>Select payment request file to open</source>
        <translation>Açılacak ödeme talebi dosyasını seç</translation>
    </message>
</context>
<context>
    <name>OptionsDialog</name>
    <message>
        <source>Options</source>
        <translation>Seçenekler</translation>
    </message>
    <message>
        <source>&amp;Main</source>
        <translation>&amp;Genel</translation>
    </message>
    <message>
        <source>Automatically start %1 after logging in to the system.</source>
        <translation>Sistemde oturum açıldığında %1 programını otomatik olarak başlat.</translation>
    </message>
    <message>
        <source>&amp;Start %1 on system login</source>
        <translation>&amp;Açılışta %1 açılsın</translation>
    </message>
    <message>
        <source>Size of &amp;database cache</source>
        <translation>&amp;Veritabanı önbelleğinin boyutu</translation>
    </message>
    <message>
        <source>MB</source>
        <translation>MB</translation>
    </message>
    <message>
        <source>Number of script &amp;verification threads</source>
        <translation>İş parçacıklarını &amp;denetleme betiği sayısı</translation>
    </message>
    <message>
        <source>IP address of the proxy (e.g. IPv4: 127.0.0.1 / IPv6: ::1)</source>
        <translation>Vekil sunucusunun IP adresi (mesela IPv4: 127.0.0.1 / IPv6: ::1)</translation>
    </message>
    <message>
        <source>Shows if the supplied default SOCKS5 proxy is used to reach peers via this network type.</source>
        <translation>Bu şebeke türü yoluyla eşlere bağlanmak için belirtilen varsayılan SOCKS5 vekil sunucusunun kullanılıp kullanılmadığını gösterir.</translation>
    </message>
    <message>
        <source>Use separate SOCKS&amp;5 proxy to reach peers via Tor hidden services:</source>
        <translation>Tor gizli servisleri aracılığıyla eşlere ulaşmak için ayrı SOCKS&amp;5 proksi kullanın:</translation>
    </message>
    <message>
        <source>Hide the icon from the system tray.</source>
        <translation>Simgeyi sistem tepsisinden gizleyin.</translation>
    </message>
    <message>
        <source>&amp;Hide tray icon</source>
        <translation>&amp;Simgeyi gizle</translation>
    </message>
    <message>
        <source>Minimize instead of exit the application when the window is closed. When this option is enabled, the application will be closed only after selecting Exit in the menu.</source>
        <translation>Pencere kapatıldığında uygulamadan çıkmak yerine uygulamayı küçültür. Bu seçenek etkinleştirildiğinde, uygulama sadece menüden çıkış seçildiğinde kapanacaktır.</translation>
    </message>
    <message>
        <source>Third party URLs (e.g. a block explorer) that appear in the transactions tab as context menu items. %s in the URL is replaced by transaction hash. Multiple URLs are separated by vertical bar |.</source>
        <translation>İşlemler sekmesinde bağlam menüsü unsurları olarak görünen üçüncü taraf bağlantıları (mesela bir blok tarayıcısı). URL'deki %s, işlem hash değeri ile değiştirilecektir. Birden çok bağlantılar düşey çubuklar | ile ayrılacaktır.</translation>
    </message>
    <message>
        <source>Active command-line options that override above options:</source>
        <translation>Yukarıdaki seçeneklerin yerine geçen etkin komut satırı seçenekleri:</translation>
    </message>
    <message>
        <source>Open the %1 configuration file from the working directory.</source>
        <translation>Çalışma dizininden %1  yapılandırma dosyasını aç.</translation>
    </message>
    <message>
        <source>Open Configuration File</source>
        <translation>Yapılandırma Dosyasını Aç</translation>
    </message>
    <message>
        <source>Reset all client options to default.</source>
        <translation>İstemcinin tüm seçeneklerini varsayılan değerlere geri al.</translation>
    </message>
    <message>
        <source>&amp;Reset Options</source>
        <translation>Seçenekleri &amp;Sıfırla</translation>
    </message>
    <message>
        <source>&amp;Network</source>
        <translation>&amp;Ağ</translation>
    </message>
    <message>
        <source>(0 = auto, &lt;0 = leave that many cores free)</source>
        <translation>(0 = otomatik, &lt;0 = bu kadar çekirdeği kullanma)</translation>
    </message>
    <message>
        <source>W&amp;allet</source>
        <translation>&amp;Cüzdan</translation>
    </message>
    <message>
        <source>Expert</source>
        <translation>Gelişmiş</translation>
    </message>
    <message>
        <source>Enable coin &amp;control features</source>
        <translation>Para &amp;kontrolü özelliklerini etkinleştir</translation>
    </message>
    <message>
        <source>If you disable the spending of unconfirmed change, the change from a transaction cannot be used until that transaction has at least one confirmation. This also affects how your balance is computed.</source>
        <translation>Doğrulanmamış para üstünü harcamayı devre dışı bırakırsanız, bir işlemin para üstü bu işlem için en az bir doğrulama olana dek harcanamaz. Bu, aynı zamanda bakiyenizin nasıl hesaplandığını da etkiler.</translation>
    </message>
    <message>
        <source>&amp;Spend unconfirmed change</source>
        <translation>Doğrulanmamış para üstünü &amp;harca</translation>
    </message>
    <message>
        <source>Automatically open the Bitcoin client port on the router. This only works when your router supports UPnP and it is enabled.</source>
        <translation>Yönlendiricide Blackcoin istemci portlarını otomatik olarak açar. Bu, sadece yönlendiricinizin UPnP desteği bulunuyorsa ve etkinse çalışabilir.</translation>
    </message>
    <message>
        <source>Map port using &amp;UPnP</source>
        <translation>Portları &amp;UPnP kullanarak haritala</translation>
    </message>
    <message>
        <source>Accept connections from outside.</source>
        <translation>Dışarıdan bağlantıları kabul et.</translation>
    </message>
    <message>
        <source>Allow incomin&amp;g connections</source>
        <translation>Gelen bağlantılara izin ver</translation>
    </message>
    <message>
        <source>Connect to the Bitcoin network through a SOCKS5 proxy.</source>
        <translation>Blackcoin ağına bir SOCKS5 vekil sunucusu aracılığıyla bağlan.</translation>
    </message>
    <message>
        <source>&amp;Connect through SOCKS5 proxy (default proxy):</source>
        <translation>SOCKS5 vekil sunucusu aracılığıyla &amp;bağlan (varsayılan vekil sunucusu):</translation>
    </message>
    <message>
        <source>Proxy &amp;IP:</source>
        <translation>Vekil &amp;IP:</translation>
    </message>
    <message>
        <source>&amp;Port:</source>
        <translation>&amp;Port:</translation>
    </message>
    <message>
        <source>Port of the proxy (e.g. 9050)</source>
        <translation>Vekil sunucunun portu (mesela 9050)</translation>
    </message>
    <message>
        <source>Used for reaching peers via:</source>
        <translation>Eşlere ulaşmak için kullanılır, şu üzerinden:</translation>
    </message>
    <message>
        <source>IPv4</source>
        <translation>IPv4</translation>
    </message>
    <message>
        <source>IPv6</source>
        <translation>IPv6</translation>
    </message>
    <message>
        <source>Tor</source>
        <translation>Tor</translation>
    </message>
    <message>
        <source>Connect to the Bitcoin network through a separate SOCKS5 proxy for Tor hidden services.</source>
        <translation>Blackcoin ağına gizli Tor servisleri için ayrı bir SOCKS5 vekil sunucusu aracılığıyla bağlan.</translation>
    </message>
    <message>
        <source>&amp;Window</source>
        <translation>&amp;Pencere</translation>
    </message>
    <message>
        <source>Show only a tray icon after minimizing the window.</source>
        <translation>Küçültüldükten sonra sadece tepsi simgesi göster.</translation>
    </message>
    <message>
        <source>&amp;Minimize to the tray instead of the taskbar</source>
        <translation>İşlem çubuğu yerine sistem çekmecesine &amp;küçült</translation>
    </message>
    <message>
        <source>M&amp;inimize on close</source>
        <translation>Kapatma sırasında k&amp;üçült</translation>
    </message>
    <message>
        <source>&amp;Display</source>
        <translation>&amp;Görünüm</translation>
    </message>
    <message>
        <source>User Interface &amp;language:</source>
        <translation>Kullanıcı arayüzü &amp;lisanı:</translation>
    </message>
    <message>
        <source>The user interface language can be set here. This setting will take effect after restarting %1.</source>
        <translation>Kullanıcı arayüzünün dili burada belirtilebilir. Bu ayar %1 tekrar başlatıldığında etkinleşecektir.</translation>
    </message>
    <message>
        <source>&amp;Unit to show amounts in:</source>
        <translation>Tutarı göstermek için &amp;birim:</translation>
    </message>
    <message>
        <source>Choose the default subdivision unit to show in the interface and when sending coins.</source>
        <translation>Blackcoin gönderildiğinde arayüzde gösterilecek varsayılan alt birimi seçiniz.</translation>
    </message>
    <message>
        <source>Whether to show coin control features or not.</source>
        <translation>Para kontrol özelliklerinin gösterilip gösterilmeyeceğini ayarlar.</translation>
    </message>
    <message>
        <source>&amp;Third party transaction URLs</source>
        <translation>&amp;Üçüncü parti işlem URL'leri</translation>
    </message>
    <message>
        <source>&amp;OK</source>
        <translation>&amp;Tamam</translation>
    </message>
    <message>
        <source>&amp;Cancel</source>
        <translation>&amp;İptal</translation>
    </message>
    <message>
        <source>default</source>
        <translation>varsayılan</translation>
    </message>
    <message>
        <source>none</source>
        <translation>boş</translation>
    </message>
    <message>
        <source>Confirm options reset</source>
        <translation>Seçeneklerin sıfırlanmasını teyit et</translation>
    </message>
    <message>
        <source>Client restart required to activate changes.</source>
        <translation>Değişikliklerin uygulanması için istemcinin yeniden başlatılması lazımdır.</translation>
    </message>
    <message>
        <source>Client will be shut down. Do you want to proceed?</source>
        <translation>İstemci kapanacaktır. Devam etmek istiyor musunuz?</translation>
    </message>
    <message>
        <source>Configuration options</source>
        <translation>Yapılandırma seçenekleri</translation>
    </message>
    <message>
        <source>The configuration file is used to specify advanced user options which override GUI settings. Additionally, any command-line options will override this configuration file.</source>
        <translation>Yapılandırma dosyası, grafik arayüzü ayarlarını geçersiz kılacak gelişmiş kullanıcı seçeneklerini belirtmek için kullanılır. Ayrıca, herhangi bir komut satırı seçeneği bu yapılandırma dosyasını geçersiz kılacaktır.</translation>
    </message>
    <message>
        <source>Error</source>
        <translation>Hata</translation>
    </message>
    <message>
        <source>The configuration file could not be opened.</source>
        <translation>Yapılandırma dosyası açılamadı.</translation>
    </message>
    <message>
        <source>This change would require a client restart.</source>
        <translation>Bu değişiklik istemcinin tekrar başlatılmasını gerektirir.</translation>
    </message>
    <message>
        <source>The supplied proxy address is invalid.</source>
        <translation>Girilen vekil sunucu adresi geçersizdir.</translation>
    </message>
</context>
<context>
    <name>OverviewPage</name>
    <message>
        <source>Form</source>
        <translation>Form</translation>
    </message>
    <message>
        <source>The displayed information may be out of date. Your wallet automatically synchronizes with the Bitcoin network after a connection is established, but this process has not completed yet.</source>
        <translation>Görüntülenen bilgiler güncel olmayabilir. Bağlantı kurulduğunda cüzdanınız otomatik olarak Blackcoin ağı ile senkronize olur ancak bu işlem henüz tamamlanmamıştır.</translation>
    </message>
    <message>
        <source>Watch-only:</source>
        <translation>Sadece-izlenen:</translation>
    </message>
    <message>
        <source>Available:</source>
        <translation>Mevcut:</translation>
    </message>
    <message>
        <source>Your current spendable balance</source>
        <translation>Güncel harcanabilir bakiyeniz</translation>
    </message>
    <message>
        <source>Pending:</source>
        <translation>Beklemede:</translation>
    </message>
    <message>
        <source>Total of transactions that have yet to be confirmed, and do not yet count toward the spendable balance</source>
        <translation>Henüz doğrulanmamış ve harcanabilir bakiyeye eklenmemiş işlemlerin toplamı</translation>
    </message>
    <message>
        <source>Immature:</source>
        <translation>Olgunlaşmamış:</translation>
    </message>
    <message>
        <source>Mined balance that has not yet matured</source>
        <translation>Oluşturulan bakiye henüz olgunlaşmamıştır</translation>
    </message>
    <message>
        <source>Balances</source>
        <translation>Bakiyeler</translation>
    </message>
    <message>
        <source>Total:</source>
        <translation>Toplam:</translation>
    </message>
    <message>
        <source>Your current total balance</source>
        <translation>Güncel toplam bakiyeniz</translation>
    </message>
    <message>
        <source>Your current balance in watch-only addresses</source>
        <translation>Sadece izlenen adreslerdeki güncel bakiyeniz</translation>
    </message>
    <message>
        <source>Spendable:</source>
        <translation>Harcanabilir:</translation>
    </message>
    <message>
        <source>Recent transactions</source>
        <translation>Son işlemler</translation>
    </message>
    <message>
        <source>Unconfirmed transactions to watch-only addresses</source>
        <translation>Sadece izlenen adreslere gelen doğrulanmamış işlemler</translation>
    </message>
    <message>
        <source>Mined balance in watch-only addresses that has not yet matured</source>
        <translation>Sadece izlenen adreslerin henüz olgunlaşmamış oluşturulan bakiyeleri</translation>
    </message>
    <message>
        <source>Current total balance in watch-only addresses</source>
        <translation>Sadece izlenen adreslerdeki güncel toplam bakiye</translation>
    </message>
</context>
<context>
    <name>PaymentServer</name>
    <message>
        <source>Payment request error</source>
        <translation>Ödeme talebi hatası</translation>
    </message>
    <message>
        <source>Cannot start bitcoin: click-to-pay handler</source>
        <translation>Blackcoin başlatılamadı: tıkla-ve-öde yöneticisi</translation>
    </message>
    <message>
        <source>URI handling</source>
        <translation>URI yönetimi</translation>
    </message>
    <message>
        <source>Payment request fetch URL is invalid: %1</source>
        <translation>Ödeme talebini alma URL'i geçersiz: %1</translation>
    </message>
    <message>
        <source>Invalid payment address %1</source>
        <translation>%1 ödeme adresi geçersizdir</translation>
    </message>
    <message>
        <source>URI cannot be parsed! This can be caused by an invalid Bitcoin address or malformed URI parameters.</source>
        <translation>URI ayrıştırılamıyor! Bunun nedeni geçersiz bir Blackcoin adresi veya hatalı biçimlendirilmiş URI değişkenleri olabilir.</translation>
    </message>
    <message>
        <source>Payment request file handling</source>
        <translation>Ödeme talebi dosyası yönetimi</translation>
    </message>
    <message>
        <source>Payment request file cannot be read! This can be caused by an invalid payment request file.</source>
        <translation>Ödeme talebi dosyası okunamıyor! Bunun nedeni geçersiz bir ödeme talebi dosyası olabilir.</translation>
    </message>
    <message>
        <source>Payment request rejected</source>
        <translation>Ödeme talebi reddedildi</translation>
    </message>
    <message>
        <source>Payment request network doesn't match client network.</source>
        <translation>Ödeme talebi ağı, istemci ağıyla eşleşmiyor.</translation>
    </message>
    <message>
        <source>Payment request expired.</source>
        <translation>Ödeme talebinin geçerlilik süresi bitti.</translation>
    </message>
    <message>
        <source>Payment request is not initialized.</source>
        <translation>Ödeme talebi başlatılmadı.</translation>
    </message>
    <message>
        <source>Unverified payment requests to custom payment scripts are unsupported.</source>
        <translation>Özel ödeme betiklerine, doğrulanmamış ödeme talepleri desteklenmez.</translation>
    </message>
    <message>
        <source>Invalid payment request.</source>
        <translation>Geçersiz ödeme talebi.</translation>
    </message>
    <message>
        <source>Requested payment amount of %1 is too small (considered dust).</source>
        <translation>Talep edilen %1 ödeme tutarı çok küçüktür (toz olarak kabul edilir).</translation>
    </message>
    <message>
        <source>Refund from %1</source>
        <translation>%1 adresinden geri ödeme</translation>
    </message>
    <message>
        <source>Payment request %1 is too large (%2 bytes, allowed %3 bytes).</source>
        <translation>%1 ödeme talebi çok büyük (%2 bayt, üst sınır %3 bayt).</translation>
    </message>
    <message>
        <source>Error communicating with %1: %2</source>
        <translation>%1 ile iletişimde hata: %2</translation>
    </message>
    <message>
        <source>Payment request cannot be parsed!</source>
        <translation>Ödeme talebi ayrıştırılamaz!</translation>
    </message>
    <message>
        <source>Bad response from server %1</source>
        <translation>%1 sunucusundan hatalı yanıt</translation>
    </message>
    <message>
        <source>Network request error</source>
        <translation>Ağ talebi hatası</translation>
    </message>
    <message>
        <source>Payment acknowledged</source>
        <translation>Ödeme kabul edildi</translation>
    </message>
</context>
<context>
    <name>PeerTableModel</name>
    <message>
        <source>User Agent</source>
        <translation>Kullanıcı Yazılımı</translation>
    </message>
    <message>
        <source>Node/Service</source>
        <translation>Düğüm/Servis</translation>
    </message>
    <message>
        <source>NodeId</source>
        <translation>Düğüm ID'si</translation>
    </message>
    <message>
        <source>Ping</source>
        <translation>Ping</translation>
    </message>
    <message>
        <source>Sent</source>
        <translation>Yollanan</translation>
    </message>
    <message>
        <source>Received</source>
        <translation>Alınan</translation>
    </message>
</context>
<context>
    <name>QObject</name>
    <message>
        <source>Amount</source>
        <translation>Tutar</translation>
    </message>
    <message>
        <source>Enter a Bitcoin address (e.g. %1)</source>
        <translation>Bir Blackcoin adresi giriniz (mesela %1)</translation>
    </message>
    <message>
        <source>%1 d</source>
        <translation>%1 g</translation>
    </message>
    <message>
        <source>%1 h</source>
        <translation>%1 s</translation>
    </message>
    <message>
        <source>%1 m</source>
        <translation>%1 d</translation>
    </message>
    <message>
        <source>%1 s</source>
        <translation>%1 s</translation>
    </message>
    <message>
        <source>None</source>
        <translation>Boş</translation>
    </message>
    <message>
        <source>N/A</source>
        <translation>Mevcut değil</translation>
    </message>
    <message>
        <source>%1 ms</source>
        <translation>%1 ms</translation>
    </message>
    <message numerus="yes">
        <source>%n second(s)</source>
        <translation><numerusform>%n saniye</numerusform><numerusform>%n saniye</numerusform></translation>
    </message>
    <message numerus="yes">
        <source>%n minute(s)</source>
        <translation><numerusform>%n dakika</numerusform><numerusform>%n dakika</numerusform></translation>
    </message>
    <message numerus="yes">
        <source>%n hour(s)</source>
        <translation><numerusform>%n saat</numerusform><numerusform>%n saat</numerusform></translation>
    </message>
    <message numerus="yes">
        <source>%n day(s)</source>
        <translation><numerusform>%n gün</numerusform><numerusform>%n gün</numerusform></translation>
    </message>
    <message numerus="yes">
        <source>%n week(s)</source>
        <translation><numerusform>%n hafta</numerusform><numerusform>%n hafta</numerusform></translation>
    </message>
    <message>
        <source>%1 and %2</source>
        <translation>%1 ve %2</translation>
    </message>
    <message numerus="yes">
        <source>%n year(s)</source>
        <translation><numerusform>%n yıl</numerusform><numerusform>%n yıl</numerusform></translation>
    </message>
    <message>
        <source>%1 B</source>
        <translation>%1 B</translation>
    </message>
    <message>
        <source>%1 KB</source>
        <translation>%1 KB</translation>
    </message>
    <message>
        <source>%1 MB</source>
        <translation>%1 MB</translation>
    </message>
    <message>
        <source>%1 GB</source>
        <translation>%1 GB</translation>
    </message>
    <message>
        <source>%1 didn't yet exit safely...</source>
        <translation>%1  henüz güvenli bir şekilde çıkış yapmamıştır...</translation>
    </message>
    <message>
        <source>unknown</source>
        <translation>bilinmiyor</translation>
    </message>
</context>
<context>
    <name>QObject::QObject</name>
    <message>
        <source>Error: Specified data directory "%1" does not exist.</source>
        <translation>Hata: Belirtilen "%1" veri klasörü yoktur.</translation>
    </message>
    <message>
        <source>Error: Cannot parse configuration file: %1. Only use key=value syntax.</source>
        <translation>Hata: %1 yapılandırma dosyası ayrıştırılamadı. Sadece anahtar=değer dizimini kullanınız.</translation>
    </message>
    <message>
        <source>Error: %1</source>
        <translation>Hata: %1</translation>
    </message>
</context>
<context>
    <name>QRImageWidget</name>
    <message>
        <source>&amp;Save Image...</source>
        <translation>Resmi ka&amp;ydet...</translation>
    </message>
    <message>
        <source>&amp;Copy Image</source>
        <translation>Resmi &amp;Kopyala</translation>
    </message>
    <message>
        <source>Save QR Code</source>
        <translation>QR Kodu Kaydet</translation>
    </message>
    <message>
        <source>PNG Image (*.png)</source>
        <translation>PNG Resim (*.png)</translation>
    </message>
</context>
<context>
    <name>RPCConsole</name>
    <message>
        <source>N/A</source>
        <translation>Mevcut değil</translation>
    </message>
    <message>
        <source>Client version</source>
        <translation>İstemci sürümü</translation>
    </message>
    <message>
        <source>&amp;Information</source>
        <translation>&amp;Bilgi</translation>
    </message>
    <message>
        <source>Debug window</source>
        <translation>Hata ayıklama penceresi</translation>
    </message>
    <message>
        <source>General</source>
        <translation>Genel</translation>
    </message>
    <message>
        <source>Using BerkeleyDB version</source>
        <translation>Kullanılan BerkeleyDB sürümü</translation>
    </message>
    <message>
        <source>Datadir</source>
        <translation>Veri konumu</translation>
    </message>
    <message>
        <source>Startup time</source>
        <translation>Başlama zamanı</translation>
    </message>
    <message>
        <source>Network</source>
        <translation>Ağ</translation>
    </message>
    <message>
        <source>Name</source>
        <translation>İsim</translation>
    </message>
    <message>
        <source>Number of connections</source>
        <translation>Bağlantı sayısı</translation>
    </message>
    <message>
        <source>Block chain</source>
        <translation>Blok zinciri</translation>
    </message>
    <message>
        <source>Current number of blocks</source>
        <translation>Güncel blok sayısı</translation>
    </message>
    <message>
        <source>Memory Pool</source>
        <translation>Bellek Alanı</translation>
    </message>
    <message>
        <source>Current number of transactions</source>
        <translation>Güncel işlem sayısı</translation>
    </message>
    <message>
        <source>Memory usage</source>
        <translation>Bellek kullanımı</translation>
    </message>
    <message>
        <source>&amp;Reset</source>
        <translation>&amp;Sıfırla</translation>
    </message>
    <message>
        <source>Received</source>
        <translation>Alınan</translation>
    </message>
    <message>
        <source>Sent</source>
        <translation>Yollanan</translation>
    </message>
    <message>
        <source>&amp;Peers</source>
        <translation>&amp;Eşler</translation>
    </message>
    <message>
        <source>Banned peers</source>
        <translation>Yasaklı eşler</translation>
    </message>
    <message>
        <source>Select a peer to view detailed information.</source>
        <translation>Ayrıntılı bilgi görmek için bir eş seçin.</translation>
    </message>
    <message>
        <source>Whitelisted</source>
        <translation>Beyaz listedekiler</translation>
    </message>
    <message>
        <source>Direction</source>
        <translation>Yön</translation>
    </message>
    <message>
        <source>Version</source>
        <translation>Sürüm</translation>
    </message>
    <message>
        <source>Starting Block</source>
        <translation>Başlangıç Bloku</translation>
    </message>
    <message>
        <source>Synced Headers</source>
        <translation>Eşleşmiş Üstbilgiler</translation>
    </message>
    <message>
        <source>Synced Blocks</source>
        <translation>Eşleşmiş Bloklar</translation>
    </message>
    <message>
        <source>User Agent</source>
        <translation>Kullanıcı Yazılımı</translation>
    </message>
    <message>
        <source>Open the %1 debug log file from the current data directory. This can take a few seconds for large log files.</source>
        <translation>Güncel veri klasöründen %1 hata ayıklama kütük dosyasını açar. Büyük kütük dosyaları için bu birkaç saniye alabilir.</translation>
    </message>
    <message>
        <source>Decrease font size</source>
        <translation>Font boyutunu küçült</translation>
    </message>
    <message>
        <source>Increase font size</source>
        <translation>Yazıtipi boyutunu büyült</translation>
    </message>
    <message>
        <source>Services</source>
        <translation>Servisler</translation>
    </message>
    <message>
        <source>Ban Score</source>
        <translation>Yasaklama Skoru</translation>
    </message>
    <message>
        <source>Connection Time</source>
        <translation>Bağlantı Süresi</translation>
    </message>
    <message>
        <source>Last Send</source>
        <translation>Son Gönderme</translation>
    </message>
    <message>
        <source>Last Receive</source>
        <translation>Son Alma</translation>
    </message>
    <message>
        <source>Ping Time</source>
        <translation>Ping Süresi</translation>
    </message>
    <message>
        <source>The duration of a currently outstanding ping.</source>
        <translation>Güncel olarak göze çarpan bir ping'in süresi.</translation>
    </message>
    <message>
        <source>Ping Wait</source>
        <translation>Ping Beklemesi</translation>
    </message>
    <message>
        <source>Min Ping</source>
        <translation>En Düşük Ping</translation>
    </message>
    <message>
        <source>Time Offset</source>
        <translation>Saat Farkı</translation>
    </message>
    <message>
        <source>Last block time</source>
        <translation>Son blok zamanı</translation>
    </message>
    <message>
        <source>&amp;Open</source>
        <translation>&amp;Aç</translation>
    </message>
    <message>
        <source>&amp;Console</source>
        <translation>&amp;Konsol</translation>
    </message>
    <message>
        <source>&amp;Network Traffic</source>
        <translation>&amp;Ağ trafiği</translation>
    </message>
    <message>
        <source>Totals</source>
        <translation>Toplamlar</translation>
    </message>
    <message>
        <source>In:</source>
        <translation>İçeri:</translation>
    </message>
    <message>
        <source>Out:</source>
        <translation>Dışarı:</translation>
    </message>
    <message>
        <source>Debug log file</source>
        <translation>Hata ayıklama kütük dosyası</translation>
    </message>
    <message>
        <source>Clear console</source>
        <translation>Konsolu temizle</translation>
    </message>
    <message>
        <source>1 &amp;hour</source>
        <translation>1 &amp;saat</translation>
    </message>
    <message>
        <source>1 &amp;day</source>
        <translation>1 &amp;gün</translation>
    </message>
    <message>
        <source>1 &amp;week</source>
        <translation>1 &amp;hafta</translation>
    </message>
    <message>
        <source>1 &amp;year</source>
        <translation>1 &amp;yıl</translation>
    </message>
    <message>
        <source>&amp;Disconnect</source>
        <translation>&amp;Bağlantıyı Kes</translation>
    </message>
    <message>
        <source>Ban for</source>
        <translation>Yasakla</translation>
    </message>
    <message>
        <source>&amp;Unban</source>
        <translation>&amp;Yasaklamayı Kaldır</translation>
    </message>
    <message>
        <source>Welcome to the %1 RPC console.</source>
        <translation>%1 RPC konsoluna hoş geldiniz.</translation>
    </message>
    <message>
        <source>Use up and down arrows to navigate history, and %1 to clear screen.</source>
        <translation>Geçmişte gezinmek için yukarı ve aşağı oklarını kullanın ve ekranı temizlemek için %1 kullanın.</translation>
    </message>
    <message>
        <source>Type %1 for an overview of available commands.</source>
        <translation>Mevcut komutlara göz atmak için %1 yazın.</translation>
    </message>
    <message>
<<<<<<< HEAD
        <source>WARNING: Scammers have been active, telling users to type commands here, stealing their wallet contents. Do not use this console without fully understanding the ramification of a command.</source>
        <translation>UYARI: Blackcoin dolandırıcılarının çok fazla etkin olduğu zamanlarda, dolandırıcılar bazı kullanıcılara buraya komutlar yazmalarını söylerek onların cüzdanlarındaki blackcoinleri çalmışlardır. Bir komutun sonuçlarını tam olarak anlamadan bu konsolu kullanmayın.</translation>
=======
        <source>For more information on using this console type %1.</source>
        <translation>Bu konsolun kullanımı hakkında daha fazla bilgi için %1 yazın.</translation>
    </message>
    <message>
        <source>WARNING: Scammers have been active, telling users to type commands here, stealing their wallet contents. Do not use this console without fully understanding the ramifications of a command.</source>
        <translation>UYARI: Bitcoin dolandırıcılarının çok fazla etkin olduğu zamanlarda, dolandırıcılar bazı kullanıcılara buraya komutlar yazmalarını söylerek onların cüzdanlarındaki bitcoinleri çalmışlardır. Bir komutun sonuçlarını tam olarak anlamadan bu konsolu kullanmayın.</translation>
>>>>>>> f56c00b2
    </message>
    <message>
        <source>Network activity disabled</source>
        <translation>Ağ etkinliği devre dışı bırakıldı</translation>
    </message>
    <message>
        <source>(node id: %1)</source>
        <translation>(düğüm kimliği: %1)</translation>
    </message>
    <message>
        <source>via %1</source>
        <translation>%1 vasıtasıyla</translation>
    </message>
    <message>
        <source>never</source>
        <translation>asla</translation>
    </message>
    <message>
        <source>Inbound</source>
        <translation>Gelen</translation>
    </message>
    <message>
        <source>Outbound</source>
        <translation>Giden</translation>
    </message>
    <message>
        <source>Yes</source>
        <translation>Evet</translation>
    </message>
    <message>
        <source>No</source>
        <translation>Hayır</translation>
    </message>
    <message>
        <source>Unknown</source>
        <translation>Bilinmiyor</translation>
    </message>
</context>
<context>
    <name>ReceiveCoinsDialog</name>
    <message>
        <source>&amp;Amount:</source>
        <translation>&amp;Tutar:</translation>
    </message>
    <message>
        <source>&amp;Label:</source>
        <translation>&amp;Etiket:</translation>
    </message>
    <message>
        <source>&amp;Message:</source>
        <translation>&amp;İleti:</translation>
    </message>
    <message>
        <source>An optional message to attach to the payment request, which will be displayed when the request is opened. Note: The message will not be sent with the payment over the Bitcoin network.</source>
        <translation>Talep açıldığında gösterilecek, isteğinize dayalı, ödeme talebi ile ilişkilendirilecek bir ileti. Not: Bu ileti ödeme ile birlikte Blackcoin ağı üzerinden gönderilmeyecektir.</translation>
    </message>
    <message>
        <source>An optional label to associate with the new receiving address.</source>
        <translation>Yeni alım adresi ile ilişkili, seçiminize dayalı etiket.</translation>
    </message>
    <message>
        <source>Use this form to request payments. All fields are &lt;b&gt;optional&lt;/b&gt;.</source>
        <translation>Ödeme talep etmek için bu formu kullanın. Tüm alanlar &lt;b&gt;seçime dayalıdır&lt;/b&gt;.</translation>
    </message>
    <message>
        <source>An optional amount to request. Leave this empty or zero to not request a specific amount.</source>
        <translation>Seçiminize dayalı talep edilecek tutar. Belli bir tutar talep etmemek için bunu boş bırakın veya sıfır değerini kullanın.</translation>
    </message>
    <message>
        <source>Clear all fields of the form.</source>
        <translation>Formdaki tüm alanları temizle.</translation>
    </message>
    <message>
        <source>Clear</source>
        <translation>Temizle</translation>
    </message>
    <message>
        <source>Requested payments history</source>
        <translation>Talep edilen ödemelerin tarihçesi</translation>
    </message>
    <message>
        <source>&amp;Request payment</source>
        <translation>Ödeme &amp;talep et</translation>
    </message>
    <message>
        <source>Show the selected request (does the same as double clicking an entry)</source>
        <translation>Seçilen talebi göster (bir unsura çift tıklamakla aynı anlama gelir)</translation>
    </message>
    <message>
        <source>Show</source>
        <translation>Göster</translation>
    </message>
    <message>
        <source>Remove the selected entries from the list</source>
        <translation>Seçilen unsurları listeden kaldır</translation>
    </message>
    <message>
        <source>Remove</source>
        <translation>Kaldır</translation>
    </message>
    <message>
        <source>Copy URI</source>
        <translation>URI'yi kopyala</translation>
    </message>
    <message>
        <source>Copy label</source>
        <translation>Etiket kopyala</translation>
    </message>
    <message>
        <source>Copy message</source>
        <translation>İletiyi kopyala</translation>
    </message>
    <message>
        <source>Copy amount</source>
        <translation>Tutarı kopyala</translation>
    </message>
</context>
<context>
    <name>ReceiveRequestDialog</name>
    <message>
        <source>QR Code</source>
        <translation>QR Kodu</translation>
    </message>
    <message>
        <source>Copy &amp;URI</source>
        <translation>&amp;URI'yi kopyala</translation>
    </message>
    <message>
        <source>Copy &amp;Address</source>
        <translation>&amp;Adresi kopyala</translation>
    </message>
    <message>
        <source>&amp;Save Image...</source>
        <translation>Resmi ka&amp;ydet...</translation>
    </message>
    <message>
        <source>Request payment to %1</source>
        <translation>%1 unsuruna ödeme talep et</translation>
    </message>
    <message>
        <source>Payment information</source>
        <translation>Ödeme bilgisi</translation>
    </message>
    <message>
        <source>URI</source>
        <translation>URI</translation>
    </message>
    <message>
        <source>Address</source>
        <translation>Adres</translation>
    </message>
    <message>
        <source>Amount</source>
        <translation>Tutar</translation>
    </message>
    <message>
        <source>Label</source>
        <translation>Etiket</translation>
    </message>
    <message>
        <source>Message</source>
        <translation>İleti</translation>
    </message>
    <message>
        <source>Resulting URI too long, try to reduce the text for label / message.</source>
        <translation>Sonuç URI çok uzun, etiket ya da ileti metnini kısaltmayı deneyiniz.</translation>
    </message>
    <message>
        <source>Error encoding URI into QR Code.</source>
        <translation>URI'nin QR koduna kodlanmasında hata oluştu.</translation>
    </message>
</context>
<context>
    <name>RecentRequestsTableModel</name>
    <message>
        <source>Date</source>
        <translation>Tarih</translation>
    </message>
    <message>
        <source>Label</source>
        <translation>Etiket</translation>
    </message>
    <message>
        <source>Message</source>
        <translation>İleti</translation>
    </message>
    <message>
        <source>(no label)</source>
        <translation>(etiket yok)</translation>
    </message>
    <message>
        <source>(no message)</source>
        <translation>(ileti yok)</translation>
    </message>
    <message>
        <source>(no amount requested)</source>
        <translation>(tutar talep edilmedi)</translation>
    </message>
    <message>
        <source>Requested</source>
        <translation>Talep edilen</translation>
    </message>
</context>
<context>
    <name>SendCoinsDialog</name>
    <message>
        <source>Send Coins</source>
        <translation>Blackcoin yolla</translation>
    </message>
    <message>
        <source>Coin Control Features</source>
        <translation>Para kontrolü özellikleri</translation>
    </message>
    <message>
        <source>Inputs...</source>
        <translation>Girdiler...</translation>
    </message>
    <message>
        <source>automatically selected</source>
        <translation>otomatik seçilmiş</translation>
    </message>
    <message>
        <source>Insufficient funds!</source>
        <translation>Yetersiz fon!</translation>
    </message>
    <message>
        <source>Quantity:</source>
        <translation>Miktar:</translation>
    </message>
    <message>
        <source>Bytes:</source>
        <translation>Bayt:</translation>
    </message>
    <message>
        <source>Amount:</source>
        <translation>Tutar:</translation>
    </message>
    <message>
        <source>Fee:</source>
        <translation>Ücret:</translation>
    </message>
    <message>
        <source>After Fee:</source>
        <translation>Ücretten sonra:</translation>
    </message>
    <message>
        <source>Change:</source>
        <translation>Para üstü:</translation>
    </message>
    <message>
        <source>If this is activated, but the change address is empty or invalid, change will be sent to a newly generated address.</source>
        <translation>Bu etkinleştirildiyse fakat para üstü adresi boş ya da geçersizse para üstü yeni oluşturulan bir adrese gönderilecektir.</translation>
    </message>
    <message>
        <source>Custom change address</source>
        <translation>Özel para üstü adresi</translation>
    </message>
    <message>
        <source>Transaction Fee:</source>
        <translation>İşlem ücreti:</translation>
    </message>
    <message>
        <source>Choose...</source>
        <translation>Seç...</translation>
    </message>
    <message>
        <source>Warning: Fee estimation is currently not possible.</source>
        <translation>Uyarı: Ücret tahmini şu anda mümkün değildir.</translation>
    </message>
    <message>
        <source>collapse fee-settings</source>
        <translation>ücret-ayarlarını-küçült</translation>
    </message>
    <message>
        <source>per kilobyte</source>
        <translation>kilobayt başı</translation>
    </message>
    <message>
        <source>If the custom fee is set to 1000 satoshis and the transaction is only 250 bytes, then "per kilobyte" only pays 250 satoshis in fee, while "total at least" pays 1000 satoshis. For transactions bigger than a kilobyte both pay by kilobyte.</source>
        <translation>Eğer özel ücret 1000 satoşi olarak ayarlandıysa ve işlem sadece 250 baytsa, "kilobayt başı" ücret olarak sadece 250 satoşi öder ve "toplam asgari" 1000 satoşi öder. Bir kilobayttan yüksek işlemler için ikisi de kilobayt başı ödeme yapar.</translation>
    </message>
    <message>
        <source>Hide</source>
        <translation>Gizle</translation>
    </message>
    <message>
        <source>Paying only the minimum fee is just fine as long as there is less transaction volume than space in the blocks. But be aware that this can end up in a never confirming transaction once there is more demand for bitcoin transactions than the network can process.</source>
        <translation>Gerekli olan en az ücreti ödemek, bloklarda boşluktan daha az işlem hacmi olduğu sürece bir sorun çıkarmaz. Fakat ağın işleyecebileceğinden daha çok blackcoin işlemi talebi olduğunda bunun asla doğrulanmayan bir işlem olabileceğinin farkında olmalısınız.</translation>
    </message>
    <message>
        <source>(read the tooltip)</source>
        <translation>(bilgi balonunu oku)</translation>
    </message>
    <message>
        <source>Recommended:</source>
        <translation>Tavsiye edilen:</translation>
    </message>
    <message>
        <source>Custom:</source>
        <translation>Özel:</translation>
    </message>
    <message>
        <source>(Smart fee not initialized yet. This usually takes a few blocks...)</source>
        <translation>(Zeki ücret henüz başlatılmadı. Bu genelde birkaç blok alır...)</translation>
    </message>
    <message>
        <source>Send to multiple recipients at once</source>
        <translation>Birçok alıcıya aynı anda gönder</translation>
    </message>
    <message>
        <source>Add &amp;Recipient</source>
        <translation>&amp;Alıcı ekle</translation>
    </message>
    <message>
        <source>Clear all fields of the form.</source>
        <translation>Formdaki tüm alanları temizle.</translation>
    </message>
    <message>
        <source>Dust:</source>
        <translation>Toz:</translation>
    </message>
    <message>
        <source>Confirmation time target:</source>
        <translation>Doğrulama süresi hedefi:</translation>
    </message>
    <message>
        <source>Clear &amp;All</source>
        <translation>Tümünü &amp;temizle</translation>
    </message>
    <message>
        <source>Balance:</source>
        <translation>Bakiye:</translation>
    </message>
    <message>
        <source>Confirm the send action</source>
        <translation>Yollama etkinliğini teyit ediniz</translation>
    </message>
    <message>
        <source>S&amp;end</source>
        <translation>G&amp;önder</translation>
    </message>
    <message>
        <source>Copy quantity</source>
        <translation>Miktarı kopyala</translation>
    </message>
    <message>
        <source>Copy amount</source>
        <translation>Tutarı kopyala</translation>
    </message>
    <message>
        <source>Copy fee</source>
        <translation>Ücreti kopyala</translation>
    </message>
    <message>
        <source>Copy after fee</source>
        <translation>Ücretten sonrasını kopyala</translation>
    </message>
    <message>
        <source>Copy bytes</source>
        <translation>Baytları kopyala</translation>
    </message>
    <message>
        <source>Copy dust</source>
        <translation>Tozu kopyala</translation>
    </message>
    <message>
        <source>Copy change</source>
        <translation>Para üstünü kopyala</translation>
    </message>
    <message>
        <source>%1 (%2 blocks)</source>
        <translation>%1(%2 blok)</translation>
    </message>
    <message>
        <source>%1 to %2</source>
        <translation>%1 ögesinden %2 unsuruna</translation>
    </message>
    <message>
        <source>Are you sure you want to send?</source>
        <translation>Göndermek istediğinizden emin misiniz?</translation>
    </message>
    <message>
        <source>added as transaction fee</source>
        <translation>işlem ücreti olarak eklendi</translation>
    </message>
    <message>
        <source>Total Amount %1</source>
        <translation>Toplam Tutar %1</translation>
    </message>
    <message>
        <source>or</source>
        <translation>veya</translation>
    </message>
    <message>
        <source>Confirm send coins</source>
        <translation>Blackcoin gönderimini onaylayın</translation>
    </message>
    <message>
        <source>The recipient address is not valid. Please recheck.</source>
        <translation>Alıcı adresi geçerli değildir. Lütfen tekrar kontrol ediniz.</translation>
    </message>
    <message>
        <source>The amount to pay must be larger than 0.</source>
        <translation>Ödeyeceğiniz tutarın 0'dan yüksek olması gerekir.</translation>
    </message>
    <message>
        <source>The amount exceeds your balance.</source>
        <translation>Tutar bakiyenizden yüksektir.</translation>
    </message>
    <message>
        <source>The total exceeds your balance when the %1 transaction fee is included.</source>
        <translation>Toplam, %1 işlem ücreti eklendiğinde bakiyenizi geçmektedir.</translation>
    </message>
    <message>
        <source>Duplicate address found: addresses should only be used once each.</source>
        <translation>Tekrarlayan adres bulundu: adresler sadece bir kez kullanılmalıdır.</translation>
    </message>
    <message>
        <source>Transaction creation failed!</source>
        <translation>İşlem oluşturma başarısız!</translation>
    </message>
    <message>
        <source>The transaction was rejected with the following reason: %1</source>
        <translation>İşlem şu nedenden dolayı reddedildi: %1</translation>
    </message>
    <message>
        <source>A fee higher than %1 is considered an absurdly high fee.</source>
        <translation>%1 tutarından yüksek bir ücret saçma derecede yüksek bir ücret olarak kabul edilir.</translation>
    </message>
    <message>
        <source>Payment request expired.</source>
        <translation>Ödeme talebinin geçerlilik süresi bitti.</translation>
    </message>
    <message>
        <source>Pay only the required fee of %1</source>
        <translation>Sadece asgari ücret olan %1 tutarını öde</translation>
    </message>
    <message>
        <source>Warning: Invalid Bitcoin address</source>
        <translation>Uyarı: geçersiz Blackcoin adresi</translation>
    </message>
    <message>
        <source>Warning: Unknown change address</source>
        <translation>Uyarı: Bilinmeyen para üstü adresi</translation>
    </message>
    <message>
        <source>Confirm custom change address</source>
        <translation>Özel para üstü adresini onayla</translation>
    </message>
    <message>
        <source>The address you selected for change is not part of this wallet. Any or all funds in your wallet may be sent to this address. Are you sure?</source>
        <translation>Para üstü için seçtiğiniz adres bu cüzdanın bir parçası değil. Cüzdanınızdaki bir miktar veya tüm para bu adrese gönderilebilir. Emin misiniz?</translation>
    </message>
    <message>
        <source>(no label)</source>
        <translation>(etiket yok)</translation>
    </message>
</context>
<context>
    <name>SendCoinsEntry</name>
    <message>
        <source>A&amp;mount:</source>
        <translation>T&amp;utar:</translation>
    </message>
    <message>
        <source>Pay &amp;To:</source>
        <translation>&amp;Şu adrese öde:</translation>
    </message>
    <message>
        <source>&amp;Label:</source>
        <translation>&amp;Etiket:</translation>
    </message>
    <message>
        <source>Choose previously used address</source>
        <translation>Önceden kullanılmış adres seç</translation>
    </message>
    <message>
        <source>This is a normal payment.</source>
        <translation>Bu, normal bir ödemedir.</translation>
    </message>
    <message>
        <source>The Bitcoin address to send the payment to</source>
        <translation>Ödemenin yollanacağı Blackcoin adresi</translation>
    </message>
    <message>
        <source>Alt+A</source>
        <translation>Alt+A</translation>
    </message>
    <message>
        <source>Paste address from clipboard</source>
        <translation>Panodan adres yapıştır</translation>
    </message>
    <message>
        <source>Alt+P</source>
        <translation>Alt+P</translation>
    </message>
    <message>
        <source>Remove this entry</source>
        <translation>Bu ögeyi kaldır</translation>
    </message>
    <message>
        <source>The fee will be deducted from the amount being sent. The recipient will receive less bitcoins than you enter in the amount field. If multiple recipients are selected, the fee is split equally.</source>
        <translation>Ücret yollanan tutardan alınacaktır. Alıcı tutar alanına girdiğinizden daha az blackcoin alacaktır. Eğer birden çok alıcı seçiliyse ücret eşit olarak bölünecektir.</translation>
    </message>
    <message>
        <source>S&amp;ubtract fee from amount</source>
        <translation>Ücreti tutardan düş</translation>
    </message>
    <message>
        <source>Use available balance</source>
        <translation>Mevcut bakiyeyi kullan</translation>
    </message>
    <message>
        <source>Message:</source>
        <translation>İleti:</translation>
    </message>
    <message>
        <source>This is an unauthenticated payment request.</source>
        <translation>Bu, kimliği doğrulanmamış bir ödeme talebidir.</translation>
    </message>
    <message>
        <source>This is an authenticated payment request.</source>
        <translation>Bu, kimliği doğrulanmış bir ödeme talebidir.</translation>
    </message>
    <message>
        <source>Enter a label for this address to add it to the list of used addresses</source>
        <translation>Kullanılmış adres listesine eklemek için bu adrese bir etiket girin</translation>
    </message>
    <message>
        <source>A message that was attached to the bitcoin: URI which will be stored with the transaction for your reference. Note: This message will not be sent over the Bitcoin network.</source>
        <translation>Referans için blackcoin: URI'siyle iliştirilmiş işlemle birlikte depolanacak bir ileti. Not: Bu mesaj Blackcoin ağı üzerinden gönderilmeyecektir.</translation>
    </message>
    <message>
        <source>Pay To:</source>
        <translation>Şu adrese öde:</translation>
    </message>
    <message>
        <source>Memo:</source>
        <translation>Not:</translation>
    </message>
    <message>
        <source>Enter a label for this address to add it to your address book</source>
        <translation>Adres defterinize eklemek için bu adrese bir etiket giriniz</translation>
    </message>
</context>
<context>
    <name>SendConfirmationDialog</name>
    <message>
        <source>Yes</source>
        <translation>Evet</translation>
    </message>
</context>
<context>
    <name>ShutdownWindow</name>
    <message>
        <source>%1 is shutting down...</source>
        <translation>%1 kapanıyor...</translation>
    </message>
    <message>
        <source>Do not shut down the computer until this window disappears.</source>
        <translation>Bu pencere kalkıncaya dek bilgisayarı kapatmayınız.</translation>
    </message>
</context>
<context>
    <name>SignVerifyMessageDialog</name>
    <message>
        <source>Signatures - Sign / Verify a Message</source>
        <translation>İmzalar - İleti İmzala / Kontrol et</translation>
    </message>
    <message>
        <source>&amp;Sign Message</source>
        <translation>İleti &amp;imzala</translation>
    </message>
    <message>
        <source>You can sign messages/agreements with your addresses to prove you can receive bitcoins sent to them. Be careful not to sign anything vague or random, as phishing attacks may try to trick you into signing your identity over to them. Only sign fully-detailed statements you agree to.</source>
        <translation>Adreslerinize yollanan blackcoinleri alabileceğiniz ispatlamak için adreslerinizle iletiler/anlaşmalar imzalayabilirsiniz. Oltalama saldırılarının kimliğinizi imzanızla elde etmeyi deneyebilecekleri için belirsiz ya da rastgele hiçbir şey imzalamamaya dikkat ediniz. Sadece ayrıntılı açıklaması olan ve tümüne katıldığınız ifadeleri imzalayınız.</translation>
    </message>
    <message>
        <source>The Bitcoin address to sign the message with</source>
        <translation>İletinin imzalanmasında kullanılacak Blackcoin adresi</translation>
    </message>
    <message>
        <source>Choose previously used address</source>
        <translation>Önceden kullanılmış adres seç</translation>
    </message>
    <message>
        <source>Alt+A</source>
        <translation>Alt+A</translation>
    </message>
    <message>
        <source>Paste address from clipboard</source>
        <translation>Panodan adres yapıştır</translation>
    </message>
    <message>
        <source>Alt+P</source>
        <translation>Alt+P</translation>
    </message>
    <message>
        <source>Enter the message you want to sign here</source>
        <translation>İmzalamak istediğiniz iletiyi burada giriniz</translation>
    </message>
    <message>
        <source>Signature</source>
        <translation>İmza</translation>
    </message>
    <message>
        <source>Copy the current signature to the system clipboard</source>
        <translation>Güncel imzayı sistem panosuna kopyala</translation>
    </message>
    <message>
        <source>Sign the message to prove you own this Bitcoin address</source>
        <translation>Bu Blackcoin adresinin sizin olduğunu ispatlamak için iletiyi imzalayın</translation>
    </message>
    <message>
        <source>Sign &amp;Message</source>
        <translation>&amp;İletiyi imzala</translation>
    </message>
    <message>
        <source>Reset all sign message fields</source>
        <translation>Tüm ileti alanlarını sıfırla</translation>
    </message>
    <message>
        <source>Clear &amp;All</source>
        <translation>Tümünü &amp;temizle</translation>
    </message>
    <message>
        <source>&amp;Verify Message</source>
        <translation>İletiyi &amp;kontrol et</translation>
    </message>
    <message>
        <source>Enter the receiver's address, message (ensure you copy line breaks, spaces, tabs, etc. exactly) and signature below to verify the message. Be careful not to read more into the signature than what is in the signed message itself, to avoid being tricked by a man-in-the-middle attack. Note that this only proves the signing party receives with the address, it cannot prove sendership of any transaction!</source>
        <translation>Alıcının adresini, iletiyi (satır sonları, boşluklar, sekmeler vs. karakterleri tam olarak kopyaladığınızdan emin olunuz) ve imzayı aşağıya giriniz. Bir ortadaki adam saldırısı tarafından kandırılmaya engel olmak için imzadan, imzalı iletinin içeriğini aşan bir anlam çıkarmamaya dikkat ediniz. Bunun sadece imzalayan tarafın adres ile alım yapabildiğini ispatladığını ve herhangi bir işlemin gönderi tarafını kanıtlayamayacağını unutmayınız!</translation>
    </message>
    <message>
        <source>The Bitcoin address the message was signed with</source>
        <translation>İletinin imzalanmasında kullanılan Blackcoin adresi</translation>
    </message>
    <message>
        <source>Verify the message to ensure it was signed with the specified Bitcoin address</source>
        <translation>Belirtilen Blackcoin adresi ile imzalandığını doğrulamak için iletiyi kontrol et</translation>
    </message>
    <message>
        <source>Verify &amp;Message</source>
        <translation>&amp;İletiyi kontrol et</translation>
    </message>
    <message>
        <source>Reset all verify message fields</source>
        <translation>Tüm ileti kontrolü alanlarını sıfırla</translation>
    </message>
    <message>
        <source>Click "Sign Message" to generate signature</source>
        <translation>İmzayı oluşturmak için "İletiyi İmzala"ya tıklayın</translation>
    </message>
    <message>
        <source>The entered address is invalid.</source>
        <translation>Girilen adres geçersizdir.</translation>
    </message>
    <message>
        <source>Please check the address and try again.</source>
        <translation>Lütfen adresi kontrol edip tekrar deneyiniz.</translation>
    </message>
    <message>
        <source>The entered address does not refer to a key.</source>
        <translation>Girilen adres herhangi bir anahtara işaret etmemektedir.</translation>
    </message>
    <message>
        <source>Wallet unlock was cancelled.</source>
        <translation>Cüzdan kilidinin açılması iptal edildi.</translation>
    </message>
    <message>
        <source>Private key for the entered address is not available.</source>
        <translation>Girilen adres için özel anahtar mevcut değildir.</translation>
    </message>
    <message>
        <source>Message signing failed.</source>
        <translation>İleti imzalaması başarısız oldu.</translation>
    </message>
    <message>
        <source>Message signed.</source>
        <translation>İleti imzalandı.</translation>
    </message>
    <message>
        <source>The signature could not be decoded.</source>
        <translation>İmzanın kodu çözülemedi.</translation>
    </message>
    <message>
        <source>Please check the signature and try again.</source>
        <translation>Lütfen imzayı kontrol edip tekrar deneyiniz.</translation>
    </message>
    <message>
        <source>The signature did not match the message digest.</source>
        <translation>İmza iletinin özeti ile eşleşmedi.</translation>
    </message>
    <message>
        <source>Message verification failed.</source>
        <translation>İleti doğrulaması başarısız oldu.</translation>
    </message>
    <message>
        <source>Message verified.</source>
        <translation>İleti doğrulandı.</translation>
    </message>
</context>
<context>
    <name>SplashScreen</name>
    <message>
        <source>[testnet]</source>
        <translation>[testnet]</translation>
    </message>
</context>
<context>
    <name>TrafficGraphWidget</name>
    <message>
        <source>KB/s</source>
        <translation>KB/s</translation>
    </message>
</context>
<context>
    <name>TransactionDesc</name>
    <message numerus="yes">
        <source>Open for %n more block(s)</source>
        <translation><numerusform>%n taneden daha fazla blok için açık</numerusform><numerusform>%n taneden daha fazla blok için açık</numerusform></translation>
    </message>
    <message>
        <source>Open until %1</source>
        <translation>%1 değerine dek açık</translation>
    </message>
    <message>
        <source>conflicted with a transaction with %1 confirmations</source>
        <translation>%1 doğrulamalı bir işlem ile çelişti</translation>
    </message>
    <message>
        <source>%1/offline</source>
        <translation>%1/çevrim dışı</translation>
    </message>
    <message>
        <source>0/unconfirmed, %1</source>
        <translation>0/doğrulanmamış, %1</translation>
    </message>
    <message>
        <source>in memory pool</source>
        <translation>bellek alanında</translation>
    </message>
    <message>
        <source>not in memory pool</source>
        <translation>bellek alanında değil</translation>
    </message>
    <message>
        <source>abandoned</source>
        <translation>terk edilmiş</translation>
    </message>
    <message>
        <source>%1/unconfirmed</source>
        <translation>%1/doğrulanmadı</translation>
    </message>
    <message>
        <source>%1 confirmations</source>
        <translation>%1 doğrulama</translation>
    </message>
    <message>
        <source>Status</source>
        <translation>Durum</translation>
    </message>
    <message>
        <source>, has not been successfully broadcast yet</source>
        <translation>, henüz başarılı bir şekilde yayınlanmadı</translation>
    </message>
    <message numerus="yes">
        <source>, broadcast through %n node(s)</source>
        <translation><numerusform>, %n düğüm aracılığıyla yayınlandı</numerusform><numerusform>, %n düğüm aracılığıyla yayınlandı</numerusform></translation>
    </message>
    <message>
        <source>Date</source>
        <translation>Tarih</translation>
    </message>
    <message>
        <source>Source</source>
        <translation>Kaynak</translation>
    </message>
    <message>
        <source>Generated</source>
        <translation>Oluşturuldu</translation>
    </message>
    <message>
        <source>From</source>
        <translation>Gönderen</translation>
    </message>
    <message>
        <source>unknown</source>
        <translation>bilinmiyor</translation>
    </message>
    <message>
        <source>To</source>
        <translation>Alıcı</translation>
    </message>
    <message>
        <source>own address</source>
        <translation>kendi adresiniz</translation>
    </message>
    <message>
        <source>watch-only</source>
        <translation>sadece-izlenen</translation>
    </message>
    <message>
        <source>label</source>
        <translation>etiket</translation>
    </message>
    <message>
        <source>Credit</source>
        <translation>Alınan Tutar</translation>
    </message>
    <message numerus="yes">
        <source>matures in %n more block(s)</source>
        <translation><numerusform>%n ek blok sonrasında olgunlaşacak</numerusform><numerusform>%n ek blok sonrasında olgunlaşacak</numerusform></translation>
    </message>
    <message>
        <source>not accepted</source>
        <translation>kabul edilmedi</translation>
    </message>
    <message>
        <source>Debit</source>
        <translation>Çekilen Tutar</translation>
    </message>
    <message>
        <source>Total debit</source>
        <translation>Toplam çekilen tutar</translation>
    </message>
    <message>
        <source>Total credit</source>
        <translation>Toplam alınan tutar</translation>
    </message>
    <message>
        <source>Transaction fee</source>
        <translation>İşlem ücreti</translation>
    </message>
    <message>
        <source>Net amount</source>
        <translation>Net tutar</translation>
    </message>
    <message>
        <source>Message</source>
        <translation>İleti</translation>
    </message>
    <message>
        <source>Comment</source>
        <translation>Yorum</translation>
    </message>
    <message>
        <source>Transaction ID</source>
        <translation>İşlem ID'si</translation>
    </message>
    <message>
        <source>Transaction total size</source>
        <translation>İşlemin toplam boyutu</translation>
    </message>
    <message>
        <source>Output index</source>
        <translation>Çıktı indeksi</translation>
    </message>
    <message>
        <source>Merchant</source>
        <translation>Tüccar</translation>
    </message>
    <message>
        <source>Generated coins must mature %1 blocks before they can be spent. When you generated this block, it was broadcast to the network to be added to the block chain. If it fails to get into the chain, its state will change to "not accepted" and it won't be spendable. This may occasionally happen if another node generates a block within a few seconds of yours.</source>
        <translation>Oluşturulan blackcoin'lerin harcanabilmelerinden önce %1 blok beklemeleri gerekmektedir. Bu blok, oluşturduğunuzda, blok zincirine eklenmesi için ağda yayınlandı. Zincire eklenmesi başarısız olursa, durumu "kabul edilmedi" olarak değiştirilecek ve harcanamayacaktır. Bu, bazen başka bir düğüm sizden birkaç saniye önce ya da sonra blok oluşturursa meydana gelebilir.</translation>
    </message>
    <message>
        <source>Debug information</source>
        <translation>Hata ayıklama bilgisi</translation>
    </message>
    <message>
        <source>Transaction</source>
        <translation>İşlem</translation>
    </message>
    <message>
        <source>Inputs</source>
        <translation>Girdiler</translation>
    </message>
    <message>
        <source>Amount</source>
        <translation>Tutar</translation>
    </message>
    <message>
        <source>true</source>
        <translation>doğru</translation>
    </message>
    <message>
        <source>false</source>
        <translation>yanlış</translation>
    </message>
</context>
<context>
    <name>TransactionDescDialog</name>
    <message>
        <source>This pane shows a detailed description of the transaction</source>
        <translation>Bu pano işlemin ayrıntılı açıklamasını gösterir</translation>
    </message>
    <message>
        <source>Details for %1</source>
        <translation>%1 için ayrıntılar</translation>
    </message>
</context>
<context>
    <name>TransactionTableModel</name>
    <message>
        <source>Date</source>
        <translation>Tarih</translation>
    </message>
    <message>
        <source>Type</source>
        <translation>Tür</translation>
    </message>
    <message>
        <source>Label</source>
        <translation>Etiket</translation>
    </message>
    <message numerus="yes">
        <source>Open for %n more block(s)</source>
        <translation><numerusform>%n taneden daha fazla blok için açık</numerusform><numerusform>%n taneden daha fazla blok için açık</numerusform></translation>
    </message>
    <message>
        <source>Open until %1</source>
        <translation>%1 değerine dek açık</translation>
    </message>
    <message>
        <source>Offline</source>
        <translation>Çevrim dışı</translation>
    </message>
    <message>
        <source>Unconfirmed</source>
        <translation>Doğrulanmamış</translation>
    </message>
    <message>
        <source>Abandoned</source>
        <translation>Terk edilmiş</translation>
    </message>
    <message>
        <source>Confirming (%1 of %2 recommended confirmations)</source>
        <translation>Doğrulanıyor (%1 kere doğrulandı, önerilen doğrulama sayısı %2)</translation>
    </message>
    <message>
        <source>Confirmed (%1 confirmations)</source>
        <translation>Doğrulandı (%1 doğrulama)</translation>
    </message>
    <message>
        <source>Conflicted</source>
        <translation>Uyuşmadı</translation>
    </message>
    <message>
        <source>Immature (%1 confirmations, will be available after %2)</source>
        <translation>Olgunlaşmamış (%1 doğrulama, %2 doğrulama sonra kullanılabilir olacaktır)</translation>
    </message>
    <message>
        <source>This block was not received by any other nodes and will probably not be accepted!</source>
        <translation>Bu blok başka hiçbir düğüm tarafından alınmamıştır ve muhtemelen kabul edilmeyecektir!</translation>
    </message>
    <message>
        <source>Generated but not accepted</source>
        <translation>Oluşturuldu ama kabul edilmedi</translation>
    </message>
    <message>
        <source>Received with</source>
        <translation>Şununla alındı</translation>
    </message>
    <message>
        <source>Received from</source>
        <translation>Alındığı kişi</translation>
    </message>
    <message>
        <source>Sent to</source>
        <translation>Gönderildiği adres</translation>
    </message>
    <message>
        <source>Payment to yourself</source>
        <translation>Kendinize ödeme</translation>
    </message>
    <message>
        <source>Mined</source>
        <translation>Madenden çıkarılan</translation>
    </message>
    <message>
        <source>watch-only</source>
        <translation>sadece-izlenen</translation>
    </message>
    <message>
        <source>(n/a)</source>
        <translation>(mevcut değil)</translation>
    </message>
    <message>
        <source>(no label)</source>
        <translation>(etiket yok)</translation>
    </message>
    <message>
        <source>Transaction status. Hover over this field to show number of confirmations.</source>
        <translation>İşlem durumu. Doğrulama sayısını görüntülemek için fare imlecini bu alanın üzerinde tutunuz.</translation>
    </message>
    <message>
        <source>Date and time that the transaction was received.</source>
        <translation>İşlemin alındığı tarih ve zaman.</translation>
    </message>
    <message>
        <source>Type of transaction.</source>
        <translation>İşlemin türü.</translation>
    </message>
    <message>
        <source>Whether or not a watch-only address is involved in this transaction.</source>
        <translation>Bu işleme sadece-izlenen bir adresin dahil edilip, edilmediği.</translation>
    </message>
    <message>
        <source>User-defined intent/purpose of the transaction.</source>
        <translation>İşlemin kullanıcı tanımlı amacı.</translation>
    </message>
    <message>
        <source>Amount removed from or added to balance.</source>
        <translation>Bakiyeden kaldırılan ya da bakiyeye eklenen tutar.</translation>
    </message>
</context>
<context>
    <name>TransactionView</name>
    <message>
        <source>All</source>
        <translation>Hepsi</translation>
    </message>
    <message>
        <source>Today</source>
        <translation>Bugün</translation>
    </message>
    <message>
        <source>This week</source>
        <translation>Bu hafta</translation>
    </message>
    <message>
        <source>This month</source>
        <translation>Bu ay</translation>
    </message>
    <message>
        <source>Last month</source>
        <translation>Geçen ay</translation>
    </message>
    <message>
        <source>This year</source>
        <translation>Bu yıl</translation>
    </message>
    <message>
        <source>Range...</source>
        <translation>Tarih Aralığı</translation>
    </message>
    <message>
        <source>Received with</source>
        <translation>Şununla alındı</translation>
    </message>
    <message>
        <source>Sent to</source>
        <translation>Gönderildiği adres</translation>
    </message>
    <message>
        <source>To yourself</source>
        <translation>Kendinize</translation>
    </message>
    <message>
        <source>Mined</source>
        <translation>Madenden çıkarılan</translation>
    </message>
    <message>
        <source>Other</source>
        <translation>Diğer</translation>
    </message>
    <message>
        <source>Enter address, transaction id, or label to search</source>
        <translation>Aramak için adres, gönderim numarası ya da etiket yazınız</translation>
    </message>
    <message>
        <source>Min amount</source>
        <translation>En düşük tutar</translation>
    </message>
    <message>
        <source>Abandon transaction</source>
        <translation>İşlemden vazgeç</translation>
    </message>
    <message>
        <source>Increase transaction fee</source>
        <translation>İşlem ücretini artır</translation>
    </message>
    <message>
        <source>Copy address</source>
        <translation>Adres kopyala</translation>
    </message>
    <message>
        <source>Copy label</source>
        <translation>Etiket kopyala</translation>
    </message>
    <message>
        <source>Copy amount</source>
        <translation>Tutarı kopyala</translation>
    </message>
    <message>
        <source>Copy transaction ID</source>
        <translation>İşlem ID'sini kopyala</translation>
    </message>
    <message>
        <source>Copy raw transaction</source>
        <translation>Ham işlemi kopyala</translation>
    </message>
    <message>
        <source>Copy full transaction details</source>
        <translation>Tüm işlem ayrıntılarını kopyala</translation>
    </message>
    <message>
        <source>Edit label</source>
        <translation>Etiketi düzenle</translation>
    </message>
    <message>
        <source>Show transaction details</source>
        <translation>İşlem ayrıntılarını göster</translation>
    </message>
    <message>
        <source>Export Transaction History</source>
        <translation>İşlem Tarihçesini Dışarı Aktar</translation>
    </message>
    <message>
        <source>Comma separated file (*.csv)</source>
        <translation>Virgülle ayrılmış değerler dosyası (*.csv)</translation>
    </message>
    <message>
        <source>Confirmed</source>
        <translation>Doğrulandı</translation>
    </message>
    <message>
        <source>Watch-only</source>
        <translation>Sadece izlenen</translation>
    </message>
    <message>
        <source>Date</source>
        <translation>Tarih</translation>
    </message>
    <message>
        <source>Type</source>
        <translation>Tür</translation>
    </message>
    <message>
        <source>Label</source>
        <translation>Etiket</translation>
    </message>
    <message>
        <source>Address</source>
        <translation>Adres</translation>
    </message>
    <message>
        <source>ID</source>
        <translation>ID</translation>
    </message>
    <message>
        <source>Exporting Failed</source>
        <translation>Dışarı aktarmada hata</translation>
    </message>
    <message>
        <source>There was an error trying to save the transaction history to %1.</source>
        <translation>İşlem tarihçesinin %1 konumuna kaydedilmeye çalışıldığı sırada bir hata meydana geldi.</translation>
    </message>
    <message>
        <source>Exporting Successful</source>
        <translation>Dışarı Aktarma Başarılı</translation>
    </message>
    <message>
        <source>The transaction history was successfully saved to %1.</source>
        <translation>İşlem tarihçesi %1 konumuna başarıyla kaydedildi.</translation>
    </message>
    <message>
        <source>Range:</source>
        <translation>Tarih Aralığı:</translation>
    </message>
    <message>
        <source>to</source>
        <translation>Alıcı</translation>
    </message>
</context>
<context>
    <name>UnitDisplayStatusBarControl</name>
    <message>
        <source>Unit to show amounts in. Click to select another unit.</source>
        <translation>Tutarı göstermek için birim. Başka bir birim seçmek için tıklayınız.</translation>
    </message>
</context>
<context>
    <name>WalletFrame</name>
    <message>
        <source>No wallet has been loaded.</source>
        <translation>Hiçbir cüzdan yüklenmedi.</translation>
    </message>
</context>
<context>
    <name>WalletModel</name>
    <message>
        <source>Send Coins</source>
        <translation>Blackcoini Gönder</translation>
    </message>
    <message>
        <source>Increasing transaction fee failed</source>
        <translation>İşlem ücreti artırma başarısız oldu</translation>
    </message>
    <message>
        <source>Do you want to increase the fee?</source>
        <translation>Ücreti artırmak istiyor musunuz?</translation>
    </message>
    <message>
        <source>Current fee:</source>
        <translation>Şimdiki ücret:</translation>
    </message>
    <message>
        <source>Increase:</source>
        <translation>Artış:</translation>
    </message>
    <message>
        <source>New fee:</source>
        <translation>Yeni ücret:</translation>
    </message>
    <message>
        <source>Can't sign transaction.</source>
        <translation>İşlem imzalanamıyor.</translation>
    </message>
    <message>
        <source>Could not commit transaction</source>
        <translation>Alışveriş taahüt edilemedi.</translation>
    </message>
</context>
<context>
    <name>WalletView</name>
    <message>
        <source>&amp;Export</source>
        <translation>&amp;Dışarı aktar</translation>
    </message>
    <message>
        <source>Export the data in the current tab to a file</source>
        <translation>Mevcut sekmedeki verileri bir dosyaya aktar</translation>
    </message>
    <message>
        <source>Backup Wallet</source>
        <translation>Cüzdanı Yedekle</translation>
    </message>
    <message>
        <source>Wallet Data (*.dat)</source>
        <translation>Cüzdan Verileri (*.dat)</translation>
    </message>
    <message>
        <source>Backup Failed</source>
        <translation>Yedekleme Başarısız Oldu</translation>
    </message>
    <message>
        <source>There was an error trying to save the wallet data to %1.</source>
        <translation>Cüzdan verilerinin %1 konumuna kaydedilmesi sırasında bir hata meydana geldi.</translation>
    </message>
    <message>
        <source>Backup Successful</source>
        <translation>Yedekleme Başarılı</translation>
    </message>
    <message>
        <source>The wallet data was successfully saved to %1.</source>
        <translation>Cüzdan verileri %1 konumuna başarıyla kaydedildi.</translation>
    </message>
</context>
<context>
    <name>bitcoin-core</name>
    <message>
        <source>Options:</source>
        <translation>Seçenekler:</translation>
    </message>
    <message>
        <source>Specify data directory</source>
        <translation>Veri dizinini belirt</translation>
    </message>
    <message>
        <source>Connect to a node to retrieve peer addresses, and disconnect</source>
        <translation>Eş adresleri elde etmek için bir düğüme bağlan ve ardından bağlantıyı kes</translation>
    </message>
    <message>
        <source>Specify your own public address</source>
        <translation>Kendi genel adresinizi tanımlayın</translation>
    </message>
    <message>
        <source>Accept command line and JSON-RPC commands</source>
        <translation>Komut satırı ve JSON-RPC komutlarını kabul et</translation>
    </message>
    <message>
        <source>Distributed under the MIT software license, see the accompanying file %s or %s</source>
        <translation>MIT yazılım lisansı altında dağıtılmıştır, beraberindeki %s ya da %s dosyasına bakınız.</translation>
    </message>
    <message>
        <source>If &lt;category&gt; is not supplied or if &lt;category&gt; = 1, output all debugging information.</source>
        <translation>Eğer &lt;category&gt; belirtilmemişse ya da &lt;category&gt; = 1 ise, tüm hata ayıklama verilerini çıktı al.</translation>
    </message>
    <message>
        <source>Prune configured below the minimum of %d MiB.  Please use a higher number.</source>
        <translation>Budama, en düşük değer olan %d MiB'den düşük olarak ayarlanmıştır. Lütfen daha yüksek bir sayı kullanınız.</translation>
    </message>
    <message>
        <source>Prune: last wallet synchronisation goes beyond pruned data. You need to -reindex (download the whole blockchain again in case of pruned node)</source>
        <translation>Budama: son cüzdan eşleşmesi budanmış verilerin ötesine gitmektedir. -reindex kullanmanız gerekmektedir (Budanmış düğüm ise tüm blok zincirini tekrar indirmeniz gerekir.)</translation>
    </message>
    <message>
        <source>Rescans are not possible in pruned mode. You will need to use -reindex which will download the whole blockchain again.</source>
        <translation>Tekrar taramalar budanmış kipte mümkün değildir. Tüm blok zincirini tekrar indirecek olan -reindex seçeneğini kullanmanız gerekecektir.</translation>
    </message>
    <message>
        <source>Error: A fatal internal error occurred, see debug.log for details</source>
        <translation>Hata: Ölümcül dahili bir hata meydana geldi, ayrıntılar için debug.log dosyasına bakınız</translation>
    </message>
    <message>
        <source>Fee (in %s/kB) to add to transactions you send (default: %s)</source>
        <translation>Yolladığınız işlemlere eklenecek ücret (%s/kB olarak) (varsayılan: %s)</translation>
    </message>
    <message>
        <source>Pruning blockstore...</source>
        <translation>Blockstore budanıyor...</translation>
    </message>
    <message>
        <source>Run in the background as a daemon and accept commands</source>
        <translation>Arka planda daemon (servis) olarak çalış ve komutları kabul et</translation>
    </message>
    <message>
        <source>Unable to start HTTP server. See debug log for details.</source>
        <translation>HTTP sunucusu başlatılamadı. Ayrıntılar için debug.log dosyasına bakınız.</translation>
    </message>
    <message>
        <source>Bitcoin Core</source>
        <translation>Blackcoin More</translation>
    </message>
    <message>
        <source>The %s developers</source>
        <translation>%s geliştiricileri</translation>
    </message>
    <message>
        <source>A fee rate (in %s/kB) that will be used when fee estimation has insufficient data (default: %s)</source>
        <translation>Ücret tahmini için yetersiz veri bulunduğunda kullanılacak ücret oranı (%s/kB olarak) (varsayılan: %s)</translation>
    </message>
    <message>
        <source>Accept relayed transactions received from whitelisted peers even when not relaying transactions (default: %d)</source>
        <translation>İşlemler aktarılmadığında dahi beyaz listedeki eşlerden aktarılan işlemleri kabul et (varsayılan: %d)</translation>
    </message>
    <message>
        <source>Bind to given address and always listen on it. Use [host]:port notation for IPv6</source>
        <translation>Belirtilen adrese bağlan ve daima ondan dinle. IPv6 için [makine]:port yazımını kullanınız</translation>
    </message>
    <message>
        <source>Cannot obtain a lock on data directory %s. %s is probably already running.</source>
        <translation>%s veri dizininde kilit elde edilemedi. %s muhtemelen hâlihazırda çalışmaktadır.</translation>
    </message>
    <message>
        <source>Delete all wallet transactions and only recover those parts of the blockchain through -rescan on startup</source>
        <translation>Tüm cüzdan işlemlerini sil ve başlangıçta -rescan ile sadece blok zincirinin parçası olanları geri getir</translation>
    </message>
    <message>
        <source>Error reading %s! All keys read correctly, but transaction data or address book entries might be missing or incorrect.</source>
        <translation>%s dosyasının okunması sırasında bir hata meydana geldi! Tüm anahtarlar doğru bir şekilde okundu, ancak işlem verileri ya da adres defteri ögeleri hatalı veya eksik olabilir.</translation>
    </message>
    <message>
        <source>Execute command when a wallet transaction changes (%s in cmd is replaced by TxID)</source>
        <translation>Bir cüzdan işlemi değiştiğinde komutu çalıştır (komuttaki %s işlem kimliği ile değiştirilecektir)</translation>
    </message>
    <message>
        <source>Extra transactions to keep in memory for compact block reconstructions (default: %u)</source>
        <translation>Daha küçük boyutlu blok yeniden yapılandırması için fazladan işlemleri bellekte tut. (varsayılan: %u)</translation>
    </message>
    <message>
        <source>If this block is in the chain assume that it and its ancestors are valid and potentially skip their script verification (0 to verify all, default: %s, testnet: %s)</source>
        <translation>Eğer bu blok zincirde yer alıyorsa onun ve atalarının geçerli olduğunu varsay ve potansiyel olarak onların betik doğrulamasını atla.  (Tümünü doğrulamak için 0, varsayılan %s, testnet: %s)</translation>
    </message>
    <message>
        <source>Maximum allowed median peer time offset adjustment. Local perspective of time may be influenced by peers forward or backward by this amount. (default: %u seconds)</source>
        <translation>İzin verilen edilen en yüksek medyan eş zamanı değişiklik sınırının ayarlaması. Zamanın yerel perspektifi bu miktar kadar ileri ya da geri eşler tarafından etkilenebilir. (Varsayılan %u saniye)</translation>
    </message>
    <message>
        <source>Maximum total fees (in %s) to use in a single wallet transaction or raw transaction; setting this too low may abort large transactions (default: %s)</source>
        <translation>Tek bir cüzdan işleminde ya da ham işlemde kullanılacak en yüksek toplam ücret (%s olarak); bunu çok düşük olarak ayarlamak büyük işlemleri iptal edebilir (varsayılan: %s)</translation>
    </message>
    <message>
        <source>Please check that your computer's date and time are correct! If your clock is wrong, %s will not work properly.</source>
        <translation>Lütfen bilgisayarınızın saat ve tarihinin doğru olduğunu kontrol ediniz! Saatinizde gecikme varsa %s doğru şekilde çalışamaz.</translation>
    </message>
    <message>
        <source>Please contribute if you find %s useful. Visit %s for further information about the software.</source>
        <translation>%s programını faydalı buluyorsanız lütfen katkıda bulununuz. Yazılım hakkında daha fazla bilgi için %s adresini ziyaret ediniz.</translation>
    </message>
    <message>
        <source>Reduce storage requirements by enabling pruning (deleting) of old blocks. This allows the pruneblockchain RPC to be called to delete specific blocks, and enables automatic pruning of old blocks if a target size in MiB is provided. This mode is incompatible with -txindex and -rescan. Warning: Reverting this setting requires re-downloading the entire blockchain. (default: 0 = disable pruning blocks, 1 = allow manual pruning via RPC, &gt;%u = automatically prune block files to stay under the specified target size in MiB)</source>
        <translation>Eski blokları budamayı (silme) etkinleştirerek depolama gereksinimlerini azaltın. Bu belirli blokları silmek için pruneblockchain uzak yordam çağrısına (RPC) izin verir. Eğer bloklar hedef mebibyte boyutuna ulaşırsa eski blokların otomatik olarak budanmasını sağlar. Bu kip, -txindex ve -rescan ile uyumsuzdur. Uyarı: Bu ayarı geri almak, blok zincirinin tamamını yeniden yüklemeyi gerektirir. (varsayılan: 0 = blok budaması devre dışı, 1 = RPC üzerinden manuel budamaya izin verir, &gt;%u = mebibyte olarak belirtilen hedef boyutun altında kalması için blok dosyalarını otomatik olarak budar)</translation>
    </message>
    <message>
        <source>Set lowest fee rate (in %s/kB) for transactions to be included in block creation. (default: %s)</source>
        <translation>Blok oluşturmaya dahil olan işlemler için en düşük ücret oranını (%s/kB olarak) ayarla. (varsayılan: %s)</translation>
    </message>
    <message>
        <source>Set the number of script verification threads (%u to %d, 0 = auto, &lt;0 = leave that many cores free, default: %d)</source>
        <translation>Betik kontrolü iş parçacıklarının sayısını belirler (%u ilâ %d, 0 = otomatik, &lt;0 = bu sayıda çekirdeği kullanma, varsayılan: %d)</translation>
    </message>
    <message>
        <source>The block database contains a block which appears to be from the future. This may be due to your computer's date and time being set incorrectly. Only rebuild the block database if you are sure that your computer's date and time are correct</source>
        <translation>Blok veritabanı gelecekten gibi görünen bir blok içermektedir. Bu, bilgisayarınızın saat ve tarihinin yanlış ayarlanmış olmasından kaynaklanabilir. Blok veritabanını sadece bilgisayarınızın tarih ve saatinin doğru olduğundan eminseniz yeniden derleyin.</translation>
    </message>
    <message>
        <source>This is a pre-release test build - use at your own risk - do not use for mining or merchant applications</source>
        <translation>Bu kararlı sürümden önceki bir deneme sürümüdür. - risklerini bilerek kullanma sorumluluğu sizdedir - blackcoin oluşturmak ya da ticari uygulamalar için kullanmayınız</translation>
    </message>
    <message>
        <source>Unable to rewind the database to a pre-fork state. You will need to redownload the blockchain</source>
        <translation>Veritabanını çatallama öncesi duruma geri sarmak mümkün değil. Blok zincirini tekrar indirmeniz gerekmektedir</translation>
    </message>
    <message>
        <source>Use UPnP to map the listening port (default: 1 when listening and no -proxy)</source>
        <translation>Dinlenecek portu haritalamak için UPnP kullan (varsayılan: dinlenildiğinde ve -proxy olmadığında 1)</translation>
    </message>
    <message>
        <source>Username and hashed password for JSON-RPC connections. The field &lt;userpw&gt; comes in the format: &lt;USERNAME&gt;:&lt;SALT&gt;$&lt;HASH&gt;. A canonical python script is included in share/rpcuser. The client then connects normally using the rpcuser=&lt;USERNAME&gt;/rpcpassword=&lt;PASSWORD&gt; pair of arguments. This option can be specified multiple times</source>
        <translation>JSON-RPC bağlantıları için kullanıcı adı ve karmalanmış parola. &lt;userpw&gt; alanı şu biçimdedir: &lt;KULLANICI ADI&gt;:&lt;SALT&gt;$&lt;HASH&gt;. Kanonik bir Python betiği share/rpcuser klasöründe bulunabilir. Ardından istemci normal şekilde rpcuser=&lt;KULLANICI ADI&gt;/rpcpassword=&lt;PAROLA&gt; argüman çiftini kullanarak bağlanabilir. Bu seçenek birden çok kez belirtilebilir.</translation>
    </message>
    <message>
        <source>Wallet will not create transactions that violate mempool chain limits (default: %u)</source>
        <translation>Cüzdan, zincir bellek alanı limitlerini ihlal eden işlem oluşturmayacak. (varsayılan: %u)</translation>
    </message>
    <message>
        <source>Warning: The network does not appear to fully agree! Some miners appear to be experiencing issues.</source>
        <translation>Uyarı: Ağ üyeleri aralarında tamamen anlaşmış gibi gözükmüyor! Bazı madenciler sorun yaşıyor gibi görünmektedir.</translation>
    </message>
    <message>
        <source>Warning: We do not appear to fully agree with our peers! You may need to upgrade, or other nodes may need to upgrade.</source>
        <translation>Uyarı: Ağ eşlerimizle tamamen anlaşamamışız gibi görünüyor! Güncelleme yapmanız gerekebilir ya da diğer düğümlerin güncelleme yapmaları gerekebilir.</translation>
    </message>
    <message>
        <source>%d of last 100 blocks have unexpected version</source>
        <translation>son 100 bloğun %d kadarı beklenmeyen versiyona sahip</translation>
    </message>
    <message>
        <source>%s corrupt, salvage failed</source>
        <translation>%s bozuk, geri kazanım başarısız oldu</translation>
    </message>
    <message>
        <source>-maxmempool must be at least %d MB</source>
        <translation>-maxmempool en az %d MB olmalıdır</translation>
    </message>
    <message>
        <source>&lt;category&gt; can be:</source>
        <translation>&lt;kategori&gt; şunlar olabilir:</translation>
    </message>
    <message>
        <source>Accept connections from outside (default: 1 if no -proxy or -connect)</source>
        <translation>Dışarıdan gelen bağlantıları kabul et (varsayılan: -proxy veya -connect yoksa 1)</translation>
    </message>
    <message>
        <source>Append comment to the user agent string</source>
        <translation>Kullanıcı aracı zincirine yorumu ekle</translation>
    </message>
    <message>
        <source>Attempt to recover private keys from a corrupt wallet on startup</source>
        <translation>Başlangıçta bozuk bir cüzdandan özel anahtarları geri kazanmayı dene</translation>
    </message>
    <message>
        <source>Block creation options:</source>
        <translation>Blok oluşturma seçenekleri:</translation>
    </message>
    <message>
        <source>Cannot resolve -%s address: '%s'</source>
        <translation>Çözümlenemedi - %s adres: '%s'</translation>
    </message>
    <message>
        <source>Chain selection options:</source>
        <translation>Blok zinciri seçim ayarları:</translation>
    </message>
    <message>
        <source>Change index out of range</source>
        <translation>Aralık dışında değişiklik indeksi</translation>
    </message>
    <message>
        <source>Connection options:</source>
        <translation>Bağlantı seçenekleri:</translation>
    </message>
    <message>
        <source>Copyright (C) %i-%i</source>
        <translation>Telif hakkı (C) %i-%i</translation>
    </message>
    <message>
        <source>Corrupted block database detected</source>
        <translation>Bozuk blok veritabanı tespit edildi</translation>
    </message>
    <message>
        <source>Debugging/Testing options:</source>
        <translation>Hata ayıklama/deneme seçenekleri:</translation>
    </message>
    <message>
        <source>Do not load the wallet and disable wallet RPC calls</source>
        <translation>Cüzdanı yükleme ve cüzdan RPC çağrılarını devre dışı bırak</translation>
    </message>
    <message>
        <source>Do you want to rebuild the block database now?</source>
        <translation>Blok veritabanını şimdi yeniden inşa etmek istiyor musunuz?</translation>
    </message>
    <message>
        <source>Enable publish hash block in &lt;address&gt;</source>
        <translation>Blok karma değerinin &lt;adres&gt;te yayınlanmasını etkinleştir</translation>
    </message>
    <message>
        <source>Enable publish hash transaction in &lt;address&gt;</source>
        <translation>Karma değer işleminin &lt;adres&gt;te yayınlanmasını etkinleştir</translation>
    </message>
    <message>
        <source>Enable publish raw block in &lt;address&gt;</source>
        <translation>Ham blokun &lt;adres&gt;te yayınlanmasını etkinleştir</translation>
    </message>
    <message>
        <source>Enable publish raw transaction in &lt;address&gt;</source>
        <translation>Ham işlemin &lt;adres&gt;te yayınlanmasını etkinleştir</translation>
    </message>
    <message>
        <source>Enable transaction replacement in the memory pool (default: %u)</source>
        <translation>Bellek alanında işlem değiştirmeyi etkinleştir (varsayılan: %u)</translation>
    </message>
    <message>
        <source>Error initializing block database</source>
        <translation>Blok veritabanını başlatılırken bir hata meydana geldi</translation>
    </message>
    <message>
        <source>Error initializing wallet database environment %s!</source>
        <translation>%s cüzdan veritabanı ortamının başlatılmasında hata meydana geldi!</translation>
    </message>
    <message>
        <source>Error loading %s</source>
        <translation>%s unsurunun yüklenmesinde hata oluştu</translation>
    </message>
    <message>
        <source>Error loading %s: Wallet corrupted</source>
        <translation>%s unsurunun yüklenmesinde hata oluştu: bozuk cüzdan</translation>
    </message>
    <message>
        <source>Error loading %s: Wallet requires newer version of %s</source>
        <translation>%s unsurunun yüklenmesinde hata oluştu: cüzdan %s programının yeni bir sürümüne ihtiyaç duyuyor</translation>
    </message>
    <message>
        <source>Error loading block database</source>
        <translation>Blok veritabanının yüklenmesinde hata</translation>
    </message>
    <message>
        <source>Error opening block database</source>
        <translation>Blok veritabanının açılışı sırasında hata</translation>
    </message>
    <message>
        <source>Error: Disk space is low!</source>
        <translation>Hata: Disk alanı düşük!</translation>
    </message>
    <message>
        <source>Failed to listen on any port. Use -listen=0 if you want this.</source>
        <translation>Herhangi bir portun dinlenmesi başarısız oldu. Bunu istiyorsanız -listen=0 seçeneğini kullanınız.</translation>
    </message>
    <message>
        <source>Failed to rescan the wallet during initialization</source>
        <translation>Başlatma sırasında cüzdanı yeniden tarama işlemi başarısız oldu</translation>
    </message>
    <message>
        <source>Importing...</source>
        <translation>İçe aktarılıyor...</translation>
    </message>
    <message>
        <source>Incorrect or no genesis block found. Wrong datadir for network?</source>
        <translation>Yanlış ya da bulunamamış doğuş bloğu. Ağ için yanlış veri klasörü mü?</translation>
    </message>
    <message>
        <source>Initialization sanity check failed. %s is shutting down.</source>
        <translation>Başlatma sınaması başarısız oldu. %s kapatılıyor.</translation>
    </message>
    <message>
        <source>Invalid amount for -%s=&lt;amount&gt;: '%s'</source>
        <translation>-%s=&lt;tutar&gt; için geçersiz tutar: '%s'</translation>
    </message>
    <message>
        <source>Invalid amount for -discardfee=&lt;amount&gt;: '%s'</source>
        <translation>Geçersiz miktarda -discardfee=&lt;amount&gt;:'%s'</translation>
    </message>
    <message>
        <source>Invalid amount for -fallbackfee=&lt;amount&gt;: '%s'</source>
        <translation> -fallbackfee=&lt;tutar&gt; için geçersiz tutar: '%s'</translation>
    </message>
    <message>
        <source>Keep the transaction memory pool below &lt;n&gt; megabytes (default: %u)</source>
        <translation>İşlem bellek alanını &lt;n&gt; megabayttan düşük tut (varsayılan: %u)</translation>
    </message>
    <message>
        <source>Loading P2P addresses...</source>
        <translation>P2P adresleri yükleniyor...</translation>
    </message>
    <message>
        <source>Loading banlist...</source>
        <translation>Yasaklama listesi yükleniyor...</translation>
    </message>
    <message>
        <source>Location of the auth cookie (default: data dir)</source>
        <translation>auth çerezinin konumu (varsayılan: veri klasörü)</translation>
    </message>
    <message>
        <source>Not enough file descriptors available.</source>
        <translation>Kafi derecede dosya tanımlayıcıları mevcut değil.</translation>
    </message>
    <message>
        <source>Only connect to nodes in network &lt;net&gt; (ipv4, ipv6 or onion)</source>
        <translation>Sadece &lt;net&gt; ağındaki düğümlere bağlan (ipv4, ipv6 veya onion)</translation>
    </message>
    <message>
        <source>Print this help message and exit</source>
        <translation>Bu yardım mesajını yaz ve çık</translation>
    </message>
    <message>
        <source>Print version and exit</source>
        <translation>Sürümü yaz ve çık</translation>
    </message>
    <message>
        <source>Prune cannot be configured with a negative value.</source>
        <translation>Budama negatif bir değerle yapılandırılamaz.</translation>
    </message>
    <message>
        <source>Prune mode is incompatible with -txindex.</source>
        <translation>Budama kipi -txindex ile uyumsuzdur.</translation>
    </message>
    <message>
        <source>Rebuild chain state and block index from the blk*.dat files on disk</source>
        <translation>Zincir durumu ve blok indeksini diskteki blk*.dat dosyalarından yeniden derle</translation>
    </message>
    <message>
        <source>Rebuild chain state from the currently indexed blocks</source>
        <translation>Zincir durumunu güncel olarak indekslenen bloklardan yeniden derle</translation>
    </message>
    <message>
        <source>Replaying blocks...</source>
        <translation>Bloklar tekrar işleniyor...</translation>
    </message>
    <message>
        <source>Rewinding blocks...</source>
        <translation>Bloklar geri sarılıyor...</translation>
    </message>
    <message>
        <source>Set database cache size in megabytes (%d to %d, default: %d)</source>
        <translation>Veritabanı önbellek boyutunu megabayt olarak belirt (%d ilâ %d, varsayılan: %d)</translation>
    </message>
    <message>
        <source>Specify wallet file (within data directory)</source>
        <translation>Cüzdan dosyası belirtiniz (veri klasörünün içinde)</translation>
    </message>
    <message>
        <source>The source code is available from %s.</source>
        <translation>Kaynak kod şuradan elde edilebilir: %s.</translation>
    </message>
    <message>
        <source>Transaction fee and change calculation failed</source>
        <translation>İşlem ücreti ve para üstü hesaplamasında hata meydana geldi.</translation>
    </message>
    <message>
        <source>Unable to bind to %s on this computer. %s is probably already running.</source>
        <translation>Bu bilgisayarda %s unsuruna bağlanılamadı. %s muhtemelen hâlihazırda çalışmaktadır.</translation>
    </message>
    <message>
        <source>Unsupported argument -benchmark ignored, use -debug=bench.</source>
        <translation>Desteklenmeyen -benchmark argümanı görmezden gelindi, -debug=bench kullanınız.</translation>
    </message>
    <message>
        <source>Unsupported argument -debugnet ignored, use -debug=net.</source>
        <translation>Desteklenmeyen -debugnet argümanı görmezden gelindi, debug=net kullanınız.</translation>
    </message>
    <message>
        <source>Unsupported argument -tor found, use -onion.</source>
        <translation>Deskteklenmeyen -tor argümanı bulundu, -onion kullanınız.</translation>
    </message>
    <message>
        <source>Unsupported logging category %s=%s.</source>
        <translation>Desteklenmeyen günlük kategorisi %s=%s.</translation>
    </message>
    <message>
        <source>Upgrading UTXO database</source>
        <translation>UTXO veritabanı yükseltiliyor</translation>
    </message>
    <message>
        <source>Use UPnP to map the listening port (default: %u)</source>
        <translation>Dinleme portunu haritalamak için UPnP kullan (varsayılan: %u)</translation>
    </message>
    <message>
        <source>Use the test chain</source>
        <translation>Test blok zincirini kullan</translation>
    </message>
    <message>
        <source>User Agent comment (%s) contains unsafe characters.</source>
        <translation>Kullanıcı Aracı açıklaması (%s) güvensiz karakterler içermektedir.</translation>
    </message>
    <message>
        <source>Verifying blocks...</source>
        <translation>Bloklar kontrol ediliyor...</translation>
    </message>
    <message>
        <source>Wallet debugging/testing options:</source>
        <translation>Cüzdan hata ayıklama/test etme seçenekleri:</translation>
    </message>
    <message>
        <source>Wallet needed to be rewritten: restart %s to complete</source>
        <translation>Cüzdanın tekrar yazılması gerekiyordu: işlemi tamamlamak için %s programını yeniden başlatınız</translation>
    </message>
    <message>
        <source>Wallet options:</source>
        <translation>Cüzdan seçenekleri:</translation>
    </message>
    <message>
        <source>Allow JSON-RPC connections from specified source. Valid for &lt;ip&gt; are a single IP (e.g. 1.2.3.4), a network/netmask (e.g. 1.2.3.4/255.255.255.0) or a network/CIDR (e.g. 1.2.3.4/24). This option can be specified multiple times</source>
        <translation>Belirtilen kaynaktan JSON-RPC bağlantılarını kabul et. Bir &lt;ip&gt; için geçerli olanlar şunlardır: IP adresi (mesela 1.2.3.4), bir ağ/ağ maskesi (örneğin 1.2.3.4/255.255.255.0) ya da bir ağ/CIDR (mesela 1.2.3.4/24). Bu seçenek birden fazla kez belirtilebilir</translation>
    </message>
    <message>
        <source>Bind to given address and whitelist peers connecting to it. Use [host]:port notation for IPv6</source>
        <translation>Belirtilen adrese bağlan ve ona bağlanan eşleri beyaz listeye al. IPv6 için [makine]:port imlasını kullanınız</translation>
    </message>
    <message>
        <source>Create new files with system default permissions, instead of umask 077 (only effective with disabled wallet functionality)</source>
        <translation>Yeni dosyaları umask 077 yerine varsayılan izinlerle oluştur (sadece devre dışı cüzdan işlevselliği ile etkilidir)</translation>
    </message>
    <message>
        <source>Discover own IP addresses (default: 1 when listening and no -externalip or -proxy)</source>
        <translation>Kendi IP adreslerini keşfet (varsayılan: dinlenildiğinde ve -externalip ya da -proxy yoksa 1)</translation>
    </message>
    <message>
        <source>Error: Listening for incoming connections failed (listen returned error %s)</source>
        <translation>Hata: İçeri gelen bağlantıların dinlenmesi başarısız oldu (dinleme %s hatasını verdi)</translation>
    </message>
    <message>
        <source>Execute command when a relevant alert is received or we see a really long fork (%s in cmd is replaced by message)</source>
        <translation>İlgili bir uyarı alındığında ya da gerçekten uzun bir çatallama gördüğümüzde komutu çalıştır (komuttaki %s mesaj ile değiştirilir)</translation>
    </message>
    <message>
        <source>Fees (in %s/kB) smaller than this are considered zero fee for relaying, mining and transaction creation (default: %s)</source>
        <translation>Bundan düşük ücretler (%s/kB olarak) aktarma, oluşturma ve işlem yaratma için sıfır değerinde ücret olarak kabul edilir (varsayılan: %s)</translation>
    </message>
    <message>
        <source>If paytxfee is not set, include enough fee so transactions begin confirmation on average within n blocks (default: %u)</source>
        <translation>Eğer paytxfee ayarlanmadıysa kafi derecede ücret ekleyin ki işlemler teyite vasati n blok içinde başlasın (varsayılan: %u)</translation>
    </message>
    <message>
        <source>Invalid amount for -maxtxfee=&lt;amount&gt;: '%s' (must be at least the minrelay fee of %s to prevent stuck transactions)</source>
        <translation>-maxtxfee=&lt;tutar&gt; için geçersiz tutar: '%s' (Sıkışmış işlemleri önlemek için en az %s değerinde en düşük aktarım ücretine eşit olmalıdır)</translation>
    </message>
    <message>
        <source>Maximum size of data in data carrier transactions we relay and mine (default: %u)</source>
        <translation>Aktardığımız ve oluşturduğumuz veri taşıyıcı işlemlerindeki en yüksek veri boyutu (varsayılan: %u)</translation>
    </message>
    <message>
        <source>Randomize credentials for every proxy connection. This enables Tor stream isolation (default: %u)</source>
        <translation>Her vekil bağlantısı için kimlik verilerini rastgele yap. Bu, Tor akış izolasyonunu etkinleştirir (varsayılan: %u)</translation>
    </message>
    <message>
        <source>The transaction amount is too small to send after the fee has been deducted</source>
        <translation>Bu işlem, tutar düşüldükten sonra göndermek için çok düşük</translation>
    </message>
    <message>
        <source>Whitelisted peers cannot be DoS banned and their transactions are always relayed, even if they are already in the mempool, useful e.g. for a gateway</source>
        <translation>Beyaz listeye alınan eşler DoS yasaklamasına uğramazlar ve işlemleri zaten mempool'da olsalar da daima aktarılır, bu mesela bir geçit için kullanışlıdır</translation>
    </message>
    <message>
        <source>You need to rebuild the database using -reindex to go back to unpruned mode.  This will redownload the entire blockchain</source>
        <translation>Budama olmayan kipe dönmek için veritabanını -reindex ile tekrar derlemeniz gerekir. Bu, tüm blok zincirini tekrar indirecektir</translation>
    </message>
    <message>
        <source>(default: %u)</source>
        <translation>(varsayılan: %u)</translation>
    </message>
    <message>
        <source>Accept public REST requests (default: %u)</source>
        <translation>Herkese açık REST taleplerini kabul et (varsayılan: %u)</translation>
    </message>
    <message>
        <source>Automatically create Tor hidden service (default: %d)</source>
        <translation>Otomatik olarak gizli Tor servisi oluştur (varsayılan: %d)</translation>
    </message>
    <message>
        <source>Connect through SOCKS5 proxy</source>
        <translation>SOCKS5 vekil sunucusu vasıtasıyla bağlan</translation>
    </message>
    <message>
        <source>Error loading %s: You can't disable HD on an already existing HD wallet</source>
        <translation>%s yüklemesinde hata: Zaten HD olan bir cüzdanda HD devre dışı bırakılamaz </translation>
    </message>
    <message>
        <source>Error reading from database, shutting down.</source>
        <translation>Veritabanından okumada hata, kapatılıyor.</translation>
    </message>
    <message>
        <source>Error upgrading chainstate database</source>
        <translation>Zincirdurumu veritabanı yükseltme hatası</translation>
    </message>
    <message>
        <source>Imports blocks from external blk000??.dat file on startup</source>
        <translation>Başlangıçta harici blk000??.dat dosyasından blokları içe aktarır</translation>
    </message>
    <message>
        <source>Information</source>
        <translation>Bilgi</translation>
    </message>
    <message>
        <source>Invalid -onion address or hostname: '%s'</source>
        <translation>Geçersiz -onion adresi veya ana makine adı: '%s'</translation>
    </message>
    <message>
        <source>Invalid -proxy address or hostname: '%s'</source>
        <translation>Geçersiz -proxy adresi veya ana makine adı: '%s'</translation>
    </message>
    <message>
        <source>Invalid amount for -paytxfee=&lt;amount&gt;: '%s' (must be at least %s)</source>
        <translation>-paytxfee=&lt;tutar&gt;:'%s' unsurunda geçersiz tutar (asgari %s olması lazımdır)</translation>
    </message>
    <message>
        <source>Invalid netmask specified in -whitelist: '%s'</source>
        <translation>-whitelist: '%s' unsurunda geçersiz bir ağ maskesi belirtildi</translation>
    </message>
    <message>
        <source>Keep at most &lt;n&gt; unconnectable transactions in memory (default: %u)</source>
        <translation>Hafızada en çok &lt;n&gt; bağlanılamaz işlem tut (varsayılan: %u)</translation>
    </message>
    <message>
        <source>Need to specify a port with -whitebind: '%s'</source>
        <translation>-whitebind: '%s' ile bir port belirtilmesi lazımdır</translation>
    </message>
    <message>
        <source>Node relay options:</source>
        <translation>Düğüm aktarma seçenekleri:</translation>
    </message>
    <message>
        <source>RPC server options:</source>
        <translation>RPC sunucu seçenekleri:</translation>
    </message>
    <message>
        <source>Reducing -maxconnections from %d to %d, because of system limitations.</source>
        <translation>Sistem sınırlamaları sebebiyle -maxconnections %d değerinden %d değerine düşürülmüştür.</translation>
    </message>
    <message>
        <source>Rescan the block chain for missing wallet transactions on startup</source>
        <translation>Başlangıçta blok zincirini eksik cüzdan işlemleri için tekrar tara</translation>
    </message>
    <message>
        <source>Send trace/debug info to console instead of debug.log file</source>
        <translation>İzleme/hata ayıklama verilerini debug.log dosyası yerine konsola gönder</translation>
    </message>
    <message>
        <source>Show all debugging options (usage: --help -help-debug)</source>
        <translation>Tüm hata ayıklama seçeneklerini göster (kullanımı: --help -help-debug)</translation>
    </message>
    <message>
        <source>Shrink debug.log file on client startup (default: 1 when no -debug)</source>
        <translation>İstemci başlatıldığında debug.log dosyasını küçült (varsayılan: -debug bulunmadığında 1)</translation>
    </message>
    <message>
        <source>Signing transaction failed</source>
        <translation>İşlemin imzalanması başarısız oldu</translation>
    </message>
    <message>
        <source>Specified -walletdir "%s" does not exist</source>
        <translation>Belirtilen -walletdir "%s" mevcut değil</translation>
    </message>
    <message>
        <source>Specified -walletdir "%s" is a relative path</source>
        <translation>Belirtilen -walletdir "%s" göreceli bir yoldur</translation>
    </message>
    <message>
        <source>Specified -walletdir "%s" is not a directory</source>
        <translation>Belirtilen -walletdir "%s" bir dizin değildir</translation>
    </message>
    <message>
        <source>The transaction amount is too small to pay the fee</source>
        <translation>İşlemdeki blackcoin tutarı ücreti ödemek için çok düşük</translation>
    </message>
    <message>
        <source>This is experimental software.</source>
        <translation>Bu, deneysel bir yazılımdır.</translation>
    </message>
    <message>
        <source>Tor control port password (default: empty)</source>
        <translation>Tor kontrol portu parolası (varsayılan: boş)</translation>
    </message>
    <message>
        <source>Tor control port to use if onion listening enabled (default: %s)</source>
        <translation>Eğer onion dinlemesi etkinse kullanılacak Tor kontrol portu (varsayılan: %s)</translation>
    </message>
    <message>
        <source>Transaction amount too small</source>
        <translation>İşlem tutarı çok düşük</translation>
    </message>
    <message>
        <source>Transaction too large for fee policy</source>
        <translation>Ücret politikası için işlem çok büyük</translation>
    </message>
    <message>
        <source>Transaction too large</source>
        <translation>İşlem çok büyük</translation>
    </message>
    <message>
        <source>Unable to bind to %s on this computer (bind returned error %s)</source>
        <translation>Bu bilgisayarda %s ögesine bağlanılamadı (bağlanma %s hatasını verdi)</translation>
    </message>
    <message>
        <source>Unable to generate initial keys</source>
        <translation>Başlangıç anahtarları üretilemiyor</translation>
    </message>
    <message>
        <source>Upgrade wallet to latest format on startup</source>
        <translation>Başlangıçta cüzdanı en yeni biçime güncelle</translation>
    </message>
    <message>
        <source>Username for JSON-RPC connections</source>
        <translation>JSON-RPC bağlantıları için kullanıcı ismi</translation>
    </message>
    <message>
        <source>Verifying wallet(s)...</source>
        <translation>Cüzdan(lar) kontrol ediliyor...</translation>
    </message>
    <message>
        <source>Warning</source>
        <translation>Uyarı</translation>
    </message>
    <message>
        <source>Warning: unknown new rules activated (versionbit %i)</source>
        <translation>Uyarı: bilinmeyen yeni kurallar etkinleştirilmiştir (versionbit %i)</translation>
    </message>
    <message>
        <source>Whether to operate in a blocks only mode (default: %u)</source>
        <translation>Sadece blok kipinde çalışılıp çalışılmayacağı (varsayılan: %u)</translation>
    </message>
    <message>
        <source>You need to rebuild the database using -reindex to change -txindex</source>
        <translation>Veritabanını -txindex değerini değiştirmek için -reindex kullanarak tekrar oluşturmanız gerekiyor</translation>
    </message>
    <message>
        <source>Zapping all transactions from wallet...</source>
        <translation>Cüzdandaki tüm işlemler kaldırılıyor...</translation>
    </message>
    <message>
        <source>ZeroMQ notification options:</source>
        <translation>ZeroMQ bildirim seçenekleri:</translation>
    </message>
    <message>
        <source>Password for JSON-RPC connections</source>
        <translation>JSON-RPC bağlantıları için parola</translation>
    </message>
    <message>
        <source>Execute command when the best block changes (%s in cmd is replaced by block hash)</source>
        <translation>En iyi blok değiştiğinde komutu çalıştır (komut için %s parametresi blok hash değeri ile değiştirilecektir)</translation>
    </message>
    <message>
        <source>Allow DNS lookups for -addnode, -seednode and -connect</source>
        <translation>-addnode, -seednode ve -connect için DNS aramalarına izin ver</translation>
    </message>
    <message>
        <source>(1 = keep tx meta data e.g. account owner and payment request information, 2 = drop tx meta data)</source>
        <translation>(1 = tx meta verilerini tut mesela hesap sahibi ve ödeme talebi bilgileri, 2 = tx meta verilerini at)</translation>
    </message>
    <message>
        <source>-maxtxfee is set very high! Fees this large could be paid on a single transaction.</source>
        <translation>-maxtxfee çok yüksek bir değere ayarlanmış! Bu denli yüksek ücretler tek bir işlemde ödenebilir.</translation>
    </message>
    <message>
        <source>Do not keep transactions in the mempool longer than &lt;n&gt; hours (default: %u)</source>
        <translation>İşlemleri bellek alanında &lt;n&gt; saatten fazla tutma (varsayılan: %u)</translation>
    </message>
    <message>
        <source>Equivalent bytes per sigop in transactions for relay and mining (default: %u)</source>
        <translation>Oluşturma ve aktarma işlemlerinde sigop başına eşdeğer bayt (varsayılan: %u)</translation>
    </message>
    <message>
        <source>Error loading %s: You can't enable HD on an already existing non-HD wallet</source>
        <translation>%s yüklenmesinde hata: zaten var olan ve HD olmayan bir cüzdanda HD etkinleştirilemez.</translation>
    </message>
    <message>
        <source>Error loading wallet %s. -wallet parameter must only specify a filename (not a path).</source>
        <translation>%s cüzdanı yüklenirken hata oluştu. -wallet değişkeni sadece belirli bir dosya adını belirtmelidir (bir dizini değil).</translation>
    </message>
    <message>
        <source>Fees (in %s/kB) smaller than this are considered zero fee for transaction creation (default: %s)</source>
        <translation>Bundan düşük ücretler (%s/kB olarak) işlem oluşturulması için sıfır değerinde ücret olarak kabul edilir (varsayılan: %s)</translation>
    </message>
    <message>
        <source>Force relay of transactions from whitelisted peers even if they violate local relay policy (default: %d)</source>
        <translation>Yerel aktarma politikasını ihlal etseler bile beyaz listedeki eşlerden gelen işlemlerin aktarılmasını zorla (varsayılan: %d)</translation>
    </message>
    <message>
        <source>How thorough the block verification of -checkblocks is (0-4, default: %u)</source>
        <translation>-checkblocks'un blok kontrolünün ne kadar kapsamlı olacağı (0 ilâ 4, varsayılan: %u)</translation>
    </message>
    <message>
        <source>Maintain a full transaction index, used by the getrawtransaction rpc call (default: %u)</source>
        <translation>İşlemlerin tamamının indeksini tut, getrawtransaction rpc çağrısı tarafından kullanılır (varsayılan: %u)</translation>
    </message>
    <message>
        <source>Number of seconds to keep misbehaving peers from reconnecting (default: %u)</source>
        <translation>Aksaklık gösteren eşlerle terkar bağlantıyı engelleme süresi, saniye olarak (varsayılan: %u)</translation>
    </message>
    <message>
        <source>Output debugging information (default: %u, supplying &lt;category&gt; is optional)</source>
        <translation>Hata ayıklama bilgisini dök (varsayılan: %u, &lt;category&gt; sağlanması seçime dayalıdır)</translation>
    </message>
    <message>
        <source>Sets the serialization of raw transaction or block hex returned in non-verbose mode, non-segwit(0) or segwit(1) (default: %d)</source>
        <translation>Ham işlemin serileştirilmesini ayarlar veya blok non-verbose, non-segwit(0) veya segwit(1) kipinde onaltılık değeri döndürür (default: %d)</translation>
    </message>
    <message>
        <source>Specify directory to hold wallets (default: &lt;datadir&gt;/wallets if it exists, otherwise &lt;datadir&gt;)</source>
        <translation>Cüzdanları tutmak için bir dizin belirtin (eğer varsa varsayılan: &lt;datadir&gt;/wallets, yoksa &lt;datadir&gt;)</translation>
    </message>
    <message>
        <source>Support filtering of blocks and transaction with bloom filters (default: %u)</source>
        <translation>Blokların ve işlemlerin bloom filtreleri ile süzülmesini destekle (varsayılan: %u)</translation>
    </message>
    <message>
        <source>This is the transaction fee you may pay when fee estimates are not available.</source>
        <translation>İşlem ücret tahminleri mevcut olmadığında ödeyebileceğiniz işlem ücreti budur.</translation>
    </message>
    <message>
        <source>This product includes software developed by the OpenSSL Project for use in the OpenSSL Toolkit %s and cryptographic software written by Eric Young and UPnP software written by Thomas Bernard.</source>
        <translation>Bu ürün OpenSSL Projesi tarafından geliştirilen OpenSSL araç takımınında kullanılmak üzere yazılan yazılımları %s Eric Young  tarafından yazılmış şifreleme yazılımını ve Thomas Bernard tarafından yazılmış UPnP yazılımını içerir.</translation>
    </message>
    <message>
        <source>Total length of network version string (%i) exceeds maximum length (%i). Reduce the number or size of uacomments.</source>
        <translation>Ağ sürümü zincirinin toplam boyutu (%i) en yüksek boyutu geçmektedir (%i). Kullanıcı aracı açıklamasının sayısı veya boyutunu azaltınız.</translation>
    </message>
    <message>
        <source>Tries to keep outbound traffic under the given target (in MiB per 24h), 0 = no limit (default: %d)</source>
        <translation>Giden trafiği belirtilen hedefin altında tutmaya çalışır (24 saat başı MiB olarak), 0 = sınırsız (varsayılan: %d)</translation>
    </message>
    <message>
        <source>Unsupported argument -socks found. Setting SOCKS version isn't possible anymore, only SOCKS5 proxies are supported.</source>
        <translation>Desteklenmeyen -socks argümanı bulundu. SOCKS sürümünün ayarlanması artık mümkün değildir, sadece SOCKS5 vekilleri desteklenmektedir.</translation>
    </message>
    <message>
        <source>Unsupported argument -whitelistalwaysrelay ignored, use -whitelistrelay and/or -whitelistforcerelay.</source>
        <translation>Desteklenmeyen argüman -whitelistalwaysrelay görmezden gelindi, -whitelistrelay ve/veya -whitelistforcerelay kullanın.</translation>
    </message>
    <message>
        <source>Use separate SOCKS5 proxy to reach peers via Tor hidden services (default: %s)</source>
        <translation>Eşlere gizli Tor servisleri ile ulaşmak için ayrı SOCKS5 vekil sunucusu kullan (varsayılan: %s)</translation>
    </message>
    <message>
        <source>Warning: Unknown block versions being mined! It's possible unknown rules are in effect</source>
        <translation>Uyarı: Bilinmeyen blok sürümü oluşturulmaya çalışılıyor. Bilinmeyen kuralların işlemesi mümkündür.</translation>
    </message>
    <message>
        <source>Warning: Wallet file corrupt, data salvaged! Original %s saved as %s in %s; if your balance or transactions are incorrect you should restore from a backup.</source>
        <translation>Uyarı: wallet.dat bozuk, veriler geri kazanıldı! Özgün %s, %s olarak %s klasörüne kaydedildi; bakiyeniz ya da işlemleriniz yanlışsa bir yedeklemeden tekrar yüklemeniz gerekir.</translation>
    </message>
    <message>
        <source>Whitelist peers connecting from the given IP address (e.g. 1.2.3.4) or CIDR notated network (e.g. 1.2.3.0/24). Can be specified multiple times.</source>
        <translation>Beyaz listeye eklenen eşler verilen IP adresinden (ör. 1.2.3.4) veya CIDR ağından (ör. 1.2.3.0/24) bağlanabilir. Değerler birden çok kez kullanılabilir.</translation>
    </message>
    <message>
        <source>%s is set very high!</source>
        <translation>%s çok yüksek ayarlanmış!</translation>
    </message>
    <message>
        <source>(default: %s)</source>
        <translation>(varsayılan: %s)</translation>
    </message>
    <message>
        <source>Always query for peer addresses via DNS lookup (default: %u)</source>
        <translation>Eş adresleri sorgulaması için daima DNS aramasını kullan (varsayılan: %u)</translation>
    </message>
    <message>
        <source>Error loading wallet %s. -wallet filename must be a regular file.</source>
        <translation>%s cüzdanı yüklenirken hata oluştu. -wallet dosya adı normal bir dosya adı olmalıdır.</translation>
    </message>
    <message>
        <source>Error loading wallet %s. Duplicate -wallet filename specified.</source>
        <translation>%s cüzdanı yüklenirken hata oluştu. Belirtilen -wallet dosya adında başka bir kopya daha var.</translation>
    </message>
    <message>
        <source>Error loading wallet %s. Invalid characters in -wallet filename.</source>
        <translation>%s cüzdanı yüklenirken hata oluştu. -wallet dosya adında geçersiz karakterler var.</translation>
    </message>
    <message>
        <source>How many blocks to check at startup (default: %u, 0 = all)</source>
        <translation>Başlangıçta kontrol edilecek blok sayısı (varsayılan: %u, 0 = hepsi)</translation>
    </message>
    <message>
        <source>Include IP addresses in debug output (default: %u)</source>
        <translation>Hata ayıklama çıktısına IP adreslerini dahil et (varsayılan: %u)</translation>
    </message>
    <message>
        <source>Keypool ran out, please call keypoolrefill first</source>
        <translation>Keypool tükendi, lütfen önce keypoolrefill'i çağırın</translation>
    </message>
    <message>
        <source>Listen for JSON-RPC connections on &lt;port&gt; (default: %u or testnet: %u)</source>
        <translation>JSON-RPC bağlantılarını &lt;port&gt; üzerinde dinle (varsayılan: %u veya tesnet: %u)</translation>
    </message>
    <message>
        <source>Listen for connections on &lt;port&gt; (default: %u or testnet: %u)</source>
        <translation>Bağlantılar için dinlenecek &lt;port&gt; (varsayılan: %u ya da testnet: %u)</translation>
    </message>
    <message>
        <source>Maintain at most &lt;n&gt; connections to peers (default: %u)</source>
        <translation>Eşler ile en çok &lt;n&gt; adet bağlantı kur (varsayılan: %u)</translation>
    </message>
    <message>
        <source>Make the wallet broadcast transactions</source>
        <translation>Cüzdanın işlemleri yayınlamasını sağla</translation>
    </message>
    <message>
        <source>Maximum per-connection receive buffer, &lt;n&gt;*1000 bytes (default: %u)</source>
        <translation>Her bağlantı için en yüksek alım tamponu, &lt;n&gt;*1000 bayt (varsayılan: %u)</translation>
    </message>
    <message>
        <source>Maximum per-connection send buffer, &lt;n&gt;*1000 bytes (default: %u)</source>
        <translation>Her bağlantı için çok gönderme tamponu, &lt;n&gt;*1000 bayt (varsayılan: %u)</translation>
    </message>
    <message>
        <source>Prepend debug output with timestamp (default: %u)</source>
        <translation>Hata ayıklama verilerinin önüne zaman damgası ekle (varsayılan: %u)</translation>
    </message>
    <message>
        <source>Relay and mine data carrier transactions (default: %u)</source>
        <translation>Veri taşıyıcı işlemleri oluştur ve aktar (varsayılan: %u)</translation>
    </message>
    <message>
        <source>Relay non-P2SH multisig (default: %u)</source>
        <translation>P2SH olmayan çoklu imzaları aktar (varsayılan: %u)</translation>
    </message>
    <message>
        <source>Set key pool size to &lt;n&gt; (default: %u)</source>
        <translation>Anahtar alan boyutunu &lt;n&gt; değerine ayarla (varsayılan: %u)</translation>
    </message>
    <message>
        <source>Set maximum BIP141 block weight (default: %d)</source>
        <translation>En yüksek BIP141 blok ağırlığını ayarla (varsayılan: %d)</translation>
    </message>
    <message>
        <source>Set the number of threads to service RPC calls (default: %d)</source>
        <translation>Hizmet RCP aramaları iş parçacığı sayısını belirle (varsayılan: %d)</translation>
    </message>
    <message>
        <source>Specify configuration file (default: %s)</source>
        <translation>Yapılandırma dosyası belirtiniz (varsayılan: %s)</translation>
    </message>
    <message>
        <source>Specify connection timeout in milliseconds (minimum: 1, default: %d)</source>
        <translation>Bağlantı zaman aşım süresini milisaniye olarak belirt (en düşüki: 1, varsayılan: %d)</translation>
    </message>
    <message>
        <source>Specify pid file (default: %s)</source>
        <translation>Pid dosyası belirtiniz (varsayılan: %s)</translation>
    </message>
    <message>
        <source>Spend unconfirmed change when sending transactions (default: %u)</source>
        <translation>Gönderme işlemlerinde doğrulanmamış para üstünü harca (varsayılan: %u)</translation>
    </message>
    <message>
        <source>Starting network threads...</source>
        <translation>Ağ iş parçacıkları başlatılıyor...</translation>
    </message>
    <message>
        <source>The wallet will avoid paying less than the minimum relay fee.</source>
        <translation>Cüzdan en az aktarma ücretinden daha az ödeme yapmaktan sakınacaktır.</translation>
    </message>
    <message>
        <source>This is the minimum transaction fee you pay on every transaction.</source>
        <translation>Bu her işlemde ödeceğiniz en düşük işlem ücretidir.</translation>
    </message>
    <message>
        <source>This is the transaction fee you will pay if you send a transaction.</source>
        <translation>Eğer bir gönderme işlemi yaparsanız bu ödeyeceğiniz işlem ücretidir.</translation>
    </message>
    <message>
        <source>Threshold for disconnecting misbehaving peers (default: %u)</source>
        <translation>Aksaklık gösteren eşlerle bağlantıyı kesme sınırı (varsayılan: %u)</translation>
    </message>
    <message>
        <source>Transaction amounts must not be negative</source>
        <translation>İşlem tutarı negatif olmamalıdır</translation>
    </message>
    <message>
        <source>Transaction has too long of a mempool chain</source>
        <translation>İşlem çok uzun bir mempool zincirine sahip</translation>
    </message>
    <message>
        <source>Transaction must have at least one recipient</source>
        <translation>İşlemin en az bir alıcısı olması gerekir</translation>
    </message>
    <message>
        <source>Unknown network specified in -onlynet: '%s'</source>
        <translation>-onlynet için bilinmeyen bir ağ belirtildi: '%s'</translation>
    </message>
    <message>
        <source>Insufficient funds</source>
        <translation>Yetersiz bakiye</translation>
    </message>
    <message>
        <source>Loading block index...</source>
        <translation>Blok indeksi yükleniyor...</translation>
    </message>
    <message>
        <source>Loading wallet...</source>
        <translation>Cüzdan yükleniyor...</translation>
    </message>
    <message>
        <source>Cannot downgrade wallet</source>
        <translation>Cüzdan eski biçime geri alınamaz</translation>
    </message>
    <message>
        <source>Rescanning...</source>
        <translation>Yeniden taranıyor...</translation>
    </message>
    <message>
        <source>Done loading</source>
        <translation>Yükleme tamamlandı</translation>
    </message>
    <message>
        <source>Error</source>
        <translation>Hata</translation>
    </message>
</context>
</TS><|MERGE_RESOLUTION|>--- conflicted
+++ resolved
@@ -855,13 +855,8 @@
         <translation>Bu programın ilk kez başlatılmasından dolayı %1 yazılımının verilerini nerede saklayacağını seçebilirsiniz.</translation>
     </message>
     <message>
-<<<<<<< HEAD
-        <source>%1 will download and store a copy of the Bitcoin block chain. At least %2GB of data will be stored in this directory, and it will grow over time. The wallet will also be stored in this directory.</source>
-        <translation>%1, Blackcoin blok zincirinin bir kopyasını indirecek ve saklayacaktır. Bu klasörde en az %2 GB veri saklanacak ve bu zamanla artacaktır. Cüzdan da bu klasörde saklanacaktır.</translation>
-=======
         <source>If you have chosen to limit block chain storage (pruning), the historical data must still be downloaded and processed, but will be deleted afterward to keep your disk usage low.</source>
         <translation>Blok zinciri saklamayı sınırlamayı seçtiyseniz (budama), geçmiş veriler yine de indirilmeli ve işlenmelidir, ancak disk kullanımınızı düşük tutmak için daha sonra silinmelidir.</translation>
->>>>>>> f56c00b2
     </message>
     <message>
         <source>Use the default data directory</source>
@@ -1798,17 +1793,12 @@
         <translation>Mevcut komutlara göz atmak için %1 yazın.</translation>
     </message>
     <message>
-<<<<<<< HEAD
-        <source>WARNING: Scammers have been active, telling users to type commands here, stealing their wallet contents. Do not use this console without fully understanding the ramification of a command.</source>
-        <translation>UYARI: Blackcoin dolandırıcılarının çok fazla etkin olduğu zamanlarda, dolandırıcılar bazı kullanıcılara buraya komutlar yazmalarını söylerek onların cüzdanlarındaki blackcoinleri çalmışlardır. Bir komutun sonuçlarını tam olarak anlamadan bu konsolu kullanmayın.</translation>
-=======
         <source>For more information on using this console type %1.</source>
         <translation>Bu konsolun kullanımı hakkında daha fazla bilgi için %1 yazın.</translation>
     </message>
     <message>
         <source>WARNING: Scammers have been active, telling users to type commands here, stealing their wallet contents. Do not use this console without fully understanding the ramifications of a command.</source>
-        <translation>UYARI: Bitcoin dolandırıcılarının çok fazla etkin olduğu zamanlarda, dolandırıcılar bazı kullanıcılara buraya komutlar yazmalarını söylerek onların cüzdanlarındaki bitcoinleri çalmışlardır. Bir komutun sonuçlarını tam olarak anlamadan bu konsolu kullanmayın.</translation>
->>>>>>> f56c00b2
+        <translation>UYARI: Blackcoin dolandırıcılarının çok fazla etkin olduğu zamanlarda, dolandırıcılar bazı kullanıcılara buraya komutlar yazmalarını söylerek onların cüzdanlarındaki bitcoinleri çalmışlardır. Bir komutun sonuçlarını tam olarak anlamadan bu konsolu kullanmayın.</translation>
     </message>
     <message>
         <source>Network activity disabled</source>
