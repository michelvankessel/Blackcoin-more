--- conflicted
+++ resolved
@@ -286,7 +286,7 @@
     </message>
     <message>
         <source>Bitcoin</source>
-        <translation>Bitcoin</translation>
+        <translation>Blackcoin</translation>
     </message>
     <message>
         <source>Error</source>
@@ -780,10 +780,6 @@
         <translation>Blackcoin More</translation>
     </message>
     <message>
-        <source>Accept connections from outside (default: 1 if no -proxy or -connect)</source>
-        <translation>Tumanggap koneksion menibat king kilwal (default: 1 if no -proxy or -connect)</translation>
-    </message>
-    <message>
         <source>Corrupted block database detected</source>
         <translation>Mekapansin lang me-corrupt a block database</translation>
     </message>
@@ -820,21 +816,6 @@
         <translation>Kapabaluan</translation>
     </message>
     <message>
-<<<<<<< HEAD
-        <source>Password for JSON-RPC connections</source>
-        <translation>Password para king JSON-RPC koneksion</translation>
-    </message>
-    <message>
-        <source>Execute command when the best block changes (%s in cmd is replaced by block hash)</source>
-        <translation>I-execute ing command istung mialilan ya ing best block (%s in cmd is replaced by block hash)</translation>
-    </message>
-    <message>
-        <source>Allow DNS lookups for -addnode, -seednode and -connect</source>
-        <translation>Payagan ing pamaglawe DNS para king -addnode, -seednode and -connect</translation>
-    </message>
-    <message>
-=======
->>>>>>> 2f4f2d38
         <source>Unknown network specified in -onlynet: '%s'</source>
         <translation>E kilalang network ing mepili king -onlynet: '%s'</translation>
     </message>
