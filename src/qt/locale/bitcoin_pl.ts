--- conflicted
+++ resolved
@@ -188,13 +188,8 @@
         <translation>Portfel zaszyfrowany</translation>
     </message>
     <message>
-<<<<<<< HEAD
-        <source>%1 will close now to finish the encryption process. Remember that encrypting your wallet cannot fully protect your bitcoins from being stolen by malware infecting your computer.</source>
-        <translation>%1 zamknie się aby dokończyć proces szyfrowania. Pamiętaj, że szyfrowanie portfela nie zabezpiecza w pełni Twoich blackcoinów przed kradzieżą przez wirusy lub trojany mogące zainfekować Twój komputer.</translation>
-=======
         <source>Your wallet is now encrypted. Remember that encrypting your wallet cannot fully protect your bitcoins from being stolen by malware infecting your computer.</source>
         <translation>Twój portfel został zaszyfrowany. Pamiętaj, że szyfrowanie nie chroni przed kradzieżą w wyniku działania złośliwego oprogramowania infekującego twój komputer.</translation>
->>>>>>> 8b676984
     </message>
     <message>
         <source>IMPORTANT: Any previous backups you have made of your wallet file should be replaced with the newly generated, encrypted wallet file. For security reasons, previous backups of the unencrypted wallet file will become useless as soon as you start using the new, encrypted wallet.</source>
@@ -2157,17 +2152,6 @@
         <translation>Ukryj</translation>
     </message>
     <message>
-<<<<<<< HEAD
-        <source>Paying only the minimum fee is just fine as long as there is less transaction volume than space in the blocks. But be aware that this can end up in a never confirming transaction once there is more demand for bitcoin transactions than the network can process.</source>
-        <translation>Zapłacenie tylko minimalnej opłaty jest nadal wystarczające, dopóki jest mniejszy wolumen transakcji niż miejsca w blokach. Należy jednak mieć świadomość, że może skończyć się to niezatwierdzeniem nigdy transakcji, gdy jest większe zapotrzebowanie na transakcje blackcoina niż sieć może przetworzyć.</translation>
-    </message>
-    <message>
-        <source>(read the tooltip)</source>
-        <translation>(przeczytaj podpowiedź)</translation>
-    </message>
-    <message>
-=======
->>>>>>> 8b676984
         <source>Recommended:</source>
         <translation>Zalecane:</translation>
     </message>
@@ -3498,15 +3482,12 @@
         <translation>Podany -walletdir "%s" nie jest katalogiem</translation>
     </message>
     <message>
-<<<<<<< HEAD
-=======
         <source>The specified config file %s does not exist
 </source>
         <translation>Podany plik konfiguracyjny %s nie istnieje
 </translation>
     </message>
     <message>
->>>>>>> 8b676984
         <source>The transaction amount is too small to pay the fee</source>
         <translation>Zbyt niska kwota transakcji by zapłacić opłatę</translation>
     </message>
