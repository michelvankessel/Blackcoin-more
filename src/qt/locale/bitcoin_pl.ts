--- conflicted
+++ resolved
@@ -855,10 +855,6 @@
         <translation>Ponieważ jest to pierwsze uruchomienie programu, możesz wybrać gdzie %1 będzie przechowywał swoje dane.</translation>
     </message>
     <message>
-<<<<<<< HEAD
-        <source>%1 will download and store a copy of the Bitcoin block chain. At least %2GB of data will be stored in this directory, and it will grow over time. The wallet will also be stored in this directory.</source>
-        <translation>%1 pobierze i będzie przechowywał kopię łańcucha bloków Blackcoin. W wybranym katalogu zostanie zapisanych %2GB danych, a z czasem ta ilość będzie rosła. Portfel będzie przechowywany w tym samym katalogu.</translation>
-=======
         <source>When you click OK, %1 will begin to download and process the full %4 block chain (%2GB) starting with the earliest transactions in %3 when %4 initially launched.</source>
         <translation>Gdy naciśniesz OK, %1 zacznie się pobieranie i przetwarzanie całego %4 łańcucha bloków (%2GB) zaczynając od najwcześniejszych transakcji w %3 gdy %4 został uruchomiony. </translation>
     </message>
@@ -869,7 +865,6 @@
     <message>
         <source>If you have chosen to limit block chain storage (pruning), the historical data must still be downloaded and processed, but will be deleted afterward to keep your disk usage low.</source>
         <translation>Jeśli wybrałeś opcję ograniczenia przechowywania łańcucha bloków (przycinanie) dane historyczne cały czas będą musiały być pobrane i przetworzone, jednak po tym zostaną usunięte aby ograniczyć użycie dysku.</translation>
->>>>>>> f56c00b2
     </message>
     <message>
         <source>Use the default data directory</source>
@@ -1810,21 +1805,8 @@
         <translation>Wpisz %1 aby uzyskać listę dostępnych komend.</translation>
     </message>
     <message>
-<<<<<<< HEAD
-        <source>WARNING: Scammers have been active, telling users to type commands here, stealing their wallet contents. Do not use this console without fully understanding the ramification of a command.</source>
-        <translation>UWAGA: Oszuści nakłaniają do wpisywania tutaj różnych poleceń aby ukraść portfel. Nie używaj tej konsoli bez pełnego zrozumienia wpisywanych poleceń.</translation>
-    </message>
-    <message>
-        <source>Network activity disabled</source>
-        <translation>Aktywność sieciowa wyłączona</translation>
-    </message>
-    <message>
-        <source>%1 B</source>
-        <translation>%1 B</translation>
-=======
         <source>For more information on using this console type %1.</source>
         <translation>Aby uzyskać więcej informacji jak używać tej konsoli wpisz %1.</translation>
->>>>>>> f56c00b2
     </message>
     <message>
         <source>WARNING: Scammers have been active, telling users to type commands here, stealing their wallet contents. Do not use this console without fully understanding the ramifications of a command.</source>
@@ -2584,13 +2566,10 @@
         <source>in memory pool</source>
         <translation>w obszarze pamięci</translation>
     </message>
-<<<<<<< HEAD
-=======
     <message>
         <source>not in memory pool</source>
         <translation>nie w obszarze pamięci</translation>
     </message>
->>>>>>> f56c00b2
     <message>
         <source>abandoned</source>
         <translation>porzucone</translation>
@@ -2613,11 +2592,7 @@
     </message>
     <message numerus="yes">
         <source>, broadcast through %n node(s)</source>
-<<<<<<< HEAD
-        <translation><numerusform>, przekazywany przez %n węzęł</numerusform><numerusform>, przekazywany przez %n węzy</numerusform><numerusform>, przekazywany przez %n węzłów</numerusform><numerusform>, przekazywany przez %n węzłów</numerusform></translation>
-=======
         <translation><numerusform>, przekazywany przez %n węzeł</numerusform><numerusform>, przekazywany przez %n węzły</numerusform><numerusform>, przekazywany przez %n węzłów</numerusform><numerusform>, przekazywany przez %n węzłów</numerusform></translation>
->>>>>>> f56c00b2
     </message>
     <message>
         <source>Date</source>
@@ -2696,13 +2671,10 @@
         <translation>Indeks wyjściowy</translation>
     </message>
     <message>
-<<<<<<< HEAD
-=======
         <source>Merchant</source>
         <translation>Kupiec</translation>
     </message>
     <message>
->>>>>>> f56c00b2
         <source>Debug information</source>
         <translation>Informacje debugowania</translation>
     </message>
@@ -2754,11 +2726,7 @@
     </message>
     <message numerus="yes">
         <source>Open for %n more block(s)</source>
-<<<<<<< HEAD
-        <translation><numerusform>Otwórz dla %n kolejnego bloku</numerusform><numerusform>Otwórz dla %n kolejnych bloków</numerusform><numerusform>Otwórz dla %n kolejnych bloków</numerusform><numerusform>Otwórz dla %n kolejnych bloków</numerusform></translation>
-=======
         <translation><numerusform>Otwórz dla %n kolejny blok</numerusform><numerusform>Otwórz dla %n kolejne bloki</numerusform><numerusform>Otwórz dla %n kolejnych bloków</numerusform><numerusform>Otwórz dla %n kolejnych bloków</numerusform></translation>
->>>>>>> f56c00b2
     </message>
     <message>
         <source>Open until %1</source>
@@ -2782,11 +2750,7 @@
     </message>
     <message>
         <source>Confirmed (%1 confirmations)</source>
-<<<<<<< HEAD
-        <translation>Zatwierdzony (%1 potwierdzeń)</translation>
-=======
         <translation>Potwierdzono (%1 potwierdzeń)</translation>
->>>>>>> f56c00b2
     </message>
     <message>
         <source>Conflicted</source>
@@ -2805,13 +2769,10 @@
         <translation>Wygenerowane ale nie zaakceptowane</translation>
     </message>
     <message>
-<<<<<<< HEAD
-=======
         <source>Received with</source>
         <translation>Otrzymane przez</translation>
     </message>
     <message>
->>>>>>> f56c00b2
         <source>Received from</source>
         <translation>Odebrano od</translation>
     </message>
@@ -2903,26 +2864,18 @@
         <translation>Inne</translation>
     </message>
     <message>
-<<<<<<< HEAD
-        <source>Enter address or label to search</source>
-        <translation>Wprowadź adres albo etykietę aby wyszukać</translation>
-=======
         <source>Min amount</source>
         <translation>Minimalna kwota</translation>
->>>>>>> f56c00b2
     </message>
     <message>
         <source>Abandon transaction</source>
         <translation>Porzuć transakcję</translation>
     </message>
     <message>
-<<<<<<< HEAD
-=======
         <source>Increase transaction fee</source>
         <translation>Zwiększ prowizję</translation>
     </message>
     <message>
->>>>>>> f56c00b2
         <source>Copy address</source>
         <translation>Kopiuj adres</translation>
     </message>
@@ -2991,13 +2944,10 @@
         <translation>Eksportowanie nie powiodło się</translation>
     </message>
     <message>
-<<<<<<< HEAD
-=======
         <source>There was an error trying to save the transaction history to %1.</source>
         <translation>Wystąpił błąd przy próbie zapisu historii transakcji do %1.</translation>
     </message>
     <message>
->>>>>>> f56c00b2
         <source>Exporting Successful</source>
         <translation>Eksport powiódł się</translation>
     </message>
@@ -3034,8 +2984,6 @@
         <source>Send Coins</source>
         <translation>Wyślij płatność</translation>
     </message>
-<<<<<<< HEAD
-=======
     <message>
         <source>Fee bump error</source>
         <translation>Błąd zwiększenia prowizji</translation>
@@ -3068,7 +3016,6 @@
         <source>Could not commit transaction</source>
         <translation>Nie można zatwierdzić transakcji</translation>
     </message>
->>>>>>> f56c00b2
 </context>
 <context>
     <name>WalletView</name>
@@ -3169,11 +3116,7 @@
     </message>
     <message>
         <source>Bitcoin Core</source>
-<<<<<<< HEAD
         <translation>Blackcoin More</translation>
-=======
-        <translation>Bitcoin Core</translation>
->>>>>>> f56c00b2
     </message>
     <message>
         <source>The %s developers</source>
