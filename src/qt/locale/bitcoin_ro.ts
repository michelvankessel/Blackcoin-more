<TS language="ro" version="2.1">
<context>
    <name>AddressBookPage</name>
    <message>
        <source>Right-click to edit address or label</source>
        <translation>Click-dreapta pentru a edita adresa sau eticheta</translation>
    </message>
    <message>
        <source>Create a new address</source>
        <translation>Creează o adresă nouă</translation>
    </message>
    <message>
        <source>&amp;New</source>
        <translation>&amp;Nou</translation>
    </message>
    <message>
        <source>Copy the currently selected address to the system clipboard</source>
        <translation>Copiază adresa selectată curent în clipboard</translation>
    </message>
    <message>
        <source>&amp;Copy</source>
        <translation>&amp;Copiază</translation>
    </message>
    <message>
        <source>C&amp;lose</source>
        <translation>Î&amp;nchide</translation>
    </message>
    <message>
        <source>Delete the currently selected address from the list</source>
        <translation>Şterge adresa selectată curent din listă</translation>
    </message>
    <message>
        <source>Enter address or label to search</source>
        <translation>Introduceţi adresa sau eticheta pentru căutare</translation>
    </message>
    <message>
        <source>Export the data in the current tab to a file</source>
        <translation>Exportă datele din tab-ul curent într-un fişier</translation>
    </message>
    <message>
        <source>&amp;Export</source>
        <translation>&amp;Exportă</translation>
    </message>
    <message>
        <source>&amp;Delete</source>
        <translation>&amp;Şterge</translation>
    </message>
    <message>
        <source>Choose the address to send coins to</source>
        <translation>Alege $adresa unde să trimiteţi monede</translation>
    </message>
    <message>
        <source>Choose the address to receive coins with</source>
        <translation>Alege adresa la care sa primesti monedele cu</translation>
    </message>
    <message>
        <source>C&amp;hoose</source>
        <translation>A&amp;lege</translation>
    </message>
    <message>
        <source>Sending addresses</source>
        <translation>Adresa de trimitere</translation>
    </message>
    <message>
        <source>Receiving addresses</source>
        <translation>Adresa de primire</translation>
    </message>
    <message>
        <source>These are your Bitcoin addresses for sending payments. Always check the amount and the receiving address before sending coins.</source>
        <translation>Acestea sunt adresele tale Bitcoin pentru efectuarea platilor. Intotdeauna verifica atent suma de plata si adresa beneficiarului inainte de a trimite monede.</translation>
    </message>
    <message>
        <source>&amp;Copy Address</source>
        <translation>&amp;Copiază Adresa</translation>
    </message>
    <message>
        <source>Copy &amp;Label</source>
        <translation>Copiaza si eticheteaza</translation>
    </message>
    <message>
        <source>&amp;Edit</source>
        <translation>&amp;Editare</translation>
    </message>
    <message>
        <source>Export Address List</source>
        <translation>Exportă listă de adrese</translation>
    </message>
    <message>
        <source>Comma separated file (*.csv)</source>
        <translation>Fisier cu separator virgulă (*.csv)</translation>
    </message>
    <message>
        <source>Exporting Failed</source>
        <translation>Export nereusit</translation>
    </message>
    <message>
        <source>There was an error trying to save the address list to %1. Please try again.</source>
        <translation>A apărut o eroare la salvarea listei de adrese la %1. Vă rugăm să încercaţi din nou.</translation>
    </message>
</context>
<context>
    <name>AddressTableModel</name>
    <message>
        <source>Label</source>
        <translation>Etichetă</translation>
    </message>
    <message>
        <source>Address</source>
        <translation>Adresă</translation>
    </message>
    <message>
        <source>(no label)</source>
        <translation>(fără etichetă)</translation>
    </message>
</context>
<context>
    <name>AskPassphraseDialog</name>
    <message>
        <source>Passphrase Dialog</source>
        <translation>Dialogul pentru fraza de acces</translation>
    </message>
    <message>
        <source>Enter passphrase</source>
        <translation>Introduceţi fraza de acces</translation>
    </message>
    <message>
        <source>New passphrase</source>
        <translation>Frază de acces nouă</translation>
    </message>
    <message>
        <source>Repeat new passphrase</source>
        <translation>Repetaţi noua frază de acces</translation>
    </message>
    <message>
        <source>Show passphrase</source>
        <translation>Arată fraza de acces</translation>
    </message>
    <message>
        <source>Encrypt wallet</source>
        <translation>Criptare portofel</translation>
    </message>
    <message>
        <source>This operation needs your wallet passphrase to unlock the wallet.</source>
        <translation>Această acţiune necesită introducerea parolei de acces pentru deblocarea portofelului.</translation>
    </message>
    <message>
        <source>Unlock wallet</source>
        <translation>Deblocare portofel</translation>
    </message>
    <message>
        <source>This operation needs your wallet passphrase to decrypt the wallet.</source>
        <translation>Această acţiune necesită introducerea parolei de acces pentru decriptarea portofelului.</translation>
    </message>
    <message>
        <source>Decrypt wallet</source>
        <translation>Decriptare portofel</translation>
    </message>
    <message>
        <source>Change passphrase</source>
        <translation>Schimbă parola</translation>
    </message>
    <message>
        <source>Confirm wallet encryption</source>
        <translation>Confirmaţi criptarea portofelului</translation>
    </message>
    <message>
        <source>Warning: If you encrypt your wallet and lose your passphrase, you will &lt;b&gt;LOSE ALL OF YOUR BITCOINS&lt;/b&gt;!</source>
        <translation>Atenţie: Dacă va criptati portofelul si ulterior pierdeti parola, &lt;b&gt;VEŢI PIERDE TOTI BITCOINII&lt;/b&gt;!</translation>
    </message>
    <message>
        <source>Are you sure you wish to encrypt your wallet?</source>
        <translation>Sigur doriţi să criptaţi portofelul dvs.?</translation>
    </message>
    <message>
        <source>Wallet encrypted</source>
        <translation>Portofel criptat</translation>
    </message>
    <message>
        <source>Wallet to be encrypted</source>
        <translation>Portofel de criptat</translation>
    </message>
    <message>
        <source>Your wallet is about to be encrypted. </source>
        <translation>Portofelul tău urmează să fie criptat.</translation>
    </message>
    <message>
        <source>Your wallet is now encrypted. </source>
        <translation>Protofelul tău este criptat.</translation>
    </message>
    <message>
        <source>IMPORTANT: Any previous backups you have made of your wallet file should be replaced with the newly generated, encrypted wallet file. For security reasons, previous backups of the unencrypted wallet file will become useless as soon as you start using the new, encrypted wallet.</source>
        <translation>IMPORTANT: Orice copie de siguranţă făcută anterior portofelului dumneavoastră ar trebui înlocuită cu cea generată cel mai recent, fişier criptat al portofelului. Pentru siguranţă, copiile de siguranţă vechi ale portofelului ne-criptat vor deveni inutile imediat ce veţi începe folosirea noului fişier criptat al portofelului.</translation>
    </message>
    <message>
        <source>Wallet encryption failed</source>
        <translation>Criptarea portofelului a eşuat.</translation>
    </message>
    <message>
        <source>Wallet encryption failed due to an internal error. Your wallet was not encrypted.</source>
        <translation>Criptarea portofelului nu a reuşit din cauza unei erori interne. Portofelul dvs. nu a fost criptat.</translation>
    </message>
    <message>
        <source>The supplied passphrases do not match.</source>
        <translation>Parolele furnizate nu se potrivesc.</translation>
    </message>
    <message>
        <source>Wallet unlock failed</source>
        <translation>Deblocarea portofelului a esuat.</translation>
    </message>
    <message>
        <source>The passphrase entered for the wallet decryption was incorrect.</source>
        <translation>Parola introdusă pentru decriptarea portofelului a fost incorectă.</translation>
    </message>
    <message>
        <source>Wallet decryption failed</source>
        <translation>Decriptarea portofelului a esuat.</translation>
    </message>
    <message>
        <source>Wallet passphrase was successfully changed.</source>
        <translation>Parola portofelului a fost schimbata.</translation>
    </message>
    <message>
        <source>Warning: The Caps Lock key is on!</source>
        <translation>Atenţie! Caps Lock este pornit!</translation>
    </message>
</context>
<context>
    <name>BanTableModel</name>
    <message>
        <source>IP/Netmask</source>
        <translation>IP/Netmask</translation>
    </message>
    <message>
        <source>Banned Until</source>
        <translation>Banat până la</translation>
    </message>
</context>
<context>
    <name>BitcoinGUI</name>
    <message>
        <source>Sign &amp;message...</source>
        <translation>Semnează &amp;mesaj...</translation>
    </message>
    <message>
        <source>Synchronizing with network...</source>
        <translation>Se sincronizează cu reţeaua...</translation>
    </message>
    <message>
        <source>&amp;Overview</source>
        <translation>&amp;Imagine de ansamblu</translation>
    </message>
    <message>
        <source>Show general overview of wallet</source>
        <translation>Arată o stare generală de ansamblu a portofelului</translation>
    </message>
    <message>
        <source>&amp;Transactions</source>
        <translation>&amp;Tranzacţii</translation>
    </message>
    <message>
        <source>Browse transaction history</source>
        <translation>Răsfoire istoric tranzacţii</translation>
    </message>
    <message>
        <source>E&amp;xit</source>
        <translation>Ieşire</translation>
    </message>
    <message>
        <source>Quit application</source>
        <translation>Închide aplicaţia</translation>
    </message>
    <message>
        <source>&amp;About %1</source>
        <translation>&amp;Despre %1</translation>
    </message>
    <message>
        <source>Show information about %1</source>
        <translation>Arată informaţii despre %1</translation>
    </message>
    <message>
        <source>About &amp;Qt</source>
        <translation>Despre &amp;Qt</translation>
    </message>
    <message>
        <source>Show information about Qt</source>
        <translation>Arată informaţii despre Qt</translation>
    </message>
    <message>
        <source>&amp;Options...</source>
        <translation>&amp;Opţiuni...</translation>
    </message>
    <message>
        <source>Modify configuration options for %1</source>
        <translation>Modifică opţiunile de configurare pentru %1</translation>
    </message>
    <message>
        <source>&amp;Encrypt Wallet...</source>
        <translation>Cript&amp;ează portofelul...</translation>
    </message>
    <message>
        <source>&amp;Backup Wallet...</source>
        <translation>Face o copie de siguranţă a portofelului...</translation>
    </message>
    <message>
        <source>&amp;Change Passphrase...</source>
        <translation>S&amp;chimbă parola...</translation>
    </message>
    <message>
        <source>Open &amp;URI...</source>
        <translation>Deschide &amp;URI...</translation>
    </message>
    <message>
        <source>Create Wallet...</source>
        <translation>Crează portofel...</translation>
    </message>
    <message>
        <source>Create a new wallet</source>
        <translation>Crează un portofel nou</translation>
    </message>
    <message>
        <source>Wallet:</source>
        <translation>Portofel:</translation>
    </message>
    <message>
        <source>Click to disable network activity.</source>
        <translation>Click pentru a opri activitatea retelei.</translation>
    </message>
    <message>
        <source>Network activity disabled.</source>
        <translation>Activitatea retelei a fost oprita.</translation>
    </message>
    <message>
        <source>Click to enable network activity again.</source>
        <translation>Click pentu a porni activitatea retelei.</translation>
    </message>
    <message>
        <source>Syncing Headers (%1%)...</source>
        <translation>Se sincronizeaza Header-ele (%1%)...</translation>
    </message>
    <message>
        <source>Reindexing blocks on disk...</source>
        <translation>Se reindexează blocurile pe disc...</translation>
    </message>
    <message>
        <source>Proxy is &lt;b&gt;enabled&lt;/b&gt;: %1</source>
        <translation>Proxy este&lt;b&gt;activat&lt;/b&gt;:%1</translation>
    </message>
    <message>
        <source>Send coins to a Bitcoin address</source>
        <translation>Trimite monede către o adresă Bitcoin</translation>
    </message>
    <message>
        <source>Backup wallet to another location</source>
        <translation>Creează o copie de rezervă a portofelului într-o locaţie diferită</translation>
    </message>
    <message>
        <source>Change the passphrase used for wallet encryption</source>
        <translation>Schimbă fraza de acces folosită pentru criptarea portofelului</translation>
    </message>
    <message>
        <source>&amp;Verify message...</source>
        <translation>&amp;Verifică mesaj...</translation>
    </message>
    <message>
        <source>&amp;Send</source>
        <translation>Trimite</translation>
    </message>
    <message>
        <source>&amp;Receive</source>
        <translation>P&amp;rimeşte</translation>
    </message>
    <message>
        <source>&amp;Show / Hide</source>
        <translation>Arată/Ascunde</translation>
    </message>
    <message>
        <source>Show or hide the main Window</source>
        <translation>Arată sau ascunde fereastra principală</translation>
    </message>
    <message>
        <source>Encrypt the private keys that belong to your wallet</source>
        <translation>Criptează cheile private ale portofelului dvs.</translation>
    </message>
    <message>
        <source>Sign messages with your Bitcoin addresses to prove you own them</source>
        <translation>Semnaţi mesaje cu adresa dvs. Bitcoin pentru a dovedi că vă aparţin</translation>
    </message>
    <message>
        <source>Verify messages to ensure they were signed with specified Bitcoin addresses</source>
        <translation>Verificaţi mesaje pentru a vă asigura că au fost semnate cu adresa Bitcoin specificată</translation>
    </message>
    <message>
        <source>&amp;File</source>
        <translation>&amp;Fişier</translation>
    </message>
    <message>
        <source>&amp;Settings</source>
        <translation>&amp;Setări</translation>
    </message>
    <message>
        <source>&amp;Help</source>
        <translation>A&amp;jutor</translation>
    </message>
    <message>
        <source>Tabs toolbar</source>
        <translation>Bara de unelte</translation>
    </message>
    <message>
        <source>Request payments (generates QR codes and bitcoin: URIs)</source>
        <translation>Cereţi plăţi (generează coduri QR şi bitcoin-uri: URls)</translation>
    </message>
    <message>
        <source>Show the list of used sending addresses and labels</source>
        <translation>Arată lista de adrese trimise şi etichetele folosite.</translation>
    </message>
    <message>
        <source>Show the list of used receiving addresses and labels</source>
        <translation>Arată lista de adrese pentru primire şi etichetele</translation>
    </message>
    <message>
        <source>&amp;Command-line options</source>
        <translation>Opţiuni linie de &amp;comandă</translation>
    </message>
    <message numerus="yes">
        <source>%n active connection(s) to Bitcoin network</source>
        <translation><numerusform>%n conexiune activă către reţeaua Bitcoin</numerusform><numerusform>%n conexiuni active către reţeaua Bitcoin</numerusform><numerusform>%n de conexiuni active către reţeaua Bitcoin</numerusform></translation>
    </message>
    <message>
        <source>Indexing blocks on disk...</source>
        <translation>Se indexează blocurile pe disc...</translation>
    </message>
    <message>
        <source>Processing blocks on disk...</source>
        <translation>Se proceseaza blocurile pe disc...</translation>
    </message>
    <message numerus="yes">
        <source>Processed %n block(s) of transaction history.</source>
        <translation><numerusform>S-a procesat %n bloc din istoricul tranzacţiilor.</numerusform><numerusform>S-au procesat %n blocuri din istoricul tranzacţiilor.</numerusform><numerusform>S-au procesat %n de blocuri din istoricul tranzacţiilor.</numerusform></translation>
    </message>
    <message>
        <source>%1 behind</source>
        <translation>%1 în urmă</translation>
    </message>
    <message>
        <source>Last received block was generated %1 ago.</source>
        <translation>Ultimul bloc recepţionat a fost generat acum %1.</translation>
    </message>
    <message>
        <source>Transactions after this will not yet be visible.</source>
        <translation>Tranzacţiile după aceasta nu vor fi vizibile încă.</translation>
    </message>
    <message>
        <source>Error</source>
        <translation>Eroare</translation>
    </message>
    <message>
        <source>Warning</source>
        <translation>Avertisment</translation>
    </message>
    <message>
        <source>Information</source>
        <translation>Informaţie</translation>
    </message>
    <message>
        <source>Up to date</source>
        <translation>Actualizat</translation>
    </message>
    <message>
<<<<<<< HEAD
=======
        <source>Node window</source>
        <translation>Fereastra nodului</translation>
    </message>
    <message>
        <source>Open node debugging and diagnostic console</source>
        <translation>Deschide consola pentru depanare şi diagnosticare a nodului</translation>
    </message>
    <message>
>>>>>>> 56311988
        <source>&amp;Sending addresses</source>
        <translation>&amp;Adresele de destinatie</translation>
    </message>
    <message>
        <source>&amp;Receiving addresses</source>
        <translation>&amp;Adresele de primire</translation>
    </message>
    <message>
        <source>Open Wallet</source>
        <translation>Deschide portofel</translation>
    </message>
    <message>
        <source>Open a wallet</source>
        <translation>Deschide un portofel</translation>
    </message>
    <message>
        <source>Close Wallet...</source>
        <translation>Inchide portofel...</translation>
    </message>
    <message>
        <source>Close wallet</source>
        <translation>Inchide portofel</translation>
    </message>
    <message>
        <source>Show the %1 help message to get a list with possible Bitcoin command-line options</source>
        <translation>Arată mesajul de ajutor %1 pentru a obţine o listă cu opţiunile posibile de linii de comandă Bitcoin</translation>
    </message>
    <message>
        <source>default wallet</source>
        <translation>portofel implicit</translation>
    </message>
    <message>
        <source>No wallets available</source>
        <translation>Niciun portofel disponibil</translation>
    </message>
    <message>
        <source>&amp;Window</source>
        <translation>&amp;Fereastră</translation>
    </message>
    <message>
        <source>Minimize</source>
        <translation>Minimizare</translation>
    </message>
    <message>
        <source>Zoom</source>
        <translation>Zoom</translation>
    </message>
    <message>
        <source>Main Window</source>
        <translation>Fereastra principală</translation>
    </message>
    <message>
        <source>%1 client</source>
        <translation>Client %1</translation>
    </message>
    <message>
        <source>Connecting to peers...</source>
        <translation>Se conecteaza cu alte noduri...</translation>
    </message>
    <message>
        <source>Catching up...</source>
        <translation>Se actualizează...</translation>
    </message>
    <message>
        <source>Error: %1</source>
        <translation>Eroare: %1</translation>
    </message>
    <message>
        <source>Warning: %1</source>
        <translation> Atenționare: %1</translation>
    </message>
    <message>
        <source>Date: %1
</source>
        <translation>Data: %1
</translation>
    </message>
    <message>
        <source>Amount: %1
</source>
        <translation>Sumă: %1
</translation>
    </message>
    <message>
        <source>Wallet: %1
</source>
        <translation>Portofel: %1
</translation>
    </message>
    <message>
        <source>Type: %1
</source>
        <translation>Tip: %1
</translation>
    </message>
    <message>
        <source>Label: %1
</source>
        <translation>Etichetă: %1
</translation>
    </message>
    <message>
        <source>Address: %1
</source>
        <translation>Adresă: %1
</translation>
    </message>
    <message>
        <source>Sent transaction</source>
        <translation>Tranzacţie expediată</translation>
    </message>
    <message>
        <source>Incoming transaction</source>
        <translation>Tranzacţie recepţionată</translation>
    </message>
    <message>
        <source>HD key generation is &lt;b&gt;enabled&lt;/b&gt;</source>
        <translation>Generarea de chei HD este &lt;b&gt;activata&lt;/b&gt;</translation>
    </message>
    <message>
        <source>HD key generation is &lt;b&gt;disabled&lt;/b&gt;</source>
        <translation>Generarea de chei HD este &lt;b&gt;dezactivata&lt;/b&gt;</translation>
    </message>
    <message>
        <source>Private key &lt;b&gt;disabled&lt;/b&gt;</source>
        <translation>Cheia privată &lt;b&gt;dezactivată&lt;/b&gt;</translation>
    </message>
    <message>
        <source>Wallet is &lt;b&gt;encrypted&lt;/b&gt; and currently &lt;b&gt;unlocked&lt;/b&gt;</source>
        <translation>Portofelul este &lt;b&gt;criptat&lt;/b&gt; iar în momentul de faţă este &lt;b&gt;deblocat&lt;/b&gt;</translation>
    </message>
    <message>
        <source>Wallet is &lt;b&gt;encrypted&lt;/b&gt; and currently &lt;b&gt;locked&lt;/b&gt;</source>
        <translation>Portofelul este &lt;b&gt;criptat&lt;/b&gt; iar în momentul de faţă este &lt;b&gt;blocat&lt;/b&gt;</translation>
    </message>
    <message>
        <source>A fatal error occurred. Bitcoin can no longer continue safely and will quit.</source>
        <translation>A survenit o eroare fatală. Bitcoin nu mai poate continua în siguranţă şi se va opri.</translation>
    </message>
</context>
<context>
    <name>CoinControlDialog</name>
    <message>
        <source>Coin Selection</source>
        <translation>Selectarea monedei</translation>
    </message>
    <message>
        <source>Quantity:</source>
        <translation>Cantitate:</translation>
    </message>
    <message>
        <source>Bytes:</source>
        <translation>Octeţi:</translation>
    </message>
    <message>
        <source>Amount:</source>
        <translation>Sumă:</translation>
    </message>
    <message>
        <source>Fee:</source>
        <translation>Taxă:</translation>
    </message>
    <message>
        <source>Dust:</source>
        <translation>Praf:</translation>
    </message>
    <message>
        <source>After Fee:</source>
        <translation>După taxă:</translation>
    </message>
    <message>
        <source>Change:</source>
        <translation>Schimb:</translation>
    </message>
    <message>
        <source>(un)select all</source>
        <translation>(de)selectare tot</translation>
    </message>
    <message>
        <source>Tree mode</source>
        <translation>Mod arbore</translation>
    </message>
    <message>
        <source>List mode</source>
        <translation>Mod listă</translation>
    </message>
    <message>
        <source>Amount</source>
        <translation>Sumă</translation>
    </message>
    <message>
        <source>Received with label</source>
        <translation>Primite cu eticheta</translation>
    </message>
    <message>
        <source>Received with address</source>
        <translation>Primite cu adresa</translation>
    </message>
    <message>
        <source>Date</source>
        <translation>Data</translation>
    </message>
    <message>
        <source>Confirmations</source>
        <translation>Confirmări</translation>
    </message>
    <message>
        <source>Confirmed</source>
        <translation>Confirmat</translation>
    </message>
    <message>
        <source>Copy address</source>
        <translation>Copiază adresa</translation>
    </message>
    <message>
        <source>Copy label</source>
        <translation>Copiază eticheta</translation>
    </message>
    <message>
        <source>Copy amount</source>
        <translation>Copiază suma</translation>
    </message>
    <message>
        <source>Copy transaction ID</source>
        <translation>Copiază ID tranzacţie</translation>
    </message>
    <message>
        <source>Lock unspent</source>
        <translation>Blocare necheltuiţi</translation>
    </message>
    <message>
        <source>Unlock unspent</source>
        <translation>Deblocare necheltuiţi</translation>
    </message>
    <message>
        <source>Copy quantity</source>
        <translation>Copiază cantitea</translation>
    </message>
    <message>
        <source>Copy fee</source>
        <translation>Copiază taxa</translation>
    </message>
    <message>
        <source>Copy after fee</source>
        <translation>Copiază după taxă</translation>
    </message>
    <message>
        <source>Copy bytes</source>
        <translation>Copiază octeţi</translation>
    </message>
    <message>
        <source>Copy dust</source>
        <translation>Copiază praf</translation>
    </message>
    <message>
        <source>Copy change</source>
        <translation>Copiază rest</translation>
    </message>
    <message>
        <source>(%1 locked)</source>
        <translation>(%1 blocat)</translation>
    </message>
    <message>
        <source>yes</source>
        <translation>da</translation>
    </message>
    <message>
        <source>no</source>
        <translation>nu</translation>
    </message>
    <message>
        <source>This label turns red if any recipient receives an amount smaller than the current dust threshold.</source>
        <translation>Această etichetă devine roşie, dacă orice beneficiar primeşte o sumă mai mică decât pragul curent pentru praf.</translation>
    </message>
    <message>
        <source>Can vary +/- %1 satoshi(s) per input.</source>
        <translation>Poate varia +/- %1 satoshi pentru fiecare intrare.</translation>
    </message>
    <message>
        <source>(no label)</source>
        <translation>(fără etichetă)</translation>
    </message>
    <message>
        <source>change from %1 (%2)</source>
        <translation>restul de la %1 (%2)</translation>
    </message>
    <message>
        <source>(change)</source>
        <translation>(rest)</translation>
    </message>
</context>
<context>
    <name>CreateWalletActivity</name>
    <message>
        <source>Create wallet failed</source>
        <translation>Crearea portofelului a eşuat</translation>
    </message>
    <message>
        <source>Create wallet warning</source>
        <translation>Atentionare la crearea portofelului</translation>
    </message>
</context>
<context>
    <name>CreateWalletDialog</name>
    <message>
        <source>Create Wallet</source>
        <translation>Crează portofel</translation>
    </message>
    <message>
        <source>Wallet Name</source>
        <translation>Numele portofelului</translation>
    </message>
    <message>
        <source>Encrypt the wallet. The wallet will be encrypted with a passphrase of your choice.</source>
        <translation>Criptează portofelul. Portofelul va fi criptat cu fraza de acces aleasă.</translation>
    </message>
    <message>
        <source>Encrypt Wallet</source>
        <translation>Criptează portofelul.</translation>
    </message>
    <message>
        <source>Disable private keys for this wallet. Wallets with private keys disabled will have no private keys and cannot have an HD seed or imported private keys. This is ideal for watch-only wallets.</source>
        <translation>Dezactivează cheile private pentru acest portofel. Portofelele cu cheile private dezactivate nu vor avea chei private şi nu vor putea avea samanţă HD sau chei private importate. Ideal pentru portofele marcate doar pentru citire.</translation>
    </message>
    <message>
        <source>Disable Private Keys</source>
        <translation>Dezactivează cheile private</translation>
    </message>
    <message>
        <source>Create</source>
        <translation>Creează</translation>
    </message>
</context>
<context>
    <name>EditAddressDialog</name>
    <message>
        <source>Edit Address</source>
        <translation>Editează adresa</translation>
    </message>
    <message>
        <source>&amp;Label</source>
        <translation>&amp;Etichetă</translation>
    </message>
    <message>
        <source>The label associated with this address list entry</source>
        <translation>Eticheta asociată cu această intrare din listă.</translation>
    </message>
    <message>
        <source>The address associated with this address list entry. This can only be modified for sending addresses.</source>
        <translation>Adresa asociată cu această adresă din listă. Aceasta poate fi modificată doar pentru adresele de trimitere.</translation>
    </message>
    <message>
        <source>&amp;Address</source>
        <translation>&amp;Adresă</translation>
    </message>
    <message>
        <source>New sending address</source>
        <translation>Noua adresă de trimitere</translation>
    </message>
    <message>
        <source>Edit receiving address</source>
        <translation>Editează adresa de primire</translation>
    </message>
    <message>
        <source>Edit sending address</source>
        <translation>Editează adresa de trimitere</translation>
    </message>
    <message>
        <source>The entered address "%1" is not a valid Bitcoin address.</source>
        <translation>Adresa introdusă "%1" nu este o adresă Bitcoin validă.</translation>
    </message>
    <message>
        <source>Address "%1" already exists as a receiving address with label "%2" and so cannot be added as a sending address.</source>
        <translation>Adresa "%1" exista deja ca si adresa de primire cu eticheta "%2" si deci nu poate fi folosita ca si adresa de trimitere.</translation>
    </message>
    <message>
        <source>The entered address "%1" is already in the address book with label "%2".</source>
        <translation>Adresa introdusa "%1" este deja in lista de adrese cu eticheta "%2"</translation>
    </message>
    <message>
        <source>Could not unlock wallet.</source>
        <translation>Portofelul nu a putut fi deblocat.</translation>
    </message>
    <message>
        <source>New key generation failed.</source>
        <translation>Generarea noii chei nu a reuşit.</translation>
    </message>
</context>
<context>
    <name>FreespaceChecker</name>
    <message>
        <source>A new data directory will be created.</source>
        <translation>Va fi creat un nou dosar de date.</translation>
    </message>
    <message>
        <source>name</source>
        <translation>nume</translation>
    </message>
    <message>
        <source>Directory already exists. Add %1 if you intend to create a new directory here.</source>
        <translation>Dosarul deja există. Adaugă %1 dacă intenţionaţi să creaţi un nou dosar aici.</translation>
    </message>
    <message>
        <source>Path already exists, and is not a directory.</source>
        <translation>Calea deja există şi nu este un dosar.</translation>
    </message>
    <message>
        <source>Cannot create data directory here.</source>
        <translation>Nu se poate crea un dosar de date aici.</translation>
    </message>
</context>
<context>
    <name>HelpMessageDialog</name>
    <message>
        <source>version</source>
        <translation>versiunea</translation>
    </message>
    <message>
        <source>About %1</source>
        <translation>Despre %1</translation>
    </message>
    <message>
        <source>Command-line options</source>
        <translation>Opţiuni linie de comandă</translation>
    </message>
</context>
<context>
    <name>Intro</name>
    <message>
        <source>Welcome</source>
        <translation>Bun venit</translation>
    </message>
    <message>
        <source>Welcome to %1.</source>
        <translation>Bun venit la %1!</translation>
    </message>
    <message>
        <source>As this is the first time the program is launched, you can choose where %1 will store its data.</source>
        <translation>Deoarece este prima lansare a programului poți alege unde %1 va stoca datele sale.</translation>
    </message>
    <message>
        <source>When you click OK, %1 will begin to download and process the full %4 block chain (%2GB) starting with the earliest transactions in %3 when %4 initially launched.</source>
        <translation>Cand apasati OK, %1 va incepe descarcarea si procesarea intregului %4 blockchain (%2GB) incepand cu cele mai vechi tranzactii din %3 de la lansarea initiala a %4.</translation>
    </message>
    <message>
        <source>This initial synchronisation is very demanding, and may expose hardware problems with your computer that had previously gone unnoticed. Each time you run %1, it will continue downloading where it left off.</source>
        <translation>Sincronizarea initiala necesita foarte multe resurse, si poate releva probleme de hardware ale computerului care anterior au trecut neobservate. De fiecare data cand rulati %1, descarcarea va continua de unde a fost intrerupta.</translation>
    </message>
    <message>
        <source>If you have chosen to limit block chain storage (pruning), the historical data must still be downloaded and processed, but will be deleted afterward to keep your disk usage low.</source>
        <translation>Daca ati ales o limita pentru capacitatea de stocare a blockchainului (pruning), datele mai vechi tot trebuie sa fie descarcate si procesate, insa vor fi sterse ulterior pentru a reduce utilizarea harddiskului.</translation>
    </message>
    <message>
        <source>Use the default data directory</source>
        <translation>Foloseşte dosarul de date implicit</translation>
    </message>
    <message>
        <source>Use a custom data directory:</source>
        <translation>Foloseşte un dosar de date personalizat:</translation>
    </message>
    <message>
        <source>Bitcoin</source>
        <translation>Blackcoin</translation>
    </message>
    <message>
        <source>At least %1 GB of data will be stored in this directory, and it will grow over time.</source>
        <translation>Cel putin %1GB de date vor fi stocate in acest director, si aceasta valoare va creste in timp.</translation>
    </message>
    <message>
        <source>Approximately %1 GB of data will be stored in this directory.</source>
        <translation>Aproximativ %1 GB de date vor fi stocate in acest director.</translation>
    </message>
    <message>
        <source>%1 will download and store a copy of the Bitcoin block chain.</source>
        <translation>%1 va descarca si stoca o copie a blockchainului Bitcoin</translation>
    </message>
    <message>
        <source>The wallet will also be stored in this directory.</source>
        <translation>Portofelul va fi de asemeni stocat in acest director.</translation>
    </message>
    <message>
        <source>Error: Specified data directory "%1" cannot be created.</source>
        <translation>Eroare: Directorul datelor specificate "%1" nu poate fi creat.</translation>
    </message>
    <message>
        <source>Error</source>
        <translation>Eroare</translation>
    </message>
    <message numerus="yes">
        <source>%n GB of free space available</source>
        <translation><numerusform>%n GB de spaţiu liber disponibil</numerusform><numerusform>%n GB de spaţiu liber disponibil</numerusform><numerusform>%n GB de spaţiu liber disponibil</numerusform></translation>
    </message>
    <message numerus="yes">
        <source>(of %n GB needed)</source>
        <translation><numerusform>(din %n GB necesar)</numerusform><numerusform>(din %n GB necesari)</numerusform><numerusform>(din %n GB necesari)</numerusform></translation>
    </message>
    <message numerus="yes">
        <source>(of %n GB needed)</source>
        <translation><numerusform>(din %n GB necesar)</numerusform><numerusform>(din %n GB necesari)</numerusform><numerusform>(din %n GB necesari)</numerusform></translation>
    </message>
</context>
<context>
    <name>ModalOverlay</name>
    <message>
        <source>Form</source>
        <translation>Form</translation>
    </message>
    <message>
        <source>Recent transactions may not yet be visible, and therefore your wallet's balance might be incorrect. This information will be correct once your wallet has finished synchronizing with the bitcoin network, as detailed below.</source>
        <translation>Tranzactiile recente pot sa nu fie inca vizibile, de aceea balanta portofelului poate fi incorecta. Aceasta informatie va fi corecta de indata ce portofelul va fi complet sincronizat cu reteaua Bitcoin, asa cum este detaliat mai jos.</translation>
    </message>
    <message>
        <source>Attempting to spend bitcoins that are affected by not-yet-displayed transactions will not be accepted by the network.</source>
        <translation>Incercarea de a cheltui bitcoini care sunt afectati de tranzactii ce inca nu sunt afisate nu va fi acceptata de retea.</translation>
    </message>
    <message>
        <source>Number of blocks left</source>
        <translation>Numarul de blocuri ramase</translation>
    </message>
    <message>
        <source>Unknown...</source>
        <translation>Necunoscut...</translation>
    </message>
    <message>
        <source>Last block time</source>
        <translation>Data ultimului bloc</translation>
    </message>
    <message>
        <source>Progress</source>
        <translation>Progres</translation>
    </message>
    <message>
        <source>Progress increase per hour</source>
        <translation>Cresterea progresului per ora</translation>
    </message>
    <message>
        <source>calculating...</source>
        <translation>calculeaza...</translation>
    </message>
    <message>
        <source>Estimated time left until synced</source>
        <translation>Timp estimat pana la sincronizare</translation>
    </message>
    <message>
        <source>Hide</source>
        <translation>Ascunde</translation>
    </message>
    <message>
        <source>Unknown. Syncing Headers (%1)...</source>
        <translation>Necunoscut. Se sincronizeaza headerele (%1)...</translation>
    </message>
</context>
<context>
    <name>OpenURIDialog</name>
    <message>
        <source>URI:</source>
        <translation>URI:</translation>
    </message>
</context>
<context>
    <name>OpenWalletActivity</name>
    <message>
        <source>default wallet</source>
        <translation>portofel implicit</translation>
    </message>
    </context>
<context>
    <name>OptionsDialog</name>
    <message>
        <source>Options</source>
        <translation>Opţiuni</translation>
    </message>
    <message>
        <source>&amp;Main</source>
        <translation>Principal</translation>
    </message>
    <message>
        <source>Automatically start %1 after logging in to the system.</source>
        <translation>Porneşte automat %1 după logarea in sistem.</translation>
    </message>
    <message>
        <source>&amp;Start %1 on system login</source>
        <translation>&amp;Porneste %1 la logarea in sistem.</translation>
    </message>
    <message>
        <source>Size of &amp;database cache</source>
        <translation>Mărimea bazei de &amp;date cache</translation>
    </message>
    <message>
        <source>Number of script &amp;verification threads</source>
        <translation>Numărul de thread-uri de &amp;verificare</translation>
    </message>
    <message>
        <source>IP address of the proxy (e.g. IPv4: 127.0.0.1 / IPv6: ::1)</source>
        <translation>Adresa IP a serverului proxy (de exemplu: IPv4: 127.0.0.1 / IPv6: ::1)</translation>
    </message>
    <message>
        <source>Shows if the supplied default SOCKS5 proxy is used to reach peers via this network type.</source>
        <translation>Arata daca proxy-ul SOCKS5 furnizat implicit este folosit pentru a gasi parteneri via acest tip de retea.</translation>
    </message>
    <message>
        <source>Use separate SOCKS&amp;5 proxy to reach peers via Tor hidden services:</source>
        <translation>Foloseste un proxy SOCKS&amp;5 separat pentru a gasi parteneri via servicii TOR ascunse</translation>
    </message>
    <message>
        <source>Hide the icon from the system tray.</source>
        <translation>Ascunde icon-ul din system tray.</translation>
    </message>
    <message>
        <source>&amp;Hide tray icon</source>
        <translation>&amp;Ascunde icon-ul din system tray.</translation>
    </message>
    <message>
        <source>Minimize instead of exit the application when the window is closed. When this option is enabled, the application will be closed only after selecting Exit in the menu.</source>
        <translation>Minimizează fereastra în locul părăsirii programului în momentul închiderii ferestrei. Cînd acestă opţiune e activă, aplicaţia se va opri doar în momentul selectării comenzii 'Închide aplicaţia' din menu.</translation>
    </message>
    <message>
        <source>Third party URLs (e.g. a block explorer) that appear in the transactions tab as context menu items. %s in the URL is replaced by transaction hash. Multiple URLs are separated by vertical bar |.</source>
        <translation>URL-uri terţe părţi (de exemplu, un explorator de bloc), care apar în tab-ul tranzacţiilor ca elemente de meniu contextual. %s în URL este înlocuit cu hash de tranzacţie. URL-urile multiple sînt separate prin bară verticală |.</translation>
    </message>
    <message>
        <source>Open the %1 configuration file from the working directory.</source>
        <translation>Deschide fisierul de configurare %1 din directorul curent.</translation>
    </message>
    <message>
        <source>Open Configuration File</source>
        <translation>Deschide fisierul de configurare.</translation>
    </message>
    <message>
        <source>Reset all client options to default.</source>
        <translation>Resetează toate setările clientului la valorile implicite.</translation>
    </message>
    <message>
        <source>&amp;Reset Options</source>
        <translation>&amp;Resetează opţiunile</translation>
    </message>
    <message>
        <source>&amp;Network</source>
        <translation>Reţea</translation>
    </message>
    <message>
        <source>Disables some advanced features but all blocks will still be fully validated. Reverting this setting requires re-downloading the entire blockchain. Actual disk usage may be somewhat higher.</source>
        <translation>Dezactiveaza unele caracteristici avansate insa toate blocurile vor fi validate pe deplin. Inversarea acestei setari necesita re-descarcarea intregului blockchain. Utilizarea reala a discului poate fi ceva mai mare.</translation>
    </message>
    <message>
        <source>Prune &amp;block storage to</source>
        <translation>Reductie &amp;block storage la</translation>
    </message>
    <message>
        <source>GB</source>
        <translation>GB</translation>
    </message>
    <message>
        <source>Reverting this setting requires re-downloading the entire blockchain.</source>
        <translation>Inversarea acestei setari necesita re-descarcarea intregului blockchain.</translation>
    </message>
    <message>
        <source>(0 = auto, &lt;0 = leave that many cores free)</source>
        <translation>(0 = automat, &lt;0 = lasă atîtea nuclee libere)</translation>
    </message>
    <message>
        <source>W&amp;allet</source>
        <translation>Portofel</translation>
    </message>
    <message>
        <source>Expert</source>
        <translation>Expert</translation>
    </message>
    <message>
        <source>Enable coin &amp;control features</source>
        <translation>Activare caracteristici de control ale monedei</translation>
    </message>
    <message>
        <source>If you disable the spending of unconfirmed change, the change from a transaction cannot be used until that transaction has at least one confirmation. This also affects how your balance is computed.</source>
        <translation>Dacă dezactivaţi cheltuirea restului neconfirmat, restul dintr-o tranzacţie nu poate fi folosit pînă cînd tranzacţia are cel puţin o confirmare. Aceasta afectează de asemenea calcularea soldului.</translation>
    </message>
    <message>
        <source>&amp;Spend unconfirmed change</source>
        <translation>Cheltuire rest neconfirmat</translation>
    </message>
    <message>
        <source>Automatically open the Bitcoin client port on the router. This only works when your router supports UPnP and it is enabled.</source>
        <translation>Deschide automat în router portul aferent clientului Bitcoin. Funcţionează doar dacă routerul duportă UPnP şi e activat.</translation>
    </message>
    <message>
        <source>Map port using &amp;UPnP</source>
        <translation>Mapare port folosind &amp;UPnP</translation>
    </message>
    <message>
        <source>Accept connections from outside.</source>
        <translation>Acceptă conexiuni din exterior</translation>
    </message>
    <message>
        <source>Allow incomin&amp;g connections</source>
        <translation>Permite conexiuni de intrar&amp;e</translation>
    </message>
    <message>
        <source>Connect to the Bitcoin network through a SOCKS5 proxy.</source>
        <translation>Conectare la reţeaua Bitcoin printr-un proxy SOCKS.</translation>
    </message>
    <message>
        <source>&amp;Connect through SOCKS5 proxy (default proxy):</source>
        <translation>&amp;Conectare printr-un proxy SOCKS (implicit proxy):</translation>
    </message>
    <message>
        <source>Proxy &amp;IP:</source>
        <translation>Proxy &amp;IP:</translation>
    </message>
    <message>
        <source>&amp;Port:</source>
        <translation>&amp;Port:</translation>
    </message>
    <message>
        <source>Port of the proxy (e.g. 9050)</source>
        <translation>Portul proxy (de exemplu: 9050)</translation>
    </message>
    <message>
        <source>Used for reaching peers via:</source>
        <translation>Folosit pentru a gasi parteneri via:</translation>
    </message>
    <message>
        <source>IPv4</source>
        <translation>IPv4</translation>
    </message>
    <message>
        <source>IPv6</source>
        <translation>IPv6</translation>
    </message>
    <message>
        <source>Tor</source>
        <translation>Tor</translation>
    </message>
    <message>
        <source>Connect to the Bitcoin network through a separate SOCKS5 proxy for Tor hidden services.</source>
        <translation>Conectare la reteaua Bitcoin printr-un proxy SOCKS5 separat pentru serviciile TOR ascunse.</translation>
    </message>
    <message>
        <source>&amp;Window</source>
        <translation>&amp;Fereastră</translation>
    </message>
    <message>
        <source>Show only a tray icon after minimizing the window.</source>
        <translation>Arată doar un icon în tray la ascunderea ferestrei</translation>
    </message>
    <message>
        <source>&amp;Minimize to the tray instead of the taskbar</source>
        <translation>&amp;Minimizare în tray în loc de taskbar</translation>
    </message>
    <message>
        <source>M&amp;inimize on close</source>
        <translation>M&amp;inimizare fereastră în locul închiderii programului</translation>
    </message>
    <message>
        <source>&amp;Display</source>
        <translation>&amp;Afişare</translation>
    </message>
    <message>
        <source>User Interface &amp;language:</source>
        <translation>&amp;Limbă interfaţă utilizator</translation>
    </message>
    <message>
        <source>The user interface language can be set here. This setting will take effect after restarting %1.</source>
        <translation>Limba interfeţei utilizatorului poate fi setată aici. Această setare va avea efect după repornirea %1.</translation>
    </message>
    <message>
        <source>&amp;Unit to show amounts in:</source>
        <translation>&amp;Unitatea de măsură pentru afişarea sumelor:</translation>
    </message>
    <message>
        <source>Choose the default subdivision unit to show in the interface and when sending coins.</source>
        <translation>Alegeţi subdiviziunea folosită la afişarea interfeţei şi la trimiterea de bitcoin.</translation>
    </message>
    <message>
        <source>Whether to show coin control features or not.</source>
        <translation>Arată controlul caracteristicilor monedei sau nu.</translation>
    </message>
    <message>
        <source>&amp;Third party transaction URLs</source>
        <translation>URL-uri tranzacţii &amp;terţe părţi</translation>
    </message>
    <message>
        <source>&amp;OK</source>
        <translation>&amp;OK</translation>
    </message>
    <message>
        <source>&amp;Cancel</source>
        <translation>Renunţă</translation>
    </message>
    <message>
        <source>default</source>
        <translation>iniţial</translation>
    </message>
    <message>
        <source>none</source>
        <translation>nimic</translation>
    </message>
    <message>
        <source>Confirm options reset</source>
        <translation>Confirmă resetarea opţiunilor</translation>
    </message>
    <message>
        <source>Client restart required to activate changes.</source>
        <translation>Este necesară repornirea clientului pentru a activa schimbările.</translation>
    </message>
    <message>
        <source>Client will be shut down. Do you want to proceed?</source>
        <translation>Clientul va fi închis. Doriţi să continuaţi?</translation>
    </message>
    <message>
        <source>Configuration options</source>
        <translation>Optiuni de configurare</translation>
    </message>
    <message>
        <source>The configuration file is used to specify advanced user options which override GUI settings. Additionally, any command-line options will override this configuration file.</source>
        <translation>Fisierul de configurare e folosit pentru a specifica optiuni utilizator avansate care modifica setarile din GUI. In plus orice optiune din linia de comanda va modifica acest fisier de configurare.</translation>
    </message>
    <message>
        <source>(0 = auto, &lt;0 = leave that many cores free)</source>
        <translation>(0 = automat, &lt;0 = lasă atîtea nuclee libere)</translation>
    </message>
    <message>
        <source>The configuration file could not be opened.</source>
        <translation>Fisierul de configurare nu a putut fi deschis.</translation>
    </message>
    <message>
        <source>This change would require a client restart.</source>
        <translation>Această schimbare necesită o repornire a clientului.</translation>
    </message>
    <message>
        <source>The supplied proxy address is invalid.</source>
        <translation>Adresa bitcoin pe care aţi specificat-o nu este validă.</translation>
    </message>
</context>
<context>
    <name>OverviewPage</name>
    <message>
        <source>Form</source>
        <translation>Form</translation>
    </message>
    <message>
        <source>The displayed information may be out of date. Your wallet automatically synchronizes with the Bitcoin network after a connection is established, but this process has not completed yet.</source>
        <translation>Informaţiile afişate pot fi neactualizate. Portofelul dvs. se sincronizează automat cu reţeaua Bitcoin după ce o conexiune este stabilită, dar acest proces nu a fost finalizat încă.</translation>
    </message>
    <message>
        <source>Watch-only:</source>
        <translation>Doar-supraveghere:</translation>
    </message>
    <message>
        <source>Available:</source>
        <translation>Disponibil:</translation>
    </message>
    <message>
        <source>Your current spendable balance</source>
        <translation>Balanţa dvs. curentă de cheltuieli</translation>
    </message>
    <message>
        <source>Pending:</source>
        <translation>În aşteptare:</translation>
    </message>
    <message>
        <source>Total of transactions that have yet to be confirmed, and do not yet count toward the spendable balance</source>
        <translation>Totalul tranzacţiilor care nu sunt confirmate încă şi care nu sunt încă adunate la balanţa de cheltuieli</translation>
    </message>
    <message>
        <source>Immature:</source>
        <translation>Nematurizat:</translation>
    </message>
    <message>
        <source>Mined balance that has not yet matured</source>
        <translation>Balanţa minata ce nu s-a maturizat încă</translation>
    </message>
    <message>
        <source>Balances</source>
        <translation>Balanţă</translation>
    </message>
    <message>
        <source>Total:</source>
        <translation>Total:</translation>
    </message>
    <message>
        <source>Your current total balance</source>
        <translation>Balanţa totală curentă</translation>
    </message>
    <message>
        <source>Your current balance in watch-only addresses</source>
        <translation>Soldul dvs. curent în adresele doar-supraveghere</translation>
    </message>
    <message>
        <source>Spendable:</source>
        <translation>Cheltuibil:</translation>
    </message>
    <message>
        <source>Recent transactions</source>
        <translation>Tranzacţii recente</translation>
    </message>
    <message>
        <source>Unconfirmed transactions to watch-only addresses</source>
        <translation>Tranzacţii neconfirmate la adresele doar-supraveghere</translation>
    </message>
    <message>
        <source>Mined balance in watch-only addresses that has not yet matured</source>
        <translation>Balanţă minată în adresele doar-supraveghere care nu s-a maturizat încă</translation>
    </message>
    <message>
        <source>Current total balance in watch-only addresses</source>
        <translation>Soldul dvs. total în adresele doar-supraveghere</translation>
    </message>
</context>
<context>
    <name>PaymentServer</name>
    <message>
        <source>Payment request error</source>
        <translation>Eroare la cererea de plată</translation>
    </message>
    <message>
        <source>Cannot start bitcoin: click-to-pay handler</source>
        <translation>Bitcoin nu poate porni: click-to-pay handler</translation>
    </message>
    <message>
        <source>URI handling</source>
        <translation>Gestionare URI</translation>
    </message>
    <message>
        <source>'bitcoin://' is not a valid URI. Use 'bitcoin:' instead.</source>
        <translation>'bitcoin://' nu este un URI valid. Folositi 'bitcoin:' in loc.</translation>
    </message>
    <message>
        <source>Invalid payment address %1</source>
        <translation>Adresă pentru plată invalidă %1</translation>
    </message>
    <message>
        <source>URI cannot be parsed! This can be caused by an invalid Bitcoin address or malformed URI parameters.</source>
        <translation>URI nu poate fi analizat! Acest lucru poate fi cauzat de o adresă Bitcoin invalidă sau parametri URI deformaţi.</translation>
    </message>
    <message>
        <source>Payment request file handling</source>
        <translation>Manipulare fişier cerere de plată</translation>
    </message>
</context>
<context>
    <name>PeerTableModel</name>
    <message>
        <source>User Agent</source>
        <translation>Agent utilizator</translation>
    </message>
    <message>
        <source>Node/Service</source>
        <translation>Nod/Serviciu</translation>
    </message>
    <message>
        <source>NodeId</source>
        <translation>NodeID</translation>
    </message>
    <message>
        <source>Ping</source>
        <translation>Ping</translation>
    </message>
    <message>
        <source>Sent</source>
        <translation>Expediat</translation>
    </message>
    <message>
        <source>Received</source>
        <translation>Recepţionat</translation>
    </message>
</context>
<context>
    <name>QObject</name>
    <message>
        <source>Amount</source>
        <translation>Cantitate</translation>
    </message>
    <message>
        <source>Enter a Bitcoin address (e.g. %1)</source>
        <translation>Introduceţi o adresă Bitcoin (de exemplu %1)</translation>
    </message>
    <message>
        <source>%1 d</source>
        <translation>%1 z</translation>
    </message>
    <message>
        <source>%1 h</source>
        <translation>%1 h</translation>
    </message>
    <message>
        <source>%1 m</source>
        <translation>%1 m</translation>
    </message>
    <message>
        <source>%1 s</source>
        <translation>%1 s</translation>
    </message>
    <message>
        <source>None</source>
        <translation>Niciuna</translation>
    </message>
    <message>
        <source>N/A</source>
        <translation>N/A</translation>
    </message>
    <message>
        <source>%1 ms</source>
        <translation>%1 ms</translation>
    </message>
    <message numerus="yes">
        <source>%n second(s)</source>
        <translation><numerusform>%n secunda</numerusform><numerusform>%n secunde</numerusform><numerusform>%n secunde</numerusform></translation>
    </message>
    <message numerus="yes">
        <source>%n minute(s)</source>
        <translation><numerusform>%n minut</numerusform><numerusform>%n minute</numerusform><numerusform>%n minute</numerusform></translation>
    </message>
    <message numerus="yes">
        <source>%n hour(s)</source>
        <translation><numerusform>%n ora</numerusform><numerusform>%n ore</numerusform><numerusform>%n ore</numerusform></translation>
    </message>
    <message numerus="yes">
        <source>%n day(s)</source>
        <translation><numerusform>%n zi</numerusform><numerusform>%n zile</numerusform><numerusform>%n zile</numerusform></translation>
    </message>
    <message numerus="yes">
        <source>%n week(s)</source>
        <translation><numerusform>%n saptamana</numerusform><numerusform>%n saptamani</numerusform><numerusform>%n saptamani</numerusform></translation>
    </message>
    <message>
        <source>%1 and %2</source>
        <translation>%1 şi %2</translation>
    </message>
    <message numerus="yes">
        <source>%n year(s)</source>
        <translation><numerusform>%n an</numerusform><numerusform>%n ani</numerusform><numerusform>%n ani</numerusform></translation>
    </message>
    <message>
        <source>%1 B</source>
        <translation>%1 B</translation>
    </message>
    <message>
        <source>%1 KB</source>
        <translation>%1 KB</translation>
    </message>
    <message>
        <source>%1 MB</source>
        <translation>%1 MB</translation>
    </message>
    <message>
        <source>%1 GB</source>
        <translation>%1 GB</translation>
    </message>
    <message>
        <source>Error: Specified data directory "%1" does not exist.</source>
        <translation>Eroare: Directorul de date specificat "%1" nu există.</translation>
    </message>
    <message>
        <source>Error: Cannot parse configuration file: %1.</source>
        <translation>Eroare: Nu se poate analiza fişierul de configuraţie: %1.</translation>
    </message>
    <message>
        <source>Error: %1</source>
        <translation>Eroare: %1</translation>
    </message>
    <message>
        <source>%1 didn't yet exit safely...</source>
        <translation>%1 nu a fost inchis in siguranta...</translation>
    </message>
    <message>
        <source>unknown</source>
        <translation>necunoscut</translation>
    </message>
</context>
<context>
    <name>QRImageWidget</name>
    <message>
        <source>&amp;Save Image...</source>
        <translation>&amp;Salvează Imaginea...</translation>
    </message>
    <message>
        <source>&amp;Copy Image</source>
        <translation>&amp;Copiaza Imaginea</translation>
    </message>
    <message>
        <source>Resulting URI too long, try to reduce the text for label / message.</source>
        <translation>URI rezultat este prea lung, încearcă să reduci textul pentru etichetă / mesaj.</translation>
    </message>
    <message>
        <source>Error encoding URI into QR Code.</source>
        <translation>Eroare la codarea URl-ului în cod QR.</translation>
    </message>
    <message>
        <source>Save QR Code</source>
        <translation>Salvează codul QR</translation>
    </message>
    <message>
        <source>PNG Image (*.png)</source>
        <translation>Imagine de tip PNG (*.png)</translation>
    </message>
</context>
<context>
    <name>RPCConsole</name>
    <message>
        <source>N/A</source>
        <translation>Nespecificat</translation>
    </message>
    <message>
        <source>Client version</source>
        <translation>Versiune client</translation>
    </message>
    <message>
        <source>&amp;Information</source>
        <translation>&amp;Informaţii</translation>
    </message>
    <message>
        <source>General</source>
        <translation>General</translation>
    </message>
    <message>
        <source>Using BerkeleyDB version</source>
        <translation>Foloseşte BerkeleyDB versiunea</translation>
    </message>
    <message>
        <source>Datadir</source>
        <translation>Dirdate</translation>
    </message>
    <message>
        <source>Startup time</source>
        <translation>Ora de pornire</translation>
    </message>
    <message>
        <source>Network</source>
        <translation>Reţea</translation>
    </message>
    <message>
        <source>Name</source>
        <translation>Nume</translation>
    </message>
    <message>
        <source>Number of connections</source>
        <translation>Numărul de conexiuni</translation>
    </message>
    <message>
        <source>Block chain</source>
        <translation>Lanţ de blocuri</translation>
    </message>
    <message>
        <source>Current number of blocks</source>
        <translation>Numărul curent de blocuri</translation>
    </message>
    <message>
        <source>Memory Pool</source>
        <translation>Pool Memorie</translation>
    </message>
    <message>
        <source>Current number of transactions</source>
        <translation>Numărul curent de tranzacţii</translation>
    </message>
    <message>
        <source>Memory usage</source>
        <translation>Memorie folosită</translation>
    </message>
    <message>
        <source>Wallet: </source>
        <translation>Portofel:</translation>
    </message>
    <message>
        <source>(none)</source>
        <translation>(nimic)</translation>
    </message>
    <message>
        <source>&amp;Reset</source>
        <translation>&amp;Resetare</translation>
    </message>
    <message>
        <source>Received</source>
        <translation>Recepţionat</translation>
    </message>
    <message>
        <source>Sent</source>
        <translation>Expediat</translation>
    </message>
    <message>
        <source>&amp;Peers</source>
        <translation>&amp;Parteneri</translation>
    </message>
    <message>
        <source>Banned peers</source>
        <translation>Terti banati</translation>
    </message>
    <message>
        <source>Select a peer to view detailed information.</source>
        <translation>Selectaţi un partener pentru a vedea informaţiile detaliate.</translation>
    </message>
    <message>
        <source>Whitelisted</source>
        <translation>Whitelisted</translation>
    </message>
    <message>
        <source>Direction</source>
        <translation>Direcţie</translation>
    </message>
    <message>
        <source>Version</source>
        <translation>Versiune</translation>
    </message>
    <message>
        <source>Starting Block</source>
        <translation>Bloc de început</translation>
    </message>
    <message>
        <source>Synced Headers</source>
        <translation>Headere Sincronizate</translation>
    </message>
    <message>
        <source>Synced Blocks</source>
        <translation>Blocuri Sincronizate</translation>
    </message>
    <message>
        <source>User Agent</source>
        <translation>Agent utilizator</translation>
    </message>
    <message>
        <source>Node window</source>
        <translation>Fereastra nodului</translation>
    </message>
    <message>
        <source>Open the %1 debug log file from the current data directory. This can take a few seconds for large log files.</source>
        <translation>Deschide fişierul jurnal depanare %1 din directorul curent. Aceasta poate dura cateva secunde pentru fişierele mai mari.</translation>
    </message>
    <message>
        <source>Decrease font size</source>
        <translation>Micsoreaza fontul</translation>
    </message>
    <message>
        <source>Increase font size</source>
        <translation>Mareste fontul</translation>
    </message>
    <message>
        <source>Services</source>
        <translation>Servicii</translation>
    </message>
    <message>
        <source>Ban Score</source>
        <translation>Scor Ban</translation>
    </message>
    <message>
        <source>Connection Time</source>
        <translation>Timp conexiune</translation>
    </message>
    <message>
        <source>Last Send</source>
        <translation>Ultima trimitere</translation>
    </message>
    <message>
        <source>Last Receive</source>
        <translation>Ultima primire</translation>
    </message>
    <message>
        <source>Ping Time</source>
        <translation>Timp ping</translation>
    </message>
    <message>
        <source>The duration of a currently outstanding ping.</source>
        <translation>Durata ping-ului intarziat.</translation>
    </message>
    <message>
        <source>Ping Wait</source>
        <translation>Asteptare ping</translation>
    </message>
    <message>
        <source>Min Ping</source>
        <translation>Min Ping</translation>
    </message>
    <message>
        <source>Time Offset</source>
        <translation>Diferenta timp</translation>
    </message>
    <message>
        <source>Last block time</source>
        <translation>Data ultimului bloc</translation>
    </message>
    <message>
        <source>&amp;Open</source>
        <translation>&amp;Deschide</translation>
    </message>
    <message>
        <source>&amp;Console</source>
        <translation>&amp;Consolă</translation>
    </message>
    <message>
        <source>&amp;Network Traffic</source>
        <translation>Trafic reţea</translation>
    </message>
    <message>
        <source>Totals</source>
        <translation>Totaluri</translation>
    </message>
    <message>
        <source>In:</source>
        <translation>Intrare:</translation>
    </message>
    <message>
        <source>Out:</source>
        <translation>Ieşire:</translation>
    </message>
    <message>
        <source>Debug log file</source>
        <translation>Fişier jurnal depanare</translation>
    </message>
    <message>
        <source>Clear console</source>
        <translation>Curăţă consola</translation>
    </message>
    <message>
        <source>1 &amp;hour</source>
        <translation>1 &amp;oră</translation>
    </message>
    <message>
        <source>1 &amp;day</source>
        <translation>1 &amp;zi</translation>
    </message>
    <message>
        <source>1 &amp;week</source>
        <translation>1 &amp;săptămână</translation>
    </message>
    <message>
        <source>1 &amp;year</source>
        <translation>1 &amp;an</translation>
    </message>
    <message>
        <source>&amp;Disconnect</source>
        <translation>&amp;Deconectare</translation>
    </message>
    <message>
        <source>Ban for</source>
        <translation>Interzicere pentru</translation>
    </message>
    <message>
        <source>&amp;Unban</source>
        <translation>&amp;Unban</translation>
    </message>
    <message>
        <source>Welcome to the %1 RPC console.</source>
        <translation>Bun venit la consola %1 RPC.</translation>
    </message>
    <message>
        <source>Use up and down arrows to navigate history, and %1 to clear screen.</source>
        <translation>Folosiţi săgetile sus şi jos pentru a naviga în istoric şi %1 pentru a curăţa ecranul.</translation>
    </message>
    <message>
        <source>Type %1 for an overview of available commands.</source>
        <translation>Tastati %1 pentru o recapitulare a comenzilor disponibile.</translation>
    </message>
    <message>
        <source>For more information on using this console type %1.</source>
        <translation>Pentru mai multe informatii despre folosirea acestei console tastati %1.</translation>
    </message>
    <message>
        <source>WARNING: Scammers have been active, telling users to type commands here, stealing their wallet contents. Do not use this console without fully understanding the ramifications of a command.</source>
        <translation>ATENTIONARE: Sunt excroci care instruiesc userii sa introduca aici comenzi, pentru a le fura continutul portofelelor. Nu folositi aceasta consolă fara a intelege pe deplin ramificatiile unei comenzi.</translation>
    </message>
    <message>
        <source>Network activity disabled</source>
        <translation>Activitatea retelei a fost oprita.</translation>
    </message>
    <message>
        <source>Executing command without any wallet</source>
        <translation>Executarea comenzii fara nici un portofel.</translation>
    </message>
    <message>
        <source>Executing command using "%1" wallet</source>
        <translation>Executarea comenzii folosind portofelul "%1"</translation>
    </message>
    <message>
        <source>(node id: %1)</source>
        <translation>(node id: %1)</translation>
    </message>
    <message>
        <source>via %1</source>
        <translation>via %1</translation>
    </message>
    <message>
        <source>never</source>
        <translation>niciodată</translation>
    </message>
    <message>
        <source>Inbound</source>
        <translation>Intrare</translation>
    </message>
    <message>
        <source>Outbound</source>
        <translation>Ieşire</translation>
    </message>
    <message>
        <source>Yes</source>
        <translation>Da</translation>
    </message>
    <message>
        <source>No</source>
        <translation>Nu</translation>
    </message>
    <message>
        <source>Unknown</source>
        <translation>Necunoscut</translation>
    </message>
</context>
<context>
    <name>ReceiveCoinsDialog</name>
    <message>
        <source>&amp;Amount:</source>
        <translation>Sum&amp;a:</translation>
    </message>
    <message>
        <source>&amp;Label:</source>
        <translation>&amp;Etichetă:</translation>
    </message>
    <message>
        <source>&amp;Message:</source>
        <translation>&amp;Mesaj:</translation>
    </message>
    <message>
        <source>An optional message to attach to the payment request, which will be displayed when the request is opened. Note: The message will not be sent with the payment over the Bitcoin network.</source>
        <translation>Un mesaj opţional de ataşat la cererea de plată, care va fi afişat cînd cererea este deschisă. Notă: Acest mesaj nu va fi trimis cu plata către reţeaua Bitcoin.</translation>
    </message>
    <message>
        <source>An optional label to associate with the new receiving address.</source>
        <translation>O etichetă opţională de asociat cu adresa de primire.</translation>
    </message>
    <message>
        <source>Use this form to request payments. All fields are &lt;b&gt;optional&lt;/b&gt;.</source>
        <translation>Foloseşte acest formular pentru a solicita plăţi. Toate cîmpurile sînt &lt;b&gt;opţionale&lt;/b&gt;.</translation>
    </message>
    <message>
        <source>An optional amount to request. Leave this empty or zero to not request a specific amount.</source>
        <translation>O sumă opţională de cerut. Lăsaţi gol sau zero pentru a nu cere o sumă anume.</translation>
    </message>
    <message>
        <source>Clear all fields of the form.</source>
        <translation>Curăţă toate cîmpurile formularului.</translation>
    </message>
    <message>
        <source>Clear</source>
        <translation>Curăţă</translation>
    </message>
    <message>
        <source>Native segwit addresses (aka Bech32 or BIP-173) reduce your transaction fees later on and offer better protection against typos, but old wallets don't support them. When unchecked, an address compatible with older wallets will be created instead.</source>
        <translation>Adresele native segwit (aka Bech32 sau BIP-173) vor reduce mai tarziu comisioanele de tranzactionare si vor oferi o mai buna protectie impotriva introducerii gresite, dar portofelele vechi nu sunt compatibile. Daca optiunea nu e bifata, se va crea o adresa compatibila cu portofelele vechi.</translation>
    </message>
    <message>
        <source>Generate native segwit (Bech32) address</source>
        <translation>Genereaza adresa nativa segwit (Bech32)</translation>
    </message>
    <message>
        <source>Requested payments history</source>
        <translation>Istoricul plăţilor cerute</translation>
    </message>
    <message>
        <source>Show the selected request (does the same as double clicking an entry)</source>
        <translation>Arată cererea selectată (acelaşi lucru ca şi dublu-clic pe o înregistrare)</translation>
    </message>
    <message>
        <source>Show</source>
        <translation>Arată</translation>
    </message>
    <message>
        <source>Remove the selected entries from the list</source>
        <translation>Înlătură intrările selectate din listă</translation>
    </message>
    <message>
        <source>Remove</source>
        <translation>Înlătură</translation>
    </message>
    <message>
        <source>Copy URI</source>
        <translation>Copiază URl</translation>
    </message>
    <message>
        <source>Copy label</source>
        <translation>Copiază eticheta</translation>
    </message>
    <message>
        <source>Copy message</source>
        <translation>Copiază mesajul</translation>
    </message>
    <message>
        <source>Copy amount</source>
        <translation>Copiază suma</translation>
    </message>
</context>
<context>
    <name>ReceiveRequestDialog</name>
    <message>
        <source>QR Code</source>
        <translation>Cod QR</translation>
    </message>
    <message>
        <source>Copy &amp;URI</source>
        <translation>Copiază &amp;URl</translation>
    </message>
    <message>
        <source>Copy &amp;Address</source>
        <translation>Copiază &amp;adresa</translation>
    </message>
    <message>
        <source>&amp;Save Image...</source>
        <translation>&amp;Salvează imaginea...</translation>
    </message>
    <message>
        <source>Request payment to %1</source>
        <translation>Cere plata pentru %1</translation>
    </message>
    <message>
        <source>Payment information</source>
        <translation>Informaţiile plată</translation>
    </message>
    <message>
        <source>URI</source>
        <translation>URI</translation>
    </message>
    <message>
        <source>Address</source>
        <translation>Adresă</translation>
    </message>
    <message>
        <source>Amount</source>
        <translation>Cantitate</translation>
    </message>
    <message>
        <source>Label</source>
        <translation>Etichetă</translation>
    </message>
    <message>
        <source>Message</source>
        <translation>Mesaj</translation>
    </message>
    <message>
        <source>Wallet</source>
        <translation>Portofel</translation>
    </message>
</context>
<context>
    <name>RecentRequestsTableModel</name>
    <message>
        <source>Date</source>
        <translation>Data</translation>
    </message>
    <message>
        <source>Label</source>
        <translation>Etichetă</translation>
    </message>
    <message>
        <source>Message</source>
        <translation>Mesaj</translation>
    </message>
    <message>
        <source>(no label)</source>
        <translation>(fără etichetă)</translation>
    </message>
    <message>
        <source>(no message)</source>
        <translation>(nici un mesaj)</translation>
    </message>
    <message>
        <source>(no amount requested)</source>
        <translation>(nici o sumă solicitată)</translation>
    </message>
    <message>
        <source>Requested</source>
        <translation>Ceruta</translation>
    </message>
</context>
<context>
    <name>SendCoinsDialog</name>
    <message>
        <source>Send Coins</source>
        <translation>Trimite monede</translation>
    </message>
    <message>
        <source>Coin Control Features</source>
        <translation>Caracteristici de control ale monedei</translation>
    </message>
    <message>
        <source>Inputs...</source>
        <translation>Intrări...</translation>
    </message>
    <message>
        <source>automatically selected</source>
        <translation>selecţie automată</translation>
    </message>
    <message>
        <source>Insufficient funds!</source>
        <translation>Fonduri insuficiente!</translation>
    </message>
    <message>
        <source>Quantity:</source>
        <translation>Cantitate:</translation>
    </message>
    <message>
        <source>Bytes:</source>
        <translation>Octeţi:</translation>
    </message>
    <message>
        <source>Amount:</source>
        <translation>Sumă:</translation>
    </message>
    <message>
        <source>Fee:</source>
        <translation>Comision:</translation>
    </message>
    <message>
        <source>After Fee:</source>
        <translation>După taxă:</translation>
    </message>
    <message>
        <source>Change:</source>
        <translation>Rest:</translation>
    </message>
    <message>
        <source>If this is activated, but the change address is empty or invalid, change will be sent to a newly generated address.</source>
        <translation>Dacă este activat, dar adresa de rest este goală sau nevalidă, restul va fi trimis la o adresă nou generată.</translation>
    </message>
    <message>
        <source>Custom change address</source>
        <translation>Adresă personalizată de rest</translation>
    </message>
    <message>
        <source>Transaction Fee:</source>
        <translation>Taxă tranzacţie:</translation>
    </message>
    <message>
        <source>Choose...</source>
        <translation>Alegeţi...</translation>
    </message>
    <message>
        <source>Using the fallbackfee can result in sending a transaction that will take several hours or days (or never) to confirm. Consider choosing your fee manually or wait until you have validated the complete chain.</source>
        <translation>Folosirea taxei implicite poate rezulta in trimiterea unei tranzactii care va dura cateva ore sau zile (sau niciodata) pentru a fi confirmata. Luati in considerare sa setati manual taxa sau asteptati pana ati validat complet lantul.</translation>
    </message>
    <message>
        <source>Warning: Fee estimation is currently not possible.</source>
        <translation>Avertisment: Estimarea comisionului nu s-a putut efectua.</translation>
    </message>
    <message>
        <source>Specify a custom fee per kB (1,000 bytes) of the transaction's virtual size.

Note:  Since the fee is calculated on a per-byte basis, a fee of "100 satoshis per kB" for a transaction size of 500 bytes (half of 1 kB) would ultimately yield a fee of only 50 satoshis.</source>
        <translation>Specificati o taxa anume pe kB (1000 byte) din marimea virtuala a tranzactiei. 

Nota: Cum taxa este calculata per byte, o taxa de "100 satoshi per kB" pentru o tranzactie de 500 byte (jumatate de kB) va produce o taxa de doar 50 satoshi.</translation>
    </message>
    <message>
        <source>per kilobyte</source>
        <translation>per kilooctet</translation>
    </message>
    <message>
        <source>Hide</source>
        <translation>Ascunde</translation>
    </message>
    <message>
        <source>Recommended:</source>
        <translation>Recomandat:</translation>
    </message>
    <message>
        <source>Custom:</source>
        <translation>Personalizat:</translation>
    </message>
    <message>
        <source>(Smart fee not initialized yet. This usually takes a few blocks...)</source>
        <translation>(Taxa smart nu este inca initializata. Aceasta poate dura cateva blocuri...)</translation>
    </message>
    <message>
        <source>Send to multiple recipients at once</source>
        <translation>Trimite simultan către mai mulţi destinatari</translation>
    </message>
    <message>
        <source>Add &amp;Recipient</source>
        <translation>Adaugă destinata&amp;r</translation>
    </message>
    <message>
        <source>Clear all fields of the form.</source>
        <translation>Şterge toate câmpurile formularului.</translation>
    </message>
    <message>
        <source>Dust:</source>
        <translation>Praf:</translation>
    </message>
    <message>
        <source>Confirmation time target:</source>
        <translation>Timp confirmare tinta:</translation>
    </message>
    <message>
        <source>Enable Replace-By-Fee</source>
        <translation>Autorizeaza Replace-By-Fee</translation>
    </message>
    <message>
        <source>With Replace-By-Fee (BIP-125) you can increase a transaction's fee after it is sent. Without this, a higher fee may be recommended to compensate for increased transaction delay risk.</source>
        <translation>Cu Replace-By-Fee (BIP-125) se poate creste taxa unei tranzactii dupa ce a fost trimisa. Fara aceasta optiune, o taxa mai mare e posibil sa fie recomandata pentru a compensa riscul crescut de intarziere a tranzactiei.</translation>
    </message>
    <message>
        <source>Clear &amp;All</source>
        <translation>Curăţă to&amp;ate</translation>
    </message>
    <message>
        <source>Balance:</source>
        <translation>Balanţă:</translation>
    </message>
    <message>
        <source>Confirm the send action</source>
        <translation>Confirmă operaţiunea de trimitere</translation>
    </message>
    <message>
        <source>S&amp;end</source>
        <translation>Trimit&amp;e</translation>
    </message>
    <message>
        <source>Copy quantity</source>
        <translation>Copiază cantitea</translation>
    </message>
    <message>
        <source>Copy amount</source>
        <translation>Copiază suma</translation>
    </message>
    <message>
        <source>Copy fee</source>
        <translation>Copiază taxa</translation>
    </message>
    <message>
        <source>Copy after fee</source>
        <translation>Copiază după taxă</translation>
    </message>
    <message>
        <source>Copy bytes</source>
        <translation>Copiază octeţi</translation>
    </message>
    <message>
        <source>Copy dust</source>
        <translation>Copiază praf</translation>
    </message>
    <message>
        <source>Copy change</source>
        <translation>Copiază rest</translation>
    </message>
    <message>
        <source>%1 (%2 blocks)</source>
        <translation>%1(%2 blocuri)</translation>
    </message>
    <message>
        <source> from wallet '%1'</source>
        <translation>din portofelul '%1'</translation>
    </message>
    <message>
        <source>%1 to %2</source>
        <translation>%1 la %2</translation>
    </message>
    <message>
        <source>Are you sure you want to send?</source>
        <translation>Sigur doriţi să trimiteţi?</translation>
    </message>
    <message>
        <source>or</source>
        <translation>sau</translation>
    </message>
    <message>
        <source>You can increase the fee later (signals Replace-By-Fee, BIP-125).</source>
        <translation>Puteti creste taxa mai tarziu (semnaleaza Replace-By-Fee, BIP-125).</translation>
    </message>
    <message>
        <source>Please, review your transaction.</source>
        <translation>Va rugam sa revizuiti tranzactia.</translation>
    </message>
    <message>
        <source>Transaction fee</source>
        <translation>Taxă tranzacţie</translation>
    </message>
    <message>
        <source>Not signalling Replace-By-Fee, BIP-125.</source>
        <translation>Nu se semnalizeaza Replace-By-Fee, BIP-125</translation>
    </message>
    <message>
        <source>Total Amount</source>
        <translation>Suma totală</translation>
    </message>
    <message>
        <source>Confirm send coins</source>
        <translation>Confirmă trimiterea monedelor</translation>
    </message>
    <message>
        <source>The recipient address is not valid. Please recheck.</source>
        <translation>Adresa destinatarului nu este validă. Rugăm să reverificaţi.</translation>
    </message>
    <message>
        <source>The amount to pay must be larger than 0.</source>
        <translation>Suma de plată trebuie să fie mai mare decît 0.</translation>
    </message>
    <message>
        <source>The amount exceeds your balance.</source>
        <translation>Suma depăşeşte soldul contului.</translation>
    </message>
    <message>
        <source>The total exceeds your balance when the %1 transaction fee is included.</source>
        <translation>Totalul depăşeşte soldul contului dacă se include şi plata taxei de %1.</translation>
    </message>
    <message>
        <source>Duplicate address found: addresses should only be used once each.</source>
        <translation>Adresă duplicat găsită: fiecare adresă ar trebui folosită o singură dată.</translation>
    </message>
    <message>
        <source>Transaction creation failed!</source>
        <translation>Creare tranzacţie nereuşită!</translation>
    </message>
    <message>
        <source>A fee higher than %1 is considered an absurdly high fee.</source>
        <translation>O taxă mai mare de %1 este considerată o taxă absurd de mare</translation>
    </message>
    <message>
        <source>Payment request expired.</source>
        <translation>Cerere de plată expirata</translation>
    </message>
    <message numerus="yes">
        <source>Estimated to begin confirmation within %n block(s).</source>
        <translation><numerusform>Se estimeaza inceperea confirmarii in %n bloc.</numerusform><numerusform>Se estimeaza inceperea confirmarii in %n blocuri.</numerusform><numerusform>Se estimeaza inceperea confirmarii in %n blocuri.</numerusform></translation>
    </message>
    <message>
        <source>Warning: Invalid Bitcoin address</source>
        <translation>Atenţie: Adresa bitcoin nevalidă!</translation>
    </message>
    <message>
        <source>Warning: Unknown change address</source>
        <translation>Atenţie: Adresă de rest necunoscută</translation>
    </message>
    <message>
        <source>Confirm custom change address</source>
        <translation>Confirmati adresa personalizata de rest</translation>
    </message>
    <message>
        <source>The address you selected for change is not part of this wallet. Any or all funds in your wallet may be sent to this address. Are you sure?</source>
        <translation>Adresa selectata pentru rest nu face parte din acest portofel. Orice suma, sau intreaga suma din portofel poate fi trimisa la aceasta adresa. Sunteti sigur?</translation>
    </message>
    <message>
        <source>(no label)</source>
        <translation>(fără etichetă)</translation>
    </message>
</context>
<context>
    <name>SendCoinsEntry</name>
    <message>
        <source>A&amp;mount:</source>
        <translation>Su&amp;mă:</translation>
    </message>
    <message>
        <source>Pay &amp;To:</source>
        <translation>Plăteşte că&amp;tre:</translation>
    </message>
    <message>
        <source>&amp;Label:</source>
        <translation>&amp;Etichetă:</translation>
    </message>
    <message>
        <source>Choose previously used address</source>
        <translation>Alegeţi adrese folosite anterior</translation>
    </message>
    <message>
        <source>The Bitcoin address to send the payment to</source>
        <translation>Adresa bitcoin către care se face plata</translation>
    </message>
    <message>
        <source>Alt+A</source>
        <translation>Alt+A</translation>
    </message>
    <message>
        <source>Paste address from clipboard</source>
        <translation>Lipeşte adresa din clipboard</translation>
    </message>
    <message>
        <source>Alt+P</source>
        <translation>Alt+P</translation>
    </message>
    <message>
        <source>Remove this entry</source>
        <translation>Înlătură această intrare</translation>
    </message>
    <message>
        <source>The fee will be deducted from the amount being sent. The recipient will receive less bitcoins than you enter in the amount field. If multiple recipients are selected, the fee is split equally.</source>
        <translation>Taxa va fi scazuta in suma trimisa. Destinatarul va primi mai putini bitcoin decat ati specificat in campul sumei trimise. Daca au fost selectati mai multi destinatari, taxa se va imparti in mod egal.</translation>
    </message>
    <message>
        <source>S&amp;ubtract fee from amount</source>
        <translation>S&amp;cade taxa din suma</translation>
    </message>
    <message>
        <source>Use available balance</source>
        <translation>Folosește balanța disponibilă</translation>
    </message>
    <message>
        <source>Message:</source>
        <translation>Mesaj:</translation>
    </message>
    <message>
        <source>This is an unauthenticated payment request.</source>
        <translation>Aceasta este o cerere de plata neautentificata.</translation>
    </message>
    <message>
        <source>This is an authenticated payment request.</source>
        <translation>Aceasta este o cerere de plata autentificata.</translation>
    </message>
    <message>
        <source>Enter a label for this address to add it to the list of used addresses</source>
        <translation>Introduceţi eticheta pentru ca această adresa să fie introdusă în lista de adrese folosite</translation>
    </message>
    <message>
        <source>A message that was attached to the bitcoin: URI which will be stored with the transaction for your reference. Note: This message will not be sent over the Bitcoin network.</source>
        <translation>un mesaj a fost ataşat la bitcoin: URI care va fi stocat cu tranzacţia pentru referinţa dvs. Notă: Acest mesaj nu va fi trimis către reţeaua bitcoin.</translation>
    </message>
    <message>
        <source>Pay To:</source>
        <translation>Plăteşte către:</translation>
    </message>
    <message>
        <source>Memo:</source>
        <translation>Memo:</translation>
    </message>
</context>
<context>
    <name>ShutdownWindow</name>
    <message>
        <source>%1 is shutting down...</source>
        <translation>%1 se închide</translation>
    </message>
    <message>
        <source>Do not shut down the computer until this window disappears.</source>
        <translation>Nu închide calculatorul pînă ce această fereastră nu dispare.</translation>
    </message>
</context>
<context>
    <name>SignVerifyMessageDialog</name>
    <message>
        <source>Signatures - Sign / Verify a Message</source>
        <translation>Semnaturi - Semnează/verifică un mesaj</translation>
    </message>
    <message>
        <source>&amp;Sign Message</source>
        <translation>&amp;Semnează mesaj</translation>
    </message>
    <message>
        <source>You can sign messages/agreements with your addresses to prove you can receive bitcoins sent to them. Be careful not to sign anything vague or random, as phishing attacks may try to trick you into signing your identity over to them. Only sign fully-detailed statements you agree to.</source>
        <translation>Puteţi semna mesaje/contracte cu adresele dvs. pentru a demostra ca puteti primi bitcoini trimisi la ele. Aveţi grijă să nu semnaţi nimic vag sau aleator, deoarece atacurile de tip phishing vă pot păcăli să le transferaţi identitatea. Semnaţi numai declaraţiile detaliate cu care sînteti de acord.</translation>
    </message>
    <message>
        <source>The Bitcoin address to sign the message with</source>
        <translation>Adresa cu care semnaţi mesajul</translation>
    </message>
    <message>
        <source>Choose previously used address</source>
        <translation>Alegeţi adrese folosite anterior</translation>
    </message>
    <message>
        <source>Alt+A</source>
        <translation>Alt+A</translation>
    </message>
    <message>
        <source>Paste address from clipboard</source>
        <translation>Lipeşte adresa copiată din clipboard</translation>
    </message>
    <message>
        <source>Alt+P</source>
        <translation>Alt+P</translation>
    </message>
    <message>
        <source>Enter the message you want to sign here</source>
        <translation>Introduceţi mesajul pe care vreţi să-l semnaţi, aici</translation>
    </message>
    <message>
        <source>Signature</source>
        <translation>Semnătură</translation>
    </message>
    <message>
        <source>Copy the current signature to the system clipboard</source>
        <translation>Copiază semnatura curentă în clipboard-ul sistemului</translation>
    </message>
    <message>
        <source>Sign the message to prove you own this Bitcoin address</source>
        <translation>Semnează mesajul pentru a dovedi ca deţineţi acestă adresă Bitcoin</translation>
    </message>
    <message>
        <source>Sign &amp;Message</source>
        <translation>Semnează &amp;mesaj</translation>
    </message>
    <message>
        <source>Reset all sign message fields</source>
        <translation>Resetează toate cîmpurile mesajelor semnate</translation>
    </message>
    <message>
        <source>Clear &amp;All</source>
        <translation>Curăţă to&amp;ate</translation>
    </message>
    <message>
        <source>&amp;Verify Message</source>
        <translation>&amp;Verifică mesaj</translation>
    </message>
    <message>
        <source>Enter the receiver's address, message (ensure you copy line breaks, spaces, tabs, etc. exactly) and signature below to verify the message. Be careful not to read more into the signature than what is in the signed message itself, to avoid being tricked by a man-in-the-middle attack. Note that this only proves the signing party receives with the address, it cannot prove sendership of any transaction!</source>
        <translation>Introduceţi adresa de semnatură, mesajul (asiguraţi-vă că aţi copiat spaţiile, taburile etc. exact) şi semnatura dedesubt pentru a verifica mesajul. Aveţi grijă să nu citiţi mai mult în semnatură decît mesajul în sine, pentru a evita să fiţi păcăliţi de un atac de tip man-in-the-middle. De notat ca aceasta dovedeste doar ca semnatarul primeste odata cu adresa, nu dovedesta insa trimiterea vreunei tranzactii.</translation>
    </message>
    <message>
        <source>The Bitcoin address the message was signed with</source>
        <translation>Introduceţi o adresă Bitcoin</translation>
    </message>
    <message>
        <source>Verify the message to ensure it was signed with the specified Bitcoin address</source>
        <translation>Verificaţi mesajul pentru a vă asigura că a fost semnat cu adresa Bitcoin specificată</translation>
    </message>
    <message>
        <source>Verify &amp;Message</source>
        <translation>Verifică &amp;mesaj</translation>
    </message>
    <message>
        <source>Reset all verify message fields</source>
        <translation>Resetează toate cîmpurile mesajelor semnate</translation>
    </message>
    <message>
        <source>Click "Sign Message" to generate signature</source>
        <translation>Faceţi clic pe "Semneaza msaj" pentru a genera semnătura</translation>
    </message>
    <message>
        <source>The entered address is invalid.</source>
        <translation>Adresa introdusă este invalidă.</translation>
    </message>
    <message>
        <source>Please check the address and try again.</source>
        <translation>Vă rugăm verificaţi adresa şi încercaţi din nou.</translation>
    </message>
    <message>
        <source>The entered address does not refer to a key.</source>
        <translation>Adresa introdusă nu se referă la o cheie.</translation>
    </message>
    <message>
        <source>Wallet unlock was cancelled.</source>
        <translation>Deblocarea portofelului a fost anulata.</translation>
    </message>
    <message>
        <source>Private key for the entered address is not available.</source>
        <translation>Cheia privată pentru adresa introdusă nu este disponibila.</translation>
    </message>
    <message>
        <source>Message signing failed.</source>
        <translation>Semnarea mesajului nu a reuşit.</translation>
    </message>
    <message>
        <source>Message signed.</source>
        <translation>Mesaj semnat.</translation>
    </message>
    <message>
        <source>The signature could not be decoded.</source>
        <translation>Semnatura nu a putut fi decodată.</translation>
    </message>
    <message>
        <source>Please check the signature and try again.</source>
        <translation>Vă rugăm verificaţi semnătura şi încercaţi din nou.</translation>
    </message>
    <message>
        <source>The signature did not match the message digest.</source>
        <translation>Semnatura nu se potriveşte cu mesajul.</translation>
    </message>
    <message>
        <source>Message verification failed.</source>
        <translation>Verificarea mesajului nu a reuşit.</translation>
    </message>
    <message>
        <source>Message verified.</source>
        <translation>Mesaj verificat.</translation>
    </message>
</context>
<context>
    <name>TrafficGraphWidget</name>
    <message>
        <source>KB/s</source>
        <translation>KB/s</translation>
    </message>
</context>
<context>
    <name>TransactionDesc</name>
    <message numerus="yes">
        <source>Open for %n more block(s)</source>
        <translation><numerusform>Deschis pentru inca un bloc</numerusform><numerusform>Deschis pentru inca %n blocuri</numerusform><numerusform>Deschis pentru inca %n blocuri</numerusform></translation>
    </message>
    <message>
        <source>Open until %1</source>
        <translation>Deschis pînă la %1</translation>
    </message>
    <message>
        <source>conflicted with a transaction with %1 confirmations</source>
        <translation>in conflict cu o tranzactie cu %1 confirmari</translation>
    </message>
    <message>
        <source>0/unconfirmed, %1</source>
        <translation>0/neconfirmat, %1</translation>
    </message>
    <message>
        <source>in memory pool</source>
        <translation>in memory pool</translation>
    </message>
    <message>
        <source>not in memory pool</source>
        <translation>nu e in memory pool</translation>
    </message>
    <message>
        <source>abandoned</source>
        <translation>abandonat</translation>
    </message>
    <message>
        <source>%1/unconfirmed</source>
        <translation>%1/neconfirmat</translation>
    </message>
    <message>
        <source>%1 confirmations</source>
        <translation>%1 confirmări</translation>
    </message>
    <message>
        <source>Status</source>
        <translation>Stare</translation>
    </message>
    <message>
        <source>Date</source>
        <translation>Data</translation>
    </message>
    <message>
        <source>Source</source>
        <translation>Sursa</translation>
    </message>
    <message>
        <source>Generated</source>
        <translation>Generat</translation>
    </message>
    <message>
        <source>From</source>
        <translation>De la</translation>
    </message>
    <message>
        <source>unknown</source>
        <translation>necunoscut</translation>
    </message>
    <message>
        <source>To</source>
        <translation>Către</translation>
    </message>
    <message>
        <source>own address</source>
        <translation>adresa proprie</translation>
    </message>
    <message>
        <source>watch-only</source>
        <translation>doar-supraveghere</translation>
    </message>
    <message>
        <source>label</source>
        <translation>etichetă</translation>
    </message>
    <message>
        <source>Credit</source>
        <translation>Credit</translation>
    </message>
    <message numerus="yes">
        <source>matures in %n more block(s)</source>
        <translation><numerusform>se matureaza intr-un bloc</numerusform><numerusform>se matureaza in %n blocuri</numerusform><numerusform>se matureaza in %n blocuri</numerusform></translation>
    </message>
    <message>
        <source>not accepted</source>
        <translation>neacceptat</translation>
    </message>
    <message>
        <source>Debit</source>
        <translation>Debit</translation>
    </message>
    <message>
        <source>Total debit</source>
        <translation>Total debit</translation>
    </message>
    <message>
        <source>Total credit</source>
        <translation>Total credit</translation>
    </message>
    <message>
        <source>Transaction fee</source>
        <translation>Taxă tranzacţie</translation>
    </message>
    <message>
        <source>Net amount</source>
        <translation>Suma netă</translation>
    </message>
    <message>
        <source>Message</source>
        <translation>Mesaj</translation>
    </message>
    <message>
        <source>Comment</source>
        <translation>Comentariu</translation>
    </message>
    <message>
        <source>Transaction ID</source>
        <translation>ID tranzacţie</translation>
    </message>
    <message>
        <source>Transaction total size</source>
        <translation>Dimensiune totala tranzacţie</translation>
    </message>
    <message>
        <source>Transaction virtual size</source>
        <translation>Dimensiune virtuala a tranzactiei</translation>
    </message>
    <message>
        <source>Output index</source>
        <translation>Index debit</translation>
    </message>
    <message>
        <source> (Certificate was not verified)</source>
        <translation>(Certificatul nu a fost verificat)</translation>
    </message>
    <message>
        <source>Merchant</source>
        <translation>Comerciant</translation>
    </message>
    <message>
        <source>Generated coins must mature %1 blocks before they can be spent. When you generated this block, it was broadcast to the network to be added to the block chain. If it fails to get into the chain, its state will change to "not accepted" and it won't be spendable. This may occasionally happen if another node generates a block within a few seconds of yours.</source>
        <translation>Monedele generate se pot cheltui doar dupa inca %1 blocuri.  După ce a fost generat, s-a propagat în reţea, urmând să fie adăugat in blockchain.  Dacă nu poate fi inclus in lanţ, starea sa va deveni "neacceptat" si nu va putea fi folosit la tranzacţii.  Acest fenomen se întâmplă atunci cand un alt nod a generat un bloc la o diferenţa de câteva secunde.</translation>
    </message>
    <message>
        <source>Debug information</source>
        <translation>Informaţii pentru depanare</translation>
    </message>
    <message>
        <source>Transaction</source>
        <translation>Tranzacţie</translation>
    </message>
    <message>
        <source>Inputs</source>
        <translation>Intrări</translation>
    </message>
    <message>
        <source>Amount</source>
        <translation>Cantitate</translation>
    </message>
    <message>
        <source>true</source>
        <translation>adevărat</translation>
    </message>
    <message>
        <source>false</source>
        <translation>fals</translation>
    </message>
</context>
<context>
    <name>TransactionDescDialog</name>
    <message>
        <source>This pane shows a detailed description of the transaction</source>
        <translation>Acest panou arată o descriere detaliată a tranzacţiei</translation>
    </message>
    <message>
        <source>Details for %1</source>
        <translation>Detalii pentru %1</translation>
    </message>
</context>
<context>
    <name>TransactionTableModel</name>
    <message>
        <source>Date</source>
        <translation>Data</translation>
    </message>
    <message>
        <source>Type</source>
        <translation>Tip</translation>
    </message>
    <message>
        <source>Label</source>
        <translation>Etichetă</translation>
    </message>
    <message numerus="yes">
        <source>Open for %n more block(s)</source>
        <translation><numerusform>Deschis pentru încă %n bloc</numerusform><numerusform>Deschis pentru încă %n blocuri</numerusform><numerusform>Deschis pentru încă %n bloc(uri)</numerusform></translation>
    </message>
    <message>
        <source>Open until %1</source>
        <translation>Deschis pînă la %1</translation>
    </message>
    <message>
        <source>Unconfirmed</source>
        <translation>Neconfirmat</translation>
    </message>
    <message>
        <source>Abandoned</source>
        <translation>Abandonat</translation>
    </message>
    <message>
        <source>Confirming (%1 of %2 recommended confirmations)</source>
        <translation>Confirmare (%1 din %2 confirmari recomandate)</translation>
    </message>
    <message>
        <source>Confirmed (%1 confirmations)</source>
        <translation>Confirmat (%1 confirmari)</translation>
    </message>
    <message>
        <source>Conflicted</source>
        <translation>În conflict</translation>
    </message>
    <message>
        <source>Immature (%1 confirmations, will be available after %2)</source>
        <translation>Imatur (%1 confirmari, va fi disponibil după %2)</translation>
    </message>
    <message>
        <source>Generated but not accepted</source>
        <translation>Generat dar neacceptat</translation>
    </message>
    <message>
        <source>Received with</source>
        <translation>Recepţionat cu</translation>
    </message>
    <message>
        <source>Received from</source>
        <translation>Primit de la</translation>
    </message>
    <message>
        <source>Sent to</source>
        <translation>Trimis către</translation>
    </message>
    <message>
        <source>Payment to yourself</source>
        <translation>Plată către dvs.</translation>
    </message>
    <message>
        <source>Mined</source>
        <translation>Minat</translation>
    </message>
    <message>
        <source>watch-only</source>
        <translation>doar-supraveghere</translation>
    </message>
    <message>
        <source>(n/a)</source>
        <translation>(indisponibil)</translation>
    </message>
    <message>
        <source>(no label)</source>
        <translation>(fără etichetă)</translation>
    </message>
    <message>
        <source>Transaction status. Hover over this field to show number of confirmations.</source>
        <translation>Starea tranzacţiei. Treceţi cu mouse-ul peste acest cîmp pentru afişarea numărului de confirmari.</translation>
    </message>
    <message>
        <source>Date and time that the transaction was received.</source>
        <translation>Data şi ora la care a fost recepţionată tranzacţia.</translation>
    </message>
    <message>
        <source>Type of transaction.</source>
        <translation>Tipul tranzacţiei.</translation>
    </message>
    <message>
        <source>Whether or not a watch-only address is involved in this transaction.</source>
        <translation>Indiferent dacă sau nu o adresa doar-suăpraveghere este implicată în această tranzacţie.</translation>
    </message>
    <message>
        <source>User-defined intent/purpose of the transaction.</source>
        <translation>Intentie/scop al tranzactie definit de user.</translation>
    </message>
    <message>
        <source>Amount removed from or added to balance.</source>
        <translation>Suma extrasă sau adăugată la sold.</translation>
    </message>
</context>
<context>
    <name>TransactionView</name>
    <message>
        <source>All</source>
        <translation>Toate</translation>
    </message>
    <message>
        <source>Today</source>
        <translation>Astăzi</translation>
    </message>
    <message>
        <source>This week</source>
        <translation>Saptamana aceasta</translation>
    </message>
    <message>
        <source>This month</source>
        <translation>Luna aceasta</translation>
    </message>
    <message>
        <source>Last month</source>
        <translation>Luna trecuta</translation>
    </message>
    <message>
        <source>This year</source>
        <translation>Anul acesta</translation>
    </message>
    <message>
        <source>Range...</source>
        <translation>Interval...</translation>
    </message>
    <message>
        <source>Received with</source>
        <translation>Recepţionat cu</translation>
    </message>
    <message>
        <source>Sent to</source>
        <translation>Trimis către</translation>
    </message>
    <message>
        <source>To yourself</source>
        <translation>Către dvs.</translation>
    </message>
    <message>
        <source>Mined</source>
        <translation>Minat</translation>
    </message>
    <message>
        <source>Other</source>
        <translation>Altele</translation>
    </message>
    <message>
        <source>Enter address, transaction id, or label to search</source>
        <translation>Introduceți adresa, ID-ul tranzacției, sau eticheta pentru a căuta</translation>
    </message>
    <message>
        <source>Min amount</source>
        <translation>Suma minimă</translation>
    </message>
    <message>
        <source>Abandon transaction</source>
        <translation>Abandoneaza tranzacţia</translation>
    </message>
    <message>
        <source>Increase transaction fee</source>
        <translation>Cresteti comisionul pentru tranzacţie</translation>
    </message>
    <message>
        <source>Copy address</source>
        <translation>Copiază adresa</translation>
    </message>
    <message>
        <source>Copy label</source>
        <translation>Copiază eticheta</translation>
    </message>
    <message>
        <source>Copy amount</source>
        <translation>Copiază suma</translation>
    </message>
    <message>
        <source>Copy transaction ID</source>
        <translation>Copiază ID tranzacţie</translation>
    </message>
    <message>
        <source>Copy raw transaction</source>
        <translation>Copiază tranzacţia bruta</translation>
    </message>
    <message>
        <source>Copy full transaction details</source>
        <translation>Copiaza toate detaliile tranzacţiei</translation>
    </message>
    <message>
        <source>Edit label</source>
        <translation>Editează eticheta</translation>
    </message>
    <message>
        <source>Show transaction details</source>
        <translation>Arată detaliile tranzacţiei</translation>
    </message>
    <message>
        <source>Export Transaction History</source>
        <translation>Export istoric tranzacţii</translation>
    </message>
    <message>
        <source>Comma separated file (*.csv)</source>
        <translation>Fisier .csv cu separator - virgula</translation>
    </message>
    <message>
        <source>Confirmed</source>
        <translation>Confirmat</translation>
    </message>
    <message>
        <source>Watch-only</source>
        <translation>Doar-supraveghere</translation>
    </message>
    <message>
        <source>Date</source>
        <translation>Data</translation>
    </message>
    <message>
        <source>Type</source>
        <translation>Tip</translation>
    </message>
    <message>
        <source>Label</source>
        <translation>Etichetă</translation>
    </message>
    <message>
        <source>Address</source>
        <translation>Adresă</translation>
    </message>
    <message>
        <source>ID</source>
        <translation>ID</translation>
    </message>
    <message>
        <source>Exporting Failed</source>
        <translation>Exportarea a eșuat</translation>
    </message>
    <message>
        <source>There was an error trying to save the transaction history to %1.</source>
        <translation>S-a produs o eroare la salvarea istoricului tranzacţiilor la %1.</translation>
    </message>
    <message>
        <source>Exporting Successful</source>
        <translation>Export reuşit</translation>
    </message>
    <message>
        <source>The transaction history was successfully saved to %1.</source>
        <translation>Istoricul tranzacţiilor a fost salvat cu succes la %1.</translation>
    </message>
    <message>
        <source>Range:</source>
        <translation>Interval:</translation>
    </message>
    <message>
        <source>to</source>
        <translation>către</translation>
    </message>
</context>
<context>
    <name>UnitDisplayStatusBarControl</name>
    <message>
        <source>Unit to show amounts in. Click to select another unit.</source>
        <translation>Unitatea în care sînt arătate sumele. Faceţi clic pentru a selecta o altă unitate.</translation>
    </message>
</context>
<context>
    <name>WalletController</name>
    <message>
        <source>Close wallet</source>
        <translation>Inchide portofel</translation>
    </message>
    </context>
<context>
    <name>WalletFrame</name>
    <message>
        <source>No wallet has been loaded.</source>
        <translation>Nu a fost încărcat nici un portofel.</translation>
    </message>
</context>
<context>
    <name>WalletModel</name>
    <message>
        <source>Send Coins</source>
        <translation>Trimite monede</translation>
    </message>
    <message>
        <source>Fee bump error</source>
        <translation>Eroare in cresterea taxei</translation>
    </message>
    <message>
        <source>Increasing transaction fee failed</source>
        <translation>Cresterea comisionului pentru tranzactie a esuat.</translation>
    </message>
    <message>
        <source>Do you want to increase the fee?</source>
        <translation>Doriti sa cresteti taxa de tranzactie?</translation>
    </message>
    <message>
        <source>Current fee:</source>
        <translation>Comision curent:</translation>
    </message>
    <message>
        <source>Increase:</source>
        <translation>Crestere:</translation>
    </message>
    <message>
        <source>New fee:</source>
        <translation>Noul comision:</translation>
    </message>
    <message>
        <source>Confirm fee bump</source>
        <translation>Confirma cresterea comisionului</translation>
    </message>
    <message>
        <source>Can't sign transaction.</source>
        <translation>Nu s-a reuşit semnarea tranzacţiei</translation>
    </message>
    <message>
        <source>Could not commit transaction</source>
        <translation>Tranzactia nu a putut fi consemnata.</translation>
    </message>
    <message>
        <source>default wallet</source>
        <translation>portofel implicit</translation>
    </message>
</context>
<context>
    <name>WalletView</name>
    <message>
        <source>&amp;Export</source>
        <translation>&amp;Export</translation>
    </message>
    <message>
        <source>Export the data in the current tab to a file</source>
        <translation>Exportă datele din tab-ul curent într-un fişier</translation>
    </message>
    <message>
        <source>Backup Wallet</source>
        <translation>Backup portofelul electronic</translation>
    </message>
    <message>
        <source>Wallet Data (*.dat)</source>
        <translation>Date portofel (*.dat)</translation>
    </message>
    <message>
        <source>Backup Failed</source>
        <translation>Backup esuat</translation>
    </message>
    <message>
        <source>There was an error trying to save the wallet data to %1.</source>
        <translation>S-a produs o eroare la salvarea datelor portofelului la %1.</translation>
    </message>
    <message>
        <source>Backup Successful</source>
        <translation>Backup efectuat cu succes</translation>
    </message>
    <message>
        <source>The wallet data was successfully saved to %1.</source>
        <translation>Datele portofelului s-au salvat cu succes la %1.</translation>
    </message>
    <message>
        <source>Cancel</source>
        <translation>Anulare</translation>
    </message>
</context>
<context>
    <name>bitcoin-core</name>
    <message>
        <source>Distributed under the MIT software license, see the accompanying file %s or %s</source>
        <translation>Distribuit sub licenţa de programe MIT, vezi fişierul însoţitor %s sau %s</translation>
    </message>
    <message>
        <source>Prune configured below the minimum of %d MiB.  Please use a higher number.</source>
        <translation>Reductia e configurata sub minimul de %d MiB. Rugam folositi un numar mai mare.</translation>
    </message>
    <message>
        <source>Prune: last wallet synchronisation goes beyond pruned data. You need to -reindex (download the whole blockchain again in case of pruned node)</source>
        <translation>Reductie: ultima sincronizare merge dincolo de datele reductiei. Trebuie sa faceti -reindex (sa descarcati din nou intregul blockchain in cazul unui nod redus)</translation>
    </message>
    <message>
        <source>Error: A fatal internal error occurred, see debug.log for details</source>
        <translation>Eroare: S-a produs o eroare interna fatala, vedeti debug.log pentru detalii</translation>
    </message>
    <message>
        <source>Pruning blockstore...</source>
        <translation>Reductie blockstore...</translation>
    </message>
    <message>
        <source>Unable to start HTTP server. See debug log for details.</source>
        <translation>Imposibil de pornit serverul HTTP. Pentru detalii vezi logul de depanare.</translation>
    </message>
    <message>
        <source>The %s developers</source>
        <translation>Dezvoltatorii %s</translation>
    </message>
    <message>
        <source>Cannot obtain a lock on data directory %s. %s is probably already running.</source>
        <translation>Nu se poate obține o blocare a directorului de date %s. %s probabil rulează deja.</translation>
    </message>
    <message>
        <source>Cannot provide specific connections and have addrman find outgoing connections at the same.</source>
        <translation>Nu se pot furniza conexiuni specifice in acelasi timp in care addrman este folosit pentru a gasi conexiuni de iesire.</translation>
    </message>
    <message>
        <source>Error reading %s! All keys read correctly, but transaction data or address book entries might be missing or incorrect.</source>
        <translation>Eroare la citirea %s! Toate cheile sînt citite corect, dar datele tranzactiei sau anumite intrări din agenda sînt incorecte sau lipsesc.</translation>
    </message>
    <message>
        <source>Please check that your computer's date and time are correct! If your clock is wrong, %s will not work properly.</source>
        <translation>Vă rugăm verificaţi dacă data/timpul calculatorului dvs. sînt corecte! Dacă ceasul calcultorului este gresit, %s nu va funcţiona corect.</translation>
    </message>
    <message>
        <source>Please contribute if you find %s useful. Visit %s for further information about the software.</source>
        <translation>Va rugam sa contribuiti daca apreciati ca %s va este util. Vizitati %s pentru mai multe informatii despre software.</translation>
    </message>
    <message>
        <source>The block database contains a block which appears to be from the future. This may be due to your computer's date and time being set incorrectly. Only rebuild the block database if you are sure that your computer's date and time are correct</source>
        <translation>Baza de date a blocurilor contine un bloc ce pare a fi din viitor. Acest lucru poate fi cauzat de setarea incorecta a datei si orei in computerul dvs. Reconstruiti baza de date a blocurilor doar daca sunteti sigur ca data si ora calculatorului dvs sunt corecte.</translation>
    </message>
    <message>
        <source>This is a pre-release test build - use at your own risk - do not use for mining or merchant applications</source>
        <translation>Aceasta este o versiune de test preliminară - vă asumaţi riscul folosind-o - nu folosiţi pentru minerit sau aplicaţiile comercianţilor</translation>
    </message>
    <message>
        <source>This is the transaction fee you may discard if change is smaller than dust at this level</source>
        <translation>Aceasta este taxa de tranzactie la care puteti renunta daca restul este mai mic decat praful la acest nivel.</translation>
    </message>
    <message>
        <source>Unable to replay blocks. You will need to rebuild the database using -reindex-chainstate.</source>
        <translation>Imposibil de refacut blocurile. Va trebui sa reconstruiti baza de date folosind -reindex-chainstate.</translation>
    </message>
    <message>
        <source>Unable to rewind the database to a pre-fork state. You will need to redownload the blockchain</source>
        <translation>Imposibil de a readuce baza de date la statusul pre-fork. Va trebui redescarcat blockchainul.</translation>
    </message>
    <message>
        <source>Warning: The network does not appear to fully agree! Some miners appear to be experiencing issues.</source>
        <translation>Atenţie: Reţeaua nu pare să fie de acord în totalitate! Aparent nişte mineri au probleme.</translation>
    </message>
    <message>
        <source>Warning: We do not appear to fully agree with our peers! You may need to upgrade, or other nodes may need to upgrade.</source>
        <translation>Atenţie: Aparent, nu sîntem de acord cu toţi partenerii noştri! Va trebui să faceţi o actualizare, sau alte noduri necesită actualizare.</translation>
    </message>
    <message>
        <source>%d of last 100 blocks have unexpected version</source>
        <translation>%d din ultimele 100 blocuri a o versiune neasteptata</translation>
    </message>
    <message>
        <source>%s corrupt, salvage failed</source>
        <translation>%s corupt, salvare nereuşită</translation>
    </message>
    <message>
        <source>-maxmempool must be at least %d MB</source>
        <translation>-maxmempool trebuie sa fie macar %d MB</translation>
    </message>
    <message>
        <source>Cannot resolve -%s address: '%s'</source>
        <translation>Nu se poate rezolva adresa -%s: '%s'</translation>
    </message>
    <message>
        <source>Change index out of range</source>
        <translation>Indexul de schimbare este iesit din parametrii</translation>
    </message>
    <message>
        <source>Copyright (C) %i-%i</source>
        <translation>Copyright (C) %i-%i</translation>
    </message>
    <message>
        <source>Corrupted block database detected</source>
        <translation>Bloc defect din baza de date detectat</translation>
    </message>
    <message>
        <source>Do you want to rebuild the block database now?</source>
        <translation>Doriţi să reconstruiţi baza de date blocuri acum?</translation>
    </message>
    <message>
        <source>Error initializing block database</source>
        <translation>Eroare la iniţializarea bazei de date de blocuri</translation>
    </message>
    <message>
        <source>Error initializing wallet database environment %s!</source>
        <translation>Eroare la iniţializarea mediului de bază de date a portofelului %s!</translation>
    </message>
    <message>
        <source>Error loading %s</source>
        <translation>Eroare la încărcarea %s</translation>
    </message>
    <message>
        <source>Error loading %s: Private keys can only be disabled during creation</source>
        <translation>Eroare la incarcarea %s: Cheile private pot fi dezactivate doar in momentul crearii</translation>
    </message>
    <message>
        <source>Error loading %s: Wallet corrupted</source>
        <translation>Eroare la încărcarea %s: Portofel corupt</translation>
    </message>
    <message>
        <source>Error loading %s: Wallet requires newer version of %s</source>
        <translation>Eroare la încărcarea %s: Portofelul are nevoie de o versiune %s mai nouă</translation>
    </message>
    <message>
        <source>Error loading block database</source>
        <translation>Eroare la încărcarea bazei de date de blocuri</translation>
    </message>
    <message>
        <source>Error opening block database</source>
        <translation>Eroare la deschiderea bazei de date de blocuri</translation>
    </message>
    <message>
        <source>Failed to listen on any port. Use -listen=0 if you want this.</source>
        <translation>Nu s-a reuşit ascultarea pe orice port. Folosiţi -listen=0 dacă vreţi asta.</translation>
    </message>
    <message>
        <source>Failed to rescan the wallet during initialization</source>
        <translation>Rescanarea portofelului in timpul initializarii a esuat.</translation>
    </message>
    <message>
        <source>Importing...</source>
        <translation>Import...</translation>
    </message>
    <message>
        <source>Incorrect or no genesis block found. Wrong datadir for network?</source>
        <translation>Incorect sau nici un bloc de geneza găsit. Directorul de retea greşit?</translation>
    </message>
    <message>
        <source>Initialization sanity check failed. %s is shutting down.</source>
        <translation>Nu s-a reuşit iniţierea verificării sănătăţii. %s se inchide.</translation>
    </message>
    <message>
        <source>Invalid amount for -%s=&lt;amount&gt;: '%s'</source>
        <translation>Sumă nevalidă pentru -%s=&lt;amount&gt;: '%s'</translation>
    </message>
    <message>
        <source>Invalid amount for -discardfee=&lt;amount&gt;: '%s'</source>
        <translation>Sumă nevalidă pentru -discardfee=&lt;amount&gt;: '%s'</translation>
    </message>
    <message>
        <source>Invalid amount for -fallbackfee=&lt;amount&gt;: '%s'</source>
        <translation>Suma nevalidă pentru -fallbackfee=&lt;amount&gt;: '%s'</translation>
    </message>
    <message>
        <source>Specified blocks directory "%s" does not exist.</source>
        <translation>Directorul de blocuri "%s" specificat nu exista.</translation>
    </message>
    <message>
        <source>Upgrading txindex database</source>
        <translation>Actualizarea bazei de date txindex</translation>
    </message>
    <message>
        <source>Loading P2P addresses...</source>
        <translation>Încărcare adrese P2P...</translation>
    </message>
    <message>
        <source>Loading banlist...</source>
        <translation>Încărcare banlist...</translation>
    </message>
    <message>
        <source>Not enough file descriptors available.</source>
        <translation>Nu sînt destule descriptoare disponibile.</translation>
    </message>
    <message>
        <source>Prune cannot be configured with a negative value.</source>
        <translation>Reductia nu poate fi configurata cu o valoare negativa.</translation>
    </message>
    <message>
        <source>Prune mode is incompatible with -txindex.</source>
        <translation>Modul redus este incompatibil cu -txindex.</translation>
    </message>
    <message>
        <source>Replaying blocks...</source>
        <translation>Se reiau blocurile...</translation>
    </message>
    <message>
        <source>Rewinding blocks...</source>
        <translation>Se deruleaza blocurile...</translation>
    </message>
    <message>
        <source>The source code is available from %s.</source>
        <translation>Codul sursa este disponibil la %s.</translation>
    </message>
    <message>
        <source>Transaction fee and change calculation failed</source>
        <translation>Calcului taxei de tranzactie si a restului a esuat.</translation>
    </message>
    <message>
        <source>Unable to bind to %s on this computer. %s is probably already running.</source>
        <translation>Nu se poate efectua legatura la %s pe acest computer. %s probabil ruleaza deja.</translation>
    </message>
    <message>
        <source>Unable to generate keys</source>
        <translation>Nu s-au putut genera cheile</translation>
    </message>
    <message>
        <source>Unsupported logging category %s=%s.</source>
        <translation>Categoria de logging %s=%s nu este suportata.</translation>
    </message>
    <message>
        <source>Upgrading UTXO database</source>
        <translation>Actualizarea bazei de date UTXO</translation>
    </message>
    <message>
        <source>User Agent comment (%s) contains unsafe characters.</source>
        <translation>Comentariul (%s) al Agentului Utilizator contine caractere nesigure.</translation>
    </message>
    <message>
        <source>Verifying blocks...</source>
        <translation>Se verifică blocurile...</translation>
    </message>
    <message>
        <source>Wallet needed to be rewritten: restart %s to complete</source>
        <translation>Portofelul trebuie rescris: reporneşte %s pentru finalizare</translation>
    </message>
    <message>
        <source>Error: Listening for incoming connections failed (listen returned error %s)</source>
        <translation>Eroare: Ascultarea conexiunilor de intrare nu a reuşit (ascultarea a reurnat eroarea %s)</translation>
    </message>
    <message>
        <source>Invalid amount for -maxtxfee=&lt;amount&gt;: '%s' (must be at least the minrelay fee of %s to prevent stuck transactions)</source>
        <translation>Sumă nevalidă pentru -maxtxfee=&lt;amount&gt;: '%s' (trebuie să fie cel puţin taxa minrelay de %s pentru a preveni blocarea tranzactiilor)</translation>
    </message>
    <message>
        <source>The transaction amount is too small to send after the fee has been deducted</source>
        <translation>Suma tranzactiei este prea mica pentru a fi trimisa dupa ce se scade taxa.</translation>
    </message>
    <message>
        <source>You need to rebuild the database using -reindex to go back to unpruned mode.  This will redownload the entire blockchain</source>
        <translation>Trebuie reconstruita intreaga baza de date folosind -reindex pentru a va intoarce la modul non-redus. Aceasta va determina descarcarea din nou a intregului blockchain</translation>
    </message>
    <message>
        <source>Error reading from database, shutting down.</source>
        <translation>Eroare la citirea bazei de date. Oprire.</translation>
    </message>
    <message>
        <source>Error upgrading chainstate database</source>
        <translation>Eroare la actualizarea bazei de date chainstate</translation>
    </message>
    <message>
        <source>Invalid -onion address or hostname: '%s'</source>
        <translation>Adresa sau hostname -onion invalide: '%s'</translation>
    </message>
    <message>
        <source>Invalid -proxy address or hostname: '%s'</source>
        <translation>Adresa sau hostname -proxy invalide: '%s'</translation>
    </message>
    <message>
        <source>Invalid amount for -paytxfee=&lt;amount&gt;: '%s' (must be at least %s)</source>
        <translation>Sumă nevalidă pentru -paytxfee=&lt;suma&gt;: '%s' (trebuie să fie cel puţin %s)</translation>
    </message>
    <message>
        <source>Invalid netmask specified in -whitelist: '%s'</source>
        <translation>Mască reţea nevalidă specificată în -whitelist: '%s'</translation>
    </message>
    <message>
        <source>Need to specify a port with -whitebind: '%s'</source>
        <translation>Trebuie să specificaţi un port cu -whitebind: '%s'</translation>
    </message>
    <message>
        <source>Reducing -maxconnections from %d to %d, because of system limitations.</source>
        <translation>Se micsoreaza -maxconnections de la %d la %d, datorita limitarilor de sistem.</translation>
    </message>
    <message>
        <source>Signing transaction failed</source>
        <translation>Nu s-a reuşit semnarea tranzacţiei</translation>
    </message>
    <message>
        <source>Specified -walletdir "%s" does not exist</source>
        <translation>Nu exista -walletdir "%s" specificat</translation>
    </message>
    <message>
        <source>Specified -walletdir "%s" is a relative path</source>
        <translation>-walletdir "%s" specificat este o cale relativa</translation>
    </message>
    <message>
        <source>Specified -walletdir "%s" is not a directory</source>
        <translation>-walletdir "%s" specificat nu este un director</translation>
    </message>
    <message>
        <source>The transaction amount is too small to pay the fee</source>
        <translation>Suma tranzactiei este prea mica pentru plata taxei</translation>
    </message>
    <message>
        <source>This is experimental software.</source>
        <translation>Acesta este un program experimental.</translation>
    </message>
    <message>
        <source>Transaction amount too small</source>
        <translation>Suma tranzacţionată este prea mică</translation>
    </message>
    <message>
        <source>Transaction too large</source>
        <translation>Tranzacţie prea mare</translation>
    </message>
    <message>
        <source>Unable to bind to %s on this computer (bind returned error %s)</source>
        <translation>Nu se poate lega la %s pe acest calculator. (Legarea a întors eroarea %s)</translation>
    </message>
    <message>
        <source>Unable to generate initial keys</source>
        <translation>Nu s-au putut genera cheile initiale</translation>
    </message>
    <message>
        <source>Verifying wallet(s)...</source>
        <translation>Se verifică portofelul(ele)...</translation>
    </message>
    <message>
        <source>Warning: unknown new rules activated (versionbit %i)</source>
        <translation>Atentie: se activeaza reguli noi necunoscute (versionbit %i)</translation>
    </message>
    <message>
        <source>Zapping all transactions from wallet...</source>
        <translation>Şterge toate tranzacţiile din portofel...</translation>
    </message>
    <message>
        <source>-maxtxfee is set very high! Fees this large could be paid on a single transaction.</source>
        <translation>-maxtxfee este setata foarte sus! Se pot plati taxe de aceasta marime pe o singura tranzactie.</translation>
    </message>
    <message>
        <source>This is the transaction fee you may pay when fee estimates are not available.</source>
        <translation>Aceasta este taxa de tranzactie pe care este posibil sa o platiti daca estimarile de taxe nu sunt disponibile.</translation>
    </message>
    <message>
<<<<<<< HEAD
        <source>This product includes software developed by the OpenSSL Project for use in the OpenSSL Toolkit %s and cryptographic software written by Eric Young and UPnP software written by Thomas Bernard.</source>
        <translation>Acest produs include software dezvoltat de OpenSSL Project pentru a fi folosit in Toolkitul OpenSSL %s, software criptografic scris de Eric Young si software UPnP scris de Thomas Bernard.</translation>
    </message>
    <message>
=======
>>>>>>> 56311988
        <source>Total length of network version string (%i) exceeds maximum length (%i). Reduce the number or size of uacomments.</source>
        <translation>Lungimea totala a sirului versiunii retelei (%i) depaseste lungimea maxima (%i). Reduceti numarul sa dimensiunea uacomments.</translation>
    </message>
    <message>
        <source>Warning: Wallet file corrupt, data salvaged! Original %s saved as %s in %s; if your balance or transactions are incorrect you should restore from a backup.</source>
        <translation>Atenţie: fişierul portofelului este corupt, date salvate! Fişierul %s a fost salvat ca %s in %s; dacă balanta sau tranzactiile sunt incorecte ar trebui să restauraţi dintr-o copie de siguranţă.</translation>
    </message>
    <message>
        <source>%s is set very high!</source>
        <translation>%s este setata foarte sus!</translation>
    </message>
    <message>
        <source>Error loading wallet %s. Duplicate -wallet filename specified.</source>
        <translation>Eroare la incarcarea portofelului %s. Este specificat un fisier -wallet duplicat.</translation>
    </message>
    <message>
        <source>Starting network threads...</source>
        <translation>Se pornesc threadurile retelei...</translation>
    </message>
    <message>
        <source>The wallet will avoid paying less than the minimum relay fee.</source>
        <translation>Portofelul va evita sa plateasca mai putin decat minimul taxei de retransmisie.</translation>
    </message>
    <message>
        <source>This is the minimum transaction fee you pay on every transaction.</source>
        <translation>Acesta este minimum de taxa de tranzactie care va fi platit la fiecare tranzactie.</translation>
    </message>
    <message>
        <source>This is the transaction fee you will pay if you send a transaction.</source>
        <translation>Aceasta este taxa de tranzactie pe care o platiti cand trimiteti o tranzactie.</translation>
    </message>
    <message>
        <source>Transaction amounts must not be negative</source>
        <translation>Sumele tranzactionate nu pot fi negative</translation>
    </message>
    <message>
        <source>Transaction has too long of a mempool chain</source>
        <translation>Tranzacţia are o  lungime prea mare in lantul mempool</translation>
    </message>
    <message>
        <source>Transaction must have at least one recipient</source>
        <translation>Tranzactia trebuie sa aiba cel putin un destinatar</translation>
    </message>
    <message>
        <source>Unknown network specified in -onlynet: '%s'</source>
        <translation>Reţeaua specificată în -onlynet este necunoscută: '%s'</translation>
    </message>
    <message>
        <source>Insufficient funds</source>
        <translation>Fonduri insuficiente</translation>
    </message>
    <message>
        <source>Cannot upgrade a non HD split wallet without upgrading to support pre split keypool. Please use -upgradewallet=169900 or -upgradewallet with no version specified.</source>
        <translation>Nu se poate actualiza un portofel split HD fără a fi actualizat pentru a sprijini keypool-ul pre divizat. Vă rugăm să folosiți -upgradewallet=169900 sau -upgradewallet fără nicio versiune specificată.</translation>
    </message>
    <message>
        <source>Fee estimation failed. Fallbackfee is disabled. Wait a few blocks or enable -fallbackfee.</source>
        <translation>Estimarea taxei a esuat. Taxa implicita este dezactivata. Asteptati cateva blocuri, sau activati -fallbackfee.</translation>
    </message>
    <message>
        <source>Warning: Private keys detected in wallet {%s} with disabled private keys</source>
        <translation>Atentie: S-au detectat chei private in portofelul {%s} cu cheile private dezactivate</translation>
    </message>
    <message>
        <source>Cannot write to data directory '%s'; check permissions.</source>
        <translation>Nu se poate scrie in directorul de date '%s"; verificati permisiunile.</translation>
    </message>
    <message>
        <source>Loading block index...</source>
        <translation>Încărcare index bloc...</translation>
    </message>
    <message>
        <source>Loading wallet...</source>
        <translation>Încărcare portofel...</translation>
    </message>
    <message>
        <source>Cannot downgrade wallet</source>
        <translation>Nu se poate retrograda portofelul</translation>
    </message>
    <message>
        <source>Rescanning...</source>
        <translation>Rescanare...</translation>
    </message>
    <message>
        <source>Done loading</source>
        <translation>Încărcare terminată</translation>
    </message>
</context>
</TS><|MERGE_RESOLUTION|>--- conflicted
+++ resolved
@@ -466,8 +466,6 @@
         <translation>Actualizat</translation>
     </message>
     <message>
-<<<<<<< HEAD
-=======
         <source>Node window</source>
         <translation>Fereastra nodului</translation>
     </message>
@@ -476,7 +474,6 @@
         <translation>Deschide consola pentru depanare şi diagnosticare a nodului</translation>
     </message>
     <message>
->>>>>>> 56311988
         <source>&amp;Sending addresses</source>
         <translation>&amp;Adresele de destinatie</translation>
     </message>
@@ -3462,13 +3459,6 @@
         <translation>Aceasta este taxa de tranzactie pe care este posibil sa o platiti daca estimarile de taxe nu sunt disponibile.</translation>
     </message>
     <message>
-<<<<<<< HEAD
-        <source>This product includes software developed by the OpenSSL Project for use in the OpenSSL Toolkit %s and cryptographic software written by Eric Young and UPnP software written by Thomas Bernard.</source>
-        <translation>Acest produs include software dezvoltat de OpenSSL Project pentru a fi folosit in Toolkitul OpenSSL %s, software criptografic scris de Eric Young si software UPnP scris de Thomas Bernard.</translation>
-    </message>
-    <message>
-=======
->>>>>>> 56311988
         <source>Total length of network version string (%i) exceeds maximum length (%i). Reduce the number or size of uacomments.</source>
         <translation>Lungimea totala a sirului versiunii retelei (%i) depaseste lungimea maxima (%i). Reduceti numarul sa dimensiunea uacomments.</translation>
     </message>
