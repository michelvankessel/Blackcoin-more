<TS language="ro" version="2.1">
<context>
    <name>AddressBookPage</name>
    <message>
        <source>Right-click to edit address or label</source>
<<<<<<< HEAD
        <translation>Click dreapta pentru a modifica adresa sau eticheta</translation>
    </message>
    <message>
        <source>Create a new address</source>
        <translation>Crează o adresă nouă</translation>
=======
        <translation>Click-dreapta pentru a edita adresa sau eticheta</translation>
    </message>
    <message>
        <source>Create a new address</source>
        <translation>Creează o adresă nouă</translation>
>>>>>>> 2f4f2d38
    </message>
    <message>
        <source>&amp;New</source>
        <translation>&amp;Nou</translation>
    </message>
    <message>
        <source>Copy the currently selected address to the system clipboard</source>
        <translation>Copiază adresa selectată în clipboard</translation>
    </message>
    <message>
        <source>&amp;Copy</source>
        <translation>&amp;Copiază</translation>
    </message>
    <message>
        <source>C&amp;lose</source>
        <translation>Î&amp;nchide</translation>
    </message>
    <message>
        <source>Delete the currently selected address from the list</source>
        <translation>Şterge adresa selectată din listă</translation>
    </message>
    <message>
        <source>Enter address or label to search</source>
        <translation>Introduceţi adresa sau eticheta pentru căutare</translation>
    </message>
    <message>
        <source>Export the data in the current tab to a file</source>
        <translation>Exportă datele din tab-ul curent într-un fişier</translation>
    </message>
    <message>
        <source>&amp;Export</source>
        <translation>&amp;Exportă</translation>
    </message>
    <message>
        <source>&amp;Delete</source>
        <translation>&amp;Şterge</translation>
    </message>
    <message>
        <source>Choose the address to send coins to</source>
        <translation>Alege $adresa unde să trimiteţi monede</translation>
    </message>
    <message>
        <source>Choose the address to receive coins with</source>
        <translation>Alege adresa la care sa primesti monedele cu</translation>
    </message>
    <message>
        <source>C&amp;hoose</source>
        <translation>A&amp;lege</translation>
    </message>
    <message>
        <source>Sending addresses</source>
        <translation>Adresa de trimitere</translation>
    </message>
    <message>
        <source>Receiving addresses</source>
        <translation>Adresa de primire</translation>
    </message>
    <message>
        <source>These are your Bitcoin addresses for sending payments. Always check the amount and the receiving address before sending coins.</source>
        <translation>Acestea sunt adresele tale Bitcoin pentru efectuarea platilor. Intotdeauna verifica atent suma de plata si adresa beneficiarului inainte de a trimite monede.</translation>
    </message>
    <message>
        <source>These are your Bitcoin addresses for receiving payments. It is recommended to use a new receiving address for each transaction.</source>
        <translation>Acestea sunt adresele tale Bitcoin pentru receptionarea platilor. Este recomandat sa folosesti mereu o adresa noua pentru primirea platilor.</translation>
    </message>
    <message>
<<<<<<< HEAD
        <source>Choose the address to send coins to</source>
        <translation>Alege adresa căreia să îi trimiți monedele:</translation>
    </message>
    <message>
        <source>Choose the address to receive coins with</source>
        <translation>Alege adresa de primire a monedelor</translation>
    </message>
    <message>
        <source>C&amp;hoose</source>
        <translation>Alege</translation>
    </message>
    <message>
        <source>Sending addresses</source>
        <translation>Adresele de trimitere</translation>
    </message>
    <message>
        <source>Receiving addresses</source>
        <translation>Adresele de primire</translation>
    </message>
    <message>
        <source>These are your Bitcoin addresses for sending payments. Always check the amount and the receiving address before sending coins.</source>
        <translation>Acestea sunt adresele tale Bitcoin pentru trimiterea plății. Verifică mereu suma și adresa de primire înainte de trimiterea monedelor.</translation>
    </message>
    <message>
        <source>These are your Bitcoin addresses for receiving payments. It is recommended to use a new receiving address for each transaction.</source>
        <translation>Acestea sunt adresele tale Bitcoin pentru primirea plăților. Este recomandată folosirea de noi adrese de primire pentru fiecare tranzacție.</translation>
    </message>
    <message>
        <source>&amp;Copy Address</source>
        <translation>Copiază Adresa</translation>
    </message>
    <message>
        <source>Copy &amp;Label</source>
        <translation>Copiază Eticheta</translation>
    </message>
    <message>
        <source>&amp;Edit</source>
        <translation>Editare</translation>
    </message>
    <message>
        <source>Export Address List</source>
        <translation>Exporta lista de adrese</translation>
    </message>
    <message>
        <source>Comma separated file (*.csv)</source>
        <translation>Fisier text separat prin virgule (*.csv)</translation>
    </message>
    <message>
        <source>Exporting Failed</source>
        <translation>Exportul a eșuat</translation>
    </message>
    </context>
=======
        <source>&amp;Copy Address</source>
        <translation>&amp;Copiază Adresa</translation>
    </message>
    <message>
        <source>Copy &amp;Label</source>
        <translation>Copiaza si eticheteaza</translation>
    </message>
    <message>
        <source>&amp;Edit</source>
        <translation>&amp;Editare</translation>
    </message>
    <message>
        <source>Export Address List</source>
        <translation>Exportă listă de adrese</translation>
    </message>
    <message>
        <source>Comma separated file (*.csv)</source>
        <translation>Fisier cu separator virgulă (*.csv)</translation>
    </message>
    <message>
        <source>Exporting Failed</source>
        <translation>Export nereusit</translation>
    </message>
    <message>
        <source>There was an error trying to save the address list to %1. Please try again.</source>
        <translation>A apărut o eroare la salvarea listei de adrese la %1. Vă rugăm să încercaţi din nou.</translation>
    </message>
</context>
>>>>>>> 2f4f2d38
<context>
    <name>AddressTableModel</name>
    <message>
        <source>Label</source>
        <translation>Etichetă</translation>
    </message>
    <message>
        <source>Address</source>
        <translation>Adresă</translation>
    </message>
    <message>
        <source>(no label)</source>
        <translation>(fără etichetă)</translation>
    </message>
</context>
<context>
    <name>AskPassphraseDialog</name>
    <message>
        <source>Passphrase Dialog</source>
        <translation>Dialogul pentru fraza de acces</translation>
    </message>
    <message>
        <source>Enter passphrase</source>
        <translation>Introduceţi fraza de acces</translation>
    </message>
    <message>
        <source>New passphrase</source>
        <translation>Frază de acces nouă</translation>
    </message>
    <message>
        <source>Repeat new passphrase</source>
        <translation>Repetaţi noua frază de acces</translation>
    </message>
    <message>
        <source>Show password</source>
        <translation>Arata parola</translation>
    </message>
    <message>
        <source>Enter the new passphrase to the wallet.&lt;br/&gt;Please use a passphrase of &lt;b&gt;ten or more random characters&lt;/b&gt;, or &lt;b&gt;eight or more words&lt;/b&gt;.</source>
        <translation>Introduceţi noua parolă a portofelului electronic.&lt;br/&gt;Vă rugăm să folosiţi o parolă de&lt;b&gt;minimum 10 caractere aleatoare&lt;/b&gt;, sau &lt;b&gt;minimum 8 cuvinte&lt;/b&gt;.</translation>
    </message>
    <message>
        <source>Encrypt wallet</source>
        <translation>Criptare portofel</translation>
    </message>
    <message>
        <source>This operation needs your wallet passphrase to unlock the wallet.</source>
        <translation>Această acţiune necesită introducerea parolei de acces pentru deblocarea portofelului.</translation>
    </message>
    <message>
        <source>Unlock wallet</source>
        <translation>Deblocare portofel</translation>
    </message>
    <message>
        <source>This operation needs your wallet passphrase to decrypt the wallet.</source>
        <translation>Această acţiune necesită introducerea parolei de acces pentru decriptarea portofelului.</translation>
    </message>
    <message>
        <source>Decrypt wallet</source>
        <translation>Decriptare portofel</translation>
    </message>
    <message>
        <source>Change passphrase</source>
        <translation>Schimbă parola</translation>
    </message>
    <message>
        <source>Enter the old passphrase and new passphrase to the wallet.</source>
        <translation>Introduceţi vechea şi noua parolă pentru portofel.</translation>
    </message>
    <message>
        <source>Confirm wallet encryption</source>
        <translation>Confirmaţi criptarea portofelului</translation>
    </message>
    <message>
        <source>Warning: If you encrypt your wallet and lose your passphrase, you will &lt;b&gt;LOSE ALL OF YOUR BITCOINS&lt;/b&gt;!</source>
        <translation>Atenţie: Dacă va criptati portofelul si ulterior pierdeti parola, &lt;b&gt;VEŢI PIERDE TOTI BITCOINII&lt;/b&gt;!</translation>
    </message>
    <message>
        <source>Are you sure you wish to encrypt your wallet?</source>
        <translation>Sigur doriţi să criptaţi portofelul dvs.?</translation>
    </message>
    <message>
        <source>Wallet encrypted</source>
        <translation>Portofel criptat</translation>
    </message>
    <message>
<<<<<<< HEAD
        <source>Enter the new passphrase to the wallet.&lt;br/&gt;Please use a passphrase of &lt;b&gt;ten or more random characters&lt;/b&gt;, or &lt;b&gt;eight or more words&lt;/b&gt;.</source>
        <translation>Introduceti o parola noua pentru portofel.&lt;br/&gt;Va rugam sa folositi o parola de  &lt;b&gt; zece sau mai multe caractere&lt;/b&gt;, sau &lt;b&gt;mai mult de opt cuvinte&lt;/b&gt;.</translation>
    </message>
    <message>
        <source>Encrypt wallet</source>
        <translation>Incripteaza portofelul</translation>
    </message>
    <message>
        <source>This operation needs your wallet passphrase to unlock the wallet.</source>
        <translation>Această operație cere parola portofelului pentru a debloca portofelul.</translation>
    </message>
    <message>
        <source>Unlock wallet</source>
        <translation>Deblochează portofelul</translation>
    </message>
    <message>
        <source>This operation needs your wallet passphrase to decrypt the wallet.</source>
        <translation>Aceastea procedură necesită parola partofelului pentru a decripta portofelul</translation>
    </message>
    <message>
        <source>Decrypt wallet</source>
        <translation>Decriptează portofelul</translation>
    </message>
    <message>
        <source>Change passphrase</source>
        <translation>Schimbă parola</translation>
    </message>
    <message>
        <source>Enter the old passphrase and new passphrase to the wallet.</source>
        <translation>Introdu parola veche si parola nouă pentru portofel</translation>
    </message>
    <message>
        <source>Confirm wallet encryption</source>
        <translation>Confirmă criptarea portofelului</translation>
    </message>
    <message>
        <source>Warning: If you encrypt your wallet and lose your passphrase, you will &lt;b&gt;LOSE ALL OF YOUR BITCOINS&lt;/b&gt;!</source>
        <translation>Atenție: Dacă îți criptezi portofelul și uiți parola, îți vei &lt;b&gt; PIERDE TOȚI BITCOINS&lt;/b&gt;!</translation>
    </message>
    <message>
        <source>Are you sure you wish to encrypt your wallet?</source>
        <translation>Ești sigur că vrei să criptezi portofelul?</translation>
    </message>
    <message>
        <source>Wallet encrypted</source>
        <translation>Portofel criptat</translation>
    </message>
    <message>
        <source>Wallet encryption failed</source>
        <translation>Criptarea portofelului a eșuat</translation>
    </message>
    <message>
        <source>The supplied passphrases do not match.</source>
        <translation>Parola furnizată nu se potrivește.</translation>
    </message>
    <message>
        <source>Wallet unlock failed</source>
        <translation>Deblocarea portofelului a eșuat</translation>
    </message>
    <message>
        <source>Wallet decryption failed</source>
        <translation>Decriptarea portofelului a eșuat</translation>
    </message>
    <message>
        <source>Wallet passphrase was successfully changed.</source>
        <translation>Parola portofelului a fost schimbată cu succes</translation>
    </message>
    <message>
        <source>Warning: The Caps Lock key is on!</source>
        <translation>Atenție: Caps Lock este activat!</translation>
=======
        <source>%1 will close now to finish the encryption process. Remember that encrypting your wallet cannot fully protect your bitcoins from being stolen by malware infecting your computer.</source>
        <translation>%1 se va închide acum pentru a termina procesul de criptare. Ţineţi minte că criptarea portofelului nu vă poate proteja în totalitate de furtul monedelor de către programe malware care vă infectează calculatorul.</translation>
    </message>
    <message>
        <source>IMPORTANT: Any previous backups you have made of your wallet file should be replaced with the newly generated, encrypted wallet file. For security reasons, previous backups of the unencrypted wallet file will become useless as soon as you start using the new, encrypted wallet.</source>
        <translation>IMPORTANT: Orice copie de siguranţă făcută anterior portofelului dumneavoastră ar trebui înlocuită cu cea generată cel mai recent, fişier criptat al portofelului. Pentru siguranţă, copiile de siguranţă vechi ale portofelului ne-criptat vor deveni inutile imediat ce veţi începe folosirea noului fişier criptat al portofelului.</translation>
    </message>
    <message>
        <source>Wallet encryption failed</source>
        <translation>Criptarea portofelului a eşuat.</translation>
    </message>
    <message>
        <source>Wallet encryption failed due to an internal error. Your wallet was not encrypted.</source>
        <translation>Criptarea portofelului nu a reuşit din cauza unei erori interne. Portofelul dvs. nu a fost criptat.</translation>
    </message>
    <message>
        <source>The supplied passphrases do not match.</source>
        <translation>Parolele furnizate nu se potrivesc.</translation>
    </message>
    <message>
        <source>Wallet unlock failed</source>
        <translation>Deblocarea portofelului a esuat.</translation>
    </message>
    <message>
        <source>The passphrase entered for the wallet decryption was incorrect.</source>
        <translation>Parola introdusă pentru decriptarea portofelului a fost incorectă.</translation>
    </message>
    <message>
        <source>Wallet decryption failed</source>
        <translation>Decriptarea portofelului a esuat.</translation>
    </message>
    <message>
        <source>Wallet passphrase was successfully changed.</source>
        <translation>Parola portofelului a fost schimbata.</translation>
    </message>
    <message>
        <source>Warning: The Caps Lock key is on!</source>
        <translation>Atenţie! Caps Lock este pornit!</translation>
>>>>>>> 2f4f2d38
    </message>
</context>
<context>
    <name>BanTableModel</name>
    <message>
        <source>IP/Netmask</source>
        <translation>IP/Netmask</translation>
    </message>
    <message>
        <source>Banned Until</source>
        <translation>Banat până la</translation>
    </message>
</context>
<context>
    <name>BitcoinGUI</name>
    <message>
        <source>Sign &amp;message...</source>
        <translation>Semnează &amp;mesaj...</translation>
    </message>
    <message>
        <source>Synchronizing with network...</source>
        <translation>Se sincronizează cu reţeaua...</translation>
    </message>
    <message>
        <source>&amp;Overview</source>
        <translation>&amp;Imagine de ansamblu</translation>
    </message>
    <message>
        <source>&amp;Overview</source>
        <translation>Vizualizare de ansamblu</translation>
    </message>
    <message>
        <source>Node</source>
        <translation>Nod</translation>
    </message>
    <message>
        <source>Show general overview of wallet</source>
        <translation>Arată o stare generală de ansamblu a portofelului</translation>
    </message>
    <message>
        <source>&amp;Transactions</source>
        <translation>&amp;Tranzacţii</translation>
    </message>
    <message>
        <source>Browse transaction history</source>
        <translation>Răsfoire istoric tranzacţii</translation>
    </message>
    <message>
        <source>E&amp;xit</source>
        <translation>Ieşire</translation>
    </message>
    <message>
        <source>Quit application</source>
        <translation>Închide aplicaţia</translation>
    </message>
    <message>
        <source>&amp;About %1</source>
        <translation>&amp;Despre %1</translation>
    </message>
    <message>
        <source>Show information about %1</source>
        <translation>Arată informaţii despre %1</translation>
    </message>
    <message>
        <source>About &amp;Qt</source>
        <translation>Despre &amp;Qt</translation>
    </message>
    <message>
        <source>Show information about Qt</source>
        <translation>Arată informaţii despre Qt</translation>
    </message>
    <message>
        <source>&amp;Options...</source>
        <translation>&amp;Opţiuni...</translation>
    </message>
    <message>
        <source>Modify configuration options for %1</source>
        <translation>Modifică opţiunile de configurare pentru %1</translation>
    </message>
    <message>
        <source>&amp;Encrypt Wallet...</source>
        <translation>Cript&amp;ează portofelul...</translation>
    </message>
    <message>
        <source>&amp;Backup Wallet...</source>
        <translation>Face o copie de siguranţă a portofelului...</translation>
    </message>
    <message>
        <source>&amp;Change Passphrase...</source>
        <translation>S&amp;chimbă parola...</translation>
    </message>
    <message>
        <source>&amp;Sending addresses...</source>
        <translation>Adrese de trimitere...</translation>
    </message>
    <message>
        <source>&amp;Receiving addresses...</source>
        <translation>Adrese de p&amp;rimire...</translation>
    </message>
    <message>
        <source>Open &amp;URI...</source>
        <translation>Deschide &amp;URI...</translation>
    </message>
    <message>
<<<<<<< HEAD
        <source>Click to enable network activity again.</source>
        <translation>Click pentru a permite, din nou, activitate rețelei.</translation>
    </message>
    <message>
        <source>Send coins to a Bitcoin address</source>
        <translation>Trimite monedele către o adresă Blackcoin</translation>
=======
        <source>Wallet:</source>
        <translation>Portofel:</translation>
    </message>
    <message>
        <source>default wallet</source>
        <translation>portofel implicit</translation>
    </message>
    <message>
        <source>Click to disable network activity.</source>
        <translation>Click pentru a opri activitatea retelei.</translation>
    </message>
    <message>
        <source>Network activity disabled.</source>
        <translation>Activitatea retelei a fost oprita.</translation>
    </message>
    <message>
        <source>Click to enable network activity again.</source>
        <translation>Click pentu a porni activitatea retelei.</translation>
    </message>
    <message>
        <source>Syncing Headers (%1%)...</source>
        <translation>Se sincronizeaza Header-ele (%1%)...</translation>
    </message>
    <message>
        <source>Reindexing blocks on disk...</source>
        <translation>Se reindexează blocurile pe disc...</translation>
    </message>
    <message>
        <source>Proxy is &lt;b&gt;enabled&lt;/b&gt;: %1</source>
        <translation>Proxy este&lt;b&gt;activat&lt;/b&gt;:%1</translation>
    </message>
    <message>
        <source>Send coins to a Bitcoin address</source>
        <translation>Trimite monede către o adresă Bitcoin</translation>
>>>>>>> 2f4f2d38
    </message>
    <message>
        <source>Backup wallet to another location</source>
        <translation>Creează o copie de rezervă a portofelului într-o locaţie diferită</translation>
    </message>
    <message>
        <source>Change the passphrase used for wallet encryption</source>
        <translation>Schimbă fraza de acces folosită pentru criptarea portofelului</translation>
    </message>
    <message>
        <source>&amp;Debug window</source>
        <translation>Fereastra de &amp;depanare</translation>
    </message>
    <message>
        <source>Open debugging and diagnostic console</source>
        <translation>Deschide consola de depanare şi diagnosticare</translation>
    </message>
    <message>
        <source>&amp;Verify message...</source>
        <translation>&amp;Verifică mesaj...</translation>
    </message>
    <message>
        <source>Bitcoin</source>
        <translation>Blackcoin</translation>
    </message>
    <message>
        <source>Wallet</source>
        <translation>Portofel</translation>
    </message>
    <message>
        <source>&amp;Send</source>
        <translation>Trimite</translation>
    </message>
    <message>
        <source>&amp;Receive</source>
        <translation>P&amp;rimeşte</translation>
    </message>
    <message>
        <source>&amp;Show / Hide</source>
        <translation>Arată/Ascunde</translation>
    </message>
    <message>
        <source>Show or hide the main Window</source>
        <translation>Arată sau ascunde fereastra principală</translation>
    </message>
    <message>
        <source>Encrypt the private keys that belong to your wallet</source>
        <translation>Criptează cheile private ale portofelului dvs.</translation>
    </message>
    <message>
        <source>Sign messages with your Bitcoin addresses to prove you own them</source>
<<<<<<< HEAD
        <translation>Semnează mesajele cu adresa ta de Blackcoin pentru a face dovada că îți aparțin.</translation>
    </message>
    <message>
        <source>Verify messages to ensure they were signed with specified Bitcoin addresses</source>
        <translation>Verifică mesajele cu scopul de a asigura faptul că au fost semnate cu adresa de Blackcoin specificată.</translation>
=======
        <translation>Semnaţi mesaje cu adresa dvs. Bitcoin pentru a dovedi că vă aparţin</translation>
    </message>
    <message>
        <source>Verify messages to ensure they were signed with specified Bitcoin addresses</source>
        <translation>Verificaţi mesaje pentru a vă asigura că au fost semnate cu adresa Bitcoin specificată</translation>
>>>>>>> 2f4f2d38
    </message>
    <message>
        <source>&amp;File</source>
        <translation>&amp;Fişier</translation>
    </message>
    <message>
        <source>&amp;Settings</source>
        <translation>&amp;Setări</translation>
    </message>
    <message>
        <source>&amp;Help</source>
        <translation>A&amp;jutor</translation>
    </message>
    <message>
        <source>Tabs toolbar</source>
        <translation>Bara de unelte</translation>
    </message>
    <message>
        <source>Request payments (generates QR codes and bitcoin: URIs)</source>
<<<<<<< HEAD
        <translation>Cerere plată (generează coduri QR și blackcoin: URIs)</translation>
    </message>
    <message>
        <source>Show the list of used sending addresses and labels</source>
        <translation>Afișează lista adreselor de livrare utilizate și etichetele.</translation>
    </message>
    <message>
        <source>Show the list of used receiving addresses and labels</source>
        <translation>Afișează lista adreselor de primire utilizate și etichetele.</translation>
    </message>
    <message>
        <source>Open a bitcoin: URI or payment request</source>
        <translation>Deschide un blackcoin: URI sau cerere de plată</translation>
    </message>
    <message>
        <source>&amp;Command-line options</source>
        <translation>&amp;Linie de comandă Setări</translation>
=======
        <translation>Cereţi plăţi (generează coduri QR şi bitcoin-uri: URls)</translation>
    </message>
    <message>
        <source>Show the list of used sending addresses and labels</source>
        <translation>Arată lista de adrese trimise şi etichetele folosite.</translation>
    </message>
    <message>
        <source>Show the list of used receiving addresses and labels</source>
        <translation>Arată lista de adrese pentru primire şi etichetele</translation>
    </message>
    <message>
        <source>Open a bitcoin: URI or payment request</source>
        <translation>Deschidere bitcoin: o adresa URI sau o cerere de plată</translation>
    </message>
    <message>
        <source>&amp;Command-line options</source>
        <translation>Opţiuni linie de &amp;comandă</translation>
    </message>
    <message numerus="yes">
        <source>%n active connection(s) to Bitcoin network</source>
        <translation><numerusform>%n conexiune activă către reţeaua Bitcoin</numerusform><numerusform>%n conexiuni active către reţeaua Bitcoin</numerusform><numerusform>%n de conexiuni active către reţeaua Bitcoin</numerusform></translation>
    </message>
    <message>
        <source>Indexing blocks on disk...</source>
        <translation>Se indexează blocurile pe disc...</translation>
    </message>
    <message>
        <source>Processing blocks on disk...</source>
        <translation>Se proceseaza blocurile pe disc...</translation>
    </message>
    <message numerus="yes">
        <source>Processed %n block(s) of transaction history.</source>
        <translation><numerusform>S-a procesat %n bloc din istoricul tranzacţiilor.</numerusform><numerusform>S-au procesat %n blocuri din istoricul tranzacţiilor.</numerusform><numerusform>S-au procesat %n de blocuri din istoricul tranzacţiilor.</numerusform></translation>
>>>>>>> 2f4f2d38
    </message>
    <message>
        <source>%1 behind</source>
        <translation>%1 în urmă</translation>
    </message>
    <message>
        <source>Last received block was generated %1 ago.</source>
        <translation>Ultimul bloc recepţionat a fost generat acum %1.</translation>
    </message>
    <message>
        <source>Transactions after this will not yet be visible.</source>
        <translation>Tranzacţiile după aceasta nu vor fi vizibile încă.</translation>
    </message>
    <message>
        <source>Error</source>
        <translation>Eroare</translation>
    </message>
    <message>
        <source>Warning</source>
        <translation>Avertisment</translation>
    </message>
    <message>
        <source>Information</source>
        <translation>Informaţie</translation>
    </message>
    <message>
        <source>Up to date</source>
        <translation>Actualizat</translation>
    </message>
    <message>
        <source>Show the %1 help message to get a list with possible Bitcoin command-line options</source>
        <translation>Arată mesajul de ajutor %1 pentru a obţine o listă cu opţiunile posibile de linii de comandă Bitcoin</translation>
    </message>
    <message>
        <source>%1 client</source>
        <translation>Client %1</translation>
    </message>
    <message>
        <source>Connecting to peers...</source>
        <translation>Se conecteaza cu alte noduri...</translation>
    </message>
    <message>
        <source>Catching up...</source>
        <translation>Se actualizează...</translation>
    </message>
    <message>
        <source>Date: %1
</source>
        <translation>Data: %1
</translation>
    </message>
    <message>
        <source>Amount: %1
</source>
        <translation>Sumă: %1
</translation>
    </message>
    <message>
        <source>Wallet: %1
</source>
        <translation>Portofel: %1
</translation>
    </message>
    <message>
        <source>Type: %1
</source>
        <translation>Tip: %1
</translation>
    </message>
    <message>
        <source>Label: %1
</source>
        <translation>Etichetă: %1
</translation>
    </message>
    <message>
        <source>Address: %1
</source>
        <translation>Adresă: %1
</translation>
    </message>
    <message>
        <source>Sent transaction</source>
        <translation>Tranzacţie expediată</translation>
    </message>
    <message>
        <source>Incoming transaction</source>
        <translation>Tranzacţie recepţionată</translation>
    </message>
    <message>
        <source>HD key generation is &lt;b&gt;enabled&lt;/b&gt;</source>
        <translation>Generarea de chei HD este &lt;b&gt;activata&lt;/b&gt;</translation>
    </message>
    <message>
        <source>HD key generation is &lt;b&gt;disabled&lt;/b&gt;</source>
        <translation>Generarea de chei HD este &lt;b&gt;dezactivata&lt;/b&gt;</translation>
    </message>
    <message>
        <source>Wallet is &lt;b&gt;encrypted&lt;/b&gt; and currently &lt;b&gt;unlocked&lt;/b&gt;</source>
        <translation>Portofelul este &lt;b&gt;criptat&lt;/b&gt; iar în momentul de faţă este &lt;b&gt;deblocat&lt;/b&gt;</translation>
    </message>
    <message>
        <source>Wallet is &lt;b&gt;encrypted&lt;/b&gt; and currently &lt;b&gt;locked&lt;/b&gt;</source>
        <translation>Portofelul este &lt;b&gt;criptat&lt;/b&gt; iar în momentul de faţă este &lt;b&gt;blocat&lt;/b&gt;</translation>
    </message>
    <message>
        <source>A fatal error occurred. Bitcoin can no longer continue safely and will quit.</source>
        <translation>A survenit o eroare fatală. Bitcoin nu mai poate continua în siguranţă şi se va opri.</translation>
    </message>
</context>
<context>
    <name>CoinControlDialog</name>
    <message>
        <source>Coin Selection</source>
        <translation>Selectarea monedei</translation>
    </message>
    <message>
        <source>Quantity:</source>
        <translation>Cantitate:</translation>
    </message>
    <message>
        <source>Bytes:</source>
        <translation>Octeţi:</translation>
    </message>
    <message>
        <source>Amount:</source>
        <translation>Sumă:</translation>
    </message>
    <message>
        <source>Fee:</source>
        <translation>Taxă:</translation>
    </message>
    <message>
        <source>Dust:</source>
        <translation>Praf:</translation>
    </message>
    <message>
        <source>After Fee:</source>
        <translation>După taxă:</translation>
    </message>
    <message>
        <source>Change:</source>
        <translation>Schimb:</translation>
    </message>
    <message>
        <source>(un)select all</source>
        <translation>(de)selectare tot</translation>
    </message>
    <message>
        <source>Tree mode</source>
        <translation>Mod arbore</translation>
    </message>
    <message>
        <source>List mode</source>
        <translation>Mod listă</translation>
    </message>
    <message>
        <source>Amount</source>
        <translation>Sumă</translation>
    </message>
    <message>
        <source>Received with label</source>
        <translation>Primite cu eticheta</translation>
    </message>
    <message>
        <source>Received with address</source>
        <translation>Primite cu adresa</translation>
    </message>
    <message>
        <source>Date</source>
        <translation>Data</translation>
    </message>
    <message>
        <source>Confirmations</source>
        <translation>Confirmări</translation>
    </message>
    <message>
        <source>Confirmed</source>
        <translation>Confirmat</translation>
    </message>
<<<<<<< HEAD
    <message>
        <source>Copy address</source>
        <translation>Copiază adresa</translation>
    </message>
    <message>
        <source>Copy label</source>
        <translation>Copiază eticheta</translation>
    </message>
    <message>
        <source>Copy amount</source>
        <translation>Copiază cantitatea</translation>
    </message>
    <message>
        <source>Copy transaction ID</source>
        <translation>Copiază ID-ul tranzacției</translation>
    </message>
    <message>
        <source>Copy fee</source>
        <translation>Copiază taxa</translation>
    </message>
    <message>
        <source>yes</source>
        <translation>da</translation>
    </message>
    <message>
        <source>no</source>
        <translation>nu</translation>
    </message>
    <message>
        <source>(no label)</source>
        <translation>(fără etichetă)</translation>
    </message>
    </context>
<context>
    <name>EditAddressDialog</name>
=======
>>>>>>> 2f4f2d38
    <message>
        <source>Copy address</source>
        <translation>Copiază adresa</translation>
    </message>
    <message>
        <source>Copy label</source>
        <translation>Copiază eticheta</translation>
    </message>
<<<<<<< HEAD
    <message>
        <source>New receiving address</source>
        <translation>Adresă de primire nouă</translation>
    </message>
    <message>
        <source>New sending address</source>
        <translation>Adresă nouă de livrare</translation>
    </message>
    <message>
        <source>Edit receiving address</source>
        <translation>Modifică adresa de primire</translation>
    </message>
    <message>
        <source>Edit sending address</source>
        <translation>Modifică adresa de livrare</translation>
    </message>
    <message>
        <source>Could not unlock wallet.</source>
        <translation>Portofelul nu a putut fi deblocat.</translation>
    </message>
    </context>
<context>
    <name>FreespaceChecker</name>
=======
>>>>>>> 2f4f2d38
    <message>
        <source>Copy amount</source>
        <translation>Copiază suma</translation>
    </message>
    <message>
        <source>Copy transaction ID</source>
        <translation>Copiază ID tranzacţie</translation>
    </message>
    <message>
        <source>Lock unspent</source>
        <translation>Blocare necheltuiţi</translation>
    </message>
    <message>
        <source>Unlock unspent</source>
        <translation>Deblocare necheltuiţi</translation>
    </message>
    <message>
<<<<<<< HEAD
        <source>Usage:</source>
        <translation>Utilizare:</translation>
    </message>
    <message>
        <source>Start minimized</source>
        <translation>Pornește minimalizat</translation>
    </message>
    <message>
        <source>Reset all settings changed in the GUI</source>
        <translation>Resetează toate setările modificate în Interfața Grafică.</translation>
    </message>
</context>
<context>
    <name>Intro</name>
=======
        <source>Copy quantity</source>
        <translation>Copiază cantitea</translation>
    </message>
>>>>>>> 2f4f2d38
    <message>
        <source>Copy fee</source>
        <translation>Copiază taxa</translation>
    </message>
    <message>
        <source>Copy after fee</source>
        <translation>Copiază după taxă</translation>
    </message>
    <message>
<<<<<<< HEAD
        <source>Use a custom data directory:</source>
        <translation>Alege un folder/director personalizat</translation>
    </message>
    <message>
        <source>Bitcoin</source>
        <translation>Bitcoin</translation>
    </message>
    <message>
        <source>At least %1 GB of data will be stored in this directory, and it will grow over time.</source>
        <translation>Cel puțin %1 GB va fi stocat în acest folder și va crește în timp.</translation>
    </message>
    <message>
        <source>The wallet will also be stored in this directory.</source>
        <translation>Portofelul va fi, de asemenea, stocat în acest folder/director.</translation>
    </message>
    <message>
        <source>Error: Specified data directory "%1" cannot be created.</source>
        <translation>Eroare: Folderul specificat "%1" nu poate fi creat.</translation>
    </message>
    <message>
        <source>Error</source>
        <translation>Eroare</translation>
=======
        <source>Copy bytes</source>
        <translation>Copiază octeţi</translation>
>>>>>>> 2f4f2d38
    </message>
    <message>
        <source>Copy dust</source>
        <translation>Copiază praf</translation>
    </message>
<<<<<<< HEAD
    </context>
<context>
    <name>ModalOverlay</name>
    <message>
        <source>Form</source>
        <translation>formular</translation>
    </message>
    <message>
        <source>Recent transactions may not yet be visible, and therefore your wallet's balance might be incorrect. This information will be correct once your wallet has finished synchronizing with the bitcoin network, as detailed below.</source>
        <translation>Posibil ca tranzacțiile recente să nu fie vizibile, încă, astfel bilanțul portofelului tău poate fi incorect. Aceste informații vor fi corecte o dată ce portofelul tău a încheiat sincronizarea cu rețeaua bitcoin, conform descrierii de mai jos.</translation>
    </message>
    <message>
        <source>Unknown...</source>
        <translation>Necunoscut...</translation>
    </message>
    <message>
        <source>calculating...</source>
        <translation>Se calculează...</translation>
    </message>
    <message>
        <source>Hide</source>
        <translation>Ascunde</translation>
    </message>
    </context>
<context>
    <name>OpenURIDialog</name>
=======
>>>>>>> 2f4f2d38
    <message>
        <source>Copy change</source>
        <translation>Copiază rest</translation>
    </message>
    <message>
        <source>yes</source>
        <translation>da</translation>
    </message>
    <message>
        <source>no</source>
        <translation>nu</translation>
    </message>
    <message>
        <source>This label turns red if any recipient receives an amount smaller than the current dust threshold.</source>
        <translation>Această etichetă devine roşie, dacă orice beneficiar primeşte o sumă mai mică decât pragul curent pentru praf.</translation>
    </message>
    <message>
<<<<<<< HEAD
        <source>IP address of the proxy (e.g. IPv4: 127.0.0.1 / IPv6: ::1)</source>
        <translation>Adresa IP a proxy-ului (ex. IPv4: 127.0.0.1 / IPv6: ::1)</translation>
    </message>
    <message>
        <source>Open Configuration File</source>
        <translation>Deschide fișierul de Configurare</translation>
    </message>
    <message>
        <source>&amp;Reset Options</source>
        <translation>&amp;Resetează opțiunile</translation>
=======
        <source>Can vary +/- %1 satoshi(s) per input.</source>
        <translation>Poate varia +/- %1 satoshi pentru fiecare intrare.</translation>
    </message>
    <message>
        <source>(no label)</source>
        <translation>(fără etichetă)</translation>
    </message>
    <message>
        <source>change from %1 (%2)</source>
        <translation>restul de la %1 (%2)</translation>
    </message>
    <message>
        <source>(change)</source>
        <translation>(rest)</translation>
>>>>>>> 2f4f2d38
    </message>
</context>
<context>
    <name>EditAddressDialog</name>
    <message>
        <source>Edit Address</source>
        <translation>Editează adresa</translation>
    </message>
    <message>
        <source>&amp;Label</source>
        <translation>&amp;Etichetă</translation>
    </message>
    <message>
        <source>The label associated with this address list entry</source>
        <translation>Eticheta asociată cu această intrare din listă.</translation>
    </message>
    <message>
        <source>The address associated with this address list entry. This can only be modified for sending addresses.</source>
        <translation>Adresa asociată cu această adresă din listă. Aceasta poate fi modificată doar pentru adresele de trimitere.</translation>
    </message>
    <message>
        <source>&amp;Address</source>
        <translation>&amp;Adresă</translation>
    </message>
    <message>
        <source>New sending address</source>
        <translation>Noua adresă de trimitere</translation>
    </message>
    <message>
        <source>Edit receiving address</source>
        <translation>Editează adresa de primire</translation>
    </message>
    <message>
        <source>Edit sending address</source>
        <translation>Editează adresa de trimitere</translation>
    </message>
    <message>
        <source>The entered address "%1" is not a valid Bitcoin address.</source>
        <translation>Adresa introdusă "%1" nu este o adresă Bitcoin validă.</translation>
    </message>
    <message>
        <source>Address "%1" already exists as a receiving address with label "%2" and so cannot be added as a sending address.</source>
        <translation>Adresa "%1" exista deja ca si adresa de primire cu eticheta "%2" si deci nu poate fi folosita ca si adresa de trimitere.</translation>
    </message>
    <message>
        <source>The entered address "%1" is already in the address book with label "%2".</source>
        <translation>Adresa introdusa "%1" este deja in lista de adrese cu eticheta "%2"</translation>
    </message>
    <message>
        <source>Could not unlock wallet.</source>
        <translation>Portofelul nu a putut fi deblocat.</translation>
    </message>
    <message>
        <source>New key generation failed.</source>
        <translation>Generarea noii chei nu a reuşit.</translation>
    </message>
</context>
<context>
    <name>FreespaceChecker</name>
    <message>
        <source>A new data directory will be created.</source>
        <translation>Va fi creat un nou dosar de date.</translation>
    </message>
    <message>
        <source>name</source>
        <translation>nume</translation>
    </message>
    <message>
        <source>Directory already exists. Add %1 if you intend to create a new directory here.</source>
        <translation>Dosarul deja există. Adaugă %1 dacă intenţionaţi să creaţi un nou dosar aici.</translation>
    </message>
    <message>
<<<<<<< HEAD
        <source>Configuration options</source>
        <translation>Optiuni de configuratie</translation>
    </message>
    <message>
        <source>Error</source>
        <translation>Eroare</translation>
    </message>
    <message>
        <source>This change would require a client restart.</source>
        <translation>Această schimbare necesită repornirea clientului.</translation>
=======
        <source>Path already exists, and is not a directory.</source>
        <translation>Calea deja există şi nu este un dosar.</translation>
>>>>>>> 2f4f2d38
    </message>
    <message>
<<<<<<< HEAD
        <source>Form</source>
        <translation>formular</translation>
    </message>
    <message>
        <source>Available:</source>
        <translation>Disponibil:</translation>
=======
        <source>Cannot create data directory here.</source>
        <translation>Nu se poate crea un dosar de date aici.</translation>
>>>>>>> 2f4f2d38
    </message>
</context>
<context>
    <name>HelpMessageDialog</name>
    <message>
        <source>version</source>
        <translation>versiunea</translation>
    </message>
    <message>
        <source>(%1-bit)</source>
        <translation>(%1-bit)</translation>
    </message>
<<<<<<< HEAD
    </context>
<context>
    <name>PaymentServer</name>
    <message>
        <source>Payment request expired.</source>
        <translation>Cererea de plată a expirat.</translation>
    </message>
    <message>
        <source>Payment request is not initialized.</source>
        <translation>Cererea de plată nu este inițializată.</translation>
    </message>
    <message>
        <source>Invalid payment request.</source>
        <translation>Cerere de plată invalidă.</translation>
    </message>
    </context>
<context>
    <name>PeerTableModel</name>
    <message>
        <source>Sent</source>
        <translation>Trimis</translation>
    </message>
    <message>
        <source>Received</source>
        <translation>Primit</translation>
    </message>
</context>
<context>
    <name>QObject</name>
=======
>>>>>>> 2f4f2d38
    <message>
        <source>About %1</source>
        <translation>Despre %1</translation>
    </message>
    <message>
        <source>Command-line options</source>
        <translation>Opţiuni linie de comandă</translation>
    </message>
<<<<<<< HEAD
    <message>
        <source>%1 B</source>
        <translation>%1 B</translation>
    </message>
    <message>
        <source>%1 KB</source>
        <translation>%1 KB</translation>
    </message>
    <message>
        <source>%1 MB</source>
        <translation>%1 MB</translation>
    </message>
    <message>
        <source>%1 GB</source>
        <translation>%1 GB</translation>
    </message>
    </context>
<context>
    <name>QObject::QObject</name>
    </context>
<context>
    <name>QRImageWidget</name>
    <message>
        <source>Save QR Code</source>
        <translation>Salvează codul QR</translation>
    </message>
    <message>
        <source>PNG Image (*.png)</source>
        <translation>Imagine PNG (*.png)</translation>
    </message>
</context>
<context>
    <name>RPCConsole</name>
=======
</context>
<context>
    <name>Intro</name>
>>>>>>> 2f4f2d38
    <message>
        <source>Welcome</source>
        <translation>Bun venit</translation>
    </message>
    <message>
        <source>Welcome to %1.</source>
        <translation>Bun venit la %1!</translation>
    </message>
    <message>
        <source>As this is the first time the program is launched, you can choose where %1 will store its data.</source>
        <translation>Deoarece este prima lansare a programului poți alege unde %1 va stoca datele sale.</translation>
    </message>
    <message>
        <source>When you click OK, %1 will begin to download and process the full %4 block chain (%2GB) starting with the earliest transactions in %3 when %4 initially launched.</source>
        <translation>Cand apasati OK, %1 va incepe descarcarea si procesarea intregului %4 blockchain (%2GB) incepand cu cele mai vechi tranzactii din %3 de la lansarea initiala a %4.</translation>
    </message>
    <message>
        <source>This initial synchronisation is very demanding, and may expose hardware problems with your computer that had previously gone unnoticed. Each time you run %1, it will continue downloading where it left off.</source>
        <translation>Sincronizarea initiala necesita foarte multe resurse, si poate releva probleme de hardware ale computerului care anterior au trecut neobservate. De fiecare data cand rulati %1, descarcarea va continua de unde a fost intrerupta.</translation>
    </message>
    <message>
        <source>If you have chosen to limit block chain storage (pruning), the historical data must still be downloaded and processed, but will be deleted afterward to keep your disk usage low.</source>
        <translation>Daca ati ales o limita pentru capacitatea de stocare a blockchainului (pruning), datele mai vechi tot trebuie sa fie descarcate si procesate, insa vor fi sterse ulterior pentru a reduce utilizarea harddiskului.</translation>
    </message>
    <message>
        <source>Use the default data directory</source>
        <translation>Foloseşte dosarul de date implicit</translation>
    </message>
    <message>
        <source>Use a custom data directory:</source>
        <translation>Foloseşte un dosar de date personalizat:</translation>
    </message>
    <message>
        <source>Bitcoin</source>
        <translation>Bitcoin</translation>
    </message>
    <message>
        <source>At least %1 GB of data will be stored in this directory, and it will grow over time.</source>
        <translation>Cel putin %1GB de date vor fi stocate in acest director, si aceasta valoare va creste in timp.</translation>
    </message>
    <message>
        <source>Approximately %1 GB of data will be stored in this directory.</source>
        <translation>Aproximativ %1 GB de date vor fi stocate in acest director.</translation>
    </message>
    <message>
        <source>%1 will download and store a copy of the Bitcoin block chain.</source>
        <translation>%1 va descarca si stoca o copie a blockchainului Bitcoin</translation>
    </message>
    <message>
        <source>The wallet will also be stored in this directory.</source>
        <translation>Portofelul va fi de asemeni stocat in acest director.</translation>
    </message>
    <message>
        <source>Error: Specified data directory "%1" cannot be created.</source>
        <translation>Eroare: Directorul datelor specificate "%1" nu poate fi creat.</translation>
    </message>
    <message>
        <source>Error</source>
        <translation>Eroare</translation>
    </message>
    <message numerus="yes">
        <source>%n GB of free space available</source>
        <translation><numerusform>%n GB de spaţiu liber disponibil</numerusform><numerusform>%n GB de spaţiu liber disponibil</numerusform><numerusform>%n GB de spaţiu liber disponibil</numerusform></translation>
    </message>
    <message numerus="yes">
        <source>(of %n GB needed)</source>
        <translation><numerusform>(din %n GB necesar)</numerusform><numerusform>(din %n GB necesari)</numerusform><numerusform>(din %n GB necesari)</numerusform></translation>
    </message>
</context>
<context>
    <name>ModalOverlay</name>
    <message>
        <source>Form</source>
        <translation>Form</translation>
    </message>
    <message>
        <source>Recent transactions may not yet be visible, and therefore your wallet's balance might be incorrect. This information will be correct once your wallet has finished synchronizing with the bitcoin network, as detailed below.</source>
        <translation>Tranzactiile recente pot sa nu fie inca vizibile, de aceea balanta portofelului poate fi incorecta. Aceasta informatie va fi corecta de indata ce portofelul va fi complet sincronizat cu reteaua Bitcoin, asa cum este detaliat mai jos.</translation>
    </message>
    <message>
        <source>Attempting to spend bitcoins that are affected by not-yet-displayed transactions will not be accepted by the network.</source>
        <translation>Incercarea de a cheltui bitcoini care sunt afectati de tranzactii ce inca nu sunt afisate nu va fi acceptata de retea.</translation>
    </message>
    <message>
<<<<<<< HEAD
        <source>Yes</source>
        <translation>Da</translation>
=======
        <source>Number of blocks left</source>
        <translation>Numarul de blocuri ramase</translation>
    </message>
    <message>
        <source>Unknown...</source>
        <translation>Necunoscut...</translation>
    </message>
    <message>
        <source>Last block time</source>
        <translation>Data ultimului bloc</translation>
    </message>
    <message>
        <source>Progress</source>
        <translation>Progres</translation>
    </message>
    <message>
        <source>Progress increase per hour</source>
        <translation>Cresterea progresului per ora</translation>
>>>>>>> 2f4f2d38
    </message>
    <message>
        <source>calculating...</source>
        <translation>calculeaza...</translation>
    </message>
    <message>
        <source>Estimated time left until synced</source>
        <translation>Timp estimat pana la sincronizare</translation>
    </message>
    <message>
        <source>Hide</source>
        <translation>Ascunde</translation>
    </message>
    <message>
        <source>Unknown. Syncing Headers (%1)...</source>
        <translation>Necunoscut. Se sincronizeaza headerele (%1)...</translation>
    </message>
</context>
<context>
    <name>OpenURIDialog</name>
    <message>
        <source>Open URI</source>
        <translation>Deschide URI</translation>
    </message>
    <message>
        <source>Open payment request from URI or file</source>
        <translation>Deschideţi cerere de plată prin intermediul adresei URI sau a fişierului</translation>
    </message>
    <message>
        <source>URI:</source>
        <translation>URI:</translation>
    </message>
<<<<<<< HEAD
    <message>
        <source>Copy label</source>
        <translation>Copiază eticheta</translation>
    </message>
    <message>
        <source>Copy message</source>
        <translation>Copiază mesajul</translation>
    </message>
    <message>
        <source>Copy amount</source>
        <translation>Copiază cantitatea</translation>
    </message>
</context>
<context>
    <name>ReceiveRequestDialog</name>
    <message>
        <source>QR Code</source>
        <translation>Salvează codul QR</translation>
    </message>
    <message>
        <source>Copy &amp;Address</source>
        <translation>Copiază Adresa</translation>
    </message>
    <message>
        <source>&amp;Save Image...</source>
        <translation>&amp;Salvează imaginea...</translation>
    </message>
    <message>
        <source>Address</source>
        <translation>Adresă</translation>
    </message>
    <message>
        <source>Amount</source>
        <translation>Cantitate</translation>
    </message>
    <message>
        <source>Label</source>
        <translation>Etichetă</translation>
    </message>
    <message>
        <source>Message</source>
        <translation>Mesaj</translation>
    </message>
    </context>
<context>
    <name>RecentRequestsTableModel</name>
    <message>
        <source>Label</source>
        <translation>Etichetă</translation>
    </message>
    <message>
        <source>Message</source>
        <translation>Mesaj</translation>
    </message>
    <message>
        <source>(no label)</source>
        <translation>(fără etichetă)</translation>
    </message>
    </context>
=======
    <message>
        <source>Select payment request file</source>
        <translation>Selectaţi fişierul cerere de plată</translation>
    </message>
    <message>
        <source>Select payment request file to open</source>
        <translation>Selectati care fisier de cerere de plata va fi deschis</translation>
    </message>
</context>
>>>>>>> 2f4f2d38
<context>
    <name>OptionsDialog</name>
    <message>
        <source>Options</source>
        <translation>Opţiuni</translation>
    </message>
    <message>
        <source>&amp;Main</source>
        <translation>Principal</translation>
    </message>
    <message>
        <source>Automatically start %1 after logging in to the system.</source>
        <translation>Porneşte automat %1 după logarea in sistem.</translation>
    </message>
    <message>
        <source>&amp;Start %1 on system login</source>
        <translation>&amp;Porneste %1 la logarea in sistem.</translation>
    </message>
    <message>
        <source>Size of &amp;database cache</source>
        <translation>Mărimea bazei de &amp;date cache</translation>
    </message>
    <message>
        <source>MB</source>
        <translation>MB</translation>
    </message>
<<<<<<< HEAD
    <message>
        <source>Hide</source>
        <translation>Ascunde</translation>
    </message>
    <message>
        <source>Copy amount</source>
        <translation>Copiază cantitatea</translation>
    </message>
    <message>
        <source>Copy fee</source>
        <translation>Copiază taxa</translation>
    </message>
    <message>
        <source>Payment request expired.</source>
        <translation>Cererea de plată a expirat.</translation>
    </message>
    <message>
        <source>(no label)</source>
        <translation>(fără etichetă)</translation>
    </message>
</context>
<context>
    <name>SendCoinsEntry</name>
    </context>
<context>
    <name>SendConfirmationDialog</name>
    </context>
<context>
    <name>ShutdownWindow</name>
    </context>
<context>
    <name>SignVerifyMessageDialog</name>
    <message>
        <source>Message verified.</source>
        <translation>Mesaj verificat.</translation>
    </message>
</context>
<context>
    <name>SplashScreen</name>
    </context>
<context>
    <name>TrafficGraphWidget</name>
    <message>
        <source>KB/s</source>
        <translation>KB/s</translation>
    </message>
</context>
<context>
    <name>TransactionDesc</name>
    <message>
        <source>Generated</source>
        <translation>Generat</translation>
    </message>
    <message>
        <source>From</source>
        <translation>De la</translation>
    </message>
    <message>
        <source>To</source>
        <translation>La</translation>
    </message>
    <message>
        <source>Credit</source>
        <translation>Credit</translation>
    </message>
    <message>
        <source>Total credit</source>
        <translation>Credit total</translation>
    </message>
    <message>
        <source>Message</source>
        <translation>Mesaj</translation>
    </message>
    <message>
        <source>Comment</source>
        <translation>Comentariu</translation>
    </message>
    <message>
        <source>Transaction ID</source>
        <translation>Transactiune ID</translation>
    </message>
    <message>
        <source>Transaction</source>
        <translation>Transactiune</translation>
    </message>
    <message>
        <source>Amount</source>
        <translation>Cantitate</translation>
    </message>
    <message>
        <source>true</source>
        <translation>Adevarat</translation>
    </message>
    <message>
        <source>false</source>
        <translation>Fals</translation>
    </message>
</context>
<context>
    <name>TransactionDescDialog</name>
    </context>
<context>
    <name>TransactionTableModel</name>
    <message>
        <source>Type</source>
        <translation>tip</translation>
    </message>
    <message>
        <source>Label</source>
        <translation>Etichetă</translation>
    </message>
    <message>
        <source>Received with</source>
        <translation>Obtinut cu</translation>
    </message>
    <message>
        <source>(n/a)</source>
        <translation>(n/a)</translation>
    </message>
    <message>
        <source>(no label)</source>
        <translation>(fără etichetă)</translation>
    </message>
    </context>
<context>
    <name>TransactionView</name>
    <message>
        <source>All</source>
        <translation>Tot</translation>
    </message>
    <message>
        <source>Today</source>
        <translation>Astazi</translation>
    </message>
    <message>
        <source>This week</source>
        <translation>Saptamana aceasta</translation>
    </message>
    <message>
        <source>This month</source>
        <translation>Luna aceasta</translation>
    </message>
    <message>
        <source>Last month</source>
        <translation>Luna trecuta</translation>
    </message>
    <message>
        <source>This year</source>
        <translation>Anul acesta</translation>
    </message>
    <message>
        <source>Received with</source>
        <translation>Obtinut cu</translation>
    </message>
    <message>
        <source>To yourself</source>
        <translation>Pentru tine</translation>
    </message>
    <message>
        <source>Other</source>
        <translation>Altru</translation>
    </message>
    <message>
        <source>Copy address</source>
        <translation>Copiază adresa</translation>
    </message>
    <message>
        <source>Copy label</source>
        <translation>Copiază eticheta</translation>
    </message>
    <message>
        <source>Copy amount</source>
        <translation>Copiază cantitatea</translation>
    </message>
    <message>
        <source>Copy transaction ID</source>
        <translation>Copiază ID-ul tranzacției</translation>
    </message>
    <message>
        <source>Comma separated file (*.csv)</source>
        <translation>Fisier text separat prin virgule (*.csv)</translation>
    </message>
    <message>
        <source>Confirmed</source>
        <translation>Confirmat</translation>
    </message>
    <message>
        <source>Type</source>
        <translation>tip</translation>
    </message>
    <message>
        <source>Label</source>
        <translation>Etichetă</translation>
    </message>
    <message>
        <source>Address</source>
        <translation>Adresă</translation>
    </message>
    <message>
        <source>ID</source>
        <translation>ID</translation>
    </message>
    <message>
        <source>Exporting Failed</source>
        <translation>Exportul a eșuat</translation>
    </message>
    </context>
<context>
    <name>UnitDisplayStatusBarControl</name>
    </context>
<context>
    <name>WalletFrame</name>
    </context>
<context>
    <name>WalletModel</name>
    </context>
<context>
    <name>WalletView</name>
    <message>
        <source>&amp;Export</source>
        <translation>&amp;Exportă</translation>
    </message>
    </context>
<context>
    <name>bitcoin-core</name>
    <message>
        <source>Options:</source>
        <translation>Optiuni:</translation>
    </message>
    <message>
        <source>Bitcoin Core</source>
        <translation>Blackcoin More</translation>
    </message>
    <message>
        <source>Upgrading UTXO database</source>
        <translation>Actualizarea bazei de date UTXO</translation>
=======
    <message>
        <source>Number of script &amp;verification threads</source>
        <translation>Numărul de thread-uri de &amp;verificare</translation>
>>>>>>> 2f4f2d38
    </message>
    <message>
        <source>IP address of the proxy (e.g. IPv4: 127.0.0.1 / IPv6: ::1)</source>
        <translation>Adresa IP a serverului proxy (de exemplu: IPv4: 127.0.0.1 / IPv6: ::1)</translation>
    </message>
    <message>
        <source>Shows if the supplied default SOCKS5 proxy is used to reach peers via this network type.</source>
        <translation>Arata daca proxy-ul SOCKS5 furnizat implicit este folosit pentru a gasi parteneri via acest tip de retea.</translation>
    </message>
    <message>
        <source>Use separate SOCKS&amp;5 proxy to reach peers via Tor hidden services:</source>
        <translation>Foloseste un proxy SOCKS&amp;5 separat pentru a gasi parteneri via servicii TOR ascunse</translation>
    </message>
    <message>
        <source>Hide the icon from the system tray.</source>
        <translation>Ascunde icon-ul din system tray.</translation>
    </message>
    <message>
        <source>&amp;Hide tray icon</source>
        <translation>&amp;Ascunde icon-ul din system tray.</translation>
    </message>
    <message>
        <source>Minimize instead of exit the application when the window is closed. When this option is enabled, the application will be closed only after selecting Exit in the menu.</source>
        <translation>Minimizează fereastra în locul părăsirii programului în momentul închiderii ferestrei. Cînd acestă opţiune e activă, aplicaţia se va opri doar în momentul selectării comenzii 'Închide aplicaţia' din menu.</translation>
    </message>
    <message>
        <source>Third party URLs (e.g. a block explorer) that appear in the transactions tab as context menu items. %s in the URL is replaced by transaction hash. Multiple URLs are separated by vertical bar |.</source>
        <translation>URL-uri terţe părţi (de exemplu, un explorator de bloc), care apar în tab-ul tranzacţiilor ca elemente de meniu contextual. %s în URL este înlocuit cu hash de tranzacţie. URL-urile multiple sînt separate prin bară verticală |.</translation>
    </message>
    <message>
        <source>Active command-line options that override above options:</source>
        <translation>Opţiuni linie de comandă active care oprimă opţiunile de mai sus:</translation>
    </message>
    <message>
        <source>Open the %1 configuration file from the working directory.</source>
        <translation>Deschide fisierul de configurare %1 din directorul curent.</translation>
    </message>
    <message>
        <source>Open Configuration File</source>
        <translation>Deschide fisierul de configurare.</translation>
    </message>
    <message>
        <source>Reset all client options to default.</source>
        <translation>Resetează toate setările clientului la valorile implicite.</translation>
    </message>
    <message>
        <source>&amp;Reset Options</source>
        <translation>&amp;Resetează opţiunile</translation>
    </message>
    <message>
        <source>&amp;Network</source>
        <translation>Reţea</translation>
    </message>
    <message>
        <source>Disables some advanced features but all blocks will still be fully validated. Reverting this setting requires re-downloading the entire blockchain. Actual disk usage may be somewhat higher.</source>
        <translation>Dezactiveaza unele caracteristici avansate insa toate blocurile vor fi validate pe deplin. Inversarea acestei setari necesita re-descarcarea intregului blockchain. Utilizarea reala a discului poate fi ceva mai mare.</translation>
    </message>
    <message>
        <source>Prune &amp;block storage to</source>
        <translation>Reductie &amp;block storage la  </translation>
    </message>
    <message>
        <source>GB</source>
        <translation>GB</translation>
    </message>
    <message>
        <source>Reverting this setting requires re-downloading the entire blockchain.</source>
        <translation> Inversarea acestei setari necesita re-descarcarea intregului blockchain.</translation>
    </message>
    <message>
        <source>(0 = auto, &lt;0 = leave that many cores free)</source>
        <translation>(0 = automat, &lt;0 = lasă atîtea nuclee libere)</translation>
    </message>
    <message>
        <source>W&amp;allet</source>
        <translation>Portofel</translation>
    </message>
    <message>
        <source>Expert</source>
        <translation>Expert</translation>
    </message>
    <message>
        <source>Enable coin &amp;control features</source>
        <translation>Activare caracteristici de control ale monedei</translation>
    </message>
    <message>
        <source>If you disable the spending of unconfirmed change, the change from a transaction cannot be used until that transaction has at least one confirmation. This also affects how your balance is computed.</source>
        <translation>Dacă dezactivaţi cheltuirea restului neconfirmat, restul dintr-o tranzacţie nu poate fi folosit pînă cînd tranzacţia are cel puţin o confirmare. Aceasta afectează de asemenea calcularea soldului.</translation>
    </message>
    <message>
        <source>&amp;Spend unconfirmed change</source>
        <translation>Cheltuire rest neconfirmat</translation>
    </message>
    <message>
        <source>Automatically open the Bitcoin client port on the router. This only works when your router supports UPnP and it is enabled.</source>
        <translation>Deschide automat în router portul aferent clientului Bitcoin. Funcţionează doar dacă routerul duportă UPnP şi e activat.</translation>
    </message>
    <message>
        <source>Map port using &amp;UPnP</source>
        <translation>Mapare port folosind &amp;UPnP</translation>
    </message>
    <message>
        <source>Accept connections from outside.</source>
        <translation>Acceptă conexiuni din exterior</translation>
    </message>
    <message>
        <source>Allow incomin&amp;g connections</source>
        <translation>Permite conexiuni de intrar&amp;e</translation>
    </message>
    <message>
        <source>Connect to the Bitcoin network through a SOCKS5 proxy.</source>
        <translation>Conectare la reţeaua Bitcoin printr-un proxy SOCKS.</translation>
    </message>
    <message>
        <source>&amp;Connect through SOCKS5 proxy (default proxy):</source>
        <translation>&amp;Conectare printr-un proxy SOCKS (implicit proxy):</translation>
    </message>
    <message>
        <source>Proxy &amp;IP:</source>
        <translation>Proxy &amp;IP:</translation>
    </message>
    <message>
        <source>&amp;Port:</source>
        <translation>&amp;Port:</translation>
    </message>
    <message>
        <source>Port of the proxy (e.g. 9050)</source>
        <translation>Portul proxy (de exemplu: 9050)</translation>
    </message>
    <message>
        <source>Used for reaching peers via:</source>
        <translation>Folosit pentru a gasi parteneri via:</translation>
    </message>
    <message>
        <source>IPv4</source>
        <translation>IPv4</translation>
    </message>
    <message>
        <source>IPv6</source>
        <translation>IPv6</translation>
    </message>
    <message>
        <source>Tor</source>
        <translation>Tor</translation>
    </message>
    <message>
        <source>Connect to the Bitcoin network through a separate SOCKS5 proxy for Tor hidden services.</source>
        <translation>Conectare la reteaua Bitcoin printr-un proxy SOCKS5 separat pentru serviciile TOR ascunse.</translation>
    </message>
    <message>
        <source>&amp;Window</source>
        <translation>&amp;Fereastră</translation>
    </message>
    <message>
        <source>Show only a tray icon after minimizing the window.</source>
        <translation>Arată doar un icon în tray la ascunderea ferestrei</translation>
    </message>
    <message>
        <source>&amp;Minimize to the tray instead of the taskbar</source>
        <translation>&amp;Minimizare în tray în loc de taskbar</translation>
    </message>
    <message>
        <source>M&amp;inimize on close</source>
        <translation>M&amp;inimizare fereastră în locul închiderii programului</translation>
    </message>
    <message>
        <source>&amp;Display</source>
        <translation>&amp;Afişare</translation>
    </message>
    <message>
        <source>User Interface &amp;language:</source>
        <translation>&amp;Limbă interfaţă utilizator</translation>
    </message>
    <message>
        <source>The user interface language can be set here. This setting will take effect after restarting %1.</source>
        <translation>Limba interfeţei utilizatorului poate fi setată aici. Această setare va avea efect după repornirea %1.</translation>
    </message>
    <message>
        <source>&amp;Unit to show amounts in:</source>
        <translation>&amp;Unitatea de măsură pentru afişarea sumelor:</translation>
    </message>
    <message>
        <source>Choose the default subdivision unit to show in the interface and when sending coins.</source>
        <translation>Alegeţi subdiviziunea folosită la afişarea interfeţei şi la trimiterea de bitcoin.</translation>
    </message>
    <message>
        <source>Whether to show coin control features or not.</source>
        <translation>Arată controlul caracteristicilor monedei sau nu.</translation>
    </message>
    <message>
        <source>&amp;Third party transaction URLs</source>
        <translation>URL-uri tranzacţii &amp;terţe părţi</translation>
    </message>
    <message>
        <source>&amp;OK</source>
        <translation>&amp;OK</translation>
    </message>
    <message>
        <source>&amp;Cancel</source>
        <translation>Renunţă</translation>
    </message>
    <message>
        <source>default</source>
        <translation>iniţial</translation>
    </message>
    <message>
        <source>none</source>
        <translation>nimic</translation>
    </message>
    <message>
        <source>Confirm options reset</source>
        <translation>Confirmă resetarea opţiunilor</translation>
    </message>
    <message>
        <source>Client restart required to activate changes.</source>
        <translation>Este necesară repornirea clientului pentru a activa schimbările.</translation>
    </message>
    <message>
        <source>Client will be shut down. Do you want to proceed?</source>
        <translation>Clientul va fi închis. Doriţi să continuaţi?</translation>
    </message>
    <message>
        <source>Configuration options</source>
        <translation>Optiuni de configurare</translation>
    </message>
    <message>
        <source>The configuration file is used to specify advanced user options which override GUI settings. Additionally, any command-line options will override this configuration file.</source>
        <translation>Fisierul de configurare e folosit pentru a specifica optiuni utilizator avansate care modifica setarile din GUI. In plus orice optiune din linia de comanda va modifica acest fisier de configurare. </translation>
    </message>
    <message>
        <source>Error</source>
        <translation>Eroare</translation>
    </message>
    <message>
        <source>The configuration file could not be opened.</source>
        <translation>Fisierul de configurare nu a putut fi deschis.</translation>
    </message>
    <message>
        <source>This change would require a client restart.</source>
        <translation>Această schimbare necesită o repornire a clientului.</translation>
    </message>
    <message>
        <source>The supplied proxy address is invalid.</source>
        <translation>Adresa bitcoin pe care aţi specificat-o nu este validă.</translation>
    </message>
</context>
<context>
    <name>OverviewPage</name>
    <message>
        <source>Form</source>
        <translation>Form</translation>
    </message>
    <message>
        <source>The displayed information may be out of date. Your wallet automatically synchronizes with the Bitcoin network after a connection is established, but this process has not completed yet.</source>
        <translation>Informaţiile afişate pot fi neactualizate. Portofelul dvs. se sincronizează automat cu reţeaua Bitcoin după ce o conexiune este stabilită, dar acest proces nu a fost finalizat încă.</translation>
    </message>
    <message>
        <source>Watch-only:</source>
        <translation>Doar-supraveghere:</translation>
    </message>
    <message>
        <source>Available:</source>
        <translation>Disponibil:</translation>
    </message>
    <message>
        <source>Your current spendable balance</source>
        <translation>Balanţa dvs. curentă de cheltuieli</translation>
    </message>
    <message>
        <source>Pending:</source>
        <translation>În aşteptare:</translation>
    </message>
    <message>
        <source>Total of transactions that have yet to be confirmed, and do not yet count toward the spendable balance</source>
        <translation>Totalul tranzacţiilor care nu sunt confirmate încă şi care nu sunt încă adunate la balanţa de cheltuieli</translation>
    </message>
    <message>
        <source>Immature:</source>
        <translation>Nematurizat:</translation>
    </message>
    <message>
        <source>Mined balance that has not yet matured</source>
        <translation>Balanţa minata ce nu s-a maturizat încă</translation>
    </message>
    <message>
        <source>Balances</source>
        <translation>Balanţă</translation>
    </message>
    <message>
        <source>Total:</source>
        <translation>Total:</translation>
    </message>
    <message>
        <source>Your current total balance</source>
        <translation>Balanţa totală curentă</translation>
    </message>
    <message>
        <source>Your current balance in watch-only addresses</source>
        <translation>Soldul dvs. curent în adresele doar-supraveghere</translation>
    </message>
    <message>
        <source>Spendable:</source>
        <translation>Cheltuibil:</translation>
    </message>
    <message>
        <source>Recent transactions</source>
        <translation>Tranzacţii recente</translation>
    </message>
    <message>
        <source>Unconfirmed transactions to watch-only addresses</source>
        <translation>Tranzacţii neconfirmate la adresele doar-supraveghere</translation>
    </message>
    <message>
        <source>Mined balance in watch-only addresses that has not yet matured</source>
        <translation>Balanţă minată în adresele doar-supraveghere care nu s-a maturizat încă</translation>
    </message>
    <message>
        <source>Current total balance in watch-only addresses</source>
        <translation>Soldul dvs. total în adresele doar-supraveghere</translation>
    </message>
</context>
<context>
    <name>PaymentServer</name>
    <message>
        <source>Payment request error</source>
        <translation>Eroare la cererea de plată</translation>
    </message>
    <message>
        <source>Cannot start bitcoin: click-to-pay handler</source>
        <translation>Bitcoin nu poate porni: click-to-pay handler</translation>
    </message>
    <message>
        <source>URI handling</source>
        <translation>Gestionare URI</translation>
    </message>
    <message>
        <source>'bitcoin://' is not a valid URI. Use 'bitcoin:' instead.</source>
        <translation>'bitcoin://' nu este un URI valid. Folositi 'bitcoin:' in loc.</translation>
    </message>
    <message>
        <source>Payment request fetch URL is invalid: %1</source>
        <translation>URL-ul cererii de plată preluat nu este valid: %1</translation>
    </message>
    <message>
        <source>Invalid payment address %1</source>
        <translation>Adresă pentru plată invalidă %1</translation>
    </message>
    <message>
        <source>URI cannot be parsed! This can be caused by an invalid Bitcoin address or malformed URI parameters.</source>
        <translation>URI nu poate fi analizat! Acest lucru poate fi cauzat de o adresă Bitcoin invalidă sau parametri URI deformaţi.</translation>
    </message>
    <message>
        <source>Payment request file handling</source>
        <translation>Manipulare fişier cerere de plată</translation>
    </message>
    <message>
        <source>Payment request file cannot be read! This can be caused by an invalid payment request file.</source>
        <translation>Fişierul cerere de plată nu poate fi citit! Cauza poate fi un fişier cerere de plată nevalid.</translation>
    </message>
    <message>
        <source>Payment request rejected</source>
        <translation>Cerere de plată refuzată</translation>
    </message>
    <message>
        <source>Payment request network doesn't match client network.</source>
        <translation>Cererea de plată din reţea nu se potriveşte cu clientul din reţea</translation>
    </message>
    <message>
        <source>Payment request expired.</source>
        <translation>Cerere de plată expirata</translation>
    </message>
    <message>
        <source>Payment request is not initialized.</source>
        <translation>Cererea de plată nu este iniţializată.</translation>
    </message>
    <message>
        <source>Unverified payment requests to custom payment scripts are unsupported.</source>
        <translation>Cererile nesecurizate către scripturi personalizate de plăți nu sunt suportate</translation>
    </message>
    <message>
        <source>Invalid payment request.</source>
        <translation>Cerere de plată invalidă.</translation>
    </message>
    <message>
        <source>Requested payment amount of %1 is too small (considered dust).</source>
        <translation>Suma cerută de plată de %1 este prea mică (considerată praf).</translation>
    </message>
    <message>
        <source>Refund from %1</source>
        <translation>Rambursare de la %1</translation>
    </message>
    <message>
        <source>Payment request %1 is too large (%2 bytes, allowed %3 bytes).</source>
        <translation>Cererea de plată %1 este prea mare (%2 octeţi, permis %3 octeţi).</translation>
    </message>
    <message>
        <source>Error communicating with %1: %2</source>
        <translation>Eroare la comunicarea cu %1: %2</translation>
    </message>
    <message>
        <source>Payment request cannot be parsed!</source>
        <translation>Cererea de plată nu poate fi analizată!</translation>
    </message>
    <message>
        <source>Bad response from server %1</source>
        <translation>Răspuns greşit de la server %1</translation>
    </message>
    <message>
        <source>Network request error</source>
        <translation>Eroare în cererea de reţea</translation>
    </message>
    <message>
        <source>Payment acknowledged</source>
        <translation>Plată acceptată</translation>
    </message>
</context>
<context>
    <name>PeerTableModel</name>
    <message>
        <source>User Agent</source>
        <translation>Agent utilizator</translation>
    </message>
    <message>
        <source>Node/Service</source>
        <translation>Nod/Serviciu</translation>
    </message>
    <message>
        <source>NodeId</source>
        <translation>NodeID</translation>
    </message>
    <message>
        <source>Ping</source>
        <translation>Ping</translation>
    </message>
    <message>
        <source>Sent</source>
        <translation>Expediat</translation>
    </message>
    <message>
        <source>Received</source>
        <translation>Recepţionat</translation>
    </message>
</context>
<context>
    <name>QObject</name>
    <message>
        <source>Amount</source>
        <translation>Cantitate</translation>
    </message>
    <message>
        <source>Enter a Bitcoin address (e.g. %1)</source>
        <translation>Introduceţi o adresă Bitcoin (de exemplu %1)</translation>
    </message>
    <message>
        <source>%1 d</source>
        <translation>%1 z</translation>
    </message>
    <message>
        <source>%1 h</source>
        <translation>%1 h</translation>
    </message>
    <message>
        <source>%1 m</source>
        <translation>%1 m</translation>
    </message>
    <message>
        <source>%1 s</source>
        <translation>%1 s</translation>
    </message>
    <message>
        <source>None</source>
        <translation>Niciuna</translation>
    </message>
    <message>
        <source>N/A</source>
        <translation>N/A</translation>
    </message>
    <message>
        <source>%1 ms</source>
        <translation>%1 ms</translation>
    </message>
    <message numerus="yes">
        <source>%n second(s)</source>
        <translation><numerusform>%n secunda</numerusform><numerusform>%n secunde</numerusform><numerusform>%n secunde</numerusform></translation>
    </message>
    <message numerus="yes">
        <source>%n minute(s)</source>
        <translation><numerusform>%n minut</numerusform><numerusform>%n minute</numerusform><numerusform>%n minute</numerusform></translation>
    </message>
    <message numerus="yes">
        <source>%n hour(s)</source>
        <translation><numerusform>%n ora</numerusform><numerusform>%n ore</numerusform><numerusform>%n ore</numerusform></translation>
    </message>
    <message numerus="yes">
        <source>%n day(s)</source>
        <translation><numerusform>%n zi</numerusform><numerusform>%n zile</numerusform><numerusform>%n zile</numerusform></translation>
    </message>
    <message numerus="yes">
        <source>%n week(s)</source>
        <translation><numerusform>%n saptamana</numerusform><numerusform>%n saptamani</numerusform><numerusform>%n saptamani</numerusform></translation>
    </message>
    <message>
        <source>%1 and %2</source>
        <translation>%1 şi %2</translation>
    </message>
    <message numerus="yes">
        <source>%n year(s)</source>
        <translation><numerusform>%n an</numerusform><numerusform>%n ani</numerusform><numerusform>%n ani</numerusform></translation>
    </message>
    <message>
        <source>%1 B</source>
        <translation>%1 B</translation>
    </message>
    <message>
        <source>%1 KB</source>
        <translation>%1 KB</translation>
    </message>
    <message>
        <source>%1 MB</source>
        <translation>%1 MB</translation>
    </message>
    <message>
        <source>%1 GB</source>
        <translation>%1 GB</translation>
    </message>
    <message>
        <source>%1 didn't yet exit safely...</source>
        <translation>%1 nu a fost inchis in siguranta...</translation>
    </message>
    <message>
        <source>unknown</source>
        <translation>necunoscut</translation>
    </message>
</context>
<context>
    <name>QObject::QObject</name>
    <message>
        <source>Error parsing command line arguments: %1.</source>
        <translation>Eroare la analiza argumentelor linie de comanda: %1</translation>
    </message>
    <message>
        <source>Error: Specified data directory "%1" does not exist.</source>
        <translation>Eroare: Directorul de date specificat "%1" nu există.</translation>
    </message>
    <message>
        <source>Error: Cannot parse configuration file: %1.</source>
        <translation>Eroare: Nu se poate analiza fişierul de configuraţie: %1.</translation>
    </message>
    <message>
        <source>Error: %1</source>
        <translation>Eroare: %1</translation>
    </message>
</context>
<context>
    <name>QRImageWidget</name>
    <message>
        <source>&amp;Save Image...</source>
        <translation>&amp;Salvează Imaginea...</translation>
    </message>
    <message>
        <source>&amp;Copy Image</source>
        <translation>&amp;Copiaza Imaginea</translation>
    </message>
    <message>
        <source>Save QR Code</source>
        <translation>Salvează codul QR</translation>
    </message>
    <message>
        <source>PNG Image (*.png)</source>
        <translation>Imagine de tip PNG (*.png)</translation>
    </message>
</context>
<context>
    <name>RPCConsole</name>
    <message>
        <source>N/A</source>
        <translation>Nespecificat</translation>
    </message>
    <message>
        <source>Client version</source>
        <translation>Versiune client</translation>
    </message>
    <message>
        <source>&amp;Information</source>
        <translation>&amp;Informaţii</translation>
    </message>
    <message>
        <source>Debug window</source>
        <translation>Fereastra de depanare</translation>
    </message>
    <message>
        <source>General</source>
        <translation>General</translation>
    </message>
    <message>
        <source>Using BerkeleyDB version</source>
        <translation>Foloseşte BerkeleyDB versiunea</translation>
    </message>
    <message>
        <source>Datadir</source>
        <translation>Dirdate</translation>
    </message>
    <message>
        <source>Startup time</source>
        <translation>Ora de pornire</translation>
    </message>
    <message>
        <source>Network</source>
        <translation>Reţea</translation>
    </message>
    <message>
        <source>Name</source>
        <translation>Nume</translation>
    </message>
    <message>
        <source>Number of connections</source>
        <translation>Numărul de conexiuni</translation>
    </message>
    <message>
        <source>Block chain</source>
        <translation>Lanţ de blocuri</translation>
    </message>
    <message>
        <source>Current number of blocks</source>
        <translation>Numărul curent de blocuri</translation>
    </message>
    <message>
        <source>Memory Pool</source>
        <translation>Pool Memorie</translation>
    </message>
    <message>
        <source>Current number of transactions</source>
        <translation>Numărul curent de tranzacţii</translation>
    </message>
    <message>
        <source>Memory usage</source>
        <translation>Memorie folosită</translation>
    </message>
    <message>
        <source>Wallet: </source>
        <translation>Portofel:</translation>
    </message>
    <message>
        <source>(none)</source>
        <translation>(nimic)</translation>
    </message>
    <message>
        <source>&amp;Reset</source>
        <translation>&amp;Resetare</translation>
    </message>
    <message>
        <source>Received</source>
        <translation>Recepţionat</translation>
    </message>
    <message>
        <source>Sent</source>
        <translation>Expediat</translation>
    </message>
    <message>
        <source>&amp;Peers</source>
        <translation>&amp;Parteneri</translation>
    </message>
    <message>
        <source>Banned peers</source>
        <translation>Terti banati</translation>
    </message>
    <message>
        <source>Select a peer to view detailed information.</source>
        <translation>Selectaţi un partener pentru a vedea informaţiile detaliate.</translation>
    </message>
    <message>
        <source>Whitelisted</source>
        <translation>Whitelisted</translation>
    </message>
    <message>
        <source>Direction</source>
        <translation>Direcţie</translation>
    </message>
    <message>
        <source>Version</source>
        <translation>Versiune</translation>
    </message>
    <message>
        <source>Starting Block</source>
        <translation>Bloc de început</translation>
    </message>
    <message>
        <source>Synced Headers</source>
        <translation>Headere Sincronizate</translation>
    </message>
    <message>
        <source>Synced Blocks</source>
        <translation>Blocuri Sincronizate</translation>
    </message>
    <message>
        <source>User Agent</source>
        <translation>Agent utilizator</translation>
    </message>
    <message>
        <source>Open the %1 debug log file from the current data directory. This can take a few seconds for large log files.</source>
        <translation>Deschide fişierul jurnal depanare %1 din directorul curent. Aceasta poate dura cateva secunde pentru fişierele mai mari.</translation>
    </message>
    <message>
        <source>Decrease font size</source>
        <translation>Micsoreaza fontul</translation>
    </message>
    <message>
        <source>Increase font size</source>
        <translation>Mareste fontul</translation>
    </message>
    <message>
        <source>Services</source>
        <translation>Servicii</translation>
    </message>
    <message>
        <source>Ban Score</source>
        <translation>Scor Ban</translation>
    </message>
    <message>
        <source>Connection Time</source>
        <translation>Timp conexiune</translation>
    </message>
    <message>
        <source>Last Send</source>
        <translation>Ultima trimitere</translation>
    </message>
    <message>
        <source>Last Receive</source>
        <translation>Ultima primire</translation>
    </message>
    <message>
        <source>Ping Time</source>
        <translation>Timp ping</translation>
    </message>
    <message>
        <source>The duration of a currently outstanding ping.</source>
        <translation>Durata ping-ului intarziat.</translation>
    </message>
    <message>
        <source>Ping Wait</source>
        <translation>Asteptare ping</translation>
    </message>
    <message>
        <source>Min Ping</source>
        <translation>Min Ping</translation>
    </message>
    <message>
        <source>Time Offset</source>
        <translation>Diferenta timp</translation>
    </message>
    <message>
        <source>Last block time</source>
        <translation>Data ultimului bloc</translation>
    </message>
    <message>
        <source>&amp;Open</source>
        <translation>&amp;Deschide</translation>
    </message>
    <message>
        <source>&amp;Console</source>
        <translation>&amp;Consolă</translation>
    </message>
    <message>
        <source>&amp;Network Traffic</source>
        <translation>Trafic reţea</translation>
    </message>
    <message>
        <source>Totals</source>
        <translation>Totaluri</translation>
    </message>
    <message>
        <source>In:</source>
        <translation>Intrare:</translation>
    </message>
    <message>
        <source>Out:</source>
        <translation>Ieşire:</translation>
    </message>
    <message>
        <source>Debug log file</source>
        <translation>Fişier jurnal depanare</translation>
    </message>
    <message>
        <source>Clear console</source>
        <translation>Curăţă consola</translation>
    </message>
    <message>
        <source>1 &amp;hour</source>
        <translation>1 &amp;oră</translation>
    </message>
    <message>
        <source>1 &amp;day</source>
        <translation>1 &amp;zi</translation>
    </message>
    <message>
        <source>1 &amp;week</source>
        <translation>1 &amp;săptămână</translation>
    </message>
    <message>
        <source>1 &amp;year</source>
        <translation>1 &amp;an</translation>
    </message>
    <message>
        <source>&amp;Disconnect</source>
        <translation>&amp;Deconectare</translation>
    </message>
    <message>
        <source>Ban for</source>
        <translation>Interzicere pentru</translation>
    </message>
    <message>
        <source>&amp;Unban</source>
        <translation>&amp;Unban</translation>
    </message>
    <message>
        <source>default wallet</source>
        <translation>portofel implicit</translation>
    </message>
    <message>
        <source>Welcome to the %1 RPC console.</source>
        <translation>Bun venit la consola %1 RPC.</translation>
    </message>
    <message>
        <source>Use up and down arrows to navigate history, and %1 to clear screen.</source>
        <translation>Folosiţi săgetile sus şi jos pentru a naviga în istoric şi %1 pentru a curăţa ecranul.</translation>
    </message>
    <message>
        <source>Type %1 for an overview of available commands.</source>
        <translation>Tastati %1 pentru o recapitulare a comenzilor disponibile.</translation>
    </message>
    <message>
        <source>For more information on using this console type %1.</source>
        <translation>Pentru mai multe informatii despre folosirea acestei console tastati %1.</translation>
    </message>
    <message>
        <source>WARNING: Scammers have been active, telling users to type commands here, stealing their wallet contents. Do not use this console without fully understanding the ramifications of a command.</source>
        <translation>ATENTIONARE: Sunt excroci care instruiesc userii sa introduca aici comenzi, pentru a le fura continutul portofelelor. Nu folositi aceasta consolă fara a intelege pe deplin ramificatiile unei comenzi.</translation>
    </message>
    <message>
        <source>Network activity disabled</source>
        <translation>Activitatea retelei a fost oprita.</translation>
    </message>
    <message>
        <source>Executing command without any wallet</source>
        <translation>Executarea comenzii fara nici un portofel.</translation>
    </message>
    <message>
        <source>Executing command using "%1" wallet</source>
        <translation>Executarea comenzii folosind portofelul "%1"</translation>
    </message>
    <message>
        <source>(node id: %1)</source>
        <translation>(node id: %1)</translation>
    </message>
    <message>
        <source>via %1</source>
        <translation>via %1</translation>
    </message>
    <message>
        <source>never</source>
        <translation>niciodată</translation>
    </message>
    <message>
        <source>Inbound</source>
        <translation>Intrare</translation>
    </message>
    <message>
        <source>Outbound</source>
        <translation>Ieşire</translation>
    </message>
    <message>
        <source>Yes</source>
        <translation>Da</translation>
    </message>
    <message>
        <source>No</source>
        <translation>Nu</translation>
    </message>
    <message>
        <source>Unknown</source>
        <translation>Necunoscut</translation>
    </message>
</context>
<context>
    <name>ReceiveCoinsDialog</name>
    <message>
        <source>&amp;Amount:</source>
        <translation>Sum&amp;a:</translation>
    </message>
    <message>
        <source>&amp;Label:</source>
        <translation>&amp;Etichetă:</translation>
    </message>
    <message>
        <source>&amp;Message:</source>
        <translation>&amp;Mesaj:</translation>
    </message>
    <message>
        <source>An optional message to attach to the payment request, which will be displayed when the request is opened. Note: The message will not be sent with the payment over the Bitcoin network.</source>
        <translation>Un mesaj opţional de ataşat la cererea de plată, care va fi afişat cînd cererea este deschisă. Notă: Acest mesaj nu va fi trimis cu plata către reţeaua Bitcoin.</translation>
    </message>
    <message>
        <source>An optional label to associate with the new receiving address.</source>
        <translation>O etichetă opţională de asociat cu adresa de primire.</translation>
    </message>
    <message>
        <source>Use this form to request payments. All fields are &lt;b&gt;optional&lt;/b&gt;.</source>
        <translation>Foloseşte acest formular pentru a solicita plăţi. Toate cîmpurile sînt &lt;b&gt;opţionale&lt;/b&gt;.</translation>
    </message>
    <message>
        <source>An optional amount to request. Leave this empty or zero to not request a specific amount.</source>
        <translation>O sumă opţională de cerut. Lăsaţi gol sau zero pentru a nu cere o sumă anume.</translation>
    </message>
    <message>
        <source>Clear all fields of the form.</source>
        <translation>Curăţă toate cîmpurile formularului.</translation>
    </message>
    <message>
        <source>Clear</source>
        <translation>Curăţă</translation>
    </message>
    <message>
        <source>Native segwit addresses (aka Bech32 or BIP-173) reduce your transaction fees later on and offer better protection against typos, but old wallets don't support them. When unchecked, an address compatible with older wallets will be created instead.</source>
        <translation>Adresele native segwit (aka Bech32 sau BIP-173) vor reduce mai tarziu comisioanele de tranzactionare si vor oferi o mai buna protectie impotriva introducerii gresite, dar portofelele vechi nu sunt compatibile. Daca optiunea nu e bifata, se va crea o adresa compatibila cu portofelele vechi.</translation>
    </message>
    <message>
        <source>Generate native segwit (Bech32) address</source>
        <translation>Genereaza adresa nativa segwit (Bech32)</translation>
    </message>
    <message>
        <source>Requested payments history</source>
        <translation>Istoricul plăţilor cerute</translation>
    </message>
    <message>
        <source>&amp;Request payment</source>
        <translation>&amp;Cerere plată</translation>
    </message>
    <message>
        <source>Show the selected request (does the same as double clicking an entry)</source>
        <translation>Arată cererea selectată (acelaşi lucru ca şi dublu-clic pe o înregistrare)</translation>
    </message>
    <message>
        <source>Show</source>
        <translation>Arată</translation>
    </message>
    <message>
        <source>Remove the selected entries from the list</source>
        <translation>Înlătură intrările selectate din listă</translation>
    </message>
    <message>
        <source>Remove</source>
        <translation>Înlătură</translation>
    </message>
    <message>
        <source>Copy URI</source>
        <translation>Copiază URl</translation>
    </message>
    <message>
        <source>Copy label</source>
        <translation>Copiază eticheta</translation>
    </message>
    <message>
        <source>Copy message</source>
        <translation>Copiază mesajul</translation>
    </message>
    <message>
        <source>Copy amount</source>
        <translation>Copiază suma</translation>
    </message>
</context>
<context>
    <name>ReceiveRequestDialog</name>
    <message>
        <source>QR Code</source>
        <translation>Cod QR</translation>
    </message>
    <message>
        <source>Copy &amp;URI</source>
        <translation>Copiază &amp;URl</translation>
    </message>
    <message>
        <source>Copy &amp;Address</source>
        <translation>Copiază &amp;adresa</translation>
    </message>
    <message>
        <source>&amp;Save Image...</source>
        <translation>&amp;Salvează imaginea...</translation>
    </message>
    <message>
        <source>Request payment to %1</source>
        <translation>Cere plata pentru %1</translation>
    </message>
    <message>
        <source>Payment information</source>
        <translation>Informaţiile plată</translation>
    </message>
    <message>
        <source>URI</source>
        <translation>URI</translation>
    </message>
    <message>
        <source>Address</source>
        <translation>Adresă</translation>
    </message>
    <message>
        <source>Amount</source>
        <translation>Cantitate</translation>
    </message>
    <message>
        <source>Label</source>
        <translation>Etichetă</translation>
    </message>
    <message>
        <source>Message</source>
        <translation>Mesaj</translation>
    </message>
    <message>
        <source>Wallet</source>
        <translation>Portofel</translation>
    </message>
    <message>
        <source>Resulting URI too long, try to reduce the text for label / message.</source>
        <translation>URI rezultat este prea lung, încearcă să reduci textul pentru etichetă / mesaj.</translation>
    </message>
    <message>
        <source>Error encoding URI into QR Code.</source>
        <translation>Eroare la codarea URl-ului în cod QR.</translation>
    </message>
</context>
<context>
    <name>RecentRequestsTableModel</name>
    <message>
        <source>Date</source>
        <translation>Data</translation>
    </message>
    <message>
        <source>Label</source>
        <translation>Etichetă</translation>
    </message>
    <message>
        <source>Message</source>
        <translation>Mesaj</translation>
    </message>
    <message>
        <source>(no label)</source>
        <translation>(fără etichetă)</translation>
    </message>
    <message>
        <source>(no message)</source>
        <translation>(nici un mesaj)</translation>
    </message>
    <message>
        <source>(no amount requested)</source>
        <translation>(nici o sumă solicitată)</translation>
    </message>
    <message>
        <source>Requested</source>
        <translation>Ceruta</translation>
    </message>
</context>
<context>
    <name>SendCoinsDialog</name>
    <message>
        <source>Send Coins</source>
        <translation>Trimite monede</translation>
    </message>
    <message>
        <source>Coin Control Features</source>
        <translation>Caracteristici de control ale monedei</translation>
    </message>
    <message>
        <source>Inputs...</source>
        <translation>Intrări...</translation>
    </message>
    <message>
        <source>automatically selected</source>
        <translation>selecţie automată</translation>
    </message>
    <message>
        <source>Insufficient funds!</source>
        <translation>Fonduri insuficiente!</translation>
    </message>
    <message>
        <source>Quantity:</source>
        <translation>Cantitate:</translation>
    </message>
    <message>
        <source>Bytes:</source>
        <translation>Octeţi:</translation>
    </message>
    <message>
        <source>Amount:</source>
        <translation>Sumă:</translation>
    </message>
    <message>
        <source>Fee:</source>
        <translation>Comision:</translation>
    </message>
    <message>
        <source>After Fee:</source>
        <translation>După taxă:</translation>
    </message>
    <message>
        <source>Change:</source>
        <translation>Rest:</translation>
    </message>
    <message>
        <source>If this is activated, but the change address is empty or invalid, change will be sent to a newly generated address.</source>
        <translation>Dacă este activat, dar adresa de rest este goală sau nevalidă, restul va fi trimis la o adresă nou generată.</translation>
    </message>
    <message>
        <source>Custom change address</source>
        <translation>Adresă personalizată de rest</translation>
    </message>
    <message>
        <source>Transaction Fee:</source>
        <translation>Taxă tranzacţie:</translation>
    </message>
    <message>
        <source>Choose...</source>
        <translation>Alegeţi...</translation>
    </message>
    <message>
        <source>Using the fallbackfee can result in sending a transaction that will take several hours or days (or never) to confirm. Consider choosing your fee manually or wait until you have validated the complete chain.</source>
        <translation>Folosirea taxei implicite poate rezulta in trimiterea unei tranzactii care va dura cateva ore sau zile (sau niciodata) pentru a fi confirmata. Luati in considerare sa setati manual taxa sau asteptati pana ati validat complet lantul.</translation>
    </message>
    <message>
        <source>Warning: Fee estimation is currently not possible.</source>
        <translation>Avertisment: Estimarea comisionului nu s-a putut efectua.</translation>
    </message>
    <message>
        <source>collapse fee-settings</source>
        <translation>inchide setarile de taxare</translation>
    </message>
    <message>
        <source>Specify a custom fee per kB (1,000 bytes) of the transaction's virtual size.

Note:  Since the fee is calculated on a per-byte basis, a fee of "100 satoshis per kB" for a transaction size of 500 bytes (half of 1 kB) would ultimately yield a fee of only 50 satoshis.</source>
        <translation>Specificati o taxa anume pe kB (1000 byte) din marimea virtuala a tranzactiei. 

Nota: Cum taxa este calculata per byte, o taxa de "100 satoshi per kB" pentru o tranzactie de 500 byte (jumatate de kB) va produce o taxa de doar 50 satoshi.</translation>
    </message>
    <message>
        <source>per kilobyte</source>
        <translation>per kilooctet</translation>
    </message>
    <message>
        <source>Hide</source>
        <translation>Ascunde</translation>
    </message>
    <message>
        <source>Paying only the minimum fee is just fine as long as there is less transaction volume than space in the blocks. But be aware that this can end up in a never confirming transaction once there is more demand for bitcoin transactions than the network can process.</source>
        <translation>Plata unei taxe minime de tranzactie este in regula atata timp cat exista mai mult spatiu in blocuri dacat sunt tranzactii. Insa trebuie sa fiti constienti ca acest lucru poate conduce la tranzactii care nu vor fi niciodata confirmate in cazul in care exista cerere de tranzactii mai mare decat poate procesa reteaua.</translation>
    </message>
    <message>
        <source>(read the tooltip)</source>
        <translation>(citeste tooltip)</translation>
    </message>
    <message>
        <source>Recommended:</source>
        <translation>Recomandat:</translation>
    </message>
    <message>
        <source>Custom:</source>
        <translation>Personalizat:</translation>
    </message>
    <message>
        <source>(Smart fee not initialized yet. This usually takes a few blocks...)</source>
        <translation>(Taxa smart nu este inca initializata. Aceasta poate dura cateva blocuri...)</translation>
    </message>
    <message>
        <source>Send to multiple recipients at once</source>
        <translation>Trimite simultan către mai mulţi destinatari</translation>
    </message>
    <message>
        <source>Add &amp;Recipient</source>
        <translation>Adaugă destinata&amp;r</translation>
    </message>
    <message>
        <source>Clear all fields of the form.</source>
        <translation>Şterge toate câmpurile formularului.</translation>
    </message>
    <message>
        <source>Dust:</source>
        <translation>Praf:</translation>
    </message>
    <message>
        <source>Confirmation time target:</source>
        <translation>Timp confirmare tinta:</translation>
    </message>
    <message>
        <source>Enable Replace-By-Fee</source>
        <translation>Autorizeaza Replace-By-Fee</translation>
    </message>
    <message>
        <source>With Replace-By-Fee (BIP-125) you can increase a transaction's fee after it is sent. Without this, a higher fee may be recommended to compensate for increased transaction delay risk.</source>
        <translation>Cu Replace-By-Fee (BIP-125) se poate creste taxa unei tranzactii dupa ce a fost trimisa. Fara aceasta optiune, o taxa mai mare e posibil sa fie recomandata pentru a compensa riscul crescut de intarziere a tranzactiei.</translation>
    </message>
    <message>
        <source>Clear &amp;All</source>
        <translation>Curăţă to&amp;ate</translation>
    </message>
    <message>
        <source>Balance:</source>
        <translation>Balanţă:</translation>
    </message>
    <message>
        <source>Confirm the send action</source>
        <translation>Confirmă operaţiunea de trimitere</translation>
    </message>
    <message>
        <source>S&amp;end</source>
        <translation>Trimit&amp;e</translation>
    </message>
    <message>
        <source>Copy quantity</source>
        <translation>Copiază cantitea</translation>
    </message>
    <message>
        <source>Copy amount</source>
        <translation>Copiază suma</translation>
    </message>
    <message>
        <source>Copy fee</source>
        <translation>Copiază taxa</translation>
    </message>
    <message>
        <source>Copy after fee</source>
        <translation>Copiază după taxă</translation>
    </message>
    <message>
        <source>Copy bytes</source>
        <translation>Copiază octeţi</translation>
    </message>
    <message>
        <source>Copy dust</source>
        <translation>Copiază praf</translation>
    </message>
    <message>
        <source>Copy change</source>
        <translation>Copiază rest</translation>
    </message>
    <message>
        <source>%1 (%2 blocks)</source>
        <translation>%1(%2 blocuri)</translation>
    </message>
    <message>
        <source>%1 to %2</source>
        <translation>%1 la %2</translation>
    </message>
    <message>
        <source>Are you sure you want to send?</source>
        <translation>Sigur doriţi să trimiteţi?</translation>
    </message>
    <message>
        <source>or</source>
        <translation>sau</translation>
    </message>
    <message>
        <source>You can increase the fee later (signals Replace-By-Fee, BIP-125).</source>
        <translation>Puteti creste taxa mai tarziu (semnaleaza Replace-By-Fee, BIP-125).</translation>
    </message>
    <message>
        <source>from wallet %1</source>
        <translation>de la portofelul %1</translation>
    </message>
    <message>
        <source>Please, review your transaction.</source>
        <translation>Va rugam sa revizuiti tranzactia.</translation>
    </message>
    <message>
        <source>Transaction fee</source>
        <translation>Taxă tranzacţie</translation>
    </message>
    <message>
        <source>Not signalling Replace-By-Fee, BIP-125.</source>
        <translation>Nu se semnalizeaza Replace-By-Fee, BIP-125</translation>
    </message>
    <message>
        <source>Total Amount</source>
        <translation>Suma totală</translation>
    </message>
    <message>
        <source>Confirm send coins</source>
        <translation>Confirmă trimiterea monedelor</translation>
    </message>
    <message>
        <source>The recipient address is not valid. Please recheck.</source>
        <translation>Adresa destinatarului nu este validă. Rugăm să reverificaţi.</translation>
    </message>
    <message>
        <source>The amount to pay must be larger than 0.</source>
        <translation>Suma de plată trebuie să fie mai mare decît 0.</translation>
    </message>
    <message>
        <source>The amount exceeds your balance.</source>
        <translation>Suma depăşeşte soldul contului.</translation>
    </message>
    <message>
        <source>The total exceeds your balance when the %1 transaction fee is included.</source>
        <translation>Totalul depăşeşte soldul contului dacă se include şi plata taxei de %1.</translation>
    </message>
    <message>
        <source>Duplicate address found: addresses should only be used once each.</source>
        <translation>Adresă duplicat găsită: fiecare adresă ar trebui folosită o singură dată.</translation>
    </message>
    <message>
        <source>Transaction creation failed!</source>
        <translation>Creare tranzacţie nereuşită!</translation>
    </message>
    <message>
        <source>The transaction was rejected with the following reason: %1</source>
        <translation>Tranzactia a fost refuzata pentru urmatorul motiv: %1</translation>
    </message>
    <message>
        <source>A fee higher than %1 is considered an absurdly high fee.</source>
        <translation> O taxă mai mare de %1 este considerată o taxă absurd de mare </translation>
    </message>
    <message>
        <source>Payment request expired.</source>
        <translation>Cerere de plată expirata</translation>
    </message>
    <message>
        <source>Pay only the required fee of %1</source>
        <translation>Plăteşte doar taxa solicitata de %1</translation>
    </message>
    <message numerus="yes">
        <source>Estimated to begin confirmation within %n block(s).</source>
        <translation><numerusform>Se estimeaza inceperea confirmarii in %n bloc.</numerusform><numerusform>Se estimeaza inceperea confirmarii in %n blocuri.</numerusform><numerusform>Se estimeaza inceperea confirmarii in %n blocuri.</numerusform></translation>
    </message>
    <message>
        <source>Warning: Invalid Bitcoin address</source>
        <translation>Atenţie: Adresa bitcoin nevalidă!</translation>
    </message>
    <message>
        <source>Warning: Unknown change address</source>
        <translation>Atenţie: Adresă de rest necunoscută</translation>
    </message>
    <message>
        <source>Confirm custom change address</source>
        <translation>Confirmati adresa personalizata de rest</translation>
    </message>
    <message>
        <source>The address you selected for change is not part of this wallet. Any or all funds in your wallet may be sent to this address. Are you sure?</source>
        <translation>Adresa selectata pentru rest nu face parte din acest portofel. Orice suma, sau intreaga suma din portofel poate fi trimisa la aceasta adresa. Sunteti sigur?</translation>
    </message>
    <message>
        <source>(no label)</source>
        <translation>(fără etichetă)</translation>
    </message>
</context>
<context>
    <name>SendCoinsEntry</name>
    <message>
        <source>A&amp;mount:</source>
        <translation>Su&amp;mă:</translation>
    </message>
    <message>
        <source>Pay &amp;To:</source>
        <translation>Plăteşte că&amp;tre:</translation>
    </message>
    <message>
        <source>&amp;Label:</source>
        <translation>&amp;Etichetă:</translation>
    </message>
    <message>
        <source>Choose previously used address</source>
        <translation>Alegeţi adrese folosite anterior</translation>
    </message>
    <message>
        <source>This is a normal payment.</source>
        <translation>Aceasta este o tranzacţie normală.</translation>
    </message>
    <message>
        <source>The Bitcoin address to send the payment to</source>
        <translation>Adresa bitcoin către care se face plata</translation>
    </message>
    <message>
        <source>Alt+A</source>
        <translation>Alt+A</translation>
    </message>
    <message>
        <source>Paste address from clipboard</source>
        <translation>Lipeşte adresa din clipboard</translation>
    </message>
    <message>
        <source>Alt+P</source>
        <translation>Alt+P</translation>
    </message>
    <message>
        <source>Remove this entry</source>
        <translation>Înlătură această intrare</translation>
    </message>
    <message>
        <source>The fee will be deducted from the amount being sent. The recipient will receive less bitcoins than you enter in the amount field. If multiple recipients are selected, the fee is split equally.</source>
        <translation>Taxa va fi scazuta in suma trimisa. Destinatarul va primi mai putini bitcoin decat ati specificat in campul sumei trimise. Daca au fost selectati mai multi destinatari, taxa se va imparti in mod egal.</translation>
    </message>
    <message>
        <source>S&amp;ubtract fee from amount</source>
        <translation>S&amp;cade taxa din suma</translation>
    </message>
    <message>
        <source>Use available balance</source>
        <translation>Folosește balanța disponibilă</translation>
    </message>
    <message>
        <source>Message:</source>
        <translation>Mesaj:</translation>
    </message>
    <message>
        <source>This is an unauthenticated payment request.</source>
        <translation>Aceasta este o cerere de plata neautentificata.</translation>
    </message>
    <message>
        <source>This is an authenticated payment request.</source>
        <translation>Aceasta este o cerere de plata autentificata.</translation>
    </message>
    <message>
        <source>Enter a label for this address to add it to the list of used addresses</source>
        <translation>Introduceţi eticheta pentru ca această adresa să fie introdusă în lista de adrese folosite</translation>
    </message>
    <message>
        <source>A message that was attached to the bitcoin: URI which will be stored with the transaction for your reference. Note: This message will not be sent over the Bitcoin network.</source>
        <translation>un mesaj a fost ataşat la bitcoin: URI care va fi stocat cu tranzacţia pentru referinţa dvs. Notă: Acest mesaj nu va fi trimis către reţeaua bitcoin.</translation>
    </message>
    <message>
        <source>Pay To:</source>
        <translation>Plăteşte către:</translation>
    </message>
    <message>
        <source>Memo:</source>
        <translation>Memo:</translation>
    </message>
    <message>
        <source>Enter a label for this address to add it to your address book</source>
        <translation>Introduceţi o etichetă pentru această adresă pentru a fi adăugată în lista dvs. de adrese</translation>
    </message>
</context>
<context>
    <name>SendConfirmationDialog</name>
    <message>
        <source>Yes</source>
        <translation>Da</translation>
    </message>
</context>
<context>
    <name>ShutdownWindow</name>
    <message>
        <source>%1 is shutting down...</source>
        <translation>%1 se închide</translation>
    </message>
    <message>
        <source>Do not shut down the computer until this window disappears.</source>
        <translation>Nu închide calculatorul pînă ce această fereastră nu dispare.</translation>
    </message>
</context>
<context>
    <name>SignVerifyMessageDialog</name>
    <message>
        <source>Signatures - Sign / Verify a Message</source>
        <translation>Semnaturi - Semnează/verifică un mesaj</translation>
    </message>
    <message>
        <source>&amp;Sign Message</source>
        <translation>&amp;Semnează mesaj</translation>
    </message>
    <message>
        <source>You can sign messages/agreements with your addresses to prove you can receive bitcoins sent to them. Be careful not to sign anything vague or random, as phishing attacks may try to trick you into signing your identity over to them. Only sign fully-detailed statements you agree to.</source>
        <translation>Puteţi semna mesaje/contracte cu adresele dvs. pentru a demostra ca puteti primi bitcoini trimisi la ele. Aveţi grijă să nu semnaţi nimic vag sau aleator, deoarece atacurile de tip phishing vă pot păcăli să le transferaţi identitatea. Semnaţi numai declaraţiile detaliate cu care sînteti de acord.</translation>
    </message>
    <message>
        <source>The Bitcoin address to sign the message with</source>
        <translation>Adresa cu care semnaţi mesajul</translation>
    </message>
    <message>
        <source>Choose previously used address</source>
        <translation>Alegeţi adrese folosite anterior</translation>
    </message>
    <message>
        <source>Alt+A</source>
        <translation>Alt+A</translation>
    </message>
    <message>
        <source>Paste address from clipboard</source>
        <translation>Lipeşte adresa copiată din clipboard</translation>
    </message>
    <message>
        <source>Alt+P</source>
        <translation>Alt+P</translation>
    </message>
    <message>
        <source>Enter the message you want to sign here</source>
        <translation>Introduceţi mesajul pe care vreţi să-l semnaţi, aici</translation>
    </message>
    <message>
        <source>Signature</source>
        <translation>Semnătură</translation>
    </message>
    <message>
        <source>Copy the current signature to the system clipboard</source>
        <translation>Copiază semnatura curentă în clipboard-ul sistemului</translation>
    </message>
    <message>
        <source>Sign the message to prove you own this Bitcoin address</source>
        <translation>Semnează mesajul pentru a dovedi ca deţineţi acestă adresă Bitcoin</translation>
    </message>
    <message>
        <source>Sign &amp;Message</source>
        <translation>Semnează &amp;mesaj</translation>
    </message>
    <message>
        <source>Reset all sign message fields</source>
        <translation>Resetează toate cîmpurile mesajelor semnate</translation>
    </message>
    <message>
        <source>Clear &amp;All</source>
        <translation>Curăţă to&amp;ate</translation>
    </message>
    <message>
        <source>&amp;Verify Message</source>
        <translation>&amp;Verifică mesaj</translation>
    </message>
    <message>
        <source>Enter the receiver's address, message (ensure you copy line breaks, spaces, tabs, etc. exactly) and signature below to verify the message. Be careful not to read more into the signature than what is in the signed message itself, to avoid being tricked by a man-in-the-middle attack. Note that this only proves the signing party receives with the address, it cannot prove sendership of any transaction!</source>
        <translation>Introduceţi adresa de semnatură, mesajul (asiguraţi-vă că aţi copiat spaţiile, taburile etc. exact) şi semnatura dedesubt pentru a verifica mesajul. Aveţi grijă să nu citiţi mai mult în semnatură decît mesajul în sine, pentru a evita să fiţi păcăliţi de un atac de tip man-in-the-middle. De notat ca aceasta dovedeste doar ca semnatarul primeste odata cu adresa, nu dovedesta insa trimiterea vreunei tranzactii.</translation>
    </message>
    <message>
        <source>The Bitcoin address the message was signed with</source>
        <translation>Introduceţi o adresă Bitcoin</translation>
    </message>
    <message>
        <source>Verify the message to ensure it was signed with the specified Bitcoin address</source>
        <translation>Verificaţi mesajul pentru a vă asigura că a fost semnat cu adresa Bitcoin specificată</translation>
    </message>
    <message>
        <source>Verify &amp;Message</source>
        <translation>Verifică &amp;mesaj</translation>
    </message>
    <message>
        <source>Reset all verify message fields</source>
        <translation>Resetează toate cîmpurile mesajelor semnate</translation>
    </message>
    <message>
        <source>Click "Sign Message" to generate signature</source>
        <translation>Faceţi clic pe "Semneaza msaj" pentru a genera semnătura</translation>
    </message>
    <message>
        <source>The entered address is invalid.</source>
        <translation>Adresa introdusă este invalidă.</translation>
    </message>
    <message>
        <source>Please check the address and try again.</source>
        <translation>Vă rugăm verificaţi adresa şi încercaţi din nou.</translation>
    </message>
    <message>
        <source>The entered address does not refer to a key.</source>
        <translation>Adresa introdusă nu se referă la o cheie.</translation>
    </message>
    <message>
        <source>Wallet unlock was cancelled.</source>
        <translation>Deblocarea portofelului a fost anulata.</translation>
    </message>
    <message>
        <source>Private key for the entered address is not available.</source>
        <translation>Cheia privată pentru adresa introdusă nu este disponibila.</translation>
    </message>
    <message>
        <source>Message signing failed.</source>
        <translation>Semnarea mesajului nu a reuşit.</translation>
    </message>
    <message>
        <source>Message signed.</source>
        <translation>Mesaj semnat.</translation>
    </message>
    <message>
        <source>The signature could not be decoded.</source>
        <translation>Semnatura nu a putut fi decodată.</translation>
    </message>
    <message>
        <source>Please check the signature and try again.</source>
        <translation>Vă rugăm verificaţi semnătura şi încercaţi din nou.</translation>
    </message>
    <message>
        <source>The signature did not match the message digest.</source>
        <translation>Semnatura nu se potriveşte cu mesajul.</translation>
    </message>
    <message>
        <source>Message verification failed.</source>
        <translation>Verificarea mesajului nu a reuşit.</translation>
    </message>
    <message>
        <source>Message verified.</source>
        <translation>Mesaj verificat. </translation>
    </message>
</context>
<context>
    <name>SplashScreen</name>
    <message>
        <source>[testnet]</source>
        <translation>[testnet]</translation>
    </message>
</context>
<context>
    <name>TrafficGraphWidget</name>
    <message>
        <source>KB/s</source>
        <translation>KB/s</translation>
    </message>
</context>
<context>
    <name>TransactionDesc</name>
    <message numerus="yes">
        <source>Open for %n more block(s)</source>
        <translation><numerusform>Deschis pentru inca un bloc</numerusform><numerusform>Deschis pentru inca %n blocuri</numerusform><numerusform>Deschis pentru inca %n blocuri</numerusform></translation>
    </message>
    <message>
        <source>Open until %1</source>
        <translation>Deschis pînă la %1</translation>
    </message>
    <message>
        <source>conflicted with a transaction with %1 confirmations</source>
        <translation>in conflict cu o tranzactie cu %1 confirmari</translation>
    </message>
    <message>
        <source>0/unconfirmed, %1</source>
        <translation>0/neconfirmat, %1</translation>
    </message>
    <message>
        <source>in memory pool</source>
        <translation>in memory pool</translation>
    </message>
    <message>
        <source>not in memory pool</source>
        <translation>nu e in memory pool</translation>
    </message>
    <message>
        <source>abandoned</source>
        <translation>abandonat</translation>
    </message>
    <message>
        <source>%1/unconfirmed</source>
        <translation>%1/neconfirmat</translation>
    </message>
    <message>
        <source>%1 confirmations</source>
        <translation>%1 confirmări</translation>
    </message>
    <message>
        <source>Status</source>
        <translation>Stare</translation>
    </message>
    <message>
        <source>Date</source>
        <translation>Data</translation>
    </message>
    <message>
        <source>Source</source>
        <translation>Sursa</translation>
    </message>
    <message>
        <source>Generated</source>
        <translation>Generat</translation>
    </message>
    <message>
        <source>From</source>
        <translation>De la</translation>
    </message>
    <message>
        <source>unknown</source>
        <translation>necunoscut</translation>
    </message>
    <message>
        <source>To</source>
        <translation>Către</translation>
    </message>
    <message>
        <source>own address</source>
        <translation>adresa proprie</translation>
    </message>
    <message>
        <source>watch-only</source>
        <translation>doar-supraveghere</translation>
    </message>
    <message>
        <source>label</source>
        <translation>etichetă</translation>
    </message>
    <message>
        <source>Credit</source>
        <translation>Credit</translation>
    </message>
    <message numerus="yes">
        <source>matures in %n more block(s)</source>
        <translation><numerusform>se matureaza intr-un bloc</numerusform><numerusform>se matureaza in %n blocuri</numerusform><numerusform>se matureaza in %n blocuri</numerusform></translation>
    </message>
    <message>
        <source>not accepted</source>
        <translation>neacceptat</translation>
    </message>
    <message>
        <source>Debit</source>
        <translation>Debit</translation>
    </message>
    <message>
        <source>Total debit</source>
        <translation>Total debit</translation>
    </message>
    <message>
        <source>Total credit</source>
        <translation>Total credit</translation>
    </message>
    <message>
        <source>Transaction fee</source>
        <translation>Taxă tranzacţie</translation>
    </message>
    <message>
        <source>Net amount</source>
        <translation>Suma netă</translation>
    </message>
    <message>
        <source>Message</source>
        <translation>Mesaj</translation>
    </message>
    <message>
        <source>Comment</source>
        <translation>Comentariu</translation>
    </message>
    <message>
        <source>Transaction ID</source>
        <translation>ID tranzacţie</translation>
    </message>
    <message>
        <source>Transaction total size</source>
        <translation>Dimensiune totala tranzacţie</translation>
    </message>
    <message>
        <source>Transaction virtual size</source>
        <translation>Dimensiune virtuala a tranzactiei</translation>
    </message>
    <message>
        <source>Output index</source>
        <translation>Index debit</translation>
    </message>
    <message>
        <source>Merchant</source>
        <translation>Comerciant</translation>
    </message>
    <message>
        <source>Generated coins must mature %1 blocks before they can be spent. When you generated this block, it was broadcast to the network to be added to the block chain. If it fails to get into the chain, its state will change to "not accepted" and it won't be spendable. This may occasionally happen if another node generates a block within a few seconds of yours.</source>
        <translation>Monedele generate se pot cheltui doar dupa inca %1 blocuri.  După ce a fost generat, s-a propagat în reţea, urmând să fie adăugat in blockchain.  Dacă nu poate fi inclus in lanţ, starea sa va deveni "neacceptat" si nu va putea fi folosit la tranzacţii.  Acest fenomen se întâmplă atunci cand un alt nod a generat un bloc la o diferenţa de câteva secunde.</translation>
    </message>
    <message>
        <source>Debug information</source>
        <translation>Informaţii pentru depanare</translation>
    </message>
    <message>
        <source>Transaction</source>
        <translation>Tranzacţie</translation>
    </message>
    <message>
        <source>Inputs</source>
        <translation>Intrări</translation>
    </message>
    <message>
        <source>Amount</source>
        <translation>Cantitate</translation>
    </message>
    <message>
        <source>true</source>
        <translation>adevărat</translation>
    </message>
    <message>
        <source>false</source>
        <translation>fals</translation>
    </message>
</context>
<context>
    <name>TransactionDescDialog</name>
    <message>
        <source>This pane shows a detailed description of the transaction</source>
        <translation>Acest panou arată o descriere detaliată a tranzacţiei</translation>
    </message>
    <message>
        <source>Details for %1</source>
        <translation>Detalii pentru %1</translation>
    </message>
</context>
<context>
    <name>TransactionTableModel</name>
    <message>
        <source>Date</source>
        <translation>Data</translation>
    </message>
    <message>
        <source>Type</source>
        <translation>Tip</translation>
    </message>
    <message>
        <source>Label</source>
        <translation>Etichetă</translation>
    </message>
    <message>
        <source>Open until %1</source>
        <translation>Deschis pînă la %1</translation>
    </message>
    <message>
        <source>Unconfirmed</source>
        <translation>Neconfirmat</translation>
    </message>
    <message>
        <source>Abandoned</source>
        <translation>Abandonat</translation>
    </message>
    <message>
        <source>Confirming (%1 of %2 recommended confirmations)</source>
        <translation>Confirmare (%1 din %2 confirmari recomandate)</translation>
    </message>
    <message>
        <source>Confirmed (%1 confirmations)</source>
        <translation>Confirmat (%1 confirmari)</translation>
    </message>
    <message>
        <source>Conflicted</source>
        <translation>În conflict</translation>
    </message>
    <message>
        <source>Immature (%1 confirmations, will be available after %2)</source>
        <translation>Imatur (%1 confirmari, va fi disponibil după %2)</translation>
    </message>
    <message>
        <source>Generated but not accepted</source>
        <translation>Generat dar neacceptat</translation>
    </message>
    <message>
        <source>Received with</source>
        <translation>Recepţionat cu</translation>
    </message>
    <message>
        <source>Received from</source>
        <translation>Primit de la</translation>
    </message>
    <message>
        <source>Sent to</source>
        <translation>Trimis către</translation>
    </message>
    <message>
        <source>Payment to yourself</source>
        <translation>Plată către dvs.</translation>
    </message>
    <message>
        <source>Mined</source>
        <translation>Minat</translation>
    </message>
    <message>
        <source>watch-only</source>
        <translation>doar-supraveghere</translation>
    </message>
    <message>
        <source>(n/a)</source>
        <translation>(indisponibil)</translation>
    </message>
    <message>
        <source>(no label)</source>
        <translation>(fără etichetă)</translation>
    </message>
    <message>
        <source>Transaction status. Hover over this field to show number of confirmations.</source>
        <translation>Starea tranzacţiei. Treceţi cu mouse-ul peste acest cîmp pentru afişarea numărului de confirmari.</translation>
    </message>
    <message>
        <source>Date and time that the transaction was received.</source>
        <translation>Data şi ora la care a fost recepţionată tranzacţia.</translation>
    </message>
    <message>
        <source>Type of transaction.</source>
        <translation>Tipul tranzacţiei.</translation>
    </message>
    <message>
        <source>Whether or not a watch-only address is involved in this transaction.</source>
        <translation>Indiferent dacă sau nu o adresa doar-suăpraveghere este implicată în această tranzacţie.</translation>
    </message>
    <message>
        <source>User-defined intent/purpose of the transaction.</source>
        <translation>Intentie/scop al tranzactie definit de user.</translation>
    </message>
    <message>
        <source>Amount removed from or added to balance.</source>
        <translation>Suma extrasă sau adăugată la sold.</translation>
    </message>
</context>
<context>
    <name>TransactionView</name>
    <message>
        <source>All</source>
        <translation>Toate</translation>
    </message>
    <message>
        <source>Today</source>
        <translation>Astăzi</translation>
    </message>
    <message>
        <source>This week</source>
        <translation>Saptamana aceasta</translation>
    </message>
    <message>
        <source>This month</source>
        <translation>Luna aceasta</translation>
    </message>
    <message>
        <source>Last month</source>
        <translation>Luna trecuta</translation>
    </message>
    <message>
        <source>This year</source>
        <translation>Anul acesta</translation>
    </message>
    <message>
        <source>Range...</source>
        <translation>Interval...</translation>
    </message>
    <message>
        <source>Received with</source>
        <translation>Recepţionat cu</translation>
    </message>
    <message>
        <source>Sent to</source>
        <translation>Trimis către</translation>
    </message>
    <message>
        <source>To yourself</source>
        <translation>Către dvs.</translation>
    </message>
    <message>
        <source>Mined</source>
        <translation>Minat</translation>
    </message>
    <message>
        <source>Other</source>
        <translation>Altele</translation>
    </message>
    <message>
        <source>Enter address, transaction id, or label to search</source>
        <translation>Introduceți adresa, ID-ul tranzacției, sau eticheta pentru a căuta</translation>
    </message>
    <message>
        <source>Min amount</source>
        <translation>Suma minimă</translation>
    </message>
    <message>
        <source>Abandon transaction</source>
        <translation>Abandoneaza tranzacţia</translation>
    </message>
    <message>
        <source>Increase transaction fee</source>
        <translation>Cresteti comisionul pentru tranzacţie</translation>
    </message>
    <message>
        <source>Copy address</source>
        <translation>Copiază adresa</translation>
    </message>
    <message>
        <source>Copy label</source>
        <translation>Copiază eticheta</translation>
    </message>
    <message>
        <source>Copy amount</source>
        <translation>Copiază suma</translation>
    </message>
    <message>
        <source>Copy transaction ID</source>
        <translation>Copiază ID tranzacţie</translation>
    </message>
    <message>
        <source>Copy raw transaction</source>
        <translation>Copiază tranzacţia bruta</translation>
    </message>
    <message>
        <source>Copy full transaction details</source>
        <translation>Copiaza toate detaliile tranzacţiei</translation>
    </message>
    <message>
        <source>Edit label</source>
        <translation>Editează eticheta</translation>
    </message>
    <message>
        <source>Show transaction details</source>
        <translation>Arată detaliile tranzacţiei</translation>
    </message>
    <message>
        <source>Export Transaction History</source>
        <translation>Export istoric tranzacţii</translation>
    </message>
    <message>
        <source>Comma separated file (*.csv)</source>
        <translation>Fisier .csv cu separator - virgula</translation>
    </message>
    <message>
        <source>Confirmed</source>
        <translation>Confirmat</translation>
    </message>
    <message>
        <source>Watch-only</source>
        <translation>Doar-supraveghere</translation>
    </message>
    <message>
        <source>Date</source>
        <translation>Data</translation>
    </message>
    <message>
        <source>Type</source>
        <translation>Tip</translation>
    </message>
    <message>
        <source>Label</source>
        <translation>Etichetă</translation>
    </message>
    <message>
        <source>Address</source>
        <translation>Adresă</translation>
    </message>
    <message>
        <source>ID</source>
        <translation>ID</translation>
    </message>
    <message>
        <source>Exporting Failed</source>
        <translation>Exportarea a eșuat</translation>
    </message>
    <message>
        <source>There was an error trying to save the transaction history to %1.</source>
        <translation>S-a produs o eroare la salvarea istoricului tranzacţiilor la %1.</translation>
    </message>
    <message>
        <source>Exporting Successful</source>
        <translation>Export reuşit</translation>
    </message>
    <message>
        <source>The transaction history was successfully saved to %1.</source>
        <translation>Istoricul tranzacţiilor a fost salvat cu succes la %1.</translation>
    </message>
    <message>
        <source>Range:</source>
        <translation>Interval:</translation>
    </message>
    <message>
        <source>to</source>
        <translation>către</translation>
    </message>
</context>
<context>
    <name>UnitDisplayStatusBarControl</name>
    <message>
        <source>Unit to show amounts in. Click to select another unit.</source>
        <translation>Unitatea în care sînt arătate sumele. Faceţi clic pentru a selecta o altă unitate.</translation>
    </message>
</context>
<context>
    <name>WalletFrame</name>
    <message>
        <source>No wallet has been loaded.</source>
        <translation>Nu a fost încărcat nici un portofel.</translation>
    </message>
</context>
<context>
    <name>WalletModel</name>
    <message>
        <source>Send Coins</source>
        <translation>Trimite monede</translation>
    </message>
    <message>
        <source>Fee bump error</source>
        <translation>Eroare in cresterea taxei</translation>
    </message>
    <message>
        <source>Increasing transaction fee failed</source>
        <translation>Cresterea comisionului pentru tranzactie a esuat.</translation>
    </message>
    <message>
        <source>Do you want to increase the fee?</source>
        <translation>Doriti sa cresteti taxa de tranzactie?</translation>
    </message>
    <message>
        <source>Current fee:</source>
        <translation>Comision curent:</translation>
    </message>
    <message>
        <source>Increase:</source>
        <translation>Crestere:</translation>
    </message>
    <message>
        <source>New fee:</source>
        <translation>Noul comision:</translation>
    </message>
    <message>
        <source>Confirm fee bump</source>
        <translation>Confirma cresterea comisionului</translation>
    </message>
    <message>
        <source>Can't sign transaction.</source>
        <translation>Nu s-a reuşit semnarea tranzacţiei</translation>
    </message>
    <message>
        <source>Could not commit transaction</source>
        <translation>Tranzactia nu a putut fi consemnata.</translation>
    </message>
</context>
<context>
    <name>WalletView</name>
    <message>
        <source>&amp;Export</source>
        <translation>&amp;Export</translation>
    </message>
    <message>
        <source>Export the data in the current tab to a file</source>
        <translation>Exportă datele din tab-ul curent într-un fişier</translation>
    </message>
    <message>
        <source>Backup Wallet</source>
        <translation>Backup portofelul electronic</translation>
    </message>
    <message>
        <source>Wallet Data (*.dat)</source>
        <translation>Date portofel (*.dat)</translation>
    </message>
    <message>
        <source>Backup Failed</source>
        <translation>Backup esuat</translation>
    </message>
    <message>
        <source>There was an error trying to save the wallet data to %1.</source>
        <translation>S-a produs o eroare la salvarea datelor portofelului la %1.</translation>
    </message>
    <message>
        <source>Backup Successful</source>
        <translation>Backup efectuat cu succes</translation>
    </message>
    <message>
        <source>The wallet data was successfully saved to %1.</source>
        <translation>Datele portofelului s-au salvat cu succes la %1.</translation>
    </message>
    <message>
        <source>Cancel</source>
        <translation>Anulare</translation>
    </message>
</context>
<context>
    <name>bitcoin-core</name>
    <message>
        <source>Distributed under the MIT software license, see the accompanying file %s or %s</source>
        <translation>Distribuit sub licenţa de programe MIT, vezi fişierul însoţitor %s sau %s</translation>
    </message>
    <message>
        <source>Prune configured below the minimum of %d MiB.  Please use a higher number.</source>
        <translation>Reductia e configurata sub minimul de %d MiB. Rugam folositi un numar mai mare.</translation>
    </message>
    <message>
        <source>Prune: last wallet synchronisation goes beyond pruned data. You need to -reindex (download the whole blockchain again in case of pruned node)</source>
        <translation>Reductie: ultima sincronizare merge dincolo de datele reductiei. Trebuie sa faceti -reindex (sa descarcati din nou intregul blockchain in cazul unui nod redus)</translation>
    </message>
    <message>
        <source>Rescans are not possible in pruned mode. You will need to use -reindex which will download the whole blockchain again.</source>
        <translation>Rescanarile nu sunt posibile in modul redus. Va trebui sa folositi -reindex, ceea ce va descarca din nou intregul blockchain.</translation>
    </message>
    <message>
        <source>Error: A fatal internal error occurred, see debug.log for details</source>
        <translation>Eroare: S-a produs o eroare interna fatala, vedeti debug.log pentru detalii</translation>
    </message>
    <message>
        <source>Pruning blockstore...</source>
        <translation>Reductie blockstore...</translation>
    </message>
    <message>
        <source>Unable to start HTTP server. See debug log for details.</source>
        <translation>Imposibil de pornit serverul HTTP. Pentru detalii vezi logul de depanare.</translation>
    </message>
    <message>
        <source>Bitcoin Core</source>
        <translation>Nucleul Bitcoin</translation>
    </message>
    <message>
        <source>The %s developers</source>
        <translation>Dezvoltatorii %s</translation>
    </message>
    <message>
        <source>Cannot obtain a lock on data directory %s. %s is probably already running.</source>
        <translation>Nu se poate obține o blocare a directorului de date %s. %s probabil rulează deja.</translation>
    </message>
    <message>
        <source>Cannot provide specific connections and have addrman find outgoing connections at the same.</source>
        <translation>Nu se pot furniza conexiuni specifice in acelasi timp in care addrman este folosit pentru a gasi conexiuni de iesire.</translation>
    </message>
    <message>
        <source>Error reading %s! All keys read correctly, but transaction data or address book entries might be missing or incorrect.</source>
        <translation>Eroare la citirea %s! Toate cheile sînt citite corect, dar datele tranzactiei sau anumite intrări din agenda sînt incorecte sau lipsesc.</translation>
    </message>
    <message>
        <source>Group outputs by address, selecting all or none, instead of selecting on a per-output basis. Privacy is improved as an address is only used once (unless someone sends to it after spending from it), but may result in slightly higher fees as suboptimal coin selection may result due to the added limitation (default: %u)</source>
        <translation>Gruparea a iesirilor pe adrese, selectand totul sau nimic, in loc de selectarea bazata per-iesire. Intimitatea este imbunatatita deoarece o adresa este folosita doar o singura data (cu exceptia cuiva care trimite catre aceiasi adresa dup ce cheltuie din ea), dar se pot genera taxe mai mari deoarece poate rezulta o selectare suboptimala a monedelor datorata limitarii impuse (implicit: %u)</translation>
    </message>
    <message>
        <source>Please check that your computer's date and time are correct! If your clock is wrong, %s will not work properly.</source>
        <translation>Vă rugăm verificaţi dacă data/timpul calculatorului dvs. sînt corecte! Dacă ceasul calcultorului este gresit, %s nu va funcţiona corect.</translation>
    </message>
    <message>
        <source>Please contribute if you find %s useful. Visit %s for further information about the software.</source>
        <translation>Va rugam sa contribuiti daca apreciati ca %s va este util. Vizitati %s pentru mai multe informatii despre software.</translation>
    </message>
    <message>
        <source>The block database contains a block which appears to be from the future. This may be due to your computer's date and time being set incorrectly. Only rebuild the block database if you are sure that your computer's date and time are correct</source>
        <translation>Baza de date a blocurilor contine un bloc ce pare a fi din viitor. Acest lucru poate fi cauzat de setarea incorecta a datei si orei in computerul dvs. Reconstruiti baza de date a blocurilor doar daca sunteti sigur ca data si ora calculatorului dvs sunt corecte.</translation>
    </message>
    <message>
        <source>This is a pre-release test build - use at your own risk - do not use for mining or merchant applications</source>
        <translation>Aceasta este o versiune de test preliminară - vă asumaţi riscul folosind-o - nu folosiţi pentru minerit sau aplicaţiile comercianţilor</translation>
    </message>
    <message>
        <source>This is the transaction fee you may discard if change is smaller than dust at this level</source>
        <translation>Aceasta este taxa de tranzactie la care puteti renunta daca restul este mai mic decat praful la acest nivel.</translation>
    </message>
    <message>
        <source>Unable to replay blocks. You will need to rebuild the database using -reindex-chainstate.</source>
        <translation>Imposibil de refacut blocurile. Va trebui sa reconstruiti baza de date folosind -reindex-chainstate.</translation>
    </message>
    <message>
        <source>Unable to rewind the database to a pre-fork state. You will need to redownload the blockchain</source>
        <translation>Imposibil de a readuce baza de date la statusul pre-fork. Va trebui redescarcat blockchainul.</translation>
    </message>
    <message>
        <source>Warning: The network does not appear to fully agree! Some miners appear to be experiencing issues.</source>
        <translation>Atenţie: Reţeaua nu pare să fie de acord în totalitate! Aparent nişte mineri au probleme.</translation>
    </message>
    <message>
        <source>Warning: We do not appear to fully agree with our peers! You may need to upgrade, or other nodes may need to upgrade.</source>
        <translation>Atenţie: Aparent, nu sîntem de acord cu toţi partenerii noştri! Va trebui să faceţi o actualizare, sau alte noduri necesită actualizare.</translation>
    </message>
    <message>
        <source>%d of last 100 blocks have unexpected version</source>
        <translation>%d din ultimele 100 blocuri a o versiune neasteptata</translation>
    </message>
    <message>
        <source>%s corrupt, salvage failed</source>
        <translation>%s corupt, salvare nereuşită</translation>
    </message>
    <message>
        <source>-maxmempool must be at least %d MB</source>
        <translation>-maxmempool trebuie sa fie macar %d MB</translation>
    </message>
    <message>
        <source>Cannot resolve -%s address: '%s'</source>
        <translation>Nu se poate rezolva adresa -%s: '%s'</translation>
    </message>
    <message>
        <source>Change index out of range</source>
        <translation>Indexul de schimbare este iesit din parametrii</translation>
    </message>
    <message>
        <source>Copyright (C) %i-%i</source>
        <translation>Copyright (C) %i-%i</translation>
    </message>
    <message>
        <source>Corrupted block database detected</source>
        <translation>Bloc defect din baza de date detectat</translation>
    </message>
    <message>
        <source>Do you want to rebuild the block database now?</source>
        <translation>Doriţi să reconstruiţi baza de date blocuri acum?</translation>
    </message>
    <message>
        <source>Error creating %s: You can't create non-HD wallets with this version.</source>
        <translation>Eroare la crearea %s: Nu se pot crea portofele non-HD cu aceasta versiune.</translation>
    </message>
    <message>
        <source>Error initializing block database</source>
        <translation>Eroare la iniţializarea bazei de date de blocuri</translation>
    </message>
    <message>
        <source>Error initializing wallet database environment %s!</source>
        <translation>Eroare la iniţializarea mediului de bază de date a portofelului %s!</translation>
    </message>
    <message>
        <source>Error loading %s</source>
        <translation>Eroare la încărcarea %s</translation>
    </message>
    <message>
        <source>Error loading %s: Private keys can only be disabled during creation</source>
        <translation>Eroare la incarcarea %s: Cheile private pot fi dezactivate doar in momentul crearii</translation>
    </message>
    <message>
        <source>Error loading %s: Wallet corrupted</source>
        <translation>Eroare la încărcarea %s: Portofel corupt</translation>
    </message>
    <message>
        <source>Error loading %s: Wallet requires newer version of %s</source>
        <translation>Eroare la încărcarea %s: Portofelul are nevoie de o versiune %s mai nouă</translation>
    </message>
    <message>
        <source>Error loading block database</source>
        <translation>Eroare la încărcarea bazei de date de blocuri</translation>
    </message>
    <message>
        <source>Error opening block database</source>
        <translation>Eroare la deschiderea bazei de date de blocuri</translation>
    </message>
    <message>
        <source>Error: Disk space is low!</source>
        <translation>Eroare: Spaţiu pe disc redus!</translation>
    </message>
    <message>
        <source>Failed to listen on any port. Use -listen=0 if you want this.</source>
        <translation>Nu s-a reuşit ascultarea pe orice port. Folosiţi -listen=0 dacă vreţi asta.</translation>
    </message>
    <message>
        <source>Failed to rescan the wallet during initialization</source>
        <translation>Rescanarea portofelului in timpul initializarii a esuat.</translation>
    </message>
    <message>
        <source>Importing...</source>
        <translation>Import...</translation>
    </message>
    <message>
        <source>Incorrect or no genesis block found. Wrong datadir for network?</source>
        <translation>Incorect sau nici un bloc de geneza găsit. Directorul de retea greşit?</translation>
    </message>
    <message>
        <source>Initialization sanity check failed. %s is shutting down.</source>
        <translation>Nu s-a reuşit iniţierea verificării sănătăţii. %s se inchide.</translation>
    </message>
    <message>
        <source>Invalid amount for -%s=&lt;amount&gt;: '%s'</source>
        <translation>Sumă nevalidă pentru -%s=&lt;amount&gt;: '%s'</translation>
    </message>
    <message>
        <source>Invalid amount for -discardfee=&lt;amount&gt;: '%s'</source>
        <translation>Sumă nevalidă pentru -discardfee=&lt;amount&gt;: '%s'</translation>
    </message>
    <message>
        <source>Invalid amount for -fallbackfee=&lt;amount&gt;: '%s'</source>
        <translation>Suma nevalidă pentru -fallbackfee=&lt;amount&gt;: '%s'</translation>
    </message>
    <message>
        <source>Specified blocks directory "%s" does not exist.</source>
        <translation>Directorul de blocuri "%s" specificat nu exista.</translation>
    </message>
    <message>
        <source>Upgrading txindex database</source>
        <translation>Actualizarea bazei de date txindex</translation>
    </message>
    <message>
        <source>Loading P2P addresses...</source>
        <translation>Încărcare adrese P2P...</translation>
    </message>
    <message>
        <source>Loading banlist...</source>
        <translation>Încărcare banlist...</translation>
    </message>
    <message>
        <source>Not enough file descriptors available.</source>
        <translation>Nu sînt destule descriptoare disponibile.</translation>
    </message>
    <message>
        <source>Prune cannot be configured with a negative value.</source>
        <translation>Reductia nu poate fi configurata cu o valoare negativa.</translation>
    </message>
    <message>
        <source>Prune mode is incompatible with -txindex.</source>
        <translation>Modul redus este incompatibil cu -txindex.</translation>
    </message>
    <message>
        <source>Replaying blocks...</source>
        <translation>Se reiau blocurile...</translation>
    </message>
    <message>
        <source>Rewinding blocks...</source>
        <translation>Se deruleaza blocurile...</translation>
    </message>
    <message>
        <source>The source code is available from %s.</source>
        <translation>Codul sursa este disponibil la %s.</translation>
    </message>
    <message>
        <source>Transaction fee and change calculation failed</source>
        <translation>Calcului taxei de tranzactie si a restului a esuat.</translation>
    </message>
    <message>
        <source>Unable to bind to %s on this computer. %s is probably already running.</source>
        <translation>Nu se poate efectua legatura la %s pe acest computer. %s probabil ruleaza deja.</translation>
    </message>
    <message>
        <source>Unable to generate keys</source>
        <translation>Nu s-au putut genera cheile</translation>
    </message>
    <message>
        <source>Unsupported argument -benchmark ignored, use -debug=bench.</source>
        <translation>Argumentul nesuportat -benchmark este ignorat, folositi debug=bench.</translation>
    </message>
    <message>
        <source>Unsupported argument -debugnet ignored, use -debug=net.</source>
        <translation>Argument nesuportat -debugnet ignorat, folosiţi -debug=net.</translation>
    </message>
    <message>
        <source>Unsupported argument -tor found, use -onion.</source>
        <translation>Argument nesuportat -tor găsit, folosiţi -onion.</translation>
    </message>
    <message>
        <source>Unsupported logging category %s=%s.</source>
        <translation>Categoria de logging %s=%s nu este suportata.</translation>
    </message>
    <message>
        <source>Upgrading UTXO database</source>
        <translation>Actualizarea bazei de date UTXO</translation>
    </message>
    <message>
        <source>User Agent comment (%s) contains unsafe characters.</source>
        <translation>Comentariul (%s) al Agentului Utilizator contine caractere nesigure.</translation>
    </message>
    <message>
        <source>Verifying blocks...</source>
        <translation>Se verifică blocurile...</translation>
    </message>
    <message>
        <source>Wallet needed to be rewritten: restart %s to complete</source>
        <translation>Portofelul trebuie rescris: reporneşte %s pentru finalizare</translation>
    </message>
    <message>
        <source>Error: Listening for incoming connections failed (listen returned error %s)</source>
        <translation>Eroare: Ascultarea conexiunilor de intrare nu a reuşit (ascultarea a reurnat eroarea %s)</translation>
    </message>
    <message>
        <source>Invalid amount for -maxtxfee=&lt;amount&gt;: '%s' (must be at least the minrelay fee of %s to prevent stuck transactions)</source>
        <translation>Sumă nevalidă pentru -maxtxfee=&lt;amount&gt;: '%s' (trebuie să fie cel puţin taxa minrelay de %s pentru a preveni blocarea tranzactiilor)</translation>
    </message>
    <message>
        <source>The transaction amount is too small to send after the fee has been deducted</source>
        <translation>Suma tranzactiei este prea mica pentru a fi trimisa dupa ce se scade taxa.</translation>
    </message>
    <message>
        <source>You need to rebuild the database using -reindex to go back to unpruned mode.  This will redownload the entire blockchain</source>
        <translation>Trebuie reconstruita intreaga baza de date folosind -reindex pentru a va intoarce la modul non-redus. Aceasta va determina descarcarea din nou a intregului blockchain</translation>
    </message>
    <message>
        <source>Error loading %s: You can't disable HD on an already existing HD wallet</source>
        <translation>Eroare la incarcarea %s: Nu se poate dezactiva HD la un portofel care este deja HD.</translation>
    </message>
    <message>
        <source>Error reading from database, shutting down.</source>
        <translation>Eroare la citirea bazei de date. Oprire.</translation>
    </message>
    <message>
        <source>Error upgrading chainstate database</source>
        <translation>Eroare la actualizarea bazei de date chainstate</translation>
    </message>
    <message>
        <source>Information</source>
        <translation>Informaţie</translation>
    </message>
    <message>
        <source>Invalid -onion address or hostname: '%s'</source>
        <translation>Adresa sau hostname -onion invalide: '%s'</translation>
    </message>
    <message>
        <source>Invalid -proxy address or hostname: '%s'</source>
        <translation>Adresa sau hostname -proxy invalide: '%s'</translation>
    </message>
    <message>
        <source>Invalid amount for -paytxfee=&lt;amount&gt;: '%s' (must be at least %s)</source>
        <translation>Sumă nevalidă pentru -paytxfee=&lt;suma&gt;: '%s' (trebuie să fie cel puţin %s)</translation>
    </message>
    <message>
        <source>Invalid netmask specified in -whitelist: '%s'</source>
        <translation>Mască reţea nevalidă specificată în -whitelist: '%s'</translation>
    </message>
    <message>
        <source>Need to specify a port with -whitebind: '%s'</source>
        <translation>Trebuie să specificaţi un port cu -whitebind: '%s'</translation>
    </message>
    <message>
        <source>Reducing -maxconnections from %d to %d, because of system limitations.</source>
        <translation>Se micsoreaza -maxconnections de la %d la %d, datorita limitarilor de sistem.</translation>
    </message>
    <message>
        <source>Signing transaction failed</source>
        <translation>Nu s-a reuşit semnarea tranzacţiei</translation>
    </message>
    <message>
        <source>Specified -walletdir "%s" does not exist</source>
        <translation>Nu exista -walletdir "%s" specificat</translation>
    </message>
    <message>
        <source>Specified -walletdir "%s" is a relative path</source>
        <translation>-walletdir "%s" specificat este o cale relativa</translation>
    </message>
    <message>
        <source>The transaction amount is too small to pay the fee</source>
        <translation>Suma tranzactiei este prea mica pentru plata taxei</translation>
    </message>
    <message>
        <source>This is experimental software.</source>
        <translation>Acesta este un program experimental.</translation>
    </message>
    <message>
        <source>Transaction amount too small</source>
        <translation>Suma tranzacţionată este prea mică</translation>
    </message>
    <message>
        <source>Transaction too large for fee policy</source>
        <translation>Tranzacţia are suma prea mare pentru a beneficia de gratuitate</translation>
    </message>
    <message>
        <source>Transaction too large</source>
        <translation>Tranzacţie prea mare</translation>
    </message>
    <message>
        <source>Unable to bind to %s on this computer (bind returned error %s)</source>
        <translation>Nu se poate lega la %s pe acest calculator. (Legarea a întors eroarea %s)</translation>
    </message>
    <message>
        <source>Unable to generate initial keys</source>
        <translation>Nu s-au putut genera cheile initiale</translation>
    </message>
    <message>
        <source>Verifying wallet(s)...</source>
        <translation>Se verifică portofelul(ele)...</translation>
    </message>
    <message>
        <source>Wallet %s resides outside wallet directory %s</source>
        <translation>Portofelul %s se află în afara directorului portofelului %s</translation>
    </message>
    <message>
        <source>Warning</source>
        <translation>Avertisment</translation>
    </message>
    <message>
        <source>Warning: unknown new rules activated (versionbit %i)</source>
        <translation>Atentie: se activeaza reguli noi necunoscute (versionbit %i)</translation>
    </message>
    <message>
        <source>Zapping all transactions from wallet...</source>
        <translation>Şterge toate tranzacţiile din portofel...</translation>
    </message>
    <message>
        <source>-maxtxfee is set very high! Fees this large could be paid on a single transaction.</source>
        <translation>-maxtxfee este setata foarte sus! Se pot plati taxe de aceasta marime pe o singura tranzactie.</translation>
    </message>
    <message>
        <source>Error loading %s: You can't enable HD on an already existing non-HD wallet</source>
        <translation>Eroare la incarcarea %s: Nu se poate activa HD la un portofel care este deja non-HD.</translation>
    </message>
    <message>
        <source>This is the transaction fee you may pay when fee estimates are not available.</source>
        <translation>Aceasta este taxa de tranzactie pe care este posibil sa o platiti daca estimarile de taxe nu sunt disponibile.</translation>
    </message>
    <message>
        <source>This product includes software developed by the OpenSSL Project for use in the OpenSSL Toolkit %s and cryptographic software written by Eric Young and UPnP software written by Thomas Bernard.</source>
        <translation>Acest produs include software dezvoltat de OpenSSL Project pentru a fi folosit in Toolkitul OpenSSL %s, software criptografic scris de Eric Young si software UPnP scris de Thomas Bernard. </translation>
    </message>
    <message>
        <source>Total length of network version string (%i) exceeds maximum length (%i). Reduce the number or size of uacomments.</source>
        <translation>Lungimea totala a sirului versiunii retelei (%i) depaseste lungimea maxima (%i). Reduceti numarul sa dimensiunea uacomments. </translation>
    </message>
    <message>
        <source>Unsupported argument -socks found. Setting SOCKS version isn't possible anymore, only SOCKS5 proxies are supported.</source>
        <translation>S-a gasit un argument -socks nesuportat. Setarea versiunii SOCKS nu mai este posibila, sunt suportate doar proxiurile SOCKS5.</translation>
    </message>
    <message>
        <source>Unsupported argument -whitelistalwaysrelay ignored, use -whitelistrelay and/or -whitelistforcerelay.</source>
        <translation>Se ignora argumentul nesuportat -whitelistalwaysrelay, folositi -whitelistrelay si/sau -whitelistforcerelay.</translation>
    </message>
    <message>
        <source>Warning: Unknown block versions being mined! It's possible unknown rules are in effect</source>
        <translation>Atentie: se mineaza blocuri cu versiune necunoscuta! Este posibil sa fie in vigoare reguli necunoscute.</translation>
    </message>
    <message>
        <source>Warning: Wallet file corrupt, data salvaged! Original %s saved as %s in %s; if your balance or transactions are incorrect you should restore from a backup.</source>
        <translation>Atenţie: fişierul portofelului este corupt, date salvate! Fişierul %s a fost salvat ca %s in %s; dacă balanta sau tranzactiile sunt incorecte ar trebui să restauraţi dintr-o copie de siguranţă.</translation>
    </message>
    <message>
        <source>%s is set very high!</source>
        <translation>%s este setata foarte sus!</translation>
    </message>
    <message>
        <source>Error loading wallet %s. Duplicate -wallet filename specified.</source>
        <translation>Eroare la incarcarea portofelului %s. Este specificat un fisier -wallet duplicat.</translation>
    </message>
    <message>
        <source>Keypool ran out, please call keypoolrefill first</source>
        <translation>Keypool epuizat, folositi intai functia keypoolrefill</translation>
    </message>
    <message>
        <source>Starting network threads...</source>
        <translation>Se pornesc threadurile retelei...</translation>
    </message>
    <message>
        <source>The wallet will avoid paying less than the minimum relay fee.</source>
        <translation>Portofelul va evita sa plateasca mai putin decat minimul taxei de retransmisie.</translation>
    </message>
    <message>
        <source>This is the minimum transaction fee you pay on every transaction.</source>
        <translation>Acesta este minimum de taxa de tranzactie care va fi platit la fiecare tranzactie.</translation>
    </message>
    <message>
        <source>This is the transaction fee you will pay if you send a transaction.</source>
        <translation>Aceasta este taxa de tranzactie pe care o platiti cand trimiteti o tranzactie.</translation>
    </message>
    <message>
        <source>Transaction amounts must not be negative</source>
        <translation>Sumele tranzactionate nu pot fi negative</translation>
    </message>
    <message>
        <source>Transaction has too long of a mempool chain</source>
        <translation>Tranzacţia are o  lungime prea mare in lantul mempool</translation>
    </message>
    <message>
        <source>Transaction must have at least one recipient</source>
        <translation>Tranzactia trebuie sa aiba cel putin un destinatar</translation>
    </message>
    <message>
        <source>Unknown network specified in -onlynet: '%s'</source>
        <translation>Reţeaua specificată în -onlynet este necunoscută: '%s'</translation>
    </message>
    <message>
        <source>Insufficient funds</source>
        <translation>Fonduri insuficiente</translation>
    </message>
    <message>
        <source>Can't generate a change-address key. Private keys are disabled for this wallet.</source>
        <translation>Nu se poate genera o adresa pentru rest. Cheile private sunt dezactivate pentru acest portofel.</translation>
    </message>
    <message>
        <source>Cannot upgrade a non HD split wallet without upgrading to support pre split keypool. Please use -upgradewallet=169900 or -upgradewallet with no version specified.</source>
        <translation>Nu se poate actualiza un portofel split HD fără a fi actualizat pentru a sprijini keypool-ul pre divizat. Vă rugăm să folosiți -upgradewallet=169900 sau -upgradewallet fără nicio versiune specificată.</translation>
    </message>
    <message>
        <source>Fee estimation failed. Fallbackfee is disabled. Wait a few blocks or enable -fallbackfee.</source>
        <translation>Estimarea taxei a esuat. Taxa implicita este dezactivata. Asteptati cateva blocuri, sau activati -fallbackfee.</translation>
    </message>
    <message>
        <source>Warning: Private keys detected in wallet {%s} with disabled private keys</source>
        <translation>Atentie: S-au detectat chei private in portofelul {%s} cu cheile private dezactivate</translation>
    </message>
    <message>
        <source>Cannot write to data directory '%s'; check permissions.</source>
        <translation>Nu se poate scrie in directorul de date '%s"; verificati permisiunile.</translation>
    </message>
    <message>
        <source>Loading block index...</source>
        <translation>Încărcare index bloc...</translation>
    </message>
    <message>
        <source>Loading wallet...</source>
        <translation>Încărcare portofel...</translation>
    </message>
    <message>
        <source>Cannot downgrade wallet</source>
        <translation>Nu se poate retrograda portofelul</translation>
    </message>
    <message>
        <source>Rescanning...</source>
        <translation>Rescanare...</translation>
    </message>
    <message>
        <source>Done loading</source>
        <translation>Încărcare terminată</translation>
    </message>
    <message>
        <source>Loading wallet...</source>
        <translation>Portofelul se încarcă...</translation>
    </message>
    <message>
        <source>Rescanning...</source>
        <translation>Rescanare...</translation>
    </message>
    <message>
        <source>Error</source>
        <translation>Eroare</translation>
    </message>
</context>
</TS><|MERGE_RESOLUTION|>--- conflicted
+++ resolved
@@ -3,19 +3,11 @@
     <name>AddressBookPage</name>
     <message>
         <source>Right-click to edit address or label</source>
-<<<<<<< HEAD
-        <translation>Click dreapta pentru a modifica adresa sau eticheta</translation>
-    </message>
-    <message>
-        <source>Create a new address</source>
-        <translation>Crează o adresă nouă</translation>
-=======
         <translation>Click-dreapta pentru a edita adresa sau eticheta</translation>
     </message>
     <message>
         <source>Create a new address</source>
         <translation>Creează o adresă nouă</translation>
->>>>>>> 2f4f2d38
     </message>
     <message>
         <source>&amp;New</source>
@@ -75,67 +67,13 @@
     </message>
     <message>
         <source>These are your Bitcoin addresses for sending payments. Always check the amount and the receiving address before sending coins.</source>
-        <translation>Acestea sunt adresele tale Bitcoin pentru efectuarea platilor. Intotdeauna verifica atent suma de plata si adresa beneficiarului inainte de a trimite monede.</translation>
+        <translation>Acestea sunt adresele tale Blackcoin pentru efectuarea platilor. Intotdeauna verifica atent suma de plata si adresa beneficiarului inainte de a trimite monede.</translation>
     </message>
     <message>
         <source>These are your Bitcoin addresses for receiving payments. It is recommended to use a new receiving address for each transaction.</source>
-        <translation>Acestea sunt adresele tale Bitcoin pentru receptionarea platilor. Este recomandat sa folosesti mereu o adresa noua pentru primirea platilor.</translation>
-    </message>
-    <message>
-<<<<<<< HEAD
-        <source>Choose the address to send coins to</source>
-        <translation>Alege adresa căreia să îi trimiți monedele:</translation>
-    </message>
-    <message>
-        <source>Choose the address to receive coins with</source>
-        <translation>Alege adresa de primire a monedelor</translation>
-    </message>
-    <message>
-        <source>C&amp;hoose</source>
-        <translation>Alege</translation>
-    </message>
-    <message>
-        <source>Sending addresses</source>
-        <translation>Adresele de trimitere</translation>
-    </message>
-    <message>
-        <source>Receiving addresses</source>
-        <translation>Adresele de primire</translation>
-    </message>
-    <message>
-        <source>These are your Bitcoin addresses for sending payments. Always check the amount and the receiving address before sending coins.</source>
-        <translation>Acestea sunt adresele tale Bitcoin pentru trimiterea plății. Verifică mereu suma și adresa de primire înainte de trimiterea monedelor.</translation>
-    </message>
-    <message>
-        <source>These are your Bitcoin addresses for receiving payments. It is recommended to use a new receiving address for each transaction.</source>
-        <translation>Acestea sunt adresele tale Bitcoin pentru primirea plăților. Este recomandată folosirea de noi adrese de primire pentru fiecare tranzacție.</translation>
-    </message>
-    <message>
-        <source>&amp;Copy Address</source>
-        <translation>Copiază Adresa</translation>
-    </message>
-    <message>
-        <source>Copy &amp;Label</source>
-        <translation>Copiază Eticheta</translation>
-    </message>
-    <message>
-        <source>&amp;Edit</source>
-        <translation>Editare</translation>
-    </message>
-    <message>
-        <source>Export Address List</source>
-        <translation>Exporta lista de adrese</translation>
-    </message>
-    <message>
-        <source>Comma separated file (*.csv)</source>
-        <translation>Fisier text separat prin virgule (*.csv)</translation>
-    </message>
-    <message>
-        <source>Exporting Failed</source>
-        <translation>Exportul a eșuat</translation>
-    </message>
-    </context>
-=======
+        <translation>Acestea sunt adresele tale Blackcoin pentru receptionarea platilor. Este recomandat sa folosesti mereu o adresa noua pentru primirea platilor.</translation>
+    </message>
+    <message>
         <source>&amp;Copy Address</source>
         <translation>&amp;Copiază Adresa</translation>
     </message>
@@ -164,7 +102,6 @@
         <translation>A apărut o eroare la salvarea listei de adrese la %1. Vă rugăm să încercaţi din nou.</translation>
     </message>
 </context>
->>>>>>> 2f4f2d38
 <context>
     <name>AddressTableModel</name>
     <message>
@@ -240,7 +177,7 @@
     </message>
     <message>
         <source>Warning: If you encrypt your wallet and lose your passphrase, you will &lt;b&gt;LOSE ALL OF YOUR BITCOINS&lt;/b&gt;!</source>
-        <translation>Atenţie: Dacă va criptati portofelul si ulterior pierdeti parola, &lt;b&gt;VEŢI PIERDE TOTI BITCOINII&lt;/b&gt;!</translation>
+        <translation>Atenţie: Dacă va criptati portofelul si ulterior pierdeti parola, &lt;b&gt;VEŢI PIERDE TOTI BLACKCOINII&lt;/b&gt;!</translation>
     </message>
     <message>
         <source>Are you sure you wish to encrypt your wallet?</source>
@@ -251,78 +188,6 @@
         <translation>Portofel criptat</translation>
     </message>
     <message>
-<<<<<<< HEAD
-        <source>Enter the new passphrase to the wallet.&lt;br/&gt;Please use a passphrase of &lt;b&gt;ten or more random characters&lt;/b&gt;, or &lt;b&gt;eight or more words&lt;/b&gt;.</source>
-        <translation>Introduceti o parola noua pentru portofel.&lt;br/&gt;Va rugam sa folositi o parola de  &lt;b&gt; zece sau mai multe caractere&lt;/b&gt;, sau &lt;b&gt;mai mult de opt cuvinte&lt;/b&gt;.</translation>
-    </message>
-    <message>
-        <source>Encrypt wallet</source>
-        <translation>Incripteaza portofelul</translation>
-    </message>
-    <message>
-        <source>This operation needs your wallet passphrase to unlock the wallet.</source>
-        <translation>Această operație cere parola portofelului pentru a debloca portofelul.</translation>
-    </message>
-    <message>
-        <source>Unlock wallet</source>
-        <translation>Deblochează portofelul</translation>
-    </message>
-    <message>
-        <source>This operation needs your wallet passphrase to decrypt the wallet.</source>
-        <translation>Aceastea procedură necesită parola partofelului pentru a decripta portofelul</translation>
-    </message>
-    <message>
-        <source>Decrypt wallet</source>
-        <translation>Decriptează portofelul</translation>
-    </message>
-    <message>
-        <source>Change passphrase</source>
-        <translation>Schimbă parola</translation>
-    </message>
-    <message>
-        <source>Enter the old passphrase and new passphrase to the wallet.</source>
-        <translation>Introdu parola veche si parola nouă pentru portofel</translation>
-    </message>
-    <message>
-        <source>Confirm wallet encryption</source>
-        <translation>Confirmă criptarea portofelului</translation>
-    </message>
-    <message>
-        <source>Warning: If you encrypt your wallet and lose your passphrase, you will &lt;b&gt;LOSE ALL OF YOUR BITCOINS&lt;/b&gt;!</source>
-        <translation>Atenție: Dacă îți criptezi portofelul și uiți parola, îți vei &lt;b&gt; PIERDE TOȚI BITCOINS&lt;/b&gt;!</translation>
-    </message>
-    <message>
-        <source>Are you sure you wish to encrypt your wallet?</source>
-        <translation>Ești sigur că vrei să criptezi portofelul?</translation>
-    </message>
-    <message>
-        <source>Wallet encrypted</source>
-        <translation>Portofel criptat</translation>
-    </message>
-    <message>
-        <source>Wallet encryption failed</source>
-        <translation>Criptarea portofelului a eșuat</translation>
-    </message>
-    <message>
-        <source>The supplied passphrases do not match.</source>
-        <translation>Parola furnizată nu se potrivește.</translation>
-    </message>
-    <message>
-        <source>Wallet unlock failed</source>
-        <translation>Deblocarea portofelului a eșuat</translation>
-    </message>
-    <message>
-        <source>Wallet decryption failed</source>
-        <translation>Decriptarea portofelului a eșuat</translation>
-    </message>
-    <message>
-        <source>Wallet passphrase was successfully changed.</source>
-        <translation>Parola portofelului a fost schimbată cu succes</translation>
-    </message>
-    <message>
-        <source>Warning: The Caps Lock key is on!</source>
-        <translation>Atenție: Caps Lock este activat!</translation>
-=======
         <source>%1 will close now to finish the encryption process. Remember that encrypting your wallet cannot fully protect your bitcoins from being stolen by malware infecting your computer.</source>
         <translation>%1 se va închide acum pentru a termina procesul de criptare. Ţineţi minte că criptarea portofelului nu vă poate proteja în totalitate de furtul monedelor de către programe malware care vă infectează calculatorul.</translation>
     </message>
@@ -361,7 +226,6 @@
     <message>
         <source>Warning: The Caps Lock key is on!</source>
         <translation>Atenţie! Caps Lock este pornit!</translation>
->>>>>>> 2f4f2d38
     </message>
 </context>
 <context>
@@ -390,10 +254,6 @@
         <translation>&amp;Imagine de ansamblu</translation>
     </message>
     <message>
-        <source>&amp;Overview</source>
-        <translation>Vizualizare de ansamblu</translation>
-    </message>
-    <message>
         <source>Node</source>
         <translation>Nod</translation>
     </message>
@@ -466,14 +326,6 @@
         <translation>Deschide &amp;URI...</translation>
     </message>
     <message>
-<<<<<<< HEAD
-        <source>Click to enable network activity again.</source>
-        <translation>Click pentru a permite, din nou, activitate rețelei.</translation>
-    </message>
-    <message>
-        <source>Send coins to a Bitcoin address</source>
-        <translation>Trimite monedele către o adresă Blackcoin</translation>
-=======
         <source>Wallet:</source>
         <translation>Portofel:</translation>
     </message>
@@ -507,8 +359,7 @@
     </message>
     <message>
         <source>Send coins to a Bitcoin address</source>
-        <translation>Trimite monede către o adresă Bitcoin</translation>
->>>>>>> 2f4f2d38
+        <translation>Trimite monede către o adresă Blackcoin</translation>
     </message>
     <message>
         <source>Backup wallet to another location</source>
@@ -560,19 +411,11 @@
     </message>
     <message>
         <source>Sign messages with your Bitcoin addresses to prove you own them</source>
-<<<<<<< HEAD
-        <translation>Semnează mesajele cu adresa ta de Blackcoin pentru a face dovada că îți aparțin.</translation>
+        <translation>Semnaţi mesaje cu adresa dvs. Blackcoin pentru a dovedi că vă aparţin</translation>
     </message>
     <message>
         <source>Verify messages to ensure they were signed with specified Bitcoin addresses</source>
-        <translation>Verifică mesajele cu scopul de a asigura faptul că au fost semnate cu adresa de Blackcoin specificată.</translation>
-=======
-        <translation>Semnaţi mesaje cu adresa dvs. Bitcoin pentru a dovedi că vă aparţin</translation>
-    </message>
-    <message>
-        <source>Verify messages to ensure they were signed with specified Bitcoin addresses</source>
-        <translation>Verificaţi mesaje pentru a vă asigura că au fost semnate cu adresa Bitcoin specificată</translation>
->>>>>>> 2f4f2d38
+        <translation>Verificaţi mesaje pentru a vă asigura că au fost semnate cu adresa Blackcoin specificată</translation>
     </message>
     <message>
         <source>&amp;File</source>
@@ -592,26 +435,7 @@
     </message>
     <message>
         <source>Request payments (generates QR codes and bitcoin: URIs)</source>
-<<<<<<< HEAD
-        <translation>Cerere plată (generează coduri QR și blackcoin: URIs)</translation>
-    </message>
-    <message>
-        <source>Show the list of used sending addresses and labels</source>
-        <translation>Afișează lista adreselor de livrare utilizate și etichetele.</translation>
-    </message>
-    <message>
-        <source>Show the list of used receiving addresses and labels</source>
-        <translation>Afișează lista adreselor de primire utilizate și etichetele.</translation>
-    </message>
-    <message>
-        <source>Open a bitcoin: URI or payment request</source>
-        <translation>Deschide un blackcoin: URI sau cerere de plată</translation>
-    </message>
-    <message>
-        <source>&amp;Command-line options</source>
-        <translation>&amp;Linie de comandă Setări</translation>
-=======
-        <translation>Cereţi plăţi (generează coduri QR şi bitcoin-uri: URls)</translation>
+        <translation>Cereţi plăţi (generează coduri QR şi blackcoin-uri: URls)</translation>
     </message>
     <message>
         <source>Show the list of used sending addresses and labels</source>
@@ -623,7 +447,7 @@
     </message>
     <message>
         <source>Open a bitcoin: URI or payment request</source>
-        <translation>Deschidere bitcoin: o adresa URI sau o cerere de plată</translation>
+        <translation>Deschidere blackcoin: o adresa URI sau o cerere de plată</translation>
     </message>
     <message>
         <source>&amp;Command-line options</source>
@@ -631,7 +455,7 @@
     </message>
     <message numerus="yes">
         <source>%n active connection(s) to Bitcoin network</source>
-        <translation><numerusform>%n conexiune activă către reţeaua Bitcoin</numerusform><numerusform>%n conexiuni active către reţeaua Bitcoin</numerusform><numerusform>%n de conexiuni active către reţeaua Bitcoin</numerusform></translation>
+        <translation><numerusform>%n conexiune activă către reţeaua Blackcoin</numerusform><numerusform>%n conexiuni active către reţeaua Blackcoin</numerusform><numerusform>%n de conexiuni active către reţeaua Blackcoin</numerusform></translation>
     </message>
     <message>
         <source>Indexing blocks on disk...</source>
@@ -644,7 +468,6 @@
     <message numerus="yes">
         <source>Processed %n block(s) of transaction history.</source>
         <translation><numerusform>S-a procesat %n bloc din istoricul tranzacţiilor.</numerusform><numerusform>S-au procesat %n blocuri din istoricul tranzacţiilor.</numerusform><numerusform>S-au procesat %n de blocuri din istoricul tranzacţiilor.</numerusform></translation>
->>>>>>> 2f4f2d38
     </message>
     <message>
         <source>%1 behind</source>
@@ -676,7 +499,7 @@
     </message>
     <message>
         <source>Show the %1 help message to get a list with possible Bitcoin command-line options</source>
-        <translation>Arată mesajul de ajutor %1 pentru a obţine o listă cu opţiunile posibile de linii de comandă Bitcoin</translation>
+        <translation>Arată mesajul de ajutor %1 pentru a obţine o listă cu opţiunile posibile de linii de comandă Blackcoin</translation>
     </message>
     <message>
         <source>%1 client</source>
@@ -752,7 +575,7 @@
     </message>
     <message>
         <source>A fatal error occurred. Bitcoin can no longer continue safely and will quit.</source>
-        <translation>A survenit o eroare fatală. Bitcoin nu mai poate continua în siguranţă şi se va opri.</translation>
+        <translation>A survenit o eroare fatală. Blackcoin nu mai poate continua în siguranţă şi se va opri.</translation>
     </message>
 </context>
 <context>
@@ -825,7 +648,6 @@
         <source>Confirmed</source>
         <translation>Confirmat</translation>
     </message>
-<<<<<<< HEAD
     <message>
         <source>Copy address</source>
         <translation>Copiază adresa</translation>
@@ -836,17 +658,45 @@
     </message>
     <message>
         <source>Copy amount</source>
-        <translation>Copiază cantitatea</translation>
+        <translation>Copiază suma</translation>
     </message>
     <message>
         <source>Copy transaction ID</source>
-        <translation>Copiază ID-ul tranzacției</translation>
+        <translation>Copiază ID tranzacţie</translation>
+    </message>
+    <message>
+        <source>Lock unspent</source>
+        <translation>Blocare necheltuiţi</translation>
+    </message>
+    <message>
+        <source>Unlock unspent</source>
+        <translation>Deblocare necheltuiţi</translation>
+    </message>
+    <message>
+        <source>Copy quantity</source>
+        <translation>Copiază cantitea</translation>
     </message>
     <message>
         <source>Copy fee</source>
         <translation>Copiază taxa</translation>
     </message>
     <message>
+        <source>Copy after fee</source>
+        <translation>Copiază după taxă</translation>
+    </message>
+    <message>
+        <source>Copy bytes</source>
+        <translation>Copiază octeţi</translation>
+    </message>
+    <message>
+        <source>Copy dust</source>
+        <translation>Copiază praf</translation>
+    </message>
+    <message>
+        <source>Copy change</source>
+        <translation>Copiază rest</translation>
+    </message>
+    <message>
         <source>yes</source>
         <translation>da</translation>
     </message>
@@ -855,251 +705,76 @@
         <translation>nu</translation>
     </message>
     <message>
+        <source>This label turns red if any recipient receives an amount smaller than the current dust threshold.</source>
+        <translation>Această etichetă devine roşie, dacă orice beneficiar primeşte o sumă mai mică decât pragul curent pentru praf.</translation>
+    </message>
+    <message>
+        <source>Can vary +/- %1 satoshi(s) per input.</source>
+        <translation>Poate varia +/- %1 satoshi pentru fiecare intrare.</translation>
+    </message>
+    <message>
         <source>(no label)</source>
         <translation>(fără etichetă)</translation>
     </message>
-    </context>
+    <message>
+        <source>change from %1 (%2)</source>
+        <translation>restul de la %1 (%2)</translation>
+    </message>
+    <message>
+        <source>(change)</source>
+        <translation>(rest)</translation>
+    </message>
+</context>
 <context>
     <name>EditAddressDialog</name>
-=======
->>>>>>> 2f4f2d38
-    <message>
-        <source>Copy address</source>
-        <translation>Copiază adresa</translation>
-    </message>
-    <message>
-        <source>Copy label</source>
-        <translation>Copiază eticheta</translation>
-    </message>
-<<<<<<< HEAD
-    <message>
-        <source>New receiving address</source>
-        <translation>Adresă de primire nouă</translation>
+    <message>
+        <source>Edit Address</source>
+        <translation>Editează adresa</translation>
+    </message>
+    <message>
+        <source>&amp;Label</source>
+        <translation>&amp;Etichetă</translation>
+    </message>
+    <message>
+        <source>The label associated with this address list entry</source>
+        <translation>Eticheta asociată cu această intrare din listă.</translation>
+    </message>
+    <message>
+        <source>The address associated with this address list entry. This can only be modified for sending addresses.</source>
+        <translation>Adresa asociată cu această adresă din listă. Aceasta poate fi modificată doar pentru adresele de trimitere.</translation>
+    </message>
+    <message>
+        <source>&amp;Address</source>
+        <translation>&amp;Adresă</translation>
     </message>
     <message>
         <source>New sending address</source>
-        <translation>Adresă nouă de livrare</translation>
+        <translation>Noua adresă de trimitere</translation>
     </message>
     <message>
         <source>Edit receiving address</source>
-        <translation>Modifică adresa de primire</translation>
+        <translation>Editează adresa de primire</translation>
     </message>
     <message>
         <source>Edit sending address</source>
-        <translation>Modifică adresa de livrare</translation>
+        <translation>Editează adresa de trimitere</translation>
+    </message>
+    <message>
+        <source>The entered address "%1" is not a valid Bitcoin address.</source>
+        <translation>Adresa introdusă "%1" nu este o adresă Blackcoin validă.</translation>
+    </message>
+    <message>
+        <source>Address "%1" already exists as a receiving address with label "%2" and so cannot be added as a sending address.</source>
+        <translation>Adresa "%1" exista deja ca si adresa de primire cu eticheta "%2" si deci nu poate fi folosita ca si adresa de trimitere.</translation>
+    </message>
+    <message>
+        <source>The entered address "%1" is already in the address book with label "%2".</source>
+        <translation>Adresa introdusa "%1" este deja in lista de adrese cu eticheta "%2"</translation>
     </message>
     <message>
         <source>Could not unlock wallet.</source>
         <translation>Portofelul nu a putut fi deblocat.</translation>
     </message>
-    </context>
-<context>
-    <name>FreespaceChecker</name>
-=======
->>>>>>> 2f4f2d38
-    <message>
-        <source>Copy amount</source>
-        <translation>Copiază suma</translation>
-    </message>
-    <message>
-        <source>Copy transaction ID</source>
-        <translation>Copiază ID tranzacţie</translation>
-    </message>
-    <message>
-        <source>Lock unspent</source>
-        <translation>Blocare necheltuiţi</translation>
-    </message>
-    <message>
-        <source>Unlock unspent</source>
-        <translation>Deblocare necheltuiţi</translation>
-    </message>
-    <message>
-<<<<<<< HEAD
-        <source>Usage:</source>
-        <translation>Utilizare:</translation>
-    </message>
-    <message>
-        <source>Start minimized</source>
-        <translation>Pornește minimalizat</translation>
-    </message>
-    <message>
-        <source>Reset all settings changed in the GUI</source>
-        <translation>Resetează toate setările modificate în Interfața Grafică.</translation>
-    </message>
-</context>
-<context>
-    <name>Intro</name>
-=======
-        <source>Copy quantity</source>
-        <translation>Copiază cantitea</translation>
-    </message>
->>>>>>> 2f4f2d38
-    <message>
-        <source>Copy fee</source>
-        <translation>Copiază taxa</translation>
-    </message>
-    <message>
-        <source>Copy after fee</source>
-        <translation>Copiază după taxă</translation>
-    </message>
-    <message>
-<<<<<<< HEAD
-        <source>Use a custom data directory:</source>
-        <translation>Alege un folder/director personalizat</translation>
-    </message>
-    <message>
-        <source>Bitcoin</source>
-        <translation>Bitcoin</translation>
-    </message>
-    <message>
-        <source>At least %1 GB of data will be stored in this directory, and it will grow over time.</source>
-        <translation>Cel puțin %1 GB va fi stocat în acest folder și va crește în timp.</translation>
-    </message>
-    <message>
-        <source>The wallet will also be stored in this directory.</source>
-        <translation>Portofelul va fi, de asemenea, stocat în acest folder/director.</translation>
-    </message>
-    <message>
-        <source>Error: Specified data directory "%1" cannot be created.</source>
-        <translation>Eroare: Folderul specificat "%1" nu poate fi creat.</translation>
-    </message>
-    <message>
-        <source>Error</source>
-        <translation>Eroare</translation>
-=======
-        <source>Copy bytes</source>
-        <translation>Copiază octeţi</translation>
->>>>>>> 2f4f2d38
-    </message>
-    <message>
-        <source>Copy dust</source>
-        <translation>Copiază praf</translation>
-    </message>
-<<<<<<< HEAD
-    </context>
-<context>
-    <name>ModalOverlay</name>
-    <message>
-        <source>Form</source>
-        <translation>formular</translation>
-    </message>
-    <message>
-        <source>Recent transactions may not yet be visible, and therefore your wallet's balance might be incorrect. This information will be correct once your wallet has finished synchronizing with the bitcoin network, as detailed below.</source>
-        <translation>Posibil ca tranzacțiile recente să nu fie vizibile, încă, astfel bilanțul portofelului tău poate fi incorect. Aceste informații vor fi corecte o dată ce portofelul tău a încheiat sincronizarea cu rețeaua bitcoin, conform descrierii de mai jos.</translation>
-    </message>
-    <message>
-        <source>Unknown...</source>
-        <translation>Necunoscut...</translation>
-    </message>
-    <message>
-        <source>calculating...</source>
-        <translation>Se calculează...</translation>
-    </message>
-    <message>
-        <source>Hide</source>
-        <translation>Ascunde</translation>
-    </message>
-    </context>
-<context>
-    <name>OpenURIDialog</name>
-=======
->>>>>>> 2f4f2d38
-    <message>
-        <source>Copy change</source>
-        <translation>Copiază rest</translation>
-    </message>
-    <message>
-        <source>yes</source>
-        <translation>da</translation>
-    </message>
-    <message>
-        <source>no</source>
-        <translation>nu</translation>
-    </message>
-    <message>
-        <source>This label turns red if any recipient receives an amount smaller than the current dust threshold.</source>
-        <translation>Această etichetă devine roşie, dacă orice beneficiar primeşte o sumă mai mică decât pragul curent pentru praf.</translation>
-    </message>
-    <message>
-<<<<<<< HEAD
-        <source>IP address of the proxy (e.g. IPv4: 127.0.0.1 / IPv6: ::1)</source>
-        <translation>Adresa IP a proxy-ului (ex. IPv4: 127.0.0.1 / IPv6: ::1)</translation>
-    </message>
-    <message>
-        <source>Open Configuration File</source>
-        <translation>Deschide fișierul de Configurare</translation>
-    </message>
-    <message>
-        <source>&amp;Reset Options</source>
-        <translation>&amp;Resetează opțiunile</translation>
-=======
-        <source>Can vary +/- %1 satoshi(s) per input.</source>
-        <translation>Poate varia +/- %1 satoshi pentru fiecare intrare.</translation>
-    </message>
-    <message>
-        <source>(no label)</source>
-        <translation>(fără etichetă)</translation>
-    </message>
-    <message>
-        <source>change from %1 (%2)</source>
-        <translation>restul de la %1 (%2)</translation>
-    </message>
-    <message>
-        <source>(change)</source>
-        <translation>(rest)</translation>
->>>>>>> 2f4f2d38
-    </message>
-</context>
-<context>
-    <name>EditAddressDialog</name>
-    <message>
-        <source>Edit Address</source>
-        <translation>Editează adresa</translation>
-    </message>
-    <message>
-        <source>&amp;Label</source>
-        <translation>&amp;Etichetă</translation>
-    </message>
-    <message>
-        <source>The label associated with this address list entry</source>
-        <translation>Eticheta asociată cu această intrare din listă.</translation>
-    </message>
-    <message>
-        <source>The address associated with this address list entry. This can only be modified for sending addresses.</source>
-        <translation>Adresa asociată cu această adresă din listă. Aceasta poate fi modificată doar pentru adresele de trimitere.</translation>
-    </message>
-    <message>
-        <source>&amp;Address</source>
-        <translation>&amp;Adresă</translation>
-    </message>
-    <message>
-        <source>New sending address</source>
-        <translation>Noua adresă de trimitere</translation>
-    </message>
-    <message>
-        <source>Edit receiving address</source>
-        <translation>Editează adresa de primire</translation>
-    </message>
-    <message>
-        <source>Edit sending address</source>
-        <translation>Editează adresa de trimitere</translation>
-    </message>
-    <message>
-        <source>The entered address "%1" is not a valid Bitcoin address.</source>
-        <translation>Adresa introdusă "%1" nu este o adresă Bitcoin validă.</translation>
-    </message>
-    <message>
-        <source>Address "%1" already exists as a receiving address with label "%2" and so cannot be added as a sending address.</source>
-        <translation>Adresa "%1" exista deja ca si adresa de primire cu eticheta "%2" si deci nu poate fi folosita ca si adresa de trimitere.</translation>
-    </message>
-    <message>
-        <source>The entered address "%1" is already in the address book with label "%2".</source>
-        <translation>Adresa introdusa "%1" este deja in lista de adrese cu eticheta "%2"</translation>
-    </message>
-    <message>
-        <source>Could not unlock wallet.</source>
-        <translation>Portofelul nu a putut fi deblocat.</translation>
-    </message>
     <message>
         <source>New key generation failed.</source>
         <translation>Generarea noii chei nu a reuşit.</translation>
@@ -1120,34 +795,12 @@
         <translation>Dosarul deja există. Adaugă %1 dacă intenţionaţi să creaţi un nou dosar aici.</translation>
     </message>
     <message>
-<<<<<<< HEAD
-        <source>Configuration options</source>
-        <translation>Optiuni de configuratie</translation>
-    </message>
-    <message>
-        <source>Error</source>
-        <translation>Eroare</translation>
-    </message>
-    <message>
-        <source>This change would require a client restart.</source>
-        <translation>Această schimbare necesită repornirea clientului.</translation>
-=======
         <source>Path already exists, and is not a directory.</source>
         <translation>Calea deja există şi nu este un dosar.</translation>
->>>>>>> 2f4f2d38
-    </message>
-    <message>
-<<<<<<< HEAD
-        <source>Form</source>
-        <translation>formular</translation>
-    </message>
-    <message>
-        <source>Available:</source>
-        <translation>Disponibil:</translation>
-=======
+    </message>
+    <message>
         <source>Cannot create data directory here.</source>
         <translation>Nu se poate crea un dosar de date aici.</translation>
->>>>>>> 2f4f2d38
     </message>
 </context>
 <context>
@@ -1160,38 +813,6 @@
         <source>(%1-bit)</source>
         <translation>(%1-bit)</translation>
     </message>
-<<<<<<< HEAD
-    </context>
-<context>
-    <name>PaymentServer</name>
-    <message>
-        <source>Payment request expired.</source>
-        <translation>Cererea de plată a expirat.</translation>
-    </message>
-    <message>
-        <source>Payment request is not initialized.</source>
-        <translation>Cererea de plată nu este inițializată.</translation>
-    </message>
-    <message>
-        <source>Invalid payment request.</source>
-        <translation>Cerere de plată invalidă.</translation>
-    </message>
-    </context>
-<context>
-    <name>PeerTableModel</name>
-    <message>
-        <source>Sent</source>
-        <translation>Trimis</translation>
-    </message>
-    <message>
-        <source>Received</source>
-        <translation>Primit</translation>
-    </message>
-</context>
-<context>
-    <name>QObject</name>
-=======
->>>>>>> 2f4f2d38
     <message>
         <source>About %1</source>
         <translation>Despre %1</translation>
@@ -1200,45 +821,9 @@
         <source>Command-line options</source>
         <translation>Opţiuni linie de comandă</translation>
     </message>
-<<<<<<< HEAD
-    <message>
-        <source>%1 B</source>
-        <translation>%1 B</translation>
-    </message>
-    <message>
-        <source>%1 KB</source>
-        <translation>%1 KB</translation>
-    </message>
-    <message>
-        <source>%1 MB</source>
-        <translation>%1 MB</translation>
-    </message>
-    <message>
-        <source>%1 GB</source>
-        <translation>%1 GB</translation>
-    </message>
-    </context>
-<context>
-    <name>QObject::QObject</name>
-    </context>
-<context>
-    <name>QRImageWidget</name>
-    <message>
-        <source>Save QR Code</source>
-        <translation>Salvează codul QR</translation>
-    </message>
-    <message>
-        <source>PNG Image (*.png)</source>
-        <translation>Imagine PNG (*.png)</translation>
-    </message>
-</context>
-<context>
-    <name>RPCConsole</name>
-=======
 </context>
 <context>
     <name>Intro</name>
->>>>>>> 2f4f2d38
     <message>
         <source>Welcome</source>
         <translation>Bun venit</translation>
@@ -1273,7 +858,7 @@
     </message>
     <message>
         <source>Bitcoin</source>
-        <translation>Bitcoin</translation>
+        <translation>Blackcoin</translation>
     </message>
     <message>
         <source>At least %1 GB of data will be stored in this directory, and it will grow over time.</source>
@@ -1285,7 +870,7 @@
     </message>
     <message>
         <source>%1 will download and store a copy of the Bitcoin block chain.</source>
-        <translation>%1 va descarca si stoca o copie a blockchainului Bitcoin</translation>
+        <translation>%1 va descarca si stoca o copie a blockchainului Blackcoin</translation>
     </message>
     <message>
         <source>The wallet will also be stored in this directory.</source>
@@ -1316,17 +901,13 @@
     </message>
     <message>
         <source>Recent transactions may not yet be visible, and therefore your wallet's balance might be incorrect. This information will be correct once your wallet has finished synchronizing with the bitcoin network, as detailed below.</source>
-        <translation>Tranzactiile recente pot sa nu fie inca vizibile, de aceea balanta portofelului poate fi incorecta. Aceasta informatie va fi corecta de indata ce portofelul va fi complet sincronizat cu reteaua Bitcoin, asa cum este detaliat mai jos.</translation>
+        <translation>Tranzactiile recente pot sa nu fie inca vizibile, de aceea balanta portofelului poate fi incorecta. Aceasta informatie va fi corecta de indata ce portofelul va fi complet sincronizat cu reteaua Blackcoin, asa cum este detaliat mai jos.</translation>
     </message>
     <message>
         <source>Attempting to spend bitcoins that are affected by not-yet-displayed transactions will not be accepted by the network.</source>
-        <translation>Incercarea de a cheltui bitcoini care sunt afectati de tranzactii ce inca nu sunt afisate nu va fi acceptata de retea.</translation>
-    </message>
-    <message>
-<<<<<<< HEAD
-        <source>Yes</source>
-        <translation>Da</translation>
-=======
+        <translation>Incercarea de a cheltui bBlackcoini care sunt afectati de tranzactii ce inca nu sunt afisate nu va fi acceptata de retea.</translation>
+    </message>
+    <message>
         <source>Number of blocks left</source>
         <translation>Numarul de blocuri ramase</translation>
     </message>
@@ -1345,7 +926,6 @@
     <message>
         <source>Progress increase per hour</source>
         <translation>Cresterea progresului per ora</translation>
->>>>>>> 2f4f2d38
     </message>
     <message>
         <source>calculating...</source>
@@ -1378,797 +958,532 @@
         <source>URI:</source>
         <translation>URI:</translation>
     </message>
-<<<<<<< HEAD
-    <message>
-        <source>Copy label</source>
-        <translation>Copiază eticheta</translation>
-    </message>
-    <message>
-        <source>Copy message</source>
-        <translation>Copiază mesajul</translation>
-    </message>
-    <message>
-        <source>Copy amount</source>
-        <translation>Copiază cantitatea</translation>
-    </message>
-</context>
-<context>
-    <name>ReceiveRequestDialog</name>
-    <message>
-        <source>QR Code</source>
-        <translation>Salvează codul QR</translation>
-    </message>
-    <message>
-        <source>Copy &amp;Address</source>
-        <translation>Copiază Adresa</translation>
-    </message>
-    <message>
-        <source>&amp;Save Image...</source>
-        <translation>&amp;Salvează imaginea...</translation>
-    </message>
-    <message>
-        <source>Address</source>
-        <translation>Adresă</translation>
+    <message>
+        <source>Select payment request file</source>
+        <translation>Selectaţi fişierul cerere de plată</translation>
+    </message>
+    <message>
+        <source>Select payment request file to open</source>
+        <translation>Selectati care fisier de cerere de plata va fi deschis</translation>
+    </message>
+</context>
+<context>
+    <name>OptionsDialog</name>
+    <message>
+        <source>Options</source>
+        <translation>Opţiuni</translation>
+    </message>
+    <message>
+        <source>&amp;Main</source>
+        <translation>Principal</translation>
+    </message>
+    <message>
+        <source>Automatically start %1 after logging in to the system.</source>
+        <translation>Porneşte automat %1 după logarea in sistem.</translation>
+    </message>
+    <message>
+        <source>&amp;Start %1 on system login</source>
+        <translation>&amp;Porneste %1 la logarea in sistem.</translation>
+    </message>
+    <message>
+        <source>Size of &amp;database cache</source>
+        <translation>Mărimea bazei de &amp;date cache</translation>
+    </message>
+    <message>
+        <source>MB</source>
+        <translation>MB</translation>
+    </message>
+    <message>
+        <source>Number of script &amp;verification threads</source>
+        <translation>Numărul de thread-uri de &amp;verificare</translation>
+    </message>
+    <message>
+        <source>IP address of the proxy (e.g. IPv4: 127.0.0.1 / IPv6: ::1)</source>
+        <translation>Adresa IP a serverului proxy (de exemplu: IPv4: 127.0.0.1 / IPv6: ::1)</translation>
+    </message>
+    <message>
+        <source>Shows if the supplied default SOCKS5 proxy is used to reach peers via this network type.</source>
+        <translation>Arata daca proxy-ul SOCKS5 furnizat implicit este folosit pentru a gasi parteneri via acest tip de retea.</translation>
+    </message>
+    <message>
+        <source>Use separate SOCKS&amp;5 proxy to reach peers via Tor hidden services:</source>
+        <translation>Foloseste un proxy SOCKS&amp;5 separat pentru a gasi parteneri via servicii TOR ascunse</translation>
+    </message>
+    <message>
+        <source>Hide the icon from the system tray.</source>
+        <translation>Ascunde icon-ul din system tray.</translation>
+    </message>
+    <message>
+        <source>&amp;Hide tray icon</source>
+        <translation>&amp;Ascunde icon-ul din system tray.</translation>
+    </message>
+    <message>
+        <source>Minimize instead of exit the application when the window is closed. When this option is enabled, the application will be closed only after selecting Exit in the menu.</source>
+        <translation>Minimizează fereastra în locul părăsirii programului în momentul închiderii ferestrei. Cînd acestă opţiune e activă, aplicaţia se va opri doar în momentul selectării comenzii 'Închide aplicaţia' din menu.</translation>
+    </message>
+    <message>
+        <source>Third party URLs (e.g. a block explorer) that appear in the transactions tab as context menu items. %s in the URL is replaced by transaction hash. Multiple URLs are separated by vertical bar |.</source>
+        <translation>URL-uri terţe părţi (de exemplu, un explorator de bloc), care apar în tab-ul tranzacţiilor ca elemente de meniu contextual. %s în URL este înlocuit cu hash de tranzacţie. URL-urile multiple sînt separate prin bară verticală |.</translation>
+    </message>
+    <message>
+        <source>Active command-line options that override above options:</source>
+        <translation>Opţiuni linie de comandă active care oprimă opţiunile de mai sus:</translation>
+    </message>
+    <message>
+        <source>Open the %1 configuration file from the working directory.</source>
+        <translation>Deschide fisierul de configurare %1 din directorul curent.</translation>
+    </message>
+    <message>
+        <source>Open Configuration File</source>
+        <translation>Deschide fisierul de configurare.</translation>
+    </message>
+    <message>
+        <source>Reset all client options to default.</source>
+        <translation>Resetează toate setările clientului la valorile implicite.</translation>
+    </message>
+    <message>
+        <source>&amp;Reset Options</source>
+        <translation>&amp;Resetează opţiunile</translation>
+    </message>
+    <message>
+        <source>&amp;Network</source>
+        <translation>Reţea</translation>
+    </message>
+    <message>
+        <source>Disables some advanced features but all blocks will still be fully validated. Reverting this setting requires re-downloading the entire blockchain. Actual disk usage may be somewhat higher.</source>
+        <translation>Dezactiveaza unele caracteristici avansate insa toate blocurile vor fi validate pe deplin. Inversarea acestei setari necesita re-descarcarea intregului blockchain. Utilizarea reala a discului poate fi ceva mai mare.</translation>
+    </message>
+    <message>
+        <source>Prune &amp;block storage to</source>
+        <translation>Reductie &amp;block storage la  </translation>
+    </message>
+    <message>
+        <source>GB</source>
+        <translation>GB</translation>
+    </message>
+    <message>
+        <source>Reverting this setting requires re-downloading the entire blockchain.</source>
+        <translation> Inversarea acestei setari necesita re-descarcarea intregului blockchain.</translation>
+    </message>
+    <message>
+        <source>(0 = auto, &lt;0 = leave that many cores free)</source>
+        <translation>(0 = automat, &lt;0 = lasă atîtea nuclee libere)</translation>
+    </message>
+    <message>
+        <source>W&amp;allet</source>
+        <translation>Portofel</translation>
+    </message>
+    <message>
+        <source>Expert</source>
+        <translation>Expert</translation>
+    </message>
+    <message>
+        <source>Enable coin &amp;control features</source>
+        <translation>Activare caracteristici de control ale monedei</translation>
+    </message>
+    <message>
+        <source>If you disable the spending of unconfirmed change, the change from a transaction cannot be used until that transaction has at least one confirmation. This also affects how your balance is computed.</source>
+        <translation>Dacă dezactivaţi cheltuirea restului neconfirmat, restul dintr-o tranzacţie nu poate fi folosit pînă cînd tranzacţia are cel puţin o confirmare. Aceasta afectează de asemenea calcularea soldului.</translation>
+    </message>
+    <message>
+        <source>&amp;Spend unconfirmed change</source>
+        <translation>Cheltuire rest neconfirmat</translation>
+    </message>
+    <message>
+        <source>Automatically open the Bitcoin client port on the router. This only works when your router supports UPnP and it is enabled.</source>
+        <translation>Deschide automat în router portul aferent clientului Blackcoin. Funcţionează doar dacă routerul duportă UPnP şi e activat.</translation>
+    </message>
+    <message>
+        <source>Map port using &amp;UPnP</source>
+        <translation>Mapare port folosind &amp;UPnP</translation>
+    </message>
+    <message>
+        <source>Accept connections from outside.</source>
+        <translation>Acceptă conexiuni din exterior</translation>
+    </message>
+    <message>
+        <source>Allow incomin&amp;g connections</source>
+        <translation>Permite conexiuni de intrar&amp;e</translation>
+    </message>
+    <message>
+        <source>Connect to the Bitcoin network through a SOCKS5 proxy.</source>
+        <translation>Conectare la reţeaua Blackcoin printr-un proxy SOCKS.</translation>
+    </message>
+    <message>
+        <source>&amp;Connect through SOCKS5 proxy (default proxy):</source>
+        <translation>&amp;Conectare printr-un proxy SOCKS (implicit proxy):</translation>
+    </message>
+    <message>
+        <source>Proxy &amp;IP:</source>
+        <translation>Proxy &amp;IP:</translation>
+    </message>
+    <message>
+        <source>&amp;Port:</source>
+        <translation>&amp;Port:</translation>
+    </message>
+    <message>
+        <source>Port of the proxy (e.g. 9050)</source>
+        <translation>Portul proxy (de exemplu: 9050)</translation>
+    </message>
+    <message>
+        <source>Used for reaching peers via:</source>
+        <translation>Folosit pentru a gasi parteneri via:</translation>
+    </message>
+    <message>
+        <source>IPv4</source>
+        <translation>IPv4</translation>
+    </message>
+    <message>
+        <source>IPv6</source>
+        <translation>IPv6</translation>
+    </message>
+    <message>
+        <source>Tor</source>
+        <translation>Tor</translation>
+    </message>
+    <message>
+        <source>Connect to the Bitcoin network through a separate SOCKS5 proxy for Tor hidden services.</source>
+        <translation>Conectare la reteaua Blackcoin printr-un proxy SOCKS5 separat pentru serviciile TOR ascunse.</translation>
+    </message>
+    <message>
+        <source>&amp;Window</source>
+        <translation>&amp;Fereastră</translation>
+    </message>
+    <message>
+        <source>Show only a tray icon after minimizing the window.</source>
+        <translation>Arată doar un icon în tray la ascunderea ferestrei</translation>
+    </message>
+    <message>
+        <source>&amp;Minimize to the tray instead of the taskbar</source>
+        <translation>&amp;Minimizare în tray în loc de taskbar</translation>
+    </message>
+    <message>
+        <source>M&amp;inimize on close</source>
+        <translation>M&amp;inimizare fereastră în locul închiderii programului</translation>
+    </message>
+    <message>
+        <source>&amp;Display</source>
+        <translation>&amp;Afişare</translation>
+    </message>
+    <message>
+        <source>User Interface &amp;language:</source>
+        <translation>&amp;Limbă interfaţă utilizator</translation>
+    </message>
+    <message>
+        <source>The user interface language can be set here. This setting will take effect after restarting %1.</source>
+        <translation>Limba interfeţei utilizatorului poate fi setată aici. Această setare va avea efect după repornirea %1.</translation>
+    </message>
+    <message>
+        <source>&amp;Unit to show amounts in:</source>
+        <translation>&amp;Unitatea de măsură pentru afişarea sumelor:</translation>
+    </message>
+    <message>
+        <source>Choose the default subdivision unit to show in the interface and when sending coins.</source>
+        <translation>Alegeţi subdiviziunea folosită la afişarea interfeţei şi la trimiterea de blackcoin.</translation>
+    </message>
+    <message>
+        <source>Whether to show coin control features or not.</source>
+        <translation>Arată controlul caracteristicilor monedei sau nu.</translation>
+    </message>
+    <message>
+        <source>&amp;Third party transaction URLs</source>
+        <translation>URL-uri tranzacţii &amp;terţe părţi</translation>
+    </message>
+    <message>
+        <source>&amp;OK</source>
+        <translation>&amp;OK</translation>
+    </message>
+    <message>
+        <source>&amp;Cancel</source>
+        <translation>Renunţă</translation>
+    </message>
+    <message>
+        <source>default</source>
+        <translation>iniţial</translation>
+    </message>
+    <message>
+        <source>none</source>
+        <translation>nimic</translation>
+    </message>
+    <message>
+        <source>Confirm options reset</source>
+        <translation>Confirmă resetarea opţiunilor</translation>
+    </message>
+    <message>
+        <source>Client restart required to activate changes.</source>
+        <translation>Este necesară repornirea clientului pentru a activa schimbările.</translation>
+    </message>
+    <message>
+        <source>Client will be shut down. Do you want to proceed?</source>
+        <translation>Clientul va fi închis. Doriţi să continuaţi?</translation>
+    </message>
+    <message>
+        <source>Configuration options</source>
+        <translation>Optiuni de configurare</translation>
+    </message>
+    <message>
+        <source>The configuration file is used to specify advanced user options which override GUI settings. Additionally, any command-line options will override this configuration file.</source>
+        <translation>Fisierul de configurare e folosit pentru a specifica optiuni utilizator avansate care modifica setarile din GUI. In plus orice optiune din linia de comanda va modifica acest fisier de configurare. </translation>
+    </message>
+    <message>
+        <source>Error</source>
+        <translation>Eroare</translation>
+    </message>
+    <message>
+        <source>The configuration file could not be opened.</source>
+        <translation>Fisierul de configurare nu a putut fi deschis.</translation>
+    </message>
+    <message>
+        <source>This change would require a client restart.</source>
+        <translation>Această schimbare necesită o repornire a clientului.</translation>
+    </message>
+    <message>
+        <source>The supplied proxy address is invalid.</source>
+        <translation>Adresa blackcoin pe care aţi specificat-o nu este validă.</translation>
+    </message>
+</context>
+<context>
+    <name>OverviewPage</name>
+    <message>
+        <source>Form</source>
+        <translation>Form</translation>
+    </message>
+    <message>
+        <source>The displayed information may be out of date. Your wallet automatically synchronizes with the Bitcoin network after a connection is established, but this process has not completed yet.</source>
+        <translation>Informaţiile afişate pot fi neactualizate. Portofelul dvs. se sincronizează automat cu reţeaua Blackcoin după ce o conexiune este stabilită, dar acest proces nu a fost finalizat încă.</translation>
+    </message>
+    <message>
+        <source>Watch-only:</source>
+        <translation>Doar-supraveghere:</translation>
+    </message>
+    <message>
+        <source>Available:</source>
+        <translation>Disponibil:</translation>
+    </message>
+    <message>
+        <source>Your current spendable balance</source>
+        <translation>Balanţa dvs. curentă de cheltuieli</translation>
+    </message>
+    <message>
+        <source>Pending:</source>
+        <translation>În aşteptare:</translation>
+    </message>
+    <message>
+        <source>Total of transactions that have yet to be confirmed, and do not yet count toward the spendable balance</source>
+        <translation>Totalul tranzacţiilor care nu sunt confirmate încă şi care nu sunt încă adunate la balanţa de cheltuieli</translation>
+    </message>
+    <message>
+        <source>Immature:</source>
+        <translation>Nematurizat:</translation>
+    </message>
+    <message>
+        <source>Mined balance that has not yet matured</source>
+        <translation>Balanţa minata ce nu s-a maturizat încă</translation>
+    </message>
+    <message>
+        <source>Balances</source>
+        <translation>Balanţă</translation>
+    </message>
+    <message>
+        <source>Total:</source>
+        <translation>Total:</translation>
+    </message>
+    <message>
+        <source>Your current total balance</source>
+        <translation>Balanţa totală curentă</translation>
+    </message>
+    <message>
+        <source>Your current balance in watch-only addresses</source>
+        <translation>Soldul dvs. curent în adresele doar-supraveghere</translation>
+    </message>
+    <message>
+        <source>Spendable:</source>
+        <translation>Cheltuibil:</translation>
+    </message>
+    <message>
+        <source>Recent transactions</source>
+        <translation>Tranzacţii recente</translation>
+    </message>
+    <message>
+        <source>Unconfirmed transactions to watch-only addresses</source>
+        <translation>Tranzacţii neconfirmate la adresele doar-supraveghere</translation>
+    </message>
+    <message>
+        <source>Mined balance in watch-only addresses that has not yet matured</source>
+        <translation>Balanţă minată în adresele doar-supraveghere care nu s-a maturizat încă</translation>
+    </message>
+    <message>
+        <source>Current total balance in watch-only addresses</source>
+        <translation>Soldul dvs. total în adresele doar-supraveghere</translation>
+    </message>
+</context>
+<context>
+    <name>PaymentServer</name>
+    <message>
+        <source>Payment request error</source>
+        <translation>Eroare la cererea de plată</translation>
+    </message>
+    <message>
+        <source>Cannot start bitcoin: click-to-pay handler</source>
+        <translation>Blackcoin nu poate porni: click-to-pay handler</translation>
+    </message>
+    <message>
+        <source>URI handling</source>
+        <translation>Gestionare URI</translation>
+    </message>
+    <message>
+        <source>'bitcoin://' is not a valid URI. Use 'bitcoin:' instead.</source>
+        <translation>'blackcoin://' nu este un URI valid. Folositi 'blackcoin:' in loc.</translation>
+    </message>
+    <message>
+        <source>Payment request fetch URL is invalid: %1</source>
+        <translation>URL-ul cererii de plată preluat nu este valid: %1</translation>
+    </message>
+    <message>
+        <source>Invalid payment address %1</source>
+        <translation>Adresă pentru plată invalidă %1</translation>
+    </message>
+    <message>
+        <source>URI cannot be parsed! This can be caused by an invalid Bitcoin address or malformed URI parameters.</source>
+        <translation>URI nu poate fi analizat! Acest lucru poate fi cauzat de o adresă Blackcoin invalidă sau parametri URI deformaţi.</translation>
+    </message>
+    <message>
+        <source>Payment request file handling</source>
+        <translation>Manipulare fişier cerere de plată</translation>
+    </message>
+    <message>
+        <source>Payment request file cannot be read! This can be caused by an invalid payment request file.</source>
+        <translation>Fişierul cerere de plată nu poate fi citit! Cauza poate fi un fişier cerere de plată nevalid.</translation>
+    </message>
+    <message>
+        <source>Payment request rejected</source>
+        <translation>Cerere de plată refuzată</translation>
+    </message>
+    <message>
+        <source>Payment request network doesn't match client network.</source>
+        <translation>Cererea de plată din reţea nu se potriveşte cu clientul din reţea</translation>
+    </message>
+    <message>
+        <source>Payment request expired.</source>
+        <translation>Cerere de plată expirata</translation>
+    </message>
+    <message>
+        <source>Payment request is not initialized.</source>
+        <translation>Cererea de plată nu este iniţializată.</translation>
+    </message>
+    <message>
+        <source>Unverified payment requests to custom payment scripts are unsupported.</source>
+        <translation>Cererile nesecurizate către scripturi personalizate de plăți nu sunt suportate</translation>
+    </message>
+    <message>
+        <source>Invalid payment request.</source>
+        <translation>Cerere de plată invalidă.</translation>
+    </message>
+    <message>
+        <source>Requested payment amount of %1 is too small (considered dust).</source>
+        <translation>Suma cerută de plată de %1 este prea mică (considerată praf).</translation>
+    </message>
+    <message>
+        <source>Refund from %1</source>
+        <translation>Rambursare de la %1</translation>
+    </message>
+    <message>
+        <source>Payment request %1 is too large (%2 bytes, allowed %3 bytes).</source>
+        <translation>Cererea de plată %1 este prea mare (%2 octeţi, permis %3 octeţi).</translation>
+    </message>
+    <message>
+        <source>Error communicating with %1: %2</source>
+        <translation>Eroare la comunicarea cu %1: %2</translation>
+    </message>
+    <message>
+        <source>Payment request cannot be parsed!</source>
+        <translation>Cererea de plată nu poate fi analizată!</translation>
+    </message>
+    <message>
+        <source>Bad response from server %1</source>
+        <translation>Răspuns greşit de la server %1</translation>
+    </message>
+    <message>
+        <source>Network request error</source>
+        <translation>Eroare în cererea de reţea</translation>
+    </message>
+    <message>
+        <source>Payment acknowledged</source>
+        <translation>Plată acceptată</translation>
+    </message>
+</context>
+<context>
+    <name>PeerTableModel</name>
+    <message>
+        <source>User Agent</source>
+        <translation>Agent utilizator</translation>
+    </message>
+    <message>
+        <source>Node/Service</source>
+        <translation>Nod/Serviciu</translation>
+    </message>
+    <message>
+        <source>NodeId</source>
+        <translation>NodeID</translation>
+    </message>
+    <message>
+        <source>Ping</source>
+        <translation>Ping</translation>
+    </message>
+    <message>
+        <source>Sent</source>
+        <translation>Expediat</translation>
+    </message>
+    <message>
+        <source>Received</source>
+        <translation>Recepţionat</translation>
+    </message>
+</context>
+<context>
+    <name>QObject</name>
+    <message>
+        <source>Generated</source>
+        <translation>Generat</translation>
+    </message>
+    <message>
+        <source>From</source>
+        <translation>De la</translation>
+    </message>
+    <message>
+        <source>To</source>
+        <translation>La</translation>
+    </message>
+    <message>
+        <source>Credit</source>
+        <translation>Credit</translation>
+    </message>
+    <message>
+        <source>Total credit</source>
+        <translation>Credit total</translation>
+    </message>
+    <message>
+        <source>Message</source>
+        <translation>Mesaj</translation>
+    </message>
+    <message>
+        <source>Comment</source>
+        <translation>Comentariu</translation>
+    </message>
+    <message>
+        <source>Transaction ID</source>
+        <translation>Transactiune ID</translation>
+    </message>
+    <message>
+        <source>Transaction</source>
+        <translation>Transactiune</translation>
     </message>
     <message>
         <source>Amount</source>
         <translation>Cantitate</translation>
     </message>
     <message>
-        <source>Label</source>
-        <translation>Etichetă</translation>
-    </message>
-    <message>
-        <source>Message</source>
-        <translation>Mesaj</translation>
-    </message>
-    </context>
-<context>
-    <name>RecentRequestsTableModel</name>
-    <message>
-        <source>Label</source>
-        <translation>Etichetă</translation>
-    </message>
-    <message>
-        <source>Message</source>
-        <translation>Mesaj</translation>
-    </message>
-    <message>
-        <source>(no label)</source>
-        <translation>(fără etichetă)</translation>
-    </message>
-    </context>
-=======
-    <message>
-        <source>Select payment request file</source>
-        <translation>Selectaţi fişierul cerere de plată</translation>
-    </message>
-    <message>
-        <source>Select payment request file to open</source>
-        <translation>Selectati care fisier de cerere de plata va fi deschis</translation>
-    </message>
-</context>
->>>>>>> 2f4f2d38
-<context>
-    <name>OptionsDialog</name>
-    <message>
-        <source>Options</source>
-        <translation>Opţiuni</translation>
-    </message>
-    <message>
-        <source>&amp;Main</source>
-        <translation>Principal</translation>
-    </message>
-    <message>
-        <source>Automatically start %1 after logging in to the system.</source>
-        <translation>Porneşte automat %1 după logarea in sistem.</translation>
-    </message>
-    <message>
-        <source>&amp;Start %1 on system login</source>
-        <translation>&amp;Porneste %1 la logarea in sistem.</translation>
-    </message>
-    <message>
-        <source>Size of &amp;database cache</source>
-        <translation>Mărimea bazei de &amp;date cache</translation>
-    </message>
-    <message>
-        <source>MB</source>
-        <translation>MB</translation>
-    </message>
-<<<<<<< HEAD
-    <message>
-        <source>Hide</source>
-        <translation>Ascunde</translation>
-    </message>
-    <message>
-        <source>Copy amount</source>
-        <translation>Copiază cantitatea</translation>
-    </message>
-    <message>
-        <source>Copy fee</source>
-        <translation>Copiază taxa</translation>
-    </message>
-    <message>
-        <source>Payment request expired.</source>
-        <translation>Cererea de plată a expirat.</translation>
-    </message>
-    <message>
-        <source>(no label)</source>
-        <translation>(fără etichetă)</translation>
-    </message>
-</context>
-<context>
-    <name>SendCoinsEntry</name>
-    </context>
-<context>
-    <name>SendConfirmationDialog</name>
-    </context>
-<context>
-    <name>ShutdownWindow</name>
-    </context>
-<context>
-    <name>SignVerifyMessageDialog</name>
-    <message>
-        <source>Message verified.</source>
-        <translation>Mesaj verificat.</translation>
-    </message>
-</context>
-<context>
-    <name>SplashScreen</name>
-    </context>
-<context>
-    <name>TrafficGraphWidget</name>
-    <message>
-        <source>KB/s</source>
-        <translation>KB/s</translation>
-    </message>
-</context>
-<context>
-    <name>TransactionDesc</name>
-    <message>
-        <source>Generated</source>
-        <translation>Generat</translation>
-    </message>
-    <message>
-        <source>From</source>
-        <translation>De la</translation>
-    </message>
-    <message>
-        <source>To</source>
-        <translation>La</translation>
-    </message>
-    <message>
-        <source>Credit</source>
-        <translation>Credit</translation>
-    </message>
-    <message>
-        <source>Total credit</source>
-        <translation>Credit total</translation>
-    </message>
-    <message>
-        <source>Message</source>
-        <translation>Mesaj</translation>
-    </message>
-    <message>
-        <source>Comment</source>
-        <translation>Comentariu</translation>
-    </message>
-    <message>
-        <source>Transaction ID</source>
-        <translation>Transactiune ID</translation>
-    </message>
-    <message>
-        <source>Transaction</source>
-        <translation>Transactiune</translation>
-    </message>
-    <message>
-        <source>Amount</source>
-        <translation>Cantitate</translation>
-    </message>
-    <message>
-        <source>true</source>
-        <translation>Adevarat</translation>
-    </message>
-    <message>
-        <source>false</source>
-        <translation>Fals</translation>
-    </message>
-</context>
-<context>
-    <name>TransactionDescDialog</name>
-    </context>
-<context>
-    <name>TransactionTableModel</name>
-    <message>
-        <source>Type</source>
-        <translation>tip</translation>
-    </message>
-    <message>
-        <source>Label</source>
-        <translation>Etichetă</translation>
-    </message>
-    <message>
-        <source>Received with</source>
-        <translation>Obtinut cu</translation>
-    </message>
-    <message>
-        <source>(n/a)</source>
-        <translation>(n/a)</translation>
-    </message>
-    <message>
-        <source>(no label)</source>
-        <translation>(fără etichetă)</translation>
-    </message>
-    </context>
-<context>
-    <name>TransactionView</name>
-    <message>
-        <source>All</source>
-        <translation>Tot</translation>
-    </message>
-    <message>
-        <source>Today</source>
-        <translation>Astazi</translation>
-    </message>
-    <message>
-        <source>This week</source>
-        <translation>Saptamana aceasta</translation>
-    </message>
-    <message>
-        <source>This month</source>
-        <translation>Luna aceasta</translation>
-    </message>
-    <message>
-        <source>Last month</source>
-        <translation>Luna trecuta</translation>
-    </message>
-    <message>
-        <source>This year</source>
-        <translation>Anul acesta</translation>
-    </message>
-    <message>
-        <source>Received with</source>
-        <translation>Obtinut cu</translation>
-    </message>
-    <message>
-        <source>To yourself</source>
-        <translation>Pentru tine</translation>
-    </message>
-    <message>
-        <source>Other</source>
-        <translation>Altru</translation>
-    </message>
-    <message>
-        <source>Copy address</source>
-        <translation>Copiază adresa</translation>
-    </message>
-    <message>
-        <source>Copy label</source>
-        <translation>Copiază eticheta</translation>
-    </message>
-    <message>
-        <source>Copy amount</source>
-        <translation>Copiază cantitatea</translation>
-    </message>
-    <message>
-        <source>Copy transaction ID</source>
-        <translation>Copiază ID-ul tranzacției</translation>
-    </message>
-    <message>
-        <source>Comma separated file (*.csv)</source>
-        <translation>Fisier text separat prin virgule (*.csv)</translation>
-    </message>
-    <message>
-        <source>Confirmed</source>
-        <translation>Confirmat</translation>
-    </message>
-    <message>
-        <source>Type</source>
-        <translation>tip</translation>
-    </message>
-    <message>
-        <source>Label</source>
-        <translation>Etichetă</translation>
-    </message>
-    <message>
-        <source>Address</source>
-        <translation>Adresă</translation>
-    </message>
-    <message>
-        <source>ID</source>
-        <translation>ID</translation>
-    </message>
-    <message>
-        <source>Exporting Failed</source>
-        <translation>Exportul a eșuat</translation>
-    </message>
-    </context>
-<context>
-    <name>UnitDisplayStatusBarControl</name>
-    </context>
-<context>
-    <name>WalletFrame</name>
-    </context>
-<context>
-    <name>WalletModel</name>
-    </context>
-<context>
-    <name>WalletView</name>
-    <message>
-        <source>&amp;Export</source>
-        <translation>&amp;Exportă</translation>
-    </message>
-    </context>
-<context>
-    <name>bitcoin-core</name>
-    <message>
-        <source>Options:</source>
-        <translation>Optiuni:</translation>
-    </message>
-    <message>
-        <source>Bitcoin Core</source>
-        <translation>Blackcoin More</translation>
-    </message>
-    <message>
-        <source>Upgrading UTXO database</source>
-        <translation>Actualizarea bazei de date UTXO</translation>
-=======
-    <message>
-        <source>Number of script &amp;verification threads</source>
-        <translation>Numărul de thread-uri de &amp;verificare</translation>
->>>>>>> 2f4f2d38
-    </message>
-    <message>
-        <source>IP address of the proxy (e.g. IPv4: 127.0.0.1 / IPv6: ::1)</source>
-        <translation>Adresa IP a serverului proxy (de exemplu: IPv4: 127.0.0.1 / IPv6: ::1)</translation>
-    </message>
-    <message>
-        <source>Shows if the supplied default SOCKS5 proxy is used to reach peers via this network type.</source>
-        <translation>Arata daca proxy-ul SOCKS5 furnizat implicit este folosit pentru a gasi parteneri via acest tip de retea.</translation>
-    </message>
-    <message>
-        <source>Use separate SOCKS&amp;5 proxy to reach peers via Tor hidden services:</source>
-        <translation>Foloseste un proxy SOCKS&amp;5 separat pentru a gasi parteneri via servicii TOR ascunse</translation>
-    </message>
-    <message>
-        <source>Hide the icon from the system tray.</source>
-        <translation>Ascunde icon-ul din system tray.</translation>
-    </message>
-    <message>
-        <source>&amp;Hide tray icon</source>
-        <translation>&amp;Ascunde icon-ul din system tray.</translation>
-    </message>
-    <message>
-        <source>Minimize instead of exit the application when the window is closed. When this option is enabled, the application will be closed only after selecting Exit in the menu.</source>
-        <translation>Minimizează fereastra în locul părăsirii programului în momentul închiderii ferestrei. Cînd acestă opţiune e activă, aplicaţia se va opri doar în momentul selectării comenzii 'Închide aplicaţia' din menu.</translation>
-    </message>
-    <message>
-        <source>Third party URLs (e.g. a block explorer) that appear in the transactions tab as context menu items. %s in the URL is replaced by transaction hash. Multiple URLs are separated by vertical bar |.</source>
-        <translation>URL-uri terţe părţi (de exemplu, un explorator de bloc), care apar în tab-ul tranzacţiilor ca elemente de meniu contextual. %s în URL este înlocuit cu hash de tranzacţie. URL-urile multiple sînt separate prin bară verticală |.</translation>
-    </message>
-    <message>
-        <source>Active command-line options that override above options:</source>
-        <translation>Opţiuni linie de comandă active care oprimă opţiunile de mai sus:</translation>
-    </message>
-    <message>
-        <source>Open the %1 configuration file from the working directory.</source>
-        <translation>Deschide fisierul de configurare %1 din directorul curent.</translation>
-    </message>
-    <message>
-        <source>Open Configuration File</source>
-        <translation>Deschide fisierul de configurare.</translation>
-    </message>
-    <message>
-        <source>Reset all client options to default.</source>
-        <translation>Resetează toate setările clientului la valorile implicite.</translation>
-    </message>
-    <message>
-        <source>&amp;Reset Options</source>
-        <translation>&amp;Resetează opţiunile</translation>
-    </message>
-    <message>
-        <source>&amp;Network</source>
-        <translation>Reţea</translation>
-    </message>
-    <message>
-        <source>Disables some advanced features but all blocks will still be fully validated. Reverting this setting requires re-downloading the entire blockchain. Actual disk usage may be somewhat higher.</source>
-        <translation>Dezactiveaza unele caracteristici avansate insa toate blocurile vor fi validate pe deplin. Inversarea acestei setari necesita re-descarcarea intregului blockchain. Utilizarea reala a discului poate fi ceva mai mare.</translation>
-    </message>
-    <message>
-        <source>Prune &amp;block storage to</source>
-        <translation>Reductie &amp;block storage la  </translation>
-    </message>
-    <message>
-        <source>GB</source>
-        <translation>GB</translation>
-    </message>
-    <message>
-        <source>Reverting this setting requires re-downloading the entire blockchain.</source>
-        <translation> Inversarea acestei setari necesita re-descarcarea intregului blockchain.</translation>
-    </message>
-    <message>
-        <source>(0 = auto, &lt;0 = leave that many cores free)</source>
-        <translation>(0 = automat, &lt;0 = lasă atîtea nuclee libere)</translation>
-    </message>
-    <message>
-        <source>W&amp;allet</source>
-        <translation>Portofel</translation>
-    </message>
-    <message>
-        <source>Expert</source>
-        <translation>Expert</translation>
-    </message>
-    <message>
-        <source>Enable coin &amp;control features</source>
-        <translation>Activare caracteristici de control ale monedei</translation>
-    </message>
-    <message>
-        <source>If you disable the spending of unconfirmed change, the change from a transaction cannot be used until that transaction has at least one confirmation. This also affects how your balance is computed.</source>
-        <translation>Dacă dezactivaţi cheltuirea restului neconfirmat, restul dintr-o tranzacţie nu poate fi folosit pînă cînd tranzacţia are cel puţin o confirmare. Aceasta afectează de asemenea calcularea soldului.</translation>
-    </message>
-    <message>
-        <source>&amp;Spend unconfirmed change</source>
-        <translation>Cheltuire rest neconfirmat</translation>
-    </message>
-    <message>
-        <source>Automatically open the Bitcoin client port on the router. This only works when your router supports UPnP and it is enabled.</source>
-        <translation>Deschide automat în router portul aferent clientului Bitcoin. Funcţionează doar dacă routerul duportă UPnP şi e activat.</translation>
-    </message>
-    <message>
-        <source>Map port using &amp;UPnP</source>
-        <translation>Mapare port folosind &amp;UPnP</translation>
-    </message>
-    <message>
-        <source>Accept connections from outside.</source>
-        <translation>Acceptă conexiuni din exterior</translation>
-    </message>
-    <message>
-        <source>Allow incomin&amp;g connections</source>
-        <translation>Permite conexiuni de intrar&amp;e</translation>
-    </message>
-    <message>
-        <source>Connect to the Bitcoin network through a SOCKS5 proxy.</source>
-        <translation>Conectare la reţeaua Bitcoin printr-un proxy SOCKS.</translation>
-    </message>
-    <message>
-        <source>&amp;Connect through SOCKS5 proxy (default proxy):</source>
-        <translation>&amp;Conectare printr-un proxy SOCKS (implicit proxy):</translation>
-    </message>
-    <message>
-        <source>Proxy &amp;IP:</source>
-        <translation>Proxy &amp;IP:</translation>
-    </message>
-    <message>
-        <source>&amp;Port:</source>
-        <translation>&amp;Port:</translation>
-    </message>
-    <message>
-        <source>Port of the proxy (e.g. 9050)</source>
-        <translation>Portul proxy (de exemplu: 9050)</translation>
-    </message>
-    <message>
-        <source>Used for reaching peers via:</source>
-        <translation>Folosit pentru a gasi parteneri via:</translation>
-    </message>
-    <message>
-        <source>IPv4</source>
-        <translation>IPv4</translation>
-    </message>
-    <message>
-        <source>IPv6</source>
-        <translation>IPv6</translation>
-    </message>
-    <message>
-        <source>Tor</source>
-        <translation>Tor</translation>
-    </message>
-    <message>
-        <source>Connect to the Bitcoin network through a separate SOCKS5 proxy for Tor hidden services.</source>
-        <translation>Conectare la reteaua Bitcoin printr-un proxy SOCKS5 separat pentru serviciile TOR ascunse.</translation>
-    </message>
-    <message>
-        <source>&amp;Window</source>
-        <translation>&amp;Fereastră</translation>
-    </message>
-    <message>
-        <source>Show only a tray icon after minimizing the window.</source>
-        <translation>Arată doar un icon în tray la ascunderea ferestrei</translation>
-    </message>
-    <message>
-        <source>&amp;Minimize to the tray instead of the taskbar</source>
-        <translation>&amp;Minimizare în tray în loc de taskbar</translation>
-    </message>
-    <message>
-        <source>M&amp;inimize on close</source>
-        <translation>M&amp;inimizare fereastră în locul închiderii programului</translation>
-    </message>
-    <message>
-        <source>&amp;Display</source>
-        <translation>&amp;Afişare</translation>
-    </message>
-    <message>
-        <source>User Interface &amp;language:</source>
-        <translation>&amp;Limbă interfaţă utilizator</translation>
-    </message>
-    <message>
-        <source>The user interface language can be set here. This setting will take effect after restarting %1.</source>
-        <translation>Limba interfeţei utilizatorului poate fi setată aici. Această setare va avea efect după repornirea %1.</translation>
-    </message>
-    <message>
-        <source>&amp;Unit to show amounts in:</source>
-        <translation>&amp;Unitatea de măsură pentru afişarea sumelor:</translation>
-    </message>
-    <message>
-        <source>Choose the default subdivision unit to show in the interface and when sending coins.</source>
-        <translation>Alegeţi subdiviziunea folosită la afişarea interfeţei şi la trimiterea de bitcoin.</translation>
-    </message>
-    <message>
-        <source>Whether to show coin control features or not.</source>
-        <translation>Arată controlul caracteristicilor monedei sau nu.</translation>
-    </message>
-    <message>
-        <source>&amp;Third party transaction URLs</source>
-        <translation>URL-uri tranzacţii &amp;terţe părţi</translation>
-    </message>
-    <message>
-        <source>&amp;OK</source>
-        <translation>&amp;OK</translation>
-    </message>
-    <message>
-        <source>&amp;Cancel</source>
-        <translation>Renunţă</translation>
-    </message>
-    <message>
-        <source>default</source>
-        <translation>iniţial</translation>
-    </message>
-    <message>
-        <source>none</source>
-        <translation>nimic</translation>
-    </message>
-    <message>
-        <source>Confirm options reset</source>
-        <translation>Confirmă resetarea opţiunilor</translation>
-    </message>
-    <message>
-        <source>Client restart required to activate changes.</source>
-        <translation>Este necesară repornirea clientului pentru a activa schimbările.</translation>
-    </message>
-    <message>
-        <source>Client will be shut down. Do you want to proceed?</source>
-        <translation>Clientul va fi închis. Doriţi să continuaţi?</translation>
-    </message>
-    <message>
-        <source>Configuration options</source>
-        <translation>Optiuni de configurare</translation>
-    </message>
-    <message>
-        <source>The configuration file is used to specify advanced user options which override GUI settings. Additionally, any command-line options will override this configuration file.</source>
-        <translation>Fisierul de configurare e folosit pentru a specifica optiuni utilizator avansate care modifica setarile din GUI. In plus orice optiune din linia de comanda va modifica acest fisier de configurare. </translation>
-    </message>
-    <message>
-        <source>Error</source>
-        <translation>Eroare</translation>
-    </message>
-    <message>
-        <source>The configuration file could not be opened.</source>
-        <translation>Fisierul de configurare nu a putut fi deschis.</translation>
-    </message>
-    <message>
-        <source>This change would require a client restart.</source>
-        <translation>Această schimbare necesită o repornire a clientului.</translation>
-    </message>
-    <message>
-        <source>The supplied proxy address is invalid.</source>
-        <translation>Adresa bitcoin pe care aţi specificat-o nu este validă.</translation>
-    </message>
-</context>
-<context>
-    <name>OverviewPage</name>
-    <message>
-        <source>Form</source>
-        <translation>Form</translation>
-    </message>
-    <message>
-        <source>The displayed information may be out of date. Your wallet automatically synchronizes with the Bitcoin network after a connection is established, but this process has not completed yet.</source>
-        <translation>Informaţiile afişate pot fi neactualizate. Portofelul dvs. se sincronizează automat cu reţeaua Bitcoin după ce o conexiune este stabilită, dar acest proces nu a fost finalizat încă.</translation>
-    </message>
-    <message>
-        <source>Watch-only:</source>
-        <translation>Doar-supraveghere:</translation>
-    </message>
-    <message>
-        <source>Available:</source>
-        <translation>Disponibil:</translation>
-    </message>
-    <message>
-        <source>Your current spendable balance</source>
-        <translation>Balanţa dvs. curentă de cheltuieli</translation>
-    </message>
-    <message>
-        <source>Pending:</source>
-        <translation>În aşteptare:</translation>
-    </message>
-    <message>
-        <source>Total of transactions that have yet to be confirmed, and do not yet count toward the spendable balance</source>
-        <translation>Totalul tranzacţiilor care nu sunt confirmate încă şi care nu sunt încă adunate la balanţa de cheltuieli</translation>
-    </message>
-    <message>
-        <source>Immature:</source>
-        <translation>Nematurizat:</translation>
-    </message>
-    <message>
-        <source>Mined balance that has not yet matured</source>
-        <translation>Balanţa minata ce nu s-a maturizat încă</translation>
-    </message>
-    <message>
-        <source>Balances</source>
-        <translation>Balanţă</translation>
-    </message>
-    <message>
-        <source>Total:</source>
-        <translation>Total:</translation>
-    </message>
-    <message>
-        <source>Your current total balance</source>
-        <translation>Balanţa totală curentă</translation>
-    </message>
-    <message>
-        <source>Your current balance in watch-only addresses</source>
-        <translation>Soldul dvs. curent în adresele doar-supraveghere</translation>
-    </message>
-    <message>
-        <source>Spendable:</source>
-        <translation>Cheltuibil:</translation>
-    </message>
-    <message>
-        <source>Recent transactions</source>
-        <translation>Tranzacţii recente</translation>
-    </message>
-    <message>
-        <source>Unconfirmed transactions to watch-only addresses</source>
-        <translation>Tranzacţii neconfirmate la adresele doar-supraveghere</translation>
-    </message>
-    <message>
-        <source>Mined balance in watch-only addresses that has not yet matured</source>
-        <translation>Balanţă minată în adresele doar-supraveghere care nu s-a maturizat încă</translation>
-    </message>
-    <message>
-        <source>Current total balance in watch-only addresses</source>
-        <translation>Soldul dvs. total în adresele doar-supraveghere</translation>
-    </message>
-</context>
-<context>
-    <name>PaymentServer</name>
-    <message>
-        <source>Payment request error</source>
-        <translation>Eroare la cererea de plată</translation>
-    </message>
-    <message>
-        <source>Cannot start bitcoin: click-to-pay handler</source>
-        <translation>Bitcoin nu poate porni: click-to-pay handler</translation>
-    </message>
-    <message>
-        <source>URI handling</source>
-        <translation>Gestionare URI</translation>
-    </message>
-    <message>
-        <source>'bitcoin://' is not a valid URI. Use 'bitcoin:' instead.</source>
-        <translation>'bitcoin://' nu este un URI valid. Folositi 'bitcoin:' in loc.</translation>
-    </message>
-    <message>
-        <source>Payment request fetch URL is invalid: %1</source>
-        <translation>URL-ul cererii de plată preluat nu este valid: %1</translation>
-    </message>
-    <message>
-        <source>Invalid payment address %1</source>
-        <translation>Adresă pentru plată invalidă %1</translation>
-    </message>
-    <message>
-        <source>URI cannot be parsed! This can be caused by an invalid Bitcoin address or malformed URI parameters.</source>
-        <translation>URI nu poate fi analizat! Acest lucru poate fi cauzat de o adresă Bitcoin invalidă sau parametri URI deformaţi.</translation>
-    </message>
-    <message>
-        <source>Payment request file handling</source>
-        <translation>Manipulare fişier cerere de plată</translation>
-    </message>
-    <message>
-        <source>Payment request file cannot be read! This can be caused by an invalid payment request file.</source>
-        <translation>Fişierul cerere de plată nu poate fi citit! Cauza poate fi un fişier cerere de plată nevalid.</translation>
-    </message>
-    <message>
-        <source>Payment request rejected</source>
-        <translation>Cerere de plată refuzată</translation>
-    </message>
-    <message>
-        <source>Payment request network doesn't match client network.</source>
-        <translation>Cererea de plată din reţea nu se potriveşte cu clientul din reţea</translation>
-    </message>
-    <message>
-        <source>Payment request expired.</source>
-        <translation>Cerere de plată expirata</translation>
-    </message>
-    <message>
-        <source>Payment request is not initialized.</source>
-        <translation>Cererea de plată nu este iniţializată.</translation>
-    </message>
-    <message>
-        <source>Unverified payment requests to custom payment scripts are unsupported.</source>
-        <translation>Cererile nesecurizate către scripturi personalizate de plăți nu sunt suportate</translation>
-    </message>
-    <message>
-        <source>Invalid payment request.</source>
-        <translation>Cerere de plată invalidă.</translation>
-    </message>
-    <message>
-        <source>Requested payment amount of %1 is too small (considered dust).</source>
-        <translation>Suma cerută de plată de %1 este prea mică (considerată praf).</translation>
-    </message>
-    <message>
-        <source>Refund from %1</source>
-        <translation>Rambursare de la %1</translation>
-    </message>
-    <message>
-        <source>Payment request %1 is too large (%2 bytes, allowed %3 bytes).</source>
-        <translation>Cererea de plată %1 este prea mare (%2 octeţi, permis %3 octeţi).</translation>
-    </message>
-    <message>
-        <source>Error communicating with %1: %2</source>
-        <translation>Eroare la comunicarea cu %1: %2</translation>
-    </message>
-    <message>
-        <source>Payment request cannot be parsed!</source>
-        <translation>Cererea de plată nu poate fi analizată!</translation>
-    </message>
-    <message>
-        <source>Bad response from server %1</source>
-        <translation>Răspuns greşit de la server %1</translation>
-    </message>
-    <message>
-        <source>Network request error</source>
-        <translation>Eroare în cererea de reţea</translation>
-    </message>
-    <message>
-        <source>Payment acknowledged</source>
-        <translation>Plată acceptată</translation>
-    </message>
-</context>
-<context>
-    <name>PeerTableModel</name>
-    <message>
-        <source>User Agent</source>
-        <translation>Agent utilizator</translation>
-    </message>
-    <message>
-        <source>Node/Service</source>
-        <translation>Nod/Serviciu</translation>
-    </message>
-    <message>
-        <source>NodeId</source>
-        <translation>NodeID</translation>
-    </message>
-    <message>
-        <source>Ping</source>
-        <translation>Ping</translation>
-    </message>
-    <message>
-        <source>Sent</source>
-        <translation>Expediat</translation>
-    </message>
-    <message>
-        <source>Received</source>
-        <translation>Recepţionat</translation>
-    </message>
-</context>
-<context>
-    <name>QObject</name>
-    <message>
-        <source>Amount</source>
-        <translation>Cantitate</translation>
-    </message>
-    <message>
         <source>Enter a Bitcoin address (e.g. %1)</source>
-        <translation>Introduceţi o adresă Bitcoin (de exemplu %1)</translation>
+        <translation>Introduceţi o adresă Blackcoin (de exemplu %1)</translation>
     </message>
     <message>
         <source>%1 d</source>
@@ -2616,7 +1931,7 @@
     </message>
     <message>
         <source>An optional message to attach to the payment request, which will be displayed when the request is opened. Note: The message will not be sent with the payment over the Bitcoin network.</source>
-        <translation>Un mesaj opţional de ataşat la cererea de plată, care va fi afişat cînd cererea este deschisă. Notă: Acest mesaj nu va fi trimis cu plata către reţeaua Bitcoin.</translation>
+        <translation>Un mesaj opţional de ataşat la cererea de plată, care va fi afişat cînd cererea este deschisă. Notă: Acest mesaj nu va fi trimis cu plata către reţeaua Blackcoin.</translation>
     </message>
     <message>
         <source>An optional label to associate with the new receiving address.</source>
@@ -3049,7 +2364,7 @@
     </message>
     <message>
         <source>Warning: Invalid Bitcoin address</source>
-        <translation>Atenţie: Adresa bitcoin nevalidă!</translation>
+        <translation>Atenţie: Adresa blackcoin nevalidă!</translation>
     </message>
     <message>
         <source>Warning: Unknown change address</source>
@@ -3092,7 +2407,7 @@
     </message>
     <message>
         <source>The Bitcoin address to send the payment to</source>
-        <translation>Adresa bitcoin către care se face plata</translation>
+        <translation>Adresa blackcoin către care se face plata</translation>
     </message>
     <message>
         <source>Alt+A</source>
@@ -3112,7 +2427,7 @@
     </message>
     <message>
         <source>The fee will be deducted from the amount being sent. The recipient will receive less bitcoins than you enter in the amount field. If multiple recipients are selected, the fee is split equally.</source>
-        <translation>Taxa va fi scazuta in suma trimisa. Destinatarul va primi mai putini bitcoin decat ati specificat in campul sumei trimise. Daca au fost selectati mai multi destinatari, taxa se va imparti in mod egal.</translation>
+        <translation>Taxa va fi scazuta in suma trimisa. Destinatarul va primi mai putini blackcoin decat ati specificat in campul sumei trimise. Daca au fost selectati mai multi destinatari, taxa se va imparti in mod egal.</translation>
     </message>
     <message>
         <source>S&amp;ubtract fee from amount</source>
@@ -3140,7 +2455,7 @@
     </message>
     <message>
         <source>A message that was attached to the bitcoin: URI which will be stored with the transaction for your reference. Note: This message will not be sent over the Bitcoin network.</source>
-        <translation>un mesaj a fost ataşat la bitcoin: URI care va fi stocat cu tranzacţia pentru referinţa dvs. Notă: Acest mesaj nu va fi trimis către reţeaua bitcoin.</translation>
+        <translation>un mesaj a fost ataşat la blackcoin: URI care va fi stocat cu tranzacţia pentru referinţa dvs. Notă: Acest mesaj nu va fi trimis către reţeaua blackcoin.</translation>
     </message>
     <message>
         <source>Pay To:</source>
@@ -3185,7 +2500,7 @@
     </message>
     <message>
         <source>You can sign messages/agreements with your addresses to prove you can receive bitcoins sent to them. Be careful not to sign anything vague or random, as phishing attacks may try to trick you into signing your identity over to them. Only sign fully-detailed statements you agree to.</source>
-        <translation>Puteţi semna mesaje/contracte cu adresele dvs. pentru a demostra ca puteti primi bitcoini trimisi la ele. Aveţi grijă să nu semnaţi nimic vag sau aleator, deoarece atacurile de tip phishing vă pot păcăli să le transferaţi identitatea. Semnaţi numai declaraţiile detaliate cu care sînteti de acord.</translation>
+        <translation>Puteţi semna mesaje/contracte cu adresele dvs. pentru a demostra ca puteti primi blackcoini trimisi la ele. Aveţi grijă să nu semnaţi nimic vag sau aleator, deoarece atacurile de tip phishing vă pot păcăli să le transferaţi identitatea. Semnaţi numai declaraţiile detaliate cu care sînteti de acord.</translation>
     </message>
     <message>
         <source>The Bitcoin address to sign the message with</source>
@@ -3221,7 +2536,7 @@
     </message>
     <message>
         <source>Sign the message to prove you own this Bitcoin address</source>
-        <translation>Semnează mesajul pentru a dovedi ca deţineţi acestă adresă Bitcoin</translation>
+        <translation>Semnează mesajul pentru a dovedi ca deţineţi acestă adresă Blackcoin</translation>
     </message>
     <message>
         <source>Sign &amp;Message</source>
@@ -3245,11 +2560,11 @@
     </message>
     <message>
         <source>The Bitcoin address the message was signed with</source>
-        <translation>Introduceţi o adresă Bitcoin</translation>
+        <translation>Introduceţi o adresă Blackcoin</translation>
     </message>
     <message>
         <source>Verify the message to ensure it was signed with the specified Bitcoin address</source>
-        <translation>Verificaţi mesajul pentru a vă asigura că a fost semnat cu adresa Bitcoin specificată</translation>
+        <translation>Verificaţi mesajul pentru a vă asigura că a fost semnat cu adresa Blackcoin specificată</translation>
     </message>
     <message>
         <source>Verify &amp;Message</source>
@@ -3894,7 +3209,7 @@
     </message>
     <message>
         <source>Bitcoin Core</source>
-        <translation>Nucleul Bitcoin</translation>
+        <translation>Nucleul Blackcoin</translation>
     </message>
     <message>
         <source>The %s developers</source>
@@ -4381,14 +3696,6 @@
         <translation>Încărcare terminată</translation>
     </message>
     <message>
-        <source>Loading wallet...</source>
-        <translation>Portofelul se încarcă...</translation>
-    </message>
-    <message>
-        <source>Rescanning...</source>
-        <translation>Rescanare...</translation>
-    </message>
-    <message>
         <source>Error</source>
         <translation>Eroare</translation>
     </message>
