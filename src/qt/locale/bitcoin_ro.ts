--- conflicted
+++ resolved
@@ -67,15 +67,7 @@
     </message>
     <message>
         <source>These are your Bitcoin addresses for sending payments. Always check the amount and the receiving address before sending coins.</source>
-<<<<<<< HEAD
-        <translation>Acestea sunt adresele tale Blackcoin pentru efectuarea platilor. Intotdeauna verifica atent suma de plata si adresa beneficiarului inainte de a trimite monede.</translation>
-    </message>
-    <message>
-        <source>These are your Bitcoin addresses for receiving payments. It is recommended to use a new receiving address for each transaction.</source>
-        <translation>Acestea sunt adresele tale Blackcoin pentru receptionarea platilor. Este recomandat sa folosesti mereu o adresa noua pentru primirea platilor.</translation>
-=======
         <translation>Acestea sunt adresele tale Bitcoin pentru efectuarea platilor. Intotdeauna verifica atent suma de plata si adresa beneficiarului inainte de a trimite monede.</translation>
->>>>>>> 2f9f9b37
     </message>
     <message>
         <source>&amp;Copy Address</source>
@@ -138,21 +130,10 @@
     <message>
         <source>Repeat new passphrase</source>
         <translation>Repetaţi noua frază de acces</translation>
-<<<<<<< HEAD
-    </message>
-    <message>
-        <source>Show password</source>
-        <translation>Arata parola</translation>
-    </message>
-    <message>
-        <source>Enter the new passphrase to the wallet.&lt;br/&gt;Please use a passphrase of &lt;b&gt;ten or more random characters&lt;/b&gt;, or &lt;b&gt;eight or more words&lt;/b&gt;.</source>
-        <translation>Introduceţi noua parolă a portofelului electronic.&lt;br/&gt;Vă rugăm să folosiţi o parolă de&lt;b&gt;minimum 10 caractere aleatoare&lt;/b&gt;, sau &lt;b&gt;minimum 8 cuvinte&lt;/b&gt;.</translation>
-=======
     </message>
     <message>
         <source>Show passphrase</source>
         <translation>Arată fraza de acces</translation>
->>>>>>> 2f9f9b37
     </message>
     <message>
         <source>Encrypt wallet</source>
@@ -179,23 +160,12 @@
         <translation>Schimbă parola</translation>
     </message>
     <message>
-<<<<<<< HEAD
-        <source>Enter the old passphrase and new passphrase to the wallet.</source>
-        <translation>Introduceţi vechea şi noua parolă pentru portofel.</translation>
-    </message>
-    <message>
-=======
->>>>>>> 2f9f9b37
         <source>Confirm wallet encryption</source>
         <translation>Confirmaţi criptarea portofelului</translation>
     </message>
     <message>
         <source>Warning: If you encrypt your wallet and lose your passphrase, you will &lt;b&gt;LOSE ALL OF YOUR BITCOINS&lt;/b&gt;!</source>
-<<<<<<< HEAD
-        <translation>Atenţie: Dacă va criptati portofelul si ulterior pierdeti parola, &lt;b&gt;VEŢI PIERDE TOTI BLACKCOINII&lt;/b&gt;!</translation>
-=======
         <translation>Atenţie: Dacă va criptati portofelul si ulterior pierdeti parola, &lt;b&gt;VEŢI PIERDE TOTI BITCOINII&lt;/b&gt;!</translation>
->>>>>>> 2f9f9b37
     </message>
     <message>
         <source>Are you sure you wish to encrypt your wallet?</source>
@@ -206,8 +176,6 @@
         <translation>Portofel criptat</translation>
     </message>
     <message>
-<<<<<<< HEAD
-=======
         <source>Wallet to be encrypted</source>
         <translation>Portofel de criptat</translation>
     </message>
@@ -220,7 +188,6 @@
         <translation>Protofelul tău este criptat.</translation>
     </message>
     <message>
->>>>>>> 2f9f9b37
         <source>IMPORTANT: Any previous backups you have made of your wallet file should be replaced with the newly generated, encrypted wallet file. For security reasons, previous backups of the unencrypted wallet file will become useless as soon as you start using the new, encrypted wallet.</source>
         <translation>IMPORTANT: Orice copie de siguranţă făcută anterior portofelului dumneavoastră ar trebui înlocuită cu cea generată cel mai recent, fişier criptat al portofelului. Pentru siguranţă, copiile de siguranţă vechi ale portofelului ne-criptat vor deveni inutile imediat ce veţi începe folosirea noului fişier criptat al portofelului.</translation>
     </message>
@@ -337,41 +304,24 @@
     <message>
         <source>&amp;Change Passphrase...</source>
         <translation>S&amp;chimbă parola...</translation>
-<<<<<<< HEAD
     </message>
     <message>
         <source>Open &amp;URI...</source>
         <translation>Deschide &amp;URI...</translation>
     </message>
     <message>
+        <source>Create Wallet...</source>
+        <translation>Crează portofel...</translation>
+    </message>
+    <message>
+        <source>Create a new wallet</source>
+        <translation>Crează un portofel nou</translation>
+    </message>
+    <message>
         <source>Wallet:</source>
         <translation>Portofel:</translation>
     </message>
     <message>
-        <source>default wallet</source>
-        <translation>portofel implicit</translation>
-    </message>
-    <message>
-=======
-    </message>
-    <message>
-        <source>Open &amp;URI...</source>
-        <translation>Deschide &amp;URI...</translation>
-    </message>
-    <message>
-        <source>Create Wallet...</source>
-        <translation>Crează portofel...</translation>
-    </message>
-    <message>
-        <source>Create a new wallet</source>
-        <translation>Crează un portofel nou</translation>
-    </message>
-    <message>
-        <source>Wallet:</source>
-        <translation>Portofel:</translation>
-    </message>
-    <message>
->>>>>>> 2f9f9b37
         <source>Click to disable network activity.</source>
         <translation>Click pentru a opri activitatea retelei.</translation>
     </message>
@@ -397,11 +347,7 @@
     </message>
     <message>
         <source>Send coins to a Bitcoin address</source>
-<<<<<<< HEAD
-        <translation>Trimite monede către o adresă Blackcoin</translation>
-=======
         <translation>Trimite monede către o adresă Bitcoin</translation>
->>>>>>> 2f9f9b37
     </message>
     <message>
         <source>Backup wallet to another location</source>
@@ -422,13 +368,6 @@
     <message>
         <source>&amp;Verify message...</source>
         <translation>&amp;Verifică mesaj...</translation>
-<<<<<<< HEAD
-    </message>
-    <message>
-        <source>Bitcoin</source>
-        <translation>Blackcoin</translation>
-=======
->>>>>>> 2f9f9b37
     </message>
     <message>
         <source>&amp;Send</source>
@@ -452,19 +391,11 @@
     </message>
     <message>
         <source>Sign messages with your Bitcoin addresses to prove you own them</source>
-<<<<<<< HEAD
-        <translation>Semnaţi mesaje cu adresa dvs. Blackcoin pentru a dovedi că vă aparţin</translation>
-    </message>
-    <message>
-        <source>Verify messages to ensure they were signed with specified Bitcoin addresses</source>
-        <translation>Verificaţi mesaje pentru a vă asigura că au fost semnate cu adresa Blackcoin specificată</translation>
-=======
         <translation>Semnaţi mesaje cu adresa dvs. Bitcoin pentru a dovedi că vă aparţin</translation>
     </message>
     <message>
         <source>Verify messages to ensure they were signed with specified Bitcoin addresses</source>
         <translation>Verificaţi mesaje pentru a vă asigura că au fost semnate cu adresa Bitcoin specificată</translation>
->>>>>>> 2f9f9b37
     </message>
     <message>
         <source>&amp;File</source>
@@ -484,11 +415,7 @@
     </message>
     <message>
         <source>Request payments (generates QR codes and bitcoin: URIs)</source>
-<<<<<<< HEAD
-        <translation>Cereţi plăţi (generează coduri QR şi blackcoin-uri: URls)</translation>
-=======
         <translation>Cereţi plăţi (generează coduri QR şi bitcoin-uri: URls)</translation>
->>>>>>> 2f9f9b37
     </message>
     <message>
         <source>Show the list of used sending addresses and labels</source>
@@ -500,11 +427,7 @@
     </message>
     <message>
         <source>Open a bitcoin: URI or payment request</source>
-<<<<<<< HEAD
-        <translation>Deschidere blackcoin: o adresa URI sau o cerere de plată</translation>
-=======
         <translation>Deschidere bitcoin: o adresa URI sau o cerere de plată</translation>
->>>>>>> 2f9f9b37
     </message>
     <message>
         <source>&amp;Command-line options</source>
@@ -512,11 +435,7 @@
     </message>
     <message numerus="yes">
         <source>%n active connection(s) to Bitcoin network</source>
-<<<<<<< HEAD
-        <translation><numerusform>%n conexiune activă către reţeaua Blackcoin</numerusform><numerusform>%n conexiuni active către reţeaua Blackcoin</numerusform><numerusform>%n de conexiuni active către reţeaua Blackcoin</numerusform></translation>
-=======
         <translation><numerusform>%n conexiune activă către reţeaua Bitcoin</numerusform><numerusform>%n conexiuni active către reţeaua Bitcoin</numerusform><numerusform>%n de conexiuni active către reţeaua Bitcoin</numerusform></translation>
->>>>>>> 2f9f9b37
     </message>
     <message>
         <source>Indexing blocks on disk...</source>
@@ -559,10 +478,6 @@
         <translation>Actualizat</translation>
     </message>
     <message>
-<<<<<<< HEAD
-        <source>Show the %1 help message to get a list with possible Bitcoin command-line options</source>
-        <translation>Arată mesajul de ajutor %1 pentru a obţine o listă cu opţiunile posibile de linii de comandă Blackcoin</translation>
-=======
         <source>&amp;Sending addresses</source>
         <translation>&amp;Adresele de destinatie</translation>
     </message>
@@ -613,7 +528,6 @@
     <message>
         <source>Main Window</source>
         <translation>Fereastra principală</translation>
->>>>>>> 2f9f9b37
     </message>
     <message>
         <source>%1 client</source>
@@ -628,17 +542,12 @@
         <translation>Se actualizează...</translation>
     </message>
     <message>
-<<<<<<< HEAD
-        <source>&amp;Window</source>
-        <translation>&amp;Fereastra</translation>
-=======
         <source>Error: %1</source>
         <translation>Eroare: %1</translation>
     </message>
     <message>
         <source>Warning: %1</source>
         <translation> Atenționare: %1</translation>
->>>>>>> 2f9f9b37
     </message>
     <message>
         <source>Date: %1
@@ -691,13 +600,10 @@
     <message>
         <source>HD key generation is &lt;b&gt;disabled&lt;/b&gt;</source>
         <translation>Generarea de chei HD este &lt;b&gt;dezactivata&lt;/b&gt;</translation>
-<<<<<<< HEAD
-=======
     </message>
     <message>
         <source>Private key &lt;b&gt;disabled&lt;/b&gt;</source>
         <translation>Cheia privată &lt;b&gt;dezactivată&lt;/b&gt;</translation>
->>>>>>> 2f9f9b37
     </message>
     <message>
         <source>Wallet is &lt;b&gt;encrypted&lt;/b&gt; and currently &lt;b&gt;unlocked&lt;/b&gt;</source>
@@ -709,11 +615,7 @@
     </message>
     <message>
         <source>A fatal error occurred. Bitcoin can no longer continue safely and will quit.</source>
-<<<<<<< HEAD
-        <translation>A survenit o eroare fatală. Blackcoin nu mai poate continua în siguranţă şi se va opri.</translation>
-=======
         <translation>A survenit o eroare fatală. Bitcoin nu mai poate continua în siguranţă şi se va opri.</translation>
->>>>>>> 2f9f9b37
     </message>
 </context>
 <context>
@@ -749,17 +651,10 @@
     <message>
         <source>Change:</source>
         <translation>Schimb:</translation>
-<<<<<<< HEAD
     </message>
     <message>
         <source>(un)select all</source>
         <translation>(de)selectare tot</translation>
-=======
->>>>>>> 2f9f9b37
-    </message>
-    <message>
-        <source>(un)select all</source>
-        <translation>(de)selectare tot</translation>
     </message>
     <message>
         <source>Tree mode</source>
@@ -842,13 +737,10 @@
         <translation>Copiază rest</translation>
     </message>
     <message>
-<<<<<<< HEAD
-=======
         <source>(%1 locked)</source>
         <translation>(%1 blocat)</translation>
     </message>
     <message>
->>>>>>> 2f9f9b37
         <source>yes</source>
         <translation>da</translation>
     </message>
@@ -877,8 +769,6 @@
         <translation>(rest)</translation>
     </message>
 </context>
-<<<<<<< HEAD
-=======
 <context>
     <name>CreateWalletActivity</name>
     <message>
@@ -921,7 +811,6 @@
         <translation>Creează</translation>
     </message>
 </context>
->>>>>>> 2f9f9b37
 <context>
     <name>EditAddressDialog</name>
     <message>
@@ -958,11 +847,7 @@
     </message>
     <message>
         <source>The entered address "%1" is not a valid Bitcoin address.</source>
-<<<<<<< HEAD
-        <translation>Adresa introdusă "%1" nu este o adresă Blackcoin validă.</translation>
-=======
         <translation>Adresa introdusă "%1" nu este o adresă Bitcoin validă.</translation>
->>>>>>> 2f9f9b37
     </message>
     <message>
         <source>Address "%1" already exists as a receiving address with label "%2" and so cannot be added as a sending address.</source>
@@ -1071,11 +956,7 @@
     </message>
     <message>
         <source>%1 will download and store a copy of the Bitcoin block chain.</source>
-<<<<<<< HEAD
-        <translation>%1 va descarca si stoca o copie a blockchainului Blackcoin</translation>
-=======
         <translation>%1 va descarca si stoca o copie a blockchainului Bitcoin</translation>
->>>>>>> 2f9f9b37
     </message>
     <message>
         <source>The wallet will also be stored in this directory.</source>
@@ -1092,13 +973,10 @@
     <message numerus="yes">
         <source>%n GB of free space available</source>
         <translation><numerusform>%n GB de spaţiu liber disponibil</numerusform><numerusform>%n GB de spaţiu liber disponibil</numerusform><numerusform>%n GB de spaţiu liber disponibil</numerusform></translation>
-<<<<<<< HEAD
-=======
     </message>
     <message numerus="yes">
         <source>(of %n GB needed)</source>
         <translation><numerusform>(din %n GB necesar)</numerusform><numerusform>(din %n GB necesari)</numerusform><numerusform>(din %n GB necesari)</numerusform></translation>
->>>>>>> 2f9f9b37
     </message>
     <message numerus="yes">
         <source>(of %n GB needed)</source>
@@ -1113,19 +991,11 @@
     </message>
     <message>
         <source>Recent transactions may not yet be visible, and therefore your wallet's balance might be incorrect. This information will be correct once your wallet has finished synchronizing with the bitcoin network, as detailed below.</source>
-<<<<<<< HEAD
-        <translation>Tranzactiile recente pot sa nu fie inca vizibile, de aceea balanta portofelului poate fi incorecta. Aceasta informatie va fi corecta de indata ce portofelul va fi complet sincronizat cu reteaua Blackcoin, asa cum este detaliat mai jos.</translation>
-    </message>
-    <message>
-        <source>Attempting to spend bitcoins that are affected by not-yet-displayed transactions will not be accepted by the network.</source>
-        <translation>Incercarea de a cheltui bBlackcoini care sunt afectati de tranzactii ce inca nu sunt afisate nu va fi acceptata de retea.</translation>
-=======
         <translation>Tranzactiile recente pot sa nu fie inca vizibile, de aceea balanta portofelului poate fi incorecta. Aceasta informatie va fi corecta de indata ce portofelul va fi complet sincronizat cu reteaua Bitcoin, asa cum este detaliat mai jos.</translation>
     </message>
     <message>
         <source>Attempting to spend bitcoins that are affected by not-yet-displayed transactions will not be accepted by the network.</source>
         <translation>Incercarea de a cheltui bitcoini care sunt afectati de tranzactii ce inca nu sunt afisate nu va fi acceptata de retea.</translation>
->>>>>>> 2f9f9b37
     </message>
     <message>
         <source>Number of blocks left</source>
@@ -1187,8 +1057,6 @@
         <translation>Selectati care fisier de cerere de plata va fi deschis</translation>
     </message>
 </context>
-<<<<<<< HEAD
-=======
 <context>
     <name>OpenWalletActivity</name>
     <message>
@@ -1196,7 +1064,6 @@
         <translation>portofel implicit</translation>
     </message>
     </context>
->>>>>>> 2f9f9b37
 <context>
     <name>OptionsDialog</name>
     <message>
@@ -1220,7 +1087,10 @@
         <translation>Mărimea bazei de &amp;date cache</translation>
     </message>
     <message>
-<<<<<<< HEAD
+        <source>Number of script &amp;verification threads</source>
+        <translation>Numărul de thread-uri de &amp;verificare</translation>
+    </message>
+    <message>
         <source>IP address of the proxy (e.g. IPv4: 127.0.0.1 / IPv6: ::1)</source>
         <translation>Adresa IP a serverului proxy (de exemplu: IPv4: 127.0.0.1 / IPv6: ::1)</translation>
     </message>
@@ -1249,49 +1119,12 @@
         <translation>URL-uri terţe părţi (de exemplu, un explorator de bloc), care apar în tab-ul tranzacţiilor ca elemente de meniu contextual. %s în URL este înlocuit cu hash de tranzacţie. URL-urile multiple sînt separate prin bară verticală |.</translation>
     </message>
     <message>
-        <source>Active command-line options that override above options:</source>
-        <translation>Opţiuni linie de comandă active care oprimă opţiunile de mai sus:</translation>
-=======
-        <source>Number of script &amp;verification threads</source>
-        <translation>Numărul de thread-uri de &amp;verificare</translation>
-    </message>
-    <message>
-        <source>IP address of the proxy (e.g. IPv4: 127.0.0.1 / IPv6: ::1)</source>
-        <translation>Adresa IP a serverului proxy (de exemplu: IPv4: 127.0.0.1 / IPv6: ::1)</translation>
-    </message>
-    <message>
-        <source>Shows if the supplied default SOCKS5 proxy is used to reach peers via this network type.</source>
-        <translation>Arata daca proxy-ul SOCKS5 furnizat implicit este folosit pentru a gasi parteneri via acest tip de retea.</translation>
-    </message>
-    <message>
-        <source>Use separate SOCKS&amp;5 proxy to reach peers via Tor hidden services:</source>
-        <translation>Foloseste un proxy SOCKS&amp;5 separat pentru a gasi parteneri via servicii TOR ascunse</translation>
-    </message>
-    <message>
-        <source>Hide the icon from the system tray.</source>
-        <translation>Ascunde icon-ul din system tray.</translation>
-    </message>
-    <message>
-        <source>&amp;Hide tray icon</source>
-        <translation>&amp;Ascunde icon-ul din system tray.</translation>
-    </message>
-    <message>
-        <source>Minimize instead of exit the application when the window is closed. When this option is enabled, the application will be closed only after selecting Exit in the menu.</source>
-        <translation>Minimizează fereastra în locul părăsirii programului în momentul închiderii ferestrei. Cînd acestă opţiune e activă, aplicaţia se va opri doar în momentul selectării comenzii 'Închide aplicaţia' din menu.</translation>
-    </message>
-    <message>
-        <source>Third party URLs (e.g. a block explorer) that appear in the transactions tab as context menu items. %s in the URL is replaced by transaction hash. Multiple URLs are separated by vertical bar |.</source>
-        <translation>URL-uri terţe părţi (de exemplu, un explorator de bloc), care apar în tab-ul tranzacţiilor ca elemente de meniu contextual. %s în URL este înlocuit cu hash de tranzacţie. URL-urile multiple sînt separate prin bară verticală |.</translation>
->>>>>>> 2f9f9b37
-    </message>
-    <message>
         <source>Open the %1 configuration file from the working directory.</source>
         <translation>Deschide fisierul de configurare %1 din directorul curent.</translation>
     </message>
     <message>
         <source>Open Configuration File</source>
         <translation>Deschide fisierul de configurare.</translation>
-<<<<<<< HEAD
     </message>
     <message>
         <source>Reset all client options to default.</source>
@@ -1311,7 +1144,7 @@
     </message>
     <message>
         <source>Prune &amp;block storage to</source>
-        <translation>Reductie &amp;block storage la  </translation>
+        <translation>Reductie &amp;block storage la</translation>
     </message>
     <message>
         <source>GB</source>
@@ -1319,35 +1152,6 @@
     </message>
     <message>
         <source>Reverting this setting requires re-downloading the entire blockchain.</source>
-        <translation> Inversarea acestei setari necesita re-descarcarea intregului blockchain.</translation>
-=======
-    </message>
-    <message>
-        <source>Reset all client options to default.</source>
-        <translation>Resetează toate setările clientului la valorile implicite.</translation>
-    </message>
-    <message>
-        <source>&amp;Reset Options</source>
-        <translation>&amp;Resetează opţiunile</translation>
-    </message>
-    <message>
-        <source>&amp;Network</source>
-        <translation>Reţea</translation>
-    </message>
-    <message>
-        <source>Disables some advanced features but all blocks will still be fully validated. Reverting this setting requires re-downloading the entire blockchain. Actual disk usage may be somewhat higher.</source>
-        <translation>Dezactiveaza unele caracteristici avansate insa toate blocurile vor fi validate pe deplin. Inversarea acestei setari necesita re-descarcarea intregului blockchain. Utilizarea reala a discului poate fi ceva mai mare.</translation>
-    </message>
-    <message>
-        <source>Prune &amp;block storage to</source>
-        <translation>Reductie &amp;block storage la</translation>
-    </message>
-    <message>
-        <source>GB</source>
-        <translation>GB</translation>
-    </message>
-    <message>
-        <source>Reverting this setting requires re-downloading the entire blockchain.</source>
         <translation>Inversarea acestei setari necesita re-descarcarea intregului blockchain.</translation>
     </message>
     <message>
@@ -1509,497 +1313,12 @@
     <message>
         <source>The configuration file is used to specify advanced user options which override GUI settings. Additionally, any command-line options will override this configuration file.</source>
         <translation>Fisierul de configurare e folosit pentru a specifica optiuni utilizator avansate care modifica setarile din GUI. In plus orice optiune din linia de comanda va modifica acest fisier de configurare.</translation>
->>>>>>> 2f9f9b37
     </message>
     <message>
         <source>(0 = auto, &lt;0 = leave that many cores free)</source>
         <translation>(0 = automat, &lt;0 = lasă atîtea nuclee libere)</translation>
     </message>
     <message>
-<<<<<<< HEAD
-        <source>W&amp;allet</source>
-        <translation>Portofel</translation>
-    </message>
-    <message>
-        <source>Expert</source>
-        <translation>Expert</translation>
-    </message>
-    <message>
-        <source>Enable coin &amp;control features</source>
-        <translation>Activare caracteristici de control ale monedei</translation>
-    </message>
-    <message>
-        <source>If you disable the spending of unconfirmed change, the change from a transaction cannot be used until that transaction has at least one confirmation. This also affects how your balance is computed.</source>
-        <translation>Dacă dezactivaţi cheltuirea restului neconfirmat, restul dintr-o tranzacţie nu poate fi folosit pînă cînd tranzacţia are cel puţin o confirmare. Aceasta afectează de asemenea calcularea soldului.</translation>
-    </message>
-    <message>
-        <source>&amp;Spend unconfirmed change</source>
-        <translation>Cheltuire rest neconfirmat</translation>
-    </message>
-    <message>
-        <source>Automatically open the Bitcoin client port on the router. This only works when your router supports UPnP and it is enabled.</source>
-        <translation>Deschide automat în router portul aferent clientului Blackcoin. Funcţionează doar dacă routerul duportă UPnP şi e activat.</translation>
-    </message>
-    <message>
-        <source>Map port using &amp;UPnP</source>
-        <translation>Mapare port folosind &amp;UPnP</translation>
-    </message>
-    <message>
-        <source>Accept connections from outside.</source>
-        <translation>Acceptă conexiuni din exterior</translation>
-    </message>
-    <message>
-        <source>Allow incomin&amp;g connections</source>
-        <translation>Permite conexiuni de intrar&amp;e</translation>
-    </message>
-    <message>
-        <source>Connect to the Bitcoin network through a SOCKS5 proxy.</source>
-        <translation>Conectare la reţeaua Blackcoin printr-un proxy SOCKS.</translation>
-    </message>
-    <message>
-        <source>&amp;Connect through SOCKS5 proxy (default proxy):</source>
-        <translation>&amp;Conectare printr-un proxy SOCKS (implicit proxy):</translation>
-    </message>
-    <message>
-        <source>Proxy &amp;IP:</source>
-        <translation>Proxy &amp;IP:</translation>
-    </message>
-    <message>
-        <source>&amp;Port:</source>
-        <translation>&amp;Port:</translation>
-    </message>
-    <message>
-        <source>Port of the proxy (e.g. 9050)</source>
-        <translation>Portul proxy (de exemplu: 9050)</translation>
-    </message>
-    <message>
-        <source>Used for reaching peers via:</source>
-        <translation>Folosit pentru a gasi parteneri via:</translation>
-    </message>
-    <message>
-        <source>IPv4</source>
-        <translation>IPv4</translation>
-    </message>
-    <message>
-        <source>IPv6</source>
-        <translation>IPv6</translation>
-    </message>
-    <message>
-        <source>Tor</source>
-        <translation>Tor</translation>
-    </message>
-    <message>
-        <source>Connect to the Bitcoin network through a separate SOCKS5 proxy for Tor hidden services.</source>
-        <translation>Conectare la reteaua Blackcoin printr-un proxy SOCKS5 separat pentru serviciile TOR ascunse.</translation>
-    </message>
-    <message>
-        <source>&amp;Window</source>
-        <translation>&amp;Fereastră</translation>
-    </message>
-    <message>
-        <source>Show only a tray icon after minimizing the window.</source>
-        <translation>Arată doar un icon în tray la ascunderea ferestrei</translation>
-    </message>
-    <message>
-        <source>&amp;Minimize to the tray instead of the taskbar</source>
-        <translation>&amp;Minimizare în tray în loc de taskbar</translation>
-    </message>
-    <message>
-        <source>M&amp;inimize on close</source>
-        <translation>M&amp;inimizare fereastră în locul închiderii programului</translation>
-    </message>
-    <message>
-        <source>&amp;Display</source>
-        <translation>&amp;Afişare</translation>
-    </message>
-    <message>
-        <source>User Interface &amp;language:</source>
-        <translation>&amp;Limbă interfaţă utilizator</translation>
-    </message>
-    <message>
-        <source>The user interface language can be set here. This setting will take effect after restarting %1.</source>
-        <translation>Limba interfeţei utilizatorului poate fi setată aici. Această setare va avea efect după repornirea %1.</translation>
-    </message>
-    <message>
-        <source>&amp;Unit to show amounts in:</source>
-        <translation>&amp;Unitatea de măsură pentru afişarea sumelor:</translation>
-    </message>
-    <message>
-        <source>Choose the default subdivision unit to show in the interface and when sending coins.</source>
-        <translation>Alegeţi subdiviziunea folosită la afişarea interfeţei şi la trimiterea de blackcoin.</translation>
-    </message>
-    <message>
-        <source>Whether to show coin control features or not.</source>
-        <translation>Arată controlul caracteristicilor monedei sau nu.</translation>
-    </message>
-    <message>
-        <source>&amp;Third party transaction URLs</source>
-        <translation>URL-uri tranzacţii &amp;terţe părţi</translation>
-    </message>
-    <message>
-        <source>&amp;OK</source>
-        <translation>&amp;OK</translation>
-    </message>
-    <message>
-        <source>&amp;Cancel</source>
-        <translation>Renunţă</translation>
-    </message>
-    <message>
-        <source>default</source>
-        <translation>iniţial</translation>
-    </message>
-    <message>
-        <source>none</source>
-        <translation>nimic</translation>
-    </message>
-    <message>
-        <source>Confirm options reset</source>
-        <translation>Confirmă resetarea opţiunilor</translation>
-    </message>
-    <message>
-        <source>Client restart required to activate changes.</source>
-        <translation>Este necesară repornirea clientului pentru a activa schimbările.</translation>
-    </message>
-    <message>
-        <source>Client will be shut down. Do you want to proceed?</source>
-        <translation>Clientul va fi închis. Doriţi să continuaţi?</translation>
-    </message>
-    <message>
-        <source>Configuration options</source>
-        <translation>Optiuni de configurare</translation>
-    </message>
-    <message>
-        <source>The configuration file is used to specify advanced user options which override GUI settings. Additionally, any command-line options will override this configuration file.</source>
-        <translation>Fisierul de configurare e folosit pentru a specifica optiuni utilizator avansate care modifica setarile din GUI. In plus orice optiune din linia de comanda va modifica acest fisier de configurare. </translation>
-    </message>
-    <message>
-        <source>Error</source>
-        <translation>Eroare</translation>
-    </message>
-    <message>
-        <source>The configuration file could not be opened.</source>
-        <translation>Fisierul de configurare nu a putut fi deschis.</translation>
-    </message>
-    <message>
-        <source>This change would require a client restart.</source>
-        <translation>Această schimbare necesită o repornire a clientului.</translation>
-    </message>
-    <message>
-        <source>The supplied proxy address is invalid.</source>
-        <translation>Adresa blackcoin pe care aţi specificat-o nu este validă.</translation>
-    </message>
-</context>
-<context>
-    <name>OverviewPage</name>
-    <message>
-        <source>Form</source>
-        <translation>Form</translation>
-    </message>
-    <message>
-        <source>The displayed information may be out of date. Your wallet automatically synchronizes with the Bitcoin network after a connection is established, but this process has not completed yet.</source>
-        <translation>Informaţiile afişate pot fi neactualizate. Portofelul dvs. se sincronizează automat cu reţeaua Blackcoin după ce o conexiune este stabilită, dar acest proces nu a fost finalizat încă.</translation>
-    </message>
-    <message>
-        <source>Watch-only:</source>
-        <translation>Doar-supraveghere:</translation>
-    </message>
-    <message>
-        <source>Available:</source>
-        <translation>Disponibil:</translation>
-    </message>
-    <message>
-        <source>Your current spendable balance</source>
-        <translation>Balanţa dvs. curentă de cheltuieli</translation>
-    </message>
-    <message>
-        <source>Pending:</source>
-        <translation>În aşteptare:</translation>
-    </message>
-    <message>
-        <source>Total of transactions that have yet to be confirmed, and do not yet count toward the spendable balance</source>
-        <translation>Totalul tranzacţiilor care nu sunt confirmate încă şi care nu sunt încă adunate la balanţa de cheltuieli</translation>
-    </message>
-    <message>
-        <source>Immature:</source>
-        <translation>Nematurizat:</translation>
-    </message>
-    <message>
-        <source>Mined balance that has not yet matured</source>
-        <translation>Balanţa minata ce nu s-a maturizat încă</translation>
-    </message>
-    <message>
-        <source>Balances</source>
-        <translation>Balanţă</translation>
-    </message>
-    <message>
-        <source>Total:</source>
-        <translation>Total:</translation>
-    </message>
-    <message>
-        <source>Your current total balance</source>
-        <translation>Balanţa totală curentă</translation>
-    </message>
-    <message>
-        <source>Your current balance in watch-only addresses</source>
-        <translation>Soldul dvs. curent în adresele doar-supraveghere</translation>
-    </message>
-    <message>
-        <source>Spendable:</source>
-        <translation>Cheltuibil:</translation>
-    </message>
-    <message>
-        <source>Recent transactions</source>
-        <translation>Tranzacţii recente</translation>
-    </message>
-    <message>
-        <source>Unconfirmed transactions to watch-only addresses</source>
-        <translation>Tranzacţii neconfirmate la adresele doar-supraveghere</translation>
-    </message>
-    <message>
-        <source>Mined balance in watch-only addresses that has not yet matured</source>
-        <translation>Balanţă minată în adresele doar-supraveghere care nu s-a maturizat încă</translation>
-    </message>
-    <message>
-        <source>Current total balance in watch-only addresses</source>
-        <translation>Soldul dvs. total în adresele doar-supraveghere</translation>
-    </message>
-</context>
-<context>
-    <name>PaymentServer</name>
-    <message>
-        <source>Payment request error</source>
-        <translation>Eroare la cererea de plată</translation>
-    </message>
-    <message>
-        <source>Cannot start bitcoin: click-to-pay handler</source>
-        <translation>Blackcoin nu poate porni: click-to-pay handler</translation>
-    </message>
-    <message>
-        <source>URI handling</source>
-        <translation>Gestionare URI</translation>
-    </message>
-    <message>
-        <source>'bitcoin://' is not a valid URI. Use 'bitcoin:' instead.</source>
-        <translation>'blackcoin://' nu este un URI valid. Folositi 'blackcoin:' in loc.</translation>
-    </message>
-    <message>
-        <source>Payment request fetch URL is invalid: %1</source>
-        <translation>URL-ul cererii de plată preluat nu este valid: %1</translation>
-    </message>
-    <message>
-        <source>Invalid payment address %1</source>
-        <translation>Adresă pentru plată invalidă %1</translation>
-    </message>
-    <message>
-        <source>URI cannot be parsed! This can be caused by an invalid Bitcoin address or malformed URI parameters.</source>
-        <translation>URI nu poate fi analizat! Acest lucru poate fi cauzat de o adresă Blackcoin invalidă sau parametri URI deformaţi.</translation>
-    </message>
-    <message>
-        <source>Payment request file handling</source>
-        <translation>Manipulare fişier cerere de plată</translation>
-    </message>
-    <message>
-        <source>Payment request file cannot be read! This can be caused by an invalid payment request file.</source>
-        <translation>Fişierul cerere de plată nu poate fi citit! Cauza poate fi un fişier cerere de plată nevalid.</translation>
-    </message>
-    <message>
-        <source>Payment request rejected</source>
-        <translation>Cerere de plată refuzată</translation>
-    </message>
-    <message>
-        <source>Payment request network doesn't match client network.</source>
-        <translation>Cererea de plată din reţea nu se potriveşte cu clientul din reţea</translation>
-    </message>
-    <message>
-        <source>Payment request expired.</source>
-        <translation>Cerere de plată expirata</translation>
-    </message>
-    <message>
-        <source>Payment request is not initialized.</source>
-        <translation>Cererea de plată nu este iniţializată.</translation>
-    </message>
-    <message>
-        <source>Unverified payment requests to custom payment scripts are unsupported.</source>
-        <translation>Cererile nesecurizate către scripturi personalizate de plăți nu sunt suportate</translation>
-    </message>
-    <message>
-        <source>Invalid payment request.</source>
-        <translation>Cerere de plată invalidă.</translation>
-    </message>
-    <message>
-        <source>Requested payment amount of %1 is too small (considered dust).</source>
-        <translation>Suma cerută de plată de %1 este prea mică (considerată praf).</translation>
-    </message>
-    <message>
-        <source>Refund from %1</source>
-        <translation>Rambursare de la %1</translation>
-    </message>
-    <message>
-        <source>Payment request %1 is too large (%2 bytes, allowed %3 bytes).</source>
-        <translation>Cererea de plată %1 este prea mare (%2 octeţi, permis %3 octeţi).</translation>
-    </message>
-    <message>
-        <source>Error communicating with %1: %2</source>
-        <translation>Eroare la comunicarea cu %1: %2</translation>
-    </message>
-    <message>
-        <source>Payment request cannot be parsed!</source>
-        <translation>Cererea de plată nu poate fi analizată!</translation>
-    </message>
-    <message>
-        <source>Bad response from server %1</source>
-        <translation>Răspuns greşit de la server %1</translation>
-    </message>
-    <message>
-        <source>Network request error</source>
-        <translation>Eroare în cererea de reţea</translation>
-    </message>
-    <message>
-        <source>Payment acknowledged</source>
-        <translation>Plată acceptată</translation>
-    </message>
-</context>
-<context>
-    <name>PeerTableModel</name>
-    <message>
-        <source>User Agent</source>
-        <translation>Agent utilizator</translation>
-    </message>
-    <message>
-        <source>Node/Service</source>
-        <translation>Nod/Serviciu</translation>
-    </message>
-    <message>
-        <source>NodeId</source>
-        <translation>NodeID</translation>
-    </message>
-    <message>
-        <source>Ping</source>
-        <translation>Ping</translation>
-    </message>
-    <message>
-        <source>Sent</source>
-        <translation>Expediat</translation>
-    </message>
-    <message>
-        <source>Received</source>
-        <translation>Recepţionat</translation>
-    </message>
-</context>
-<context>
-    <name>QObject</name>
-    <message>
-        <source>Generated</source>
-        <translation>Generat</translation>
-    </message>
-    <message>
-        <source>From</source>
-        <translation>De la</translation>
-    </message>
-    <message>
-        <source>To</source>
-        <translation>La</translation>
-    </message>
-    <message>
-        <source>Credit</source>
-        <translation>Credit</translation>
-    </message>
-    <message>
-        <source>Total credit</source>
-        <translation>Credit total</translation>
-    </message>
-    <message>
-        <source>Message</source>
-        <translation>Mesaj</translation>
-    </message>
-    <message>
-        <source>Comment</source>
-        <translation>Comentariu</translation>
-    </message>
-    <message>
-        <source>Transaction ID</source>
-        <translation>Transactiune ID</translation>
-    </message>
-    <message>
-        <source>Transaction</source>
-        <translation>Transactiune</translation>
-    </message>
-    <message>
-        <source>Amount</source>
-        <translation>Cantitate</translation>
-    </message>
-    <message>
-        <source>Enter a Bitcoin address (e.g. %1)</source>
-        <translation>Introduceţi o adresă Blackcoin (de exemplu %1)</translation>
-    </message>
-    <message>
-        <source>%1 d</source>
-        <translation>%1 z</translation>
-    </message>
-    <message>
-        <source>%1 h</source>
-        <translation>%1 h</translation>
-    </message>
-    <message>
-        <source>%1 m</source>
-        <translation>%1 m</translation>
-    </message>
-    <message>
-        <source>%1 s</source>
-        <translation>%1 s</translation>
-    </message>
-    <message>
-        <source>None</source>
-        <translation>Niciuna</translation>
-    </message>
-    <message>
-        <source>N/A</source>
-        <translation>N/A</translation>
-    </message>
-    <message>
-        <source>%1 ms</source>
-        <translation>%1 ms</translation>
-    </message>
-    <message numerus="yes">
-        <source>%n second(s)</source>
-        <translation><numerusform>%n secunda</numerusform><numerusform>%n secunde</numerusform><numerusform>%n secunde</numerusform></translation>
-    </message>
-    <message numerus="yes">
-        <source>%n minute(s)</source>
-        <translation><numerusform>%n minut</numerusform><numerusform>%n minute</numerusform><numerusform>%n minute</numerusform></translation>
-    </message>
-    <message numerus="yes">
-        <source>%n hour(s)</source>
-        <translation><numerusform>%n ora</numerusform><numerusform>%n ore</numerusform><numerusform>%n ore</numerusform></translation>
-    </message>
-    <message numerus="yes">
-        <source>%n day(s)</source>
-        <translation><numerusform>%n zi</numerusform><numerusform>%n zile</numerusform><numerusform>%n zile</numerusform></translation>
-    </message>
-    <message numerus="yes">
-        <source>%n week(s)</source>
-        <translation><numerusform>%n saptamana</numerusform><numerusform>%n saptamani</numerusform><numerusform>%n saptamani</numerusform></translation>
-    </message>
-    <message>
-        <source>%1 and %2</source>
-        <translation>%1 şi %2</translation>
-    </message>
-    <message numerus="yes">
-        <source>%n year(s)</source>
-        <translation><numerusform>%n an</numerusform><numerusform>%n ani</numerusform><numerusform>%n ani</numerusform></translation>
-    </message>
-    <message>
-        <source>%1 B</source>
-        <translation>%1 B</translation>
-    </message>
-    <message>
-        <source>%1 KB</source>
-        <translation>%1 KB</translation>
-    </message>
-    <message>
-        <source>%1 MB</source>
-        <translation>%1 MB</translation>
-=======
         <source>The configuration file could not be opened.</source>
         <translation>Fisierul de configurare nu a putut fi deschis.</translation>
     </message>
@@ -3937,1688 +3256,12 @@
     <message>
         <source>Cannot provide specific connections and have addrman find outgoing connections at the same.</source>
         <translation>Nu se pot furniza conexiuni specifice in acelasi timp in care addrman este folosit pentru a gasi conexiuni de iesire.</translation>
->>>>>>> 2f9f9b37
     </message>
     <message>
         <source>Error reading %s! All keys read correctly, but transaction data or address book entries might be missing or incorrect.</source>
         <translation>Eroare la citirea %s! Toate cheile sînt citite corect, dar datele tranzactiei sau anumite intrări din agenda sînt incorecte sau lipsesc.</translation>
     </message>
     <message>
-<<<<<<< HEAD
-        <source>%1 didn't yet exit safely...</source>
-        <translation>%1 nu a fost inchis in siguranta...</translation>
-    </message>
-    <message>
-        <source>unknown</source>
-        <translation>necunoscut</translation>
-    </message>
-</context>
-<context>
-    <name>QObject::QObject</name>
-    <message>
-        <source>Error parsing command line arguments: %1.</source>
-        <translation>Eroare la analiza argumentelor linie de comanda: %1</translation>
-    </message>
-    <message>
-        <source>Error: Specified data directory "%1" does not exist.</source>
-        <translation>Eroare: Directorul de date specificat "%1" nu există.</translation>
-    </message>
-    <message>
-        <source>Error: Cannot parse configuration file: %1.</source>
-        <translation>Eroare: Nu se poate analiza fişierul de configuraţie: %1.</translation>
-    </message>
-    <message>
-        <source>Error: %1</source>
-        <translation>Eroare: %1</translation>
-    </message>
-</context>
-<context>
-    <name>QRImageWidget</name>
-    <message>
-        <source>&amp;Save Image...</source>
-        <translation>&amp;Salvează Imaginea...</translation>
-    </message>
-    <message>
-        <source>&amp;Copy Image</source>
-        <translation>&amp;Copiaza Imaginea</translation>
-    </message>
-    <message>
-        <source>Save QR Code</source>
-        <translation>Salvează codul QR</translation>
-    </message>
-    <message>
-        <source>PNG Image (*.png)</source>
-        <translation>Imagine de tip PNG (*.png)</translation>
-    </message>
-</context>
-<context>
-    <name>RPCConsole</name>
-    <message>
-        <source>N/A</source>
-        <translation>Nespecificat</translation>
-    </message>
-    <message>
-        <source>Client version</source>
-        <translation>Versiune client</translation>
-    </message>
-    <message>
-        <source>&amp;Information</source>
-        <translation>&amp;Informaţii</translation>
-    </message>
-    <message>
-        <source>Debug window</source>
-        <translation>Fereastra de depanare</translation>
-    </message>
-    <message>
-        <source>General</source>
-        <translation>General</translation>
-    </message>
-    <message>
-        <source>Using BerkeleyDB version</source>
-        <translation>Foloseşte BerkeleyDB versiunea</translation>
-    </message>
-    <message>
-        <source>Datadir</source>
-        <translation>Dirdate</translation>
-    </message>
-    <message>
-        <source>Startup time</source>
-        <translation>Ora de pornire</translation>
-    </message>
-    <message>
-        <source>Network</source>
-        <translation>Reţea</translation>
-    </message>
-    <message>
-        <source>Name</source>
-        <translation>Nume</translation>
-    </message>
-    <message>
-        <source>Number of connections</source>
-        <translation>Numărul de conexiuni</translation>
-    </message>
-    <message>
-        <source>Block chain</source>
-        <translation>Lanţ de blocuri</translation>
-    </message>
-    <message>
-        <source>Current number of blocks</source>
-        <translation>Numărul curent de blocuri</translation>
-    </message>
-    <message>
-        <source>Memory Pool</source>
-        <translation>Pool Memorie</translation>
-    </message>
-    <message>
-        <source>Current number of transactions</source>
-        <translation>Numărul curent de tranzacţii</translation>
-    </message>
-    <message>
-        <source>Memory usage</source>
-        <translation>Memorie folosită</translation>
-    </message>
-    <message>
-        <source>Wallet: </source>
-        <translation>Portofel:</translation>
-    </message>
-    <message>
-        <source>(none)</source>
-        <translation>(nimic)</translation>
-    </message>
-    <message>
-        <source>&amp;Reset</source>
-        <translation>&amp;Resetare</translation>
-    </message>
-    <message>
-        <source>Received</source>
-        <translation>Recepţionat</translation>
-    </message>
-    <message>
-        <source>Sent</source>
-        <translation>Expediat</translation>
-    </message>
-    <message>
-        <source>&amp;Peers</source>
-        <translation>&amp;Parteneri</translation>
-    </message>
-    <message>
-        <source>Banned peers</source>
-        <translation>Terti banati</translation>
-    </message>
-    <message>
-        <source>Select a peer to view detailed information.</source>
-        <translation>Selectaţi un partener pentru a vedea informaţiile detaliate.</translation>
-    </message>
-    <message>
-        <source>Whitelisted</source>
-        <translation>Whitelisted</translation>
-    </message>
-    <message>
-        <source>Direction</source>
-        <translation>Direcţie</translation>
-    </message>
-    <message>
-        <source>Version</source>
-        <translation>Versiune</translation>
-    </message>
-    <message>
-        <source>Starting Block</source>
-        <translation>Bloc de început</translation>
-    </message>
-    <message>
-        <source>Synced Headers</source>
-        <translation>Headere Sincronizate</translation>
-    </message>
-    <message>
-        <source>Synced Blocks</source>
-        <translation>Blocuri Sincronizate</translation>
-    </message>
-    <message>
-        <source>User Agent</source>
-        <translation>Agent utilizator</translation>
-    </message>
-    <message>
-        <source>Open the %1 debug log file from the current data directory. This can take a few seconds for large log files.</source>
-        <translation>Deschide fişierul jurnal depanare %1 din directorul curent. Aceasta poate dura cateva secunde pentru fişierele mai mari.</translation>
-    </message>
-    <message>
-        <source>Decrease font size</source>
-        <translation>Micsoreaza fontul</translation>
-    </message>
-    <message>
-        <source>Increase font size</source>
-        <translation>Mareste fontul</translation>
-    </message>
-    <message>
-        <source>Services</source>
-        <translation>Servicii</translation>
-    </message>
-    <message>
-        <source>Ban Score</source>
-        <translation>Scor Ban</translation>
-    </message>
-    <message>
-        <source>Connection Time</source>
-        <translation>Timp conexiune</translation>
-    </message>
-    <message>
-        <source>Last Send</source>
-        <translation>Ultima trimitere</translation>
-    </message>
-    <message>
-        <source>Last Receive</source>
-        <translation>Ultima primire</translation>
-    </message>
-    <message>
-        <source>Ping Time</source>
-        <translation>Timp ping</translation>
-    </message>
-    <message>
-        <source>The duration of a currently outstanding ping.</source>
-        <translation>Durata ping-ului intarziat.</translation>
-    </message>
-    <message>
-        <source>Ping Wait</source>
-        <translation>Asteptare ping</translation>
-    </message>
-    <message>
-        <source>Min Ping</source>
-        <translation>Min Ping</translation>
-    </message>
-    <message>
-        <source>Time Offset</source>
-        <translation>Diferenta timp</translation>
-    </message>
-    <message>
-        <source>Last block time</source>
-        <translation>Data ultimului bloc</translation>
-    </message>
-    <message>
-        <source>&amp;Open</source>
-        <translation>&amp;Deschide</translation>
-    </message>
-    <message>
-        <source>&amp;Console</source>
-        <translation>&amp;Consolă</translation>
-    </message>
-    <message>
-        <source>&amp;Network Traffic</source>
-        <translation>Trafic reţea</translation>
-    </message>
-    <message>
-        <source>Totals</source>
-        <translation>Totaluri</translation>
-    </message>
-    <message>
-        <source>In:</source>
-        <translation>Intrare:</translation>
-    </message>
-    <message>
-        <source>Out:</source>
-        <translation>Ieşire:</translation>
-    </message>
-    <message>
-        <source>Debug log file</source>
-        <translation>Fişier jurnal depanare</translation>
-    </message>
-    <message>
-        <source>Clear console</source>
-        <translation>Curăţă consola</translation>
-    </message>
-    <message>
-        <source>1 &amp;hour</source>
-        <translation>1 &amp;oră</translation>
-    </message>
-    <message>
-        <source>1 &amp;day</source>
-        <translation>1 &amp;zi</translation>
-    </message>
-    <message>
-        <source>1 &amp;week</source>
-        <translation>1 &amp;săptămână</translation>
-    </message>
-    <message>
-        <source>1 &amp;year</source>
-        <translation>1 &amp;an</translation>
-    </message>
-    <message>
-        <source>&amp;Disconnect</source>
-        <translation>&amp;Deconectare</translation>
-    </message>
-    <message>
-        <source>Ban for</source>
-        <translation>Interzicere pentru</translation>
-    </message>
-    <message>
-        <source>&amp;Unban</source>
-        <translation>&amp;Unban</translation>
-    </message>
-    <message>
-        <source>default wallet</source>
-        <translation>portofel implicit</translation>
-    </message>
-    <message>
-        <source>Welcome to the %1 RPC console.</source>
-        <translation>Bun venit la consola %1 RPC.</translation>
-    </message>
-    <message>
-        <source>Use up and down arrows to navigate history, and %1 to clear screen.</source>
-        <translation>Folosiţi săgetile sus şi jos pentru a naviga în istoric şi %1 pentru a curăţa ecranul.</translation>
-    </message>
-    <message>
-        <source>Type %1 for an overview of available commands.</source>
-        <translation>Tastati %1 pentru o recapitulare a comenzilor disponibile.</translation>
-    </message>
-    <message>
-        <source>For more information on using this console type %1.</source>
-        <translation>Pentru mai multe informatii despre folosirea acestei console tastati %1.</translation>
-    </message>
-    <message>
-        <source>WARNING: Scammers have been active, telling users to type commands here, stealing their wallet contents. Do not use this console without fully understanding the ramifications of a command.</source>
-        <translation>ATENTIONARE: Sunt excroci care instruiesc userii sa introduca aici comenzi, pentru a le fura continutul portofelelor. Nu folositi aceasta consolă fara a intelege pe deplin ramificatiile unei comenzi.</translation>
-    </message>
-    <message>
-        <source>Network activity disabled</source>
-        <translation>Activitatea retelei a fost oprita.</translation>
-    </message>
-    <message>
-        <source>Executing command without any wallet</source>
-        <translation>Executarea comenzii fara nici un portofel.</translation>
-    </message>
-    <message>
-        <source>Executing command using "%1" wallet</source>
-        <translation>Executarea comenzii folosind portofelul "%1"</translation>
-    </message>
-    <message>
-        <source>(node id: %1)</source>
-        <translation>(node id: %1)</translation>
-    </message>
-    <message>
-        <source>via %1</source>
-        <translation>via %1</translation>
-    </message>
-    <message>
-        <source>never</source>
-        <translation>niciodată</translation>
-    </message>
-    <message>
-        <source>Inbound</source>
-        <translation>Intrare</translation>
-    </message>
-    <message>
-        <source>Outbound</source>
-        <translation>Ieşire</translation>
-    </message>
-    <message>
-        <source>Yes</source>
-        <translation>Da</translation>
-    </message>
-    <message>
-        <source>No</source>
-        <translation>Nu</translation>
-    </message>
-    <message>
-        <source>Unknown</source>
-        <translation>Necunoscut</translation>
-    </message>
-</context>
-<context>
-    <name>ReceiveCoinsDialog</name>
-    <message>
-        <source>&amp;Amount:</source>
-        <translation>Sum&amp;a:</translation>
-    </message>
-    <message>
-        <source>&amp;Label:</source>
-        <translation>&amp;Etichetă:</translation>
-    </message>
-    <message>
-        <source>&amp;Message:</source>
-        <translation>&amp;Mesaj:</translation>
-    </message>
-    <message>
-        <source>An optional message to attach to the payment request, which will be displayed when the request is opened. Note: The message will not be sent with the payment over the Bitcoin network.</source>
-        <translation>Un mesaj opţional de ataşat la cererea de plată, care va fi afişat cînd cererea este deschisă. Notă: Acest mesaj nu va fi trimis cu plata către reţeaua Blackcoin.</translation>
-    </message>
-    <message>
-        <source>An optional label to associate with the new receiving address.</source>
-        <translation>O etichetă opţională de asociat cu adresa de primire.</translation>
-    </message>
-    <message>
-        <source>Use this form to request payments. All fields are &lt;b&gt;optional&lt;/b&gt;.</source>
-        <translation>Foloseşte acest formular pentru a solicita plăţi. Toate cîmpurile sînt &lt;b&gt;opţionale&lt;/b&gt;.</translation>
-    </message>
-    <message>
-        <source>An optional amount to request. Leave this empty or zero to not request a specific amount.</source>
-        <translation>O sumă opţională de cerut. Lăsaţi gol sau zero pentru a nu cere o sumă anume.</translation>
-    </message>
-    <message>
-        <source>Clear all fields of the form.</source>
-        <translation>Curăţă toate cîmpurile formularului.</translation>
-    </message>
-    <message>
-        <source>Clear</source>
-        <translation>Curăţă</translation>
-    </message>
-    <message>
-        <source>Bech32 (or BIP-173) addresses offer better protection against typos, but old wallets don't support them. When unchecked, an address compatible with older wallets will be created instead.</source>
-        <translation>Adresele native segwit (aka Bech32 sau BIP-173) vor reduce mai tarziu comisioanele de tranzactionare si vor oferi o mai buna protectie impotriva introducerii gresite, dar portofelele vechi nu sunt compatibile. Daca optiunea nu e bifata, se va crea o adresa compatibila cu portofelele vechi.</translation>
-    </message>
-    <message>
-        <source>Generate Bech32 address</source>
-        <translation>Genereaza adresa nativa segwit (Bech32)</translation>
-    </message>
-    <message>
-        <source>Requested payments history</source>
-        <translation>Istoricul plăţilor cerute</translation>
-    </message>
-    <message>
-        <source>&amp;Request payment</source>
-        <translation>&amp;Cerere plată</translation>
-    </message>
-    <message>
-        <source>Show the selected request (does the same as double clicking an entry)</source>
-        <translation>Arată cererea selectată (acelaşi lucru ca şi dublu-clic pe o înregistrare)</translation>
-    </message>
-    <message>
-        <source>Show</source>
-        <translation>Arată</translation>
-    </message>
-    <message>
-        <source>Remove the selected entries from the list</source>
-        <translation>Înlătură intrările selectate din listă</translation>
-    </message>
-    <message>
-        <source>Remove</source>
-        <translation>Înlătură</translation>
-    </message>
-    <message>
-        <source>Copy URI</source>
-        <translation>Copiază URl</translation>
-    </message>
-    <message>
-        <source>Copy label</source>
-        <translation>Copiază eticheta</translation>
-    </message>
-    <message>
-        <source>Copy message</source>
-        <translation>Copiază mesajul</translation>
-    </message>
-    <message>
-        <source>Copy amount</source>
-        <translation>Copiază suma</translation>
-    </message>
-</context>
-<context>
-    <name>ReceiveRequestDialog</name>
-    <message>
-        <source>QR Code</source>
-        <translation>Cod QR</translation>
-    </message>
-    <message>
-        <source>Copy &amp;URI</source>
-        <translation>Copiază &amp;URl</translation>
-    </message>
-    <message>
-        <source>Copy &amp;Address</source>
-        <translation>Copiază &amp;adresa</translation>
-    </message>
-    <message>
-        <source>&amp;Save Image...</source>
-        <translation>&amp;Salvează imaginea...</translation>
-    </message>
-    <message>
-        <source>Request payment to %1</source>
-        <translation>Cere plata pentru %1</translation>
-    </message>
-    <message>
-        <source>Payment information</source>
-        <translation>Informaţiile plată</translation>
-    </message>
-    <message>
-        <source>URI</source>
-        <translation>URI</translation>
-    </message>
-    <message>
-        <source>Address</source>
-        <translation>Adresă</translation>
-    </message>
-    <message>
-        <source>Amount</source>
-        <translation>Cantitate</translation>
-    </message>
-    <message>
-        <source>Label</source>
-        <translation>Etichetă</translation>
-    </message>
-    <message>
-        <source>Message</source>
-        <translation>Mesaj</translation>
-    </message>
-    <message>
-        <source>Wallet</source>
-        <translation>Portofel</translation>
-    </message>
-    <message>
-        <source>Resulting URI too long, try to reduce the text for label / message.</source>
-        <translation>URI rezultat este prea lung, încearcă să reduci textul pentru etichetă / mesaj.</translation>
-    </message>
-    <message>
-        <source>Error encoding URI into QR Code.</source>
-        <translation>Eroare la codarea URl-ului în cod QR.</translation>
-    </message>
-</context>
-<context>
-    <name>RecentRequestsTableModel</name>
-    <message>
-        <source>Date</source>
-        <translation>Data</translation>
-    </message>
-    <message>
-        <source>Label</source>
-        <translation>Etichetă</translation>
-    </message>
-    <message>
-        <source>Message</source>
-        <translation>Mesaj</translation>
-    </message>
-    <message>
-        <source>(no label)</source>
-        <translation>(fără etichetă)</translation>
-    </message>
-    <message>
-        <source>(no message)</source>
-        <translation>(nici un mesaj)</translation>
-    </message>
-    <message>
-        <source>(no amount requested)</source>
-        <translation>(nici o sumă solicitată)</translation>
-    </message>
-    <message>
-        <source>Requested</source>
-        <translation>Ceruta</translation>
-    </message>
-</context>
-<context>
-    <name>SendCoinsDialog</name>
-    <message>
-        <source>Send Coins</source>
-        <translation>Trimite monede</translation>
-    </message>
-    <message>
-        <source>Coin Control Features</source>
-        <translation>Caracteristici de control ale monedei</translation>
-    </message>
-    <message>
-        <source>Inputs...</source>
-        <translation>Intrări...</translation>
-    </message>
-    <message>
-        <source>automatically selected</source>
-        <translation>selecţie automată</translation>
-    </message>
-    <message>
-        <source>Insufficient funds!</source>
-        <translation>Fonduri insuficiente!</translation>
-    </message>
-    <message>
-        <source>Quantity:</source>
-        <translation>Cantitate:</translation>
-    </message>
-    <message>
-        <source>Bytes:</source>
-        <translation>Octeţi:</translation>
-    </message>
-    <message>
-        <source>Amount:</source>
-        <translation>Sumă:</translation>
-    </message>
-    <message>
-        <source>Fee:</source>
-        <translation>Comision:</translation>
-    </message>
-    <message>
-        <source>After Fee:</source>
-        <translation>După taxă:</translation>
-    </message>
-    <message>
-        <source>Change:</source>
-        <translation>Rest:</translation>
-    </message>
-    <message>
-        <source>If this is activated, but the change address is empty or invalid, change will be sent to a newly generated address.</source>
-        <translation>Dacă este activat, dar adresa de rest este goală sau nevalidă, restul va fi trimis la o adresă nou generată.</translation>
-    </message>
-    <message>
-        <source>Custom change address</source>
-        <translation>Adresă personalizată de rest</translation>
-    </message>
-    <message>
-        <source>Transaction Fee:</source>
-        <translation>Taxă tranzacţie:</translation>
-    </message>
-    <message>
-        <source>Choose...</source>
-        <translation>Alegeţi...</translation>
-    </message>
-    <message>
-        <source>Using the fallbackfee can result in sending a transaction that will take several hours or days (or never) to confirm. Consider choosing your fee manually or wait until you have validated the complete chain.</source>
-        <translation>Folosirea taxei implicite poate rezulta in trimiterea unei tranzactii care va dura cateva ore sau zile (sau niciodata) pentru a fi confirmata. Luati in considerare sa setati manual taxa sau asteptati pana ati validat complet lantul.</translation>
-    </message>
-    <message>
-        <source>Warning: Fee estimation is currently not possible.</source>
-        <translation>Avertisment: Estimarea comisionului nu s-a putut efectua.</translation>
-    </message>
-    <message>
-        <source>collapse fee-settings</source>
-        <translation>inchide setarile de taxare</translation>
-    </message>
-    <message>
-        <source>Specify a custom fee per kB (1,000 bytes) of the transaction's virtual size.
-
-Note:  Since the fee is calculated on a per-byte basis, a fee of "100 satoshis per kB" for a transaction size of 500 bytes (half of 1 kB) would ultimately yield a fee of only 50 satoshis.</source>
-        <translation>Specificati o taxa anume pe kB (1000 byte) din marimea virtuala a tranzactiei. 
-
-Nota: Cum taxa este calculata per byte, o taxa de "100 satoshi per kB" pentru o tranzactie de 500 byte (jumatate de kB) va produce o taxa de doar 50 satoshi.</translation>
-    </message>
-    <message>
-        <source>per kilobyte</source>
-        <translation>per kilooctet</translation>
-    </message>
-    <message>
-        <source>Hide</source>
-        <translation>Ascunde</translation>
-    </message>
-    <message>
-        <source>Paying only the minimum fee is just fine as long as there is less transaction volume than space in the blocks. But be aware that this can end up in a never confirming transaction once there is more demand for bitcoin transactions than the network can process.</source>
-        <translation>Plata unei taxe minime de tranzactie este in regula atata timp cat exista mai mult spatiu in blocuri dacat sunt tranzactii. Insa trebuie sa fiti constienti ca acest lucru poate conduce la tranzactii care nu vor fi niciodata confirmate in cazul in care exista cerere de tranzactii mai mare decat poate procesa reteaua.</translation>
-    </message>
-    <message>
-        <source>(read the tooltip)</source>
-        <translation>(citeste tooltip)</translation>
-    </message>
-    <message>
-        <source>Recommended:</source>
-        <translation>Recomandat:</translation>
-    </message>
-    <message>
-        <source>Custom:</source>
-        <translation>Personalizat:</translation>
-    </message>
-    <message>
-        <source>(Smart fee not initialized yet. This usually takes a few blocks...)</source>
-        <translation>(Taxa smart nu este inca initializata. Aceasta poate dura cateva blocuri...)</translation>
-    </message>
-    <message>
-        <source>Send to multiple recipients at once</source>
-        <translation>Trimite simultan către mai mulţi destinatari</translation>
-    </message>
-    <message>
-        <source>Add &amp;Recipient</source>
-        <translation>Adaugă destinata&amp;r</translation>
-    </message>
-    <message>
-        <source>Clear all fields of the form.</source>
-        <translation>Şterge toate câmpurile formularului.</translation>
-    </message>
-    <message>
-        <source>Dust:</source>
-        <translation>Praf:</translation>
-    </message>
-    <message>
-        <source>Confirmation time target:</source>
-        <translation>Timp confirmare tinta:</translation>
-    </message>
-    <message>
-        <source>Enable Replace-By-Fee</source>
-        <translation>Autorizeaza Replace-By-Fee</translation>
-    </message>
-    <message>
-        <source>With Replace-By-Fee (BIP-125) you can increase a transaction's fee after it is sent. Without this, a higher fee may be recommended to compensate for increased transaction delay risk.</source>
-        <translation>Cu Replace-By-Fee (BIP-125) se poate creste taxa unei tranzactii dupa ce a fost trimisa. Fara aceasta optiune, o taxa mai mare e posibil sa fie recomandata pentru a compensa riscul crescut de intarziere a tranzactiei.</translation>
-    </message>
-    <message>
-        <source>Clear &amp;All</source>
-        <translation>Curăţă to&amp;ate</translation>
-    </message>
-    <message>
-        <source>Balance:</source>
-        <translation>Balanţă:</translation>
-    </message>
-    <message>
-        <source>Confirm the send action</source>
-        <translation>Confirmă operaţiunea de trimitere</translation>
-    </message>
-    <message>
-        <source>S&amp;end</source>
-        <translation>Trimit&amp;e</translation>
-    </message>
-    <message>
-        <source>Copy quantity</source>
-        <translation>Copiază cantitea</translation>
-    </message>
-    <message>
-        <source>Copy amount</source>
-        <translation>Copiază suma</translation>
-    </message>
-    <message>
-        <source>Copy fee</source>
-        <translation>Copiază taxa</translation>
-    </message>
-    <message>
-        <source>Copy after fee</source>
-        <translation>Copiază după taxă</translation>
-    </message>
-    <message>
-        <source>Copy bytes</source>
-        <translation>Copiază octeţi</translation>
-    </message>
-    <message>
-        <source>Copy dust</source>
-        <translation>Copiază praf</translation>
-    </message>
-    <message>
-        <source>Copy change</source>
-        <translation>Copiază rest</translation>
-    </message>
-    <message>
-        <source>%1 (%2 blocks)</source>
-        <translation>%1(%2 blocuri)</translation>
-    </message>
-    <message>
-        <source>%1 to %2</source>
-        <translation>%1 la %2</translation>
-    </message>
-    <message>
-        <source>Are you sure you want to send?</source>
-        <translation>Sigur doriţi să trimiteţi?</translation>
-    </message>
-    <message>
-        <source>or</source>
-        <translation>sau</translation>
-    </message>
-    <message>
-        <source>You can increase the fee later (signals Replace-By-Fee, BIP-125).</source>
-        <translation>Puteti creste taxa mai tarziu (semnaleaza Replace-By-Fee, BIP-125).</translation>
-    </message>
-    <message>
-        <source>from wallet %1</source>
-        <translation>de la portofelul %1</translation>
-    </message>
-    <message>
-        <source>Please, review your transaction.</source>
-        <translation>Va rugam sa revizuiti tranzactia.</translation>
-    </message>
-    <message>
-        <source>Transaction fee</source>
-        <translation>Taxă tranzacţie</translation>
-    </message>
-    <message>
-        <source>Not signalling Replace-By-Fee, BIP-125.</source>
-        <translation>Nu se semnalizeaza Replace-By-Fee, BIP-125</translation>
-    </message>
-    <message>
-        <source>Total Amount</source>
-        <translation>Suma totală</translation>
-    </message>
-    <message>
-        <source>Confirm send coins</source>
-        <translation>Confirmă trimiterea monedelor</translation>
-    </message>
-    <message>
-        <source>The recipient address is not valid. Please recheck.</source>
-        <translation>Adresa destinatarului nu este validă. Rugăm să reverificaţi.</translation>
-    </message>
-    <message>
-        <source>The amount to pay must be larger than 0.</source>
-        <translation>Suma de plată trebuie să fie mai mare decît 0.</translation>
-    </message>
-    <message>
-        <source>The amount exceeds your balance.</source>
-        <translation>Suma depăşeşte soldul contului.</translation>
-    </message>
-    <message>
-        <source>The total exceeds your balance when the %1 transaction fee is included.</source>
-        <translation>Totalul depăşeşte soldul contului dacă se include şi plata taxei de %1.</translation>
-    </message>
-    <message>
-        <source>Duplicate address found: addresses should only be used once each.</source>
-        <translation>Adresă duplicat găsită: fiecare adresă ar trebui folosită o singură dată.</translation>
-    </message>
-    <message>
-        <source>Transaction creation failed!</source>
-        <translation>Creare tranzacţie nereuşită!</translation>
-    </message>
-    <message>
-        <source>The transaction was rejected with the following reason: %1</source>
-        <translation>Tranzactia a fost refuzata pentru urmatorul motiv: %1</translation>
-    </message>
-    <message>
-        <source>A fee higher than %1 is considered an absurdly high fee.</source>
-        <translation> O taxă mai mare de %1 este considerată o taxă absurd de mare </translation>
-    </message>
-    <message>
-        <source>Payment request expired.</source>
-        <translation>Cerere de plată expirata</translation>
-    </message>
-    <message>
-        <source>Pay only the required fee of %1</source>
-        <translation>Plăteşte doar taxa solicitata de %1</translation>
-    </message>
-    <message numerus="yes">
-        <source>Estimated to begin confirmation within %n block(s).</source>
-        <translation><numerusform>Se estimeaza inceperea confirmarii in %n bloc.</numerusform><numerusform>Se estimeaza inceperea confirmarii in %n blocuri.</numerusform><numerusform>Se estimeaza inceperea confirmarii in %n blocuri.</numerusform></translation>
-    </message>
-    <message>
-        <source>Warning: Invalid Bitcoin address</source>
-        <translation>Atenţie: Adresa blackcoin nevalidă!</translation>
-    </message>
-    <message>
-        <source>Warning: Unknown change address</source>
-        <translation>Atenţie: Adresă de rest necunoscută</translation>
-    </message>
-    <message>
-        <source>Confirm custom change address</source>
-        <translation>Confirmati adresa personalizata de rest</translation>
-    </message>
-    <message>
-        <source>The address you selected for change is not part of this wallet. Any or all funds in your wallet may be sent to this address. Are you sure?</source>
-        <translation>Adresa selectata pentru rest nu face parte din acest portofel. Orice suma, sau intreaga suma din portofel poate fi trimisa la aceasta adresa. Sunteti sigur?</translation>
-    </message>
-    <message>
-        <source>(no label)</source>
-        <translation>(fără etichetă)</translation>
-    </message>
-</context>
-<context>
-    <name>SendCoinsEntry</name>
-    <message>
-        <source>A&amp;mount:</source>
-        <translation>Su&amp;mă:</translation>
-    </message>
-    <message>
-        <source>Pay &amp;To:</source>
-        <translation>Plăteşte că&amp;tre:</translation>
-    </message>
-    <message>
-        <source>&amp;Label:</source>
-        <translation>&amp;Etichetă:</translation>
-    </message>
-    <message>
-        <source>Choose previously used address</source>
-        <translation>Alegeţi adrese folosite anterior</translation>
-    </message>
-    <message>
-        <source>This is a normal payment.</source>
-        <translation>Aceasta este o tranzacţie normală.</translation>
-    </message>
-    <message>
-        <source>The Bitcoin address to send the payment to</source>
-        <translation>Adresa blackcoin către care se face plata</translation>
-    </message>
-    <message>
-        <source>Alt+A</source>
-        <translation>Alt+A</translation>
-    </message>
-    <message>
-        <source>Paste address from clipboard</source>
-        <translation>Lipeşte adresa din clipboard</translation>
-    </message>
-    <message>
-        <source>Alt+P</source>
-        <translation>Alt+P</translation>
-    </message>
-    <message>
-        <source>Remove this entry</source>
-        <translation>Înlătură această intrare</translation>
-    </message>
-    <message>
-        <source>The fee will be deducted from the amount being sent. The recipient will receive less bitcoins than you enter in the amount field. If multiple recipients are selected, the fee is split equally.</source>
-        <translation>Taxa va fi scazuta in suma trimisa. Destinatarul va primi mai putini blackcoin decat ati specificat in campul sumei trimise. Daca au fost selectati mai multi destinatari, taxa se va imparti in mod egal.</translation>
-    </message>
-    <message>
-        <source>S&amp;ubtract fee from amount</source>
-        <translation>S&amp;cade taxa din suma</translation>
-    </message>
-    <message>
-        <source>Use available balance</source>
-        <translation>Folosește balanța disponibilă</translation>
-    </message>
-    <message>
-        <source>Message:</source>
-        <translation>Mesaj:</translation>
-    </message>
-    <message>
-        <source>This is an unauthenticated payment request.</source>
-        <translation>Aceasta este o cerere de plata neautentificata.</translation>
-    </message>
-    <message>
-        <source>This is an authenticated payment request.</source>
-        <translation>Aceasta este o cerere de plata autentificata.</translation>
-    </message>
-    <message>
-        <source>Enter a label for this address to add it to the list of used addresses</source>
-        <translation>Introduceţi eticheta pentru ca această adresa să fie introdusă în lista de adrese folosite</translation>
-    </message>
-    <message>
-        <source>A message that was attached to the bitcoin: URI which will be stored with the transaction for your reference. Note: This message will not be sent over the Bitcoin network.</source>
-        <translation>un mesaj a fost ataşat la blackcoin: URI care va fi stocat cu tranzacţia pentru referinţa dvs. Notă: Acest mesaj nu va fi trimis către reţeaua blackcoin.</translation>
-    </message>
-    <message>
-        <source>Pay To:</source>
-        <translation>Plăteşte către:</translation>
-    </message>
-    <message>
-        <source>Memo:</source>
-        <translation>Memo:</translation>
-    </message>
-    <message>
-        <source>Enter a label for this address to add it to your address book</source>
-        <translation>Introduceţi o etichetă pentru această adresă pentru a fi adăugată în lista dvs. de adrese</translation>
-    </message>
-</context>
-<context>
-    <name>SendConfirmationDialog</name>
-    <message>
-        <source>Yes</source>
-        <translation>Da</translation>
-    </message>
-</context>
-<context>
-    <name>ShutdownWindow</name>
-    <message>
-        <source>%1 is shutting down...</source>
-        <translation>%1 se închide</translation>
-    </message>
-    <message>
-        <source>Do not shut down the computer until this window disappears.</source>
-        <translation>Nu închide calculatorul pînă ce această fereastră nu dispare.</translation>
-    </message>
-</context>
-<context>
-    <name>SignVerifyMessageDialog</name>
-    <message>
-        <source>Signatures - Sign / Verify a Message</source>
-        <translation>Semnaturi - Semnează/verifică un mesaj</translation>
-    </message>
-    <message>
-        <source>&amp;Sign Message</source>
-        <translation>&amp;Semnează mesaj</translation>
-    </message>
-    <message>
-        <source>You can sign messages/agreements with your addresses to prove you can receive bitcoins sent to them. Be careful not to sign anything vague or random, as phishing attacks may try to trick you into signing your identity over to them. Only sign fully-detailed statements you agree to.</source>
-        <translation>Puteţi semna mesaje/contracte cu adresele dvs. pentru a demostra ca puteti primi blackcoini trimisi la ele. Aveţi grijă să nu semnaţi nimic vag sau aleator, deoarece atacurile de tip phishing vă pot păcăli să le transferaţi identitatea. Semnaţi numai declaraţiile detaliate cu care sînteti de acord.</translation>
-    </message>
-    <message>
-        <source>The Bitcoin address to sign the message with</source>
-        <translation>Adresa cu care semnaţi mesajul</translation>
-    </message>
-    <message>
-        <source>Choose previously used address</source>
-        <translation>Alegeţi adrese folosite anterior</translation>
-    </message>
-    <message>
-        <source>Alt+A</source>
-        <translation>Alt+A</translation>
-    </message>
-    <message>
-        <source>Paste address from clipboard</source>
-        <translation>Lipeşte adresa copiată din clipboard</translation>
-    </message>
-    <message>
-        <source>Alt+P</source>
-        <translation>Alt+P</translation>
-    </message>
-    <message>
-        <source>Enter the message you want to sign here</source>
-        <translation>Introduceţi mesajul pe care vreţi să-l semnaţi, aici</translation>
-    </message>
-    <message>
-        <source>Signature</source>
-        <translation>Semnătură</translation>
-    </message>
-    <message>
-        <source>Copy the current signature to the system clipboard</source>
-        <translation>Copiază semnatura curentă în clipboard-ul sistemului</translation>
-    </message>
-    <message>
-        <source>Sign the message to prove you own this Bitcoin address</source>
-        <translation>Semnează mesajul pentru a dovedi ca deţineţi acestă adresă Blackcoin</translation>
-    </message>
-    <message>
-        <source>Sign &amp;Message</source>
-        <translation>Semnează &amp;mesaj</translation>
-    </message>
-    <message>
-        <source>Reset all sign message fields</source>
-        <translation>Resetează toate cîmpurile mesajelor semnate</translation>
-    </message>
-    <message>
-        <source>Clear &amp;All</source>
-        <translation>Curăţă to&amp;ate</translation>
-    </message>
-    <message>
-        <source>&amp;Verify Message</source>
-        <translation>&amp;Verifică mesaj</translation>
-    </message>
-    <message>
-        <source>Enter the receiver's address, message (ensure you copy line breaks, spaces, tabs, etc. exactly) and signature below to verify the message. Be careful not to read more into the signature than what is in the signed message itself, to avoid being tricked by a man-in-the-middle attack. Note that this only proves the signing party receives with the address, it cannot prove sendership of any transaction!</source>
-        <translation>Introduceţi adresa de semnatură, mesajul (asiguraţi-vă că aţi copiat spaţiile, taburile etc. exact) şi semnatura dedesubt pentru a verifica mesajul. Aveţi grijă să nu citiţi mai mult în semnatură decît mesajul în sine, pentru a evita să fiţi păcăliţi de un atac de tip man-in-the-middle. De notat ca aceasta dovedeste doar ca semnatarul primeste odata cu adresa, nu dovedesta insa trimiterea vreunei tranzactii.</translation>
-    </message>
-    <message>
-        <source>The Bitcoin address the message was signed with</source>
-        <translation>Introduceţi o adresă Blackcoin</translation>
-    </message>
-    <message>
-        <source>Verify the message to ensure it was signed with the specified Bitcoin address</source>
-        <translation>Verificaţi mesajul pentru a vă asigura că a fost semnat cu adresa Blackcoin specificată</translation>
-    </message>
-    <message>
-        <source>Verify &amp;Message</source>
-        <translation>Verifică &amp;mesaj</translation>
-    </message>
-    <message>
-        <source>Reset all verify message fields</source>
-        <translation>Resetează toate cîmpurile mesajelor semnate</translation>
-    </message>
-    <message>
-        <source>Click "Sign Message" to generate signature</source>
-        <translation>Faceţi clic pe "Semneaza msaj" pentru a genera semnătura</translation>
-    </message>
-    <message>
-        <source>The entered address is invalid.</source>
-        <translation>Adresa introdusă este invalidă.</translation>
-    </message>
-    <message>
-        <source>Please check the address and try again.</source>
-        <translation>Vă rugăm verificaţi adresa şi încercaţi din nou.</translation>
-    </message>
-    <message>
-        <source>The entered address does not refer to a key.</source>
-        <translation>Adresa introdusă nu se referă la o cheie.</translation>
-    </message>
-    <message>
-        <source>Wallet unlock was cancelled.</source>
-        <translation>Deblocarea portofelului a fost anulata.</translation>
-    </message>
-    <message>
-        <source>Private key for the entered address is not available.</source>
-        <translation>Cheia privată pentru adresa introdusă nu este disponibila.</translation>
-    </message>
-    <message>
-        <source>Message signing failed.</source>
-        <translation>Semnarea mesajului nu a reuşit.</translation>
-    </message>
-    <message>
-        <source>Message signed.</source>
-        <translation>Mesaj semnat.</translation>
-    </message>
-    <message>
-        <source>The signature could not be decoded.</source>
-        <translation>Semnatura nu a putut fi decodată.</translation>
-    </message>
-    <message>
-        <source>Please check the signature and try again.</source>
-        <translation>Vă rugăm verificaţi semnătura şi încercaţi din nou.</translation>
-    </message>
-    <message>
-        <source>The signature did not match the message digest.</source>
-        <translation>Semnatura nu se potriveşte cu mesajul.</translation>
-    </message>
-    <message>
-        <source>Message verification failed.</source>
-        <translation>Verificarea mesajului nu a reuşit.</translation>
-    </message>
-    <message>
-        <source>Message verified.</source>
-        <translation>Mesaj verificat. </translation>
-    </message>
-</context>
-<context>
-    <name>SplashScreen</name>
-    <message>
-        <source>[testnet]</source>
-        <translation>[testnet]</translation>
-    </message>
-</context>
-<context>
-    <name>TrafficGraphWidget</name>
-    <message>
-        <source>KB/s</source>
-        <translation>KB/s</translation>
-    </message>
-</context>
-<context>
-    <name>TransactionDesc</name>
-    <message numerus="yes">
-        <source>Open for %n more block(s)</source>
-        <translation><numerusform>Deschis pentru inca un bloc</numerusform><numerusform>Deschis pentru inca %n blocuri</numerusform><numerusform>Deschis pentru inca %n blocuri</numerusform></translation>
-    </message>
-    <message>
-        <source>Open until %1</source>
-        <translation>Deschis pînă la %1</translation>
-    </message>
-    <message>
-        <source>conflicted with a transaction with %1 confirmations</source>
-        <translation>in conflict cu o tranzactie cu %1 confirmari</translation>
-    </message>
-    <message>
-        <source>0/unconfirmed, %1</source>
-        <translation>0/neconfirmat, %1</translation>
-    </message>
-    <message>
-        <source>in memory pool</source>
-        <translation>in memory pool</translation>
-    </message>
-    <message>
-        <source>not in memory pool</source>
-        <translation>nu e in memory pool</translation>
-    </message>
-    <message>
-        <source>abandoned</source>
-        <translation>abandonat</translation>
-    </message>
-    <message>
-        <source>%1/unconfirmed</source>
-        <translation>%1/neconfirmat</translation>
-    </message>
-    <message>
-        <source>%1 confirmations</source>
-        <translation>%1 confirmări</translation>
-    </message>
-    <message>
-        <source>Status</source>
-        <translation>Stare</translation>
-    </message>
-    <message>
-        <source>Date</source>
-        <translation>Data</translation>
-    </message>
-    <message>
-        <source>Source</source>
-        <translation>Sursa</translation>
-    </message>
-    <message>
-        <source>Generated</source>
-        <translation>Generat</translation>
-    </message>
-    <message>
-        <source>From</source>
-        <translation>De la</translation>
-    </message>
-    <message>
-        <source>unknown</source>
-        <translation>necunoscut</translation>
-    </message>
-    <message>
-        <source>To</source>
-        <translation>Către</translation>
-    </message>
-    <message>
-        <source>own address</source>
-        <translation>adresa proprie</translation>
-    </message>
-    <message>
-        <source>watch-only</source>
-        <translation>doar-supraveghere</translation>
-    </message>
-    <message>
-        <source>label</source>
-        <translation>etichetă</translation>
-    </message>
-    <message>
-        <source>Credit</source>
-        <translation>Credit</translation>
-    </message>
-    <message numerus="yes">
-        <source>matures in %n more block(s)</source>
-        <translation><numerusform>se matureaza intr-un bloc</numerusform><numerusform>se matureaza in %n blocuri</numerusform><numerusform>se matureaza in %n blocuri</numerusform></translation>
-    </message>
-    <message>
-        <source>not accepted</source>
-        <translation>neacceptat</translation>
-    </message>
-    <message>
-        <source>Debit</source>
-        <translation>Debit</translation>
-    </message>
-    <message>
-        <source>Total debit</source>
-        <translation>Total debit</translation>
-    </message>
-    <message>
-        <source>Total credit</source>
-        <translation>Total credit</translation>
-    </message>
-    <message>
-        <source>Transaction fee</source>
-        <translation>Taxă tranzacţie</translation>
-    </message>
-    <message>
-        <source>Net amount</source>
-        <translation>Suma netă</translation>
-    </message>
-    <message>
-        <source>Message</source>
-        <translation>Mesaj</translation>
-    </message>
-    <message>
-        <source>Comment</source>
-        <translation>Comentariu</translation>
-    </message>
-    <message>
-        <source>Transaction ID</source>
-        <translation>ID tranzacţie</translation>
-    </message>
-    <message>
-        <source>Transaction total size</source>
-        <translation>Dimensiune totala tranzacţie</translation>
-    </message>
-    <message>
-        <source>Transaction virtual size</source>
-        <translation>Dimensiune virtuala a tranzactiei</translation>
-    </message>
-    <message>
-        <source>Output index</source>
-        <translation>Index debit</translation>
-    </message>
-    <message>
-        <source>Merchant</source>
-        <translation>Comerciant</translation>
-    </message>
-    <message>
-        <source>Generated coins must mature %1 blocks before they can be spent. When you generated this block, it was broadcast to the network to be added to the block chain. If it fails to get into the chain, its state will change to "not accepted" and it won't be spendable. This may occasionally happen if another node generates a block within a few seconds of yours.</source>
-        <translation>Monedele generate se pot cheltui doar dupa inca %1 blocuri.  După ce a fost generat, s-a propagat în reţea, urmând să fie adăugat in blockchain.  Dacă nu poate fi inclus in lanţ, starea sa va deveni "neacceptat" si nu va putea fi folosit la tranzacţii.  Acest fenomen se întâmplă atunci cand un alt nod a generat un bloc la o diferenţa de câteva secunde.</translation>
-    </message>
-    <message>
-        <source>Debug information</source>
-        <translation>Informaţii pentru depanare</translation>
-    </message>
-    <message>
-        <source>Transaction</source>
-        <translation>Tranzacţie</translation>
-    </message>
-    <message>
-        <source>Inputs</source>
-        <translation>Intrări</translation>
-    </message>
-    <message>
-        <source>Amount</source>
-        <translation>Cantitate</translation>
-    </message>
-    <message>
-        <source>true</source>
-        <translation>adevărat</translation>
-    </message>
-    <message>
-        <source>false</source>
-        <translation>fals</translation>
-    </message>
-</context>
-<context>
-    <name>TransactionDescDialog</name>
-    <message>
-        <source>This pane shows a detailed description of the transaction</source>
-        <translation>Acest panou arată o descriere detaliată a tranzacţiei</translation>
-    </message>
-    <message>
-        <source>Details for %1</source>
-        <translation>Detalii pentru %1</translation>
-    </message>
-</context>
-<context>
-    <name>TransactionTableModel</name>
-    <message>
-        <source>Date</source>
-        <translation>Data</translation>
-    </message>
-    <message>
-        <source>Type</source>
-        <translation>Tip</translation>
-    </message>
-    <message>
-        <source>Label</source>
-        <translation>Etichetă</translation>
-    </message>
-    <message>
-        <source>Open until %1</source>
-        <translation>Deschis pînă la %1</translation>
-    </message>
-    <message>
-        <source>Unconfirmed</source>
-        <translation>Neconfirmat</translation>
-    </message>
-    <message>
-        <source>Abandoned</source>
-        <translation>Abandonat</translation>
-    </message>
-    <message>
-        <source>Confirming (%1 of %2 recommended confirmations)</source>
-        <translation>Confirmare (%1 din %2 confirmari recomandate)</translation>
-    </message>
-    <message>
-        <source>Confirmed (%1 confirmations)</source>
-        <translation>Confirmat (%1 confirmari)</translation>
-    </message>
-    <message>
-        <source>Conflicted</source>
-        <translation>În conflict</translation>
-    </message>
-    <message>
-        <source>Immature (%1 confirmations, will be available after %2)</source>
-        <translation>Imatur (%1 confirmari, va fi disponibil după %2)</translation>
-    </message>
-    <message>
-        <source>Generated but not accepted</source>
-        <translation>Generat dar neacceptat</translation>
-    </message>
-    <message>
-        <source>Received with</source>
-        <translation>Recepţionat cu</translation>
-    </message>
-    <message>
-        <source>Received from</source>
-        <translation>Primit de la</translation>
-    </message>
-    <message>
-        <source>Sent to</source>
-        <translation>Trimis către</translation>
-    </message>
-    <message>
-        <source>Payment to yourself</source>
-        <translation>Plată către dvs.</translation>
-    </message>
-    <message>
-        <source>Mined</source>
-        <translation>Minat</translation>
-    </message>
-    <message>
-        <source>watch-only</source>
-        <translation>doar-supraveghere</translation>
-    </message>
-    <message>
-        <source>(n/a)</source>
-        <translation>(indisponibil)</translation>
-    </message>
-    <message>
-        <source>(no label)</source>
-        <translation>(fără etichetă)</translation>
-    </message>
-    <message>
-        <source>Transaction status. Hover over this field to show number of confirmations.</source>
-        <translation>Starea tranzacţiei. Treceţi cu mouse-ul peste acest cîmp pentru afişarea numărului de confirmari.</translation>
-    </message>
-    <message>
-        <source>Date and time that the transaction was received.</source>
-        <translation>Data şi ora la care a fost recepţionată tranzacţia.</translation>
-    </message>
-    <message>
-        <source>Type of transaction.</source>
-        <translation>Tipul tranzacţiei.</translation>
-    </message>
-    <message>
-        <source>Whether or not a watch-only address is involved in this transaction.</source>
-        <translation>Indiferent dacă sau nu o adresa doar-suăpraveghere este implicată în această tranzacţie.</translation>
-    </message>
-    <message>
-        <source>User-defined intent/purpose of the transaction.</source>
-        <translation>Intentie/scop al tranzactie definit de user.</translation>
-    </message>
-    <message>
-        <source>Amount removed from or added to balance.</source>
-        <translation>Suma extrasă sau adăugată la sold.</translation>
-    </message>
-</context>
-<context>
-    <name>TransactionView</name>
-    <message>
-        <source>All</source>
-        <translation>Toate</translation>
-    </message>
-    <message>
-        <source>Today</source>
-        <translation>Astăzi</translation>
-    </message>
-    <message>
-        <source>This week</source>
-        <translation>Saptamana aceasta</translation>
-    </message>
-    <message>
-        <source>This month</source>
-        <translation>Luna aceasta</translation>
-    </message>
-    <message>
-        <source>Last month</source>
-        <translation>Luna trecuta</translation>
-    </message>
-    <message>
-        <source>This year</source>
-        <translation>Anul acesta</translation>
-    </message>
-    <message>
-        <source>Range...</source>
-        <translation>Interval...</translation>
-    </message>
-    <message>
-        <source>Received with</source>
-        <translation>Recepţionat cu</translation>
-    </message>
-    <message>
-        <source>Sent to</source>
-        <translation>Trimis către</translation>
-    </message>
-    <message>
-        <source>To yourself</source>
-        <translation>Către dvs.</translation>
-    </message>
-    <message>
-        <source>Mined</source>
-        <translation>Minat</translation>
-    </message>
-    <message>
-        <source>Other</source>
-        <translation>Altele</translation>
-    </message>
-    <message>
-        <source>Enter address, transaction id, or label to search</source>
-        <translation>Introduceți adresa, ID-ul tranzacției, sau eticheta pentru a căuta</translation>
-    </message>
-    <message>
-        <source>Min amount</source>
-        <translation>Suma minimă</translation>
-    </message>
-    <message>
-        <source>Abandon transaction</source>
-        <translation>Abandoneaza tranzacţia</translation>
-    </message>
-    <message>
-        <source>Increase transaction fee</source>
-        <translation>Cresteti comisionul pentru tranzacţie</translation>
-    </message>
-    <message>
-        <source>Copy address</source>
-        <translation>Copiază adresa</translation>
-    </message>
-    <message>
-        <source>Copy label</source>
-        <translation>Copiază eticheta</translation>
-    </message>
-    <message>
-        <source>Copy amount</source>
-        <translation>Copiază suma</translation>
-    </message>
-    <message>
-        <source>Copy transaction ID</source>
-        <translation>Copiază ID tranzacţie</translation>
-    </message>
-    <message>
-        <source>Copy raw transaction</source>
-        <translation>Copiază tranzacţia bruta</translation>
-    </message>
-    <message>
-        <source>Copy full transaction details</source>
-        <translation>Copiaza toate detaliile tranzacţiei</translation>
-    </message>
-    <message>
-        <source>Edit label</source>
-        <translation>Editează eticheta</translation>
-    </message>
-    <message>
-        <source>Show transaction details</source>
-        <translation>Arată detaliile tranzacţiei</translation>
-    </message>
-    <message>
-        <source>Export Transaction History</source>
-        <translation>Export istoric tranzacţii</translation>
-    </message>
-    <message>
-        <source>Comma separated file (*.csv)</source>
-        <translation>Fisier .csv cu separator - virgula</translation>
-    </message>
-    <message>
-        <source>Confirmed</source>
-        <translation>Confirmat</translation>
-    </message>
-    <message>
-        <source>Watch-only</source>
-        <translation>Doar-supraveghere</translation>
-    </message>
-    <message>
-        <source>Date</source>
-        <translation>Data</translation>
-    </message>
-    <message>
-        <source>Type</source>
-        <translation>Tip</translation>
-    </message>
-    <message>
-        <source>Label</source>
-        <translation>Etichetă</translation>
-    </message>
-    <message>
-        <source>Address</source>
-        <translation>Adresă</translation>
-    </message>
-    <message>
-        <source>ID</source>
-        <translation>ID</translation>
-    </message>
-    <message>
-        <source>Exporting Failed</source>
-        <translation>Exportarea a eșuat</translation>
-    </message>
-    <message>
-        <source>There was an error trying to save the transaction history to %1.</source>
-        <translation>S-a produs o eroare la salvarea istoricului tranzacţiilor la %1.</translation>
-    </message>
-    <message>
-        <source>Exporting Successful</source>
-        <translation>Export reuşit</translation>
-    </message>
-    <message>
-        <source>The transaction history was successfully saved to %1.</source>
-        <translation>Istoricul tranzacţiilor a fost salvat cu succes la %1.</translation>
-    </message>
-    <message>
-        <source>Range:</source>
-        <translation>Interval:</translation>
-    </message>
-    <message>
-        <source>to</source>
-        <translation>către</translation>
-    </message>
-</context>
-<context>
-    <name>UnitDisplayStatusBarControl</name>
-    <message>
-        <source>Unit to show amounts in. Click to select another unit.</source>
-        <translation>Unitatea în care sînt arătate sumele. Faceţi clic pentru a selecta o altă unitate.</translation>
-    </message>
-</context>
-<context>
-    <name>WalletFrame</name>
-    <message>
-        <source>No wallet has been loaded.</source>
-        <translation>Nu a fost încărcat nici un portofel.</translation>
-    </message>
-</context>
-<context>
-    <name>WalletModel</name>
-    <message>
-        <source>Send Coins</source>
-        <translation>Trimite monede</translation>
-    </message>
-    <message>
-        <source>Fee bump error</source>
-        <translation>Eroare in cresterea taxei</translation>
-    </message>
-    <message>
-        <source>Increasing transaction fee failed</source>
-        <translation>Cresterea comisionului pentru tranzactie a esuat.</translation>
-    </message>
-    <message>
-        <source>Do you want to increase the fee?</source>
-        <translation>Doriti sa cresteti taxa de tranzactie?</translation>
-    </message>
-    <message>
-        <source>Current fee:</source>
-        <translation>Comision curent:</translation>
-    </message>
-    <message>
-        <source>Increase:</source>
-        <translation>Crestere:</translation>
-    </message>
-    <message>
-        <source>New fee:</source>
-        <translation>Noul comision:</translation>
-    </message>
-    <message>
-        <source>Confirm fee bump</source>
-        <translation>Confirma cresterea comisionului</translation>
-    </message>
-    <message>
-        <source>Can't sign transaction.</source>
-        <translation>Nu s-a reuşit semnarea tranzacţiei</translation>
-    </message>
-    <message>
-        <source>Could not commit transaction</source>
-        <translation>Tranzactia nu a putut fi consemnata.</translation>
-    </message>
-</context>
-<context>
-    <name>WalletView</name>
-    <message>
-        <source>&amp;Export</source>
-        <translation>&amp;Export</translation>
-    </message>
-    <message>
-        <source>Export the data in the current tab to a file</source>
-        <translation>Exportă datele din tab-ul curent într-un fişier</translation>
-    </message>
-    <message>
-        <source>Backup Wallet</source>
-        <translation>Backup portofelul electronic</translation>
-    </message>
-    <message>
-        <source>Wallet Data (*.dat)</source>
-        <translation>Date portofel (*.dat)</translation>
-    </message>
-    <message>
-        <source>Backup Failed</source>
-        <translation>Backup esuat</translation>
-    </message>
-    <message>
-        <source>There was an error trying to save the wallet data to %1.</source>
-        <translation>S-a produs o eroare la salvarea datelor portofelului la %1.</translation>
-    </message>
-    <message>
-        <source>Backup Successful</source>
-        <translation>Backup efectuat cu succes</translation>
-    </message>
-    <message>
-        <source>The wallet data was successfully saved to %1.</source>
-        <translation>Datele portofelului s-au salvat cu succes la %1.</translation>
-    </message>
-    <message>
-        <source>Cancel</source>
-        <translation>Anulare</translation>
-    </message>
-</context>
-<context>
-    <name>bitcoin-core</name>
-    <message>
-        <source>Distributed under the MIT software license, see the accompanying file %s or %s</source>
-        <translation>Distribuit sub licenţa de programe MIT, vezi fişierul însoţitor %s sau %s</translation>
-    </message>
-    <message>
-        <source>Prune configured below the minimum of %d MiB.  Please use a higher number.</source>
-        <translation>Reductia e configurata sub minimul de %d MiB. Rugam folositi un numar mai mare.</translation>
-    </message>
-    <message>
-        <source>Prune: last wallet synchronisation goes beyond pruned data. You need to -reindex (download the whole blockchain again in case of pruned node)</source>
-        <translation>Reductie: ultima sincronizare merge dincolo de datele reductiei. Trebuie sa faceti -reindex (sa descarcati din nou intregul blockchain in cazul unui nod redus)</translation>
-    </message>
-    <message>
-        <source>Rescans are not possible in pruned mode. You will need to use -reindex which will download the whole blockchain again.</source>
-        <translation>Rescanarile nu sunt posibile in modul redus. Va trebui sa folositi -reindex, ceea ce va descarca din nou intregul blockchain.</translation>
-    </message>
-    <message>
-        <source>Error: A fatal internal error occurred, see debug.log for details</source>
-        <translation>Eroare: S-a produs o eroare interna fatala, vedeti debug.log pentru detalii</translation>
-    </message>
-    <message>
-        <source>Pruning blockstore...</source>
-        <translation>Reductie blockstore...</translation>
-    </message>
-    <message>
-        <source>Unable to start HTTP server. See debug log for details.</source>
-        <translation>Imposibil de pornit serverul HTTP. Pentru detalii vezi logul de depanare.</translation>
-    </message>
-    <message>
-        <source>Bitcoin Core</source>
-        <translation>Nucleul Blackcoin</translation>
-    </message>
-    <message>
-        <source>The %s developers</source>
-        <translation>Dezvoltatorii %s</translation>
-    </message>
-    <message>
-        <source>Cannot obtain a lock on data directory %s. %s is probably already running.</source>
-        <translation>Nu se poate obține o blocare a directorului de date %s. %s probabil rulează deja.</translation>
-    </message>
-    <message>
-        <source>Cannot provide specific connections and have addrman find outgoing connections at the same.</source>
-        <translation>Nu se pot furniza conexiuni specifice in acelasi timp in care addrman este folosit pentru a gasi conexiuni de iesire.</translation>
-    </message>
-    <message>
-        <source>Error reading %s! All keys read correctly, but transaction data or address book entries might be missing or incorrect.</source>
-        <translation>Eroare la citirea %s! Toate cheile sînt citite corect, dar datele tranzactiei sau anumite intrări din agenda sînt incorecte sau lipsesc.</translation>
-    </message>
-    <message>
-        <source>Group outputs by address, selecting all or none, instead of selecting on a per-output basis. Privacy is improved as an address is only used once (unless someone sends to it after spending from it), but may result in slightly higher fees as suboptimal coin selection may result due to the added limitation (default: %u)</source>
-        <translation>Gruparea a iesirilor pe adrese, selectand totul sau nimic, in loc de selectarea bazata per-iesire. Intimitatea este imbunatatita deoarece o adresa este folosita doar o singura data (cu exceptia cuiva care trimite catre aceiasi adresa dup ce cheltuie din ea), dar se pot genera taxe mai mari deoarece poate rezulta o selectare suboptimala a monedelor datorata limitarii impuse (implicit: %u)</translation>
-    </message>
-    <message>
         <source>Please check that your computer's date and time are correct! If your clock is wrong, %s will not work properly.</source>
         <translation>Vă rugăm verificaţi dacă data/timpul calculatorului dvs. sînt corecte! Dacă ceasul calcultorului este gresit, %s nu va funcţiona corect.</translation>
     </message>
@@ -5687,10 +3330,6 @@
         <translation>Doriţi să reconstruiţi baza de date blocuri acum?</translation>
     </message>
     <message>
-        <source>Error creating %s: You can't create non-HD wallets with this version.</source>
-        <translation>Eroare la crearea %s: Nu se pot crea portofele non-HD cu aceasta versiune.</translation>
-    </message>
-    <message>
         <source>Error initializing block database</source>
         <translation>Eroare la iniţializarea bazei de date de blocuri</translation>
     </message>
@@ -5723,10 +3362,6 @@
         <translation>Eroare la deschiderea bazei de date de blocuri</translation>
     </message>
     <message>
-        <source>Error: Disk space is low!</source>
-        <translation>Eroare: Spaţiu pe disc redus!</translation>
-    </message>
-    <message>
         <source>Failed to listen on any port. Use -listen=0 if you want this.</source>
         <translation>Nu s-a reuşit ascultarea pe orice port. Folosiţi -listen=0 dacă vreţi asta.</translation>
     </message>
@@ -5811,18 +3446,6 @@
         <translation>Nu s-au putut genera cheile</translation>
     </message>
     <message>
-        <source>Unsupported argument -benchmark ignored, use -debug=bench.</source>
-        <translation>Argumentul nesuportat -benchmark este ignorat, folositi debug=bench.</translation>
-    </message>
-    <message>
-        <source>Unsupported argument -debugnet ignored, use -debug=net.</source>
-        <translation>Argument nesuportat -debugnet ignorat, folosiţi -debug=net.</translation>
-    </message>
-    <message>
-        <source>Unsupported argument -tor found, use -onion.</source>
-        <translation>Argument nesuportat -tor găsit, folosiţi -onion.</translation>
-    </message>
-    <message>
         <source>Unsupported logging category %s=%s.</source>
         <translation>Categoria de logging %s=%s nu este suportata.</translation>
     </message>
@@ -5859,10 +3482,6 @@
         <translation>Trebuie reconstruita intreaga baza de date folosind -reindex pentru a va intoarce la modul non-redus. Aceasta va determina descarcarea din nou a intregului blockchain</translation>
     </message>
     <message>
-        <source>Error loading %s: You can't disable HD on an already existing HD wallet</source>
-        <translation>Eroare la incarcarea %s: Nu se poate dezactiva HD la un portofel care este deja HD.</translation>
-    </message>
-    <message>
         <source>Error reading from database, shutting down.</source>
         <translation>Eroare la citirea bazei de date. Oprire.</translation>
     </message>
@@ -5871,10 +3490,6 @@
         <translation>Eroare la actualizarea bazei de date chainstate</translation>
     </message>
     <message>
-        <source>Information</source>
-        <translation>Informaţie</translation>
-    </message>
-    <message>
         <source>Invalid -onion address or hostname: '%s'</source>
         <translation>Adresa sau hostname -onion invalide: '%s'</translation>
     </message>
@@ -5911,6 +3526,10 @@
         <translation>-walletdir "%s" specificat este o cale relativa</translation>
     </message>
     <message>
+        <source>Specified -walletdir "%s" is not a directory</source>
+        <translation>-walletdir "%s" specificat nu este un director</translation>
+    </message>
+    <message>
         <source>The transaction amount is too small to pay the fee</source>
         <translation>Suma tranzactiei este prea mica pentru plata taxei</translation>
     </message>
@@ -5923,10 +3542,6 @@
         <translation>Suma tranzacţionată este prea mică</translation>
     </message>
     <message>
-        <source>Transaction too large for fee policy</source>
-        <translation>Tranzacţia are suma prea mare pentru a beneficia de gratuitate</translation>
-    </message>
-    <message>
         <source>Transaction too large</source>
         <translation>Tranzacţie prea mare</translation>
     </message>
@@ -5943,14 +3558,6 @@
         <translation>Se verifică portofelul(ele)...</translation>
     </message>
     <message>
-        <source>Wallet %s resides outside wallet directory %s</source>
-        <translation>Portofelul %s se află în afara directorului portofelului %s</translation>
-    </message>
-    <message>
-        <source>Warning</source>
-        <translation>Avertisment</translation>
-    </message>
-    <message>
         <source>Warning: unknown new rules activated (versionbit %i)</source>
         <translation>Atentie: se activeaza reguli noi necunoscute (versionbit %i)</translation>
     </message>
@@ -5963,32 +3570,16 @@
         <translation>-maxtxfee este setata foarte sus! Se pot plati taxe de aceasta marime pe o singura tranzactie.</translation>
     </message>
     <message>
-        <source>Error loading %s: You can't enable HD on an already existing non-HD wallet</source>
-        <translation>Eroare la incarcarea %s: Nu se poate activa HD la un portofel care este deja non-HD.</translation>
-    </message>
-    <message>
         <source>This is the transaction fee you may pay when fee estimates are not available.</source>
         <translation>Aceasta este taxa de tranzactie pe care este posibil sa o platiti daca estimarile de taxe nu sunt disponibile.</translation>
     </message>
     <message>
         <source>This product includes software developed by the OpenSSL Project for use in the OpenSSL Toolkit %s and cryptographic software written by Eric Young and UPnP software written by Thomas Bernard.</source>
-        <translation>Acest produs include software dezvoltat de OpenSSL Project pentru a fi folosit in Toolkitul OpenSSL %s, software criptografic scris de Eric Young si software UPnP scris de Thomas Bernard. </translation>
+        <translation>Acest produs include software dezvoltat de OpenSSL Project pentru a fi folosit in Toolkitul OpenSSL %s, software criptografic scris de Eric Young si software UPnP scris de Thomas Bernard.</translation>
     </message>
     <message>
         <source>Total length of network version string (%i) exceeds maximum length (%i). Reduce the number or size of uacomments.</source>
-        <translation>Lungimea totala a sirului versiunii retelei (%i) depaseste lungimea maxima (%i). Reduceti numarul sa dimensiunea uacomments. </translation>
-    </message>
-    <message>
-        <source>Unsupported argument -socks found. Setting SOCKS version isn't possible anymore, only SOCKS5 proxies are supported.</source>
-        <translation>S-a gasit un argument -socks nesuportat. Setarea versiunii SOCKS nu mai este posibila, sunt suportate doar proxiurile SOCKS5.</translation>
-    </message>
-    <message>
-        <source>Unsupported argument -whitelistalwaysrelay ignored, use -whitelistrelay and/or -whitelistforcerelay.</source>
-        <translation>Se ignora argumentul nesuportat -whitelistalwaysrelay, folositi -whitelistrelay si/sau -whitelistforcerelay.</translation>
-    </message>
-    <message>
-        <source>Warning: Unknown block versions being mined! It's possible unknown rules are in effect</source>
-        <translation>Atentie: se mineaza blocuri cu versiune necunoscuta! Este posibil sa fie in vigoare reguli necunoscute.</translation>
+        <translation>Lungimea totala a sirului versiunii retelei (%i) depaseste lungimea maxima (%i). Reduceti numarul sa dimensiunea uacomments.</translation>
     </message>
     <message>
         <source>Warning: Wallet file corrupt, data salvaged! Original %s saved as %s in %s; if your balance or transactions are incorrect you should restore from a backup.</source>
@@ -6002,25 +3593,6 @@
         <source>Error loading wallet %s. Duplicate -wallet filename specified.</source>
         <translation>Eroare la incarcarea portofelului %s. Este specificat un fisier -wallet duplicat.</translation>
     </message>
-    </context>
-<context>
-    <name>UnitDisplayStatusBarControl</name>
-    </context>
-<context>
-    <name>WalletController</name>
-    </context>
-<context>
-    <name>WalletFrame</name>
-    </context>
-<context>
-    <name>WalletModel</name>
-    </context>
-<context>
-    <name>WalletView</name>
-    <message>
-        <source>Keypool ran out, please call keypoolrefill first</source>
-        <translation>Keypool epuizat, folositi intai functia keypoolrefill</translation>
-    </message>
     <message>
         <source>Starting network threads...</source>
         <translation>Se pornesc threadurile retelei...</translation>
@@ -6058,10 +3630,6 @@
         <translation>Fonduri insuficiente</translation>
     </message>
     <message>
-        <source>Can't generate a change-address key. Private keys are disabled for this wallet.</source>
-        <translation>Nu se poate genera o adresa pentru rest. Cheile private sunt dezactivate pentru acest portofel.</translation>
-    </message>
-    <message>
         <source>Cannot upgrade a non HD split wallet without upgrading to support pre split keypool. Please use -upgradewallet=169900 or -upgradewallet with no version specified.</source>
         <translation>Nu se poate actualiza un portofel split HD fără a fi actualizat pentru a sprijini keypool-ul pre divizat. Vă rugăm să folosiți -upgradewallet=169900 sau -upgradewallet fără nicio versiune specificată.</translation>
     </message>
@@ -6070,384 +3638,6 @@
         <translation>Estimarea taxei a esuat. Taxa implicita este dezactivata. Asteptati cateva blocuri, sau activati -fallbackfee.</translation>
     </message>
     <message>
-=======
-        <source>Please check that your computer's date and time are correct! If your clock is wrong, %s will not work properly.</source>
-        <translation>Vă rugăm verificaţi dacă data/timpul calculatorului dvs. sînt corecte! Dacă ceasul calcultorului este gresit, %s nu va funcţiona corect.</translation>
-    </message>
-    <message>
-        <source>Please contribute if you find %s useful. Visit %s for further information about the software.</source>
-        <translation>Va rugam sa contribuiti daca apreciati ca %s va este util. Vizitati %s pentru mai multe informatii despre software.</translation>
-    </message>
-    <message>
-        <source>The block database contains a block which appears to be from the future. This may be due to your computer's date and time being set incorrectly. Only rebuild the block database if you are sure that your computer's date and time are correct</source>
-        <translation>Baza de date a blocurilor contine un bloc ce pare a fi din viitor. Acest lucru poate fi cauzat de setarea incorecta a datei si orei in computerul dvs. Reconstruiti baza de date a blocurilor doar daca sunteti sigur ca data si ora calculatorului dvs sunt corecte.</translation>
-    </message>
-    <message>
-        <source>This is a pre-release test build - use at your own risk - do not use for mining or merchant applications</source>
-        <translation>Aceasta este o versiune de test preliminară - vă asumaţi riscul folosind-o - nu folosiţi pentru minerit sau aplicaţiile comercianţilor</translation>
-    </message>
-    <message>
-        <source>This is the transaction fee you may discard if change is smaller than dust at this level</source>
-        <translation>Aceasta este taxa de tranzactie la care puteti renunta daca restul este mai mic decat praful la acest nivel.</translation>
-    </message>
-    <message>
-        <source>Unable to replay blocks. You will need to rebuild the database using -reindex-chainstate.</source>
-        <translation>Imposibil de refacut blocurile. Va trebui sa reconstruiti baza de date folosind -reindex-chainstate.</translation>
-    </message>
-    <message>
-        <source>Unable to rewind the database to a pre-fork state. You will need to redownload the blockchain</source>
-        <translation>Imposibil de a readuce baza de date la statusul pre-fork. Va trebui redescarcat blockchainul.</translation>
-    </message>
-    <message>
-        <source>Warning: The network does not appear to fully agree! Some miners appear to be experiencing issues.</source>
-        <translation>Atenţie: Reţeaua nu pare să fie de acord în totalitate! Aparent nişte mineri au probleme.</translation>
-    </message>
-    <message>
-        <source>Warning: We do not appear to fully agree with our peers! You may need to upgrade, or other nodes may need to upgrade.</source>
-        <translation>Atenţie: Aparent, nu sîntem de acord cu toţi partenerii noştri! Va trebui să faceţi o actualizare, sau alte noduri necesită actualizare.</translation>
-    </message>
-    <message>
-        <source>%d of last 100 blocks have unexpected version</source>
-        <translation>%d din ultimele 100 blocuri a o versiune neasteptata</translation>
-    </message>
-    <message>
-        <source>%s corrupt, salvage failed</source>
-        <translation>%s corupt, salvare nereuşită</translation>
-    </message>
-    <message>
-        <source>-maxmempool must be at least %d MB</source>
-        <translation>-maxmempool trebuie sa fie macar %d MB</translation>
-    </message>
-    <message>
-        <source>Cannot resolve -%s address: '%s'</source>
-        <translation>Nu se poate rezolva adresa -%s: '%s'</translation>
-    </message>
-    <message>
-        <source>Change index out of range</source>
-        <translation>Indexul de schimbare este iesit din parametrii</translation>
-    </message>
-    <message>
-        <source>Copyright (C) %i-%i</source>
-        <translation>Copyright (C) %i-%i</translation>
-    </message>
-    <message>
-        <source>Corrupted block database detected</source>
-        <translation>Bloc defect din baza de date detectat</translation>
-    </message>
-    <message>
-        <source>Do you want to rebuild the block database now?</source>
-        <translation>Doriţi să reconstruiţi baza de date blocuri acum?</translation>
-    </message>
-    <message>
-        <source>Error initializing block database</source>
-        <translation>Eroare la iniţializarea bazei de date de blocuri</translation>
-    </message>
-    <message>
-        <source>Error initializing wallet database environment %s!</source>
-        <translation>Eroare la iniţializarea mediului de bază de date a portofelului %s!</translation>
-    </message>
-    <message>
-        <source>Error loading %s</source>
-        <translation>Eroare la încărcarea %s</translation>
-    </message>
-    <message>
-        <source>Error loading %s: Private keys can only be disabled during creation</source>
-        <translation>Eroare la incarcarea %s: Cheile private pot fi dezactivate doar in momentul crearii</translation>
-    </message>
-    <message>
-        <source>Error loading %s: Wallet corrupted</source>
-        <translation>Eroare la încărcarea %s: Portofel corupt</translation>
-    </message>
-    <message>
-        <source>Error loading %s: Wallet requires newer version of %s</source>
-        <translation>Eroare la încărcarea %s: Portofelul are nevoie de o versiune %s mai nouă</translation>
-    </message>
-    <message>
-        <source>Error loading block database</source>
-        <translation>Eroare la încărcarea bazei de date de blocuri</translation>
-    </message>
-    <message>
-        <source>Error opening block database</source>
-        <translation>Eroare la deschiderea bazei de date de blocuri</translation>
-    </message>
-    <message>
-        <source>Failed to listen on any port. Use -listen=0 if you want this.</source>
-        <translation>Nu s-a reuşit ascultarea pe orice port. Folosiţi -listen=0 dacă vreţi asta.</translation>
-    </message>
-    <message>
-        <source>Failed to rescan the wallet during initialization</source>
-        <translation>Rescanarea portofelului in timpul initializarii a esuat.</translation>
-    </message>
-    <message>
-        <source>Importing...</source>
-        <translation>Import...</translation>
-    </message>
-    <message>
-        <source>Incorrect or no genesis block found. Wrong datadir for network?</source>
-        <translation>Incorect sau nici un bloc de geneza găsit. Directorul de retea greşit?</translation>
-    </message>
-    <message>
-        <source>Initialization sanity check failed. %s is shutting down.</source>
-        <translation>Nu s-a reuşit iniţierea verificării sănătăţii. %s se inchide.</translation>
-    </message>
-    <message>
-        <source>Invalid amount for -%s=&lt;amount&gt;: '%s'</source>
-        <translation>Sumă nevalidă pentru -%s=&lt;amount&gt;: '%s'</translation>
-    </message>
-    <message>
-        <source>Invalid amount for -discardfee=&lt;amount&gt;: '%s'</source>
-        <translation>Sumă nevalidă pentru -discardfee=&lt;amount&gt;: '%s'</translation>
-    </message>
-    <message>
-        <source>Invalid amount for -fallbackfee=&lt;amount&gt;: '%s'</source>
-        <translation>Suma nevalidă pentru -fallbackfee=&lt;amount&gt;: '%s'</translation>
-    </message>
-    <message>
-        <source>Specified blocks directory "%s" does not exist.</source>
-        <translation>Directorul de blocuri "%s" specificat nu exista.</translation>
-    </message>
-    <message>
-        <source>Upgrading txindex database</source>
-        <translation>Actualizarea bazei de date txindex</translation>
-    </message>
-    <message>
-        <source>Loading P2P addresses...</source>
-        <translation>Încărcare adrese P2P...</translation>
-    </message>
-    <message>
-        <source>Loading banlist...</source>
-        <translation>Încărcare banlist...</translation>
-    </message>
-    <message>
-        <source>Not enough file descriptors available.</source>
-        <translation>Nu sînt destule descriptoare disponibile.</translation>
-    </message>
-    <message>
-        <source>Prune cannot be configured with a negative value.</source>
-        <translation>Reductia nu poate fi configurata cu o valoare negativa.</translation>
-    </message>
-    <message>
-        <source>Prune mode is incompatible with -txindex.</source>
-        <translation>Modul redus este incompatibil cu -txindex.</translation>
-    </message>
-    <message>
-        <source>Replaying blocks...</source>
-        <translation>Se reiau blocurile...</translation>
-    </message>
-    <message>
-        <source>Rewinding blocks...</source>
-        <translation>Se deruleaza blocurile...</translation>
-    </message>
-    <message>
-        <source>The source code is available from %s.</source>
-        <translation>Codul sursa este disponibil la %s.</translation>
-    </message>
-    <message>
-        <source>Transaction fee and change calculation failed</source>
-        <translation>Calcului taxei de tranzactie si a restului a esuat.</translation>
-    </message>
-    <message>
-        <source>Unable to bind to %s on this computer. %s is probably already running.</source>
-        <translation>Nu se poate efectua legatura la %s pe acest computer. %s probabil ruleaza deja.</translation>
-    </message>
-    <message>
-        <source>Unable to generate keys</source>
-        <translation>Nu s-au putut genera cheile</translation>
-    </message>
-    <message>
-        <source>Unsupported logging category %s=%s.</source>
-        <translation>Categoria de logging %s=%s nu este suportata.</translation>
-    </message>
-    <message>
-        <source>Upgrading UTXO database</source>
-        <translation>Actualizarea bazei de date UTXO</translation>
-    </message>
-    <message>
-        <source>User Agent comment (%s) contains unsafe characters.</source>
-        <translation>Comentariul (%s) al Agentului Utilizator contine caractere nesigure.</translation>
-    </message>
-    <message>
-        <source>Verifying blocks...</source>
-        <translation>Se verifică blocurile...</translation>
-    </message>
-    <message>
-        <source>Wallet needed to be rewritten: restart %s to complete</source>
-        <translation>Portofelul trebuie rescris: reporneşte %s pentru finalizare</translation>
-    </message>
-    <message>
-        <source>Error: Listening for incoming connections failed (listen returned error %s)</source>
-        <translation>Eroare: Ascultarea conexiunilor de intrare nu a reuşit (ascultarea a reurnat eroarea %s)</translation>
-    </message>
-    <message>
-        <source>Invalid amount for -maxtxfee=&lt;amount&gt;: '%s' (must be at least the minrelay fee of %s to prevent stuck transactions)</source>
-        <translation>Sumă nevalidă pentru -maxtxfee=&lt;amount&gt;: '%s' (trebuie să fie cel puţin taxa minrelay de %s pentru a preveni blocarea tranzactiilor)</translation>
-    </message>
-    <message>
-        <source>The transaction amount is too small to send after the fee has been deducted</source>
-        <translation>Suma tranzactiei este prea mica pentru a fi trimisa dupa ce se scade taxa.</translation>
-    </message>
-    <message>
-        <source>You need to rebuild the database using -reindex to go back to unpruned mode.  This will redownload the entire blockchain</source>
-        <translation>Trebuie reconstruita intreaga baza de date folosind -reindex pentru a va intoarce la modul non-redus. Aceasta va determina descarcarea din nou a intregului blockchain</translation>
-    </message>
-    <message>
-        <source>Error reading from database, shutting down.</source>
-        <translation>Eroare la citirea bazei de date. Oprire.</translation>
-    </message>
-    <message>
-        <source>Error upgrading chainstate database</source>
-        <translation>Eroare la actualizarea bazei de date chainstate</translation>
-    </message>
-    <message>
-        <source>Invalid -onion address or hostname: '%s'</source>
-        <translation>Adresa sau hostname -onion invalide: '%s'</translation>
-    </message>
-    <message>
-        <source>Invalid -proxy address or hostname: '%s'</source>
-        <translation>Adresa sau hostname -proxy invalide: '%s'</translation>
-    </message>
-    <message>
-        <source>Invalid amount for -paytxfee=&lt;amount&gt;: '%s' (must be at least %s)</source>
-        <translation>Sumă nevalidă pentru -paytxfee=&lt;suma&gt;: '%s' (trebuie să fie cel puţin %s)</translation>
-    </message>
-    <message>
-        <source>Invalid netmask specified in -whitelist: '%s'</source>
-        <translation>Mască reţea nevalidă specificată în -whitelist: '%s'</translation>
-    </message>
-    <message>
-        <source>Need to specify a port with -whitebind: '%s'</source>
-        <translation>Trebuie să specificaţi un port cu -whitebind: '%s'</translation>
-    </message>
-    <message>
-        <source>Reducing -maxconnections from %d to %d, because of system limitations.</source>
-        <translation>Se micsoreaza -maxconnections de la %d la %d, datorita limitarilor de sistem.</translation>
-    </message>
-    <message>
-        <source>Signing transaction failed</source>
-        <translation>Nu s-a reuşit semnarea tranzacţiei</translation>
-    </message>
-    <message>
-        <source>Specified -walletdir "%s" does not exist</source>
-        <translation>Nu exista -walletdir "%s" specificat</translation>
-    </message>
-    <message>
-        <source>Specified -walletdir "%s" is a relative path</source>
-        <translation>-walletdir "%s" specificat este o cale relativa</translation>
-    </message>
-    <message>
-        <source>Specified -walletdir "%s" is not a directory</source>
-        <translation>-walletdir "%s" specificat nu este un director</translation>
-    </message>
-    <message>
-        <source>The transaction amount is too small to pay the fee</source>
-        <translation>Suma tranzactiei este prea mica pentru plata taxei</translation>
-    </message>
-    <message>
-        <source>This is experimental software.</source>
-        <translation>Acesta este un program experimental.</translation>
-    </message>
-    <message>
-        <source>Transaction amount too small</source>
-        <translation>Suma tranzacţionată este prea mică</translation>
-    </message>
-    <message>
-        <source>Transaction too large</source>
-        <translation>Tranzacţie prea mare</translation>
-    </message>
-    <message>
-        <source>Unable to bind to %s on this computer (bind returned error %s)</source>
-        <translation>Nu se poate lega la %s pe acest calculator. (Legarea a întors eroarea %s)</translation>
-    </message>
-    <message>
-        <source>Unable to generate initial keys</source>
-        <translation>Nu s-au putut genera cheile initiale</translation>
-    </message>
-    <message>
-        <source>Verifying wallet(s)...</source>
-        <translation>Se verifică portofelul(ele)...</translation>
-    </message>
-    <message>
-        <source>Warning: unknown new rules activated (versionbit %i)</source>
-        <translation>Atentie: se activeaza reguli noi necunoscute (versionbit %i)</translation>
-    </message>
-    <message>
-        <source>Zapping all transactions from wallet...</source>
-        <translation>Şterge toate tranzacţiile din portofel...</translation>
-    </message>
-    <message>
-        <source>-maxtxfee is set very high! Fees this large could be paid on a single transaction.</source>
-        <translation>-maxtxfee este setata foarte sus! Se pot plati taxe de aceasta marime pe o singura tranzactie.</translation>
-    </message>
-    <message>
-        <source>This is the transaction fee you may pay when fee estimates are not available.</source>
-        <translation>Aceasta este taxa de tranzactie pe care este posibil sa o platiti daca estimarile de taxe nu sunt disponibile.</translation>
-    </message>
-    <message>
-        <source>This product includes software developed by the OpenSSL Project for use in the OpenSSL Toolkit %s and cryptographic software written by Eric Young and UPnP software written by Thomas Bernard.</source>
-        <translation>Acest produs include software dezvoltat de OpenSSL Project pentru a fi folosit in Toolkitul OpenSSL %s, software criptografic scris de Eric Young si software UPnP scris de Thomas Bernard.</translation>
-    </message>
-    <message>
-        <source>Total length of network version string (%i) exceeds maximum length (%i). Reduce the number or size of uacomments.</source>
-        <translation>Lungimea totala a sirului versiunii retelei (%i) depaseste lungimea maxima (%i). Reduceti numarul sa dimensiunea uacomments.</translation>
-    </message>
-    <message>
-        <source>Warning: Wallet file corrupt, data salvaged! Original %s saved as %s in %s; if your balance or transactions are incorrect you should restore from a backup.</source>
-        <translation>Atenţie: fişierul portofelului este corupt, date salvate! Fişierul %s a fost salvat ca %s in %s; dacă balanta sau tranzactiile sunt incorecte ar trebui să restauraţi dintr-o copie de siguranţă.</translation>
-    </message>
-    <message>
-        <source>%s is set very high!</source>
-        <translation>%s este setata foarte sus!</translation>
-    </message>
-    <message>
-        <source>Error loading wallet %s. Duplicate -wallet filename specified.</source>
-        <translation>Eroare la incarcarea portofelului %s. Este specificat un fisier -wallet duplicat.</translation>
-    </message>
-    <message>
-        <source>Starting network threads...</source>
-        <translation>Se pornesc threadurile retelei...</translation>
-    </message>
-    <message>
-        <source>The wallet will avoid paying less than the minimum relay fee.</source>
-        <translation>Portofelul va evita sa plateasca mai putin decat minimul taxei de retransmisie.</translation>
-    </message>
-    <message>
-        <source>This is the minimum transaction fee you pay on every transaction.</source>
-        <translation>Acesta este minimum de taxa de tranzactie care va fi platit la fiecare tranzactie.</translation>
-    </message>
-    <message>
-        <source>This is the transaction fee you will pay if you send a transaction.</source>
-        <translation>Aceasta este taxa de tranzactie pe care o platiti cand trimiteti o tranzactie.</translation>
-    </message>
-    <message>
-        <source>Transaction amounts must not be negative</source>
-        <translation>Sumele tranzactionate nu pot fi negative</translation>
-    </message>
-    <message>
-        <source>Transaction has too long of a mempool chain</source>
-        <translation>Tranzacţia are o  lungime prea mare in lantul mempool</translation>
-    </message>
-    <message>
-        <source>Transaction must have at least one recipient</source>
-        <translation>Tranzactia trebuie sa aiba cel putin un destinatar</translation>
-    </message>
-    <message>
-        <source>Unknown network specified in -onlynet: '%s'</source>
-        <translation>Reţeaua specificată în -onlynet este necunoscută: '%s'</translation>
-    </message>
-    <message>
-        <source>Insufficient funds</source>
-        <translation>Fonduri insuficiente</translation>
-    </message>
-    <message>
-        <source>Cannot upgrade a non HD split wallet without upgrading to support pre split keypool. Please use -upgradewallet=169900 or -upgradewallet with no version specified.</source>
-        <translation>Nu se poate actualiza un portofel split HD fără a fi actualizat pentru a sprijini keypool-ul pre divizat. Vă rugăm să folosiți -upgradewallet=169900 sau -upgradewallet fără nicio versiune specificată.</translation>
-    </message>
-    <message>
-        <source>Fee estimation failed. Fallbackfee is disabled. Wait a few blocks or enable -fallbackfee.</source>
-        <translation>Estimarea taxei a esuat. Taxa implicita este dezactivata. Asteptati cateva blocuri, sau activati -fallbackfee.</translation>
-    </message>
-    <message>
->>>>>>> 2f9f9b37
         <source>Warning: Private keys detected in wallet {%s} with disabled private keys</source>
         <translation>Atentie: S-au detectat chei private in portofelul {%s} cu cheile private dezactivate</translation>
     </message>
@@ -6474,13 +3664,6 @@
     <message>
         <source>Done loading</source>
         <translation>Încărcare terminată</translation>
-<<<<<<< HEAD
-    </message>
-    <message>
-        <source>Error</source>
-        <translation>Eroare</translation>
-=======
->>>>>>> 2f9f9b37
     </message>
 </context>
 </TS>