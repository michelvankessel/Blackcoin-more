<TS language="lv_LV" version="2.1">
<context>
    <name>AddressBookPage</name>
    <message>
        <source>Create a new address</source>
        <translation>Izveidot jaunu adresi</translation>
    </message>
    <message>
        <source>&amp;New</source>
        <translation>&amp;Jauns</translation>
    </message>
    <message>
        <source>Copy the currently selected address to the system clipboard</source>
        <translation>Kopēt iezīmēto adresi uz starpliktuvi</translation>
    </message>
    <message>
        <source>&amp;Copy</source>
        <translation>&amp;Kopēt</translation>
    </message>
    <message>
        <source>C&amp;lose</source>
        <translation>&amp;Aizvērt</translation>
    </message>
    <message>
        <source>Delete the currently selected address from the list</source>
        <translation>Izdzēst iezīmētās adreses no saraksta</translation>
    </message>
    <message>
        <source>Enter address or label to search</source>
        <translation>Ierakstiet meklējamo nosaukumu vai adresi</translation>
    </message>
    <message>
        <source>Export the data in the current tab to a file</source>
        <translation>Datus no tekošā ieliktņa eksportēt uz failu</translation>
    </message>
    <message>
        <source>&amp;Export</source>
        <translation>&amp;Eksportēt</translation>
    </message>
    <message>
        <source>&amp;Delete</source>
        <translation>&amp;Dzēst</translation>
    </message>
    <message>
        <source>Choose the address to send coins to</source>
        <translation>Izvēlies adresi uz kuru sūtīt bitcoins</translation>
    </message>
    <message>
        <source>Choose the address to receive coins with</source>
        <translation>Izvēlies adresi ar kuru saņemt bitcoins</translation>
    </message>
    <message>
        <source>&amp;Copy Address</source>
        <translation>&amp;Kopēt adresi</translation>
    </message>
    <message>
<<<<<<< HEAD
=======
        <source>Copy &amp;Label</source>
        <translation>Kopēt &amp;Marķējumu</translation>
    </message>
    <message>
>>>>>>> 2f4f2d38
        <source>&amp;Edit</source>
        <translation>&amp;Rediģēt</translation>
    </message>
    <message>
        <source>Export Address List</source>
        <translation>Eksportēt Adrešu Sarakstu</translation>
    </message>
    <message>
        <source>Exporting Failed</source>
        <translation>Eksportēšana Neizdevās</translation>
    </message>
    </context>
<context>
    <name>AddressTableModel</name>
    <message>
        <source>Label</source>
        <translation>Nosaukums</translation>
    </message>
    <message>
        <source>Address</source>
        <translation>Adrese</translation>
    </message>
    <message>
        <source>(no label)</source>
        <translation>(bez nosaukuma)</translation>
    </message>
</context>
<context>
    <name>AskPassphraseDialog</name>
    <message>
        <source>Passphrase Dialog</source>
        <translation>Paroles dialogs</translation>
    </message>
    <message>
        <source>Enter passphrase</source>
        <translation>Ierakstiet paroli</translation>
    </message>
    <message>
        <source>New passphrase</source>
        <translation>Jauna parole</translation>
    </message>
    <message>
        <source>Repeat new passphrase</source>
        <translation>Jaunā parole vēlreiz</translation>
    </message>
    <message>
<<<<<<< HEAD
=======
        <source>Show password</source>
        <translation>Rādīt paroli</translation>
    </message>
    <message>
>>>>>>> 2f4f2d38
        <source>Encrypt wallet</source>
        <translation>Šifrēt maciņu</translation>
    </message>
    <message>
        <source>Unlock wallet</source>
        <translation>Atslēgt maciņu</translation>
    </message>
    <message>
        <source>Decrypt wallet</source>
        <translation>Atšifrēt maciņu</translation>
    </message>
    <message>
        <source>Confirm wallet encryption</source>
        <translation>Apstiprināt maciņa šifrēšanu</translation>
    </message>
    <message>
        <source>Are you sure you wish to encrypt your wallet?</source>
        <translation>Vai tu tiešām vēlies šifrēt savu maciņu?</translation>
    </message>
    <message>
        <source>Wallet encryption failed</source>
        <translation>Maciņa šifrēšana neizdevās</translation>
    </message>
    </context>
<context>
    <name>BanTableModel</name>
    </context>
<context>
    <name>BitcoinGUI</name>
    <message>
        <source>Sign &amp;message...</source>
        <translation>Parakstīt &amp;ziņojumu...</translation>
    </message>
    <message>
        <source>Synchronizing with network...</source>
        <translation>Sinhronizācija ar tīklu...</translation>
    </message>
    <message>
        <source>&amp;Overview</source>
        <translation>&amp;Pārskats</translation>
    </message>
    <message>
        <source>Node</source>
        <translation>Node</translation>
    </message>
    <message>
        <source>Show general overview of wallet</source>
        <translation>Rādīt vispārēju maciņa pārskatu</translation>
    </message>
    <message>
        <source>&amp;Transactions</source>
        <translation>&amp;Transakcijas</translation>
    </message>
    <message>
        <source>Browse transaction history</source>
        <translation>Skatīt transakciju vēsturi</translation>
    </message>
    <message>
        <source>E&amp;xit</source>
        <translation>&amp;Iziet</translation>
    </message>
    <message>
        <source>Quit application</source>
        <translation>Aizvērt programmu</translation>
    </message>
    <message>
        <source>About &amp;Qt</source>
        <translation>Par &amp;Qt</translation>
    </message>
    <message>
        <source>Show information about Qt</source>
        <translation>Parādīt informāciju par Qt</translation>
    </message>
    <message>
        <source>&amp;Options...</source>
        <translation>&amp;Iespējas...</translation>
    </message>
    <message>
        <source>&amp;Encrypt Wallet...</source>
        <translation>Šifrēt &amp;maciņu...</translation>
    </message>
    <message>
        <source>&amp;Backup Wallet...</source>
        <translation>&amp;Maciņa Rezerves Kopija...</translation>
    </message>
    <message>
        <source>&amp;Change Passphrase...</source>
        <translation>Mainīt &amp;Paroli...</translation>
    </message>
    <message>
        <source>&amp;Sending addresses...</source>
        <translation>&amp;Sūtīšanas adreses...</translation>
    </message>
    <message>
        <source>&amp;Receiving addresses...</source>
        <translation>Saņemšanas &amp;adreses...</translation>
    </message>
    <message>
        <source>Open &amp;URI...</source>
        <translation>Atvērt &amp;URI...</translation>
    </message>
    <message>
        <source>Reindexing blocks on disk...</source>
        <translation>Bloku reindeksēšana no diska...</translation>
    </message>
    <message>
        <source>Send coins to a Bitcoin address</source>
        <translation>Nosūtīt bitkoinus uz Blackcoin adresi</translation>
    </message>
    <message>
        <source>Backup wallet to another location</source>
        <translation>Izveidot maciņa rezerves kopiju citur</translation>
    </message>
    <message>
        <source>Change the passphrase used for wallet encryption</source>
        <translation>Mainīt maciņa šifrēšanas paroli</translation>
    </message>
    <message>
        <source>&amp;Debug window</source>
        <translation>&amp;Atkļūdošanas logs</translation>
    </message>
    <message>
        <source>Open debugging and diagnostic console</source>
        <translation>Atvērt atkļūdošanas un diagnostikas konsoli</translation>
    </message>
    <message>
        <source>&amp;Verify message...</source>
        <translation>&amp;Pārbaudīt ziņojumu...</translation>
    </message>
    <message>
        <source>Bitcoin</source>
        <translation>Blackcoin</translation>
    </message>
    <message>
        <source>Wallet</source>
        <translation>Maciņš</translation>
    </message>
    <message>
        <source>&amp;Send</source>
        <translation>&amp;Sūtīt</translation>
    </message>
    <message>
        <source>&amp;Receive</source>
        <translation>&amp;Saņemt</translation>
    </message>
    <message>
        <source>&amp;Show / Hide</source>
        <translation>&amp;Rādīt / Paslēpt</translation>
    </message>
    <message>
        <source>Show or hide the main Window</source>
        <translation>Parādīt vai paslēpt galveno Logu</translation>
    </message>
    <message>
        <source>Encrypt the private keys that belong to your wallet</source>
        <translation>Šifrēt privātās atslēgas kuras pieder tavam maciņam</translation>
    </message>
    <message>
        <source>Sign messages with your Bitcoin addresses to prove you own them</source>
        <translation>Parakstīt ziņojumus ar savām Blackcoin adresēm lai pierādītu ka tās pieder tev</translation>
    </message>
    <message>
        <source>Verify messages to ensure they were signed with specified Bitcoin addresses</source>
        <translation>Pārbaudīt ziņojumus lai pārliecinātos, ka tie tika parakstīti ar norādītajām Blackcoin adresēm</translation>
    </message>
    <message>
        <source>&amp;File</source>
        <translation>&amp;Fails</translation>
    </message>
    <message>
        <source>&amp;Settings</source>
        <translation>&amp;Uzstādījumi</translation>
    </message>
    <message>
        <source>&amp;Help</source>
        <translation>&amp;Palīdzība</translation>
    </message>
    <message>
        <source>Tabs toolbar</source>
        <translation>Ciļņu rīkjosla</translation>
    </message>
    <message>
        <source>Request payments (generates QR codes and bitcoin: URIs)</source>
        <translation>Pieprasīt maksājumus (izveido QR kodu un blackcoin: URIs)</translation>
    </message>
    <message>
        <source>Open a bitcoin: URI or payment request</source>
        <translation>Atvērt blackcoin URI vai maksājuma pieprasījumu</translation>
    </message>
    <message>
        <source>&amp;Command-line options</source>
        <translation>&amp;Komandrindas iespējas</translation>
    </message>
    <message>
        <source>%1 behind</source>
        <translation>%1 aizmugurē</translation>
    </message>
    <message>
        <source>Transactions after this will not yet be visible.</source>
        <translation>Transakcijas pēc šī vel nebūs redzamas</translation>
    </message>
    <message>
        <source>Error</source>
        <translation>Kļūda</translation>
    </message>
    <message>
        <source>Warning</source>
        <translation>Brīdinājums</translation>
    </message>
    <message>
        <source>Information</source>
        <translation>Informācija</translation>
    </message>
    <message>
        <source>Up to date</source>
        <translation>Sinhronizēts</translation>
    </message>
    <message>
        <source>Catching up...</source>
        <translation>Sinhronizējos...</translation>
    </message>
    <message>
        <source>Sent transaction</source>
        <translation>Transakcija nosūtīta</translation>
    </message>
    <message>
        <source>Incoming transaction</source>
        <translation>Ienākoša transakcija</translation>
    </message>
    <message>
        <source>Wallet is &lt;b&gt;encrypted&lt;/b&gt; and currently &lt;b&gt;unlocked&lt;/b&gt;</source>
        <translation>Maciņš ir &lt;b&gt;šifrēts&lt;/b&gt; un pašlaik &lt;b&gt;atslēgts&lt;/b&gt;</translation>
    </message>
    <message>
        <source>Wallet is &lt;b&gt;encrypted&lt;/b&gt; and currently &lt;b&gt;locked&lt;/b&gt;</source>
        <translation>Maciņš ir &lt;b&gt;šifrēts&lt;/b&gt; un pašlaik &lt;b&gt;slēgts&lt;/b&gt;</translation>
    </message>
    </context>
<context>
    <name>CoinControlDialog</name>
    <message>
        <source>Quantity:</source>
        <translation>Daudzums:</translation>
    </message>
    <message>
        <source>Bytes:</source>
        <translation>Baiti:</translation>
    </message>
    <message>
        <source>Amount:</source>
        <translation>Daudzums:</translation>
    </message>
    <message>
        <source>Fee:</source>
        <translation>Maksa:</translation>
    </message>
    <message>
        <source>After Fee:</source>
        <translation>Pēc Maksas:</translation>
    </message>
    <message>
        <source>Change:</source>
        <translation>Atlikums:</translation>
    </message>
    <message>
        <source>(un)select all</source>
        <translation>iezīmēt visus</translation>
    </message>
    <message>
        <source>Tree mode</source>
        <translation>Koka režīms</translation>
    </message>
    <message>
        <source>List mode</source>
        <translation>Saraksta režīms</translation>
    </message>
    <message>
        <source>Amount</source>
        <translation>Daudzums</translation>
    </message>
    <message>
        <source>Date</source>
        <translation>Datums</translation>
    </message>
    <message>
        <source>Confirmations</source>
        <translation>Apstiprinājumi</translation>
    </message>
    <message>
        <source>Confirmed</source>
        <translation>Apstiprināts</translation>
    </message>
    <message>
        <source>(no label)</source>
        <translation>(bez nosaukuma)</translation>
    </message>
    </context>
<context>
    <name>EditAddressDialog</name>
    <message>
        <source>Edit Address</source>
        <translation>Mainīt adrese</translation>
    </message>
    <message>
        <source>&amp;Label</source>
        <translation>&amp;Nosaukums</translation>
    </message>
    <message>
        <source>&amp;Address</source>
        <translation>&amp;Adrese</translation>
    </message>
    </context>
<context>
    <name>FreespaceChecker</name>
    <message>
        <source>A new data directory will be created.</source>
        <translation>Tiks izveidota jauna datu mape.</translation>
    </message>
    <message>
        <source>name</source>
        <translation>vārds</translation>
    </message>
    <message>
        <source>Path already exists, and is not a directory.</source>
        <translation>Šāds ceļš jau pastāv un tā nav mape.</translation>
    </message>
    <message>
        <source>Cannot create data directory here.</source>
        <translation>Šeit nevar izveidot datu mapi.</translation>
    </message>
</context>
<context>
    <name>HelpMessageDialog</name>
    <message>
        <source>version</source>
        <translation>versija</translation>
    </message>
    <message>
        <source>(%1-bit)</source>
        <translation>(%1-biti)</translation>
    </message>
    <message>
        <source>Command-line options</source>
        <translation>Komandrindas iespējas</translation>
    </message>
</context>
<context>
    <name>Intro</name>
    <message>
        <source>Welcome</source>
        <translation>Sveiciens</translation>
    </message>
    <message>
        <source>Use the default data directory</source>
        <translation>Izmantot noklusēto datu mapi</translation>
    </message>
    <message>
        <source>Use a custom data directory:</source>
        <translation>Izmantot pielāgotu datu mapi:</translation>
    </message>
    <message>
        <source>Bitcoin</source>
        <translation>Bitcoin</translation>
    </message>
    <message>
        <source>Error</source>
        <translation>Kļūda</translation>
    </message>
    </context>
<context>
    <name>ModalOverlay</name>
    <message>
        <source>Form</source>
        <translation>Forma</translation>
    </message>
    <message>
        <source>Last block time</source>
        <translation>Pēdējā bloka laiks</translation>
    </message>
    </context>
<context>
    <name>OpenURIDialog</name>
    <message>
        <source>Open URI</source>
        <translation>Atvērt URI</translation>
    </message>
    <message>
        <source>Open payment request from URI or file</source>
        <translation>Atvērt maksājuma pieprasījumu no URI vai datnes</translation>
    </message>
    <message>
        <source>URI:</source>
        <translation>URI:</translation>
    </message>
    <message>
        <source>Select payment request file</source>
        <translation>Izvēlies maksājuma pieprasījuma datni</translation>
    </message>
    </context>
<context>
    <name>OptionsDialog</name>
    <message>
        <source>Options</source>
        <translation>Iespējas</translation>
    </message>
    <message>
        <source>&amp;Main</source>
        <translation>&amp;Galvenais</translation>
    </message>
    <message>
        <source>Size of &amp;database cache</source>
        <translation>&amp;Datubāzes kešatmiņas izmērs</translation>
    </message>
    <message>
        <source>MB</source>
        <translation>MB</translation>
    </message>
    <message>
        <source>Number of script &amp;verification threads</source>
        <translation>Skriptu &amp;pārbaudes pavedienu skaits</translation>
    </message>
    <message>
        <source>IP address of the proxy (e.g. IPv4: 127.0.0.1 / IPv6: ::1)</source>
        <translation>Starpniekservera IP adrese (piem. IPv4: 127.0.0.1 / IPv6: ::1)</translation>
    </message>
    <message>
        <source>Minimize instead of exit the application when the window is closed. When this option is enabled, the application will be closed only after selecting Exit in the menu.</source>
        <translation>Minimizēt nevis aizvērt aplikāciju, kad logs tiek aizvērts. Kad šī iespēja ir ieslēgta, aplikācija tiks aizvērta, izvēloties Aizvērt izvēlnē.</translation>
    </message>
    <message>
        <source>Active command-line options that override above options:</source>
        <translation>Aktīvās komandrindas opcijas, kuras pārspēko šos iestatījumus:</translation>
    </message>
    <message>
        <source>Reset all client options to default.</source>
        <translation>Atiestatīt visus klienta iestatījumus uz noklusējumu.</translation>
    </message>
    <message>
        <source>&amp;Reset Options</source>
        <translation>&amp;Atiestatīt Iestatījumus.</translation>
    </message>
    <message>
        <source>&amp;Network</source>
        <translation>&amp;Tīkls</translation>
    </message>
    <message>
        <source>W&amp;allet</source>
        <translation>&amp;Maciņš</translation>
    </message>
    <message>
        <source>Expert</source>
        <translation>Eksperts</translation>
    </message>
    <message>
        <source>Enable coin &amp;control features</source>
        <translation>Ieslēgt blackcoin &amp;kontroles funkcijas</translation>
    </message>
    <message>
        <source>&amp;Spend unconfirmed change</source>
        <translation>&amp;Tērēt neapstiprinātu atlikumu</translation>
    </message>
    <message>
        <source>Automatically open the Bitcoin client port on the router. This only works when your router supports UPnP and it is enabled.</source>
        <translation>Uz rūtera automātiski atvērt Blackcoin klienta portu. Tas strādā tikai tad, ja rūteris atbalsta UPnP un tas ir ieslēgts.</translation>
    </message>
    <message>
        <source>Map port using &amp;UPnP</source>
        <translation>Kartēt portu, izmantojot &amp;UPnP</translation>
    </message>
    <message>
        <source>Proxy &amp;IP:</source>
        <translation>Starpniekservera &amp;IP:</translation>
    </message>
    <message>
        <source>&amp;Port:</source>
        <translation>&amp;Ports:</translation>
    </message>
    <message>
        <source>Port of the proxy (e.g. 9050)</source>
        <translation>Starpniekservera ports (piem. 9050)</translation>
    </message>
    <message>
        <source>&amp;Window</source>
        <translation>&amp;Logs</translation>
    </message>
    <message>
        <source>Show only a tray icon after minimizing the window.</source>
        <translation>Pēc loga minimizācijas rādīt tikai ikonu sistēmas teknē.</translation>
    </message>
    <message>
        <source>&amp;Minimize to the tray instead of the taskbar</source>
        <translation>&amp;Minimizēt uz sistēmas tekni, nevis rīkjoslu</translation>
    </message>
    <message>
        <source>M&amp;inimize on close</source>
        <translation>M&amp;inimizēt aizverot</translation>
    </message>
    <message>
        <source>&amp;Display</source>
        <translation>&amp;Izskats</translation>
    </message>
    <message>
        <source>User Interface &amp;language:</source>
        <translation>Lietotāja interfeiss un &amp;valoda:</translation>
    </message>
    <message>
        <source>&amp;Unit to show amounts in:</source>
        <translation>&amp;Vienības, kurās attēlot daudzumus:</translation>
    </message>
    <message>
        <source>Choose the default subdivision unit to show in the interface and when sending coins.</source>
        <translation>Izvēlēties dalījuma vienību pēc noklusēšanas, ko izmantot interfeisā un nosūtot bitkoinus.</translation>
    </message>
    <message>
        <source>Whether to show coin control features or not.</source>
        <translation>Vai rādīt Blackcoin kontroles funkcijas vai nē.</translation>
    </message>
    <message>
        <source>&amp;OK</source>
        <translation>&amp;Labi</translation>
    </message>
    <message>
        <source>&amp;Cancel</source>
        <translation>&amp;Atcelt</translation>
    </message>
    <message>
        <source>default</source>
        <translation>pēc noklusēšanas</translation>
    </message>
    <message>
        <source>none</source>
        <translation>neviena</translation>
    </message>
    <message>
        <source>Confirm options reset</source>
        <translation>Apstiprināt iestatījumu atiestatīšanu</translation>
    </message>
    <message>
        <source>Error</source>
        <translation>Kļūda</translation>
    </message>
    <message>
        <source>The supplied proxy address is invalid.</source>
        <translation>Norādītā starpniekservera adrese nav derīga.</translation>
    </message>
</context>
<context>
    <name>OverviewPage</name>
    <message>
        <source>Form</source>
        <translation>Forma</translation>
    </message>
    <message>
        <source>The displayed information may be out of date. Your wallet automatically synchronizes with the Bitcoin network after a connection is established, but this process has not completed yet.</source>
        <translation>Attēlotā informācija var būt novecojusi. Jūsu maciņš pēc savienojuma izveides automātiski sinhronizējas ar Blackcoin tīklu, taču šis process vēl nav beidzies.</translation>
    </message>
    <message>
        <source>Available:</source>
        <translation>Pieejams:</translation>
    </message>
    <message>
        <source>Your current spendable balance</source>
        <translation>Tava pašreizējā tērējamā bilance</translation>
    </message>
    <message>
        <source>Pending:</source>
        <translation>Neizšķirts:</translation>
    </message>
    <message>
        <source>Total of transactions that have yet to be confirmed, and do not yet count toward the spendable balance</source>
        <translation>Kopējā apstiprināmo transakciju vērtība, vēl nav ieskaitīta tērējamajā bilancē</translation>
    </message>
    <message>
        <source>Immature:</source>
        <translation>Nenobriedušu:</translation>
    </message>
    <message>
        <source>Total:</source>
        <translation>Kopsumma:</translation>
    </message>
    <message>
        <source>Your current total balance</source>
        <translation>Jūsu kopējā tekošā bilance</translation>
    </message>
    </context>
<context>
    <name>PaymentServer</name>
    </context>
<context>
    <name>PeerTableModel</name>
    </context>
<context>
    <name>QObject</name>
    <message>
        <source>Amount</source>
        <translation>Daudzums</translation>
    </message>
    <message>
        <source>%1 h</source>
        <translation>%1 st</translation>
    </message>
    <message>
        <source>%1 m</source>
        <translation>%1 m</translation>
    </message>
    <message>
        <source>N/A</source>
        <translation>N/A</translation>
    </message>
    <message>
        <source>%1 and %2</source>
        <translation>%1 un %2</translation>
    </message>
    <message>
        <source>%1 B</source>
        <translation>%1 B</translation>
    </message>
    <message>
        <source>%1 KB</source>
        <translation>%1 KB</translation>
    </message>
    <message>
        <source>%1 MB</source>
        <translation>%1 MB</translation>
    </message>
    <message>
        <source>%1 GB</source>
        <translation>%1 GB</translation>
    </message>
    <message>
        <source>unknown</source>
        <translation>nav zināms</translation>
    </message>
</context>
<context>
    <name>QObject::QObject</name>
    </context>
<context>
    <name>QRImageWidget</name>
    </context>
<context>
    <name>RPCConsole</name>
    <message>
        <source>N/A</source>
        <translation>N/A</translation>
    </message>
    <message>
        <source>Client version</source>
        <translation>Klienta versija</translation>
    </message>
    <message>
        <source>&amp;Information</source>
        <translation>&amp;Informācija</translation>
    </message>
    <message>
        <source>Debug window</source>
        <translation>Atkļūdošanas logs</translation>
    </message>
    <message>
        <source>General</source>
        <translation>Vispārējs</translation>
    </message>
    <message>
        <source>Startup time</source>
        <translation>Sākuma laiks</translation>
    </message>
    <message>
        <source>Network</source>
        <translation>Tīkls</translation>
    </message>
    <message>
        <source>Name</source>
        <translation>Vārds</translation>
    </message>
    <message>
        <source>Number of connections</source>
        <translation>Savienojumu skaits</translation>
    </message>
    <message>
        <source>Block chain</source>
        <translation>Bloku virkne</translation>
    </message>
    <message>
        <source>Current number of blocks</source>
        <translation>Pašreizējais bloku skaits</translation>
    </message>
    <message>
        <source>Last block time</source>
        <translation>Pēdējā bloka laiks</translation>
    </message>
    <message>
        <source>&amp;Open</source>
        <translation>&amp;Atvērt</translation>
    </message>
    <message>
        <source>&amp;Console</source>
        <translation>&amp;Konsole</translation>
    </message>
    <message>
        <source>&amp;Network Traffic</source>
        <translation>&amp;Tīkla Satiksme</translation>
    </message>
    <message>
        <source>Totals</source>
        <translation>Kopsummas</translation>
    </message>
    <message>
        <source>In:</source>
        <translation>Ie.:</translation>
    </message>
    <message>
        <source>Out:</source>
        <translation>Iz.:</translation>
    </message>
    <message>
        <source>Debug log file</source>
        <translation>Atkļūdošanas žurnāla datne</translation>
    </message>
    <message>
        <source>Clear console</source>
        <translation>Notīrīt konsoli</translation>
    </message>
    </context>
<context>
    <name>ReceiveCoinsDialog</name>
    <message>
        <source>&amp;Amount:</source>
        <translation>&amp;Daudzums:</translation>
    </message>
    <message>
        <source>&amp;Label:</source>
        <translation>&amp;Nosaukums:</translation>
    </message>
    <message>
        <source>&amp;Message:</source>
        <translation>&amp;Ziņojums:</translation>
    </message>
    <message>
        <source>Clear all fields of the form.</source>
        <translation>Notīrīt visus laukus formā.</translation>
    </message>
    <message>
        <source>Clear</source>
        <translation>Notīrīt</translation>
    </message>
    <message>
        <source>Requested payments history</source>
        <translation>Pieprasīto maksājumu vēsture</translation>
    </message>
    <message>
        <source>&amp;Request payment</source>
        <translation>&amp;Pieprasīt maksājumu</translation>
    </message>
    <message>
        <source>Show the selected request (does the same as double clicking an entry)</source>
        <translation>Parādīt atlasītos pieprasījumus (tas pats, kas dubultklikšķis uz ieraksta)</translation>
    </message>
    <message>
        <source>Show</source>
        <translation>Rādīt</translation>
    </message>
    <message>
        <source>Remove the selected entries from the list</source>
        <translation>Noņemt atlasītos ierakstus no saraksta.</translation>
    </message>
    <message>
        <source>Remove</source>
        <translation>Noņemt</translation>
    </message>
    </context>
<context>
    <name>ReceiveRequestDialog</name>
    <message>
        <source>QR Code</source>
        <translation>QR Kods</translation>
    </message>
    <message>
        <source>Copy &amp;URI</source>
        <translation>Kopēt &amp;URI</translation>
    </message>
    <message>
        <source>Copy &amp;Address</source>
        <translation>Kopēt &amp;Adresi</translation>
    </message>
    <message>
        <source>&amp;Save Image...</source>
        <translation>&amp;Saglabāt Attēlu...</translation>
    </message>
    <message>
        <source>Address</source>
        <translation>Adrese</translation>
    </message>
    <message>
        <source>Label</source>
        <translation>Nosaukums</translation>
    </message>
<<<<<<< HEAD
=======
    <message>
        <source>Wallet</source>
        <translation>Maciņš</translation>
    </message>
>>>>>>> 2f4f2d38
    </context>
<context>
    <name>RecentRequestsTableModel</name>
    <message>
        <source>Label</source>
        <translation>Nosaukums</translation>
    </message>
    <message>
        <source>(no label)</source>
        <translation>(bez nosaukuma)</translation>
    </message>
    </context>
<context>
    <name>SendCoinsDialog</name>
    <message>
        <source>Send Coins</source>
        <translation>Sūtīt Bitkoinus</translation>
    </message>
    <message>
        <source>Coin Control Features</source>
        <translation>Blackcoin Kontroles Funkcijas</translation>
    </message>
    <message>
        <source>Inputs...</source>
        <translation>Ieejas...</translation>
    </message>
    <message>
        <source>automatically selected</source>
        <translation>automātiski atlasīts</translation>
    </message>
    <message>
        <source>Insufficient funds!</source>
        <translation>Nepietiekami līdzekļi!</translation>
    </message>
    <message>
        <source>Quantity:</source>
        <translation>Daudzums:</translation>
    </message>
    <message>
        <source>Bytes:</source>
        <translation>Baiti:</translation>
    </message>
    <message>
        <source>Amount:</source>
        <translation>Daudzums:</translation>
    </message>
    <message>
        <source>Fee:</source>
        <translation>Maksa:</translation>
    </message>
    <message>
        <source>After Fee:</source>
        <translation>Pēc Maksas:</translation>
    </message>
    <message>
        <source>Change:</source>
        <translation>Atlikums:</translation>
    </message>
    <message>
        <source>Custom change address</source>
        <translation>Pielāgota atlikuma adrese</translation>
    </message>
    <message>
        <source>Transaction Fee:</source>
        <translation>Transakcijas maksa:</translation>
    </message>
    <message>
        <source>Send to multiple recipients at once</source>
        <translation>Sūtīt vairākiem saņēmējiem uzreiz</translation>
    </message>
    <message>
        <source>Add &amp;Recipient</source>
        <translation>&amp;Pievienot Saņēmēju</translation>
    </message>
    <message>
        <source>Clear all fields of the form.</source>
        <translation>Notīrīt visus laukus formā.</translation>
    </message>
    <message>
        <source>Clear &amp;All</source>
        <translation>&amp;Notīrīt visu</translation>
    </message>
    <message>
        <source>Balance:</source>
        <translation>Bilance:</translation>
    </message>
    <message>
        <source>Confirm the send action</source>
        <translation>Apstiprināt nosūtīšanu</translation>
    </message>
    <message>
        <source>S&amp;end</source>
        <translation>&amp;Sūtīt</translation>
    </message>
    <message>
<<<<<<< HEAD
=======
        <source>Transaction fee</source>
        <translation>Transakcijas maksa</translation>
    </message>
    <message>
>>>>>>> 2f4f2d38
        <source>(no label)</source>
        <translation>(bez nosaukuma)</translation>
    </message>
</context>
<context>
    <name>SendCoinsEntry</name>
    <message>
        <source>A&amp;mount:</source>
        <translation>Apjo&amp;ms</translation>
    </message>
    <message>
        <source>Pay &amp;To:</source>
        <translation>&amp;Saņēmējs:</translation>
    </message>
    <message>
        <source>&amp;Label:</source>
        <translation>&amp;Nosaukums:</translation>
    </message>
    <message>
        <source>Choose previously used address</source>
        <translation>Izvēlies iepriekš izmantoto adresi</translation>
    </message>
    <message>
        <source>This is a normal payment.</source>
        <translation>Šis ir parasts maksājums.</translation>
    </message>
    <message>
        <source>Alt+A</source>
        <translation>Alt+A</translation>
    </message>
    <message>
        <source>Paste address from clipboard</source>
        <translation>ielīmēt adresi no starpliktuves</translation>
    </message>
    <message>
        <source>Alt+P</source>
        <translation>Alt+P</translation>
    </message>
    <message>
        <source>Remove this entry</source>
        <translation>Noņem šo ierakstu</translation>
    </message>
    <message>
        <source>Message:</source>
        <translation>Ziņojums:</translation>
    </message>
    <message>
        <source>Pay To:</source>
        <translation>Maksāt:</translation>
    </message>
    <message>
        <source>Memo:</source>
        <translation>Memo:</translation>
    </message>
    </context>
<context>
    <name>SendConfirmationDialog</name>
    </context>
<context>
    <name>ShutdownWindow</name>
    <message>
        <source>Do not shut down the computer until this window disappears.</source>
        <translation>Neizslēdziet datoru kamēr šis logs nepazūd.</translation>
    </message>
</context>
<context>
    <name>SignVerifyMessageDialog</name>
    <message>
        <source>Signatures - Sign / Verify a Message</source>
        <translation>Paraksti - Parakstīt / Pabaudīt Ziņojumu</translation>
    </message>
    <message>
        <source>&amp;Sign Message</source>
        <translation>Parakstīt &amp;Ziņojumu</translation>
    </message>
    <message>
        <source>Choose previously used address</source>
        <translation>Izvēlies iepriekš izmantoto adresi</translation>
    </message>
    <message>
        <source>Alt+A</source>
        <translation>Alt+A</translation>
    </message>
    <message>
        <source>Paste address from clipboard</source>
        <translation>ielīmēt adresi no starpliktuves</translation>
    </message>
    <message>
        <source>Alt+P</source>
        <translation>Alt+P</translation>
    </message>
    <message>
        <source>Enter the message you want to sign here</source>
        <translation>Šeit ievadi ziņojumu kuru vēlies parakstīt</translation>
    </message>
    <message>
        <source>Signature</source>
        <translation>Paraksts</translation>
    </message>
    <message>
        <source>Copy the current signature to the system clipboard</source>
        <translation>Kopēt parakstu uz sistēmas starpliktuvi</translation>
    </message>
    <message>
        <source>Sign the message to prove you own this Bitcoin address</source>
        <translation>Parakstīt ziņojumu lai pierādītu, ka esi šīs Blackcoin adreses īpašnieks.</translation>
    </message>
    <message>
        <source>Sign &amp;Message</source>
        <translation>Parakstīt &amp;Ziņojumu</translation>
    </message>
    <message>
        <source>Reset all sign message fields</source>
        <translation>Atiestatīt visus laukus</translation>
    </message>
    <message>
        <source>Clear &amp;All</source>
        <translation>&amp;Notīrīt visu</translation>
    </message>
    <message>
        <source>&amp;Verify Message</source>
        <translation>&amp;Pārbaudīt Ziņojumu</translation>
    </message>
    <message>
        <source>Verify &amp;Message</source>
        <translation>&amp;Pārbaudīt Ziņojumu</translation>
    </message>
    <message>
        <source>Reset all verify message fields</source>
        <translation>Atiestatīt visus laukus</translation>
    </message>
    </context>
<context>
    <name>SplashScreen</name>
    <message>
        <source>[testnet]</source>
        <translation>[testnets]</translation>
    </message>
</context>
<context>
    <name>TrafficGraphWidget</name>
    <message>
        <source>KB/s</source>
        <translation>KB/s</translation>
    </message>
</context>
<context>
    <name>TransactionDesc</name>
    </context>
<context>
    <name>TransactionDescDialog</name>
    <message>
        <source>This pane shows a detailed description of the transaction</source>
        <translation>Šis panelis parāda transakcijas detaļas</translation>
    </message>
    </context>
<context>
    <name>TransactionTableModel</name>
    <message>
        <source>Label</source>
        <translation>Nosaukums</translation>
    </message>
    <message>
        <source>(no label)</source>
        <translation>(bez nosaukuma)</translation>
    </message>
    </context>
<context>
    <name>TransactionView</name>
    <message>
        <source>Label</source>
        <translation>Nosaukums</translation>
    </message>
    <message>
        <source>Address</source>
        <translation>Adrese</translation>
    </message>
    <message>
        <source>Exporting Failed</source>
        <translation>Eksportēšana Neizdevās</translation>
    </message>
    </context>
<context>
    <name>UnitDisplayStatusBarControl</name>
    </context>
<context>
    <name>WalletFrame</name>
    </context>
<context>
    <name>WalletModel</name>
    </context>
<context>
    <name>WalletView</name>
    </context>
<context>
    <name>bitcoin-core</name>
    <message>
        <source>Bitcoin Core</source>
        <translation>Blackcoin More</translation>
    </message>
    <message>
        <source>Error loading block database</source>
        <translation>Kļūda ielādējot bloku datubāzi</translation>
    </message>
    <message>
        <source>Error: Disk space is low!</source>
        <translation>Kļūda: Zema diska vieta!</translation>
    </message>
    <message>
        <source>Importing...</source>
        <translation>Importē...</translation>
    </message>
    <message>
        <source>Verifying blocks...</source>
        <translation>Pārbauda blokus...</translation>
    </message>
    <message>
<<<<<<< HEAD
        <source>Wallet options:</source>
        <translation>Maciņa iespējas:</translation>
    </message>
    <message>
=======
>>>>>>> 2f4f2d38
        <source>Information</source>
        <translation>Informācija</translation>
    </message>
    <message>
        <source>Signing transaction failed</source>
        <translation>Transakcijas parakstīšana neizdevās</translation>
    </message>
    <message>
        <source>Transaction amount too small</source>
        <translation>Transakcijas summa ir pārāk maza</translation>
    </message>
    <message>
        <source>Transaction too large</source>
        <translation>Transakcija ir pārāk liela</translation>
    </message>
    <message>
        <source>Warning</source>
        <translation>Brīdinājums</translation>
    </message>
    <message>
<<<<<<< HEAD
        <source>Password for JSON-RPC connections</source>
        <translation>JSON-RPC savienojumu parole</translation>
    </message>
    <message>
        <source>Execute command when the best block changes (%s in cmd is replaced by block hash)</source>
        <translation>Izpildīt komandu, kad labāk atbilstošais bloks izmainās (%s cmd aizvieto ar bloka hešu)</translation>
    </message>
    <message>
        <source>Allow DNS lookups for -addnode, -seednode and -connect</source>
        <translation>Atļaut DNS uzmeklēšanu priekš -addnode, -seednode un -connect</translation>
    </message>
    <message>
=======
>>>>>>> 2f4f2d38
        <source>Unknown network specified in -onlynet: '%s'</source>
        <translation>-onlynet komandā norādīts nepazīstams tīkls: '%s'</translation>
    </message>
    <message>
        <source>Insufficient funds</source>
        <translation>Nepietiek bitkoinu</translation>
    </message>
    <message>
        <source>Loading block index...</source>
        <translation>Ielādē bloku indeksu...</translation>
    </message>
    <message>
        <source>Loading wallet...</source>
        <translation>Ielādē maciņu...</translation>
    </message>
    <message>
        <source>Cannot downgrade wallet</source>
        <translation>Nevar maciņa formātu padarīt vecāku</translation>
    </message>
    <message>
        <source>Rescanning...</source>
        <translation>Skanēju no jauna...</translation>
    </message>
    <message>
        <source>Done loading</source>
        <translation>Ielāde pabeigta</translation>
    </message>
    <message>
        <source>Error</source>
        <translation>Kļūda</translation>
    </message>
</context>
</TS><|MERGE_RESOLUTION|>--- conflicted
+++ resolved
@@ -43,24 +43,21 @@
     </message>
     <message>
         <source>Choose the address to send coins to</source>
-        <translation>Izvēlies adresi uz kuru sūtīt bitcoins</translation>
+        <translation>Izvēlies adresi uz kuru sūtīt blackcoins</translation>
     </message>
     <message>
         <source>Choose the address to receive coins with</source>
-        <translation>Izvēlies adresi ar kuru saņemt bitcoins</translation>
+        <translation>Izvēlies adresi ar kuru saņemt blackcoins</translation>
     </message>
     <message>
         <source>&amp;Copy Address</source>
         <translation>&amp;Kopēt adresi</translation>
     </message>
     <message>
-<<<<<<< HEAD
-=======
         <source>Copy &amp;Label</source>
         <translation>Kopēt &amp;Marķējumu</translation>
     </message>
     <message>
->>>>>>> 2f4f2d38
         <source>&amp;Edit</source>
         <translation>&amp;Rediģēt</translation>
     </message>
@@ -107,13 +104,10 @@
         <translation>Jaunā parole vēlreiz</translation>
     </message>
     <message>
-<<<<<<< HEAD
-=======
         <source>Show password</source>
         <translation>Rādīt paroli</translation>
     </message>
     <message>
->>>>>>> 2f4f2d38
         <source>Encrypt wallet</source>
         <translation>Šifrēt maciņu</translation>
     </message>
@@ -476,7 +470,7 @@
     </message>
     <message>
         <source>Bitcoin</source>
-        <translation>Bitcoin</translation>
+        <translation>Blackcoin</translation>
     </message>
     <message>
         <source>Error</source>
@@ -910,13 +904,10 @@
         <source>Label</source>
         <translation>Nosaukums</translation>
     </message>
-<<<<<<< HEAD
-=======
     <message>
         <source>Wallet</source>
         <translation>Maciņš</translation>
     </message>
->>>>>>> 2f4f2d38
     </context>
 <context>
     <name>RecentRequestsTableModel</name>
@@ -1012,13 +1003,10 @@
         <translation>&amp;Sūtīt</translation>
     </message>
     <message>
-<<<<<<< HEAD
-=======
         <source>Transaction fee</source>
         <translation>Transakcijas maksa</translation>
     </message>
     <message>
->>>>>>> 2f4f2d38
         <source>(no label)</source>
         <translation>(bez nosaukuma)</translation>
     </message>
@@ -1236,13 +1224,6 @@
         <translation>Pārbauda blokus...</translation>
     </message>
     <message>
-<<<<<<< HEAD
-        <source>Wallet options:</source>
-        <translation>Maciņa iespējas:</translation>
-    </message>
-    <message>
-=======
->>>>>>> 2f4f2d38
         <source>Information</source>
         <translation>Informācija</translation>
     </message>
@@ -1263,21 +1244,6 @@
         <translation>Brīdinājums</translation>
     </message>
     <message>
-<<<<<<< HEAD
-        <source>Password for JSON-RPC connections</source>
-        <translation>JSON-RPC savienojumu parole</translation>
-    </message>
-    <message>
-        <source>Execute command when the best block changes (%s in cmd is replaced by block hash)</source>
-        <translation>Izpildīt komandu, kad labāk atbilstošais bloks izmainās (%s cmd aizvieto ar bloka hešu)</translation>
-    </message>
-    <message>
-        <source>Allow DNS lookups for -addnode, -seednode and -connect</source>
-        <translation>Atļaut DNS uzmeklēšanu priekš -addnode, -seednode un -connect</translation>
-    </message>
-    <message>
-=======
->>>>>>> 2f4f2d38
         <source>Unknown network specified in -onlynet: '%s'</source>
         <translation>-onlynet komandā norādīts nepazīstams tīkls: '%s'</translation>
     </message>
