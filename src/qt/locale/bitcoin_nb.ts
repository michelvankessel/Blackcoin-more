<TS language="nb" version="2.1">
<context>
    <name>AddressBookPage</name>
    <message>
        <source>Right-click to edit address or label</source>
        <translation>Høyreklikk for å redigere adressen eller merkelappen</translation>
    </message>
    <message>
        <source>Create a new address</source>
        <translation>Opprett en ny addresse</translation>
    </message>
    <message>
        <source>&amp;New</source>
        <translation>&amp;Ny</translation>
    </message>
    <message>
        <source>Copy the currently selected address to the system clipboard</source>
        <translation>Kopier den valgte adressen til systemets utklippstavle</translation>
    </message>
    <message>
        <source>&amp;Copy</source>
        <translation>&amp;Kopier</translation>
    </message>
    <message>
        <source>C&amp;lose</source>
        <translation>&amp;Lukk</translation>
    </message>
    <message>
        <source>Delete the currently selected address from the list</source>
        <translation>Slett den valgte adressen fra listen.</translation>
    </message>
    <message>
        <source>Export the data in the current tab to a file</source>
        <translation>Eksporter data fra nåværende fane til fil</translation>
    </message>
    <message>
        <source>&amp;Export</source>
        <translation>&amp;Eksporter</translation>
    </message>
    <message>
        <source>&amp;Delete</source>
        <translation>&amp;Slett</translation>
    </message>
    <message>
        <source>Choose the address to send coins to</source>
        <translation>Velg adressen å sende mynter til</translation>
    </message>
    <message>
        <source>Choose the address to receive coins with</source>
        <translation>Velg adressen til å motta mynter med</translation>
    </message>
    <message>
<<<<<<< HEAD
=======
        <source>C&amp;hoose</source>
        <translation>V&amp;elg</translation>
    </message>
    <message>
>>>>>>> e44150fe
        <source>Sending addresses</source>
        <translation>Utsendingsadresser</translation>
    </message>
    <message>
        <source>Receiving addresses</source>
        <translation>Mottaksadresser</translation>
    </message>
    <message>
        <source>These are your Bitcoin addresses for sending payments. Always check the amount and the receiving address before sending coins.</source>
<<<<<<< HEAD
        <translation>Dette er dine Blackcoin-adresser for sending av betalinger. Sjekk alltid beløpet og mottakeradressen før sending av mynter.</translation>
    </message>
    <message>
        <source>These are your Bitcoin addresses for receiving payments. It is recommended to use a new receiving address for each transaction.</source>
        <translation>Dette er dine Blackcoin-adresser for å sende betalinger med. Det er anbefalt å bruke en ny mottaksadresse for hver transaksjon.</translation>
=======
        <translation>Dette er dine Bitcoin-adresser for sending av betalinger. Sjekk alltid beløpet og mottakeradressen før sending av mynter.</translation>
    </message>
    <message>
        <source>These are your Bitcoin addresses for receiving payments. It is recommended to use a new receiving address for each transaction.</source>
        <translation>Dette er dine Bitcoin-adresser for å sende betalinger med. Det er anbefalt å bruke en ny mottaksadresse for hver transaksjon.</translation>
>>>>>>> e44150fe
    </message>
    <message>
        <source>&amp;Copy Address</source>
        <translation>&amp;Kopier Adresse</translation>
    </message>
    <message>
        <source>Copy &amp;Label</source>
        <translation>Kopier &amp;Merkelapp</translation>
    </message>
    <message>
        <source>&amp;Edit</source>
        <translation>&amp;Rediger</translation>
    </message>
    <message>
        <source>Export Address List</source>
        <translation>Eksporter adresseliste</translation>
    </message>
    <message>
        <source>Comma separated file (*.csv)</source>
        <translation>Kommaseparert fil (*.csv)</translation>
    </message>
    <message>
        <source>Exporting Failed</source>
        <translation>Eksportering feilet</translation>
    </message>
    <message>
        <source>There was an error trying to save the address list to %1. Please try again.</source>
        <translation>Det oppstod en feil under lagring av adresselisten til %1. Vennligst prøv på nytt.</translation>
    </message>
</context>
<context>
    <name>AddressTableModel</name>
    <message>
        <source>Label</source>
        <translation>Merkelapp</translation>
    </message>
    <message>
        <source>Address</source>
        <translation>Adresse</translation>
    </message>
    <message>
        <source>(no label)</source>
        <translation>(ingen merkelapp)</translation>
    </message>
</context>
<context>
    <name>AskPassphraseDialog</name>
    <message>
        <source>Passphrase Dialog</source>
        <translation>Dialog for Adgangsfrase</translation>
    </message>
    <message>
        <source>Enter passphrase</source>
        <translation>Angi adgangsfrase</translation>
    </message>
    <message>
        <source>New passphrase</source>
        <translation>Ny adgangsfrase</translation>
    </message>
    <message>
        <source>Repeat new passphrase</source>
        <translation>Gjenta ny adgangsfrase</translation>
    </message>
    <message>
        <source>Enter the new passphrase to the wallet.&lt;br/&gt;Please use a passphrase of &lt;b&gt;ten or more random characters&lt;/b&gt;, or &lt;b&gt;eight or more words&lt;/b&gt;.</source>
        <translation>Oppgi adgangsfrasen til lommeboken.&lt;br/&gt;Vennligst bruk en adgangsfrase med &lt;b&gt;ti eller flere tilfeldige tegn&lt;/b&gt;, eller &lt;b&gt;åtte eller flere ord&lt;/b&gt;.</translation>
    </message>
    <message>
        <source>Encrypt wallet</source>
        <translation>Krypter lommebok</translation>
    </message>
    <message>
<<<<<<< HEAD
=======
        <source>This operation needs your wallet passphrase to unlock the wallet.</source>
        <translation>Denne operasjonen krever adgangsfrasen til lommeboken for å låse den opp.</translation>
    </message>
    <message>
>>>>>>> e44150fe
        <source>Unlock wallet</source>
        <translation>Lås opp lommebok</translation>
    </message>
    <message>
<<<<<<< HEAD
=======
        <source>This operation needs your wallet passphrase to decrypt the wallet.</source>
        <translation>Denne operasjonen krever adgangsfrasen til lommeboken for å dekryptere den.</translation>
    </message>
    <message>
>>>>>>> e44150fe
        <source>Decrypt wallet</source>
        <translation>Dekrypter lommebok</translation>
    </message>
    <message>
        <source>Change passphrase</source>
        <translation>Endre adgangsfrase</translation>
    </message>
<<<<<<< HEAD
    </context>
=======
    <message>
        <source>Enter the old passphrase and new passphrase to the wallet.</source>
        <translation>Angi den gamle og en ny adgangsfrase til lommeboken.</translation>
    </message>
    <message>
        <source>Confirm wallet encryption</source>
        <translation>Bekreft kryptering av lommebok</translation>
    </message>
    <message>
        <source>Warning: If you encrypt your wallet and lose your passphrase, you will &lt;b&gt;LOSE ALL OF YOUR BITCOINS&lt;/b&gt;!</source>
        <translation>Advarsel: Hvis du krypterer lommeboken og mister adgangsfrasen, så vil du &lt;b&gt;MISTE ALLE DINE BITCOINS&lt;/b&gt;!</translation>
    </message>
    <message>
        <source>Are you sure you wish to encrypt your wallet?</source>
        <translation>Er du sikker på at du vil kryptere lommeboken?</translation>
    </message>
    <message>
        <source>Wallet encrypted</source>
        <translation>Lommebok kryptert</translation>
    </message>
    <message>
        <source>%1 will close now to finish the encryption process. Remember that encrypting your wallet cannot fully protect your bitcoins from being stolen by malware infecting your computer.</source>
        <translation>%1 vil nå lukkes for å fullføre krypteringsprosessen. Husk at kryptering av lommeboken ikke fullt ut kan beskytte dine bitcoins fra å bli stjålet om skadevare infiserer datamaskinen din.</translation>
    </message>
    <message>
        <source>IMPORTANT: Any previous backups you have made of your wallet file should be replaced with the newly generated, encrypted wallet file. For security reasons, previous backups of the unencrypted wallet file will become useless as soon as you start using the new, encrypted wallet.</source>
        <translation>VIKTIG: Tidligere sikkerhetskopier av din lommebokfil bør erstattes med den nylig genererte og krypterte filen, da de blir ugyldiggjort av sikkerhetshensyn så snart du begynner å bruke den nye krypterte lommeboken.</translation>
    </message>
    <message>
        <source>Wallet encryption failed</source>
        <translation>Kryptering av lommebok feilet</translation>
    </message>
    <message>
        <source>Wallet encryption failed due to an internal error. Your wallet was not encrypted.</source>
        <translation>Kryptering av lommebok feilet på grunn av en intern feil. Din lommebok ble ikke kryptert.</translation>
    </message>
    <message>
        <source>The supplied passphrases do not match.</source>
        <translation>De angitte adgangsfrasene er ulike.</translation>
    </message>
    <message>
        <source>Wallet unlock failed</source>
        <translation>Opplåsing av lommebok feilet</translation>
    </message>
    <message>
        <source>The passphrase entered for the wallet decryption was incorrect.</source>
        <translation>Adgangsfrasen angitt for dekryptering av lommeboken var feil.</translation>
    </message>
    <message>
        <source>Wallet decryption failed</source>
        <translation>Dekryptering av lommebok feilet</translation>
    </message>
    <message>
        <source>Wallet passphrase was successfully changed.</source>
        <translation>Adgangsfrase for lommebok er endret.</translation>
    </message>
    <message>
        <source>Warning: The Caps Lock key is on!</source>
        <translation>Advarsel: Caps Lock er på!</translation>
    </message>
</context>
>>>>>>> e44150fe
<context>
    <name>BanTableModel</name>
    <message>
        <source>IP/Netmask</source>
        <translation>IP/Nettmaske</translation>
    </message>
    <message>
        <source>Banned Until</source>
        <translation>Utestengt til</translation>
    </message>
</context>
<context>
    <name>BitcoinGUI</name>
    <message>
        <source>Sign &amp;message...</source>
        <translation>Signer &amp;melding...</translation>
    </message>
    <message>
        <source>Synchronizing with network...</source>
        <translation>Synkroniserer med nettverk...</translation>
    </message>
    <message>
        <source>&amp;Overview</source>
        <translation>&amp;Oversikt</translation>
    </message>
    <message>
        <source>Node</source>
        <translation>Node</translation>
    </message>
    <message>
        <source>Show general overview of wallet</source>
        <translation>Vis generell oversikt over lommeboken</translation>
    </message>
    <message>
        <source>&amp;Transactions</source>
        <translation>&amp;Transaksjoner</translation>
    </message>
    <message>
        <source>Browse transaction history</source>
        <translation>Vis transaksjonshistorikk</translation>
    </message>
    <message>
        <source>E&amp;xit</source>
        <translation>&amp;Avslutt</translation>
    </message>
    <message>
        <source>Quit application</source>
        <translation>Avslutt applikasjonen</translation>
    </message>
    <message>
        <source>&amp;About %1</source>
        <translation> &amp;Om %1</translation>
    </message>
    <message>
        <source>Show information about %1</source>
        <translation>Vis informasjon om %1</translation>
    </message>
    <message>
        <source>About &amp;Qt</source>
        <translation>Om &amp;Qt</translation>
    </message>
    <message>
        <source>Show information about Qt</source>
        <translation>Vis informasjon om Qt</translation>
    </message>
    <message>
        <source>&amp;Options...</source>
        <translation>&amp;Innstillinger...</translation>
    </message>
    <message>
        <source>Modify configuration options for %1</source>
        <translation>Endre innstilinger for %1</translation>
    </message>
    <message>
        <source>&amp;Encrypt Wallet...</source>
        <translation>&amp;Krypter Lommebok...</translation>
    </message>
    <message>
        <source>&amp;Backup Wallet...</source>
        <translation>Lag &amp;Sikkerhetskopi av Lommebok...</translation>
    </message>
    <message>
        <source>&amp;Change Passphrase...</source>
        <translation>&amp;Endre Adgangsfrase...</translation>
    </message>
    <message>
        <source>&amp;Sending addresses...</source>
        <translation>&amp;Utsendingsadresser...</translation>
    </message>
    <message>
        <source>&amp;Receiving addresses...</source>
        <translation>&amp;Mottaksadresser...</translation>
    </message>
    <message>
        <source>Open &amp;URI...</source>
        <translation>Åpne &amp;URI...</translation>
    </message>
    <message>
        <source>Click to disable network activity.</source>
        <translation>Klikk for å deaktivere nettverksaktivitet</translation>
    </message>
    <message>
        <source>Network activity disabled.</source>
        <translation>Nettverksaktivitet deaktivert</translation>
    </message>
    <message>
        <source>Click to enable network activity again.</source>
        <translation>Klikk for å aktivere nettverksaktivitet igjen.</translation>
    </message>
    <message>
        <source>Reindexing blocks on disk...</source>
        <translation>Reindekserer blokker på harddisk...</translation>
    </message>
    <message>
        <source>Send coins to a Bitcoin address</source>
        <translation>Send til en Blackcoin-adresse</translation>
    </message>
    <message>
        <source>Backup wallet to another location</source>
        <translation>Sikkerhetskopier lommebok til annet sted</translation>
    </message>
    <message>
        <source>Change the passphrase used for wallet encryption</source>
        <translation>Endre adgangsfrasen brukt for kryptering av lommebok</translation>
    </message>
    <message>
        <source>&amp;Debug window</source>
        <translation>&amp;Feilsøkingsvindu</translation>
    </message>
    <message>
        <source>Open debugging and diagnostic console</source>
        <translation>Åpne konsoll for feilsøk og diagnostikk</translation>
    </message>
    <message>
        <source>&amp;Verify message...</source>
        <translation>&amp;Verifiser melding...</translation>
    </message>
    <message>
        <source>Bitcoin</source>
        <translation>Blackcoin</translation>
    </message>
    <message>
        <source>Wallet</source>
        <translation>Lommebok</translation>
    </message>
    <message>
        <source>&amp;Send</source>
        <translation>&amp;Send</translation>
    </message>
    <message>
        <source>&amp;Receive</source>
        <translation>&amp;Motta</translation>
    </message>
    <message>
        <source>&amp;Show / Hide</source>
        <translation>&amp;Vis / Skjul</translation>
    </message>
    <message>
        <source>Show or hide the main Window</source>
        <translation>Vis eller skjul hovedvinduet</translation>
    </message>
    <message>
        <source>Encrypt the private keys that belong to your wallet</source>
        <translation>Krypter de private nøklene som tilhører lommeboken din</translation>
    </message>
    <message>
        <source>Sign messages with your Bitcoin addresses to prove you own them</source>
        <translation>Signer en melding med Blackcoin-adressene dine for å bevise at du eier dem</translation>
    </message>
    <message>
        <source>Verify messages to ensure they were signed with specified Bitcoin addresses</source>
        <translation>Bekreft meldinger for å være sikker på at de ble signert av en angitt Blackcoin-adresse</translation>
    </message>
    <message>
        <source>&amp;File</source>
        <translation>&amp;Fil</translation>
    </message>
    <message>
        <source>&amp;Settings</source>
        <translation>&amp;Innstillinger</translation>
    </message>
    <message>
        <source>&amp;Help</source>
        <translation>&amp;Hjelp</translation>
    </message>
    <message>
        <source>Tabs toolbar</source>
        <translation>Verktøylinje for faner</translation>
    </message>
    <message>
        <source>Request payments (generates QR codes and bitcoin: URIs)</source>
        <translation>Forespør betalinger (genererer QR-koder og blackcoin: URIer)</translation>
    </message>
    <message>
        <source>Show the list of used sending addresses and labels</source>
        <translation>Vis listen av brukte utsendingsadresser og merkelapper</translation>
    </message>
    <message>
        <source>Show the list of used receiving addresses and labels</source>
        <translation>Vis listen over bruke mottaksadresser og merkelapper</translation>
    </message>
    <message>
        <source>Open a bitcoin: URI or payment request</source>
        <translation>Åpne en blackcoin: URI eller betalingsetterspørring</translation>
    </message>
    <message>
        <source>&amp;Command-line options</source>
        <translation>&amp;Kommandolinjevalg</translation>
    </message>
    <message numerus="yes">
        <source>%n active connection(s) to Bitcoin network</source>
        <translation><numerusform>%n aktiv forbindelse til Blackcoin-nettverket</numerusform><numerusform>%n aktive forbindelser til Blackcoin-nettverket</numerusform></translation>
    </message>
    <message>
        <source>Indexing blocks on disk...</source>
        <translation>Indekserer blokker på disk...</translation>
    </message>
    <message>
        <source>Processing blocks on disk...</source>
        <translation>Prosesserer blokker på disk...</translation>
    </message>
    <message numerus="yes">
        <source>Processed %n block(s) of transaction history.</source>
        <translation><numerusform>Lastet %n blokk med transaksjonshistorikk.</numerusform><numerusform>Lastet %n blokker med transaksjonshistorikk.</numerusform></translation>
    </message>
    <message>
        <source>%1 behind</source>
        <translation>%1 bak</translation>
    </message>
    <message>
        <source>Last received block was generated %1 ago.</source>
        <translation>Siste mottatte blokk ble generert for %1 siden.</translation>
    </message>
    <message>
        <source>Transactions after this will not yet be visible.</source>
        <translation>Transaksjoner etter dette vil ikke være synlige enda.</translation>
    </message>
    <message>
        <source>Error</source>
        <translation>Feil</translation>
    </message>
    <message>
        <source>Warning</source>
        <translation>Advarsel</translation>
    </message>
    <message>
        <source>Information</source>
        <translation>Informasjon</translation>
    </message>
    <message>
        <source>Up to date</source>
        <translation>Oppdatert</translation>
    </message>
    <message>
        <source>%1 client</source>
        <translation>%1 klient</translation>
    </message>
    <message>
        <source>Connecting to peers...</source>
        <translation>Kobler til likemannsnettverket...</translation>
    </message>
    <message>
        <source>Catching up...</source>
        <translation>Laster ned...</translation>
    </message>
    <message>
        <source>Date: %1
</source>
        <translation>Dato: %1
</translation>
    </message>
    <message>
        <source>Amount: %1
</source>
        <translation>Beløp: %1:
</translation>
    </message>
    <message>
        <source>Type: %1
</source>
        <translation>Type: %1
</translation>
    </message>
    <message>
        <source>Label: %1
</source>
        <translation>Merkelapp: %1
</translation>
    </message>
    <message>
        <source>Address: %1
</source>
        <translation>Adresse: %1
</translation>
    </message>
    <message>
        <source>Sent transaction</source>
        <translation>Sendt transaksjon</translation>
    </message>
    <message>
        <source>Incoming transaction</source>
        <translation>Innkommende transaksjon</translation>
    </message>
    <message>
        <source>Wallet is &lt;b&gt;encrypted&lt;/b&gt; and currently &lt;b&gt;unlocked&lt;/b&gt;</source>
        <translation>Lommeboken er &lt;b&gt;kryptert&lt;/b&gt; og for tiden &lt;b&gt;låst opp&lt;/b&gt;</translation>
    </message>
    <message>
        <source>Wallet is &lt;b&gt;encrypted&lt;/b&gt; and currently &lt;b&gt;locked&lt;/b&gt;</source>
        <translation>Lommeboken er &lt;b&gt;kryptert&lt;/b&gt; og for tiden &lt;b&gt;låst&lt;/b&gt;</translation>
    </message>
    <message>
        <source>A fatal error occurred. Bitcoin can no longer continue safely and will quit.</source>
        <translation>En fatal feil har inntruffet. Bitcoin kan ikke lenger trygt fortsette, og må derfor avslutte.</translation>
    </message>
</context>
<context>
    <name>CoinControlDialog</name>
    <message>
        <source>Coin Selection</source>
        <translation>Mynt Valg</translation>
    </message>
    <message>
        <source>Quantity:</source>
        <translation>Mengde:</translation>
    </message>
    <message>
        <source>Bytes:</source>
        <translation>Bytes:</translation>
    </message>
    <message>
        <source>Amount:</source>
        <translation>Beløp:</translation>
    </message>
    <message>
        <source>Fee:</source>
        <translation>Avgift:</translation>
    </message>
    <message>
        <source>Dust:</source>
        <translation>Støv:</translation>
    </message>
    <message>
        <source>After Fee:</source>
        <translation>Totalt:</translation>
    </message>
    <message>
        <source>Change:</source>
        <translation>Veksel:</translation>
    </message>
    <message>
        <source>(un)select all</source>
        <translation>velg (fjern) alle</translation>
    </message>
    <message>
        <source>Tree mode</source>
        <translation>Trevisning</translation>
    </message>
    <message>
        <source>List mode</source>
        <translation>Listevisning</translation>
    </message>
    <message>
        <source>Amount</source>
        <translation>Beløp</translation>
    </message>
    <message>
        <source>Received with label</source>
        <translation>Mottatt med merkelapp</translation>
    </message>
    <message>
        <source>Received with address</source>
        <translation>Mottatt med adresse</translation>
    </message>
    <message>
        <source>Date</source>
        <translation>Dato</translation>
    </message>
    <message>
        <source>Confirmations</source>
        <translation>Bekreftelser</translation>
    </message>
    <message>
        <source>Confirmed</source>
        <translation>Bekreftet</translation>
    </message>
    <message>
<<<<<<< HEAD
        <source>(no label)</source>
        <translation>(ingen merkelapp)</translation>
    </message>
    </context>
=======
        <source>Copy address</source>
        <translation>Kopier adresse</translation>
    </message>
    <message>
        <source>Copy amount</source>
        <translation>Kopier beløp</translation>
    </message>
    <message>
        <source>Copy transaction ID</source>
        <translation>Kopier transaksjons-ID</translation>
    </message>
    <message>
        <source>Copy quantity</source>
        <translation>Kopier mengde</translation>
    </message>
    <message>
        <source>Copy fee</source>
        <translation>Kopier gebyr</translation>
    </message>
    <message>
        <source>Copy change</source>
        <translation>Kopier veksel</translation>
    </message>
    <message>
        <source>(%1 locked)</source>
        <translation>(%1 låst)</translation>
    </message>
    <message>
        <source>yes</source>
        <translation>ja</translation>
    </message>
    <message>
        <source>no</source>
        <translation>nei</translation>
    </message>
    <message>
        <source>Can vary +/- %1 satoshi(s) per input.</source>
        <translation>Kan variere +/- %1 satoshi(er) per input.</translation>
    </message>
    <message>
        <source>(no label)</source>
        <translation>(ingen merkelapp)</translation>
    </message>
    <message>
        <source>change from %1 (%2)</source>
        <translation>veksel fra %1 (%2)</translation>
    </message>
    <message>
        <source>(change)</source>
        <translation>(veksel)</translation>
    </message>
</context>
>>>>>>> e44150fe
<context>
    <name>EditAddressDialog</name>
    <message>
        <source>Edit Address</source>
        <translation>Rediger adresse</translation>
    </message>
    <message>
        <source>&amp;Label</source>
        <translation>&amp;Merkelapp</translation>
    </message>
    <message>
        <source>The label associated with this address list entry</source>
        <translation>Merkelappen koblet til denne adresseliste oppføringen</translation>
    </message>
    <message>
        <source>The address associated with this address list entry. This can only be modified for sending addresses.</source>
        <translation>Adressen til denne oppføringen i adresseboken. Denne kan kun endres for utsendingsadresser.</translation>
    </message>
    <message>
        <source>&amp;Address</source>
        <translation>&amp;Adresse</translation>
    </message>
    <message>
        <source>New receiving address</source>
        <translation>Ny mottaksadresse</translation>
    </message>
    <message>
        <source>New sending address</source>
        <translation>Ny utsendingsadresse</translation>
    </message>
    <message>
        <source>Edit receiving address</source>
        <translation>Rediger mottaksadresse</translation>
    </message>
    <message>
        <source>Edit sending address</source>
        <translation>Rediger utsendingsadresse</translation>
    </message>
    <message>
        <source>Could not unlock wallet.</source>
        <translation>Kunne ikke låse opp lommebok.</translation>
    </message>
    <message>
        <source>New key generation failed.</source>
        <translation>Generering av ny nøkkel feilet.</translation>
    </message>
</context>
<context>
    <name>FreespaceChecker</name>
    <message>
        <source>A new data directory will be created.</source>
        <translation>En ny datamappe vil bli laget.</translation>
    </message>
    <message>
        <source>name</source>
        <translation>navn</translation>
    </message>
    <message>
        <source>Directory already exists. Add %1 if you intend to create a new directory here.</source>
        <translation>Mappe finnes allerede. Legg til %1 hvis du vil lage en ny mappe her.</translation>
    </message>
    <message>
        <source>Path already exists, and is not a directory.</source>
        <translation>Snarvei finnes allerede, og er ikke en mappe.</translation>
    </message>
    <message>
        <source>Cannot create data directory here.</source>
        <translation>Kan ikke lage datamappe her.</translation>
    </message>
</context>
<context>
    <name>HelpMessageDialog</name>
    <message>
        <source>version</source>
        <translation>versjon</translation>
    </message>
    <message>
        <source>(%1-bit)</source>
        <translation> (%1-bit)</translation>
    </message>
    <message>
        <source>About %1</source>
        <translation>Om %1</translation>
    </message>
    <message>
        <source>Command-line options</source>
        <translation>Kommandolinjevalg</translation>
    </message>
    <message>
        <source>Usage:</source>
        <translation>Bruk:</translation>
    </message>
    <message>
        <source>command-line options</source>
        <translation>kommandolinjevalg</translation>
    </message>
    <message>
        <source>UI Options:</source>
        <translation>Grensesnittvalg:</translation>
    </message>
    <message>
        <source>Choose data directory on startup (default: %u)</source>
        <translation>Velg datakatalog for oppstart (default: %u)</translation>
    </message>
    <message>
        <source>Set language, for example "de_DE" (default: system locale)</source>
        <translation>Sett språk, for eksempel "nb_NO" (default: system-«locale»)</translation>
    </message>
    <message>
        <source>Start minimized</source>
        <translation>Begynn minimert</translation>
    </message>
    <message>
        <source>Set SSL root certificates for payment request (default: -system-)</source>
        <translation>Sett SSL-rootsertifikat for betalingshenvendelser (default: -system-)</translation>
    </message>
    <message>
        <source>Show splash screen on startup (default: %u)</source>
        <translation>Vis velkomstbilde ved oppstart (default: %u)</translation>
    </message>
    <message>
        <source>Reset all settings changed in the GUI</source>
        <translation>Nullstill alle innstillinger endret i det grafiske brukergrensesnittet</translation>
    </message>
</context>
<context>
    <name>Intro</name>
    <message>
        <source>Welcome</source>
        <translation>Velkommen</translation>
    </message>
    <message>
        <source>Welcome to %1.</source>
        <translation>Velkommen til %1.</translation>
    </message>
    <message>
        <source>Use the default data directory</source>
        <translation>Bruk standard datamappe</translation>
    </message>
    <message>
        <source>Use a custom data directory:</source>
        <translation>Bruk en egendefinert datamappe:</translation>
    </message>
    <message>
        <source>Error: Specified data directory "%1" cannot be created.</source>
        <translation>Feil: Den oppgitte datamappen "%1" kan ikke opprettes.</translation>
    </message>
    <message>
        <source>Error</source>
        <translation>Feil</translation>
    </message>
    <message numerus="yes">
        <source>%n GB of free space available</source>
        <translation><numerusform>%n GB med ledig lagringsplass</numerusform><numerusform>%n GB med ledig lagringsplass</numerusform></translation>
    </message>
    <message numerus="yes">
        <source>(of %n GB needed)</source>
        <translation><numerusform>(av %n GB som trengs)</numerusform><numerusform>(av %n GB som trengs)</numerusform></translation>
    </message>
</context>
<context>
    <name>ModalOverlay</name>
    <message>
        <source>Form</source>
        <translation>Skjema</translation>
    </message>
    <message>
        <source>Unknown...</source>
        <translation>Ukjent...</translation>
    </message>
    <message>
        <source>Last block time</source>
        <translation>Tidspunkt for siste blokk</translation>
    </message>
    <message>
        <source>Progress</source>
        <translation>Fremgang</translation>
    </message>
    <message>
        <source>Progress increase per hour</source>
        <translation>Fremgangen stiger hver time</translation>
    </message>
    <message>
        <source>calculating...</source>
        <translation>kalkulerer...</translation>
    </message>
    <message>
        <source>Estimated time left until synced</source>
        <translation>Estimert gjenstående tid før ferdig synkronisert</translation>
    </message>
    <message>
        <source>Hide</source>
        <translation>Skjul</translation>
    </message>
    </context>
<context>
    <name>OpenURIDialog</name>
    <message>
        <source>Open URI</source>
        <translation>Åpne URI</translation>
    </message>
    <message>
        <source>Open payment request from URI or file</source>
        <translation>Åpne betalingsetterspørring fra URI eller fil</translation>
    </message>
    <message>
        <source>URI:</source>
        <translation>URI:</translation>
    </message>
    <message>
        <source>Select payment request file</source>
        <translation>Velg fil for betalingsetterspørring</translation>
    </message>
    </context>
<context>
    <name>OptionsDialog</name>
    <message>
        <source>Options</source>
        <translation>Innstillinger</translation>
    </message>
    <message>
        <source>&amp;Main</source>
        <translation>&amp;Hoved</translation>
    </message>
    <message>
        <source>Size of &amp;database cache</source>
        <translation>Størrelse på &amp;database hurtigbuffer</translation>
    </message>
    <message>
        <source>MB</source>
        <translation>MB</translation>
    </message>
    <message>
        <source>Number of script &amp;verification threads</source>
        <translation>Antall script &amp;verifikasjonstråder</translation>
    </message>
    <message>
        <source>Accept connections from outside</source>
        <translation>Tillat tilkoblinger fra utsiden</translation>
    </message>
    <message>
        <source>Allow incoming connections</source>
        <translation>Tillatt innkommende tilkoblinger</translation>
    </message>
    <message>
        <source>IP address of the proxy (e.g. IPv4: 127.0.0.1 / IPv6: ::1)</source>
        <translation>IP-adressen til proxyen (f.eks. IPv4: 127.0.0.1 / IPv6: ::1)</translation>
    </message>
    <message>
        <source>Minimize instead of exit the application when the window is closed. When this option is enabled, the application will be closed only after selecting Exit in the menu.</source>
        <translation>Minimer i stedet for å avslutte applikasjonen når vinduet lukkes. Når dette er valgt, vil applikasjonen avsluttes kun etter at Avslutte er valgt i menyen.</translation>
    </message>
    <message>
        <source>Third party URLs (e.g. a block explorer) that appear in the transactions tab as context menu items. %s in the URL is replaced by transaction hash. Multiple URLs are separated by vertical bar |.</source>
        <translation>Tredjepart URLer (f. eks. en blokkutforsker) som dukker opp i transaksjonsfanen som kontekst meny elementer. %s i URLen er erstattet med transaksjonen sin hash. Flere URLer er separert av en vertikal linje |.</translation>
    </message>
    <message>
        <source>Third party transaction URLs</source>
        <translation>Tredjepart transaksjon URLer</translation>
    </message>
    <message>
        <source>Active command-line options that override above options:</source>
        <translation>Aktive kommandolinjevalg som overstyrer valgene ovenfor:</translation>
    </message>
    <message>
        <source>Reset all client options to default.</source>
        <translation>Tilbakestill alle klient valg til standard</translation>
    </message>
    <message>
        <source>&amp;Reset Options</source>
        <translation>&amp;Tilbakestill Instillinger</translation>
    </message>
    <message>
        <source>&amp;Network</source>
        <translation>&amp;Nettverk</translation>
    </message>
    <message>
        <source>(0 = auto, &lt;0 = leave that many cores free)</source>
        <translation>(0 = automatisk, &lt;0 = la så mange kjerner være ledig)</translation>
    </message>
    <message>
        <source>W&amp;allet</source>
        <translation>L&amp;ommebok</translation>
    </message>
    <message>
        <source>Expert</source>
        <translation>Ekspert</translation>
    </message>
    <message>
        <source>Enable coin &amp;control features</source>
        <translation>Aktiver &amp;myntkontroll funksjoner</translation>
    </message>
    <message>
        <source>If you disable the spending of unconfirmed change, the change from a transaction cannot be used until that transaction has at least one confirmation. This also affects how your balance is computed.</source>
        <translation>Hvis du sperrer for bruk av ubekreftet veksel, kan ikke vekselen fra transaksjonen bli brukt før transaksjonen har minimum en bekreftelse. Dette påvirker også hvordan balansen din blir beregnet.</translation>
    </message>
    <message>
        <source>&amp;Spend unconfirmed change</source>
        <translation>&amp;Bruk ubekreftet veksel</translation>
    </message>
    <message>
        <source>Automatically open the Bitcoin client port on the router. This only works when your router supports UPnP and it is enabled.</source>
        <translation>Åpne automatisk Blackcoin klientporten på ruteren. Dette virker kun om din ruter støtter UPnP og dette er påslått.</translation>
    </message>
    <message>
        <source>Map port using &amp;UPnP</source>
        <translation>Sett opp port ved hjelp av &amp;UPnP</translation>
    </message>
    <message>
        <source>Connect to the Bitcoin network through a SOCKS5 proxy.</source>
        <translation>Koble til Blackcoin-nettverket gjennom en SOCKS5 proxy.</translation>
    </message>
    <message>
        <source>&amp;Connect through SOCKS5 proxy (default proxy):</source>
        <translation>&amp;Koble til gjennom SOCKS5 proxy (standardvalg proxy):</translation>
    </message>
    <message>
        <source>Proxy &amp;IP:</source>
        <translation>Proxy &amp;IP:</translation>
    </message>
    <message>
        <source>&amp;Port:</source>
        <translation>&amp;Port:</translation>
    </message>
    <message>
        <source>Port of the proxy (e.g. 9050)</source>
        <translation>Proxyens port (f.eks. 9050)</translation>
    </message>
    <message>
        <source>Used for reaching peers via:</source>
        <translation>Brukt for å nå noder via:</translation>
    </message>
    <message>
        <source>Shows, if the supplied default SOCKS5 proxy is used to reach peers via this network type.</source>
        <translation>Viser om angitt SOCKS5 mellomtjener blir brukt for å nå noder via denne nettverkstypen.</translation>
    </message>
    <message>
        <source>IPv4</source>
        <translation>IPv4</translation>
    </message>
    <message>
        <source>IPv6</source>
        <translation>IPv6</translation>
    </message>
    <message>
        <source>Tor</source>
        <translation>Tor</translation>
    </message>
    <message>
        <source>Connect to the Bitcoin network through a separate SOCKS5 proxy for Tor hidden services.</source>
        <translation>Koble til Blackcoin-nettverket gjennom en separat SOCKS5 mellomtjener for Tor skjulte tjenester.</translation>
    </message>
    <message>
        <source>Use separate SOCKS5 proxy to reach peers via Tor hidden services:</source>
        <translation>Bruk separat SOCKS5 mellomtjener for å nå noder via Tor skjulte tjenester:</translation>
    </message>
    <message>
        <source>&amp;Window</source>
        <translation>&amp;Vindu</translation>
    </message>
    <message>
        <source>&amp;Hide the icon from the system tray.</source>
        <translation>&amp;Skjul ikonet fra oppgavelinjen.</translation>
    </message>
    <message>
        <source>Hide tray icon</source>
        <translation>Skjul søppel ikon</translation>
    </message>
    <message>
        <source>Show only a tray icon after minimizing the window.</source>
        <translation>Vis kun ikon i systemkurv etter minimering av vinduet.</translation>
    </message>
    <message>
        <source>&amp;Minimize to the tray instead of the taskbar</source>
        <translation>&amp;Minimer til systemkurv istedenfor oppgavelinjen</translation>
    </message>
    <message>
        <source>M&amp;inimize on close</source>
        <translation>M&amp;inimer ved lukking</translation>
    </message>
    <message>
        <source>&amp;Display</source>
        <translation>&amp;Visning</translation>
    </message>
    <message>
        <source>User Interface &amp;language:</source>
        <translation>&amp;Språk for brukergrensesnitt</translation>
    </message>
    <message>
        <source>&amp;Unit to show amounts in:</source>
        <translation>&amp;Enhet for visning av beløper:</translation>
    </message>
    <message>
        <source>Choose the default subdivision unit to show in the interface and when sending coins.</source>
        <translation>Velg standard delt enhet for visning i grensesnittet og for sending av blackcoins.</translation>
    </message>
    <message>
        <source>Whether to show coin control features or not.</source>
        <translation>Skal myntkontroll funksjoner vises eller ikke.</translation>
    </message>
    <message>
        <source>&amp;OK</source>
        <translation>&amp;OK</translation>
    </message>
    <message>
        <source>&amp;Cancel</source>
        <translation>&amp;Avbryt</translation>
    </message>
    <message>
        <source>default</source>
        <translation>standardverdi</translation>
    </message>
    <message>
        <source>none</source>
        <translation>ingen</translation>
    </message>
    <message>
        <source>Confirm options reset</source>
        <translation>Bekreft tilbakestilling av innstillinger</translation>
    </message>
    <message>
        <source>Client restart required to activate changes.</source>
        <translation>Omstart av klienten er nødvendig for å aktivere endringene.</translation>
    </message>
    <message>
        <source>Client will be shut down. Do you want to proceed?</source>
        <translation>Klienten vil bli lukket. Ønsker du å gå videre?</translation>
    </message>
    <message>
        <source>This change would require a client restart.</source>
        <translation>Denne endringen krever omstart av klienten.</translation>
    </message>
    <message>
        <source>The supplied proxy address is invalid.</source>
        <translation>Angitt proxyadresse er ugyldig.</translation>
    </message>
</context>
<context>
    <name>OverviewPage</name>
    <message>
        <source>Form</source>
        <translation>Skjema</translation>
    </message>
    <message>
        <source>The displayed information may be out of date. Your wallet automatically synchronizes with the Bitcoin network after a connection is established, but this process has not completed yet.</source>
        <translation>Informasjonen som vises kan være foreldet. Din lommebok synkroniseres automatisk med Blackcoin-nettverket etter at tilkobling er opprettet, men denne prosessen er ikke ferdig enda.</translation>
    </message>
    <message>
        <source>Watch-only:</source>
        <translation>Kun observerbar:</translation>
    </message>
    <message>
        <source>Available:</source>
        <translation>Tilgjengelig:</translation>
    </message>
    <message>
        <source>Your current spendable balance</source>
        <translation>Din nåværende saldo</translation>
    </message>
    <message>
        <source>Pending:</source>
        <translation>Under behandling:</translation>
    </message>
    <message>
        <source>Total of transactions that have yet to be confirmed, and do not yet count toward the spendable balance</source>
        <translation>Totalt antall ubekreftede transaksjoner som ikke teller med i saldo</translation>
    </message>
    <message>
        <source>Immature:</source>
        <translation>Umoden:</translation>
    </message>
    <message>
        <source>Mined balance that has not yet matured</source>
        <translation>Minet saldo har ikke modnet enda</translation>
    </message>
    <message>
        <source>Balances</source>
        <translation>Saldoer</translation>
    </message>
    <message>
        <source>Total:</source>
        <translation>Totalt:</translation>
    </message>
    <message>
        <source>Your current total balance</source>
        <translation>Din nåværende saldo</translation>
    </message>
    <message>
        <source>Your current balance in watch-only addresses</source>
        <translation>Din nåværende balanse i kun observerbare adresser</translation>
    </message>
    <message>
        <source>Spendable:</source>
        <translation>Kan brukes:</translation>
    </message>
    <message>
        <source>Recent transactions</source>
        <translation>Nylige transaksjoner</translation>
    </message>
    <message>
        <source>Unconfirmed transactions to watch-only addresses</source>
        <translation>Ubekreftede transaksjoner til kun observerbare adresser</translation>
    </message>
    <message>
        <source>Mined balance in watch-only addresses that has not yet matured</source>
        <translation>Utvunnet balanse i kun observerbare adresser som ennå ikke har modnet</translation>
    </message>
    <message>
        <source>Current total balance in watch-only addresses</source>
        <translation>Nåværende totale balanse i kun observerbare adresser</translation>
    </message>
</context>
<context>
    <name>PaymentServer</name>
    </context>
<context>
    <name>PeerTableModel</name>
    <message>
        <source>User Agent</source>
        <translation>Brukeragent</translation>
    </message>
    <message>
        <source>Node/Service</source>
        <translation>Node/Tjeneste</translation>
    </message>
    </context>
<context>
    <name>QObject</name>
    <message>
        <source>Amount</source>
        <translation>Beløp</translation>
    </message>
    <message>
        <source>Enter a Bitcoin address (e.g. %1)</source>
        <translation>Oppgi en Blackcoin-adresse (f.eks. %1)</translation>
    </message>
    <message>
        <source>%1 d</source>
        <translation>%1 d</translation>
    </message>
    <message>
        <source>%1 h</source>
        <translation>%1 t</translation>
    </message>
    <message>
        <source>%1 m</source>
        <translation>%1 m</translation>
    </message>
    <message>
        <source>%1 s</source>
        <translation>%1 s</translation>
    </message>
    <message>
        <source>None</source>
        <translation>Ingen</translation>
    </message>
    <message>
        <source>N/A</source>
        <translation>-</translation>
    </message>
    <message>
        <source>%1 ms</source>
        <translation>%1 ms</translation>
    </message>
    <message numerus="yes">
        <source>%n second(s)</source>
        <translation><numerusform>%n sekund</numerusform><numerusform>%n sekunder</numerusform></translation>
    </message>
    <message numerus="yes">
        <source>%n minute(s)</source>
        <translation><numerusform>%n minutt</numerusform><numerusform>%n minutter</numerusform></translation>
    </message>
    <message numerus="yes">
        <source>%n hour(s)</source>
        <translation><numerusform>%n time</numerusform><numerusform>%n timer</numerusform></translation>
    </message>
    <message numerus="yes">
        <source>%n day(s)</source>
        <translation><numerusform>%n dag</numerusform><numerusform>%n dager</numerusform></translation>
    </message>
    <message numerus="yes">
        <source>%n week(s)</source>
        <translation><numerusform>%n uke</numerusform><numerusform>%n uker</numerusform></translation>
    </message>
    <message>
        <source>%1 and %2</source>
        <translation>%1 og %2</translation>
    </message>
    <message numerus="yes">
        <source>%n year(s)</source>
        <translation><numerusform>%n år</numerusform><numerusform>%n år</numerusform></translation>
    </message>
    </context>
<context>
    <name>QObject::QObject</name>
    <message>
        <source>Error: %1</source>
        <translation>Feil: %1</translation>
    </message>
</context>
<context>
    <name>QRImageWidget</name>
    <message>
        <source>&amp;Save Image...</source>
        <translation>&amp;Lagre bilde...</translation>
    </message>
    <message>
        <source>&amp;Copy Image</source>
        <translation>&amp;Kopier bilde</translation>
    </message>
    <message>
        <source>Save QR Code</source>
        <translation>Lagre QR-kode</translation>
    </message>
    <message>
        <source>PNG Image (*.png)</source>
        <translation>PNG-bilde (*.png)</translation>
    </message>
</context>
<context>
    <name>RPCConsole</name>
    <message>
        <source>N/A</source>
        <translation>-</translation>
    </message>
    <message>
        <source>Client version</source>
        <translation>Klientversjon</translation>
    </message>
    <message>
        <source>&amp;Information</source>
        <translation>&amp;Informasjon</translation>
    </message>
    <message>
        <source>Debug window</source>
        <translation>Feilsøkingsvindu</translation>
    </message>
    <message>
        <source>General</source>
        <translation>Generelt</translation>
    </message>
    <message>
        <source>Using BerkeleyDB version</source>
        <translation>Bruker BerkeleyDB versjon</translation>
    </message>
    <message>
        <source>Startup time</source>
        <translation>Oppstartstidspunkt</translation>
    </message>
    <message>
        <source>Network</source>
        <translation>Nettverk</translation>
    </message>
    <message>
        <source>Name</source>
        <translation>Navn</translation>
    </message>
    <message>
        <source>Number of connections</source>
        <translation>Antall tilkoblinger</translation>
    </message>
    <message>
        <source>Block chain</source>
        <translation>Blokkjeden</translation>
    </message>
    <message>
        <source>Current number of blocks</source>
        <translation>Nåværende antall blokker</translation>
    </message>
    <message>
        <source>Memory Pool</source>
        <translation>Minnepool</translation>
    </message>
    <message>
        <source>Current number of transactions</source>
        <translation>Nåværende antall transaksjoner</translation>
    </message>
    <message>
        <source>Memory usage</source>
        <translation>Minnebruk</translation>
    </message>
    <message>
        <source>Received</source>
        <translation>Mottatt</translation>
    </message>
    <message>
        <source>Sent</source>
        <translation>Sendt</translation>
    </message>
    <message>
        <source>&amp;Peers</source>
        <translation>&amp;Noder</translation>
    </message>
    <message>
        <source>Banned peers</source>
        <translation>Utestengte noder</translation>
    </message>
    <message>
        <source>Select a peer to view detailed information.</source>
        <translation>Velg en node for å vise detaljert informasjon.</translation>
    </message>
    <message>
        <source>Whitelisted</source>
        <translation>Hvitelistet</translation>
    </message>
    <message>
        <source>Direction</source>
        <translation>Retning</translation>
    </message>
    <message>
        <source>Version</source>
        <translation>Versjon</translation>
    </message>
    <message>
        <source>Starting Block</source>
        <translation>Startblokk</translation>
    </message>
    <message>
        <source>Synced Headers</source>
        <translation>Synkroniserte Blokkhoder</translation>
    </message>
    <message>
        <source>Synced Blocks</source>
        <translation>Synkroniserte Blokker</translation>
    </message>
    <message>
        <source>User Agent</source>
        <translation>Brukeragent</translation>
    </message>
    <message>
        <source>Decrease font size</source>
        <translation>Forminsk font størrelsen</translation>
    </message>
    <message>
        <source>Increase font size</source>
        <translation>Forstørr font størrelse</translation>
    </message>
    <message>
        <source>Services</source>
        <translation>Tjenester</translation>
    </message>
    <message>
        <source>Ban Score</source>
        <translation>Ban Poengsum</translation>
    </message>
    <message>
        <source>Connection Time</source>
        <translation>Tilkoblingstid</translation>
    </message>
    <message>
        <source>Last Send</source>
        <translation>Siste Sendte</translation>
    </message>
    <message>
        <source>Last Receive</source>
        <translation>Siste Mottatte</translation>
    </message>
    <message>
        <source>Ping Time</source>
        <translation>Ping-tid</translation>
    </message>
    <message>
        <source>The duration of a currently outstanding ping.</source>
        <translation>Tidsforløp for utestående ping.</translation>
    </message>
    <message>
        <source>Ping Wait</source>
        <translation>Ping Tid</translation>
    </message>
    <message>
        <source>Time Offset</source>
        <translation>Tidsforskyvning</translation>
    </message>
    <message>
        <source>Last block time</source>
        <translation>Tidspunkt for siste blokk</translation>
    </message>
    <message>
        <source>&amp;Open</source>
        <translation>&amp;Åpne</translation>
    </message>
    <message>
        <source>&amp;Console</source>
        <translation>&amp;Konsoll</translation>
    </message>
    <message>
        <source>&amp;Network Traffic</source>
        <translation>&amp;Nettverkstrafikk</translation>
    </message>
    <message>
        <source>&amp;Clear</source>
        <translation>&amp;Fjern</translation>
    </message>
    <message>
        <source>Totals</source>
        <translation>Totalt</translation>
    </message>
    <message>
        <source>In:</source>
        <translation>Inn:</translation>
    </message>
    <message>
        <source>Out:</source>
        <translation>Ut:</translation>
    </message>
    <message>
        <source>Debug log file</source>
        <translation>Loggfil for feilsøk</translation>
    </message>
    <message>
        <source>Clear console</source>
        <translation>Tøm konsoll</translation>
    </message>
    <message>
        <source>1 &amp;hour</source>
        <translation>1 &amp;time</translation>
    </message>
    <message>
        <source>1 &amp;day</source>
        <translation>1 &amp;dag</translation>
    </message>
    <message>
        <source>1 &amp;week</source>
        <translation>1 &amp;uke</translation>
    </message>
    <message>
        <source>1 &amp;year</source>
        <translation>1 &amp;år</translation>
    </message>
    <message>
        <source>Use up and down arrows to navigate history, and &lt;b&gt;Ctrl-L&lt;/b&gt; to clear screen.</source>
        <translation>Bruk opp og ned pil for å navigere historikken, og &lt;b&gt;Ctrl-L&lt;/b&gt; for å tømme skjermen.</translation>
    </message>
    <message>
        <source>Type &lt;b&gt;help&lt;/b&gt; for an overview of available commands.</source>
        <translation>Skriv &lt;b&gt;help&lt;/b&gt; for en oversikt over kommandoer.</translation>
    </message>
    <message>
        <source>%1 B</source>
        <translation>%1 B</translation>
    </message>
    <message>
        <source>%1 KB</source>
        <translation>%1 KB</translation>
    </message>
    <message>
        <source>%1 MB</source>
        <translation>%1 MB</translation>
    </message>
    <message>
        <source>%1 GB</source>
        <translation>%1 GB</translation>
    </message>
    <message>
        <source>(node id: %1)</source>
        <translation>(node id: %1)</translation>
    </message>
    <message>
        <source>via %1</source>
        <translation>via %1</translation>
    </message>
    <message>
        <source>never</source>
        <translation>aldri</translation>
    </message>
    <message>
        <source>Inbound</source>
        <translation>Innkommende</translation>
    </message>
    <message>
        <source>Outbound</source>
        <translation>Utgående</translation>
    </message>
    <message>
        <source>Yes</source>
        <translation>Ja</translation>
    </message>
    <message>
        <source>No</source>
        <translation>Nei</translation>
    </message>
    <message>
        <source>Unknown</source>
        <translation>Ukjent</translation>
    </message>
</context>
<context>
    <name>ReceiveCoinsDialog</name>
    <message>
        <source>&amp;Amount:</source>
        <translation>&amp;Beløp:</translation>
    </message>
    <message>
        <source>&amp;Label:</source>
        <translation>&amp;Merkelapp:</translation>
    </message>
    <message>
        <source>&amp;Message:</source>
        <translation>&amp;Melding:</translation>
    </message>
    <message>
        <source>Reuse one of the previously used receiving addresses. Reusing addresses has security and privacy issues. Do not use this unless re-generating a payment request made before.</source>
        <translation>Gjenbruk en av de tidligere brukte mottaksadressene. Gjenbruk av adresser har sikkerhets- og personvernsutfordringer. Ikke bruk dette med unntak for å gjennopprette en betalingsetterspørring som ble gjort tidligere.</translation>
    </message>
    <message>
        <source>R&amp;euse an existing receiving address (not recommended)</source>
        <translation>Gj&amp;enbruk en eksisterende mottaksadresse (ikke anbefalt)</translation>
    </message>
    <message>
        <source>An optional message to attach to the payment request, which will be displayed when the request is opened. Note: The message will not be sent with the payment over the Bitcoin network.</source>
        <translation>En valgfri melding å tilknytte betalingsetterspørringen, som vil bli vist når forespørselen er åpnet. Meldingen vil ikke bli sendt med betalingen over Blackcoin-nettverket.</translation>
    </message>
    <message>
        <source>An optional label to associate with the new receiving address.</source>
        <translation>En valgfri merkelapp å tilknytte den nye mottakeradressen.</translation>
    </message>
    <message>
        <source>Use this form to request payments. All fields are &lt;b&gt;optional&lt;/b&gt;.</source>
        <translation>Bruk dette skjemaet til betalingsforespørsler. Alle felt er &lt;b&gt;valgfrie&lt;/b&gt;.</translation>
    </message>
    <message>
        <source>An optional amount to request. Leave this empty or zero to not request a specific amount.</source>
        <translation>Et valgfritt beløp å etterspørre. La stå tomt eller null for ikke å etterspørre et spesifikt beløp.</translation>
    </message>
    <message>
        <source>Clear all fields of the form.</source>
        <translation>Fjern alle felter fra skjemaet.</translation>
    </message>
    <message>
        <source>Clear</source>
        <translation>Fjern</translation>
    </message>
    <message>
        <source>Requested payments history</source>
        <translation>Etterspurt betalingshistorikk</translation>
    </message>
    <message>
        <source>&amp;Request payment</source>
        <translation>&amp;Etterspør betaling</translation>
    </message>
    <message>
        <source>Show the selected request (does the same as double clicking an entry)</source>
        <translation>Vis den valgte etterspørringen (gjør det samme som å dobbelklikke på en oppføring)</translation>
    </message>
    <message>
        <source>Show</source>
        <translation>Vis</translation>
    </message>
    <message>
        <source>Remove the selected entries from the list</source>
        <translation>Fjern de valgte oppføringene fra listen</translation>
    </message>
    <message>
        <source>Remove</source>
        <translation>Fjern</translation>
    </message>
    <message>
        <source>Copy amount</source>
        <translation>Kopier beløp</translation>
    </message>
</context>
<context>
    <name>ReceiveRequestDialog</name>
    <message>
        <source>QR Code</source>
        <translation>QR-kode</translation>
    </message>
    <message>
        <source>Copy &amp;URI</source>
        <translation>Kopier &amp;URI</translation>
    </message>
    <message>
        <source>Copy &amp;Address</source>
        <translation>Kopier &amp;Adresse</translation>
    </message>
    <message>
        <source>&amp;Save Image...</source>
        <translation>&amp;Lagre Bilde...</translation>
    </message>
    <message>
        <source>Address</source>
        <translation>Adresse</translation>
    </message>
    <message>
        <source>Label</source>
        <translation>Merkelapp</translation>
    </message>
<<<<<<< HEAD
=======
    <message>
        <source>Message</source>
        <translation>Melding</translation>
    </message>
>>>>>>> e44150fe
    </context>
<context>
    <name>RecentRequestsTableModel</name>
    <message>
<<<<<<< HEAD
=======
        <source>Date</source>
        <translation>Dato</translation>
    </message>
    <message>
>>>>>>> e44150fe
        <source>Label</source>
        <translation>Merkelapp</translation>
    </message>
    <message>
<<<<<<< HEAD
=======
        <source>Message</source>
        <translation>Melding</translation>
    </message>
    <message>
>>>>>>> e44150fe
        <source>(no label)</source>
        <translation>(ingen merkelapp)</translation>
    </message>
    </context>
<context>
    <name>SendCoinsDialog</name>
    <message>
        <source>Send Coins</source>
        <translation>Send Blackcoins</translation>
    </message>
    <message>
        <source>Coin Control Features</source>
        <translation>Myntkontroll Funksjoner</translation>
    </message>
    <message>
        <source>Inputs...</source>
        <translation>Inndata...</translation>
    </message>
    <message>
        <source>automatically selected</source>
        <translation>automatisk valgte</translation>
    </message>
    <message>
        <source>Insufficient funds!</source>
        <translation>Utilstrekkelige midler!</translation>
    </message>
    <message>
        <source>Quantity:</source>
        <translation>Mengde:</translation>
    </message>
    <message>
        <source>Bytes:</source>
        <translation>Bytes:</translation>
    </message>
    <message>
        <source>Amount:</source>
        <translation>Beløp:</translation>
    </message>
    <message>
        <source>Fee:</source>
        <translation>Gebyr:</translation>
    </message>
    <message>
        <source>After Fee:</source>
        <translation>Etter Gebyr:</translation>
    </message>
    <message>
        <source>Change:</source>
        <translation>Veksel:</translation>
    </message>
    <message>
        <source>If this is activated, but the change address is empty or invalid, change will be sent to a newly generated address.</source>
        <translation>Hvis dette er aktivert, men adressen for veksel er tom eller ugyldig, vil veksel bli sendt til en nylig generert adresse.</translation>
    </message>
    <message>
        <source>Custom change address</source>
        <translation>Egendefinert adresse for veksel</translation>
    </message>
    <message>
        <source>Transaction Fee:</source>
        <translation>Transaksjonsgebyr:</translation>
    </message>
    <message>
        <source>Choose...</source>
        <translation>Velg...</translation>
    </message>
    <message>
        <source>collapse fee-settings</source>
        <translation>Legg ned gebyrinnstillinger</translation>
    </message>
    <message>
        <source>per kilobyte</source>
        <translation>per kilobyte</translation>
    </message>
    <message>
        <source>If the custom fee is set to 1000 satoshis and the transaction is only 250 bytes, then "per kilobyte" only pays 250 satoshis in fee, while "total at least" pays 1000 satoshis. For transactions bigger than a kilobyte both pay by kilobyte.</source>
        <translation>Hvis den egendefinerte avgiften er satt til 1000 satoshis og transaksjonen bare er 250 bytes, da vil "per kilobyte" bare betale 250 satoshis i gebyr, mens "minstebeløp" betaler 1000 satoshis. For transaksjoner større enn en kilobyte vil begge betale for antall kilobyte.</translation>
    </message>
    <message>
        <source>Hide</source>
        <translation>Skjul</translation>
    </message>
    <message>
        <source>total at least</source>
        <translation>minstebeløp</translation>
    </message>
    <message>
        <source>Paying only the minimum fee is just fine as long as there is less transaction volume than space in the blocks. But be aware that this can end up in a never confirming transaction once there is more demand for bitcoin transactions than the network can process.</source>
        <translation>Betaling av bare minimumsavgiften går helt fint så lenge det er mindre transaksjonsvolum enn plass i blokkene. Men vær klar over at dette kan ende opp i en transaksjon som aldri blir bekreftet når det er mer etterspørsel etter Blackcoin-transaksjoner enn nettverket kan behandle.</translation>
    </message>
    <message>
        <source>(read the tooltip)</source>
        <translation>(les verktøytipset)</translation>
    </message>
    <message>
        <source>Recommended:</source>
        <translation>Anbefalt:</translation>
    </message>
    <message>
        <source>Custom:</source>
        <translation>Egendefinert:</translation>
    </message>
    <message>
        <source>(Smart fee not initialized yet. This usually takes a few blocks...)</source>
        <translation>(Smartgebyr ikke innført ennå. Dette tar vanligvis noen blokker...)</translation>
    </message>
    <message>
        <source>normal</source>
        <translation>normal</translation>
    </message>
    <message>
        <source>fast</source>
        <translation>rask</translation>
    </message>
    <message>
        <source>Send to multiple recipients at once</source>
        <translation>Send til flere enn en mottaker</translation>
    </message>
    <message>
        <source>Add &amp;Recipient</source>
        <translation>Legg til &amp;Mottaker</translation>
    </message>
    <message>
        <source>Clear all fields of the form.</source>
        <translation>Fjern alle felter fra skjemaet.</translation>
    </message>
    <message>
        <source>Dust:</source>
        <translation>Støv:</translation>
    </message>
    <message>
        <source>Clear &amp;All</source>
        <translation>Fjern &amp;Alt</translation>
    </message>
    <message>
        <source>Balance:</source>
        <translation>Saldo:</translation>
    </message>
    <message>
        <source>Confirm the send action</source>
        <translation>Bekreft sending</translation>
    </message>
    <message>
        <source>S&amp;end</source>
        <translation>S&amp;end</translation>
    </message>
    <message>
<<<<<<< HEAD
=======
        <source>Copy quantity</source>
        <translation>Kopier mengde</translation>
    </message>
    <message>
        <source>Copy amount</source>
        <translation>Kopier beløp</translation>
    </message>
    <message>
        <source>Copy fee</source>
        <translation>Kopier gebyr</translation>
    </message>
    <message>
        <source>Copy change</source>
        <translation>Kopier veksel</translation>
    </message>
    <message>
        <source>or</source>
        <translation>eller</translation>
    </message>
    <message>
>>>>>>> e44150fe
        <source>(no label)</source>
        <translation>(ingen merkelapp)</translation>
    </message>
</context>
<context>
    <name>SendCoinsEntry</name>
    <message>
        <source>A&amp;mount:</source>
        <translation>&amp;Beløp:</translation>
    </message>
    <message>
        <source>Pay &amp;To:</source>
        <translation>Betal &amp;Til:</translation>
    </message>
    <message>
        <source>&amp;Label:</source>
        <translation>&amp;Merkelapp:</translation>
    </message>
    <message>
        <source>Choose previously used address</source>
        <translation>Velg tidligere brukt adresse</translation>
    </message>
    <message>
        <source>This is a normal payment.</source>
        <translation>Dette er en normal betaling.</translation>
    </message>
    <message>
        <source>The Bitcoin address to send the payment to</source>
        <translation>Blackcoin-adressen betalingen skal sendes til</translation>
    </message>
    <message>
        <source>Alt+A</source>
        <translation>Alt+A</translation>
    </message>
    <message>
        <source>Paste address from clipboard</source>
        <translation>Lim inn adresse fra utklippstavlen</translation>
    </message>
    <message>
        <source>Alt+P</source>
        <translation>Alt+P</translation>
    </message>
    <message>
        <source>Remove this entry</source>
        <translation>Fjern denne oppføringen</translation>
    </message>
    <message>
        <source>The fee will be deducted from the amount being sent. The recipient will receive less bitcoins than you enter in the amount field. If multiple recipients are selected, the fee is split equally.</source>
        <translation>Gebyret vil bli trukket fra beløpet som blir sendt. Mottakeren vil motta mindre blackcoins enn det du skriver inn i beløpsfeltet. Hvis det er valgt flere mottakere, deles gebyret likt.</translation>
    </message>
    <message>
        <source>S&amp;ubtract fee from amount</source>
        <translation>T&amp;rekk fra gebyr fra beløp</translation>
    </message>
    <message>
        <source>Message:</source>
        <translation>Melding:</translation>
    </message>
    <message>
        <source>This is an unauthenticated payment request.</source>
        <translation>Dette er en uautorisert betalingsetterspørring.</translation>
    </message>
    <message>
        <source>This is an authenticated payment request.</source>
        <translation>Dette er en autorisert betalingsetterspørring.</translation>
    </message>
    <message>
        <source>Enter a label for this address to add it to the list of used addresses</source>
        <translation>Skriv inn en merkelapp for denne adressen for å legge den til listen av brukte adresser</translation>
    </message>
    <message>
        <source>A message that was attached to the bitcoin: URI which will be stored with the transaction for your reference. Note: This message will not be sent over the Bitcoin network.</source>
        <translation>En melding som var tilknyttet blackcoin: URI vil bli lagret med transaksjonen for din oversikt. Denne meldingen vil ikke bli sendt over Blackcoin-nettverket.</translation>
    </message>
    <message>
        <source>Pay To:</source>
        <translation>Betal Til:</translation>
    </message>
    <message>
        <source>Memo:</source>
        <translation>Memo:</translation>
    </message>
    </context>
<context>
    <name>SendConfirmationDialog</name>
    <message>
        <source>Yes</source>
        <translation>Ja</translation>
    </message>
</context>
<context>
    <name>ShutdownWindow</name>
    <message>
        <source>%1 is shutting down...</source>
        <translation>%1 lukker...</translation>
    </message>
    <message>
        <source>Do not shut down the computer until this window disappears.</source>
        <translation>Slå ikke av datamaskinen før dette vinduet forsvinner.</translation>
    </message>
</context>
<context>
    <name>SignVerifyMessageDialog</name>
    <message>
        <source>Signatures - Sign / Verify a Message</source>
        <translation>Signaturer - Signer / Verifiser en Melding</translation>
    </message>
    <message>
        <source>&amp;Sign Message</source>
        <translation>&amp;Signer Melding</translation>
    </message>
    <message>
        <source>You can sign messages/agreements with your addresses to prove you can receive bitcoins sent to them. Be careful not to sign anything vague or random, as phishing attacks may try to trick you into signing your identity over to them. Only sign fully-detailed statements you agree to.</source>
        <translation>Du kan signere meldinger/avtaler med adresser for å bevise at du kan motta blackcoins sendt til dem. Vær forsiktig med å signere noe vagt eller tilfeldig, siden phishing-angrep kan prøve å lure deg til å signere din identitet over til dem. Bare signer fullt detaljerte utsagn som du er enig i.</translation>
    </message>
    <message>
        <source>The Bitcoin address to sign the message with</source>
        <translation>Blackcoin-adressen meldingen skal signeres med</translation>
    </message>
    <message>
        <source>Choose previously used address</source>
        <translation>Velg tidligere brukt adresse</translation>
    </message>
    <message>
        <source>Alt+A</source>
        <translation>Alt+A</translation>
    </message>
    <message>
        <source>Paste address from clipboard</source>
        <translation>Lim inn adresse fra utklippstavlen</translation>
    </message>
    <message>
        <source>Alt+P</source>
        <translation>Alt+P</translation>
    </message>
    <message>
        <source>Enter the message you want to sign here</source>
        <translation>Skriv inn meldingen du vil signere her</translation>
    </message>
    <message>
        <source>Signature</source>
        <translation>Signatur</translation>
    </message>
    <message>
        <source>Copy the current signature to the system clipboard</source>
        <translation>Kopier valgt signatur til utklippstavle</translation>
    </message>
    <message>
        <source>Sign the message to prove you own this Bitcoin address</source>
        <translation>Signer meldingen for å bevise at du eier denne Blackcoin-adressen</translation>
    </message>
    <message>
        <source>Sign &amp;Message</source>
        <translation>Signer &amp;Melding</translation>
    </message>
    <message>
        <source>Reset all sign message fields</source>
        <translation>Tilbakestill alle felter for meldingssignering</translation>
    </message>
    <message>
        <source>Clear &amp;All</source>
        <translation>Fjern &amp;Alt</translation>
    </message>
    <message>
        <source>&amp;Verify Message</source>
        <translation>&amp;Verifiser Melding</translation>
    </message>
    <message>
        <source>Enter the receiver's address, message (ensure you copy line breaks, spaces, tabs, etc. exactly) and signature below to verify the message. Be careful not to read more into the signature than what is in the signed message itself, to avoid being tricked by a man-in-the-middle attack. Note that this only proves the signing party receives with the address, it cannot prove sendership of any transaction!</source>
        <translation>Skriv inn mottakerens adresse, melding (forsikre deg om at du kopier linjeskift, mellomrom, faner osv. nøyaktig) og underskrift nedenfor for å bekrefte meldingen. Vær forsiktig så du ikke leser mer ut av signaturen enn hva som er i den signerte meldingen i seg selv, for å unngå å bli lurt av et man-in-the-middle-angrep. Merk at dette bare beviser at den som signerer kan motta med adressen, dette beviser ikke hvem som har sendt transaksjoner!</translation>
    </message>
    <message>
        <source>The Bitcoin address the message was signed with</source>
        <translation>Blackcoin-adressen meldingen ble signert med</translation>
    </message>
    <message>
        <source>Verify the message to ensure it was signed with the specified Bitcoin address</source>
        <translation>Verifiser meldingen for å være sikker på at den ble signert av den angitte Blackcoin-adressen</translation>
    </message>
    <message>
        <source>Verify &amp;Message</source>
        <translation>Verifiser &amp;Melding</translation>
    </message>
    <message>
        <source>Reset all verify message fields</source>
        <translation>Tilbakestill alle felter for meldingsverifikasjon</translation>
    </message>
    <message>
        <source>Message signing failed.</source>
        <translation>Signering av melding feilet.</translation>
    </message>
    <message>
        <source>Message signed.</source>
        <translation>Melding signert.</translation>
    </message>
    </context>
<context>
    <name>SplashScreen</name>
    <message>
        <source>[testnet]</source>
        <translation>[testnett]</translation>
    </message>
</context>
<context>
    <name>TrafficGraphWidget</name>
    <message>
        <source>KB/s</source>
        <translation>KB/s</translation>
    </message>
</context>
<context>
    <name>TransactionDesc</name>
    <message>
        <source>Date</source>
        <translation>Dato</translation>
    </message>
    <message>
        <source>From</source>
        <translation>Fra</translation>
    </message>
    <message>
        <source>unknown</source>
        <translation>ukjent</translation>
    </message>
    <message>
        <source>To</source>
        <translation>Til</translation>
    </message>
    <message>
        <source>not accepted</source>
        <translation>ikke akseptert</translation>
    </message>
    <message>
        <source>Message</source>
        <translation>Melding</translation>
    </message>
    <message>
        <source>Comment</source>
        <translation>Kommentar</translation>
    </message>
    <message>
        <source>Transaction ID</source>
        <translation>Transaksjons-ID</translation>
    </message>
    </context>
<context>
    <name>TransactionDescDialog</name>
    <message>
        <source>This pane shows a detailed description of the transaction</source>
        <translation>Her vises en detaljert beskrivelse av transaksjonen</translation>
    </message>
    </context>
<context>
    <name>TransactionTableModel</name>
    <message>
<<<<<<< HEAD
=======
        <source>Date</source>
        <translation>Dato</translation>
    </message>
    <message>
>>>>>>> e44150fe
        <source>Label</source>
        <translation>Merkelapp</translation>
    </message>
    <message>
<<<<<<< HEAD
=======
        <source>Offline</source>
        <translation>Frakoblet</translation>
    </message>
    <message>
        <source>Unconfirmed</source>
        <translation>Ubekreftet</translation>
    </message>
    <message>
        <source>Sent to</source>
        <translation>Sendt til</translation>
    </message>
    <message>
>>>>>>> e44150fe
        <source>(no label)</source>
        <translation>(ingen merkelapp)</translation>
    </message>
    </context>
<context>
    <name>TransactionView</name>
    <message>
<<<<<<< HEAD
=======
        <source>All</source>
        <translation>Alt</translation>
    </message>
    <message>
        <source>Today</source>
        <translation>I dag</translation>
    </message>
    <message>
        <source>This week</source>
        <translation>Denne uka</translation>
    </message>
    <message>
        <source>This month</source>
        <translation>Denne måneden</translation>
    </message>
    <message>
        <source>Last month</source>
        <translation>Forrige måned</translation>
    </message>
    <message>
        <source>This year</source>
        <translation>Dette året</translation>
    </message>
    <message>
        <source>Sent to</source>
        <translation>Sendt til</translation>
    </message>
    <message>
        <source>To yourself</source>
        <translation>Til deg selv</translation>
    </message>
    <message>
        <source>Copy address</source>
        <translation>Kopier adresse</translation>
    </message>
    <message>
        <source>Copy amount</source>
        <translation>Kopier beløp</translation>
    </message>
    <message>
        <source>Copy transaction ID</source>
        <translation>Kopier transaksjons-ID</translation>
    </message>
    <message>
>>>>>>> e44150fe
        <source>Comma separated file (*.csv)</source>
        <translation>Kommaseparert fil (*.csv)</translation>
    </message>
    <message>
<<<<<<< HEAD
=======
        <source>Date</source>
        <translation>Dato</translation>
    </message>
    <message>
>>>>>>> e44150fe
        <source>Label</source>
        <translation>Merkelapp</translation>
    </message>
    <message>
        <source>Address</source>
        <translation>Adresse</translation>
    </message>
    <message>
        <source>Exporting Failed</source>
        <translation>Eksportering feilet</translation>
    </message>
    </context>
<context>
    <name>UnitDisplayStatusBarControl</name>
    <message>
        <source>Unit to show amounts in. Click to select another unit.</source>
        <translation>Enhet å vise beløper i. Klikk for å velge en annen enhet.</translation>
    </message>
</context>
<context>
    <name>WalletFrame</name>
    </context>
<context>
    <name>WalletModel</name>
    </context>
<context>
    <name>WalletView</name>
    </context>
<context>
    <name>bitcoin-core</name>
    <message>
        <source>Options:</source>
        <translation>Innstillinger:</translation>
    </message>
    <message>
        <source>Specify data directory</source>
        <translation>Angi mappe for datafiler</translation>
    </message>
    <message>
        <source>Connect to a node to retrieve peer addresses, and disconnect</source>
        <translation>Koble til node for å hente adresser til andre noder, koble så fra igjen</translation>
    </message>
    <message>
        <source>Specify your own public address</source>
        <translation>Angi din egen offentlige adresse</translation>
    </message>
    <message>
        <source>Accept command line and JSON-RPC commands</source>
        <translation>Ta imot kommandolinje- og JSON-RPC-kommandoer</translation>
    </message>
    <message>
        <source>If &lt;category&gt; is not supplied or if &lt;category&gt; = 1, output all debugging information.</source>
        <translation>Hvis &lt;category&gt; ikke er oppgitt eller hvis &lt;category&gt; = 1, ta ut all informasjon for feilsøking.</translation>
    </message>
    <message>
        <source>Prune configured below the minimum of %d MiB.  Please use a higher number.</source>
        <translation>Beskjæringsmodus er konfigurert under minimum på %d MiB. Vennligst bruk et høyere nummer.</translation>
    </message>
    <message>
        <source>Prune: last wallet synchronisation goes beyond pruned data. You need to -reindex (download the whole blockchain again in case of pruned node)</source>
        <translation>Beskjæring: siste lommeboksynkronisering går utenfor beskjærte data. Du må bruke -reindex (laster ned hele blokkjeden igjen for beskjærte noder)</translation>
    </message>
    <message>
        <source>Rescans are not possible in pruned mode. You will need to use -reindex which will download the whole blockchain again.</source>
        <translation>Omsøk er ikke mulig i beskjært modus. Du vil måtte bruke -reindex som vil laste nede hele blokkjeden på nytt.</translation>
    </message>
    <message>
        <source>Error: A fatal internal error occurred, see debug.log for details</source>
        <translation>Feil: En fatal intern feil oppstod, se debug.log for detaljer</translation>
    </message>
    <message>
        <source>Fee (in %s/kB) to add to transactions you send (default: %s)</source>
        <translation>Gebyr (i %s/kB) for å legge til i transaksjoner du sender (standardverdi: %s)</translation>
    </message>
    <message>
        <source>Pruning blockstore...</source>
        <translation>Beskjærer blokklageret...</translation>
    </message>
    <message>
        <source>Run in the background as a daemon and accept commands</source>
        <translation>Kjør i bakgrunnen som daemon og ta imot kommandoer</translation>
    </message>
    <message>
        <source>Unable to start HTTP server. See debug log for details.</source>
        <translation>Kunne ikke starte HTTP server. Se debug logg for detaljer.</translation>
    </message>
    <message>
        <source>Bitcoin Core</source>
        <translation>Blackcoin More</translation>
    </message>
    <message>
        <source>Bind to given address and always listen on it. Use [host]:port notation for IPv6</source>
        <translation>Bind til angitt adresse. Bruk [vertsmaskin]:port notasjon for IPv6</translation>
    </message>
    <message>
        <source>Delete all wallet transactions and only recover those parts of the blockchain through -rescan on startup</source>
        <translation>Slett alle transaksjoner i lommeboken og gjenopprett kun de delene av blokkjeden gjennom -rescan ved oppstart</translation>
    </message>
    <message>
        <source>Execute command when a wallet transaction changes (%s in cmd is replaced by TxID)</source>
        <translation>Kjør kommando når en lommeboktransaksjon endres (%s i kommando er erstattet med TxID)</translation>
    </message>
    <message>
        <source>Set the number of script verification threads (%u to %d, 0 = auto, &lt;0 = leave that many cores free, default: %d)</source>
        <translation>Angi antall tråder for skriptverifisering (%u til %d, 0 = auto, &lt;0 = la det antallet kjerner være ledig, standard: %d)</translation>
    </message>
    <message>
        <source>The block database contains a block which appears to be from the future. This may be due to your computer's date and time being set incorrectly. Only rebuild the block database if you are sure that your computer's date and time are correct</source>
        <translation>Blokkdatabasen inneholder en blokk som ser ut til å være fra fremtiden. Dette kan være fordi dato og tid på din datamaskin er satt feil. Gjenopprett kun blokkdatabasen når du er sikker på at dato og tid er satt riktig.</translation>
    </message>
    <message>
        <source>Use UPnP to map the listening port (default: 1 when listening and no -proxy)</source>
        <translation>Bruk UPnP for lytteport (standardverdi: 1 ved lytting og uten -proxy)</translation>
    </message>
    <message>
        <source>-maxmempool must be at least %d MB</source>
        <translation>-maxmempool må være minst %d MB</translation>
    </message>
    <message>
        <source>&lt;category&gt; can be:</source>
        <translation>&lt;category&gt; kan være:</translation>
    </message>
    <message>
        <source>Block creation options:</source>
        <translation>Valg for opprettelse av blokker:</translation>
    </message>
    <message>
        <source>Connection options:</source>
        <translation>Innstillinger for tilkobling:</translation>
    </message>
    <message>
        <source>Corrupted block database detected</source>
        <translation>Oppdaget korrupt blokkdatabase</translation>
    </message>
    <message>
        <source>Debugging/Testing options:</source>
        <translation>Valg for feilsøking/testing:</translation>
    </message>
    <message>
        <source>Do not load the wallet and disable wallet RPC calls</source>
        <translation>Ikke last inn lommeboken og deaktiver RPC-kall</translation>
    </message>
    <message>
        <source>Do you want to rebuild the block database now?</source>
        <translation>Ønsker du å gjenopprette blokkdatabasen nå?</translation>
    </message>
    <message>
        <source>Enable publish hash block in &lt;address&gt;</source>
        <translation>Slå på publish hash block i &lt;address&gt;</translation>
    </message>
    <message>
        <source>Enable publish hash transaction in &lt;address&gt;</source>
        <translation>Slå på publish hash transaction i &lt;address&gt;</translation>
    </message>
    <message>
        <source>Enable publish raw block in &lt;address&gt;</source>
        <translation>Slå på publisering av råblokk i &lt;address&gt;</translation>
    </message>
    <message>
        <source>Enable publish raw transaction in &lt;address&gt;</source>
        <translation>Slå på publisering av råtransaksjon i &lt;address&gt;</translation>
    </message>
    <message>
        <source>Error initializing block database</source>
        <translation>Feil under initialisering av blokkdatabase</translation>
    </message>
    <message>
        <source>Error initializing wallet database environment %s!</source>
        <translation>Feil under oppstart av lommeboken sitt databasemiljø %s!</translation>
    </message>
    <message>
        <source>Error loading %s</source>
        <translation>Feil ved lasting av %s</translation>
    </message>
    <message>
        <source>Error loading block database</source>
        <translation>Feil ved lasting av blokkdatabase</translation>
    </message>
    <message>
        <source>Error opening block database</source>
        <translation>Feil under åpning av blokkdatabase</translation>
    </message>
    <message>
        <source>Error: Disk space is low!</source>
        <translation>Feil: Lite ledig lagringsplass!</translation>
    </message>
    <message>
        <source>Failed to listen on any port. Use -listen=0 if you want this.</source>
        <translation>Kunne ikke lytte på noen port. Bruk -listen=0 hvis det er dette du vil.</translation>
    </message>
    <message>
        <source>Importing...</source>
        <translation>Importerer...</translation>
    </message>
    <message>
        <source>Incorrect or no genesis block found. Wrong datadir for network?</source>
        <translation>Ugyldig eller ingen skaperblokk funnet. Feil datamappe for nettverk?</translation>
    </message>
    <message>
        <source>Invalid -onion address: '%s'</source>
        <translation>Ugyldig -onion adresse: '%s'</translation>
    </message>
    <message>
        <source>Keep the transaction memory pool below &lt;n&gt; megabytes (default: %u)</source>
        <translation>Hold transaksjonsminnet under &lt;n&gt; megabytes (standard: %u)</translation>
    </message>
    <message>
        <source>Not enough file descriptors available.</source>
        <translation>For få fildeskriptorer tilgjengelig.</translation>
    </message>
    <message>
        <source>Only connect to nodes in network &lt;net&gt; (ipv4, ipv6 or onion)</source>
        <translation>Bare koble til noder i nettverket &lt;net&gt; (IPv4, IPv6 eller onion)</translation>
    </message>
    <message>
        <source>Print this help message and exit</source>
        <translation>Skriv ut denne hjelpemeldingen og avslutt</translation>
    </message>
    <message>
        <source>Print version and exit</source>
        <translation>Skriv ut denne versjonen og avslutt</translation>
    </message>
    <message>
        <source>Prune cannot be configured with a negative value.</source>
        <translation>Beskjæringsmodus kan ikke konfigureres med en negativ verdi.</translation>
    </message>
    <message>
        <source>Prune mode is incompatible with -txindex.</source>
        <translation>Beskjæringsmodus er ikke kompatibel med -txindex.</translation>
    </message>
    <message>
        <source>Set database cache size in megabytes (%d to %d, default: %d)</source>
        <translation>Sett databasen sin størrelse på hurtigbufferen i megabytes (%d til %d, standardverdi: %d)</translation>
    </message>
    <message>
        <source>Set maximum block size in bytes (default: %d)</source>
        <translation>Sett maks blokkstørrelse i bytes (standardverdi: %d)</translation>
    </message>
    <message>
        <source>Specify wallet file (within data directory)</source>
        <translation>Angi lommebokfil (inne i datamappe)</translation>
    </message>
    <message>
        <source>The source code is available from %s.</source>
        <translation>Kildekoden er tilgjengelig fra %s.</translation>
    </message>
    <message>
        <source>Unsupported argument -benchmark ignored, use -debug=bench.</source>
        <translation>Ustøttet argument -benchmark ble ignorert, bruk -debug=bench.</translation>
    </message>
    <message>
        <source>Unsupported argument -debugnet ignored, use -debug=net.</source>
        <translation>Advarsel: Argumentet -debugnet er ikke støttet og ble ignorert, bruk -debug=net.</translation>
    </message>
    <message>
        <source>Unsupported argument -tor found, use -onion.</source>
        <translation>Feil: Argumentet -tor er ikke støttet, bruk -onion.</translation>
    </message>
    <message>
        <source>Use UPnP to map the listening port (default: %u)</source>
        <translation>Bruk UPnP for å sette opp lytteport (standardverdi: %u)</translation>
    </message>
    <message>
        <source>User Agent comment (%s) contains unsafe characters.</source>
        <translation>User Agent kommentar (%s) inneholder utrygge tegn.</translation>
    </message>
    <message>
        <source>Verifying blocks...</source>
        <translation>Verifiserer blokker...</translation>
    </message>
    <message>
        <source>Verifying wallet...</source>
        <translation>Verifiserer lommebok...</translation>
    </message>
    <message>
        <source>Wallet %s resides outside data directory %s</source>
        <translation>Lommebok %s befinner seg utenfor datamappe %s</translation>
    </message>
    <message>
        <source>Wallet options:</source>
        <translation>Valg for lommebok:</translation>
    </message>
    <message>
        <source>Allow JSON-RPC connections from specified source. Valid for &lt;ip&gt; are a single IP (e.g. 1.2.3.4), a network/netmask (e.g. 1.2.3.4/255.255.255.0) or a network/CIDR (e.g. 1.2.3.4/24). This option can be specified multiple times</source>
        <translation>Tillat JSON-RPC-tilkoblinger fra angitt kilde. Gyldig for &lt;ip&gt; er en enkelt IP (f. eks. 1.2.3.4), et nettverk/nettmaske (f. eks. 1.2.3.4/255.255.255.0) eller et nettverk/CIDR (f. eks. 1.2.3.4/24). Dette alternativet kan angis flere ganger</translation>
    </message>
    <message>
        <source>Bind to given address and whitelist peers connecting to it. Use [host]:port notation for IPv6</source>
        <translation>Bind til gitt adresse og hvitlist peers som kobler seg til den. Bruk [host]:port notasjon for IPv6</translation>
    </message>
    <message>
        <source>Bind to given address to listen for JSON-RPC connections. Use [host]:port notation for IPv6. This option can be specified multiple times (default: bind to all interfaces)</source>
        <translation>Bind til gitt adresse for å lytte for JSON-RPC-tilkoblinger. Bruk [host]:port notasjon for IPv6. Dette alternativet kan angis flere ganger (standardverdi: bind til alle grensesnitt)</translation>
    </message>
    <message>
        <source>Create new files with system default permissions, instead of umask 077 (only effective with disabled wallet functionality)</source>
        <translation>Opprett nye filer med standardtillatelser i systemet, i stedet for umask 077 (kun virksom med lommebokfunksjonalitet slått av)</translation>
    </message>
    <message>
        <source>Discover own IP addresses (default: 1 when listening and no -externalip or -proxy)</source>
        <translation>Oppdag egne IP-adresser (standardverdi: 1 ved lytting og ingen -externalip eller -proxy)</translation>
    </message>
    <message>
        <source>Error: Listening for incoming connections failed (listen returned error %s)</source>
        <translation>Feil: Lytting etter innkommende tilkoblinger feilet (lytting returnerte feil %s)</translation>
    </message>
    <message>
        <source>Execute command when a relevant alert is received or we see a really long fork (%s in cmd is replaced by message)</source>
        <translation>Utfør kommando når et relevant varsel er mottatt eller vi ser en veldig lang gaffel (%s i kommando er erstattet med melding)</translation>
    </message>
    <message>
        <source>Fees (in %s/kB) smaller than this are considered zero fee for relaying, mining and transaction creation (default: %s)</source>
        <translation>Gebyrer (i %s/kB) mindre enn dette anses som null gebyr for videresending, graving og laging av transaksjoner (standardverdi: %s)</translation>
    </message>
    <message>
        <source>If paytxfee is not set, include enough fee so transactions begin confirmation on average within n blocks (default: %u)</source>
        <translation>Hvis paytxfee ikke er angitt, inkluderer da nok i gebyr til at transaksjoner gjennomsnittligt bekreftes innen n blokker (standardverdi: %u)</translation>
    </message>
    <message>
        <source>Invalid amount for -maxtxfee=&lt;amount&gt;: '%s' (must be at least the minrelay fee of %s to prevent stuck transactions)</source>
        <translation>Ugyldig beløp for -maxtxfee=&lt;amount&gt;: '%s' (må være minst minimum relé gebyr på %s for å hindre fastlåste transaksjoner)</translation>
    </message>
    <message>
        <source>Maximum size of data in data carrier transactions we relay and mine (default: %u)</source>
        <translation>Maksimal størrelse på data i databærende transaksjoner vi videresender og ufører graving på (standardverdi: %u)</translation>
    </message>
    <message>
        <source>Randomize credentials for every proxy connection. This enables Tor stream isolation (default: %u)</source>
        <translation>Bruk tilfeldig identitet for hver proxytilkobling. Dette muliggjør TOR stream isolasjon (standardverdi: %u)</translation>
    </message>
    <message>
        <source>Set maximum size of high-priority/low-fee transactions in bytes (default: %d)</source>
        <translation>Sett maksimum størrelse for transaksjoner med høy prioritet / lavt gebyr, i bytes (standardverdi: %d)</translation>
    </message>
    <message>
        <source>The transaction amount is too small to send after the fee has been deducted</source>
        <translation>Transaksjonsbeløpet er for lite til å sendes etter at gebyret er fratrukket</translation>
    </message>
    <message>
        <source>Whitelisted peers cannot be DoS banned and their transactions are always relayed, even if they are already in the mempool, useful e.g. for a gateway</source>
        <translation>Hvitlistede noder kan ikke DoS-blokkeres, og deres transaksjoner videresendes alltid, selv om de allerede er i minnelageret. Nyttig f.eks. for en gateway.</translation>
    </message>
    <message>
        <source>You need to rebuild the database using -reindex to go back to unpruned mode.  This will redownload the entire blockchain</source>
        <translation>Du må gjenoppbygge databasen ved hjelp av -reindex for å gå tilbake til ubeskåret modus. Dette vil laste ned hele blokkjeden på nytt.</translation>
    </message>
    <message>
        <source>(default: %u)</source>
        <translation>(standardverdi: %u)</translation>
    </message>
    <message>
        <source>Accept public REST requests (default: %u)</source>
        <translation>Godta offentlige REST forespørsler (standardverdi: %u)</translation>
    </message>
    <message>
        <source>Automatically create Tor hidden service (default: %d)</source>
        <translation>Automatisk opprette Tor skjult tjeneste (standardverdi: %d)</translation>
    </message>
    <message>
        <source>Connect through SOCKS5 proxy</source>
        <translation>Koble til via SOCKS5-proxy</translation>
    </message>
    <message>
        <source>Error reading from database, shutting down.</source>
        <translation>Feil ved lesing fra database, stenger ned.</translation>
    </message>
    <message>
        <source>Imports blocks from external blk000??.dat file on startup</source>
        <translation>Importerer blokker fra ekstern fil blk000??.dat ved oppstart</translation>
    </message>
    <message>
        <source>Information</source>
        <translation>Informasjon</translation>
    </message>
    <message>
        <source>Invalid amount for -paytxfee=&lt;amount&gt;: '%s' (must be at least %s)</source>
        <translation>Ugyldig beløp for -paytxfee=&lt;amount&gt;: '%s' (må være minst %s)</translation>
    </message>
    <message>
        <source>Invalid netmask specified in -whitelist: '%s'</source>
        <translation>Ugyldig nettmaske spesifisert i -whitelist: '%s'</translation>
    </message>
    <message>
        <source>Keep at most &lt;n&gt; unconnectable transactions in memory (default: %u)</source>
        <translation>Hold på det meste &lt;n&gt; transaksjoner som ikke kobles i minnet (standardverdi: %u)</translation>
    </message>
    <message>
        <source>Need to specify a port with -whitebind: '%s'</source>
        <translation>Må oppgi en port med -whitebind: '%s'</translation>
    </message>
    <message>
        <source>Node relay options:</source>
        <translation>Node alternativer for videresending:</translation>
    </message>
    <message>
        <source>RPC server options:</source>
        <translation>Innstillinger for RPC-server:</translation>
    </message>
    <message>
        <source>Reducing -maxconnections from %d to %d, because of system limitations.</source>
        <translation>Reduserer -maxconnections fra %d til %d, pga. systembegrensninger.</translation>
    </message>
    <message>
        <source>Rescan the block chain for missing wallet transactions on startup</source>
        <translation>Se gjennom blokkjeden etter manglende lommeboktransaksjoner ved oppstart</translation>
    </message>
    <message>
        <source>Send trace/debug info to console instead of debug.log file</source>
        <translation>Send spor-/feilsøkingsinformasjon til konsollen istedenfor filen debug.log</translation>
    </message>
    <message>
        <source>Send transactions as zero-fee transactions if possible (default: %u)</source>
        <translation>Send transaksjoner uten transaksjonsgebyr hvis mulig (standardverdi: %u)</translation>
    </message>
    <message>
        <source>Show all debugging options (usage: --help -help-debug)</source>
        <translation>Vis alle feilsøkingsvalg (bruk: --help -help-debug)</translation>
    </message>
    <message>
        <source>Shrink debug.log file on client startup (default: 1 when no -debug)</source>
        <translation>Krymp filen debug.log når klienten starter (standardverdi: 1 hvis uten -debug)</translation>
    </message>
    <message>
        <source>Signing transaction failed</source>
        <translation>Signering av transaksjon feilet</translation>
    </message>
    <message>
        <source>The transaction amount is too small to pay the fee</source>
        <translation>Transaksjonsbeløpet er for lite til å betale gebyr</translation>
    </message>
    <message>
        <source>This is experimental software.</source>
        <translation>Dette er eksperimentell programvare.</translation>
    </message>
    <message>
        <source>Tor control port password (default: empty)</source>
        <translation>Passord for Tor-kontrollport (standardverdi: tom)</translation>
    </message>
    <message>
        <source>Tor control port to use if onion listening enabled (default: %s)</source>
        <translation>Tor-kontrollport å bruke hvis onion-lytting er aktivert (standardverdi: %s)</translation>
    </message>
    <message>
        <source>Transaction amount too small</source>
        <translation>Transaksjonen er for liten</translation>
    </message>
    <message>
        <source>Transaction too large for fee policy</source>
        <translation>Transaksjon for stor for gebyrpolitikken</translation>
    </message>
    <message>
        <source>Transaction too large</source>
        <translation>Transaksjonen er for stor</translation>
    </message>
    <message>
        <source>Unable to bind to %s on this computer (bind returned error %s)</source>
        <translation>Kan ikke binde til %s på denne datamaskinen (binding returnerte feilen %s)</translation>
    </message>
    <message>
        <source>Upgrade wallet to latest format on startup</source>
        <translation>Oppgrader lommebok til nyeste format ved oppstart</translation>
    </message>
    <message>
        <source>Username for JSON-RPC connections</source>
        <translation>Brukernavn for JSON-RPC forbindelser</translation>
    </message>
    <message>
        <source>Warning</source>
        <translation>Advarsel</translation>
    </message>
    <message>
        <source>Whether to operate in a blocks only mode (default: %u)</source>
        <translation>Hvorvidt å operere i modus med kun blokker (standardverdi: %u)</translation>
    </message>
    <message>
        <source>Zapping all transactions from wallet...</source>
        <translation>Zapper alle transaksjoner fra lommeboken...</translation>
    </message>
    <message>
        <source>ZeroMQ notification options:</source>
        <translation>Valg for ZeroMQ-meldinger:</translation>
    </message>
    <message>
        <source>Password for JSON-RPC connections</source>
        <translation>Passord for JSON-RPC forbindelser</translation>
    </message>
    <message>
        <source>Execute command when the best block changes (%s in cmd is replaced by block hash)</source>
        <translation>Utfør kommando når beste blokk endrer seg (%s i kommandoen erstattes med blokkens hash)</translation>
    </message>
    <message>
        <source>Allow DNS lookups for -addnode, -seednode and -connect</source>
        <translation>Tillat oppslag i DNS for -addnode, -seednode og -connect</translation>
    </message>
    <message>
        <source>Loading addresses...</source>
        <translation>Laster adresser...</translation>
    </message>
    <message>
        <source>(1 = keep tx meta data e.g. account owner and payment request information, 2 = drop tx meta data)</source>
        <translation>(1 = behold metadata for transaksjon som f. eks. kontoeier og informasjon om betalingsanmodning, 2 = dropp metadata for transaksjon)</translation>
    </message>
    <message>
        <source>-maxtxfee is set very high! Fees this large could be paid on a single transaction.</source>
        <translation>-maxtxfee er satt veldig høyt! Så stort gebyr kan bli betalt ved en enkelt transaksjon.</translation>
    </message>
    <message>
        <source>Do not keep transactions in the mempool longer than &lt;n&gt; hours (default: %u)</source>
        <translation>Ikke hold transaksjoner i minnet lenger enn &lt;n&gt; timer (standard: %u)</translation>
    </message>
    <message>
        <source>Fees (in %s/kB) smaller than this are considered zero fee for transaction creation (default: %s)</source>
        <translation>Gebyrer (i %s/Kb) mindre enn dette anses som null gebyr for laging av transaksjoner (standardverdi: %s)</translation>
    </message>
    <message>
        <source>How thorough the block verification of -checkblocks is (0-4, default: %u)</source>
        <translation>Hvor grundig blokkverifiseringen til -checkblocks er (0-4, standardverdi: %u)</translation>
    </message>
    <message>
        <source>Maintain a full transaction index, used by the getrawtransaction rpc call (default: %u)</source>
        <translation>Oppretthold en full transaksjonsindeks, brukt av getrawtransaction RPC-kall (standardverdi: %u)</translation>
    </message>
    <message>
        <source>Number of seconds to keep misbehaving peers from reconnecting (default: %u)</source>
        <translation>Antall sekunder noder med dårlig oppførsel hindres fra å koble til på nytt (standardverdi: %u)</translation>
    </message>
    <message>
        <source>Output debugging information (default: %u, supplying &lt;category&gt; is optional)</source>
        <translation>Ta ut feilsøkingsinformasjon (standardverdi: %u, bruk av &lt;category&gt; er valgfritt)</translation>
    </message>
    <message>
        <source>Support filtering of blocks and transaction with bloom filters (default: %u)</source>
        <translation>Støtte filtrering av blokker og transaksjoner med bloomfiltre (standardverdi: %u)</translation>
    </message>
    <message>
        <source>Total length of network version string (%i) exceeds maximum length (%i). Reduce the number or size of uacomments.</source>
        <translation>Total lengde av nettverks-versionstreng (%i) er over maks lengde (%i). Reduser tallet eller størrelsen av uacomments.</translation>
    </message>
    <message>
        <source>Tries to keep outbound traffic under the given target (in MiB per 24h), 0 = no limit (default: %d)</source>
        <translation>Prøv å holde utgående trafikk under angitt mål (i MB per 24t), 0 = ingen grense (standard: %d)</translation>
    </message>
    <message>
        <source>Unsupported argument -socks found. Setting SOCKS version isn't possible anymore, only SOCKS5 proxies are supported.</source>
        <translation>Argumentet -socks er ikke støttet. Det er ikke lenger mulig å sette SOCKS-versjon; bare SOCKS5-proxyer er støttet.</translation>
    </message>
    <message>
        <source>Use separate SOCKS5 proxy to reach peers via Tor hidden services (default: %s)</source>
        <translation>Bruk separate SOCKS5 proxyer for å nå noder via Tor skjulte tjenester (standardverdi: %s)</translation>
    </message>
    <message>
        <source>(default: %s)</source>
        <translation>(standardverdi: %s)</translation>
    </message>
    <message>
        <source>Always query for peer addresses via DNS lookup (default: %u)</source>
        <translation>Alltid søk etter nodeadresser via DNS-oppslag (standardverdi: %u)</translation>
    </message>
    <message>
        <source>How many blocks to check at startup (default: %u, 0 = all)</source>
        <translation>Hvor mange blokker skal sjekkes ved oppstart (standardverdi: %u, 0 = alle)</translation>
    </message>
    <message>
        <source>Include IP addresses in debug output (default: %u)</source>
        <translation>Inkludere IP-adresser i feilsøkingslogg (standardverdi: %u)</translation>
    </message>
    <message>
        <source>Invalid -proxy address: '%s'</source>
        <translation>Ugyldig -proxy adresse: '%s'</translation>
    </message>
    <message>
        <source>Listen for JSON-RPC connections on &lt;port&gt; (default: %u or testnet: %u)</source>
        <translation>Lytt etter JSON-RPC tilkoblinger på &lt;port&gt; (standardverdi: %u eller testnett: %u)</translation>
    </message>
    <message>
        <source>Listen for connections on &lt;port&gt; (default: %u or testnet: %u)</source>
        <translation>Lytt etter tilkoblinger på &lt;port&gt; (standardverdi: %u eller testnett: %u)</translation>
    </message>
    <message>
        <source>Maintain at most &lt;n&gt; connections to peers (default: %u)</source>
        <translation>Hold maks &lt;n&gt; koblinger åpne til andre noder (standardverdi: %u)</translation>
    </message>
    <message>
        <source>Make the wallet broadcast transactions</source>
        <translation>Få lommeboken til å kringkaste transaksjoner</translation>
    </message>
    <message>
        <source>Maximum per-connection receive buffer, &lt;n&gt;*1000 bytes (default: %u)</source>
        <translation>Maks mottaksbuffer per forbindelse, &lt;n&gt;*1000 bytes (standardverdi: %u)</translation>
    </message>
    <message>
        <source>Maximum per-connection send buffer, &lt;n&gt;*1000 bytes (default: %u)</source>
        <translation>Maks sendebuffer per forbindelse, &lt;n&gt;*1000 bytes (standardverdi: %u)</translation>
    </message>
    <message>
        <source>Prepend debug output with timestamp (default: %u)</source>
        <translation>Sett inn tidsstempel i front av feilsøkingsdata (standardverdi: %u)</translation>
    </message>
    <message>
        <source>Relay and mine data carrier transactions (default: %u)</source>
        <translation>Videresend og ufør graving av databærende transaksjoner (standardverdi: %u)</translation>
    </message>
    <message>
        <source>Relay non-P2SH multisig (default: %u)</source>
        <translation>Videresend ikke-P2SH multisig (standardverdi: %u)</translation>
    </message>
    <message>
        <source>Set key pool size to &lt;n&gt; (default: %u)</source>
        <translation>Angi størrelse på nøkkel-lager til &lt;n&gt; (standardverdi: %u)</translation>
    </message>
    <message>
        <source>Set the number of threads to service RPC calls (default: %d)</source>
        <translation>Sett antall tråder til betjening av RPC-kall (standardverdi: %d)</translation>
    </message>
    <message>
        <source>Specify configuration file (default: %s)</source>
        <translation>Angi konfigurasjonsfil (standardverdi: %s)</translation>
    </message>
    <message>
        <source>Specify connection timeout in milliseconds (minimum: 1, default: %d)</source>
        <translation>Angi tidsavbrudd for forbindelse i millisekunder (minimum: 1, standardverdi: %d)</translation>
    </message>
    <message>
        <source>Specify pid file (default: %s)</source>
        <translation>Angi pid-fil (standardverdi: %s)</translation>
    </message>
    <message>
        <source>Spend unconfirmed change when sending transactions (default: %u)</source>
        <translation>Bruk ubekreftet veksel ved sending av transaksjoner (standardverdi: %u)</translation>
    </message>
    <message>
        <source>Threshold for disconnecting misbehaving peers (default: %u)</source>
        <translation>Grenseverdi for å koble fra noder med dårlig oppførsel (standardverdi: %u)</translation>
    </message>
    <message>
        <source>Unknown network specified in -onlynet: '%s'</source>
        <translation>Ukjent nettverk angitt i -onlynet '%s'</translation>
    </message>
    <message>
        <source>Insufficient funds</source>
        <translation>Utilstrekkelige midler</translation>
    </message>
    <message>
        <source>Loading block index...</source>
        <translation>Laster blokkindeks...</translation>
    </message>
    <message>
        <source>Add a node to connect to and attempt to keep the connection open</source>
        <translation>Legg til node for tilkobling og hold forbindelsen åpen</translation>
    </message>
    <message>
        <source>Loading wallet...</source>
        <translation>Laster lommebok...</translation>
    </message>
    <message>
        <source>Cannot downgrade wallet</source>
        <translation>Kan ikke nedgradere lommebok</translation>
    </message>
    <message>
        <source>Cannot write default address</source>
        <translation>Kan ikke skrive standardadresse</translation>
    </message>
    <message>
        <source>Rescanning...</source>
        <translation>Leser gjennom...</translation>
    </message>
    <message>
        <source>Done loading</source>
        <translation>Ferdig med lasting</translation>
    </message>
    <message>
        <source>Error</source>
        <translation>Feil</translation>
    </message>
</context>
</TS><|MERGE_RESOLUTION|>--- conflicted
+++ resolved
@@ -50,13 +50,10 @@
         <translation>Velg adressen til å motta mynter med</translation>
     </message>
     <message>
-<<<<<<< HEAD
-=======
         <source>C&amp;hoose</source>
         <translation>V&amp;elg</translation>
     </message>
     <message>
->>>>>>> e44150fe
         <source>Sending addresses</source>
         <translation>Utsendingsadresser</translation>
     </message>
@@ -66,19 +63,11 @@
     </message>
     <message>
         <source>These are your Bitcoin addresses for sending payments. Always check the amount and the receiving address before sending coins.</source>
-<<<<<<< HEAD
         <translation>Dette er dine Blackcoin-adresser for sending av betalinger. Sjekk alltid beløpet og mottakeradressen før sending av mynter.</translation>
     </message>
     <message>
         <source>These are your Bitcoin addresses for receiving payments. It is recommended to use a new receiving address for each transaction.</source>
         <translation>Dette er dine Blackcoin-adresser for å sende betalinger med. Det er anbefalt å bruke en ny mottaksadresse for hver transaksjon.</translation>
-=======
-        <translation>Dette er dine Bitcoin-adresser for sending av betalinger. Sjekk alltid beløpet og mottakeradressen før sending av mynter.</translation>
-    </message>
-    <message>
-        <source>These are your Bitcoin addresses for receiving payments. It is recommended to use a new receiving address for each transaction.</source>
-        <translation>Dette er dine Bitcoin-adresser for å sende betalinger med. Det er anbefalt å bruke en ny mottaksadresse for hver transaksjon.</translation>
->>>>>>> e44150fe
     </message>
     <message>
         <source>&amp;Copy Address</source>
@@ -151,24 +140,18 @@
         <translation>Krypter lommebok</translation>
     </message>
     <message>
-<<<<<<< HEAD
-=======
         <source>This operation needs your wallet passphrase to unlock the wallet.</source>
         <translation>Denne operasjonen krever adgangsfrasen til lommeboken for å låse den opp.</translation>
     </message>
     <message>
->>>>>>> e44150fe
         <source>Unlock wallet</source>
         <translation>Lås opp lommebok</translation>
     </message>
     <message>
-<<<<<<< HEAD
-=======
         <source>This operation needs your wallet passphrase to decrypt the wallet.</source>
         <translation>Denne operasjonen krever adgangsfrasen til lommeboken for å dekryptere den.</translation>
     </message>
     <message>
->>>>>>> e44150fe
         <source>Decrypt wallet</source>
         <translation>Dekrypter lommebok</translation>
     </message>
@@ -176,9 +159,6 @@
         <source>Change passphrase</source>
         <translation>Endre adgangsfrase</translation>
     </message>
-<<<<<<< HEAD
-    </context>
-=======
     <message>
         <source>Enter the old passphrase and new passphrase to the wallet.</source>
         <translation>Angi den gamle og en ny adgangsfrase til lommeboken.</translation>
@@ -240,7 +220,6 @@
         <translation>Advarsel: Caps Lock er på!</translation>
     </message>
 </context>
->>>>>>> e44150fe
 <context>
     <name>BanTableModel</name>
     <message>
@@ -628,55 +607,49 @@
         <translation>Bekreftet</translation>
     </message>
     <message>
-<<<<<<< HEAD
+        <source>Copy address</source>
+        <translation>Kopier adresse</translation>
+    </message>
+    <message>
+        <source>Copy amount</source>
+        <translation>Kopier beløp</translation>
+    </message>
+    <message>
+        <source>Copy transaction ID</source>
+        <translation>Kopier transaksjons-ID</translation>
+    </message>
+    <message>
+        <source>Copy quantity</source>
+        <translation>Kopier mengde</translation>
+    </message>
+    <message>
+        <source>Copy fee</source>
+        <translation>Kopier gebyr</translation>
+    </message>
+    <message>
+        <source>Copy change</source>
+        <translation>Kopier veksel</translation>
+    </message>
+    <message>
+        <source>(%1 locked)</source>
+        <translation>(%1 låst)</translation>
+    </message>
+    <message>
+        <source>yes</source>
+        <translation>ja</translation>
+    </message>
+    <message>
+        <source>no</source>
+        <translation>nei</translation>
+    </message>
+    <message>
+        <source>Can vary +/- %1 satoshi(s) per input.</source>
+        <translation>Kan variere +/- %1 satoshi(er) per input.</translation>
+    </message>
+    <message>
         <source>(no label)</source>
         <translation>(ingen merkelapp)</translation>
     </message>
-    </context>
-=======
-        <source>Copy address</source>
-        <translation>Kopier adresse</translation>
-    </message>
-    <message>
-        <source>Copy amount</source>
-        <translation>Kopier beløp</translation>
-    </message>
-    <message>
-        <source>Copy transaction ID</source>
-        <translation>Kopier transaksjons-ID</translation>
-    </message>
-    <message>
-        <source>Copy quantity</source>
-        <translation>Kopier mengde</translation>
-    </message>
-    <message>
-        <source>Copy fee</source>
-        <translation>Kopier gebyr</translation>
-    </message>
-    <message>
-        <source>Copy change</source>
-        <translation>Kopier veksel</translation>
-    </message>
-    <message>
-        <source>(%1 locked)</source>
-        <translation>(%1 låst)</translation>
-    </message>
-    <message>
-        <source>yes</source>
-        <translation>ja</translation>
-    </message>
-    <message>
-        <source>no</source>
-        <translation>nei</translation>
-    </message>
-    <message>
-        <source>Can vary +/- %1 satoshi(s) per input.</source>
-        <translation>Kan variere +/- %1 satoshi(er) per input.</translation>
-    </message>
-    <message>
-        <source>(no label)</source>
-        <translation>(ingen merkelapp)</translation>
-    </message>
     <message>
         <source>change from %1 (%2)</source>
         <translation>veksel fra %1 (%2)</translation>
@@ -686,7 +659,6 @@
         <translation>(veksel)</translation>
     </message>
 </context>
->>>>>>> e44150fe
 <context>
     <name>EditAddressDialog</name>
     <message>
@@ -1674,35 +1646,26 @@
         <source>Label</source>
         <translation>Merkelapp</translation>
     </message>
-<<<<<<< HEAD
-=======
     <message>
         <source>Message</source>
         <translation>Melding</translation>
     </message>
->>>>>>> e44150fe
     </context>
 <context>
     <name>RecentRequestsTableModel</name>
     <message>
-<<<<<<< HEAD
-=======
         <source>Date</source>
         <translation>Dato</translation>
     </message>
     <message>
->>>>>>> e44150fe
         <source>Label</source>
         <translation>Merkelapp</translation>
     </message>
     <message>
-<<<<<<< HEAD
-=======
         <source>Message</source>
         <translation>Melding</translation>
     </message>
     <message>
->>>>>>> e44150fe
         <source>(no label)</source>
         <translation>(ingen merkelapp)</translation>
     </message>
@@ -1850,8 +1813,6 @@
         <translation>S&amp;end</translation>
     </message>
     <message>
-<<<<<<< HEAD
-=======
         <source>Copy quantity</source>
         <translation>Kopier mengde</translation>
     </message>
@@ -1872,7 +1833,6 @@
         <translation>eller</translation>
     </message>
     <message>
->>>>>>> e44150fe
         <source>(no label)</source>
         <translation>(ingen merkelapp)</translation>
     </message>
@@ -2128,19 +2088,14 @@
 <context>
     <name>TransactionTableModel</name>
     <message>
-<<<<<<< HEAD
-=======
         <source>Date</source>
         <translation>Dato</translation>
     </message>
     <message>
->>>>>>> e44150fe
         <source>Label</source>
         <translation>Merkelapp</translation>
     </message>
     <message>
-<<<<<<< HEAD
-=======
         <source>Offline</source>
         <translation>Frakoblet</translation>
     </message>
@@ -2153,7 +2108,6 @@
         <translation>Sendt til</translation>
     </message>
     <message>
->>>>>>> e44150fe
         <source>(no label)</source>
         <translation>(ingen merkelapp)</translation>
     </message>
@@ -2161,8 +2115,6 @@
 <context>
     <name>TransactionView</name>
     <message>
-<<<<<<< HEAD
-=======
         <source>All</source>
         <translation>Alt</translation>
     </message>
@@ -2207,18 +2159,14 @@
         <translation>Kopier transaksjons-ID</translation>
     </message>
     <message>
->>>>>>> e44150fe
         <source>Comma separated file (*.csv)</source>
         <translation>Kommaseparert fil (*.csv)</translation>
     </message>
     <message>
-<<<<<<< HEAD
-=======
         <source>Date</source>
         <translation>Dato</translation>
     </message>
     <message>
->>>>>>> e44150fe
         <source>Label</source>
         <translation>Merkelapp</translation>
     </message>
