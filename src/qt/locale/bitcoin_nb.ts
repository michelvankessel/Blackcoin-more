--- conflicted
+++ resolved
@@ -2014,13 +2014,8 @@
         <translation>(ingen merkelapp)</translation>
     </message>
     <message>
-<<<<<<< HEAD
-        <source>Send Coins</source>
-        <translation>Send Blackcoins</translation>
-=======
         <source>(no message)</source>
         <translation>(ingen melding)</translation>
->>>>>>> f56c00b2
     </message>
     <message>
         <source>(no amount requested)</source>
