--- conflicted
+++ resolved
@@ -932,13 +932,6 @@
         <translation>versjon</translation>
     </message>
     <message>
-<<<<<<< HEAD
-        <source>(%1-bit)</source>
-        <translation>(%1-bit)</translation>
-    </message>
-    <message>
-=======
->>>>>>> 56311988
         <source>About %1</source>
         <translation>Om %1</translation>
     </message>
@@ -1076,7 +1069,14 @@
         <source>Hide</source>
         <translation>Skjul</translation>
     </message>
-<<<<<<< HEAD
+    <message>
+        <source>Esc</source>
+        <translation>Esc</translation>
+    </message>
+    <message>
+        <source>%1 is currently syncing.  It will download headers and blocks from peers and validate them until reaching the tip of the block chain.</source>
+        <translation>%1 synkroniseres for øyeblikket. Den vil laste ned overskrifter og blokker fra jevnaldrende og validere dem til de når spissen av blokkjeden.</translation>
+    </message>
     <message>
         <source>Unknown. Syncing Headers (%1, %2%)...</source>
         <translation>Ukjent.Synkroniser overskrifter (%1,%2%)...</translation>
@@ -1084,23 +1084,6 @@
 </context>
 <context>
     <name>OpenURIDialog</name>
-=======
->>>>>>> 56311988
-    <message>
-        <source>Esc</source>
-        <translation>Esc</translation>
-    </message>
-    <message>
-        <source>%1 is currently syncing.  It will download headers and blocks from peers and validate them until reaching the tip of the block chain.</source>
-        <translation>%1 synkroniseres for øyeblikket. Den vil laste ned overskrifter og blokker fra jevnaldrende og validere dem til de når spissen av blokkjeden.</translation>
-    </message>
-    <message>
-        <source>Unknown. Syncing Headers (%1, %2%)...</source>
-        <translation>Ukjent.Synkroniser overskrifter (%1,%2%)...</translation>
-    </message>
-</context>
-<context>
-    <name>OpenURIDialog</name>
     <message>
         <source>Open bitcoin URI</source>
         <translation>Åpne bitcoin URI</translation>
@@ -1496,73 +1479,6 @@
     <message>
         <source>'bitcoin://' is not a valid URI. Use 'bitcoin:' instead.</source>
         <translation>'bitcoin: //' er ikke en gyldig URI. Bruk 'bitcoin:' i stedet.</translation>
-<<<<<<< HEAD
-    </message>
-    <message>
-        <source>You are using a BIP70 URL which will be unsupported in the future.</source>
-        <translation>Du bruker en BIP70 URL som ikke støttes i fremtiden.</translation>
-    </message>
-    <message>
-        <source>Payment request fetch URL is invalid: %1</source>
-        <translation>Nettadressen for betalingsforespørselshenting er ugyldig: %1</translation>
-    </message>
-    <message>
-        <source>Cannot process payment request because BIP70 support was not compiled in.</source>
-        <translation>Kan ikke behandle betalingsforespørsel fordi BIP70-støtte ikke ble samlet inn.</translation>
-    </message>
-    <message>
-        <source>Due to widespread security flaws in BIP70 it's strongly recommended that any merchant instructions to switch wallets be ignored.</source>
-        <translation>På grunn av utbredte sikkerhetsfeil i BIP70 anbefales det på det sterkeste at alle selgerinstruksjoner for å bytte lommebok ignoreres.</translation>
-    </message>
-    <message>
-        <source>If you are receiving this error you should request the merchant provide a BIP21 compatible URI.</source>
-        <translation>Hvis du mottar denne feilen, bør du be selgeren gi en BIP21-kompatibel URI.</translation>
-    </message>
-    <message>
-        <source>Invalid payment address %1</source>
-        <translation>Ugyldig betalingsadresse %1</translation>
-    </message>
-    <message>
-        <source>URI cannot be parsed! This can be caused by an invalid Bitcoin address or malformed URI parameters.</source>
-        <translation>URI kan ikke fortolkes! Dette kan være forårsaket av en ugyldig blackcoin-adresse eller feilformede URI-parametre.</translation>
-    </message>
-    <message>
-        <source>Payment request file handling</source>
-        <translation>Håndtering av betalingsforespørselsfil</translation>
-    </message>
-    <message>
-        <source>Payment request file cannot be read! This can be caused by an invalid payment request file.</source>
-        <translation>Betalingsforespørselsfila kan ikke leses! Dette kan ha sitt opphav i at den er ugyldig.</translation>
-    </message>
-    <message>
-        <source>Payment request rejected</source>
-        <translation>Betalingsforespørsel avslått</translation>
-    </message>
-    <message>
-        <source>Payment request network doesn't match client network.</source>
-        <translation>Betalingsforespørselsnettverket samsvarer ikke med klientnettverket.</translation>
-    </message>
-    <message>
-        <source>Payment request expired.</source>
-        <translation>Tidsavbrudd for betalingsforespørsel</translation>
-    </message>
-    <message>
-        <source>Payment request is not initialized.</source>
-        <translation>Betalingsforespørselen er ikke igangsatt.</translation>
-    </message>
-    <message>
-        <source>Unverified payment requests to custom payment scripts are unsupported.</source>
-        <translation>Uverifiserte betalingsforespørsler til egentilpassede betalingsskript støttes ikke.</translation>
-    </message>
-    <message>
-        <source>Invalid payment request.</source>
-        <translation>Ugyldig betalingsforespørsel.</translation>
-    </message>
-    <message>
-        <source>Requested payment amount of %1 is too small (considered dust).</source>
-        <translation>Forespurt betalingsbeløp på %1 er for lite (betraktet som støv).</translation>
-=======
->>>>>>> 56311988
     </message>
     <message>
         <source>Cannot process payment request because BIP70 is not supported.</source>
@@ -2100,8 +2016,6 @@
         <translation>Et valgfritt beløp å etterspørre. La stå tomt eller null for ikke å etterspørre et spesifikt beløp.</translation>
     </message>
     <message>
-<<<<<<< HEAD
-=======
         <source>An optional label to associate with the new receiving address (used by you to identify an invoice).  It is also attached to the payment request.</source>
         <translation>En valgfri etikett for å knytte til den nye mottaksadressen (brukt av deg for å identifisere en faktura). Det er også knyttet til betalingsforespørselen.</translation>
     </message>
@@ -2110,7 +2024,6 @@
         <translation>En valgfri melding som er knyttet til betalingsforespørselen og kan vises til avsenderen.</translation>
     </message>
     <message>
->>>>>>> 56311988
         <source>&amp;Create new receiving address</source>
         <translation>&amp;Lag ny mottakeradresse</translation>
     </message>
@@ -2373,13 +2286,10 @@
         <translation>Støv:</translation>
     </message>
     <message>
-<<<<<<< HEAD
-=======
         <source>Hide transaction fee settings</source>
         <translation>Skjul innstillinger for transaksjonsgebyr</translation>
     </message>
     <message>
->>>>>>> 56311988
         <source>When there is less transaction volume than space in the blocks, miners as well as relaying nodes may enforce a minimum fee. Paying only this minimum fee is just fine, but be aware that this can result in a never confirming transaction once there is more demand for bitcoin transactions than the network can process.</source>
         <translation>Når det er mindre transaksjonsvolum enn plass i blokkene, kan gruvearbeidere så vel som videresende noder håndheve et minimumsgebyr. Å betale bare denne minsteavgiften er helt greit, men vær klar over at dette kan resultere i en aldri bekreftende transaksjon når det er større etterspørsel etter bitcoin-transaksjoner enn nettverket kan behandle.</translation>
     </message>
@@ -2960,11 +2870,7 @@
     </message>
     <message>
         <source> (Certificate was not verified)</source>
-<<<<<<< HEAD
-        <translation>sertifikatet ble ikke bekreftet</translation>
-=======
         <translation>(sertifikatet ble ikke bekreftet)</translation>
->>>>>>> 56311988
     </message>
     <message>
         <source>Merchant</source>
@@ -3431,11 +3337,7 @@
     </message>
     <message>
         <source>Can't generate a change-address key. No keys in the internal keypool and can't generate any keys.</source>
-<<<<<<< HEAD
-        <translation>Kan ikke generere en endringsadresse-nøkkel. Ingen taster i den interne tasten og kan ikke generere noen nøkler.</translation>
-=======
         <translation>Kan ikke generere en ledelse-nøkkel. Ingen taster i den interne tasten og kan ikke generere noen nøkler.</translation>
->>>>>>> 56311988
     </message>
     <message>
         <source>Cannot obtain a lock on data directory %s. %s is probably already running.</source>
@@ -3595,11 +3497,7 @@
     </message>
     <message>
         <source>Error: Disk space is too low!</source>
-<<<<<<< HEAD
-        <translation>Feil: Diskplass er for liten!</translation>
-=======
         <translation>Feil: For lite diskplass!</translation>
->>>>>>> 56311988
     </message>
     <message>
         <source>Loading banlist...</source>
