--- conflicted
+++ resolved
@@ -70,13 +70,8 @@
         <translation>Ovo su Vaše Blackcoin adrese na koju se vrše uplate. Uvek proverite iznos i prijemnu adresu pre slanja novčića.</translation>
     </message>
     <message>
-<<<<<<< HEAD
-        <source>These are your Bitcoin addresses for receiving payments. It is recommended to use a new receiving address for each transaction.</source>
-        <translation>Ovo su Vaše Blackcoin adrese za primanje uplata. Preporučuje se upotreba nove adrese za svaku transakciju.</translation>
-=======
         <source>These are your Bitcoin addresses for receiving payments. Use the 'Create new receiving address' button in the receive tab to create new addresses.</source>
         <translation>Ovo su vaše Bitcoin adrese za primanje isplete. Upotrebite dugme 'Kreiraj novu adresu prijema' na kartici za prijem da biste kreirali nove adrese.</translation>
->>>>>>> 2f9f9b37
     </message>
     <message>
         <source>&amp;Copy Address</source>
@@ -185,8 +180,6 @@
         <translation>Novčanik je šifrovan</translation>
     </message>
     <message>
-<<<<<<< HEAD
-=======
         <source>Enter the new passphrase for the wallet.&lt;br/&gt;Please use a passphrase of &lt;b&gt;ten or more random characters&lt;/b&gt;, or &lt;b&gt;eight or more words&lt;/b&gt;.</source>
         <translation>Unesite novu pristupnu frazu u novčanik. &lt;br/&gt;Molimo, koristite pristupnu frazu koja ima &lt;b&gt; deset ili više nasumičnih znakova&lt;/b&gt;, ili &lt;b&gt;osam ili više reči&lt;/b&gt;.</translation>
     </message>
@@ -203,7 +196,6 @@
         <translation>Vaš novčanik je sada šifrovan.</translation>
     </message>
     <message>
->>>>>>> 2f9f9b37
         <source>IMPORTANT: Any previous backups you have made of your wallet file should be replaced with the newly generated, encrypted wallet file. For security reasons, previous backups of the unencrypted wallet file will become useless as soon as you start using the new, encrypted wallet.</source>
         <translation>VAŽNO: Ranije rezervne kopije wallet datoteke trebate zameniti sa novo-kreiranom, enkriptovanom wallet datotekom. Iz sigurnosnih razloga, ranije ne-enkriptovane wallet datoteke će postati neupotrebljive čim počnete koristiti novi, enkriptovani novčanik.</translation>
     </message>
@@ -374,13 +366,6 @@
         <translation>&amp;Proveri poruku...</translation>
     </message>
     <message>
-<<<<<<< HEAD
-        <source>Bitcoin</source>
-        <translation>Blackcoin</translation>
-    </message>
-    <message>
-=======
->>>>>>> 2f9f9b37
         <source>&amp;Send</source>
         <translation>&amp;Pošalji</translation>
     </message>
@@ -751,7 +736,6 @@
     </context>
 <context>
     <name>WalletView</name>
-<<<<<<< HEAD
     <message>
         <source>&amp;Export</source>
         <translation>&amp;Izvoz</translation>
@@ -764,23 +748,6 @@
 <context>
     <name>bitcoin-core</name>
     <message>
-        <source>Bitcoin Core</source>
-        <translation>Blackcoin More</translation>
-    </message>
-=======
->>>>>>> 2f9f9b37
-    <message>
-        <source>&amp;Export</source>
-        <translation>&amp;Izvoz</translation>
-    </message>
-    <message>
-        <source>Export the data in the current tab to a file</source>
-        <translation>Izvoz podataka iz trenutne kartice u datoteku</translation>
-    </message>
-    </context>
-<context>
-    <name>bitcoin-core</name>
-    <message>
         <source>Insufficient funds</source>
         <translation>Nedovoljno sredstava</translation>
     </message>
