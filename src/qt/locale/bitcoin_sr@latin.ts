--- conflicted
+++ resolved
@@ -185,19 +185,11 @@
     </message>
     <message>
         <source>Enter the new passphrase for the wallet.&lt;br/&gt;Please use a passphrase of &lt;b&gt;ten or more random characters&lt;/b&gt;, or &lt;b&gt;eight or more words&lt;/b&gt;.</source>
-<<<<<<< HEAD
-        <translation>Unesite novu pristupnu frazu u novčanik. &lt;br/&gt;Molimo, koristite pristupnu frazu koja ima &lt;b&gt; deset ili više nasumičnih znakova&lt;/b&gt;, ili &lt;b&gt;osam ili više reči&lt;/b&gt;.</translation>
-    </message>
-    <message>
-        <source>Enter the old passphrase and new passphrase for the wallet.</source>
-        <translation>Unesite u novčanik staru pristupnu frazu i novu pristupnu frazu.</translation>
-=======
         <translation>Unesite lozinku u novčanik. &lt;br/&gt;Molimo, koristite lozinku koja ima &lt;b&gt; deset ili više nasumičnih znakova&lt;/b&gt;, ili &lt;b&gt;osam ili više reči&lt;/b&gt;.</translation>
     </message>
     <message>
         <source>Enter the old passphrase and new passphrase for the wallet.</source>
         <translation>Unesite u novčanik staru lozinku i novu lozinku.</translation>
->>>>>>> 56311988
     </message>
     <message>
         <source>Your wallet is about to be encrypted. </source>
@@ -849,17 +841,10 @@
     <message>
         <source>Comma separated file (*.csv)</source>
         <translation>Zarezom odvojena datoteka (*.csv)</translation>
-<<<<<<< HEAD
     </message>
     <message>
         <source>Date</source>
         <translation>Datum</translation>
-=======
->>>>>>> 56311988
-    </message>
-    <message>
-        <source>Date</source>
-        <translation>Datum</translation>
     </message>
     <message>
         <source>Type</source>
