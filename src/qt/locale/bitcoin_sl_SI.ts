--- conflicted
+++ resolved
@@ -184,13 +184,8 @@
         <translation>Denarnica šifrirana</translation>
     </message>
     <message>
-<<<<<<< HEAD
-        <source>%1 will close now to finish the encryption process. Remember that encrypting your wallet cannot fully protect your bitcoins from being stolen by malware infecting your computer.</source>
-        <translation>%1 se bo zaprl, da bi dokončal postopek šifriranja. Zapomnite si, da šifriranje vaše denarnice vaših ne more popolnoma zaščititi vaših blackcoinov pred krajami zlonamernih programov, ki bi lahko bili nameščeni na vašem računalniku.</translation>
-=======
         <source>Your wallet is now encrypted. Remember that encrypting your wallet cannot fully protect your bitcoins from being stolen by malware infecting your computer.</source>
         <translation>Vaša denarnica je sedaj šifrirana. Pomnite, da šifriranje denarnice ne more popolnoma zaščititi vaših kovancev pred krajo z virusi ali drugimi zlonamernimi programi.</translation>
->>>>>>> 8b676984
     </message>
     <message>
         <source>IMPORTANT: Any previous backups you have made of your wallet file should be replaced with the newly generated, encrypted wallet file. For security reasons, previous backups of the unencrypted wallet file will become useless as soon as you start using the new, encrypted wallet.</source>
@@ -479,8 +474,6 @@
         <translation>Posodobljeno</translation>
     </message>
     <message>
-<<<<<<< HEAD
-=======
         <source>&amp;Sending addresses</source>
         <translation>&amp;Naslovi za pošiljanje ...</translation>
     </message>
@@ -505,13 +498,10 @@
         <translation>Zapri denarnico</translation>
     </message>
     <message>
->>>>>>> 8b676984
         <source>Show the %1 help message to get a list with possible Bitcoin command-line options</source>
         <translation>Pokaži %1 sporočilo za pomoč s seznamom vseh možnosti v ukazni vrstici</translation>
     </message>
     <message>
-<<<<<<< HEAD
-=======
         <source>default wallet</source>
         <translation>privzeta denarnica</translation>
     </message>
@@ -544,7 +534,6 @@
         <translation>Glavno okno</translation>
     </message>
     <message>
->>>>>>> 8b676984
         <source>%1 client</source>
         <translation>%1 odjemalec</translation>
     </message>
@@ -608,13 +597,10 @@
         <translation>Generiranje HD ključa je &lt;b&gt;onemogočeno&lt;/b&gt;</translation>
     </message>
     <message>
-<<<<<<< HEAD
-=======
         <source>Private key &lt;b&gt;disabled&lt;/b&gt;</source>
         <translation>Zasebni ključ &lt;b&gt;onemogočen&lt;/b&gt;</translation>
     </message>
     <message>
->>>>>>> 8b676984
         <source>Wallet is &lt;b&gt;encrypted&lt;/b&gt; and currently &lt;b&gt;unlocked&lt;/b&gt;</source>
         <translation>Denarnica je &lt;b&gt;šifrirana&lt;/b&gt; in trenutno &lt;b&gt;odklenjena&lt;/b&gt;</translation>
     </message>
@@ -624,11 +610,7 @@
     </message>
     <message>
         <source>A fatal error occurred. Bitcoin can no longer continue safely and will quit.</source>
-<<<<<<< HEAD
-        <translation>Napaka. Blackcoin ne more več varno nadaljevati in se bo zaprl.</translation>
-=======
         <translation>Napaka. Bitcoin ne more več varno nadaljevati in se bo zaprl.</translation>
->>>>>>> 8b676984
     </message>
 </context>
 <context>
@@ -818,11 +800,7 @@
     </message>
     <message>
         <source>The entered address "%1" is not a valid Bitcoin address.</source>
-<<<<<<< HEAD
-        <translation>Vnešeni naslov %1 ni veljaven Blackcoin naslov.</translation>
-=======
         <translation>Vnešeni naslov %1 ni veljaven Bitcoin naslov.</translation>
->>>>>>> 8b676984
     </message>
     <message>
         <source>Address "%1" already exists as a receiving address with label "%2" and so cannot be added as a sending address.</source>
@@ -894,13 +872,6 @@
         <translation>Ker ste program zagnali prvič, lahko izberete, kje bo %1 shranil podatke.</translation>
     </message>
     <message>
-<<<<<<< HEAD
-        <source>This initial synchronisation is very demanding, and may expose hardware problems with your computer that had previously gone unnoticed. Each time you run %1, it will continue downloading where it left off.</source>
-        <translation>Začetna sinhronizacija je zelo zahtevna in lahko odkrije probleme s strojno opremo v vašem računalniku, ki so prej bili neopaženi. Vsakič, ko zaženete %1, bo le-ta nadaljeval s prenosom kjer je ostal.</translation>
-    </message>
-    <message>
-=======
->>>>>>> 8b676984
         <source>Use the default data directory</source>
         <translation>Uporabi privzeto podatkovno mapo</translation>
     </message>
@@ -968,13 +939,6 @@
         <translation>Oblika</translation>
     </message>
     <message>
-<<<<<<< HEAD
-        <source>Attempting to spend bitcoins that are affected by not-yet-displayed transactions will not be accepted by the network.</source>
-        <translation>Poskus porabe blackcoinov, na katere vplivajo še ne prikazane transakcije, omrežje ne bo sprejelo.</translation>
-    </message>
-    <message>
-=======
->>>>>>> 8b676984
         <source>Number of blocks left</source>
         <translation>Preostalo število blokov</translation>
     </message>
@@ -1007,13 +971,8 @@
         <translation>Skrij</translation>
     </message>
     <message>
-<<<<<<< HEAD
-        <source>Unknown. Syncing Headers (%1)...</source>
-        <translation>Neznano. Sinhroniziram glave (%1) ...</translation>
-=======
         <source>Unknown. Syncing Headers (%1, %2%)...</source>
         <translation>Neznano. Sinhroniziram glave (%1, %2%)...</translation>
->>>>>>> 8b676984
     </message>
 </context>
 <context>
@@ -1052,7 +1011,6 @@
     <message>
         <source>Automatically start %1 after logging in to the system.</source>
         <translation>Avtomatsko zaženi %1 po prijavi v sistem.</translation>
-<<<<<<< HEAD
     </message>
     <message>
         <source>&amp;Start %1 on system login</source>
@@ -1061,16 +1019,6 @@
     <message>
         <source>Size of &amp;database cache</source>
         <translation>Velikost &amp;predpomnilnika podatkovne baze</translation>
-=======
->>>>>>> 8b676984
-    </message>
-    <message>
-        <source>&amp;Start %1 on system login</source>
-        <translation>&amp;Zaženi %1 ob prijavi v sistem</translation>
-    </message>
-    <message>
-        <source>Size of &amp;database cache</source>
-        <translation>Velikost &amp;predpomnilnika podatkovne baze</translation>
     </message>
     <message>
         <source>Number of script &amp;verification threads</source>
@@ -1125,24 +1073,12 @@
         <translation>&amp;Omrežje</translation>
     </message>
     <message>
-<<<<<<< HEAD
-        <source>Prune &amp;block storage to</source>
-        <translation>Obreži velikost podatkovne baze na </translation>
-    </message>
-    <message>
-=======
->>>>>>> 8b676984
         <source>GB</source>
         <translation>GB</translation>
     </message>
     <message>
-<<<<<<< HEAD
-        <source>Reverting this setting requires re-downloading the entire blockchain.</source>
-        <translation>Če spremenite to nastavitev, morate ponovno naložiti celotno verigo blokov.</translation>
-=======
         <source>MiB</source>
         <translation>MiB</translation>
->>>>>>> 8b676984
     </message>
     <message>
         <source>(0 = auto, &lt;0 = leave that many cores free)</source>
@@ -1205,13 +1141,6 @@
         <translation>Vrata posredniškega strežnika (npr. 9050)</translation>
     </message>
     <message>
-<<<<<<< HEAD
-        <source>Used for reaching peers via:</source>
-        <translation>Uporabljano za povezovanje z vrstniki preko:</translation>
-    </message>
-    <message>
-=======
->>>>>>> 8b676984
         <source>IPv4</source>
         <translation>IPv4</translation>
     </message>
@@ -1224,13 +1153,6 @@
         <translation>Tor</translation>
     </message>
     <message>
-<<<<<<< HEAD
-        <source>Connect to the Bitcoin network through a separate SOCKS5 proxy for Tor hidden services.</source>
-        <translation>Poveži se v omrežje Blackcoin preko posredniškega strežnika SOCKS5 za skrite storitve Tor.</translation>
-    </message>
-    <message>
-=======
->>>>>>> 8b676984
         <source>&amp;Window</source>
         <translation>O&amp;kno</translation>
     </message>
@@ -1406,11 +1328,7 @@
     </message>
     <message>
         <source>Cannot start bitcoin: click-to-pay handler</source>
-<<<<<<< HEAD
-        <translation>Ni mogoče zagnati rokovalca plačilnih povezav tipa blackcoin:.</translation>
-=======
         <translation>Ni mogoče zagnati rokovalca plačilnih povezav tipa bitcoin:.</translation>
->>>>>>> 8b676984
     </message>
     <message>
         <source>URI handling</source>
@@ -1418,50 +1336,21 @@
     </message>
     <message>
         <source>'bitcoin://' is not a valid URI. Use 'bitcoin:' instead.</source>
-<<<<<<< HEAD
-        <translation>'blackcoin://' ni veljaven URI. Uporabite raje 'blackcoin:' .</translation>
-    </message>
-    <message>
-        <source>Payment request fetch URL is invalid: %1</source>
-        <translation>Naslov URL za pridobitev zahtevka za plačilo ni veljaven: %1</translation>
-=======
         <translation>'bitcoin://' ni veljaven URI. Uporabite raje 'bitcoin:' .</translation>
->>>>>>> 8b676984
     </message>
     <message>
         <source>Invalid payment address %1</source>
         <translation>Neveljaven naslov za plačilo %1</translation>
     </message>
     <message>
-<<<<<<< HEAD
-        <source>URI cannot be parsed! This can be caused by an invalid Bitcoin address or malformed URI parameters.</source>
-        <translation>URI je neprepoznaven! Možno je, da je naslov Blackcoin neveljaven, ali da so parametri v URI napačno oblikovani.</translation>
-    </message>
-    <message>
-=======
->>>>>>> 8b676984
         <source>Payment request file handling</source>
         <translation>Rokovanje z datoteko z zahtevkom za plačilo</translation>
     </message>
     <message>
-<<<<<<< HEAD
-        <source>Payment request file cannot be read! This can be caused by an invalid payment request file.</source>
-        <translation>Datoteke z zahtevkom za plačilo ni mogoče prebrati! Možno je, da datoteka ni veljavna.</translation>
-    </message>
-    <message>
-=======
->>>>>>> 8b676984
         <source>Payment request rejected</source>
         <translation>Zahtevek za plačilo zavrnjen</translation>
     </message>
     <message>
-<<<<<<< HEAD
-        <source>Payment request network doesn't match client network.</source>
-        <translation>Zahtevek za plačilo in vaš odjemalec se nahajata na dveh različnih omrežjih.</translation>
-    </message>
-    <message>
-=======
->>>>>>> 8b676984
         <source>Payment request expired.</source>
         <translation>Zahtevek za plačilo je potekel.</translation>
     </message>
@@ -1470,35 +1359,14 @@
         <translation>Zahtevek za plačilo ni inicializiran.</translation>
     </message>
     <message>
-<<<<<<< HEAD
-        <source>Unverified payment requests to custom payment scripts are unsupported.</source>
-        <translation>Nepreverjeni zahtevki za plačilo, namenjeni plačilni skripti po meri, niso podprti.</translation>
-    </message>
-    <message>
-=======
->>>>>>> 8b676984
         <source>Invalid payment request.</source>
         <translation>Neveljaven zahtevek za plačilo.</translation>
     </message>
     <message>
-<<<<<<< HEAD
-        <source>Requested payment amount of %1 is too small (considered dust).</source>
-        <translation>Znesek %1 v zahtevku za plačilo je prenizek (smatran za prah).</translation>
-    </message>
-    <message>
-=======
->>>>>>> 8b676984
         <source>Refund from %1</source>
         <translation>Povračilo od %1</translation>
     </message>
     <message>
-<<<<<<< HEAD
-        <source>Payment request %1 is too large (%2 bytes, allowed %3 bytes).</source>
-        <translation>Zahtevek za plačilo %1 je prevelik (%2 bajtov, dovoljenih je %3 bajtov.)</translation>
-    </message>
-    <message>
-=======
->>>>>>> 8b676984
         <source>Error communicating with %1: %2</source>
         <translation>Napaka pri povezavi z  %1: %2</translation>
     </message>
@@ -1597,17 +1465,12 @@
         <translation><numerusform>%n ura</numerusform><numerusform>%n uri</numerusform><numerusform>%n ure</numerusform><numerusform>%n ur</numerusform></translation>
     </message>
     <message numerus="yes">
-<<<<<<< HEAD
-        <source>%n week(s)</source>
-        <translation><numerusform>%n teden</numerusform><numerusform>%n tedna</numerusform><numerusform>%n tedni</numerusform><numerusform>%n tednov</numerusform></translation>
-=======
         <source>%n day(s)</source>
         <translation><numerusform>%n dan</numerusform><numerusform>%n dni</numerusform><numerusform>%n dni</numerusform><numerusform>%n dni</numerusform></translation>
     </message>
     <message numerus="yes">
         <source>%n week(s)</source>
         <translation><numerusform>%n teden</numerusform><numerusform>%n tedna</numerusform><numerusform>%n tedne</numerusform><numerusform>%n tednov</numerusform></translation>
->>>>>>> 8b676984
     </message>
     <message>
         <source>%1 and %2</source>
@@ -1635,11 +1498,7 @@
     </message>
     <message>
         <source>%1 didn't yet exit safely...</source>
-<<<<<<< HEAD
-        <translation>%1 se še ni varnoi zaprl ...</translation>
-=======
         <translation>%1 se še ni varno zaprl ...</translation>
->>>>>>> 8b676984
     </message>
     <message>
         <source>unknown</source>
@@ -1649,21 +1508,6 @@
 <context>
     <name>QObject::QObject</name>
     <message>
-<<<<<<< HEAD
-        <source>Error parsing command line arguments: %1.</source>
-        <translation>Napaka pri razčlenjevanju argumentov: %1.</translation>
-    </message>
-    <message>
-        <source>Error: Specified data directory "%1" does not exist.</source>
-        <translation>Napaka: Vnešena podatkovna mapa "%1" ne obstaja.</translation>
-    </message>
-    <message>
-        <source>Error: Cannot parse configuration file: %1.</source>
-        <translation>Napaka: Ne morem razčleniti konfiguracijske datoteke: %1.</translation>
-    </message>
-    <message>
-=======
->>>>>>> 8b676984
         <source>Error: %1</source>
         <translation>Napaka: %1</translation>
     </message>
@@ -1742,13 +1586,6 @@
         <translation>Trenutno število blokov</translation>
     </message>
     <message>
-<<<<<<< HEAD
-        <source>Current number of transactions</source>
-        <translation>Trenutno število transakcij</translation>
-    </message>
-    <message>
-=======
->>>>>>> 8b676984
         <source>Memory usage</source>
         <translation>Raba spomina</translation>
     </message>
@@ -1799,16 +1636,10 @@
     <message>
         <source>Starting Block</source>
         <translation>Začetni blok</translation>
-<<<<<<< HEAD
     </message>
     <message>
         <source>Synced Headers</source>
         <translation>Sinhronizirane glave</translation>
-=======
-    </message>
-    <message>
-        <source>Synced Headers</source>
-        <translation>Sinhronizirane glave</translation>
     </message>
     <message>
         <source>Synced Blocks</source>
@@ -1829,7 +1660,6 @@
     <message>
         <source>Services</source>
         <translation>Storitve</translation>
->>>>>>> 8b676984
     </message>
     <message>
         <source>Synced Blocks</source>
@@ -1929,11 +1759,7 @@
     </message>
     <message>
         <source>&amp;Disconnect</source>
-<<<<<<< HEAD
-        <translation>&amp;Prekini</translation>
-=======
         <translation>&amp;Prekini povezavo</translation>
->>>>>>> 8b676984
     </message>
     <message>
         <source>Ban for</source>
@@ -1944,10 +1770,6 @@
         <translation>&amp;Odblokiraj</translation>
     </message>
     <message>
-<<<<<<< HEAD
-        <source>default wallet</source>
-        <translation>privzeta denarnica</translation>
-=======
         <source>Welcome to the %1 RPC console.</source>
         <translation>Dobrodošli v konzoli %1.</translation>
     </message>
@@ -1962,7 +1784,6 @@
     <message>
         <source>(node id: %1)</source>
         <translation>(id vozlišča: %1)</translation>
->>>>>>> 8b676984
     </message>
     <message>
         <source>Welcome to the %1 RPC console.</source>
@@ -2159,13 +1980,6 @@
         <translation>Denarnica</translation>
     </message>
     <message>
-<<<<<<< HEAD
-        <source>Resulting URI too long, try to reduce the text for label / message.</source>
-        <translation>Nastali URI je predolg. Skušajte skrajšati besedilo v oznaki/sporočilu.</translation>
-    </message>
-    <message>
-=======
->>>>>>> 8b676984
         <source>Error encoding URI into QR Code.</source>
         <translation>Napaka pri kodiranju URI naslova v QR kodo.</translation>
     </message>
@@ -2372,13 +2186,6 @@
         <translation>ali</translation>
     </message>
     <message>
-<<<<<<< HEAD
-        <source>You can increase the fee later (signals Replace-By-Fee, BIP-125).</source>
-        <translation>Provizijo lahko zvišate kasneje (signali Replace-By-Fee, BIP-125).</translation>
-    </message>
-    <message>
-=======
->>>>>>> 8b676984
         <source>from wallet %1</source>
         <translation>iz denarnice %1</translation>
     </message>
@@ -2411,17 +2218,6 @@
         <translation>Znesek presega vaše dobroimetje.</translation>
     </message>
     <message>
-<<<<<<< HEAD
-        <source>The total exceeds your balance when the %1 transaction fee is included.</source>
-        <translation>Celotni znesek z vključeno provizijo %1 je večji od stanja sredstev, s katerimi razpolagate.</translation>
-    </message>
-    <message>
-        <source>Duplicate address found: addresses should only be used once each.</source>
-        <translation>Naslov je že bil uporabljen. Vsak naslov naj bi se uporabil samo enkrat.</translation>
-    </message>
-    <message>
-=======
->>>>>>> 8b676984
         <source>Transaction creation failed!</source>
         <translation>Transakcije ni bilo mogoče ustvariti!</translation>
     </message>
@@ -2438,25 +2234,8 @@
         <translation>Zahtevek za plačilo je potekel.</translation>
     </message>
     <message>
-<<<<<<< HEAD
-        <source>Pay only the required fee of %1</source>
-        <translation>Plačilo samo minimalne provizije v znesku %1</translation>
-    </message>
-    <message>
-        <source>Warning: Invalid Bitcoin address</source>
-        <translation>Opozorilo: Neveljaven Blackcoin naslov</translation>
-    </message>
-    <message>
-        <source>Warning: Unknown change address</source>
-        <translation>Opozorilo: Neznan naslov za vračilo drobiža</translation>
-    </message>
-    <message>
-        <source>Confirm custom change address</source>
-        <translation>Potrdi naslov za vračilo drobiža po meri</translation>
-=======
         <source>Warning: Invalid Bitcoin address</source>
         <translation>Opozorilo: Neveljaven Bitcoin naslov</translation>
->>>>>>> 8b676984
     </message>
     <message>
         <source>(no label)</source>
@@ -2675,13 +2454,6 @@
         <translation>Odklepanje denarnice je bilo preklicano.</translation>
     </message>
     <message>
-<<<<<<< HEAD
-        <source>Private key for the entered address is not available.</source>
-        <translation>Zasebni ključ vnešenega naslova ni na voljo.</translation>
-    </message>
-    <message>
-=======
->>>>>>> 8b676984
         <source>Message signing failed.</source>
         <translation>Podpisovanje sporočila neuspešno.</translation>
     </message>
@@ -2728,25 +2500,6 @@
     <name>TransactionDesc</name>
     <message numerus="yes">
         <source>Open for %n more block(s)</source>
-<<<<<<< HEAD
-        <translation><numerusform>Odpri za %n več blok</numerusform><numerusform>Odpri za %n več bloka</numerusform><numerusform>Odpri za %n več bloke</numerusform><numerusform>Odpri za %n blokov več</numerusform></translation>
-    </message>
-    <message>
-        <source>conflicted with a transaction with %1 confirmations</source>
-        <translation>v sporu s transakcijo z %1 potrditvami</translation>
-    </message>
-    <message>
-        <source>0/unconfirmed, %1</source>
-        <translation>0/nepotrjenih, %1</translation>
-    </message>
-    <message>
-        <source>abandoned</source>
-        <translation>opuščen</translation>
-    </message>
-    <message>
-        <source>%1/unconfirmed</source>
-        <translation>%1/nepotrjeno</translation>
-=======
         <translation><numerusform>Odpri za %n blok več</numerusform><numerusform>Odpri za %n bloka več</numerusform><numerusform>Odpri za %n bloke več</numerusform><numerusform>Odpri za %n blokov več</numerusform></translation>
     </message>
     <message>
@@ -3041,18 +2794,12 @@
     <message>
         <source>Label</source>
         <translation>Oznaka</translation>
->>>>>>> 8b676984
     </message>
     <message>
         <source>%1 confirmations</source>
         <translation>%1 potrditev</translation>
     </message>
     <message>
-<<<<<<< HEAD
-        <source>Status</source>
-        <translation>Status</translation>
-    </message>
-=======
         <source>ID</source>
         <translation>ID</translation>
     </message>
@@ -3075,17 +2822,10 @@
 </context>
 <context>
     <name>UnitDisplayStatusBarControl</name>
->>>>>>> 8b676984
     <message>
         <source>Date</source>
         <translation>Datum</translation>
     </message>
-<<<<<<< HEAD
-    <message>
-        <source>Source</source>
-        <translation>Izvor</translation>
-    </message>
-=======
 </context>
 <context>
     <name>WalletController</name>
@@ -3161,16 +2901,11 @@
 </context>
 <context>
     <name>bitcoin-core</name>
->>>>>>> 8b676984
     <message>
         <source>Generated</source>
         <translation>Ustvarjeno</translation>
     </message>
     <message>
-<<<<<<< HEAD
-        <source>From</source>
-        <translation>Pošiljatelj</translation>
-=======
         <source>The %s developers</source>
         <translation>%s razvijalci</translation>
     </message>
@@ -3185,7 +2920,6 @@
     <message>
         <source>Corrupted block database detected</source>
         <translation>Podatkovna baza blokov je okvarjena</translation>
->>>>>>> 8b676984
     </message>
     <message>
         <source>unknown</source>
@@ -3200,17 +2934,12 @@
         <translation>lasten naslov</translation>
     </message>
     <message>
-<<<<<<< HEAD
-        <source>watch-only</source>
-        <translation>opazovano</translation>
-=======
         <source>Error loading %s</source>
         <translation>Napaka pri nalaganju %s</translation>
     </message>
     <message>
         <source>Error loading block database</source>
         <translation>Napaka pri nalaganju podatkovne baze blokov</translation>
->>>>>>> 8b676984
     </message>
     <message>
         <source>label</source>
@@ -3801,32 +3530,10 @@
         <translation>Izvornega bloka ni mogoče najti ali pa je neveljaven. Preverite, če ste izbrali pravo podatkovno mapo za izbrano omrežje.</translation>
     </message>
     <message>
-<<<<<<< HEAD
-        <source>Initialization sanity check failed. %s is shutting down.</source>
-        <translation>Začetni sanity check neuspešen. %s se zapira.</translation>
-    </message>
-    <message>
-=======
->>>>>>> 8b676984
         <source>Invalid amount for -%s=&lt;amount&gt;: '%s'</source>
         <translation>Neveljavna količina za -%s=&lt;amount&gt;: '%s'</translation>
     </message>
     <message>
-<<<<<<< HEAD
-        <source>Invalid amount for -discardfee=&lt;amount&gt;: '%s'</source>
-        <translation>Neveljavna količina za -discardfee=&lt;amount&gt;: '%s'</translation>
-    </message>
-    <message>
-        <source>Invalid amount for -fallbackfee=&lt;amount&gt;: '%s'</source>
-        <translation>Neveljavna količina za -fallbackfee=&lt;amount&gt;: '%s'</translation>
-    </message>
-    <message>
-        <source>Specified blocks directory "%s" does not exist.</source>
-        <translation>Vnešena podatkovna mapa za bloke "%s" ne obstaja.</translation>
-    </message>
-    <message>
-=======
->>>>>>> 8b676984
         <source>Upgrading txindex database</source>
         <translation>Nadgrajujem txindex podatkovno bazo</translation>
     </message>
@@ -3851,44 +3558,10 @@
         <translation>Funkcija obrezovanja ni združljiva z opcijo -txindex.</translation>
     </message>
     <message>
-<<<<<<< HEAD
-        <source>Replaying blocks...</source>
-        <translation>Ponavljam bloke ...</translation>
-    </message>
-    <message>
-        <source>Rewinding blocks...</source>
-        <translation>Previjam bloke ...</translation>
-    </message>
-    <message>
-        <source>The source code is available from %s.</source>
-        <translation>Izvorna koda je dosegljiva na %s.</translation>
-    </message>
-    <message>
-        <source>Transaction fee and change calculation failed</source>
-        <translation>Izračun provizije za transakcijo in droviža ni uspel</translation>
-    </message>
-    <message>
-        <source>Unable to bind to %s on this computer. %s is probably already running.</source>
-        <translation>Na tem računalniku ni bilo mogoče vezati naslova %s. %s je verjetno že zagnan.</translation>
-    </message>
-    <message>
-=======
->>>>>>> 8b676984
         <source>Unable to generate keys</source>
         <translation>Ne zmorem ustvariti ključev</translation>
     </message>
     <message>
-<<<<<<< HEAD
-        <source>Unsupported argument -tor found, use -onion.</source>
-        <translation>Nepodprti argument -tor najden, uporabite -onion.</translation>
-    </message>
-    <message>
-        <source>Unsupported logging category %s=%s.</source>
-        <translation>Nepodprta kategorija beleženja %s=%s.</translation>
-    </message>
-    <message>
-=======
->>>>>>> 8b676984
         <source>Upgrading UTXO database</source>
         <translation>Nadgrajujem UTXO podatkovno bazo</translation>
     </message>
@@ -3905,13 +3578,8 @@
         <translation>Napaka: Ni mogoče sprejemati dohodnih povezav (vrnjena napaka: %s)</translation>
     </message>
     <message>
-<<<<<<< HEAD
-        <source>Error reading from database, shutting down.</source>
-        <translation>Napaka pri branju podarkovne baze, zapiram.</translation>
-=======
         <source>Error: Disk space is low for %s</source>
         <translation>Opozorilo: premalo prostora na disku za %s</translation>
->>>>>>> 8b676984
     </message>
     <message>
         <source>Information</source>
@@ -3966,13 +3634,6 @@
         <translation>Preverjam denarnice ...</translation>
     </message>
     <message>
-<<<<<<< HEAD
-        <source>Wallet %s resides outside wallet directory %s</source>
-        <translation>Denarnica %s se nahaja izven podatkovne mape %s</translation>
-    </message>
-    <message>
-=======
->>>>>>> 8b676984
         <source>Warning</source>
         <translation>Opozorilo</translation>
     </message>
@@ -3989,21 +3650,6 @@
         <translation>%s je postavljen zelo visoko!</translation>
     </message>
     <message>
-<<<<<<< HEAD
-        <source>Error loading wallet %s. Duplicate -wallet filename specified.</source>
-        <translation>Napaka pri nalaganju denarnice %s. Ime denarnice je bilo že uporabljeno.</translation>
-    </message>
-    <message>
-        <source>Starting network threads...</source>
-        <translation>Začenjam omrežne niti ...</translation>
-    </message>
-    <message>
-        <source>This is the transaction fee you will pay if you send a transaction.</source>
-        <translation>To je provizija, ki jo boste plačali, če pošljete transakcijo.</translation>
-    </message>
-    <message>
-=======
->>>>>>> 8b676984
         <source>Transaction amounts must not be negative</source>
         <translation>Znesek transkacije mora biti pozitiven</translation>
     </message>
