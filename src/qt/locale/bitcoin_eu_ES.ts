--- conflicted
+++ resolved
@@ -63,19 +63,11 @@
     </message>
     <message>
         <source>These are your Bitcoin addresses for sending payments. Always check the amount and the receiving address before sending coins.</source>
-<<<<<<< HEAD
-        <translation>Hauek dira zure Blackcoin helbideak dirua bidaltzeko. Beti egiaztatu diru-kantitatea eta jasotzeko helbidea bidali baino lehen.</translation>
+        <translation>Hauek dira zuk dirua jaso dezaketen Blackcoin helbideak. Egiaztatu beti diru-kopurua eta dirua jasoko duen helbidea zuzen egon daitezen, txanponak bidali baino lehen.</translation>
     </message>
     <message>
         <source>These are your Bitcoin addresses for receiving payments. It is recommended to use a new receiving address for each transaction.</source>
-        <translation>Hauek dira zure Blackcoin helbideak dirua jasotzeko. Gomendagarria da erabiltzea jasotzeko helbide berri bat operazio bakoitzeko.</translation>
-=======
-        <translation>Hauek dira zuk dirua jaso dezaketen Bitcoin helbideak. Egiaztatu beti diru-kopurua eta dirua jasoko duen helbidea zuzen egon daitezen, txanponak bidali baino lehen.</translation>
-    </message>
-    <message>
-        <source>These are your Bitcoin addresses for receiving payments. It is recommended to use a new receiving address for each transaction.</source>
-        <translation>Hauek dira zure dirua jasotzeko Bitcoin helbideak. Gomendagarria da, operazio bakoitza helbide berri batekin egitea.</translation>
->>>>>>> f56c00b2
+        <translation>Hauek dira zure dirua jasotzeko Blackcoin helbideak. Gomendagarria da, operazio bakoitza helbide berri batekin egitea.</translation>
     </message>
     <message>
         <source>&amp;Copy Address</source>
@@ -247,11 +239,7 @@
     </message>
     <message>
         <source>Show information about Qt</source>
-<<<<<<< HEAD
-        <translation>Erakutsi Blackcoin-i buruzko informazioa</translation>
-=======
         <translation>Erakutsi Qt-ren buruzko informazioa</translation>
->>>>>>> f56c00b2
     </message>
     <message>
         <source>&amp;Options...</source>
