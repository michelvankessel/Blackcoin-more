<TS language="es_MX" version="2.1">
<context>
    <name>AddressBookPage</name>
    <message>
        <source>Right-click to edit address or label</source>
<<<<<<< HEAD
        <translation>Click derecho para editar tu dirección o etiqueta</translation>
=======
        <translation>Clicar derecho para editar tu dirección o etiqueta</translation>
>>>>>>> 2f4f2d38
    </message>
    <message>
        <source>Create a new address</source>
        <translation>Crear una dirección nueva</translation>
    </message>
    <message>
        <source>&amp;New</source>
        <translation>y Nuevo</translation>
    </message>
    <message>
        <source>Copy the currently selected address to the system clipboard</source>
        <translation>Copiar la dirección seleccionada al portapapeles del sistema</translation>
    </message>
    <message>
        <source>&amp;Copy</source>
        <translation>&amp;Copiar</translation>
    </message>
    <message>
        <source>C&amp;lose</source>
        <translation>Cerrar</translation>
    </message>
    <message>
        <source>Delete the currently selected address from the list</source>
        <translation>Eliminar la dirección actualmente seleccionada de la lista</translation>
    </message>
    <message>
        <source>Enter address or label to search</source>
        <translation>Ingrese dirección o capa a buscar </translation>
    </message>
    <message>
        <source>Export the data in the current tab to a file</source>
        <translation>Exportar la información en la tabla actual a un archivo</translation>
    </message>
    <message>
        <source>&amp;Export</source>
        <translation>&amp;Exportar</translation>
    </message>
    <message>
        <source>&amp;Delete</source>
        <translation>&amp;Borrar</translation>
    </message>
    <message>
        <source>Choose the address to send coins to</source>
        <translation>Elija la direccion a donde se enviaran las monedas</translation>
    </message>
    <message>
        <source>Choose the address to receive coins with</source>
        <translation>Elija la dirección para recibir monedas.</translation>
    </message>
    <message>
        <source>C&amp;hoose</source>
        <translation>Elija</translation>
    </message>
    <message>
        <source>Sending addresses</source>
        <translation>Direcciones de Envio</translation>
    </message>
    <message>
        <source>Receiving addresses</source>
        <translation>Direcciones de recibo</translation>
    </message>
    <message>
        <source>These are your Bitcoin addresses for sending payments. Always check the amount and the receiving address before sending coins.</source>
        <translation>Estas son tus direcciones de Bitcoin para enviar pagos. Siempre revisa el monto y la dirección de envío antes de enviar monedas.</translation>
    </message>
    <message>
        <source>These are your Bitcoin addresses for receiving payments. It is recommended to use a new receiving address for each transaction.</source>
        <translation>Estas son sus direcciones de Bitcoin para recibir pagos. Se recomienda utilizar una nueva dirección de recepción para cada transacción.</translation>
    </message>
    <message>
        <source>&amp;Copy Address</source>
        <translation>&amp;Copiar dirección</translation>
    </message>
    <message>
        <source>Copy &amp;Label</source>
        <translation>copiar y etiquetar</translation>
    </message>
    <message>
        <source>&amp;Edit</source>
        <translation>Editar</translation>
    </message>
    <message>
        <source>Export Address List</source>
        <translation>Exportar lista de direcciones </translation>
    </message>
<<<<<<< HEAD
    </context>
=======
    <message>
        <source>Comma separated file (*.csv)</source>
        <translation>Arhchivo separado por comas (*.csv)</translation>
    </message>
    <message>
        <source>Exporting Failed</source>
        <translation>Exportación Fallida</translation>
    </message>
    <message>
        <source>There was an error trying to save the address list to %1. Please try again.</source>
        <translation>Hubo un error al tratar de salvar a la lista de direcciones a %1. Por favor intente de nuevo.</translation>
    </message>
</context>
>>>>>>> 2f4f2d38
<context>
    <name>AddressTableModel</name>
    <message>
        <source>Label</source>
        <translation>Etiqueta</translation>
    </message>
    <message>
        <source>Address</source>
        <translation>Dirección</translation>
    </message>
    <message>
        <source>(no label)</source>
        <translation>(sin etiqueta)</translation>
    </message>
</context>
<context>
    <name>AskPassphraseDialog</name>
    <message>
        <source>Passphrase Dialog</source>
        <translation>Dialogo de contraseña</translation>
    </message>
    <message>
        <source>Enter passphrase</source>
        <translation>Ingrese la contraseña</translation>
    </message>
    <message>
        <source>New passphrase</source>
        <translation>Nueva contraseña</translation>
    </message>
    <message>
        <source>Repeat new passphrase</source>
        <translation>Repita la nueva contraseña</translation>
    </message>
    <message>
        <source>Show password</source>
        <translation>Mostrar contraseña</translation>
    </message>
    <message>
        <source>Enter the new passphrase to the wallet.&lt;br/&gt;Please use a passphrase of &lt;b&gt;ten or more random characters&lt;/b&gt;, or &lt;b&gt;eight or more words&lt;/b&gt;.</source>
        <translation>Introduzca una nueva contraseña a la cartera&lt;br/&gt;Por favor use una contraseña de&lt;b&gt;10 o más caracteres aleatorios&lt;b&gt; o &lt;b&gt;ocho o más palabras&lt;/b&gt;.</translation>
    </message>
    <message>
        <source>Encrypt wallet</source>
        <translation>Encriptar cartera</translation>
    </message>
    <message>
        <source>This operation needs your wallet passphrase to unlock the wallet.</source>
        <translation>Esta operación necesita la contraseña de su cartera para desbloquear su cartera.</translation>
    </message>
    <message>
        <source>Unlock wallet</source>
        <translation>Desbloquear cartera</translation>
    </message>
    <message>
        <source>This operation needs your wallet passphrase to decrypt the wallet.</source>
        <translation>Esta operación necesita la contraseña de su cartera para desencriptar su cartera.</translation>
    </message>
    <message>
        <source>Decrypt wallet</source>
        <translation>Desencriptar cartera</translation>
    </message>
    <message>
        <source>Change passphrase</source>
        <translation>Cambiar contraseña</translation>
    </message>
    <message>
        <source>Enter the old passphrase and new passphrase to the wallet.</source>
        <translation>Ingrese la contraseña antigua y la nueva contraseña en la cartera.</translation>
    </message>
    <message>
        <source>Confirm wallet encryption</source>
        <translation>Confirmar la encriptación de cartera</translation>
    </message>
    <message>
        <source>Warning: If you encrypt your wallet and lose your passphrase, you will &lt;b&gt;LOSE ALL OF YOUR BITCOINS&lt;/b&gt;!</source>
        <translation>Advertencia: Si encripta su cartera y pierde su contraseña, &lt;b&gt;PERDERÁ TODOS SUS BITCOINS&lt;/b&gt;!</translation>
    </message>
    <message>
        <source>Are you sure you wish to encrypt your wallet?</source>
        <translation>¿Está seguro que desea encriptar su cartera?</translation>
    </message>
    <message>
        <source>Wallet encrypted</source>
        <translation>Cartera encriptada</translation>
    </message>
    <message>
        <source>%1 will close now to finish the encryption process. Remember that encrypting your wallet cannot fully protect your bitcoins from being stolen by malware infecting your computer.</source>
        <translation>%1 se cerrará para finalizar el proceso de encriptación. Recuerda que encriptar tu cartera no protege completamente a tus bitcoins de ser robadas por malware infectando tu computadora.</translation>
    </message>
    <message>
        <source>IMPORTANT: Any previous backups you have made of your wallet file should be replaced with the newly generated, encrypted wallet file. For security reasons, previous backups of the unencrypted wallet file will become useless as soon as you start using the new, encrypted wallet.</source>
        <translation>IMPORTANTE: cualquier copia de seguridad anterior que haya hecho de su archivo de cartera debe ser reemplazada por el archivo de cartera encriptado y recién generado. Por razones de seguridad, las copias de seguridad anteriores del archivo de cartera sin cifrar serán inútiles tan pronto como empieces a usar la nueva billetera encriptada.</translation>
    </message>
    <message>
        <source>Wallet encryption failed</source>
        <translation>Encriptación de la cartera fallida</translation>
    </message>
    <message>
        <source>Wallet encryption failed due to an internal error. Your wallet was not encrypted.</source>
        <translation>La encriptación de la cartera falló debido a un error interno. Su cartera no fue encriptada.</translation>
    </message>
    <message>
        <source>The supplied passphrases do not match.</source>
        <translation>Las contraseñas dadas no coinciden.</translation>
    </message>
    <message>
        <source>Wallet unlock failed</source>
        <translation>El desbloqueo de la cartera falló.</translation>
    </message>
    <message>
        <source>The passphrase entered for the wallet decryption was incorrect.</source>
        <translation>La contraseña ingresada para la desencriptación de la cartera es incorrecta.</translation>
    </message>
    <message>
        <source>Wallet decryption failed</source>
        <translation>La desencriptación de la cartera fallo</translation>
    </message>
    <message>
        <source>Wallet passphrase was successfully changed.</source>
        <translation>La contraseña de la cartera ha sido exitosamente cambiada.</translation>
    </message>
    <message>
        <source>Warning: The Caps Lock key is on!</source>
        <translation>Advertencia: ¡La tecla Bloq Mayus está activada!</translation>
    </message>
</context>
<context>
    <name>BanTableModel</name>
    <message>
        <source>IP/Netmask</source>
        <translation>IP/Máscara de red</translation>
    </message>
    <message>
        <source>Banned Until</source>
        <translation>Prohibido Hasta</translation>
    </message>
</context>
<context>
    <name>BitcoinGUI</name>
    <message>
        <source>Sign &amp;message...</source>
        <translation>Firmar &amp;mensaje</translation>
    </message>
    <message>
        <source>Synchronizing with network...</source>
        <translation>Sincronizando con la red...</translation>
    </message>
    <message>
        <source>&amp;Overview</source>
        <translation>&amp;Vista previa</translation>
    </message>
    <message>
        <source>Node</source>
        <translation>Nodo</translation>
    </message>
    <message>
        <source>Show general overview of wallet</source>
        <translation>Mostrar la vista previa general de la cartera</translation>
    </message>
    <message>
        <source>&amp;Transactions</source>
        <translation>&amp;Transacciones</translation>
    </message>
    <message>
        <source>Browse transaction history</source>
        <translation>Explorar el historial de transacciones</translation>
    </message>
    <message>
        <source>E&amp;xit</source>
        <translation>S&amp;alir</translation>
    </message>
    <message>
        <source>Quit application</source>
        <translation>Salir de la aplicación</translation>
    </message>
    <message>
        <source>&amp;About %1</source>
        <translation>%Acerca de%1</translation>
    </message>
    <message>
        <source>Show information about %1</source>
        <translation>Mostrar información acerca de %1</translation>
    </message>
    <message>
        <source>About &amp;Qt</source>
        <translation>Acerca de &amp;Qt</translation>
    </message>
    <message>
        <source>Show information about Qt</source>
        <translation>Mostrar información acerca de Qt</translation>
    </message>
    <message>
        <source>&amp;Options...</source>
        <translation>&amp;Opciones</translation>
    </message>
    <message>
        <source>Modify configuration options for %1</source>
        <translation>Modificar las opciones de configuración para %1</translation>
    </message>
    <message>
        <source>&amp;Encrypt Wallet...</source>
        <translation>&amp;Encriptar cartera</translation>
    </message>
    <message>
        <source>&amp;Backup Wallet...</source>
        <translation>&amp;Respaldar cartera</translation>
    </message>
    <message>
        <source>&amp;Change Passphrase...</source>
        <translation>&amp;Cambiar contraseña...</translation>
    </message>
    <message>
        <source>&amp;Sending addresses...</source>
        <translation>Direcciones de &amp;envío...</translation>
    </message>
    <message>
        <source>&amp;Receiving addresses...</source>
        <translation>Direcciones de &amp;recepción...</translation>
    </message>
    <message>
        <source>Open &amp;URI...</source>
        <translation>Abrir &amp;URL...</translation>
    </message>
    <message>
        <source>Wallet:</source>
        <translation>Cartera:</translation>
    </message>
    <message>
        <source>Click to disable network activity.</source>
        <translation>Haga clic para desactivar la actividad de la red.</translation>
    </message>
    <message>
        <source>Network activity disabled.</source>
        <translation>Actividad de red deshabilitada.</translation>
    </message>
    <message>
        <source>Reindexing blocks on disk...</source>
        <translation>Reindexando bloques en el disco...</translation>
    </message>
    <message>
        <source>Send coins to a Bitcoin address</source>
        <translation>Enviar monedas a una dirección Blackcoin</translation>
    </message>
    <message>
        <source>Backup wallet to another location</source>
        <translation>Respaldar cartera en otra ubicación</translation>
    </message>
    <message>
        <source>Change the passphrase used for wallet encryption</source>
        <translation>Cambiar la contraseña usada para la encriptación de la cartera</translation>
    </message>
    <message>
        <source>&amp;Debug window</source>
        <translation>&amp;Depurar ventana</translation>
    </message>
    <message>
        <source>Open debugging and diagnostic console</source>
        <translation>Abrir consola de depuración y diagnostico</translation>
    </message>
    <message>
        <source>&amp;Verify message...</source>
        <translation>&amp;Verificar mensaje...</translation>
    </message>
    <message>
        <source>Bitcoin</source>
        <translation>Blackcoin</translation>
    </message>
    <message>
        <source>Wallet</source>
        <translation>Cartera</translation>
    </message>
    <message>
        <source>&amp;Send</source>
        <translation>&amp;Enviar</translation>
    </message>
    <message>
        <source>&amp;Receive</source>
        <translation>&amp;Recibir</translation>
    </message>
    <message>
        <source>&amp;Show / Hide</source>
        <translation>&amp;Mostrar / Ocultar</translation>
    </message>
    <message>
        <source>&amp;File</source>
        <translation>&amp;Archivo</translation>
    </message>
    <message>
        <source>&amp;Settings</source>
        <translation>&amp;Configuraciones</translation>
    </message>
    <message>
        <source>&amp;Help</source>
        <translation>&amp;Ayuda</translation>
    </message>
    <message>
        <source>Tabs toolbar</source>
        <translation>Pestañas</translation>
    </message>
    <message>
        <source>&amp;Command-line options</source>
        <translation>opciones de la &amp;Linea de comandos</translation>
    </message>
    <message>
        <source>Error</source>
        <translation>Error</translation>
    </message>
    <message>
        <source>Warning</source>
        <translation>Aviso</translation>
    </message>
    <message>
        <source>Information</source>
        <translation>Información </translation>
    </message>
    <message>
        <source>Up to date</source>
        <translation>Actualizado al dia </translation>
    </message>
    <message>
        <source>Catching up...</source>
        <translation>Recibiendo...</translation>
    </message>
    <message>
        <source>Sent transaction</source>
        <translation>Enviar Transacción</translation>
    </message>
    <message>
        <source>Incoming transaction</source>
        <translation>Transacción entrante</translation>
    </message>
    <message>
        <source>Wallet is &lt;b&gt;encrypted&lt;/b&gt; and currently &lt;b&gt;unlocked&lt;/b&gt;</source>
        <translation>La cartera esta &lt;b&gt;encriptada&lt;/b&gt; y &lt;b&gt;desbloqueada&lt;/b&gt; actualmente </translation>
    </message>
    <message>
        <source>Wallet is &lt;b&gt;encrypted&lt;/b&gt; and currently &lt;b&gt;locked&lt;/b&gt;</source>
        <translation>La cartera esta &lt;b&gt;encriptada&lt;/b&gt; y &lt;b&gt;bloqueada&lt;/b&gt; actualmente </translation>
    </message>
    </context>
<context>
    <name>CoinControlDialog</name>
    <message>
        <source>Quantity:</source>
        <translation>Cantidad</translation>
    </message>
    <message>
        <source>Bytes:</source>
        <translation>Bytes:</translation>
    </message>
    <message>
        <source>Amount:</source>
        <translation>Monto:</translation>
    </message>
    <message>
        <source>Fee:</source>
        <translation>Cuota:</translation>
    </message>
    <message>
        <source>After Fee:</source>
        <translation>Después de los cargos por comisión. </translation>
    </message>
    <message>
        <source>Change:</source>
        <translation>Cambio</translation>
    </message>
    <message>
        <source>Amount</source>
        <translation>Monto</translation>
    </message>
    <message>
        <source>Date</source>
        <translation>Fecha</translation>
    </message>
    <message>
        <source>Confirmed</source>
        <translation>Confirmado </translation>
    </message>
    <message>
        <source>(no label)</source>
        <translation>(sin etiqueta)</translation>
    </message>
    </context>
<context>
    <name>EditAddressDialog</name>
    <message>
        <source>Edit Address</source>
        <translation>Editar dirección</translation>
    </message>
    <message>
        <source>&amp;Label</source>
        <translation>&amp;Etiqueta</translation>
    </message>
    <message>
        <source>&amp;Address</source>
        <translation>&amp;Dirección</translation>
    </message>
    </context>
<context>
    <name>FreespaceChecker</name>
    <message>
        <source>name</source>
        <translation>nombre</translation>
    </message>
    </context>
<context>
    <name>HelpMessageDialog</name>
    <message>
        <source>version</source>
        <translation>versión</translation>
    </message>
    <message>
        <source>(%1-bit)</source>
        <translation>(%1-bit)</translation>
    </message>
    <message>
        <source>Command-line options</source>
        <translation>opciones de la Linea de comandos</translation>
    </message>
</context>
<context>
    <name>Intro</name>
    <message>
        <source>Bitcoin</source>
        <translation>Bitcoin</translation>
    </message>
    <message>
        <source>Error</source>
        <translation>Error</translation>
    </message>
    </context>
<context>
    <name>ModalOverlay</name>
    <message>
        <source>Form</source>
        <translation>Formulario</translation>
    </message>
    </context>
<context>
    <name>OpenURIDialog</name>
    </context>
<context>
    <name>OptionsDialog</name>
    <message>
        <source>Options</source>
        <translation>Opciones</translation>
    </message>
    <message>
        <source>Active command-line options that override above options:</source>
        <translation>Activar las opciones de linea de comando que sobre escriben las siguientes opciones:</translation>
    </message>
    <message>
        <source>W&amp;allet</source>
        <translation>Cartera</translation>
    </message>
    <message>
        <source>none</source>
        <translation>Ninguno </translation>
    </message>
    <message>
        <source>Error</source>
        <translation>Error</translation>
    </message>
    </context>
<context>
    <name>OverviewPage</name>
    <message>
        <source>Form</source>
        <translation>Formulario</translation>
    </message>
    </context>
<context>
    <name>PaymentServer</name>
    </context>
<context>
    <name>PeerTableModel</name>
    </context>
<context>
    <name>QObject</name>
    <message>
        <source>Amount</source>
        <translation>Monto</translation>
    </message>
    <message>
        <source>unknown</source>
        <translation>desconocido</translation>
    </message>
</context>
<context>
    <name>QObject::QObject</name>
    </context>
<context>
    <name>QRImageWidget</name>
    </context>
<context>
    <name>RPCConsole</name>
    <message>
        <source>Debug window</source>
        <translation>Depurar ventana</translation>
    </message>
    </context>
<context>
    <name>ReceiveCoinsDialog</name>
    <message>
        <source>&amp;Amount:</source>
        <translation>Monto:</translation>
    </message>
    <message>
        <source>&amp;Label:</source>
        <translation>&amp;Etiqueta</translation>
    </message>
    <message>
        <source>&amp;Message:</source>
        <translation>Mensaje:</translation>
    </message>
    <message>
        <source>An optional message to attach to the payment request, which will be displayed when the request is opened. Note: The message will not be sent with the payment over the Bitcoin network.</source>
        <translation>Mensaje opcional para agregar a la solicitud de pago, el cual será mostrado cuando la solicitud este abierta. Nota: El mensaje no se manda con el pago a travéz de la red de Blackcoin.</translation>
    </message>
    <message>
        <source>Use this form to request payments. All fields are &lt;b&gt;optional&lt;/b&gt;.</source>
        <translation>Use este formulario para la solicitud de pagos. Todos los campos son &lt;b&gt;opcionales&lt;/b&gt;</translation>
    </message>
    <message>
        <source>An optional amount to request. Leave this empty or zero to not request a specific amount.</source>
        <translation>Monto opcional a solicitar. Dejarlo vacion o en cero no solicita un monto especifico.</translation>
    </message>
    </context>
<context>
    <name>ReceiveRequestDialog</name>
    <message>
        <source>Copy &amp;Address</source>
        <translation>&amp;Copiar dirección</translation>
    </message>
    <message>
        <source>Address</source>
        <translation>Dirección</translation>
    </message>
    <message>
        <source>Amount</source>
        <translation>Monto</translation>
    </message>
    <message>
        <source>Label</source>
        <translation>Etiqueta</translation>
    </message>
    <message>
        <source>Wallet</source>
        <translation>Cartera</translation>
    </message>
    </context>
<context>
    <name>RecentRequestsTableModel</name>
    <message>
        <source>Date</source>
        <translation>Fecha</translation>
    </message>
    <message>
        <source>Label</source>
        <translation>Etiqueta</translation>
    </message>
    <message>
        <source>(no label)</source>
        <translation>(sin etiqueta)</translation>
    </message>
    </context>
<context>
    <name>SendCoinsDialog</name>
    <message>
        <source>Send Coins</source>
        <translation>Enviar monedas</translation>
    </message>
    <message>
        <source>Quantity:</source>
        <translation>Cantidad</translation>
    </message>
    <message>
        <source>Bytes:</source>
        <translation>Bytes:</translation>
    </message>
    <message>
        <source>Amount:</source>
        <translation>Monto:</translation>
    </message>
    <message>
        <source>Fee:</source>
        <translation>Cuota:</translation>
    </message>
    <message>
        <source>After Fee:</source>
        <translation>Después de los cargos por comisión. </translation>
    </message>
    <message>
        <source>Change:</source>
        <translation>Cambio</translation>
    </message>
    <message>
        <source>Send to multiple recipients at once</source>
        <translation>Enviar a múltiples receptores a la vez</translation>
    </message>
    <message>
        <source>Balance:</source>
        <translation>Saldo:</translation>
    </message>
    <message>
        <source>Confirm the send action</source>
        <translation>Confirme la acción de enviar</translation>
    </message>
    <message>
        <source>(no label)</source>
        <translation>(sin etiqueta)</translation>
    </message>
</context>
<context>
    <name>SendCoinsEntry</name>
    <message>
        <source>A&amp;mount:</source>
        <translation>M&amp;onto</translation>
    </message>
    <message>
        <source>Pay &amp;To:</source>
        <translation>Pagar &amp;a:</translation>
    </message>
    <message>
        <source>&amp;Label:</source>
        <translation>&amp;Etiqueta</translation>
    </message>
    <message>
        <source>This is a normal payment.</source>
        <translation>Este es un pago normal</translation>
    </message>
    <message>
        <source>Alt+A</source>
        <translation>Alt+A</translation>
    </message>
    <message>
        <source>Paste address from clipboard</source>
        <translation>Pegar dirección  del portapapeles</translation>
    </message>
    <message>
        <source>Alt+P</source>
        <translation>Alt+P</translation>
    </message>
    <message>
        <source>Remove this entry</source>
        <translation>Quitar esta entrada</translation>
    </message>
    <message>
        <source>Message:</source>
        <translation>Mensaje:</translation>
    </message>
    <message>
        <source>Pay To:</source>
        <translation>Pago para:</translation>
    </message>
    </context>
<context>
    <name>SendConfirmationDialog</name>
    </context>
<context>
    <name>ShutdownWindow</name>
    <message>
        <source>Do not shut down the computer until this window disappears.</source>
        <translation>No apague su computadora hasta que esta ventana desaparesca.</translation>
    </message>
</context>
<context>
    <name>SignVerifyMessageDialog</name>
    <message>
        <source>Alt+A</source>
        <translation>Alt+A</translation>
    </message>
    <message>
        <source>Paste address from clipboard</source>
        <translation>Pegar dirección  del portapapeles</translation>
    </message>
    <message>
        <source>Alt+P</source>
        <translation>Alt+P</translation>
    </message>
    <message>
        <source>Signature</source>
        <translation>Firma</translation>
    </message>
    </context>
<context>
    <name>SplashScreen</name>
    </context>
<context>
    <name>TrafficGraphWidget</name>
    </context>
<context>
    <name>TransactionDesc</name>
    <message>
        <source>Date</source>
        <translation>Fecha</translation>
    </message>
    <message>
        <source>unknown</source>
        <translation>desconocido</translation>
    </message>
    <message>
        <source>Amount</source>
        <translation>Monto</translation>
    </message>
    </context>
<context>
    <name>TransactionDescDialog</name>
    <message>
        <source>This pane shows a detailed description of the transaction</source>
        <translation>Este panel muestras una descripción detallada de la transacción</translation>
    </message>
    </context>
<context>
    <name>TransactionTableModel</name>
    <message>
        <source>Date</source>
        <translation>Fecha</translation>
    </message>
    <message>
        <source>Label</source>
        <translation>Etiqueta</translation>
    </message>
    <message>
        <source>(no label)</source>
        <translation>(sin etiqueta)</translation>
    </message>
    </context>
<context>
    <name>TransactionView</name>
    <message>
        <source>Comma separated file (*.csv)</source>
        <translation>Arhchivo separado por comas (*.csv)</translation>
    </message>
    <message>
        <source>Confirmed</source>
        <translation>Confirmado </translation>
    </message>
    <message>
        <source>Date</source>
        <translation>Fecha</translation>
    </message>
    <message>
        <source>Label</source>
        <translation>Etiqueta</translation>
    </message>
    <message>
        <source>Address</source>
        <translation>Dirección</translation>
    </message>
    <message>
        <source>Exporting Failed</source>
        <translation>Exportación Fallida</translation>
    </message>
    </context>
<context>
    <name>UnitDisplayStatusBarControl</name>
    </context>
<context>
    <name>WalletFrame</name>
    </context>
<context>
    <name>WalletModel</name>
    <message>
        <source>Send Coins</source>
        <translation>Enviar monedas</translation>
    </message>
    </context>
<context>
    <name>WalletView</name>
    <message>
        <source>&amp;Export</source>
        <translation>&amp;Exportar</translation>
    </message>
    <message>
        <source>Export the data in the current tab to a file</source>
        <translation>Exportar la información en la pestaña actual a un archivo</translation>
    </message>
    </context>
<context>
    <name>bitcoin-core</name>
    <message>
        <source>Bitcoin Core</source>
        <translation>Blackcoin More</translation>
    </message>
    <message>
        <source>Verifying blocks...</source>
        <translation>Verificando bloques...</translation>
    </message>
    <message>
<<<<<<< HEAD
        <source>Wallet options:</source>
        <translation>Opciones de cartera:</translation>
    </message>
    <message>
=======
>>>>>>> 2f4f2d38
        <source>Information</source>
        <translation>Información </translation>
    </message>
    <message>
        <source>Warning</source>
        <translation>Aviso</translation>
    </message>
    <message>
        <source>Loading block index...</source>
        <translation>Cargando indice de bloques... </translation>
    </message>
    <message>
        <source>Loading wallet...</source>
        <translation>Cargando billetera...</translation>
    </message>
    <message>
        <source>Done loading</source>
        <translation>Carga completa</translation>
    </message>
    <message>
        <source>Error</source>
        <translation>Error</translation>
    </message>
</context>
</TS><|MERGE_RESOLUTION|>--- conflicted
+++ resolved
@@ -3,11 +3,7 @@
     <name>AddressBookPage</name>
     <message>
         <source>Right-click to edit address or label</source>
-<<<<<<< HEAD
-        <translation>Click derecho para editar tu dirección o etiqueta</translation>
-=======
         <translation>Clicar derecho para editar tu dirección o etiqueta</translation>
->>>>>>> 2f4f2d38
     </message>
     <message>
         <source>Create a new address</source>
@@ -71,11 +67,11 @@
     </message>
     <message>
         <source>These are your Bitcoin addresses for sending payments. Always check the amount and the receiving address before sending coins.</source>
-        <translation>Estas son tus direcciones de Bitcoin para enviar pagos. Siempre revisa el monto y la dirección de envío antes de enviar monedas.</translation>
+        <translation>Estas son tus direcciones de Blackcoin para enviar pagos. Siempre revisa el monto y la dirección de envío antes de enviar monedas.</translation>
     </message>
     <message>
         <source>These are your Bitcoin addresses for receiving payments. It is recommended to use a new receiving address for each transaction.</source>
-        <translation>Estas son sus direcciones de Bitcoin para recibir pagos. Se recomienda utilizar una nueva dirección de recepción para cada transacción.</translation>
+        <translation>Estas son sus direcciones de Blackcoin para recibir pagos. Se recomienda utilizar una nueva dirección de recepción para cada transacción.</translation>
     </message>
     <message>
         <source>&amp;Copy Address</source>
@@ -93,9 +89,6 @@
         <source>Export Address List</source>
         <translation>Exportar lista de direcciones </translation>
     </message>
-<<<<<<< HEAD
-    </context>
-=======
     <message>
         <source>Comma separated file (*.csv)</source>
         <translation>Arhchivo separado por comas (*.csv)</translation>
@@ -109,7 +102,6 @@
         <translation>Hubo un error al tratar de salvar a la lista de direcciones a %1. Por favor intente de nuevo.</translation>
     </message>
 </context>
->>>>>>> 2f4f2d38
 <context>
     <name>AddressTableModel</name>
     <message>
@@ -185,7 +177,7 @@
     </message>
     <message>
         <source>Warning: If you encrypt your wallet and lose your passphrase, you will &lt;b&gt;LOSE ALL OF YOUR BITCOINS&lt;/b&gt;!</source>
-        <translation>Advertencia: Si encripta su cartera y pierde su contraseña, &lt;b&gt;PERDERÁ TODOS SUS BITCOINS&lt;/b&gt;!</translation>
+        <translation>Advertencia: Si encripta su cartera y pierde su contraseña, &lt;b&gt;PERDERÁ TODOS SUS BLACKCOINS&lt;/b&gt;!</translation>
     </message>
     <message>
         <source>Are you sure you wish to encrypt your wallet?</source>
@@ -197,7 +189,7 @@
     </message>
     <message>
         <source>%1 will close now to finish the encryption process. Remember that encrypting your wallet cannot fully protect your bitcoins from being stolen by malware infecting your computer.</source>
-        <translation>%1 se cerrará para finalizar el proceso de encriptación. Recuerda que encriptar tu cartera no protege completamente a tus bitcoins de ser robadas por malware infectando tu computadora.</translation>
+        <translation>%1 se cerrará para finalizar el proceso de encriptación. Recuerda que encriptar tu cartera no protege completamente a tus blackcoins de ser robadas por malware infectando tu computadora.</translation>
     </message>
     <message>
         <source>IMPORTANT: Any previous backups you have made of your wallet file should be replaced with the newly generated, encrypted wallet file. For security reasons, previous backups of the unencrypted wallet file will become useless as soon as you start using the new, encrypted wallet.</source>
@@ -534,7 +526,7 @@
     <name>Intro</name>
     <message>
         <source>Bitcoin</source>
-        <translation>Bitcoin</translation>
+        <translation>Blackcoin</translation>
     </message>
     <message>
         <source>Error</source>
@@ -900,13 +892,6 @@
         <translation>Verificando bloques...</translation>
     </message>
     <message>
-<<<<<<< HEAD
-        <source>Wallet options:</source>
-        <translation>Opciones de cartera:</translation>
-    </message>
-    <message>
-=======
->>>>>>> 2f4f2d38
         <source>Information</source>
         <translation>Información </translation>
     </message>
