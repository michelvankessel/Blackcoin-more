--- conflicted
+++ resolved
@@ -97,15 +97,7 @@
         <source>Exporting Failed</source>
         <translation>Exportación Fallida</translation>
     </message>
-<<<<<<< HEAD
-    <message>
-        <source>There was an error trying to save the address list to %1. Please try again.</source>
-        <translation>Hubo un error al tratar de salvar a la lista de direcciones a %1. Por favor intente de nuevo.</translation>
-    </message>
-</context>
-=======
-    </context>
->>>>>>> 8b676984
+    </context>
 <context>
     <name>AddressTableModel</name>
     <message>
@@ -145,11 +137,7 @@
     </message>
     <message>
         <source>Enter the new passphrase to the wallet.&lt;br/&gt;Please use a passphrase of &lt;b&gt;ten or more random characters&lt;/b&gt;, or &lt;b&gt;eight or more words&lt;/b&gt;.</source>
-<<<<<<< HEAD
-        <translation>Introduzca una nueva contraseña a la cartera&lt;br/&gt;Por favor use una contraseña de&lt;b&gt;10 o más caracteres aleatorios&lt;b&gt; o &lt;b&gt;ocho o más palabras&lt;/b&gt;.</translation>
-=======
         <translation>Introduzca una nueva contraseña a la cartera&lt;br.&gt;Por favor use una contraseña de&lt;b&gt;10 o más caracteres aleatorios&lt;b&gt; o &lt;b&gt;ocho o más palabras&lt;/b&gt;.</translation>
->>>>>>> 8b676984
     </message>
     <message>
         <source>Encrypt wallet</source>
@@ -185,11 +173,7 @@
     </message>
     <message>
         <source>Warning: If you encrypt your wallet and lose your passphrase, you will &lt;b&gt;LOSE ALL OF YOUR BITCOINS&lt;/b&gt;!</source>
-<<<<<<< HEAD
-        <translation>Advertencia: Si encripta su cartera y pierde su contraseña, &lt;b&gt;PERDERÁ TODOS SUS BLACKCOINS&lt;/b&gt;!</translation>
-=======
         <translation>Advertencia: Si encripta su cartera y pierde su contraseña, &lt;b&gt;PERDERÁ TODOS SUS BITCOINS&lt;/b&gt;!</translation>
->>>>>>> 8b676984
     </message>
     <message>
         <source>Are you sure you wish to encrypt your wallet?</source>
@@ -200,13 +184,8 @@
         <translation>Cartera encriptada</translation>
     </message>
     <message>
-<<<<<<< HEAD
-        <source>%1 will close now to finish the encryption process. Remember that encrypting your wallet cannot fully protect your bitcoins from being stolen by malware infecting your computer.</source>
-        <translation>%1 se cerrará para finalizar el proceso de encriptación. Recuerda que encriptar tu cartera no protege completamente a tus blackcoins de ser robadas por malware infectando tu computadora.</translation>
-=======
         <source>Your wallet is now encrypted. Remember that encrypting your wallet cannot fully protect your bitcoins from being stolen by malware infecting your computer.</source>
         <translation>Su monedero está encriptada. Recuerda que encriptar tu cartera no protege completamente a tus bitcoins de ser robadas por malware infectando tu computadora.</translation>
->>>>>>> 8b676984
     </message>
     <message>
         <source>IMPORTANT: Any previous backups you have made of your wallet file should be replaced with the newly generated, encrypted wallet file. For security reasons, previous backups of the unencrypted wallet file will become useless as soon as you start using the new, encrypted wallet.</source>
@@ -638,249 +617,217 @@
         <translation>Dirección</translation>
     </message>
     <message>
-<<<<<<< HEAD
+        <source>Label</source>
+        <translation>Etiqueta</translation>
+    </message>
+    <message>
+        <source>Wallet</source>
+        <translation>Cartera</translation>
+    </message>
+    </context>
+<context>
+    <name>RecentRequestsTableModel</name>
+    <message>
+        <source>Label</source>
+        <translation>Etiqueta</translation>
+    </message>
+    <message>
+        <source>(no label)</source>
+        <translation>(sin etiqueta)</translation>
+    </message>
+    </context>
+<context>
+    <name>SendCoinsDialog</name>
+    <message>
+        <source>Send Coins</source>
+        <translation>Enviar monedas</translation>
+    </message>
+    <message>
+        <source>Quantity:</source>
+        <translation>Cantidad</translation>
+    </message>
+    <message>
+        <source>Bytes:</source>
+        <translation>Bytes:</translation>
+    </message>
+    <message>
+        <source>Amount:</source>
+        <translation>Monto:</translation>
+    </message>
+    <message>
+        <source>Fee:</source>
+        <translation>Cuota:</translation>
+    </message>
+    <message>
+        <source>After Fee:</source>
+        <translation>Después de los cargos por comisión. </translation>
+    </message>
+    <message>
+        <source>Change:</source>
+        <translation>Cambio</translation>
+    </message>
+    <message>
+        <source>Send to multiple recipients at once</source>
+        <translation>Enviar a múltiples receptores a la vez</translation>
+    </message>
+    <message>
+        <source>Balance:</source>
+        <translation>Saldo:</translation>
+    </message>
+    <message>
+        <source>Confirm the send action</source>
+        <translation>Confirme la acción de enviar</translation>
+    </message>
+    <message>
+        <source>(no label)</source>
+        <translation>(sin etiqueta)</translation>
+    </message>
+</context>
+<context>
+    <name>SendCoinsEntry</name>
+    <message>
+        <source>A&amp;mount:</source>
+        <translation>M&amp;onto</translation>
+    </message>
+    <message>
+        <source>Pay &amp;To:</source>
+        <translation>Pagar &amp;a:</translation>
+    </message>
+    <message>
+        <source>&amp;Label:</source>
+        <translation>&amp;Etiqueta</translation>
+    </message>
+    <message>
+        <source>This is a normal payment.</source>
+        <translation>Este es un pago normal</translation>
+    </message>
+    <message>
+        <source>Alt+A</source>
+        <translation>Alt+A</translation>
+    </message>
+    <message>
+        <source>Paste address from clipboard</source>
+        <translation>Pegar dirección  del portapapeles</translation>
+    </message>
+    <message>
+        <source>Alt+P</source>
+        <translation>Alt+P</translation>
+    </message>
+    <message>
+        <source>Remove this entry</source>
+        <translation>Quitar esta entrada</translation>
+    </message>
+    <message>
+        <source>Message:</source>
+        <translation>Mensaje:</translation>
+    </message>
+    <message>
+        <source>Pay To:</source>
+        <translation>Pago para:</translation>
+    </message>
+    </context>
+<context>
+    <name>SendConfirmationDialog</name>
+    </context>
+<context>
+    <name>ShutdownWindow</name>
+    <message>
+        <source>Do not shut down the computer until this window disappears.</source>
+        <translation>No apague su computadora hasta que esta ventana desaparesca.</translation>
+    </message>
+</context>
+<context>
+    <name>SignVerifyMessageDialog</name>
+    <message>
+        <source>Alt+A</source>
+        <translation>Alt+A</translation>
+    </message>
+    <message>
+        <source>Paste address from clipboard</source>
+        <translation>Pegar dirección  del portapapeles</translation>
+    </message>
+    <message>
+        <source>Alt+P</source>
+        <translation>Alt+P</translation>
+    </message>
+    <message>
+        <source>Signature</source>
+        <translation>Firma</translation>
+    </message>
+    </context>
+<context>
+    <name>SplashScreen</name>
+    </context>
+<context>
+    <name>TrafficGraphWidget</name>
+    </context>
+<context>
+    <name>TransactionDesc</name>
+    <message>
+        <source>Date</source>
+        <translation>Fecha</translation>
+    </message>
+    <message>
+        <source>unknown</source>
+        <translation>desconocido</translation>
+    </message>
+    <message>
         <source>Amount</source>
         <translation>Monto</translation>
     </message>
-    <message>
-=======
->>>>>>> 8b676984
+    </context>
+<context>
+    <name>TransactionDescDialog</name>
+    <message>
+        <source>This pane shows a detailed description of the transaction</source>
+        <translation>Este panel muestras una descripción detallada de la transacción</translation>
+    </message>
+    </context>
+<context>
+    <name>TransactionTableModel</name>
+    <message>
         <source>Label</source>
         <translation>Etiqueta</translation>
     </message>
     <message>
-        <source>Wallet</source>
-        <translation>Cartera</translation>
-    </message>
-    </context>
-<context>
-    <name>RecentRequestsTableModel</name>
-    <message>
-<<<<<<< HEAD
-        <source>Date</source>
-        <translation>Fecha</translation>
-    </message>
-    <message>
-=======
->>>>>>> 8b676984
+        <source>(no label)</source>
+        <translation>(sin etiqueta)</translation>
+    </message>
+    </context>
+<context>
+    <name>TransactionView</name>
+    <message>
+        <source>Comma separated file (*.csv)</source>
+        <translation>Arhchivo separado por comas (*.csv)</translation>
+    </message>
+    <message>
         <source>Label</source>
         <translation>Etiqueta</translation>
     </message>
     <message>
-        <source>(no label)</source>
-        <translation>(sin etiqueta)</translation>
-    </message>
-    </context>
-<context>
-    <name>SendCoinsDialog</name>
+        <source>Address</source>
+        <translation>Dirección</translation>
+    </message>
+    <message>
+        <source>Exporting Failed</source>
+        <translation>Exportación Fallida</translation>
+    </message>
+    </context>
+<context>
+    <name>UnitDisplayStatusBarControl</name>
+    </context>
+<context>
+    <name>WalletController</name>
+    </context>
+<context>
+    <name>WalletFrame</name>
+    </context>
+<context>
+    <name>WalletModel</name>
     <message>
         <source>Send Coins</source>
         <translation>Enviar monedas</translation>
     </message>
-    <message>
-        <source>Quantity:</source>
-        <translation>Cantidad</translation>
-    </message>
-    <message>
-        <source>Bytes:</source>
-        <translation>Bytes:</translation>
-    </message>
-    <message>
-        <source>Amount:</source>
-        <translation>Monto:</translation>
-    </message>
-    <message>
-        <source>Fee:</source>
-        <translation>Cuota:</translation>
-    </message>
-    <message>
-        <source>After Fee:</source>
-        <translation>Después de los cargos por comisión. </translation>
-    </message>
-    <message>
-        <source>Change:</source>
-        <translation>Cambio</translation>
-    </message>
-    <message>
-        <source>Send to multiple recipients at once</source>
-        <translation>Enviar a múltiples receptores a la vez</translation>
-    </message>
-    <message>
-        <source>Balance:</source>
-        <translation>Saldo:</translation>
-    </message>
-    <message>
-        <source>Confirm the send action</source>
-        <translation>Confirme la acción de enviar</translation>
-    </message>
-    <message>
-        <source>(no label)</source>
-        <translation>(sin etiqueta)</translation>
-    </message>
-</context>
-<context>
-    <name>SendCoinsEntry</name>
-    <message>
-        <source>A&amp;mount:</source>
-        <translation>M&amp;onto</translation>
-    </message>
-    <message>
-        <source>Pay &amp;To:</source>
-        <translation>Pagar &amp;a:</translation>
-    </message>
-    <message>
-        <source>&amp;Label:</source>
-        <translation>&amp;Etiqueta</translation>
-    </message>
-    <message>
-        <source>This is a normal payment.</source>
-        <translation>Este es un pago normal</translation>
-    </message>
-    <message>
-        <source>Alt+A</source>
-        <translation>Alt+A</translation>
-    </message>
-    <message>
-        <source>Paste address from clipboard</source>
-        <translation>Pegar dirección  del portapapeles</translation>
-    </message>
-    <message>
-        <source>Alt+P</source>
-        <translation>Alt+P</translation>
-    </message>
-    <message>
-        <source>Remove this entry</source>
-        <translation>Quitar esta entrada</translation>
-    </message>
-    <message>
-        <source>Message:</source>
-        <translation>Mensaje:</translation>
-    </message>
-    <message>
-        <source>Pay To:</source>
-        <translation>Pago para:</translation>
-    </message>
-    </context>
-<context>
-    <name>SendConfirmationDialog</name>
-    </context>
-<context>
-    <name>ShutdownWindow</name>
-    <message>
-        <source>Do not shut down the computer until this window disappears.</source>
-        <translation>No apague su computadora hasta que esta ventana desaparesca.</translation>
-    </message>
-</context>
-<context>
-    <name>SignVerifyMessageDialog</name>
-    <message>
-        <source>Alt+A</source>
-        <translation>Alt+A</translation>
-    </message>
-    <message>
-        <source>Paste address from clipboard</source>
-        <translation>Pegar dirección  del portapapeles</translation>
-    </message>
-    <message>
-        <source>Alt+P</source>
-        <translation>Alt+P</translation>
-    </message>
-    <message>
-        <source>Signature</source>
-        <translation>Firma</translation>
-    </message>
-    </context>
-<context>
-    <name>SplashScreen</name>
-    </context>
-<context>
-    <name>TrafficGraphWidget</name>
-    </context>
-<context>
-    <name>TransactionDesc</name>
-    <message>
-        <source>Date</source>
-        <translation>Fecha</translation>
-    </message>
-    <message>
-        <source>unknown</source>
-        <translation>desconocido</translation>
-    </message>
-    <message>
-        <source>Amount</source>
-        <translation>Monto</translation>
-    </message>
-    </context>
-<context>
-    <name>TransactionDescDialog</name>
-    <message>
-        <source>This pane shows a detailed description of the transaction</source>
-        <translation>Este panel muestras una descripción detallada de la transacción</translation>
-    </message>
-    </context>
-<context>
-    <name>TransactionTableModel</name>
-    <message>
-<<<<<<< HEAD
-        <source>Date</source>
-        <translation>Fecha</translation>
-    </message>
-    <message>
-=======
->>>>>>> 8b676984
-        <source>Label</source>
-        <translation>Etiqueta</translation>
-    </message>
-    <message>
-        <source>(no label)</source>
-        <translation>(sin etiqueta)</translation>
-    </message>
-    </context>
-<context>
-    <name>TransactionView</name>
-    <message>
-        <source>Comma separated file (*.csv)</source>
-        <translation>Arhchivo separado por comas (*.csv)</translation>
-    </message>
-    <message>
-<<<<<<< HEAD
-        <source>Confirmed</source>
-        <translation>Confirmado </translation>
-    </message>
-    <message>
-        <source>Date</source>
-        <translation>Fecha</translation>
-    </message>
-    <message>
-=======
->>>>>>> 8b676984
-        <source>Label</source>
-        <translation>Etiqueta</translation>
-    </message>
-    <message>
-        <source>Address</source>
-        <translation>Dirección</translation>
-    </message>
-    <message>
-        <source>Exporting Failed</source>
-        <translation>Exportación Fallida</translation>
-    </message>
-    </context>
-<context>
-    <name>UnitDisplayStatusBarControl</name>
-    </context>
-<context>
-    <name>WalletController</name>
-    </context>
-<context>
-    <name>WalletFrame</name>
-    </context>
-<context>
-    <name>WalletModel</name>
-    <message>
-        <source>Send Coins</source>
-        <translation>Enviar monedas</translation>
-    </message>
     </context>
 <context>
     <name>WalletView</name>
