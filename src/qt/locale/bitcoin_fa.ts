--- conflicted
+++ resolved
@@ -3,19 +3,11 @@
     <name>AddressBookPage</name>
     <message>
         <source>Right-click to edit address or label</source>
-<<<<<<< HEAD
-        <translation>برای تغییر آدرس و یا برچسب کلیک راست کنید</translation>
-    </message>
-    <message>
-        <source>Create a new address</source>
-        <translation>ایجاد آدرس جدید</translation>
-=======
         <translation>برای ویرایش آدرس یا برچسب راست کلیک کنید</translation>
     </message>
     <message>
         <source>Create a new address</source>
         <translation>گشایش آدرس جدید</translation>
->>>>>>> 2f4f2d38
     </message>
     <message>
         <source>&amp;New</source>
@@ -23,11 +15,7 @@
     </message>
     <message>
         <source>Copy the currently selected address to the system clipboard</source>
-<<<<<<< HEAD
-        <translation>کپی‌برداری از آدرس منتخب به حافظهٔ سیستم</translation>
-=======
         <translation>کپی کردن حساب انتخاب شده به حافظه سیستم - کلیپ بورد</translation>
->>>>>>> 2f4f2d38
     </message>
     <message>
         <source>&amp;Copy</source>
@@ -39,13 +27,6 @@
     </message>
     <message>
         <source>Delete the currently selected address from the list</source>
-<<<<<<< HEAD
-        <translation>حذف آدرس منتخب از لیست</translation>
-    </message>
-    <message>
-        <source>Export the data in the current tab to a file</source>
-        <translation>صدور داده‌های برگهٔ فعلی به یک پرونده</translation>
-=======
         <translation>حذف آدرس های انتخاب شده از لیست</translation>
     </message>
     <message>
@@ -55,7 +36,6 @@
     <message>
         <source>Export the data in the current tab to a file</source>
         <translation>صدور داده نوار جاری به یک فایل</translation>
->>>>>>> 2f4f2d38
     </message>
     <message>
         <source>&amp;Export</source>
@@ -67,19 +47,11 @@
     </message>
     <message>
         <source>Choose the address to send coins to</source>
-<<<<<<< HEAD
-        <translation>آدرس مورد نظر برای ارسال سکه‌ها را انتخاب کنید</translation>
-    </message>
-    <message>
-        <source>Choose the address to receive coins with</source>
-        <translation>آدرس موردنظر برای دریافت سکه‌ها را انتخاب کنید</translation>
-=======
         <translation>آدرس برای ارسال کوین‌ها را انتخاب کنید</translation>
     </message>
     <message>
         <source>Choose the address to receive coins with</source>
         <translation>انتخاب آدرس جهت دریافت سکه‌ها با آن</translation>
->>>>>>> 2f4f2d38
     </message>
     <message>
         <source>C&amp;hoose</source>
@@ -87,25 +59,6 @@
     </message>
     <message>
         <source>Sending addresses</source>
-<<<<<<< HEAD
-        <translation>آدرس‌های ارسالی</translation>
-    </message>
-    <message>
-        <source>Receiving addresses</source>
-        <translation>آدرس‌های دریافتی</translation>
-    </message>
-    <message>
-        <source>These are your Bitcoin addresses for sending payments. Always check the amount and the receiving address before sending coins.</source>
-        <translation>این‌ها آدرس‌های بیتکوین برای پرداخت‌ها هستند. همیشه قبل از فرستادن سکه‌ها مقدار و آدرس دریافت‌کننده را بررسی نمایید.</translation>
-    </message>
-    <message>
-        <source>These are your Bitcoin addresses for receiving payments. It is recommended to use a new receiving address for each transaction.</source>
-        <translation>این‌ها آدرس‌های بیتکوین شما برای دریافت مبالغ می‌باشد. توصیه می‌شود برای هر تراکنش از یک آدرس جدید استفاده کنید.</translation>
-    </message>
-    <message>
-        <source>&amp;Copy Address</source>
-        <translation>کپ&amp;ی کردن آدرس</translation>
-=======
         <translation>آدرس‌های فرستنده</translation>
     </message>
     <message>
@@ -123,7 +76,6 @@
     <message>
         <source>&amp;Copy Address</source>
         <translation>کپی آدرس</translation>
->>>>>>> 2f4f2d38
     </message>
     <message>
         <source>Copy &amp;Label</source>
@@ -142,20 +94,12 @@
         <translation>فایل سی اس وی (*.csv)</translation>
     </message>
     <message>
-        <source>Comma separated file (*.csv)</source>
-        <translation>فایل جدا شده با ویرگول(*.csv)</translation>
-    </message>
-    <message>
         <source>Exporting Failed</source>
         <translation>گرفتن خروجی به مشکل خورد</translation>
     </message>
     <message>
         <source>There was an error trying to save the address list to %1. Please try again.</source>
-<<<<<<< HEAD
-        <translation>خطا در ذخیره‌سازی لیست آدرس‌ها در %1.</translation>
-=======
         <translation>خطایی به هنگام ذخیره لیست آدرس در %1 رخ داده است. لطفا دوباره تلاش کنید.</translation>
->>>>>>> 2f4f2d38
     </message>
 </context>
 <context>
@@ -209,11 +153,7 @@
     </message>
     <message>
         <source>This operation needs your wallet passphrase to unlock the wallet.</source>
-<<<<<<< HEAD
-        <translation>این عملیات نیاز به عبارت کیف پول شما برای بازگشایی کیف پول دارد.</translation>
-=======
         <translation>برای انجام این عملیات، باید رمز کیف‌پول را وارد کنید.</translation>
->>>>>>> 2f4f2d38
     </message>
     <message>
         <source>Unlock wallet</source>
@@ -519,15 +459,11 @@
     </message>
     <message numerus="yes">
         <source>%n active connection(s) to Bitcoin network</source>
-<<<<<<< HEAD
-        <translation><numerusform>%n ارتباط فعال با شبکهٔ بیت‌کوین</numerusform><numerusform>%n ارتباط فعال با شبکهٔ بیت‌کوین</numerusform></translation>
-=======
         <translation><numerusform>%n ارتباط فعال به شبکه بیت‌کوین</numerusform><numerusform>%n ارتباط فعال به شبکه بیت‌کوین</numerusform></translation>
     </message>
     <message>
         <source>Indexing blocks on disk...</source>
         <translation>فهرست‌بندی نمایه بلاک‌ها…</translation>
->>>>>>> 2f4f2d38
     </message>
     <message>
         <source>Processing blocks on disk...</source>
@@ -535,11 +471,7 @@
     </message>
     <message numerus="yes">
         <source>Processed %n block(s) of transaction history.</source>
-<<<<<<< HEAD
-        <translation><numerusform>پردازش %n  بلاک از تاریخچه ی تراکنش ها </numerusform><numerusform>پردازش %n  بلاک از تاریخچه ی تراکنش ها </numerusform></translation>
-=======
         <translation><numerusform>%n بلاک از تاریخچه تراکنش، پردازش شد.</numerusform><numerusform>%n بلاک از تاریخچه تراکنش، پردازش شد.</numerusform></translation>
->>>>>>> 2f4f2d38
     </message>
     <message>
         <source>%1 behind</source>
@@ -905,20 +837,12 @@
         <translation>کیف پول هم در همین دایرکتوری ذخیره می‌شود.</translation>
     </message>
     <message>
-        <source>Bitcoin</source>
-        <translation>بیت‌کوین</translation>
-    </message>
-    <message>
         <source>Error</source>
         <translation>خطا</translation>
     </message>
     <message numerus="yes">
         <source>%n GB of free space available</source>
-<<<<<<< HEAD
-        <translation><numerusform>%n گیگابایت فضا موجود است</numerusform><numerusform>%n گیگابایت فضا موجود است</numerusform></translation>
-=======
         <translation><numerusform>%n گیگابایت از فضای موچود است</numerusform><numerusform>%n گیگابایت از فضای موچود است</numerusform></translation>
->>>>>>> 2f4f2d38
     </message>
     <message numerus="yes">
         <source>(of %n GB needed)</source>
@@ -1010,8 +934,6 @@
         <translation>مگابایت</translation>
     </message>
     <message>
-<<<<<<< HEAD
-=======
         <source>&amp;Hide tray icon</source>
         <translation> مخفی کردن نماد</translation>
     </message>
@@ -1020,7 +942,6 @@
         <translation>بازکردن فایل پیکربندی</translation>
     </message>
     <message>
->>>>>>> 2f4f2d38
         <source>Reset all client options to default.</source>
         <translation>ریست تمامی تنظیمات کلاینت به پیشفرض</translation>
     </message>
@@ -1169,10 +1090,6 @@
         <translation>فایل پیکربندی قادر به بازشدن نبود.</translation>
     </message>
     <message>
-        <source>Error</source>
-        <translation>خطا</translation>
-    </message>
-    <message>
         <source>This change would require a client restart.</source>
         <translation>تغییرات منوط به ریست کاربر است.</translation>
     </message>
@@ -1189,7 +1106,7 @@
     </message>
     <message>
         <source>The displayed information may be out of date. Your wallet automatically synchronizes with the Bitcoin network after a connection is established, but this process has not completed yet.</source>
-        <translation>اطلاعات نمایش داده شده ممکن است روزآمد نباشد. wallet شما به صورت خودکار بعد از برقراری اتصال با شبکه bitcoin به روز می شود اما این فرایند هنوز تکمیل نشده است.</translation>
+        <translation>اطلاعات نمایش داده شده ممکن است روزآمد نباشد. wallet شما به صورت خودکار بعد از برقراری اتصال با شبکه blackcoin به روز می شود اما این فرایند هنوز تکمیل نشده است.</translation>
     </message>
     <message>
         <source>Watch-only:</source>
@@ -1294,14 +1211,6 @@
 <context>
     <name>PeerTableModel</name>
     <message>
-<<<<<<< HEAD
-        <source>Sent</source>
-        <translation>ارسال شده</translation>
-    </message>
-    <message>
-        <source>Received</source>
-        <translation>دریافتی</translation>
-=======
         <source>Node/Service</source>
         <translation>گره/خدمت</translation>
     </message>
@@ -1320,7 +1229,6 @@
     <message>
         <source>Received</source>
         <translation>دریافت شد</translation>
->>>>>>> 2f4f2d38
     </message>
 </context>
 <context>
@@ -1385,13 +1293,10 @@
         <source>%1 and %2</source>
         <translation>%1 و %2</translation>
     </message>
-<<<<<<< HEAD
-=======
     <message numerus="yes">
         <source>%n year(s)</source>
         <translation><numerusform>%n سال</numerusform><numerusform>%n سال</numerusform></translation>
     </message>
->>>>>>> 2f4f2d38
     <message>
         <source>%1 B</source>
         <translation>%1 بایت</translation>
@@ -1642,8 +1547,6 @@
         <translation>&amp;قطع شدن</translation>
     </message>
     <message>
-<<<<<<< HEAD
-=======
         <source>Ban for</source>
         <translation>بن یا بن شده برای</translation>
     </message>
@@ -1668,7 +1571,6 @@
         <translation>با %1</translation>
     </message>
     <message>
->>>>>>> 2f4f2d38
         <source>never</source>
         <translation>هیچ وقت</translation>
     </message>
@@ -1921,13 +1823,10 @@
         <translation>سفارشی:</translation>
     </message>
     <message>
-<<<<<<< HEAD
-=======
         <source>(Smart fee not initialized yet. This usually takes a few blocks...)</source>
         <translation>(مقداردهی کارمزد هوشمند هنوز مشخص نشده است.این کارمزد معمولا به اندازه چند بلاک طول میکشد...) </translation>
     </message>
     <message>
->>>>>>> 2f4f2d38
         <source>Send to multiple recipients at once</source>
         <translation>ارسال همزمان به گیرنده های متعدد</translation>
     </message>
@@ -2598,10 +2497,6 @@
         <translation>نوع</translation>
     </message>
     <message>
-        <source>Comma separated file (*.csv)</source>
-        <translation>فایل جدا شده با ویرگول(*.csv)</translation>
-    </message>
-    <message>
         <source>Label</source>
         <translation>برچسب</translation>
     </message>
@@ -2642,19 +2537,6 @@
 </context>
 <context>
     <name>WalletModel</name>
-<<<<<<< HEAD
-    </context>
-<context>
-    <name>WalletView</name>
-    <message>
-        <source>Export the data in the current tab to a file</source>
-        <translation>صدور داده‌های برگهٔ فعلی به یک پرونده</translation>
-    </message>
-    </context>
-<context>
-    <name>bitcoin-core</name>
-=======
->>>>>>> 2f4f2d38
     <message>
         <source>Send Coins</source>
         <translation>ارسال کوین ها یا سکه ها</translation>
@@ -2680,10 +2562,6 @@
         <translation>کارمزد جدید:</translation>
     </message>
     <message>
-<<<<<<< HEAD
-        <source>Bitcoin Core</source>
-        <translation> هسته Blackcoin </translation>
-=======
         <source>Can't sign transaction.</source>
         <translation>نمیتوان تراکنش را ثبت کرد</translation>
     </message>
@@ -2693,7 +2571,6 @@
     <message>
         <source>&amp;Export</source>
         <translation>&amp;صدور</translation>
->>>>>>> 2f4f2d38
     </message>
     <message>
         <source>Export the data in the current tab to a file</source>
@@ -2704,17 +2581,8 @@
         <translation>بازیابی یا پشتیبان گیری کیف پول</translation>
     </message>
     <message>
-<<<<<<< HEAD
-        <source>Accept connections from outside (default: 1 if no -proxy or -connect)</source>
-        <translation>پذیرش اتصالات از بیرون (پیش فرض:1 بدون پراکسی یا اتصال)</translation>
-    </message>
-    <message>
-        <source>Block creation options:</source>
-        <translation>بستن گزینه ایجاد</translation>
-=======
         <source>Backup Failed</source>
         <translation>بازیابی یا پشتیبان گیری با خطا مواجه شد</translation>
->>>>>>> 2f4f2d38
     </message>
     <message>
         <source>Backup Successful</source>
@@ -2812,17 +2680,12 @@
         <translation>ارتقا دادن پایگاه داده UTXO</translation>
     </message>
     <message>
-<<<<<<< HEAD
-        <source>Wallet options:</source>
-        <translation>گزینه‌های کیف پول:</translation>
-=======
         <source>Verifying blocks...</source>
         <translation>در حال تایید کردن بلاک ها...</translation>
     </message>
     <message>
         <source>The transaction amount is too small to send after the fee has been deducted</source>
         <translation>مبلغ تراکنش کمتر از آن است که پس از کسر هزینه  تراکنش قابل ارسال باشد</translation>
->>>>>>> 2f4f2d38
     </message>
     <message>
         <source>Error reading from database, shutting down.</source>
@@ -2906,12 +2769,6 @@
         <translation>ایجاد نخ‌های شبکه ...</translation>
     </message>
     <message>
-<<<<<<< HEAD
-        <source>(default: %s)</source>
-        <translation>(پیش‌فرض %s)</translation>
-    </message>
-    <message>
-=======
         <source>This is the minimum transaction fee you pay on every transaction.</source>
         <translation>این کمترین فی تراکنش است که در هر تراکنش پرداخت می‌نمایید.</translation>
     </message>
@@ -2929,7 +2786,6 @@
         <translation>تراکنش باید حداقل یک دریافت کننده داشته باشد</translation>
     </message>
     <message>
->>>>>>> 2f4f2d38
         <source>Unknown network specified in -onlynet: '%s'</source>
         <translation>شبکه مشخص شده غیرقابل شناسایی در onlynet: '%s'</translation>
     </message>
@@ -2942,25 +2798,18 @@
         <translation>نمیتوان تغییر-آدرس کلید را تولید کرد.کلید های خصوصی در این کیف پول غیر فعال شده اند.</translation>
     </message>
     <message>
-<<<<<<< HEAD
-        <source>Loading wallet...</source>
-        <translation>بار گیری والت</translation>
-=======
         <source>Warning: Private keys detected in wallet {%s} with disabled private keys</source>
         <translation>هشدار: کلید های خصوصی در کیف پول شما شناسایی شده است { %s} به همراه کلید های خصوصی غیر فعال</translation>
     </message>
     <message>
         <source>Cannot write to data directory '%s'; check permissions.</source>
         <translation>نمیتواند پوشه داده ها را بنویسد ' %s';دسترسی ها را بررسی کنید.</translation>
->>>>>>> 2f4f2d38
     </message>
     <message>
         <source>Loading block index...</source>
         <translation>لود شدن نمایه بلاکها..</translation>
     </message>
     <message>
-<<<<<<< HEAD
-=======
         <source>Loading wallet...</source>
         <translation>wallet در حال لود شدن است...</translation>
     </message>
@@ -2969,7 +2818,6 @@
         <translation>قابلیت برگشت به نسخه قبلی برای wallet امکان پذیر نیست</translation>
     </message>
     <message>
->>>>>>> 2f4f2d38
         <source>Rescanning...</source>
         <translation>اسکنِ دوباره...</translation>
     </message>
