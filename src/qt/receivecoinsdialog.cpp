--- conflicted
+++ resolved
@@ -1,8 +1,4 @@
-<<<<<<< HEAD
-// Copyright (c) 2011-2017 The Bitcoin Core developers
-=======
 // Copyright (c) 2011-2018 The Bitcoin Core developers
->>>>>>> 2f4f2d38
 // Distributed under the MIT software license, see the accompanying
 // file COPYING or http://www.opensource.org/licenses/mit-license.php.
 
@@ -99,21 +95,14 @@
         // Last 2 columns are set by the columnResizingFixer, when the table geometry is ready.
         columnResizingFixer = new GUIUtil::TableViewLastColumnResizingFixer(tableView, AMOUNT_MINIMUM_COLUMN_WIDTH, DATE_COLUMN_WIDTH, this);
 
-<<<<<<< HEAD
-        if (model->getDefaultAddressType() == OUTPUT_TYPE_BECH32) {
-=======
         if (model->wallet().getDefaultAddressType() == OutputType::BECH32) {
->>>>>>> 2f4f2d38
             ui->useBech32->setCheckState(Qt::Checked);
         } else {
             ui->useBech32->setCheckState(Qt::Unchecked);
         }
-<<<<<<< HEAD
-=======
 
         // eventually disable the main receive button if private key operations are disabled
         ui->receiveButton->setEnabled(!model->privateKeysDisabled());
->>>>>>> 2f4f2d38
     }
 }
 
@@ -158,20 +147,9 @@
     /* Generate new receiving address */
     OutputType address_type;
     if (ui->useBech32->isChecked()) {
-<<<<<<< HEAD
-        address_type = OUTPUT_TYPE_BECH32;
-    } else {
-        address_type = model->getDefaultAddressType();
-        if (address_type == OUTPUT_TYPE_BECH32) {
-            address_type = OUTPUT_TYPE_P2SH_SEGWIT;
-=======
         address_type = OutputType::BECH32;
     } else {
         address_type = model->wallet().getDefaultAddressType();
-        if (address_type == OutputType::BECH32) {
-            address_type = OutputType::P2SH_SEGWIT;
->>>>>>> 2f4f2d38
-        }
     }
     address = model->getAddressTableModel()->addRow(AddressTableModel::Receive, label, "", address_type);
     SendCoinsRecipient info(address, label,
@@ -190,13 +168,8 @@
 void ReceiveCoinsDialog::on_recentRequestsView_doubleClicked(const QModelIndex &index)
 {
     const RecentRequestsTableModel *submodel = model->getRecentRequestsTableModel();
-<<<<<<< HEAD
-    ReceiveRequestDialog *dialog = new ReceiveRequestDialog(cfg, this);
-    dialog->setModel(model->getOptionsModel());
-=======
     ReceiveRequestDialog *dialog = new ReceiveRequestDialog(this);
     dialog->setModel(model);
->>>>>>> 2f4f2d38
     dialog->setInfo(submodel->entry(index.row()).recipient);
     dialog->setAttribute(Qt::WA_DeleteOnClose);
     dialog->show();
