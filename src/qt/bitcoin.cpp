<<<<<<< HEAD
// Copyright (c) 2011-2017 The Bitcoin Core developers
=======
// Copyright (c) 2011-2018 The Bitcoin Core developers
>>>>>>> 2f4f2d38
// Distributed under the MIT software license, see the accompanying
// file COPYING or http://www.opensource.org/licenses/mit-license.php.

#if defined(HAVE_CONFIG_H)
#include <config/bitcoin-config.h>
#endif

#include <qt/bitcoingui.h>

#include <chainparams.h>
#include <qt/clientmodel.h>
#include <fs.h>
#include <qt/guiconstants.h>
#include <qt/guiutil.h>
#include <qt/intro.h>
#include <qt/networkstyle.h>
#include <qt/optionsmodel.h>
#include <qt/platformstyle.h>
#include <qt/splashscreen.h>
#include <qt/utilitydialog.h>
#include <qt/winshutdownmonitor.h>

#ifdef ENABLE_WALLET
#include <qt/paymentserver.h>
#include <qt/walletmodel.h>
#endif

#include <interfaces/handler.h>
#include <interfaces/node.h>
#include <rpc/server.h>
#include <ui_interface.h>
#include <uint256.h>
#include <util.h>
#include <warnings.h>

#include <walletinitinterface.h>

#include <memory>
#include <stdint.h>

#include <boost/thread.hpp>

#include <QApplication>
#include <QDebug>
#include <QLibraryInfo>
#include <QLocale>
#include <QMessageBox>
#include <QSettings>
#include <QThread>
#include <QTimer>
#include <QTranslator>

#if defined(QT_STATICPLUGIN)
#include <QtPlugin>
#if QT_VERSION < 0x050400
Q_IMPORT_PLUGIN(AccessibleFactory)
#endif
#if defined(QT_QPA_PLATFORM_XCB)
Q_IMPORT_PLUGIN(QXcbIntegrationPlugin);
#elif defined(QT_QPA_PLATFORM_WINDOWS)
Q_IMPORT_PLUGIN(QWindowsIntegrationPlugin);
#elif defined(QT_QPA_PLATFORM_COCOA)
Q_IMPORT_PLUGIN(QCocoaIntegrationPlugin);
#endif
#endif

// Declare meta types used for QMetaObject::invokeMethod
Q_DECLARE_METATYPE(bool*)
Q_DECLARE_METATYPE(CAmount)
Q_DECLARE_METATYPE(uint256)

static void InitMessage(const std::string &message)
{
    LogPrintf("init message: %s\n", message);
}

/*
   Translate string to current locale using Qt.
 */
static std::string Translate(const char* psz)
{
    return QCoreApplication::translate("bitcoin-core", psz).toStdString();
}

static QString GetLangTerritory()
{
    QSettings settings;
    // Get desired locale (e.g. "de_DE")
    // 1) System default language
    QString lang_territory = QLocale::system().name();
    // 2) Language from QSettings
    QString lang_territory_qsettings = settings.value("language", "").toString();
    if(!lang_territory_qsettings.isEmpty())
        lang_territory = lang_territory_qsettings;
    // 3) -lang command line argument
    lang_territory = QString::fromStdString(gArgs.GetArg("-lang", lang_territory.toStdString()));
    return lang_territory;
}

/** Set up translations */
static void initTranslations(QTranslator &qtTranslatorBase, QTranslator &qtTranslator, QTranslator &translatorBase, QTranslator &translator)
{
    // Remove old translators
    QApplication::removeTranslator(&qtTranslatorBase);
    QApplication::removeTranslator(&qtTranslator);
    QApplication::removeTranslator(&translatorBase);
    QApplication::removeTranslator(&translator);

    // Get desired locale (e.g. "de_DE")
    // 1) System default language
    QString lang_territory = GetLangTerritory();

    // Convert to "de" only by truncating "_DE"
    QString lang = lang_territory;
    lang.truncate(lang_territory.lastIndexOf('_'));

    // Load language files for configured locale:
    // - First load the translator for the base language, without territory
    // - Then load the more specific locale translator

    // Load e.g. qt_de.qm
    if (qtTranslatorBase.load("qt_" + lang, QLibraryInfo::location(QLibraryInfo::TranslationsPath)))
        QApplication::installTranslator(&qtTranslatorBase);

    // Load e.g. qt_de_DE.qm
    if (qtTranslator.load("qt_" + lang_territory, QLibraryInfo::location(QLibraryInfo::TranslationsPath)))
        QApplication::installTranslator(&qtTranslator);

    // Load e.g. bitcoin_de.qm (shortcut "de" needs to be defined in bitcoin.qrc)
    if (translatorBase.load(lang, ":/translations/"))
        QApplication::installTranslator(&translatorBase);

    // Load e.g. bitcoin_de_DE.qm (shortcut "de_DE" needs to be defined in bitcoin.qrc)
    if (translator.load(lang_territory, ":/translations/"))
        QApplication::installTranslator(&translator);
}

/* qDebug() message handler --> debug.log */
void DebugMessageHandler(QtMsgType type, const QMessageLogContext& context, const QString &msg)
{
    Q_UNUSED(context);
    if (type == QtDebugMsg) {
        LogPrint(BCLog::QT, "GUI: %s\n", msg.toStdString());
    } else {
        LogPrintf("GUI: %s\n", msg.toStdString());
    }
}

/** Class encapsulating Bitcoin Core startup and shutdown.
 * Allows running startup and shutdown in a different thread from the UI thread.
 */
class BitcoinCore: public QObject
{
    Q_OBJECT
public:
    explicit BitcoinCore(interfaces::Node& node);

public Q_SLOTS:
    void initialize();
    void shutdown();

Q_SIGNALS:
    void initializeResult(bool success);
    void shutdownResult();
    void runawayException(const QString &message);

private:
<<<<<<< HEAD

=======
>>>>>>> 2f4f2d38
    /// Pass fatal exception message to UI thread
    void handleRunawayException(const std::exception *e);

    interfaces::Node& m_node;
};

/** Main Bitcoin application object */
class BitcoinApplication: public QApplication
{
    Q_OBJECT
public:
    explicit BitcoinApplication(interfaces::Node& node, int &argc, char **argv);
    ~BitcoinApplication();

#ifdef ENABLE_WALLET
    /// Create payment server
    void createPaymentServer();
#endif
    /// parameter interaction/setup based on rules
    void parameterSetup();
    /// Create options model
    void createOptionsModel(bool resetSettings);
    /// Create main window
    void createWindow(const NetworkStyle *networkStyle);
    /// Create splash screen
    void createSplashScreen(const NetworkStyle *networkStyle);

    /// Request core initialization
    void requestInitialize();
    /// Request core shutdown
    void requestShutdown();

    /// Get process return value
    int getReturnValue() const { return returnValue; }

    /// Get window identifier of QMainWindow (BitcoinGUI)
    WId getMainWinId() const;

    /// Setup platform style
    void setupPlatformStyle();

public Q_SLOTS:
    void initializeResult(bool success);
    void shutdownResult();
    /// Handle runaway exceptions. Shows a message box with the problem and quits the program.
    void handleRunawayException(const QString &message);
    void addWallet(WalletModel* walletModel);
    void removeWallet();

Q_SIGNALS:
    void requestedInitialize();
    void requestedShutdown();
    void stopThread();
    void splashFinished(QWidget *window);

private:
    QThread *coreThread;
    interfaces::Node& m_node;
    OptionsModel *optionsModel;
    ClientModel *clientModel;
    BitcoinGUI *window;
    QTimer *pollShutdownTimer;
#ifdef ENABLE_WALLET
    PaymentServer* paymentServer;
    std::vector<WalletModel*> m_wallet_models;
    std::unique_ptr<interfaces::Handler> m_handler_load_wallet;
#endif
    int returnValue;
    const PlatformStyle *platformStyle;
    std::unique_ptr<QWidget> shutdownWindow;

    void startThread();
};

#include <qt/bitcoin.moc>

BitcoinCore::BitcoinCore(interfaces::Node& node) :
    QObject(), m_node(node)
{
}

void BitcoinCore::handleRunawayException(const std::exception *e)
{
    PrintExceptionContinue(e, "Runaway exception");
    Q_EMIT runawayException(QString::fromStdString(m_node.getWarnings("gui")));
}

void BitcoinCore::initialize()
{
    try
    {
        qDebug() << __func__ << ": Running initialization in thread";
<<<<<<< HEAD
        bool rv = AppInitMain();
=======
        bool rv = m_node.appInitMain();
>>>>>>> 2f4f2d38
        Q_EMIT initializeResult(rv);
    } catch (const std::exception& e) {
        handleRunawayException(&e);
    } catch (...) {
        handleRunawayException(nullptr);
    }
}

void BitcoinCore::shutdown()
{
    try
    {
        qDebug() << __func__ << ": Running Shutdown in thread";
<<<<<<< HEAD
        Interrupt();
        Shutdown();
=======
        m_node.appShutdown();
>>>>>>> 2f4f2d38
        qDebug() << __func__ << ": Shutdown finished";
        Q_EMIT shutdownResult();
    } catch (const std::exception& e) {
        handleRunawayException(&e);
    } catch (...) {
        handleRunawayException(nullptr);
    }
}

BitcoinApplication::BitcoinApplication(interfaces::Node& node, int &argc, char **argv):
    QApplication(argc, argv),
    coreThread(0),
    m_node(node),
    optionsModel(0),
    clientModel(0),
    window(0),
    pollShutdownTimer(0),
#ifdef ENABLE_WALLET
    paymentServer(0),
    m_wallet_models(),
#endif
    returnValue(0),
    platformStyle(0)
{
    setQuitOnLastWindowClosed(false);
}

void BitcoinApplication::setupPlatformStyle()
{
    // UI per-platform customization
    // This must be done inside the BitcoinApplication constructor, or after it, because
    // PlatformStyle::instantiate requires a QApplication
    std::string platformName;
    platformName = gArgs.GetArg("-uiplatform", BitcoinGUI::DEFAULT_UIPLATFORM);
    platformStyle = PlatformStyle::instantiate(QString::fromStdString(platformName));
    if (!platformStyle) // Fall back to "other" if specified name not found
        platformStyle = PlatformStyle::instantiate("other");
    assert(platformStyle);
}

BitcoinApplication::~BitcoinApplication()
{
    if(coreThread)
    {
        qDebug() << __func__ << ": Stopping thread";
        Q_EMIT stopThread();
        coreThread->wait();
        qDebug() << __func__ << ": Stopped thread";
    }

    delete window;
    window = 0;
#ifdef ENABLE_WALLET
    delete paymentServer;
    paymentServer = 0;
#endif
    delete optionsModel;
    optionsModel = 0;
    delete platformStyle;
    platformStyle = 0;
}

#ifdef ENABLE_WALLET
void BitcoinApplication::createPaymentServer()
{
    paymentServer = new PaymentServer(this);
}
#endif

void BitcoinApplication::createOptionsModel(bool resetSettings)
{
    optionsModel = new OptionsModel(m_node, nullptr, resetSettings);
}

void BitcoinApplication::createWindow(const NetworkStyle *networkStyle)
{
    window = new BitcoinGUI(m_node, platformStyle, networkStyle, 0);

    pollShutdownTimer = new QTimer(window);
    connect(pollShutdownTimer, SIGNAL(timeout()), window, SLOT(detectShutdown()));
}

void BitcoinApplication::createSplashScreen(const NetworkStyle *networkStyle)
{
    SplashScreen *splash = new SplashScreen(m_node, 0, networkStyle);
    // We don't hold a direct pointer to the splash screen after creation, but the splash
    // screen will take care of deleting itself when slotFinish happens.
    splash->show();
    connect(this, SIGNAL(splashFinished(QWidget*)), splash, SLOT(slotFinish(QWidget*)));
    connect(this, SIGNAL(requestedShutdown()), splash, SLOT(close()));
}

void BitcoinApplication::startThread()
{
    if(coreThread)
        return;
    coreThread = new QThread(this);
    BitcoinCore *executor = new BitcoinCore(m_node);
    executor->moveToThread(coreThread);

    /*  communication to and from thread */
    connect(executor, SIGNAL(initializeResult(bool)), this, SLOT(initializeResult(bool)));
    connect(executor, SIGNAL(shutdownResult()), this, SLOT(shutdownResult()));
    connect(executor, SIGNAL(runawayException(QString)), this, SLOT(handleRunawayException(QString)));
    connect(this, SIGNAL(requestedInitialize(), executor, SLOT(initialize()));
    connect(this, SIGNAL(requestedShutdown()), executor, SLOT(shutdown()));
    /*  make sure executor object is deleted in its own thread */
    connect(this, SIGNAL(stopThread()), executor, SLOT(deleteLater()));
    connect(this, SIGNAL(stopThread()), coreThread, SLOT(quit()));

    coreThread->start();
}

void BitcoinApplication::parameterSetup()
{
    // Default printtoconsole to false for the GUI. GUI programs should not
    // print to the console unnecessarily.
    gArgs.SoftSetBoolArg("-printtoconsole", false);

    m_node.initLogging();
    m_node.initParameterInteraction();
}

void BitcoinApplication::requestInitialize()
{
    qDebug() << __func__ << ": Requesting initialize";
    startThread();
    Q_EMIT requestedInitialize();
}

void BitcoinApplication::requestShutdown()
{
    // Show a simple window indicating shutdown status
    // Do this first as some of the steps may take some time below,
    // for example the RPC console may still be executing a command.
    shutdownWindow.reset(ShutdownWindow::showShutdownWindow(window));

    qDebug() << __func__ << ": Requesting shutdown";
    startThread();
    window->hide();
    window->setClientModel(0);
    pollShutdownTimer->stop();

#ifdef ENABLE_WALLET
    window->removeAllWallets();
    for (WalletModel *walletModel : m_wallet_models) {
        delete walletModel;
    }
    m_wallet_models.clear();
#endif
    delete clientModel;
    clientModel = 0;

    m_node.startShutdown();

    // Request shutdown from core thread
    Q_EMIT requestedShutdown();
}

void BitcoinApplication::addWallet(WalletModel* walletModel)
{
#ifdef ENABLE_WALLET
    window->addWallet(walletModel);

    if (m_wallet_models.empty()) {
        window->setCurrentWallet(walletModel->getWalletName());
    }

    connect(walletModel, SIGNAL(coinsSent(WalletModel*, SendCoinsRecipient, QByteArray)),
        paymentServer, SLOT(fetchPaymentACK(WalletModel*, const SendCoinsRecipient&, QByteArray)));
    connect(walletModel, SIGNAL(unload()), this, SLOT(removeWallet()));

    m_wallet_models.push_back(walletModel);
#endif
}

void BitcoinApplication::removeWallet()
{
#ifdef ENABLE_WALLET
    WalletModel* walletModel = static_cast<WalletModel*>(sender());
    m_wallet_models.erase(std::find(m_wallet_models.begin(), m_wallet_models.end(), walletModel));
    window->removeWallet(walletModel);
    walletModel->deleteLater();
#endif
}

void BitcoinApplication::initializeResult(bool success)
{
    qDebug() << __func__ << ": Initialization result: " << success;
    // Set exit result.
    returnValue = success ? EXIT_SUCCESS : EXIT_FAILURE;
    if(success)
    {
        // Log this only after AppInitMain finishes, as then logging setup is guaranteed complete
        qWarning() << "Platform customization:" << platformStyle->getName();
#ifdef ENABLE_WALLET
        PaymentServer::LoadRootCAs();
        paymentServer->setOptionsModel(optionsModel);
#endif

        clientModel = new ClientModel(m_node, optionsModel);
        window->setClientModel(clientModel);

#ifdef ENABLE_WALLET
        m_handler_load_wallet = m_node.handleLoadWallet([this](std::unique_ptr<interfaces::Wallet> wallet) {
            WalletModel* wallet_model = new WalletModel(std::move(wallet), m_node, platformStyle, optionsModel, nullptr);
            // Fix wallet model thread affinity.
            wallet_model->moveToThread(thread());
            QMetaObject::invokeMethod(this, "addWallet", Qt::QueuedConnection, Q_ARG(WalletModel*, wallet_model));
        });

        for (auto& wallet : m_node.getWallets()) {
            addWallet(new WalletModel(std::move(wallet), m_node, platformStyle, optionsModel));
        }
#endif

        // If -min option passed, start window minimized.
        if(gArgs.GetBoolArg("-min", false))
        {
            window->showMinimized();
        }
        else
        {
            window->show();
        }
        Q_EMIT splashFinished(window);

#ifdef ENABLE_WALLET
        // Now that initialization/startup is done, process any command-line
        // blackcoin: URIs or payment requests:
        connect(paymentServer, SIGNAL(receivedPaymentRequest(SendCoinsRecipient)),
                         window, SLOT(handlePaymentRequest(SendCoinsRecipient)));
        connect(window, SIGNAL(receivedURI(QString)),
                         paymentServer, SLOT(handleURIOrFile(QString)));
        connect(paymentServer, SIGNAL(message(QString,QString,unsigned int)),
                         window, SLOT(message(QString,QString,unsigned int)));
        QTimer::singleShot(100, paymentServer, SLOT(uiReady()));
#endif
        pollShutdownTimer->start(200);
    } else {
        Q_EMIT splashFinished(window); // Make sure splash screen doesn't stick around during shutdown
        quit(); // Exit first main loop invocation
    }
}

void BitcoinApplication::shutdownResult()
{
    quit(); // Exit second main loop invocation after shutdown finished
}

void BitcoinApplication::handleRunawayException(const QString &message)
{
    QMessageBox::critical(0, "Runaway exception", BitcoinGUI::tr("A fatal error occurred. Bitcoin can no longer continue safely and will quit.") + QString("\n\n") + message);
    ::exit(EXIT_FAILURE);
}

WId BitcoinApplication::getMainWinId() const
{
    if (!window)
        return 0;

    return window->winId();
}

static void SetupUIArgs()
{
#ifdef ENABLE_WALLET
    gArgs.AddArg("-allowselfsignedrootcertificates", strprintf("Allow self signed root certificates (default: %u)", DEFAULT_SELFSIGNED_ROOTCERTS), true, OptionsCategory::GUI);
#endif
    gArgs.AddArg("-choosedatadir", strprintf("Choose data directory on startup (default: %u)", DEFAULT_CHOOSE_DATADIR), false, OptionsCategory::GUI);
    gArgs.AddArg("-lang=<lang>", "Set language, for example \"de_DE\" (default: system locale)", false, OptionsCategory::GUI);
    gArgs.AddArg("-min", "Start minimized", false, OptionsCategory::GUI);
    gArgs.AddArg("-resetguisettings", "Reset all settings changed in the GUI", false, OptionsCategory::GUI);
    gArgs.AddArg("-rootcertificates=<file>", "Set SSL root certificates for payment request (default: -system-)", false, OptionsCategory::GUI);
    gArgs.AddArg("-splash", strprintf("Show splash screen on startup (default: %u)", DEFAULT_SPLASHSCREEN), false, OptionsCategory::GUI);
    gArgs.AddArg("-uiplatform", strprintf("Select platform to customize UI for (one of windows, macosx, other; default: %s)", BitcoinGUI::DEFAULT_UIPLATFORM), true, OptionsCategory::GUI);
}

#ifndef BITCOIN_QT_TEST
int main(int argc, char *argv[])
{
    SetupEnvironment();

    std::unique_ptr<interfaces::Node> node = interfaces::MakeNode();

    // Do not refer to data directory yet, this can be overridden by Intro::pickDataDirectory

    /// 1. Basic Qt initialization (not dependent on parameters or configuration)
    Q_INIT_RESOURCE(bitcoin);
    Q_INIT_RESOURCE(bitcoin_locale);

    BitcoinApplication app(*node, argc, argv);
#if QT_VERSION > 0x050100
    // Generate high-dpi pixmaps
    QApplication::setAttribute(Qt::AA_UseHighDpiPixmaps);
#endif
#if QT_VERSION >= 0x050600
    QGuiApplication::setAttribute(Qt::AA_EnableHighDpiScaling);
#endif
#ifdef Q_OS_MAC
    QApplication::setAttribute(Qt::AA_DontShowIconsInMenus);
#endif

    // Register meta types used for QMetaObject::invokeMethod
    qRegisterMetaType< bool* >();
    //   Need to pass name here as CAmount is a typedef (see http://qt-project.org/doc/qt-5/qmetatype.html#qRegisterMetaType)
    //   IMPORTANT if it is no longer a typedef use the normal variant above
    qRegisterMetaType< CAmount >("CAmount");
    qRegisterMetaType< std::function<void(void)> >("std::function<void(void)>");
#ifdef ENABLE_WALLET
    qRegisterMetaType<WalletModel*>("WalletModel*");
#endif

    /// 2. Parse command-line options. We do this after qt in order to show an error if there are problems parsing these
    // Command-line options take precedence:
    node->setupServerArgs();
    SetupUIArgs();
    std::string error;
    if (!node->parseParameters(argc, argv, error)) {
        QMessageBox::critical(0, QObject::tr(PACKAGE_NAME),
            QObject::tr("Error parsing command line arguments: %1.").arg(QString::fromStdString(error)));
        return EXIT_FAILURE;
    }

    // Now that the QApplication is setup and we have parsed our parameters, we can set the platform style
    app.setupPlatformStyle();

    /// 3. Application identification
    // must be set before OptionsModel is initialized or translations are loaded,
    // as it is used to locate QSettings
    QApplication::setOrganizationName(QAPP_ORG_NAME);
    QApplication::setOrganizationDomain(QAPP_ORG_DOMAIN);
    QApplication::setApplicationName(QAPP_APP_NAME_DEFAULT);

    /// 4. Initialization of translations, so that intro dialog is in user's language
    // Now that QSettings are accessible, initialize translations
    QTranslator qtTranslatorBase, qtTranslator, translatorBase, translator;
    initTranslations(qtTranslatorBase, qtTranslator, translatorBase, translator);
    translationInterface.Translate.connect(Translate);

    // Show help message immediately after parsing command-line options (for "-lang") and setting locale,
    // but before showing splash screen.
    if (HelpRequested(gArgs) || gArgs.IsArgSet("-version")) {
        HelpMessageDialog help(*node, nullptr, gArgs.IsArgSet("-version"));
        help.showOrPrint();
        return EXIT_SUCCESS;
    }

    /// 5. Now that settings and translations are available, ask user for data directory
    // User language is set up: pick a data directory
    if (!Intro::pickDataDirectory(*node))
        return EXIT_SUCCESS;

    /// 6. Determine availability of data and blocks directory and parse bitcoin.conf
    /// - Do not call GetDataDir(true) before this step finishes
    if (!fs::is_directory(GetDataDir(false)))
    {
        QMessageBox::critical(0, QObject::tr(PACKAGE_NAME),
                              QObject::tr("Error: Specified data directory \"%1\" does not exist.").arg(QString::fromStdString(gArgs.GetArg("-datadir", ""))));
        return EXIT_FAILURE;
    }
    if (!node->readConfigFiles(error)) {
        QMessageBox::critical(0, QObject::tr(PACKAGE_NAME),
            QObject::tr("Error: Cannot parse configuration file: %1.").arg(QString::fromStdString(error)));
        return EXIT_FAILURE;
    }

    /// 7. Determine network (and switch to network specific options)
    // - Do not call Params() before this step
    // - Do this after parsing the configuration file, as the network can be switched there
    // - QSettings() will use the new application name after this, resulting in network-specific settings
    // - Needs to be done before createOptionsModel

    // Check for -testnet or -regtest parameter (Params() calls are only valid after this clause)
    try {
        node->selectParams(gArgs.GetChainName());
    } catch(std::exception &e) {
        QMessageBox::critical(0, QObject::tr(PACKAGE_NAME), QObject::tr("Error: %1").arg(e.what()));
        return EXIT_FAILURE;
    }
#ifdef ENABLE_WALLET
    // Parse URIs on command line -- this can affect Params()
    PaymentServer::ipcParseCommandLine(*node, argc, argv);
#endif

    QScopedPointer<const NetworkStyle> networkStyle(NetworkStyle::instantiate(QString::fromStdString(Params().NetworkIDString())));
    assert(!networkStyle.isNull());
    // Allow for separate UI settings for testnets
    QApplication::setApplicationName(networkStyle->getAppName());
    // Re-initialize translations after changing application name (language in network-specific settings can be different)
    initTranslations(qtTranslatorBase, qtTranslator, translatorBase, translator);

#ifdef ENABLE_WALLET
    /// 8. URI IPC sending
    // - Do this early as we don't want to bother initializing if we are just calling IPC
    // - Do this *after* setting up the data directory, as the data directory hash is used in the name
    // of the server.
    // - Do this after creating app and setting up translations, so errors are
    // translated properly.
    if (PaymentServer::ipcSendCommandLine())
        exit(EXIT_SUCCESS);

    // Start up the payment server early, too, so impatient users that click on
    // blackcoin: links repeatedly have their payment requests routed to this process:
    app.createPaymentServer();
#endif

    /// 9. Main GUI initialization
    // Install global event filter that makes sure that long tooltips can be word-wrapped
    app.installEventFilter(new GUIUtil::ToolTipToRichTextFilter(TOOLTIP_WRAP_THRESHOLD, &app));
#if defined(Q_OS_WIN)
    // Install global event filter for processing Windows session related Windows messages (WM_QUERYENDSESSION and WM_ENDSESSION)
    qApp->installNativeEventFilter(new WinShutdownMonitor());
#endif
    // Install qDebug() message handler to route to debug.log
    qInstallMessageHandler(DebugMessageHandler);
    // Allow parameter interaction before we create the options model
    app.parameterSetup();
    // Load GUI settings from QSettings
    app.createOptionsModel(gArgs.GetBoolArg("-resetguisettings", false));

    // Subscribe to global signals from core
    std::unique_ptr<interfaces::Handler> handler = node->handleInitMessage(InitMessage);

    if (gArgs.GetBoolArg("-splash", DEFAULT_SPLASHSCREEN) && !gArgs.GetBoolArg("-min", false))
        app.createSplashScreen(networkStyle.data());

    int rv = EXIT_SUCCESS;
    try
    {
        app.createWindow(networkStyle.data());
        // Perform base initialization before spinning up initialization/shutdown thread
        // This is acceptable because this function only contains steps that are quick to execute,
        // so the GUI thread won't be held up.
        if (node->baseInitialize()) {
            app.requestInitialize();
#if defined(Q_OS_WIN)
            WinShutdownMonitor::registerShutdownBlockReason(QObject::tr("%1 didn't yet exit safely...").arg(QObject::tr(PACKAGE_NAME)), (HWND)app.getMainWinId());
#endif
            app.exec();
            app.requestShutdown();
            app.exec();
            rv = app.getReturnValue();
        } else {
            // A dialog with detailed error will have been shown by InitError()
            rv = EXIT_FAILURE;
        }
    } catch (const std::exception& e) {
        PrintExceptionContinue(&e, "Runaway exception");
        app.handleRunawayException(QString::fromStdString(node->getWarnings("gui")));
    } catch (...) {
        PrintExceptionContinue(nullptr, "Runaway exception");
        app.handleRunawayException(QString::fromStdString(node->getWarnings("gui")));
    }
    return rv;
}
#endif // BITCOIN_QT_TEST<|MERGE_RESOLUTION|>--- conflicted
+++ resolved
@@ -1,8 +1,4 @@
-<<<<<<< HEAD
-// Copyright (c) 2011-2017 The Bitcoin Core developers
-=======
 // Copyright (c) 2011-2018 The Bitcoin Core developers
->>>>>>> 2f4f2d38
 // Distributed under the MIT software license, see the accompanying
 // file COPYING or http://www.opensource.org/licenses/mit-license.php.
 
@@ -170,10 +166,6 @@
     void runawayException(const QString &message);
 
 private:
-<<<<<<< HEAD
-
-=======
->>>>>>> 2f4f2d38
     /// Pass fatal exception message to UI thread
     void handleRunawayException(const std::exception *e);
 
@@ -266,11 +258,7 @@
     try
     {
         qDebug() << __func__ << ": Running initialization in thread";
-<<<<<<< HEAD
-        bool rv = AppInitMain();
-=======
         bool rv = m_node.appInitMain();
->>>>>>> 2f4f2d38
         Q_EMIT initializeResult(rv);
     } catch (const std::exception& e) {
         handleRunawayException(&e);
@@ -284,12 +272,7 @@
     try
     {
         qDebug() << __func__ << ": Running Shutdown in thread";
-<<<<<<< HEAD
-        Interrupt();
-        Shutdown();
-=======
         m_node.appShutdown();
->>>>>>> 2f4f2d38
         qDebug() << __func__ << ": Shutdown finished";
         Q_EMIT shutdownResult();
     } catch (const std::exception& e) {
