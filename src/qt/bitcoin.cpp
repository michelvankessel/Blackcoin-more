--- conflicted
+++ resolved
@@ -449,21 +449,7 @@
     qRegisterMetaType<CAmount>("CAmount");
     qRegisterMetaType<size_t>("size_t");
 
-<<<<<<< HEAD
-    BitcoinApplication app(*node);
-
-    // Register meta types used for QMetaObject::invokeMethod
-    qRegisterMetaType< bool* >();
-#ifdef ENABLE_WALLET
-    qRegisterMetaType<WalletModel*>();
-#endif
-    //   Need to pass name here as CAmount is a typedef (see http://qt-project.org/doc/qt-5/qmetatype.html#qRegisterMetaType)
-    //   IMPORTANT if it is no longer a typedef use the normal variant above
-    qRegisterMetaType< CAmount >("CAmount");
-    qRegisterMetaType< std::function<void()> >("std::function<void()>");
-=======
     qRegisterMetaType<std::function<void()>>("std::function<void()>");
->>>>>>> 2f9f9b37
     qRegisterMetaType<QMessageBox::Icon>("QMessageBox::Icon");
 
     /// 2. Parse command-line options. We do this after qt in order to show an error if there are problems parsing these
@@ -472,16 +458,11 @@
     SetupUIArgs();
     std::string error;
     if (!node->parseParameters(argc, argv, error)) {
-<<<<<<< HEAD
-        QMessageBox::critical(nullptr, PACKAGE_NAME,
-            QObject::tr("Error parsing command line arguments: %1.").arg(QString::fromStdString(error)));
-=======
         node->initError(strprintf("Error parsing command line arguments: %s\n", error));
         // Create a message box, because the gui has neither been created nor has subscribed to core signals
         QMessageBox::critical(nullptr, PACKAGE_NAME,
             // message can not be translated because translations have not been initialized
             QString::fromStdString("Error parsing command line arguments: %1.").arg(QString::fromStdString(error)));
->>>>>>> 2f9f9b37
         return EXIT_FAILURE;
     }
 
@@ -517,22 +498,14 @@
 
     /// 6. Determine availability of data directory and parse bitcoin.conf
     /// - Do not call GetDataDir(true) before this step finishes
-<<<<<<< HEAD
-    if (!fs::is_directory(GetDataDir(false)))
-    {
-=======
     if (!CheckDataDirOption()) {
         node->initError(strprintf("Specified data directory \"%s\" does not exist.\n", gArgs.GetArg("-datadir", "")));
->>>>>>> 2f9f9b37
         QMessageBox::critical(nullptr, PACKAGE_NAME,
             QObject::tr("Error: Specified data directory \"%1\" does not exist.").arg(QString::fromStdString(gArgs.GetArg("-datadir", ""))));
         return EXIT_FAILURE;
     }
     if (!node->readConfigFiles(error)) {
-<<<<<<< HEAD
-=======
         node->initError(strprintf("Error reading configuration file: %s\n", error));
->>>>>>> 2f9f9b37
         QMessageBox::critical(nullptr, PACKAGE_NAME,
             QObject::tr("Error: Cannot parse configuration file: %1.").arg(QString::fromStdString(error)));
         return EXIT_FAILURE;
@@ -548,10 +521,7 @@
     try {
         node->selectParams(gArgs.GetChainName());
     } catch(std::exception &e) {
-<<<<<<< HEAD
-=======
         node->initError(strprintf("%s\n", e.what()));
->>>>>>> 2f9f9b37
         QMessageBox::critical(nullptr, PACKAGE_NAME, QObject::tr("Error: %1").arg(e.what()));
         return EXIT_FAILURE;
     }
@@ -578,17 +548,11 @@
         exit(EXIT_SUCCESS);
 
     // Start up the payment server early, too, so impatient users that click on
-<<<<<<< HEAD
     // blackcoin: links repeatedly have their payment requests routed to this process:
-    app.createPaymentServer();
-#endif
-=======
-    // bitcoin: links repeatedly have their payment requests routed to this process:
     if (WalletModel::isWalletEnabled()) {
         app.createPaymentServer();
     }
 #endif // ENABLE_WALLET
->>>>>>> 2f9f9b37
 
     /// 9. Main GUI initialization
     // Install global event filter that makes sure that long tooltips can be word-wrapped
