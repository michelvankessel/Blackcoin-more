// Copyright (c) 2011-2016 The Bitcoin Core developers
// Distributed under the MIT software license, see the accompanying
// file COPYING or http://www.opensource.org/licenses/mit-license.php.

#if defined(HAVE_CONFIG_H)
#include "config/bitcoin-config.h"
#endif

#include "bitcoingui.h"

#include "chainparams.h"
#include "clientmodel.h"
<<<<<<< HEAD
#include "config.h"
=======
>>>>>>> e44150fe
#include "fs.h"
#include "guiconstants.h"
#include "guiutil.h"
#include "intro.h"
#include "networkstyle.h"
#include "optionsmodel.h"
#include "platformstyle.h"
#include "splashscreen.h"
#include "utilitydialog.h"
#include "winshutdownmonitor.h"

#ifdef ENABLE_WALLET
#include "paymentserver.h"
#include "walletmodel.h"
#endif

#include "init.h"
#include "rpc/server.h"
#include "scheduler.h"
#include "ui_interface.h"
#include "util.h"
#include "warnings.h"

#ifdef ENABLE_WALLET
#include "wallet/wallet.h"
#endif

#include <stdint.h>

#include <boost/thread.hpp>

#include <QApplication>
#include <QDebug>
#include <QLibraryInfo>
#include <QLocale>
#include <QMessageBox>
#include <QSettings>
#include <QThread>
#include <QTimer>
#include <QTranslator>

#if defined(QT_STATICPLUGIN)
#include <QtPlugin>
#if QT_VERSION < 0x050000
Q_IMPORT_PLUGIN(qcncodecs)
Q_IMPORT_PLUGIN(qjpcodecs)
Q_IMPORT_PLUGIN(qtwcodecs)
Q_IMPORT_PLUGIN(qkrcodecs)
Q_IMPORT_PLUGIN(qtaccessiblewidgets)
#else
#if QT_VERSION < 0x050400
Q_IMPORT_PLUGIN(AccessibleFactory)
#endif
#if defined(QT_QPA_PLATFORM_XCB)
Q_IMPORT_PLUGIN(QXcbIntegrationPlugin);
#elif defined(QT_QPA_PLATFORM_WINDOWS)
Q_IMPORT_PLUGIN(QWindowsIntegrationPlugin);
#elif defined(QT_QPA_PLATFORM_COCOA)
Q_IMPORT_PLUGIN(QCocoaIntegrationPlugin);
#endif
#endif
#endif

#if QT_VERSION < 0x050000
#include <QTextCodec>
#endif

// Declare meta types used for QMetaObject::invokeMethod
Q_DECLARE_METATYPE(bool*)
Q_DECLARE_METATYPE(CAmount)

// Config is non-copyable so we can only register pointers to it
Q_DECLARE_METATYPE(Config *)

static void InitMessage(const std::string &message)
{
    LogPrintf("init message: %s\n", message);
}

/*
   Translate string to current locale using Qt.
 */
static std::string Translate(const char* psz)
{
    return QCoreApplication::translate("bitcoin-core", psz).toStdString();
}

static QString GetLangTerritory()
{
    QSettings settings;
    // Get desired locale (e.g. "de_DE")
    // 1) System default language
    QString lang_territory = QLocale::system().name();
    // 2) Language from QSettings
    QString lang_territory_qsettings = settings.value("language", "").toString();
    if(!lang_territory_qsettings.isEmpty())
        lang_territory = lang_territory_qsettings;
    // 3) -lang command line argument
    lang_territory = QString::fromStdString(gArgs.GetArg("-lang", lang_territory.toStdString()));
    return lang_territory;
}

/** Set up translations */
static void initTranslations(QTranslator &qtTranslatorBase, QTranslator &qtTranslator, QTranslator &translatorBase, QTranslator &translator)
{
    // Remove old translators
    QApplication::removeTranslator(&qtTranslatorBase);
    QApplication::removeTranslator(&qtTranslator);
    QApplication::removeTranslator(&translatorBase);
    QApplication::removeTranslator(&translator);

    // Get desired locale (e.g. "de_DE")
    // 1) System default language
    QString lang_territory = GetLangTerritory();

    // Convert to "de" only by truncating "_DE"
    QString lang = lang_territory;
    lang.truncate(lang_territory.lastIndexOf('_'));

    // Load language files for configured locale:
    // - First load the translator for the base language, without territory
    // - Then load the more specific locale translator

    // Load e.g. qt_de.qm
    if (qtTranslatorBase.load("qt_" + lang, QLibraryInfo::location(QLibraryInfo::TranslationsPath)))
        QApplication::installTranslator(&qtTranslatorBase);

    // Load e.g. qt_de_DE.qm
    if (qtTranslator.load("qt_" + lang_territory, QLibraryInfo::location(QLibraryInfo::TranslationsPath)))
        QApplication::installTranslator(&qtTranslator);

    // Load e.g. bitcoin_de.qm (shortcut "de" needs to be defined in bitcoin.qrc)
    if (translatorBase.load(lang, ":/translations/"))
        QApplication::installTranslator(&translatorBase);

    // Load e.g. bitcoin_de_DE.qm (shortcut "de_DE" needs to be defined in bitcoin.qrc)
    if (translator.load(lang_territory, ":/translations/"))
        QApplication::installTranslator(&translator);
}

/* qDebug() message handler --> debug.log */
#if QT_VERSION < 0x050000
void DebugMessageHandler(QtMsgType type, const char *msg)
{
    if (type == QtDebugMsg) {
        LogPrint(BCLog::QT, "GUI: %s\n", msg);
    } else {
        LogPrintf("GUI: %s\n", msg);
    }
}
#else
void DebugMessageHandler(QtMsgType type, const QMessageLogContext& context, const QString &msg)
{
    Q_UNUSED(context);
    if (type == QtDebugMsg) {
        LogPrint(BCLog::QT, "GUI: %s\n", msg.toStdString());
    } else {
        LogPrintf("GUI: %s\n", msg.toStdString());
    }
}
#endif

/** Class encapsulating Bitcoin Core startup and shutdown.
 * Allows running startup and shutdown in a different thread from the UI thread.
 */
class BitcoinCore: public QObject
{
    Q_OBJECT
public:
    explicit BitcoinCore();
    /** Basic initialization, before starting initialization/shutdown thread.
     * Return true on success.
     */
    static bool baseInitialize();

public Q_SLOTS:
    void initialize(Config *config);
    void shutdown();

Q_SIGNALS:
    void initializeResult(bool success);
    void shutdownResult();
    void runawayException(const QString &message);

private:
    boost::thread_group threadGroup;
    CScheduler scheduler;

    /// Pass fatal exception message to UI thread
    void handleRunawayException(const std::exception *e);
};

/** Main Bitcoin application object */
class BitcoinApplication: public QApplication
{
    Q_OBJECT
public:
    explicit BitcoinApplication(int &argc, char **argv);
    ~BitcoinApplication();

#ifdef ENABLE_WALLET
    /// Create payment server
    void createPaymentServer();
#endif
    /// parameter interaction/setup based on rules
    void parameterSetup();
    /// Create options model
    void createOptionsModel(bool resetSettings);
    /// Create main window
    void createWindow(const Config *, const NetworkStyle *networkStyle);
    /// Create splash screen
    void createSplashScreen(const NetworkStyle *networkStyle);

    /// Request core initialization
    void requestInitialize(Config &config);
    /// Request core shutdown
    void requestShutdown();

    /// Get process return value
    int getReturnValue() { return returnValue; }

    /// Get window identifier of QMainWindow (BitcoinGUI)
    WId getMainWinId() const;

public Q_SLOTS:
    void initializeResult(bool success);
    void shutdownResult();
    /// Handle runaway exceptions. Shows a message box with the problem and quits the program.
    void handleRunawayException(const QString &message);

Q_SIGNALS:
    void requestedInitialize(Config *config);
    void requestedShutdown();
    void stopThread();
    void splashFinished(QWidget *window);

private:
    QThread *coreThread;
    OptionsModel *optionsModel;
    ClientModel *clientModel;
    BitcoinGUI *window;
    QTimer *pollShutdownTimer;
#ifdef ENABLE_WALLET
    PaymentServer* paymentServer;
    WalletModel *walletModel;
#endif
    int returnValue;
    const PlatformStyle *platformStyle;
    std::unique_ptr<QWidget> shutdownWindow;

    void startThread();
};

#include "bitcoin.moc"

BitcoinCore::BitcoinCore():
    QObject()
{
}

void BitcoinCore::handleRunawayException(const std::exception *e)
{
    PrintExceptionContinue(e, "Runaway exception");
    Q_EMIT runawayException(QString::fromStdString(GetWarnings("gui")));
}

<<<<<<< HEAD
void BitcoinCore::initialize(Config *cfg)
=======
bool BitcoinCore::baseInitialize()
{
    if (!AppInitBasicSetup())
    {
        return false;
    }
    if (!AppInitParameterInteraction())
    {
        return false;
    }
    if (!AppInitSanityChecks())
    {
        return false;
    }
    if (!AppInitLockDataDirectory())
    {
        return false;
    }
    return true;
}

void BitcoinCore::initialize()
>>>>>>> e44150fe
{
    Config &config(*cfg);
    try
    {
<<<<<<< HEAD
        qDebug() << __func__ << ": Running AppInit2 in thread";
        if (!AppInitBasicSetup())
        {
            Q_EMIT initializeResult(false);
            return;
        }
        if (!AppInitParameterInteraction())
        {
            Q_EMIT initializeResult(false);
            return;
        }
        if (!AppInitSanityChecks())
        {
            Q_EMIT initializeResult(false);
            return;
        }
        bool rv = AppInitMain(config, threadGroup, scheduler);
=======
        qDebug() << __func__ << ": Running initialization in thread";
        bool rv = AppInitMain(threadGroup, scheduler);
>>>>>>> e44150fe
        Q_EMIT initializeResult(rv);
    } catch (const std::exception& e) {
        handleRunawayException(&e);
    } catch (...) {
        handleRunawayException(nullptr);
    }
}

void BitcoinCore::shutdown()
{
    try
    {
        qDebug() << __func__ << ": Running Shutdown in thread";
        Interrupt(threadGroup);
        threadGroup.join_all();
        Shutdown();
        qDebug() << __func__ << ": Shutdown finished";
        Q_EMIT shutdownResult();
    } catch (const std::exception& e) {
        handleRunawayException(&e);
    } catch (...) {
        handleRunawayException(nullptr);
    }
}

BitcoinApplication::BitcoinApplication(int &argc, char **argv):
    QApplication(argc, argv),
    coreThread(0),
    optionsModel(0),
    clientModel(0),
    window(0),
    pollShutdownTimer(0),
#ifdef ENABLE_WALLET
    paymentServer(0),
    walletModel(0),
#endif
    returnValue(0)
{
    setQuitOnLastWindowClosed(false);

    // UI per-platform customization
    // This must be done inside the BitcoinApplication constructor, or after it, because
    // PlatformStyle::instantiate requires a QApplication
    std::string platformName;
    platformName = gArgs.GetArg("-uiplatform", BitcoinGUI::DEFAULT_UIPLATFORM);
    platformStyle = PlatformStyle::instantiate(QString::fromStdString(platformName));
    if (!platformStyle) // Fall back to "other" if specified name not found
        platformStyle = PlatformStyle::instantiate("other");
    assert(platformStyle);
}

BitcoinApplication::~BitcoinApplication()
{
    if(coreThread)
    {
        qDebug() << __func__ << ": Stopping thread";
        Q_EMIT stopThread();
        coreThread->wait();
        qDebug() << __func__ << ": Stopped thread";
    }

    delete window;
    window = 0;
#ifdef ENABLE_WALLET
    delete paymentServer;
    paymentServer = 0;
#endif
    delete optionsModel;
    optionsModel = 0;
    delete platformStyle;
    platformStyle = 0;
}

#ifdef ENABLE_WALLET
void BitcoinApplication::createPaymentServer()
{
    paymentServer = new PaymentServer(this);
}
#endif

void BitcoinApplication::createOptionsModel(bool resetSettings)
{
    optionsModel = new OptionsModel(nullptr, resetSettings);
}

void BitcoinApplication::createWindow(const Config *config, const NetworkStyle *networkStyle)
{
    window = new BitcoinGUI(config, platformStyle, networkStyle, 0);

    pollShutdownTimer = new QTimer(window);
    connect(pollShutdownTimer, SIGNAL(timeout()), window, SLOT(detectShutdown()));
    pollShutdownTimer->start(200);
}

void BitcoinApplication::createSplashScreen(const NetworkStyle *networkStyle)
{
    SplashScreen *splash = new SplashScreen(0, networkStyle);
    // We don't hold a direct pointer to the splash screen after creation, but the splash
    // screen will take care of deleting itself when slotFinish happens.
    splash->show();
    connect(this, SIGNAL(splashFinished(QWidget*)), splash, SLOT(slotFinish(QWidget*)));
    connect(this, SIGNAL(requestedShutdown()), splash, SLOT(close()));
}

void BitcoinApplication::startThread()
{
    if(coreThread)
        return;
    coreThread = new QThread(this);
    BitcoinCore *executor = new BitcoinCore();
    executor->moveToThread(coreThread);

    /*  communication to and from thread */
    connect(executor, SIGNAL(initializeResult(bool)), this, SLOT(initializeResult(bool)));
    connect(executor, SIGNAL(shutdownResult()), this, SLOT(shutdownResult()));
    connect(executor, SIGNAL(runawayException(QString)), this, SLOT(handleRunawayException(QString)));
    connect(this, SIGNAL(requestedInitialize(Config *)), executor, SLOT(initialize(Config *)));
    connect(this, SIGNAL(requestedShutdown()), executor, SLOT(shutdown()));
    /*  make sure executor object is deleted in its own thread */
    connect(this, SIGNAL(stopThread()), executor, SLOT(deleteLater()));
    connect(this, SIGNAL(stopThread()), coreThread, SLOT(quit()));

    coreThread->start();
}

void BitcoinApplication::parameterSetup()
{
    InitLogging();
    InitParameterInteraction();
}

void BitcoinApplication::requestInitialize(Config &config)
{
    qDebug() << __func__ << ": Requesting initialize";
    startThread();
    Q_EMIT requestedInitialize(&config);
}

void BitcoinApplication::requestShutdown()
{
    // Show a simple window indicating shutdown status
    // Do this first as some of the steps may take some time below,
    // for example the RPC console may still be executing a command.
    shutdownWindow.reset(ShutdownWindow::showShutdownWindow(window));

    qDebug() << __func__ << ": Requesting shutdown";
    startThread();
    window->hide();
    window->setClientModel(0);
    pollShutdownTimer->stop();

#ifdef ENABLE_WALLET
    window->removeAllWallets();
    delete walletModel;
    walletModel = 0;
#endif
    delete clientModel;
    clientModel = 0;

    StartShutdown();

    // Request shutdown from core thread
    Q_EMIT requestedShutdown();
}

void BitcoinApplication::initializeResult(bool success)
{
    qDebug() << __func__ << ": Initialization result: " << success;
    // Set exit result.
    returnValue = success ? EXIT_SUCCESS : EXIT_FAILURE;
    if(success)
    {
        // Log this only after AppInitMain finishes, as then logging setup is guaranteed complete
        qWarning() << "Platform customization:" << platformStyle->getName();
#ifdef ENABLE_WALLET
        PaymentServer::LoadRootCAs();
        paymentServer->setOptionsModel(optionsModel);
#endif

        clientModel = new ClientModel(optionsModel);
        window->setClientModel(clientModel);

#ifdef ENABLE_WALLET
        // TODO: Expose secondary wallets
        if (!vpwallets.empty())
        {
            walletModel = new WalletModel(platformStyle, vpwallets[0], optionsModel);

            window->addWallet(BitcoinGUI::DEFAULT_WALLET, walletModel);
            window->setCurrentWallet(BitcoinGUI::DEFAULT_WALLET);

            connect(walletModel, SIGNAL(coinsSent(CWallet*,SendCoinsRecipient,QByteArray)),
                             paymentServer, SLOT(fetchPaymentACK(CWallet*,const SendCoinsRecipient&,QByteArray)));
        }
#endif

        // If -min option passed, start window minimized.
        if(gArgs.GetBoolArg("-min", false))
        {
            window->showMinimized();
        }
        else
        {
            window->show();
        }
        Q_EMIT splashFinished(window);

#ifdef ENABLE_WALLET
        // Now that initialization/startup is done, process any command-line
        // blackcoin: URIs or payment requests:
        connect(paymentServer, SIGNAL(receivedPaymentRequest(SendCoinsRecipient)),
                         window, SLOT(handlePaymentRequest(SendCoinsRecipient)));
        connect(window, SIGNAL(receivedURI(QString)),
                         paymentServer, SLOT(handleURIOrFile(QString)));
        connect(paymentServer, SIGNAL(message(QString,QString,unsigned int)),
                         window, SLOT(message(QString,QString,unsigned int)));
        QTimer::singleShot(100, paymentServer, SLOT(uiReady()));
#endif
    } else {
        quit(); // Exit main loop
    }
}

void BitcoinApplication::shutdownResult()
{
    quit(); // Exit main loop after shutdown finished
}

void BitcoinApplication::handleRunawayException(const QString &message)
{
    QMessageBox::critical(0, "Runaway exception", BitcoinGUI::tr("A fatal error occurred. Bitcoin can no longer continue safely and will quit.") + QString("\n\n") + message);
    ::exit(EXIT_FAILURE);
}

WId BitcoinApplication::getMainWinId() const
{
    if (!window)
        return 0;

    return window->winId();
}

#ifndef BITCOIN_QT_TEST
int main(int argc, char *argv[])
{
    SetupEnvironment();

    /// 1. Parse command-line options. These take precedence over anything else.
    // Command-line options take precedence:
    gArgs.ParseParameters(argc, argv);

    // Do not refer to data directory yet, this can be overridden by Intro::pickDataDirectory

    /// 2. Basic Qt initialization (not dependent on parameters or configuration)
#if QT_VERSION < 0x050000
    // Internal string conversion is all UTF-8
    QTextCodec::setCodecForTr(QTextCodec::codecForName("UTF-8"));
    QTextCodec::setCodecForCStrings(QTextCodec::codecForTr());
#endif

    Q_INIT_RESOURCE(bitcoin);
    Q_INIT_RESOURCE(bitcoin_locale);

    BitcoinApplication app(argc, argv);
#if QT_VERSION > 0x050100
    // Generate high-dpi pixmaps
    QApplication::setAttribute(Qt::AA_UseHighDpiPixmaps);
#endif
#if QT_VERSION >= 0x050600
    QGuiApplication::setAttribute(Qt::AA_EnableHighDpiScaling);
#endif
#ifdef Q_OS_MAC
    QApplication::setAttribute(Qt::AA_DontShowIconsInMenus);
#endif

    // Register meta types used for QMetaObject::invokeMethod
    qRegisterMetaType< bool* >();
    //   Need to pass name here as CAmount is a typedef (see http://qt-project.org/doc/qt-5/qmetatype.html#qRegisterMetaType)
    //   IMPORTANT if it is no longer a typedef use the normal variant above
<<<<<<< HEAD
    qRegisterMetaType<CAmount>("CAmount");
    // Config is non-copyable so we can't register as a non pointer type
    qRegisterMetaType<Config *>();
=======
    qRegisterMetaType< CAmount >("CAmount");
>>>>>>> e44150fe
    qRegisterMetaType< std::function<void(void)> >("std::function<void(void)>");

    /// 3. Application identification
    // must be set before OptionsModel is initialized or translations are loaded,
    // as it is used to locate QSettings
    QApplication::setOrganizationName(QAPP_ORG_NAME);
    QApplication::setOrganizationDomain(QAPP_ORG_DOMAIN);
    QApplication::setApplicationName(QAPP_APP_NAME_DEFAULT);
    GUIUtil::SubstituteFonts(GetLangTerritory());

    /// 4. Initialization of translations, so that intro dialog is in user's language
    // Now that QSettings are accessible, initialize translations
    QTranslator qtTranslatorBase, qtTranslator, translatorBase, translator;
    initTranslations(qtTranslatorBase, qtTranslator, translatorBase, translator);
    translationInterface.Translate.connect(Translate);

    // Show help message immediately after parsing command-line options (for "-lang") and setting locale,
    // but before showing splash screen.
    if (gArgs.IsArgSet("-?") || gArgs.IsArgSet("-h") || gArgs.IsArgSet("-help") || gArgs.IsArgSet("-version"))
    {
        HelpMessageDialog help(nullptr, gArgs.IsArgSet("-version"));
        help.showOrPrint();
        return EXIT_SUCCESS;
    }

    /// 5. Now that settings and translations are available, ask user for data directory
    // User language is set up: pick a data directory
    if (!Intro::pickDataDirectory())
        return EXIT_SUCCESS;

    /// 6. Determine availability of data directory and parse bitcoin.conf
    /// - Do not call GetDataDir(true) before this step finishes
    if (!fs::is_directory(GetDataDir(false)))
    {
        QMessageBox::critical(0, QObject::tr(PACKAGE_NAME),
                              QObject::tr("Error: Specified data directory \"%1\" does not exist.").arg(QString::fromStdString(gArgs.GetArg("-datadir", ""))));
        return EXIT_FAILURE;
    }
    try {
        gArgs.ReadConfigFile(gArgs.GetArg("-conf", BITCOIN_CONF_FILENAME));
    } catch (const std::exception& e) {
        QMessageBox::critical(0, QObject::tr(PACKAGE_NAME),
                              QObject::tr("Error: Cannot parse configuration file: %1. Only use key=value syntax.").arg(e.what()));
        return EXIT_FAILURE;
    }

    /// 7. Determine network (and switch to network specific options)
    // - Do not call Params() before this step
    // - Do this after parsing the configuration file, as the network can be switched there
    // - QSettings() will use the new application name after this, resulting in network-specific settings
    // - Needs to be done before createOptionsModel

    // Check for -testnet or -regtest parameter (Params() calls are only valid after this clause)
    try {
        SelectParams(ChainNameFromCommandLine());
    } catch(std::exception &e) {
        QMessageBox::critical(0, QObject::tr(PACKAGE_NAME), QObject::tr("Error: %1").arg(e.what()));
        return EXIT_FAILURE;
    }
#ifdef ENABLE_WALLET
    // Parse URIs on command line -- this can affect Params()
    PaymentServer::ipcParseCommandLine(argc, argv);
#endif

    QScopedPointer<const NetworkStyle> networkStyle(NetworkStyle::instantiate(QString::fromStdString(Params().NetworkIDString())));
    assert(!networkStyle.isNull());
    // Allow for separate UI settings for testnets
    QApplication::setApplicationName(networkStyle->getAppName());
    // Re-initialize translations after changing application name (language in network-specific settings can be different)
    initTranslations(qtTranslatorBase, qtTranslator, translatorBase, translator);

#ifdef ENABLE_WALLET
    /// 8. URI IPC sending
    // - Do this early as we don't want to bother initializing if we are just calling IPC
    // - Do this *after* setting up the data directory, as the data directory hash is used in the name
    // of the server.
    // - Do this after creating app and setting up translations, so errors are
    // translated properly.
    if (PaymentServer::ipcSendCommandLine())
        exit(EXIT_SUCCESS);

    // Start up the payment server early, too, so impatient users that click on
    // blackcoin: links repeatedly have their payment requests routed to this process:
    app.createPaymentServer();
#endif

    /// 9. Main GUI initialization
    // Install global event filter that makes sure that long tooltips can be word-wrapped
    app.installEventFilter(new GUIUtil::ToolTipToRichTextFilter(TOOLTIP_WRAP_THRESHOLD, &app));
#if QT_VERSION < 0x050000
    // Install qDebug() message handler to route to debug.log
    qInstallMsgHandler(DebugMessageHandler);
#else
#if defined(Q_OS_WIN)
    // Install global event filter for processing Windows session related Windows messages (WM_QUERYENDSESSION and WM_ENDSESSION)
    qApp->installNativeEventFilter(new WinShutdownMonitor());
#endif
    // Install qDebug() message handler to route to debug.log
    qInstallMessageHandler(DebugMessageHandler);
#endif
    // Allow parameter interaction before we create the options model
    app.parameterSetup();
    // Load GUI settings from QSettings
    app.createOptionsModel(gArgs.IsArgSet("-resetguisettings"));

    // Subscribe to global signals from core
    uiInterface.InitMessage.connect(InitMessage);

    if (gArgs.GetBoolArg("-splash", DEFAULT_SPLASHSCREEN) && !gArgs.GetBoolArg("-min", false))
        app.createSplashScreen(networkStyle.data());

<<<<<<< HEAD
    // Get global config
    Config &config = const_cast<Config &>(GetConfig());

    try
    {
        app.createWindow(&config, networkStyle.data());
        app.requestInitialize(config);
=======
    int rv = EXIT_SUCCESS;
    try
    {
        app.createWindow(networkStyle.data());
        // Perform base initialization before spinning up initialization/shutdown thread
        // This is acceptable because this function only contains steps that are quick to execute,
        // so the GUI thread won't be held up.
        if (BitcoinCore::baseInitialize()) {
            app.requestInitialize();
>>>>>>> e44150fe
#if defined(Q_OS_WIN) && QT_VERSION >= 0x050000
            WinShutdownMonitor::registerShutdownBlockReason(QObject::tr("%1 didn't yet exit safely...").arg(QObject::tr(PACKAGE_NAME)), (HWND)app.getMainWinId());
#endif
            app.exec();
            app.requestShutdown();
            app.exec();
            rv = app.getReturnValue();
        } else {
            // A dialog with detailed error will have been shown by InitError()
            rv = EXIT_FAILURE;
        }
    } catch (const std::exception& e) {
        PrintExceptionContinue(&e, "Runaway exception");
        app.handleRunawayException(QString::fromStdString(GetWarnings("gui")));
    } catch (...) {
        PrintExceptionContinue(nullptr, "Runaway exception");
        app.handleRunawayException(QString::fromStdString(GetWarnings("gui")));
    }
    return rv;
}
#endif // BITCOIN_QT_TEST<|MERGE_RESOLUTION|>--- conflicted
+++ resolved
@@ -10,10 +10,7 @@
 
 #include "chainparams.h"
 #include "clientmodel.h"
-<<<<<<< HEAD
 #include "config.h"
-=======
->>>>>>> e44150fe
 #include "fs.h"
 #include "guiconstants.h"
 #include "guiutil.h"
@@ -280,58 +277,34 @@
     Q_EMIT runawayException(QString::fromStdString(GetWarnings("gui")));
 }
 
-<<<<<<< HEAD
+bool BitcoinCore::baseInitialize()
+{
+    if (!AppInitBasicSetup())
+    {
+        return false;
+    }
+    if (!AppInitParameterInteraction())
+    {
+        return false;
+    }
+    if (!AppInitSanityChecks())
+    {
+        return false;
+    }
+    if (!AppInitLockDataDirectory())
+    {
+        return false;
+    }
+    return true;
+}
+
 void BitcoinCore::initialize(Config *cfg)
-=======
-bool BitcoinCore::baseInitialize()
-{
-    if (!AppInitBasicSetup())
-    {
-        return false;
-    }
-    if (!AppInitParameterInteraction())
-    {
-        return false;
-    }
-    if (!AppInitSanityChecks())
-    {
-        return false;
-    }
-    if (!AppInitLockDataDirectory())
-    {
-        return false;
-    }
-    return true;
-}
-
-void BitcoinCore::initialize()
->>>>>>> e44150fe
 {
     Config &config(*cfg);
     try
     {
-<<<<<<< HEAD
-        qDebug() << __func__ << ": Running AppInit2 in thread";
-        if (!AppInitBasicSetup())
-        {
-            Q_EMIT initializeResult(false);
-            return;
-        }
-        if (!AppInitParameterInteraction())
-        {
-            Q_EMIT initializeResult(false);
-            return;
-        }
-        if (!AppInitSanityChecks())
-        {
-            Q_EMIT initializeResult(false);
-            return;
-        }
+        qDebug() << __func__ << ": Running initialization in thread";
         bool rv = AppInitMain(config, threadGroup, scheduler);
-=======
-        qDebug() << __func__ << ": Running initialization in thread";
-        bool rv = AppInitMain(threadGroup, scheduler);
->>>>>>> e44150fe
         Q_EMIT initializeResult(rv);
     } catch (const std::exception& e) {
         handleRunawayException(&e);
@@ -611,13 +584,7 @@
     qRegisterMetaType< bool* >();
     //   Need to pass name here as CAmount is a typedef (see http://qt-project.org/doc/qt-5/qmetatype.html#qRegisterMetaType)
     //   IMPORTANT if it is no longer a typedef use the normal variant above
-<<<<<<< HEAD
-    qRegisterMetaType<CAmount>("CAmount");
-    // Config is non-copyable so we can't register as a non pointer type
-    qRegisterMetaType<Config *>();
-=======
     qRegisterMetaType< CAmount >("CAmount");
->>>>>>> e44150fe
     qRegisterMetaType< std::function<void(void)> >("std::function<void(void)>");
 
     /// 3. Application identification
@@ -729,15 +696,9 @@
     if (gArgs.GetBoolArg("-splash", DEFAULT_SPLASHSCREEN) && !gArgs.GetBoolArg("-min", false))
         app.createSplashScreen(networkStyle.data());
 
-<<<<<<< HEAD
     // Get global config
     Config &config = const_cast<Config &>(GetConfig());
 
-    try
-    {
-        app.createWindow(&config, networkStyle.data());
-        app.requestInitialize(config);
-=======
     int rv = EXIT_SUCCESS;
     try
     {
@@ -747,7 +708,6 @@
         // so the GUI thread won't be held up.
         if (BitcoinCore::baseInitialize()) {
             app.requestInitialize();
->>>>>>> e44150fe
 #if defined(Q_OS_WIN) && QT_VERSION >= 0x050000
             WinShutdownMonitor::registerShutdownBlockReason(QObject::tr("%1 didn't yet exit safely...").arg(QObject::tr(PACKAGE_NAME)), (HWND)app.getMainWinId());
 #endif
