--- conflicted
+++ resolved
@@ -44,16 +44,12 @@
     // define text to place
     QString titleText       = tr(PACKAGE_NAME);
     QString versionText     = QString("Version %1").arg(QString::fromStdString(FormatFullVersion()));
-<<<<<<< HEAD
 
     QString copyrightTextBitcoin     = QChar(0xA9)+QString(" %1-%2 ").arg(2009).arg(COPYRIGHT_YEAR) + QString("The Bitcoin Core developers");
     QString copyrightTextBlackcoin   = QChar(0xA9)+QString(" %1-%2 ").arg(2014).arg(2018) + QString("The Blackcoin developers");
     QString copyrightTextBlackmore   = QChar(0xA9)+QString(" %1-%2 ").arg(2018).arg(COPYRIGHT_YEAR) + QString("The Blackcoin More developers");
     // QString copyrightText   = QChar(0xA9)+QString(" %1-%2 ").arg(2009).arg(COPYRIGHT_YEAR) + QString::fromStdString(CopyrightHolders());
 
-=======
-    QString copyrightText   = QString::fromUtf8(CopyrightHolders(strprintf("\xc2\xA9 %u-%u ", 2009, COPYRIGHT_YEAR)).c_str());
->>>>>>> b6548420
     QString titleAddText    = networkStyle->getTitleAddText();
 
     QString font            = QApplication::font().toString();
@@ -110,22 +106,15 @@
     pixPaint.drawText(pixmap.width()/devicePixelRatio-titleTextWidth-paddingRight+2,paddingTop+titleVersionVSpace,versionText);
 
     // draw copyright stuff
-<<<<<<< HEAD
-    pixPaint.setFont(QFont(font, 10*fontFactor));
-    pixPaint.drawText(pixmap.width()/devicePixelRatio-titleTextWidth-paddingRight,paddingTop+titleCopyrightVSpace,copyrightTextBitcoin);
-    pixPaint.drawText(pixmap.width()/devicePixelRatio-titleTextWidth-paddingRight,paddingTop+titleCopyrightVSpace+15,copyrightTextBlackcoin);
-    pixPaint.drawText(pixmap.width()/devicePixelRatio-titleTextWidth-paddingRight,paddingTop+titleCopyrightVSpace+30,copyrightTextBlackmore);
-    
-=======
     {
         pixPaint.setFont(QFont(font, 10*fontFactor));
         const int x = pixmap.width()/devicePixelRatio-titleTextWidth-paddingRight;
         const int y = paddingTop+titleCopyrightVSpace;
-        QRect copyrightRect(x, y, pixmap.width() - x - paddingRight, pixmap.height() - y);
-        pixPaint.drawText(copyrightRect, Qt::AlignLeft | Qt::AlignTop | Qt::TextWordWrap, copyrightText);
-    }
-
->>>>>>> b6548420
+        pixPaint.drawText(x,y,copyrightTextBitcoin);
+        pixPaint.drawText(x,y+15,copyrightTextBlackcoin);
+        pixPaint.drawText(x,y+30,copyrightTextBlackmore);
+    }
+
     // draw additional text if special network
     if(!titleAddText.isEmpty()) {
         QFont boldFont = QFont(font, 10*fontFactor);
