--- conflicted
+++ resolved
@@ -1,8 +1,4 @@
-<<<<<<< HEAD
-// Copyright (c) 2011-2017 The Bitcoin Core developers
-=======
 // Copyright (c) 2011-2018 The Bitcoin Core developers
->>>>>>> 2f4f2d38
 // Distributed under the MIT software license, see the accompanying
 // file COPYING or http://www.opensource.org/licenses/mit-license.php.
 
@@ -71,64 +67,12 @@
 #endif
         ;
 
-<<<<<<< HEAD
-/** Display name for default wallet name. Uses tilde to avoid name
- * collisions in the future with additional wallets */
-const QString BitcoinGUI::DEFAULT_WALLET = "~Default";
-
 extern int64_t nLastCoinStakeSearchInterval;
 double GetPoSKernelPS();
 
-BitcoinGUI::BitcoinGUI(const PlatformStyle *_platformStyle, const NetworkStyle *networkStyle, QWidget *parent) :
-    QMainWindow(parent),
-    enableWallet(false),
-    clientModel(0),
-    walletFrame(0),
-    // unitDisplayControl(0),
-    labelWalletEncryptionIcon(0),
-    labelWalletHDStatusIcon(0),
-    connectionsControl(0),
-    labelBlocksIcon(0),
-    progressBarLabel(0),
-    progressBar(0),
-    progressDialog(0),
-    appMenuBar(0),
-    overviewAction(0),
-    historyAction(0),
-    quitAction(0),
-    sendCoinsAction(0),
-    sendCoinsMenuAction(0),
-    usedSendingAddressesAction(0),
-    usedReceivingAddressesAction(0),
-    signMessageAction(0),
-    verifyMessageAction(0),
-    aboutAction(0),
-    receiveCoinsAction(0),
-    receiveCoinsMenuAction(0),
-    optionsAction(0),
-    toggleHideAction(0),
-    encryptWalletAction(0),
-    backupWalletAction(0),
-    changePassphraseAction(0),
-	unlockWalletAction(0),
-	lockWalletAction(0),
-    aboutQtAction(0),
-    openRPCConsoleAction(0),
-    openAction(0),
-    showHelpMessageAction(0),
-    trayIcon(0),
-    trayIconMenu(0),
-    notificator(0),
-    rpcConsole(0),
-    helpMessageDialog(0),
-    modalOverlay(0),
-    prevBlocks(0),
-    spinnerFrame(0),
-=======
 BitcoinGUI::BitcoinGUI(interfaces::Node& node, const PlatformStyle *_platformStyle, const NetworkStyle *networkStyle, QWidget *parent) :
     QMainWindow(parent),
     m_node(node),
->>>>>>> 2f4f2d38
     platformStyle(_platformStyle)
 {
     QSettings settings;
@@ -414,12 +358,9 @@
         connect(encryptWalletAction, SIGNAL(triggered(bool)), walletFrame, SLOT(encryptWallet(bool)));
         connect(backupWalletAction, SIGNAL(triggered()), walletFrame, SLOT(backupWallet()));
         connect(changePassphraseAction, SIGNAL(triggered()), walletFrame, SLOT(changePassphrase()));
-<<<<<<< HEAD
         connect(unlockWalletAction, SIGNAL(triggered()), walletFrame, SLOT(unlockWallet()));
         connect(lockWalletAction, SIGNAL(triggered()), walletFrame, SLOT(lockWallet()));
-=======
         connect(signMessageAction, SIGNAL(triggered()), this, SLOT(showNormalIfMinimized()));
->>>>>>> 2f4f2d38
         connect(signMessageAction, SIGNAL(triggered()), this, SLOT(gotoSignMessageTab()));
         connect(verifyMessageAction, SIGNAL(triggered()), this, SLOT(showNormalIfMinimized()));
         connect(verifyMessageAction, SIGNAL(triggered()), this, SLOT(gotoVerifyMessageTab()));
@@ -550,13 +491,8 @@
             walletFrame->setClientModel(_clientModel);
         }
 #endif // ENABLE_WALLET
-<<<<<<< HEAD
         // unitDisplayControl->setOptionsModel(_clientModel->getOptionsModel());
         
-=======
-        unitDisplayControl->setOptionsModel(_clientModel->getOptionsModel());
-
->>>>>>> 2f4f2d38
         OptionsModel* optionsModel = _clientModel->getOptionsModel();
         if(optionsModel)
         {
@@ -1021,11 +957,7 @@
             buttons = QMessageBox::Ok;
 
         showNormalIfMinimized();
-<<<<<<< HEAD
-        QMessageBox mBox((QMessageBox::Icon)nMBoxIcon, strTitle, message, buttons, this);
-=======
         QMessageBox mBox(static_cast<QMessageBox::Icon>(nMBoxIcon), strTitle, message, buttons, this);
->>>>>>> 2f4f2d38
         mBox.setTextFormat(Qt::PlainText);
         int r = mBox.exec();
         if (ret != nullptr)
@@ -1176,8 +1108,17 @@
         break;
     case WalletModel::Unlocked:
         labelWalletEncryptionIcon->show();
-        labelWalletEncryptionIcon->setPixmap(platformStyle->SingleColorIcon(":/icons/lock_open").pixmap(STATUSBAR_ICONSIZE,STATUSBAR_ICONSIZE));
-        labelWalletEncryptionIcon->setToolTip(tr("Wallet is <b>encrypted</b> and currently <b>unlocked</b>"));
+		if(walletModel->getWalletUnlockStakingOnly())
+        {
+			// Blackcoin ToDo: use lock_staking icon
+            labelWalletEncryptionIcon->setPixmap(QIcon(":/icons/lock_open").pixmap(STATUSBAR_ICONSIZE,STATUSBAR_ICONSIZE));
+            labelWalletEncryptionIcon->setToolTip(tr("Wallet is <b>encrypted</b> and currently <b>unlocked for staking only</b>"));
+        }
+        else
+        {
+            labelWalletEncryptionIcon->setPixmap(QIcon(":/icons/lock_open").pixmap(STATUSBAR_ICONSIZE,STATUSBAR_ICONSIZE));
+            labelWalletEncryptionIcon->setToolTip(tr("Wallet is <b>encrypted</b> and currently <b>unlocked</b>"));
+        }
         encryptWalletAction->setChecked(true);
         changePassphraseAction->setEnabled(true);
         encryptWalletAction->setEnabled(false); // TODO: decrypt currently not supported
@@ -1271,17 +1212,26 @@
     if(ShutdownRequested())
         return;
 
-    CWalletRef pwalletMain = vpwallets.empty() ? 0 : vpwallets[0];
-    if(!pwalletMain)
+    if (!walletFrame) {
         return;
-
-    updateWeight(pwalletMain);
-
-    if (nLastCoinStakeSearchInterval && nWeight)
+    }
+    WalletView * const walletView = walletFrame->currentWalletView();
+
+    if (!walletView) {
+        return;
+    }
+    WalletModel * const walletModel = walletView->getWalletModel();
+
+    uint64_t nWeight = walletModel->getStakeWeight();
+
+    if (walletModel->wallet().getLastCoinStakeSearchInterval() && nWeight)
     {
     	uint64_t nWeight = this->nWeight;
     	uint64_t nNetworkWeight = 1.1429 * GetPoSKernelPS();
-    	unsigned nEstimateTime = 1.0455 * 64 * nNetworkWeight / nWeight;
+		
+		const Consensus::Params& consensusParams = Params().GetConsensus();
+        int64_t nTargetSpacing = consensusParams.nTargetSpacing;
+    	unsigned nEstimateTime = 1.0455 * nTargetSpacing * nNetworkWeight / nWeight;
 
         QString text;
         if (nEstimateTime < 60)
@@ -1303,6 +1253,7 @@
 
         nWeight /= COIN;
         nNetworkWeight /= COIN;
+
         labelStakingIcon->setPixmap(platformStyle->SingleColorIcon(":/icons/staking_on").pixmap(STATUSBAR_ICONSIZE,STATUSBAR_ICONSIZE));
         labelStakingIcon->setToolTip(tr("Staking.<br>Your weight is %1<br>Network weight is %2<br>Expected time to earn reward is %3").arg(nWeight).arg(nNetworkWeight).arg(text));
     }
@@ -1315,7 +1266,7 @@
             labelStakingIcon->setToolTip(tr("Not staking because wallet is syncing"));
         else if (!nWeight)
             labelStakingIcon->setToolTip(tr("Not staking because you don't have mature coins"));
-		else if (pwalletMain && pwalletMain->IsLocked())
+		else if (walletModel->wallet().isLocked())
             labelStakingIcon->setToolTip(tr("Not staking because wallet is locked"));
         else
             labelStakingIcon->setToolTip(tr("Not staking"));
