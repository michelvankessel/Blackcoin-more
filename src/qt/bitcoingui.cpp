--- conflicted
+++ resolved
@@ -2,33 +2,6 @@
 // Distributed under the MIT software license, see the accompanying
 // file COPYING or http://www.opensource.org/licenses/mit-license.php.
 
-<<<<<<< HEAD
-#if defined(HAVE_CONFIG_H)
-#include "config/bitcoin-config.h"
-#endif
-
-#include "bitcoingui.h"
-
-#include "bitcoinunits.h"
-#include "clientmodel.h"
-#include "guiconstants.h"
-#include "guiutil.h"
-#include "modaloverlay.h"
-#include "networkstyle.h"
-#include "notificator.h"
-#include "openuridialog.h"
-#include "optionsdialog.h"
-#include "optionsmodel.h"
-#include "platformstyle.h"
-#include "rpcconsole.h"
-#include "utilitydialog.h"
-#include "validation.h"
-
-#ifdef ENABLE_WALLET
-#include "walletframe.h"
-#include "walletmodel.h"
-#include "wallet/wallet.h"
-=======
 #include <qt/bitcoingui.h>
 
 #include <qt/bitcoinunits.h>
@@ -48,7 +21,6 @@
 #ifdef ENABLE_WALLET
 #include <qt/walletframe.h>
 #include <qt/walletmodel.h>
->>>>>>> f56c00b2
 #endif // ENABLE_WALLET
 
 #ifdef Q_OS_MAC
@@ -105,7 +77,7 @@
 extern int64_t nLastCoinStakeSearchInterval;
 double GetPoSKernelPS();
 
-BitcoinGUI::BitcoinGUI(const Config *cfg, const PlatformStyle *_platformStyle, const NetworkStyle *networkStyle, QWidget *parent) :
+BitcoinGUI::BitcoinGUI(const PlatformStyle *_platformStyle, const NetworkStyle *networkStyle, QWidget *parent) :
     QMainWindow(parent),
     enableWallet(false),
     clientModel(0),
@@ -150,8 +122,7 @@
     modalOverlay(0),
     prevBlocks(0),
     spinnerFrame(0),
-    platformStyle(_platformStyle),
-    cfg(cfg)
+    platformStyle(_platformStyle)
 {
     QSettings settings;
     if (!restoreGeometry(settings.value("MainWindowGeometry").toByteArray())) {
@@ -190,7 +161,7 @@
     if(enableWallet)
     {
         /** Create wallet frame and make it the central widget */
-        walletFrame = new WalletFrame(_platformStyle, cfg, this);
+        walletFrame = new WalletFrame(_platformStyle, this);
         setCentralWidget(walletFrame);
     } else
 #endif // ENABLE_WALLET
@@ -343,7 +314,7 @@
     sendCoinsMenuAction->setToolTip(sendCoinsMenuAction->statusTip());
 
     receiveCoinsAction = new QAction(platformStyle->SingleColorIcon(":/icons/receiving_addresses"), tr("&Receive"), this);
-    receiveCoinsAction->setStatusTip(tr("Request payments (generates QR codes and %1: URIs)").arg(GUIUtil::bitcoinURIScheme(*cfg)));
+    receiveCoinsAction->setStatusTip(tr("Request payments (generates QR codes and bitcoin: URIs)"));
     receiveCoinsAction->setToolTip(receiveCoinsAction->statusTip());
     receiveCoinsAction->setCheckable(true);
     receiveCoinsAction->setShortcut(QKeySequence(Qt::ALT + Qt::Key_3));
@@ -422,7 +393,7 @@
     usedReceivingAddressesAction->setStatusTip(tr("Show the list of used receiving addresses and labels"));
 
     openAction = new QAction(platformStyle->TextColorIcon(":/icons/open"), tr("Open &URI..."), this);
-    openAction->setStatusTip(tr("Open a %1: URI or payment request").arg(GUIUtil::bitcoinURIScheme(*cfg)));
+    openAction->setStatusTip(tr("Open a bitcoin: URI or payment request"));
 
     showHelpMessageAction = new QAction(platformStyle->TextColorIcon(":/icons/info"), tr("&Command-line options"), this);
     showHelpMessageAction->setMenuRole(QAction::NoRole);
@@ -728,8 +699,8 @@
 #ifdef ENABLE_WALLET
 void BitcoinGUI::openClicked()
 {
-    OpenURIDialog dlg(cfg, this);
-    if (dlg.exec())
+    OpenURIDialog dlg(this);
+    if(dlg.exec())
     {
         Q_EMIT receivedURI(dlg.getURI());
     }
