// Copyright (c) 2011-2019 The Bitcoin Core developers
// Distributed under the MIT software license, see the accompanying
// file COPYING or http://www.opensource.org/licenses/mit-license.php.

#include <qt/bitcoingui.h>

#include <qt/bitcoinunits.h>
#include <qt/clientmodel.h>
#include <qt/guiconstants.h>
#include <qt/guiutil.h>
#include <qt/modaloverlay.h>
#include <qt/networkstyle.h>
#include <qt/notificator.h>
#include <qt/openuridialog.h>
#include <qt/optionsdialog.h>
#include <qt/optionsmodel.h>
#include <qt/platformstyle.h>
#include <qt/rpcconsole.h>
#include <qt/utilitydialog.h>

#ifdef ENABLE_WALLET
#include <qt/walletcontroller.h>
#include <qt/walletframe.h>
#include <qt/walletmodel.h>
#include <qt/walletview.h>
#endif // ENABLE_WALLET

#ifdef Q_OS_MAC
#include <qt/macdockiconhandler.h>
#endif

#include <chain.h>
#include <chainparams.h>
#include <interfaces/handler.h>
#include <interfaces/node.h>
#include <ui_interface.h>
#include <util/system.h>

#include <iostream>
#include <memory>

#include <QAction>
#include <QApplication>
#include <QComboBox>
#include <QDateTime>
#include <QDesktopWidget>
#include <QDragEnterEvent>
#include <QListWidget>
#include <QMenu>
#include <QMenuBar>
#include <QMessageBox>
#include <QMimeData>
#include <QProgressDialog>
#include <QSettings>
#include <QShortcut>
#include <QStackedWidget>
#include <QStatusBar>
#include <QStyle>
#include <QSystemTrayIcon>
#include <QTimer>
#include <QToolBar>
#include <QUrlQuery>
#include <QVBoxLayout>
#include <QWindow>


const std::string BitcoinGUI::DEFAULT_UIPLATFORM =
#if defined(Q_OS_MAC)
        "macosx"
#elif defined(Q_OS_WIN)
        "windows"
#else
        "other"
#endif
        ;

extern int64_t nLastCoinStakeSearchInterval;
double GetPoSKernelPS();

BitcoinGUI::BitcoinGUI(interfaces::Node& node, const PlatformStyle *_platformStyle, const NetworkStyle *networkStyle, QWidget *parent) :
    QMainWindow(parent),
    m_node(node),
    trayIconMenu{new QMenu()},
    platformStyle(_platformStyle),
    m_network_style(networkStyle)
{
    QSettings settings;
    if (!restoreGeometry(settings.value("MainWindowGeometry").toByteArray())) {
        // Restore failed (perhaps missing setting), center the window
        move(QApplication::desktop()->availableGeometry().center() - frameGeometry().center());
    }

#ifdef ENABLE_WALLET
    enableWallet = WalletModel::isWalletEnabled();
#endif // ENABLE_WALLET
<<<<<<< HEAD
    if(enableWallet)
    {
        windowTitle += tr("Wallet");
    } else {
        windowTitle += tr("Node");
    }
    windowTitle += " " + networkStyle->getTitleAddText();
    QApplication::setWindowIcon(networkStyle->getTrayAndWindowIcon());
    setWindowIcon(networkStyle->getTrayAndWindowIcon());
    setWindowTitle(windowTitle);
=======
    QApplication::setWindowIcon(m_network_style->getTrayAndWindowIcon());
    setWindowIcon(m_network_style->getTrayAndWindowIcon());
    updateWindowTitle();
>>>>>>> 8b676984

    rpcConsole = new RPCConsole(node, _platformStyle, nullptr);
    helpMessageDialog = new HelpMessageDialog(node, this, false);
#ifdef ENABLE_WALLET
    if(enableWallet)
    {
        /** Create wallet frame and make it the central widget */
        walletFrame = new WalletFrame(_platformStyle, this);
        setCentralWidget(walletFrame);
    } else
#endif // ENABLE_WALLET
    {
        /* When compiled without wallet or -disablewallet is provided,
         * the central widget is the rpc console.
         */
        setCentralWidget(rpcConsole);
        Q_EMIT consoleShown(rpcConsole);
    }

    // Accept D&D of URIs
    setAcceptDrops(true);

    // Create actions for the toolbar, menu bar and tray/dock icon
    // Needs walletFrame to be initialized
    createActions();

    // Create application menu bar
    createMenuBar();

    // Create the toolbars
    createToolBars();

    // Create system tray icon and notification
    if (QSystemTrayIcon::isSystemTrayAvailable()) {
        createTrayIcon();
    }
    notificator = new Notificator(QApplication::applicationName(), trayIcon, this);

    // Create status bar
    statusBar();

    // Disable size grip because it looks ugly and nobody needs it
    statusBar()->setSizeGripEnabled(false);

    // Status bar notification icons
    QFrame *frameBlocks = new QFrame();
    frameBlocks->setContentsMargins(0,0,0,0);
    frameBlocks->setSizePolicy(QSizePolicy::Fixed, QSizePolicy::Preferred);
    QHBoxLayout *frameBlocksLayout = new QHBoxLayout(frameBlocks);
    frameBlocksLayout->setContentsMargins(3,0,3,0);
    frameBlocksLayout->setSpacing(3);
    // unitDisplayControl = new UnitDisplayStatusBarControl(platformStyle);
    labelWalletEncryptionIcon = new QLabel();
    labelWalletHDStatusIcon = new QLabel();
    labelProxyIcon = new GUIUtil::ClickableLabel();
    connectionsControl = new GUIUtil::ClickableLabel();
    labelBlocksIcon = new GUIUtil::ClickableLabel();
    labelStakingIcon = new QLabel();

    if(enableWallet)
    {
        // frameBlocksLayout->addStretch();
        // frameBlocksLayout->addWidget(unitDisplayControl);
        frameBlocksLayout->addStretch();
        frameBlocksLayout->addWidget(labelWalletEncryptionIcon);
        frameBlocksLayout->addWidget(labelWalletHDStatusIcon);
    }
    frameBlocksLayout->addWidget(labelProxyIcon);
    frameBlocksLayout->addStretch();
    frameBlocksLayout->addWidget(labelStakingIcon);
    frameBlocksLayout->addStretch();
    frameBlocksLayout->addWidget(connectionsControl);
    frameBlocksLayout->addStretch();
    frameBlocksLayout->addWidget(labelBlocksIcon);
    frameBlocksLayout->addStretch();
	
	if (gArgs.GetBoolArg("-staking", true))
    {
        QTimer *timerStakingIcon = new QTimer(labelStakingIcon);
        connect(timerStakingIcon, SIGNAL(timeout()), this, SLOT(updateStakingIcon()));
		QTimer::singleShot(1000, this, SLOT(updateStakingIcon()));
        timerStakingIcon->start(30 * 1000);
    }


    // Progress bar and label for blocks download
    progressBarLabel = new QLabel();
    progressBarLabel->setVisible(false);
    progressBar = new GUIUtil::ProgressBar();
    progressBar->setAlignment(Qt::AlignCenter);
    progressBar->setVisible(false);

    // Override style sheet for progress bar for styles that have a segmented progress bar,
    // as they make the text unreadable (workaround for issue #1071)
    // See https://doc.qt.io/qt-5/gallery.html
    QString curStyle = QApplication::style()->metaObject()->className();
    if(curStyle == "QWindowsStyle" || curStyle == "QWindowsXPStyle")
    {
        progressBar->setStyleSheet("QProgressBar { background-color: #e8e8e8; border: 1px solid grey; border-radius: 7px; padding: 1px; text-align: center; } QProgressBar::chunk { background: QLinearGradient(x1: 0, y1: 0, x2: 1, y2: 0, stop: 0 #FF8000, stop: 1 orange); border-radius: 7px; margin: 0px; }");
    }

    statusBar()->addWidget(progressBarLabel);
    statusBar()->addWidget(progressBar);
    statusBar()->addPermanentWidget(frameBlocks);

    // Install event filter to be able to catch status tip events (QEvent::StatusTip)
    this->installEventFilter(this);

    // Initially wallet actions should be disabled
    setWalletActionsEnabled(false);

    // Subscribe to notifications from core
    subscribeToCoreSignals();

    connect(connectionsControl, &GUIUtil::ClickableLabel::clicked, [this] {
        m_node.setNetworkActive(!m_node.getNetworkActive());
    });
    connect(labelProxyIcon, &GUIUtil::ClickableLabel::clicked, [this] {
        openOptionsDialogWithTab(OptionsDialog::TAB_NETWORK);
    });

    modalOverlay = new ModalOverlay(this->centralWidget());
#ifdef ENABLE_WALLET
    if(enableWallet) {
        connect(walletFrame, &WalletFrame::requestedSyncWarningInfo, this, &BitcoinGUI::showModalOverlay);
        connect(labelBlocksIcon, &GUIUtil::ClickableLabel::clicked, this, &BitcoinGUI::showModalOverlay);
        connect(progressBar, &GUIUtil::ClickableProgressBar::clicked, this, &BitcoinGUI::showModalOverlay);
    }
#endif

#ifdef Q_OS_MAC
    m_app_nap_inhibitor = new CAppNapInhibitor;
#endif
}

BitcoinGUI::~BitcoinGUI()
{
    // Unsubscribe from notifications from core
    unsubscribeFromCoreSignals();

    QSettings settings;
    settings.setValue("MainWindowGeometry", saveGeometry());
    if(trayIcon) // Hide tray icon, as deleting will let it linger until quit (on Ubuntu)
        trayIcon->hide();
#ifdef Q_OS_MAC
    delete m_app_nap_inhibitor;
    delete appMenuBar;
    MacDockIconHandler::cleanup();
#endif

    delete rpcConsole;
}

void BitcoinGUI::createActions()
{
    QActionGroup *tabGroup = new QActionGroup(this);

    overviewAction = new QAction(platformStyle->SingleColorIcon(":/icons/overview"), tr("&Overview"), this);
    overviewAction->setStatusTip(tr("Show general overview of wallet"));
    overviewAction->setToolTip(overviewAction->statusTip());
    overviewAction->setCheckable(true);
    overviewAction->setShortcut(QKeySequence(Qt::ALT + Qt::Key_1));
    tabGroup->addAction(overviewAction);

    sendCoinsAction = new QAction(platformStyle->SingleColorIcon(":/icons/send"), tr("&Send"), this);
    sendCoinsAction->setStatusTip(tr("Send coins to a Bitcoin address"));
    sendCoinsAction->setToolTip(sendCoinsAction->statusTip());
    sendCoinsAction->setCheckable(true);
    sendCoinsAction->setShortcut(QKeySequence(Qt::ALT + Qt::Key_2));
    tabGroup->addAction(sendCoinsAction);

    sendCoinsMenuAction = new QAction(platformStyle->TextColorIcon(":/icons/send"), sendCoinsAction->text(), this);
    sendCoinsMenuAction->setStatusTip(sendCoinsAction->statusTip());
    sendCoinsMenuAction->setToolTip(sendCoinsMenuAction->statusTip());

    receiveCoinsAction = new QAction(platformStyle->SingleColorIcon(":/icons/receiving_addresses"), tr("&Receive"), this);
    receiveCoinsAction->setStatusTip(tr("Request payments (generates QR codes and bitcoin: URIs)"));
    receiveCoinsAction->setToolTip(receiveCoinsAction->statusTip());
    receiveCoinsAction->setCheckable(true);
    receiveCoinsAction->setShortcut(QKeySequence(Qt::ALT + Qt::Key_3));
    tabGroup->addAction(receiveCoinsAction);

    receiveCoinsMenuAction = new QAction(platformStyle->TextColorIcon(":/icons/receiving_addresses"), receiveCoinsAction->text(), this);
    receiveCoinsMenuAction->setStatusTip(receiveCoinsAction->statusTip());
    receiveCoinsMenuAction->setToolTip(receiveCoinsMenuAction->statusTip());

    historyAction = new QAction(platformStyle->SingleColorIcon(":/icons/history"), tr("&Transactions"), this);
    historyAction->setStatusTip(tr("Browse transaction history"));
    historyAction->setToolTip(historyAction->statusTip());
    historyAction->setCheckable(true);
    historyAction->setShortcut(QKeySequence(Qt::ALT + Qt::Key_4));
    tabGroup->addAction(historyAction);

#ifdef ENABLE_WALLET
    // These showNormalIfMinimized are needed because Send Coins and Receive Coins
    // can be triggered from the tray menu, and need to show the GUI to be useful.
    connect(overviewAction, &QAction::triggered, [this]{ showNormalIfMinimized(); });
    connect(overviewAction, &QAction::triggered, this, &BitcoinGUI::gotoOverviewPage);
    connect(sendCoinsAction, &QAction::triggered, [this]{ showNormalIfMinimized(); });
    connect(sendCoinsAction, &QAction::triggered, [this]{ gotoSendCoinsPage(); });
    connect(sendCoinsMenuAction, &QAction::triggered, [this]{ showNormalIfMinimized(); });
    connect(sendCoinsMenuAction, &QAction::triggered, [this]{ gotoSendCoinsPage(); });
    connect(receiveCoinsAction, &QAction::triggered, [this]{ showNormalIfMinimized(); });
    connect(receiveCoinsAction, &QAction::triggered, this, &BitcoinGUI::gotoReceiveCoinsPage);
    connect(receiveCoinsMenuAction, &QAction::triggered, [this]{ showNormalIfMinimized(); });
    connect(receiveCoinsMenuAction, &QAction::triggered, this, &BitcoinGUI::gotoReceiveCoinsPage);
    connect(historyAction, &QAction::triggered, [this]{ showNormalIfMinimized(); });
    connect(historyAction, &QAction::triggered, this, &BitcoinGUI::gotoHistoryPage);
#endif // ENABLE_WALLET

    quitAction = new QAction(platformStyle->TextColorIcon(":/icons/quit"), tr("E&xit"), this);
    quitAction->setStatusTip(tr("Quit application"));
    quitAction->setShortcut(QKeySequence(Qt::CTRL + Qt::Key_Q));
    quitAction->setMenuRole(QAction::QuitRole);
    aboutAction = new QAction(platformStyle->TextColorIcon(":/icons/about"), tr("&About %1").arg(PACKAGE_NAME), this);
    aboutAction->setStatusTip(tr("Show information about %1").arg(PACKAGE_NAME));
    aboutAction->setMenuRole(QAction::AboutRole);
    aboutAction->setEnabled(false);
    aboutQtAction = new QAction(platformStyle->TextColorIcon(":/icons/about_qt"), tr("About &Qt"), this);
    aboutQtAction->setStatusTip(tr("Show information about Qt"));
    aboutQtAction->setMenuRole(QAction::AboutQtRole);
    optionsAction = new QAction(platformStyle->TextColorIcon(":/icons/options"), tr("&Options..."), this);
    optionsAction->setStatusTip(tr("Modify configuration options for %1").arg(PACKAGE_NAME));
    optionsAction->setMenuRole(QAction::PreferencesRole);
    optionsAction->setEnabled(false);
    toggleHideAction = new QAction(platformStyle->TextColorIcon(":/icons/about"), tr("&Show / Hide"), this);
    toggleHideAction->setStatusTip(tr("Show or hide the main Window"));

    encryptWalletAction = new QAction(platformStyle->TextColorIcon(":/icons/lock_closed"), tr("&Encrypt Wallet..."), this);
    encryptWalletAction->setStatusTip(tr("Encrypt the private keys that belong to your wallet"));
    encryptWalletAction->setCheckable(true);
    backupWalletAction = new QAction(platformStyle->TextColorIcon(":/icons/filesave"), tr("&Backup Wallet..."), this);
    backupWalletAction->setStatusTip(tr("Backup wallet to another location"));
    changePassphraseAction = new QAction(platformStyle->TextColorIcon(":/icons/key"), tr("&Change Passphrase..."), this);
    changePassphraseAction->setStatusTip(tr("Change the passphrase used for wallet encryption"));
    unlockWalletAction = new QAction(platformStyle->TextColorIcon(":/icons/lock_open"), tr("&Unlock Wallet..."), this);
    unlockWalletAction->setStatusTip(tr("Unlock wallet with passphrase used for wallet encryption"));
    lockWalletAction = new QAction(platformStyle->TextColorIcon(":/icons/lock_closed"),  tr("&Lock Wallet"), this);
    lockWalletAction->setToolTip(tr("Lock wallet"));
    signMessageAction = new QAction(platformStyle->TextColorIcon(":/icons/edit"), tr("Sign &message..."), this);
    signMessageAction->setStatusTip(tr("Sign messages with your Bitcoin addresses to prove you own them"));
    verifyMessageAction = new QAction(platformStyle->TextColorIcon(":/icons/verify"), tr("&Verify message..."), this);
    verifyMessageAction->setStatusTip(tr("Verify messages to ensure they were signed with specified Bitcoin addresses"));

    openRPCConsoleAction = new QAction(platformStyle->TextColorIcon(":/icons/debugwindow"), tr("&Debug window"), this);
    openRPCConsoleAction->setStatusTip(tr("Open debugging and diagnostic console"));
    // initially disable the debug window menu item
    openRPCConsoleAction->setEnabled(false);
    openRPCConsoleAction->setObjectName("openRPCConsoleAction");

    usedSendingAddressesAction = new QAction(platformStyle->TextColorIcon(":/icons/address-book"), tr("&Sending addresses"), this);
    usedSendingAddressesAction->setStatusTip(tr("Show the list of used sending addresses and labels"));
    usedReceivingAddressesAction = new QAction(platformStyle->TextColorIcon(":/icons/address-book"), tr("&Receiving addresses"), this);
    usedReceivingAddressesAction->setStatusTip(tr("Show the list of used receiving addresses and labels"));

    openAction = new QAction(platformStyle->TextColorIcon(":/icons/open"), tr("Open &URI..."), this);
    openAction->setStatusTip(tr("Open a bitcoin: URI or payment request"));

    m_open_wallet_action = new QAction(tr("Open Wallet"), this);
    m_open_wallet_action->setEnabled(false);
    m_open_wallet_action->setStatusTip(tr("Open a wallet"));
    m_open_wallet_menu = new QMenu(this);

    m_close_wallet_action = new QAction(tr("Close Wallet..."), this);
    m_close_wallet_action->setStatusTip(tr("Close wallet"));

    showHelpMessageAction = new QAction(platformStyle->TextColorIcon(":/icons/info"), tr("&Command-line options"), this);
    showHelpMessageAction->setMenuRole(QAction::NoRole);
    showHelpMessageAction->setStatusTip(tr("Show the %1 help message to get a list with possible Bitcoin command-line options").arg(PACKAGE_NAME));

    connect(quitAction, &QAction::triggered, qApp, QApplication::quit);
    connect(aboutAction, &QAction::triggered, this, &BitcoinGUI::aboutClicked);
    connect(aboutQtAction, &QAction::triggered, qApp, QApplication::aboutQt);
    connect(optionsAction, &QAction::triggered, this, &BitcoinGUI::optionsClicked);
    connect(toggleHideAction, &QAction::triggered, this, &BitcoinGUI::toggleHidden);
    connect(showHelpMessageAction, &QAction::triggered, this, &BitcoinGUI::showHelpMessageClicked);
    connect(openRPCConsoleAction, &QAction::triggered, this, &BitcoinGUI::showDebugWindow);
    // prevents an open debug window from becoming stuck/unusable on client shutdown
    connect(quitAction, &QAction::triggered, rpcConsole, &QWidget::hide);

#ifdef ENABLE_WALLET
    if(walletFrame)
    {
<<<<<<< HEAD
        connect(encryptWalletAction, SIGNAL(triggered(bool)), walletFrame, SLOT(encryptWallet(bool)));
        connect(backupWalletAction, SIGNAL(triggered()), walletFrame, SLOT(backupWallet()));
        connect(changePassphraseAction, SIGNAL(triggered()), walletFrame, SLOT(changePassphrase()));
        connect(unlockWalletAction, SIGNAL(triggered()), walletFrame, SLOT(unlockWallet()));
        connect(lockWalletAction, SIGNAL(triggered()), walletFrame, SLOT(lockWallet()));
        connect(signMessageAction, SIGNAL(triggered()), this, SLOT(showNormalIfMinimized()));
        connect(signMessageAction, SIGNAL(triggered()), this, SLOT(gotoSignMessageTab()));
        connect(verifyMessageAction, SIGNAL(triggered()), this, SLOT(showNormalIfMinimized()));
        connect(verifyMessageAction, SIGNAL(triggered()), this, SLOT(gotoVerifyMessageTab()));
        connect(usedSendingAddressesAction, SIGNAL(triggered()), walletFrame, SLOT(usedSendingAddresses()));
        connect(usedReceivingAddressesAction, SIGNAL(triggered()), walletFrame, SLOT(usedReceivingAddresses()));
        connect(openAction, SIGNAL(triggered()), this, SLOT(openClicked()));
=======
        connect(encryptWalletAction, &QAction::triggered, walletFrame, &WalletFrame::encryptWallet);
        connect(backupWalletAction, &QAction::triggered, walletFrame, &WalletFrame::backupWallet);
        connect(changePassphraseAction, &QAction::triggered, walletFrame, &WalletFrame::changePassphrase);
        connect(signMessageAction, &QAction::triggered, [this]{ showNormalIfMinimized(); });
        connect(signMessageAction, &QAction::triggered, [this]{ gotoSignMessageTab(); });
        connect(verifyMessageAction, &QAction::triggered, [this]{ showNormalIfMinimized(); });
        connect(verifyMessageAction, &QAction::triggered, [this]{ gotoVerifyMessageTab(); });
        connect(usedSendingAddressesAction, &QAction::triggered, walletFrame, &WalletFrame::usedSendingAddresses);
        connect(usedReceivingAddressesAction, &QAction::triggered, walletFrame, &WalletFrame::usedReceivingAddresses);
        connect(openAction, &QAction::triggered, this, &BitcoinGUI::openClicked);
        connect(m_open_wallet_menu, &QMenu::aboutToShow, [this] {
            m_open_wallet_menu->clear();
            std::vector<std::string> available_wallets = m_wallet_controller->getWalletsAvailableToOpen();
            std::vector<std::string> wallets = m_node.listWalletDir();
            for (const auto& path : wallets) {
                QString name = path.empty() ? QString("["+tr("default wallet")+"]") : QString::fromStdString(path);
                QAction* action = m_open_wallet_menu->addAction(name);

                if (std::find(available_wallets.begin(), available_wallets.end(), path) == available_wallets.end()) {
                    // This wallet is already loaded
                    action->setEnabled(false);
                    continue;
                }

                connect(action, &QAction::triggered, [this, name, path] {
                    OpenWalletActivity* activity = m_wallet_controller->openWallet(path);

                    QProgressDialog* dialog = new QProgressDialog(this);
                    dialog->setLabelText(tr("Opening Wallet <b>%1</b>...").arg(name.toHtmlEscaped()));
                    dialog->setRange(0, 0);
                    dialog->setCancelButton(nullptr);
                    dialog->setWindowModality(Qt::ApplicationModal);
                    dialog->show();

                    connect(activity, &OpenWalletActivity::message, this, [this] (QMessageBox::Icon icon, QString text) {
                        QMessageBox box;
                        box.setIcon(icon);
                        box.setText(tr("Open Wallet Failed"));
                        box.setInformativeText(text);
                        box.setStandardButtons(QMessageBox::Ok);
                        box.setDefaultButton(QMessageBox::Ok);
                        connect(this, &QObject::destroyed, &box, &QDialog::accept);
                        box.exec();
                    });
                    connect(activity, &OpenWalletActivity::opened, this, &BitcoinGUI::setCurrentWallet);
                    connect(activity, &OpenWalletActivity::finished, activity, &QObject::deleteLater);
                    connect(activity, &OpenWalletActivity::finished, dialog, &QObject::deleteLater);
                    bool invoked = QMetaObject::invokeMethod(activity, "open");
                    assert(invoked);
                });
            }
            if (wallets.empty()) {
                QAction* action = m_open_wallet_menu->addAction(tr("No wallets available"));
                action->setEnabled(false);
            }
        });
        connect(m_close_wallet_action, &QAction::triggered, [this] {
            m_wallet_controller->closeWallet(walletFrame->currentWalletModel(), this);
        });
>>>>>>> 8b676984
    }
#endif // ENABLE_WALLET

    connect(new QShortcut(QKeySequence(Qt::CTRL + Qt::SHIFT + Qt::Key_C), this), &QShortcut::activated, this, &BitcoinGUI::showDebugWindowActivateConsole);
    connect(new QShortcut(QKeySequence(Qt::CTRL + Qt::SHIFT + Qt::Key_D), this), &QShortcut::activated, this, &BitcoinGUI::showDebugWindow);
}

void BitcoinGUI::createMenuBar()
{
#ifdef Q_OS_MAC
    // Create a decoupled menu bar on Mac which stays even if the window is closed
    appMenuBar = new QMenuBar();
#else
    // Get the main window's menu bar on other platforms
    appMenuBar = menuBar();
#endif

    // Configure the menus
    QMenu *file = appMenuBar->addMenu(tr("&File"));
    if(walletFrame)
    {
        file->addAction(m_open_wallet_action);
        file->addAction(m_close_wallet_action);
        file->addSeparator();
        file->addAction(openAction);
        file->addAction(backupWalletAction);
        file->addAction(signMessageAction);
        file->addAction(verifyMessageAction);
        file->addSeparator();
    }
    file->addAction(quitAction);

    QMenu *settings = appMenuBar->addMenu(tr("&Settings"));
    if(walletFrame)
    {
        settings->addAction(encryptWalletAction);
        settings->addAction(changePassphraseAction);
        settings->addAction(unlockWalletAction);
        settings->addAction(lockWalletAction);
        settings->addSeparator();
    }
    settings->addAction(optionsAction);

    QMenu* window_menu = appMenuBar->addMenu(tr("&Window"));

    QAction* minimize_action = window_menu->addAction(tr("Minimize"));
    minimize_action->setShortcut(QKeySequence(Qt::CTRL + Qt::Key_M));
    connect(minimize_action, &QAction::triggered, [] {
        qApp->focusWindow()->showMinimized();
    });
    connect(qApp, &QApplication::focusWindowChanged, [minimize_action] (QWindow* window) {
        minimize_action->setEnabled(window != nullptr && (window->flags() & Qt::Dialog) != Qt::Dialog && window->windowState() != Qt::WindowMinimized);
    });

#ifdef Q_OS_MAC
    QAction* zoom_action = window_menu->addAction(tr("Zoom"));
    connect(zoom_action, &QAction::triggered, [] {
        QWindow* window = qApp->focusWindow();
        if (window->windowState() != Qt::WindowMaximized) {
            window->showMaximized();
        } else {
            window->showNormal();
        }
    });

    connect(qApp, &QApplication::focusWindowChanged, [zoom_action] (QWindow* window) {
        zoom_action->setEnabled(window != nullptr);
    });
#else
    QAction* restore_action = window_menu->addAction(tr("Restore"));
    connect(restore_action, &QAction::triggered, [] {
        qApp->focusWindow()->showNormal();
    });

    connect(qApp, &QApplication::focusWindowChanged, [restore_action] (QWindow* window) {
        restore_action->setEnabled(window != nullptr);
    });
#endif

    if (walletFrame) {
        window_menu->addSeparator();
        QAction* main_window_action = window_menu->addAction(tr("Main Window"));
        connect(main_window_action, &QAction::triggered, [this] {
            GUIUtil::bringToFront(this);
        });

        window_menu->addSeparator();
        window_menu->addAction(usedSendingAddressesAction);
        window_menu->addAction(usedReceivingAddressesAction);
    }

    window_menu->addSeparator();
    for (RPCConsole::TabTypes tab_type : rpcConsole->tabs()) {
        QAction* tab_action = window_menu->addAction(rpcConsole->tabTitle(tab_type));
        connect(tab_action, &QAction::triggered, [this, tab_type] {
            rpcConsole->setTabFocus(tab_type);
            showDebugWindow();
        });
    }

    QMenu *help = appMenuBar->addMenu(tr("&Help"));
    help->addAction(showHelpMessageAction);
    help->addSeparator();
    help->addAction(aboutAction);
    help->addAction(aboutQtAction);
}

void BitcoinGUI::createToolBars()
{
    if(walletFrame)
    {
        QToolBar *toolbar = addToolBar(tr("Tabs toolbar"));
        appToolBar = toolbar;
        toolbar->setContextMenuPolicy(Qt::PreventContextMenu);
        toolbar->setMovable(false);
        toolbar->setToolButtonStyle(Qt::ToolButtonTextBesideIcon);
        toolbar->addAction(overviewAction);
        toolbar->addAction(sendCoinsAction);
        toolbar->addAction(receiveCoinsAction);
        toolbar->addAction(historyAction);
        overviewAction->setChecked(true);

#ifdef ENABLE_WALLET
        QWidget *spacer = new QWidget();
        spacer->setSizePolicy(QSizePolicy::Expanding, QSizePolicy::Expanding);
        toolbar->addWidget(spacer);

        m_wallet_selector = new QComboBox();
        m_wallet_selector->setSizeAdjustPolicy(QComboBox::AdjustToContents);
        connect(m_wallet_selector, static_cast<void (QComboBox::*)(int)>(&QComboBox::currentIndexChanged), this, &BitcoinGUI::setCurrentWalletBySelectorIndex);

        m_wallet_selector_label = new QLabel();
        m_wallet_selector_label->setText(tr("Wallet:") + " ");
        m_wallet_selector_label->setBuddy(m_wallet_selector);

        m_wallet_selector_label_action = appToolBar->addWidget(m_wallet_selector_label);
        m_wallet_selector_action = appToolBar->addWidget(m_wallet_selector);

        m_wallet_selector_label_action->setVisible(false);
        m_wallet_selector_action->setVisible(false);
#endif
    }
}

void BitcoinGUI::setClientModel(ClientModel *_clientModel)
{
    this->clientModel = _clientModel;
    if(_clientModel)
    {
        // Create system tray menu (or setup the dock menu) that late to prevent users from calling actions,
        // while the client has not yet fully loaded
        createTrayIconMenu();

        // Keep up to date with client
        updateNetworkState();
        connect(_clientModel, &ClientModel::numConnectionsChanged, this, &BitcoinGUI::setNumConnections);
        connect(_clientModel, &ClientModel::networkActiveChanged, this, &BitcoinGUI::setNetworkActive);

        modalOverlay->setKnownBestHeight(_clientModel->getHeaderTipHeight(), QDateTime::fromTime_t(_clientModel->getHeaderTipTime()));
        setNumBlocks(m_node.getNumBlocks(), QDateTime::fromTime_t(m_node.getLastBlockTime()), m_node.getVerificationProgress(), false);
        connect(_clientModel, &ClientModel::numBlocksChanged, this, &BitcoinGUI::setNumBlocks);

        // Receive and report messages from client model
        connect(_clientModel, &ClientModel::message, [this](const QString &title, const QString &message, unsigned int style){
            this->message(title, message, style);
        });

        // Show progress dialog
        connect(_clientModel, &ClientModel::showProgress, this, &BitcoinGUI::showProgress);

        rpcConsole->setClientModel(_clientModel);

        updateProxyIcon();

#ifdef ENABLE_WALLET
        if(walletFrame)
        {
            walletFrame->setClientModel(_clientModel);
        }
#endif // ENABLE_WALLET
        // unitDisplayControl->setOptionsModel(_clientModel->getOptionsModel());
        
        OptionsModel* optionsModel = _clientModel->getOptionsModel();
        if (optionsModel && trayIcon) {
            // be aware of the tray icon disable state change reported by the OptionsModel object.
            connect(optionsModel, &OptionsModel::hideTrayIconChanged, this, &BitcoinGUI::setTrayIconVisible);

            // initialize the disable state of the tray icon with the current value in the model.
            setTrayIconVisible(optionsModel->getHideTrayIcon());
        }
    } else {
        // Disable possibility to show main window via action
        toggleHideAction->setEnabled(false);
        if(trayIconMenu)
        {
            // Disable context menu on tray icon
            trayIconMenu->clear();
        }
        // Propagate cleared model to child objects
        rpcConsole->setClientModel(nullptr);
#ifdef ENABLE_WALLET
        if (walletFrame)
        {
            walletFrame->setClientModel(nullptr);
        }
#endif // ENABLE_WALLET
        // unitDisplayControl->setOptionsModel(nullptr);
    }
}

#ifdef ENABLE_WALLET
void BitcoinGUI::setWalletController(WalletController* wallet_controller)
{
    assert(!m_wallet_controller);
    assert(wallet_controller);

    m_wallet_controller = wallet_controller;

    m_open_wallet_action->setEnabled(true);
    m_open_wallet_action->setMenu(m_open_wallet_menu);

    connect(wallet_controller, &WalletController::walletAdded, this, &BitcoinGUI::addWallet);
    connect(wallet_controller, &WalletController::walletRemoved, this, &BitcoinGUI::removeWallet);

    for (WalletModel* wallet_model : m_wallet_controller->getWallets()) {
        addWallet(wallet_model);
    }
}

void BitcoinGUI::addWallet(WalletModel* walletModel)
{
    if (!walletFrame) return;
    const QString display_name = walletModel->getDisplayName();
    setWalletActionsEnabled(true);
    rpcConsole->addWallet(walletModel);
    walletFrame->addWallet(walletModel);
    m_wallet_selector->addItem(display_name, QVariant::fromValue(walletModel));
    if (m_wallet_selector->count() == 2) {
        m_wallet_selector_label_action->setVisible(true);
        m_wallet_selector_action->setVisible(true);
    }
}

void BitcoinGUI::removeWallet(WalletModel* walletModel)
{
    if (!walletFrame) return;
    int index = m_wallet_selector->findData(QVariant::fromValue(walletModel));
    m_wallet_selector->removeItem(index);
    if (m_wallet_selector->count() == 0) {
        setWalletActionsEnabled(false);
    } else if (m_wallet_selector->count() == 1) {
        m_wallet_selector_label_action->setVisible(false);
        m_wallet_selector_action->setVisible(false);
    }
    rpcConsole->removeWallet(walletModel);
    walletFrame->removeWallet(walletModel);
    updateWindowTitle();
}

void BitcoinGUI::setCurrentWallet(WalletModel* wallet_model)
{
    if (!walletFrame) return;
    walletFrame->setCurrentWallet(wallet_model);
    for (int index = 0; index < m_wallet_selector->count(); ++index) {
        if (m_wallet_selector->itemData(index).value<WalletModel*>() == wallet_model) {
            m_wallet_selector->setCurrentIndex(index);
            break;
        }
    }
    updateWindowTitle();
}

void BitcoinGUI::setCurrentWalletBySelectorIndex(int index)
{
    WalletModel* wallet_model = m_wallet_selector->itemData(index).value<WalletModel*>();
    if (wallet_model) setCurrentWallet(wallet_model);
}

void BitcoinGUI::removeAllWallets()
{
    if(!walletFrame)
        return;
    setWalletActionsEnabled(false);
    walletFrame->removeAllWallets();
}
#endif // ENABLE_WALLET

void BitcoinGUI::setWalletActionsEnabled(bool enabled)
{
    overviewAction->setEnabled(enabled);
    sendCoinsAction->setEnabled(enabled);
    sendCoinsMenuAction->setEnabled(enabled);
    receiveCoinsAction->setEnabled(enabled);
    receiveCoinsMenuAction->setEnabled(enabled);
    historyAction->setEnabled(enabled);
    encryptWalletAction->setEnabled(enabled);
    backupWalletAction->setEnabled(enabled);
    changePassphraseAction->setEnabled(enabled);
    unlockWalletAction->setEnabled(enabled);
    signMessageAction->setEnabled(enabled);
    verifyMessageAction->setEnabled(enabled);
    usedSendingAddressesAction->setEnabled(enabled);
    usedReceivingAddressesAction->setEnabled(enabled);
    openAction->setEnabled(enabled);
    m_close_wallet_action->setEnabled(enabled);
}

void BitcoinGUI::createTrayIcon()
{
    assert(QSystemTrayIcon::isSystemTrayAvailable());

#ifndef Q_OS_MAC
    if (QSystemTrayIcon::isSystemTrayAvailable()) {
        trayIcon = new QSystemTrayIcon(m_network_style->getTrayAndWindowIcon(), this);
        QString toolTip = tr("%1 client").arg(PACKAGE_NAME) + " " + m_network_style->getTitleAddText();
        trayIcon->setToolTip(toolTip);
    }
#endif
}

void BitcoinGUI::createTrayIconMenu()
{
#ifndef Q_OS_MAC
    // return if trayIcon is unset (only on non-macOSes)
    if (!trayIcon)
        return;

    trayIcon->setContextMenu(trayIconMenu.get());
    connect(trayIcon, &QSystemTrayIcon::activated, this, &BitcoinGUI::trayIconActivated);
#else
    // Note: On macOS, the Dock icon is used to provide the tray's functionality.
    MacDockIconHandler *dockIconHandler = MacDockIconHandler::instance();
    connect(dockIconHandler, &MacDockIconHandler::dockIconClicked, this, &BitcoinGUI::macosDockIconActivated);
<<<<<<< HEAD

    trayIconMenu = new QMenu(this);
=======
>>>>>>> 8b676984
    trayIconMenu->setAsDockMenu();
#endif

    // Configuration of the tray icon (or Dock icon) menu
#ifndef Q_OS_MAC
    // Note: On macOS, the Dock icon's menu already has Show / Hide action.
    trayIconMenu->addAction(toggleHideAction);
    trayIconMenu->addSeparator();
#endif
    if (enableWallet) {
        trayIconMenu->addAction(sendCoinsMenuAction);
        trayIconMenu->addAction(receiveCoinsMenuAction);
        trayIconMenu->addSeparator();
        trayIconMenu->addAction(signMessageAction);
        trayIconMenu->addAction(verifyMessageAction);
        trayIconMenu->addSeparator();
        trayIconMenu->addAction(openRPCConsoleAction);
    }
    trayIconMenu->addAction(optionsAction);
#ifndef Q_OS_MAC // This is built-in on macOS
    trayIconMenu->addSeparator();
    trayIconMenu->addAction(quitAction);
#endif
}

#ifndef Q_OS_MAC
void BitcoinGUI::trayIconActivated(QSystemTrayIcon::ActivationReason reason)
{
    if(reason == QSystemTrayIcon::Trigger)
    {
        // Click on system tray icon triggers show/hide of the main window
        toggleHidden();
    }
}
#else
void BitcoinGUI::macosDockIconActivated()
{
    show();
    activateWindow();
}
#endif

void BitcoinGUI::optionsClicked()
{
    openOptionsDialogWithTab(OptionsDialog::TAB_MAIN);
}

void BitcoinGUI::aboutClicked()
{
    if(!clientModel)
        return;

    HelpMessageDialog dlg(m_node, this, true);
    dlg.exec();
}

void BitcoinGUI::showDebugWindow()
{
    GUIUtil::bringToFront(rpcConsole);
<<<<<<< HEAD
=======
    Q_EMIT consoleShown(rpcConsole);
>>>>>>> 8b676984
}

void BitcoinGUI::showDebugWindowActivateConsole()
{
    rpcConsole->setTabFocus(RPCConsole::TAB_CONSOLE);
    showDebugWindow();
}

void BitcoinGUI::showHelpMessageClicked()
{
    helpMessageDialog->show();
}

#ifdef ENABLE_WALLET
void BitcoinGUI::openClicked()
{
    OpenURIDialog dlg(this);
    if(dlg.exec())
    {
        Q_EMIT receivedURI(dlg.getURI());
    }
}

void BitcoinGUI::gotoOverviewPage()
{
    overviewAction->setChecked(true);
    if (walletFrame) walletFrame->gotoOverviewPage();
}

void BitcoinGUI::gotoHistoryPage()
{
    historyAction->setChecked(true);
    if (walletFrame) walletFrame->gotoHistoryPage();
}

void BitcoinGUI::gotoReceiveCoinsPage()
{
    receiveCoinsAction->setChecked(true);
    if (walletFrame) walletFrame->gotoReceiveCoinsPage();
}

void BitcoinGUI::gotoSendCoinsPage(QString addr)
{
    sendCoinsAction->setChecked(true);
    if (walletFrame) walletFrame->gotoSendCoinsPage(addr);
}

void BitcoinGUI::gotoSignMessageTab(QString addr)
{
    if (walletFrame) walletFrame->gotoSignMessageTab(addr);
}

void BitcoinGUI::gotoVerifyMessageTab(QString addr)
{
    if (walletFrame) walletFrame->gotoVerifyMessageTab(addr);
}
#endif // ENABLE_WALLET

void BitcoinGUI::updateNetworkState()
{
    int count = clientModel->getNumConnections();
    QString icon;
    switch(count)
    {
    case 0: icon = ":/icons/connect_0"; break;
    case 1: case 2: case 3: icon = ":/icons/connect_1"; break;
    case 4: case 5: case 6: icon = ":/icons/connect_2"; break;
    case 7: case 8: case 9: icon = ":/icons/connect_3"; break;
    default: icon = ":/icons/connect_4"; break;
    }

    QString tooltip;

    if (m_node.getNetworkActive()) {
        tooltip = tr("%n active connection(s) to Bitcoin network", "", count) + QString(".<br>") + tr("Click to disable network activity.");
    } else {
        tooltip = tr("Network activity disabled.") + QString("<br>") + tr("Click to enable network activity again.");
        icon = ":/icons/network_disabled";
    }

    // Don't word-wrap this (fixed-width) tooltip
    tooltip = QString("<nobr>") + tooltip + QString("</nobr>");
    connectionsControl->setToolTip(tooltip);

    connectionsControl->setPixmap(platformStyle->SingleColorIcon(icon).pixmap(STATUSBAR_ICONSIZE,STATUSBAR_ICONSIZE));
}

void BitcoinGUI::setNumConnections(int count)
{
    updateNetworkState();
}

void BitcoinGUI::setNetworkActive(bool networkActive)
{
    updateNetworkState();
}

void BitcoinGUI::updateHeadersSyncProgressLabel()
{
    int64_t headersTipTime = clientModel->getHeaderTipTime();
    int headersTipHeight = clientModel->getHeaderTipHeight();
    int estHeadersLeft = (GetTime() - headersTipTime) / Params().GetConsensus().nTargetSpacing;
    if (estHeadersLeft > HEADER_HEIGHT_DELTA_SYNC)
        progressBarLabel->setText(tr("Syncing Headers (%1%)...").arg(QString::number(100.0 / (headersTipHeight+estHeadersLeft)*headersTipHeight, 'f', 1)));
}

void BitcoinGUI::openOptionsDialogWithTab(OptionsDialog::Tab tab)
{
    if (!clientModel || !clientModel->getOptionsModel())
        return;

    OptionsDialog dlg(this, enableWallet);
    dlg.setCurrentTab(tab);
    dlg.setModel(clientModel->getOptionsModel());
    dlg.exec();
}

void BitcoinGUI::setNumBlocks(int count, const QDateTime& blockDate, double nVerificationProgress, bool header)
{
// Disabling macOS App Nap on initial sync, disk and reindex operations.
#ifdef Q_OS_MAC
    (m_node.isInitialBlockDownload() || m_node.getReindex() || m_node.getImporting()) ? m_app_nap_inhibitor->disableAppNap() : m_app_nap_inhibitor->enableAppNap();
#endif

    if (modalOverlay)
    {
        if (header)
            modalOverlay->setKnownBestHeight(count, blockDate);
        else
            modalOverlay->tipUpdate(count, blockDate, nVerificationProgress);
    }
    if (!clientModel)
        return;

    // Prevent orphan statusbar messages (e.g. hover Quit in main menu, wait until chain-sync starts -> garbled text)
    statusBar()->clearMessage();

    // Acquire current block source
    enum BlockSource blockSource = clientModel->getBlockSource();
    switch (blockSource) {
        case BlockSource::NETWORK:
            if (header) {
                updateHeadersSyncProgressLabel();
                return;
            }
            progressBarLabel->setText(tr("Synchronizing with network..."));
            updateHeadersSyncProgressLabel();
            break;
        case BlockSource::DISK:
            if (header) {
                progressBarLabel->setText(tr("Indexing blocks on disk..."));
            } else {
                progressBarLabel->setText(tr("Processing blocks on disk..."));
            }
            break;
        case BlockSource::REINDEX:
            progressBarLabel->setText(tr("Reindexing blocks on disk..."));
            break;
        case BlockSource::NONE:
            if (header) {
                return;
            }
            progressBarLabel->setText(tr("Connecting to peers..."));
            break;
    }

    QString tooltip;

    QDateTime currentDate = QDateTime::currentDateTime();
    qint64 secs = blockDate.secsTo(currentDate);

    tooltip = tr("Processed %n block(s) of transaction history.", "", count);

    // Set icon state: spinning if catching up, tick otherwise
    if (secs < MAX_BLOCK_TIME_GAP) {
        tooltip = tr("Up to date") + QString(".<br>") + tooltip;
        labelBlocksIcon->setPixmap(platformStyle->SingleColorIcon(":/icons/synced").pixmap(STATUSBAR_ICONSIZE, STATUSBAR_ICONSIZE));

#ifdef ENABLE_WALLET
        if(walletFrame)
        {
            walletFrame->showOutOfSyncWarning(false);
            modalOverlay->showHide(true, true);
        }
#endif // ENABLE_WALLET

        progressBarLabel->setVisible(false);
        progressBar->setVisible(false);
    }
    else
    {
        QString timeBehindText = GUIUtil::formatNiceTimeOffset(secs);

        progressBarLabel->setVisible(true);
        progressBar->setFormat(tr("%1 behind").arg(timeBehindText));
        progressBar->setMaximum(1000000000);
        progressBar->setValue(nVerificationProgress * 1000000000.0 + 0.5);
        progressBar->setVisible(true);

        tooltip = tr("Catching up...") + QString("<br>") + tooltip;
        if(count != prevBlocks)
        {
            labelBlocksIcon->setPixmap(platformStyle->SingleColorIcon(QString(
                ":/movies/spinner-%1").arg(spinnerFrame, 3, 10, QChar('0')))
                .pixmap(STATUSBAR_ICONSIZE, STATUSBAR_ICONSIZE));
            spinnerFrame = (spinnerFrame + 1) % SPINNER_FRAMES;
        }
        prevBlocks = count;

#ifdef ENABLE_WALLET
        if(walletFrame)
        {
            walletFrame->showOutOfSyncWarning(true);
            modalOverlay->showHide();
        }
#endif // ENABLE_WALLET

        tooltip += QString("<br>");
        tooltip += tr("Last received block was generated %1 ago.").arg(timeBehindText);
        tooltip += QString("<br>");
        tooltip += tr("Transactions after this will not yet be visible.");
    }

    // Don't word-wrap this (fixed-width) tooltip
    tooltip = QString("<nobr>") + tooltip + QString("</nobr>");

    labelBlocksIcon->setToolTip(tooltip);
    progressBarLabel->setToolTip(tooltip);
    progressBar->setToolTip(tooltip);
}

void BitcoinGUI::message(const QString &title, const QString &message, unsigned int style, bool *ret)
{
    QString strTitle = tr("Bitcoin"); // default title
    // Default to information icon
    int nMBoxIcon = QMessageBox::Information;
    int nNotifyIcon = Notificator::Information;

    QString msgType;

    // Prefer supplied title over style based title
    if (!title.isEmpty()) {
        msgType = title;
    }
    else {
        switch (style) {
        case CClientUIInterface::MSG_ERROR:
            msgType = tr("Error");
            break;
        case CClientUIInterface::MSG_WARNING:
            msgType = tr("Warning");
            break;
        case CClientUIInterface::MSG_INFORMATION:
            msgType = tr("Information");
            break;
        default:
            break;
        }
    }
    // Append title to "Bitcoin - "
    if (!msgType.isEmpty())
        strTitle += " - " + msgType;

    // Check for error/warning icon
    if (style & CClientUIInterface::ICON_ERROR) {
        nMBoxIcon = QMessageBox::Critical;
        nNotifyIcon = Notificator::Critical;
    }
    else if (style & CClientUIInterface::ICON_WARNING) {
        nMBoxIcon = QMessageBox::Warning;
        nNotifyIcon = Notificator::Warning;
    }

    // Display message
    if (style & CClientUIInterface::MODAL) {
        // Check for buttons, use OK as default, if none was supplied
        QMessageBox::StandardButton buttons;
        if (!(buttons = (QMessageBox::StandardButton)(style & CClientUIInterface::BTN_MASK)))
            buttons = QMessageBox::Ok;

        showNormalIfMinimized();
        QMessageBox mBox(static_cast<QMessageBox::Icon>(nMBoxIcon), strTitle, message, buttons, this);
        mBox.setTextFormat(Qt::PlainText);
        int r = mBox.exec();
        if (ret != nullptr)
            *ret = r == QMessageBox::Ok;
    }
    else
        notificator->notify(static_cast<Notificator::Class>(nNotifyIcon), strTitle, message);
}

void BitcoinGUI::changeEvent(QEvent *e)
{
    QMainWindow::changeEvent(e);
#ifndef Q_OS_MAC // Ignored on Mac
    if(e->type() == QEvent::WindowStateChange)
    {
        if(clientModel && clientModel->getOptionsModel() && clientModel->getOptionsModel()->getMinimizeToTray())
        {
            QWindowStateChangeEvent *wsevt = static_cast<QWindowStateChangeEvent*>(e);
            if(!(wsevt->oldState() & Qt::WindowMinimized) && isMinimized())
            {
                QTimer::singleShot(0, this, &BitcoinGUI::hide);
                e->ignore();
            }
            else if((wsevt->oldState() & Qt::WindowMinimized) && !isMinimized())
            {
                QTimer::singleShot(0, this, &BitcoinGUI::show);
                e->ignore();
            }
        }
    }
#endif
}

void BitcoinGUI::closeEvent(QCloseEvent *event)
{
#ifndef Q_OS_MAC // Ignored on Mac
    if(clientModel && clientModel->getOptionsModel())
    {
        if(!clientModel->getOptionsModel()->getMinimizeOnClose())
        {
            // close rpcConsole in case it was open to make some space for the shutdown window
            rpcConsole->close();

            QApplication::quit();
        }
        else
        {
            QMainWindow::showMinimized();
            event->ignore();
        }
    }
#else
    QMainWindow::closeEvent(event);
#endif
}

void BitcoinGUI::showEvent(QShowEvent *event)
{
    // enable the debug window when the main window shows up
    openRPCConsoleAction->setEnabled(true);
    aboutAction->setEnabled(true);
    optionsAction->setEnabled(true);
}

#ifdef ENABLE_WALLET
void BitcoinGUI::incomingTransaction(const QString& date, int unit, const CAmount& amount, const QString& type, const QString& address, const QString& label, const QString& walletName)
{
    // On new transaction, make an info balloon
    QString msg = tr("Date: %1\n").arg(date) +
                  tr("Amount: %1\n").arg(BitcoinUnits::formatWithUnit(unit, amount, true));
    if (m_node.getWallets().size() > 1 && !walletName.isEmpty()) {
        msg += tr("Wallet: %1\n").arg(walletName);
    }
    msg += tr("Type: %1\n").arg(type);
    if (!label.isEmpty())
        msg += tr("Label: %1\n").arg(label);
    else if (!address.isEmpty())
        msg += tr("Address: %1\n").arg(address);
    message((amount)<0 ? tr("Sent transaction") : tr("Incoming transaction"),
             msg, CClientUIInterface::MSG_INFORMATION);
}
#endif // ENABLE_WALLET

void BitcoinGUI::dragEnterEvent(QDragEnterEvent *event)
{
    // Accept only URIs
    if(event->mimeData()->hasUrls())
        event->acceptProposedAction();
}

void BitcoinGUI::dropEvent(QDropEvent *event)
{
    if(event->mimeData()->hasUrls())
    {
        for (const QUrl &uri : event->mimeData()->urls())
        {
            Q_EMIT receivedURI(uri.toString());
        }
    }
    event->acceptProposedAction();
}

bool BitcoinGUI::eventFilter(QObject *object, QEvent *event)
{
    // Catch status tip events
    if (event->type() == QEvent::StatusTip)
    {
        // Prevent adding text from setStatusTip(), if we currently use the status bar for displaying other stuff
        if (progressBarLabel->isVisible() || progressBar->isVisible())
            return true;
    }
    return QMainWindow::eventFilter(object, event);
}

#ifdef ENABLE_WALLET
bool BitcoinGUI::handlePaymentRequest(const SendCoinsRecipient& recipient)
{
    // URI has to be valid
    if (walletFrame && walletFrame->handlePaymentRequest(recipient))
    {
        showNormalIfMinimized();
        gotoSendCoinsPage();
        return true;
    }
    return false;
}

void BitcoinGUI::setHDStatus(bool privkeyDisabled, int hdEnabled)
{
    labelWalletHDStatusIcon->setPixmap(platformStyle->SingleColorIcon(privkeyDisabled ? ":/icons/eye" : hdEnabled ? ":/icons/hd_enabled" : ":/icons/hd_disabled").pixmap(STATUSBAR_ICONSIZE,STATUSBAR_ICONSIZE));
    labelWalletHDStatusIcon->setToolTip(privkeyDisabled ? tr("Private key <b>disabled</b>") : hdEnabled ? tr("HD key generation is <b>enabled</b>") : tr("HD key generation is <b>disabled</b>"));

    // eventually disable the QLabel to set its opacity to 50%
    labelWalletHDStatusIcon->setEnabled(hdEnabled);
}

void BitcoinGUI::setEncryptionStatus(WalletModel *walletModel)
{
    int status = walletModel->getEncryptionStatus();
    switch(status)
    {
    case WalletModel::Unencrypted:
        labelWalletEncryptionIcon->hide();
        encryptWalletAction->setChecked(false);
        changePassphraseAction->setEnabled(false);
        encryptWalletAction->setEnabled(true);
        unlockWalletAction->setVisible(false);
        lockWalletAction->setVisible(false);
        break;
    case WalletModel::Unlocked:
        labelWalletEncryptionIcon->show();
        if(walletModel->getWalletUnlockStakingOnly())
        {
            labelWalletEncryptionIcon->setPixmap(QIcon(":/icons/lock_staking").pixmap(STATUSBAR_ICONSIZE,STATUSBAR_ICONSIZE));
            labelWalletEncryptionIcon->setToolTip(tr("Wallet is <b>encrypted</b> and currently <b>unlocked for staking only</b>"));
        }
        else
        {
            labelWalletEncryptionIcon->setPixmap(QIcon(":/icons/lock_open").pixmap(STATUSBAR_ICONSIZE,STATUSBAR_ICONSIZE));
            labelWalletEncryptionIcon->setToolTip(tr("Wallet is <b>encrypted</b> and currently <b>unlocked</b>"));
        }
        encryptWalletAction->setChecked(true);
        changePassphraseAction->setEnabled(true);
        encryptWalletAction->setEnabled(false); // TODO: decrypt currently not supported
        unlockWalletAction->setVisible(false);
        lockWalletAction->setVisible(true);
        break;
    case WalletModel::Locked:
        labelWalletEncryptionIcon->show();
        labelWalletEncryptionIcon->setPixmap(platformStyle->SingleColorIcon(":/icons/lock_closed").pixmap(STATUSBAR_ICONSIZE,STATUSBAR_ICONSIZE));
        labelWalletEncryptionIcon->setToolTip(tr("Wallet is <b>encrypted</b> and currently <b>locked</b>"));
        encryptWalletAction->setChecked(true);
        changePassphraseAction->setEnabled(true);
        encryptWalletAction->setEnabled(false); // TODO: decrypt currently not supported
        unlockWalletAction->setVisible(true);
        lockWalletAction->setVisible(false);
        break;
    }
}

void BitcoinGUI::updateWalletStatus()
{
    if (!walletFrame) {
        return;
    }
    WalletView * const walletView = walletFrame->currentWalletView();
    if (!walletView) {
        return;
    }
    WalletModel * const walletModel = walletView->getWalletModel();
<<<<<<< HEAD
    setEncryptionStatus(walletModel);
    setHDStatus(walletModel->wallet().hdEnabled());
=======
    setEncryptionStatus(walletModel->getEncryptionStatus());
    setHDStatus(walletModel->privateKeysDisabled(), walletModel->wallet().hdEnabled());
>>>>>>> 8b676984
}
#endif // ENABLE_WALLET

void BitcoinGUI::updateProxyIcon()
{
    std::string ip_port;
    bool proxy_enabled = clientModel->getProxyInfo(ip_port);

    if (proxy_enabled) {
        if (labelProxyIcon->pixmap() == nullptr) {
            QString ip_port_q = QString::fromStdString(ip_port);
            labelProxyIcon->setPixmap(platformStyle->SingleColorIcon(":/icons/proxy").pixmap(STATUSBAR_ICONSIZE, STATUSBAR_ICONSIZE));
            labelProxyIcon->setToolTip(tr("Proxy is <b>enabled</b>: %1").arg(ip_port_q));
        } else {
            labelProxyIcon->show();
        }
    } else {
        labelProxyIcon->hide();
    }
}

void BitcoinGUI::updateWindowTitle()
{
    QString window_title = PACKAGE_NAME;
#ifdef ENABLE_WALLET
    if (walletFrame) {
        WalletModel* const wallet_model = walletFrame->currentWalletModel();
        if (wallet_model && !wallet_model->getWalletName().isEmpty()) {
            window_title += " - " + wallet_model->getDisplayName();
        }
    }
#endif
    if (!m_network_style->getTitleAddText().isEmpty()) {
        window_title += " - " + m_network_style->getTitleAddText();
    }
    setWindowTitle(window_title);
}

void BitcoinGUI::showNormalIfMinimized(bool fToggleHidden)
{
    if(!clientModel)
        return;

    if (!isHidden() && !isMinimized() && !GUIUtil::isObscured(this) && fToggleHidden) {
        hide();
    } else {
        GUIUtil::bringToFront(this);
    }
}

void BitcoinGUI::toggleHidden()
{
    showNormalIfMinimized(true);
}

void BitcoinGUI::updateStakingIcon()
{
    if(m_node.shutdownRequested())
        return;

    if (!walletFrame) {
        return;
    }
    WalletView * const walletView = walletFrame->currentWalletView();

    if (!walletView) {
        return;
    }
    WalletModel * const walletModel = walletView->getWalletModel();

    uint64_t nWeight = walletModel->getStakeWeight();

    if (walletModel->wallet().getLastCoinStakeSearchInterval() && nWeight)
    {
        uint64_t nWeight = this->nWeight;
        uint64_t nNetworkWeight = 1.1429 * GetPoSKernelPS();

        const Consensus::Params& consensusParams = Params().GetConsensus();
        int64_t nTargetSpacing = consensusParams.nTargetSpacing;
        unsigned nEstimateTime = 1.0455 * nTargetSpacing * nNetworkWeight / nWeight;

        QString text;
        if (nEstimateTime < 60)
        {
            text = tr("%n second(s)", "", nEstimateTime);
        }
        else if (nEstimateTime < 60*60)
        {
            text = tr("%n minute(s)", "", nEstimateTime/60);
        }
        else if (nEstimateTime < 24*60*60)
        {
            text = tr("%n hour(s)", "", nEstimateTime/(60*60));
        }
        else
        {
            text = tr("%n day(s)", "", nEstimateTime/(60*60*24));
        }

        nWeight /= COIN;
        nNetworkWeight /= COIN;

        labelStakingIcon->setPixmap(platformStyle->SingleColorIcon(":/icons/staking_on").pixmap(STATUSBAR_ICONSIZE,STATUSBAR_ICONSIZE));
        labelStakingIcon->setToolTip(tr("Staking.<br>Your weight is %1<br>Network weight is %2<br>Expected time to earn reward is %3").arg(nWeight).arg(nNetworkWeight).arg(text));
    }
    else
    {
        labelStakingIcon->setPixmap(platformStyle->SingleColorIcon(":/icons/staking_off").pixmap(STATUSBAR_ICONSIZE,STATUSBAR_ICONSIZE));
        if (g_connman == 0 || g_connman->GetNodeCount(CConnman::CONNECTIONS_ALL) == 0)
            labelStakingIcon->setToolTip(tr("Not staking because wallet is offline"));
        else if (m_node.isInitialBlockDownload())
            labelStakingIcon->setToolTip(tr("Not staking because wallet is syncing"));
        else if (!nWeight)
            labelStakingIcon->setToolTip(tr("Not staking because you don't have mature coins"));
		else if (walletModel->wallet().isLocked())
            labelStakingIcon->setToolTip(tr("Not staking because wallet is locked"));
        else
            labelStakingIcon->setToolTip(tr("Not staking"));
    }
}

void BitcoinGUI::detectShutdown()
{
    if (m_node.shutdownRequested())
    {
        if(rpcConsole)
            rpcConsole->hide();
        qApp->quit();
    }
}

void BitcoinGUI::showProgress(const QString &title, int nProgress)
{
    if (nProgress == 0) {
        progressDialog = new QProgressDialog(title, QString(), 0, 100);
        GUIUtil::PolishProgressDialog(progressDialog);
        progressDialog->setWindowModality(Qt::ApplicationModal);
        progressDialog->setMinimumDuration(0);
        progressDialog->setAutoClose(false);
        progressDialog->setValue(0);
    } else if (nProgress == 100) {
        if (progressDialog) {
            progressDialog->close();
            progressDialog->deleteLater();
            progressDialog = nullptr;
        }
    } else if (progressDialog) {
        progressDialog->setValue(nProgress);
    }
}

void BitcoinGUI::setTrayIconVisible(bool fHideTrayIcon)
{
    if (trayIcon)
    {
        trayIcon->setVisible(!fHideTrayIcon);
    }
}

void BitcoinGUI::showModalOverlay()
{
    if (modalOverlay && (progressBar->isVisible() || modalOverlay->isLayerVisible()))
        modalOverlay->toggleVisibility();
}

static bool ThreadSafeMessageBox(BitcoinGUI* gui, const std::string& message, const std::string& caption, unsigned int style)
{
    bool modal = (style & CClientUIInterface::MODAL);
    // The SECURE flag has no effect in the Qt GUI.
    // bool secure = (style & CClientUIInterface::SECURE);
    style &= ~CClientUIInterface::SECURE;
    bool ret = false;
    // In case of modal message, use blocking connection to wait for user to click a button
    bool invoked = QMetaObject::invokeMethod(gui, "message",
                               modal ? GUIUtil::blockingGUIThreadConnection() : Qt::QueuedConnection,
                               Q_ARG(QString, QString::fromStdString(caption)),
                               Q_ARG(QString, QString::fromStdString(message)),
                               Q_ARG(unsigned int, style),
                               Q_ARG(bool*, &ret));
    assert(invoked);
    return ret;
}

void BitcoinGUI::subscribeToCoreSignals()
{
    // Connect signals to client
    m_handler_message_box = m_node.handleMessageBox(std::bind(ThreadSafeMessageBox, this, std::placeholders::_1, std::placeholders::_2, std::placeholders::_3));
    m_handler_question = m_node.handleQuestion(std::bind(ThreadSafeMessageBox, this, std::placeholders::_1, std::placeholders::_3, std::placeholders::_4));
}

void BitcoinGUI::unsubscribeFromCoreSignals()
{
    // Disconnect signals from client
    m_handler_message_box->disconnect();
    m_handler_question->disconnect();
}

UnitDisplayStatusBarControl::UnitDisplayStatusBarControl(const PlatformStyle *platformStyle) :
    optionsModel(nullptr),
    menu(nullptr)
{
    createContextMenu();
    setToolTip(tr("Unit to show amounts in. Click to select another unit."));
    QList<BitcoinUnits::Unit> units = BitcoinUnits::availableUnits();
    int max_width = 0;
    const QFontMetrics fm(font());
    for (const BitcoinUnits::Unit unit : units)
    {
        max_width = qMax(max_width, fm.width(BitcoinUnits::longName(unit)));
    }
    setMinimumSize(max_width, 0);
    setAlignment(Qt::AlignRight | Qt::AlignVCenter);
    setStyleSheet(QString("QLabel { color : %1 }").arg(platformStyle->SingleColor().name()));
}

/** So that it responds to button clicks */
void UnitDisplayStatusBarControl::mousePressEvent(QMouseEvent *event)
{
    onDisplayUnitsClicked(event->pos());
}

/** Creates context menu, its actions, and wires up all the relevant signals for mouse events. */
void UnitDisplayStatusBarControl::createContextMenu()
{
    menu = new QMenu(this);
    for (const BitcoinUnits::Unit u : BitcoinUnits::availableUnits())
    {
        QAction *menuAction = new QAction(QString(BitcoinUnits::longName(u)), this);
        menuAction->setData(QVariant(u));
        menu->addAction(menuAction);
    }
    connect(menu, &QMenu::triggered, this, &UnitDisplayStatusBarControl::onMenuSelection);
}

/** Lets the control know about the Options Model (and its signals) */
void UnitDisplayStatusBarControl::setOptionsModel(OptionsModel *_optionsModel)
{
    if (_optionsModel)
    {
        this->optionsModel = _optionsModel;

        // be aware of a display unit change reported by the OptionsModel object.
        connect(_optionsModel, &OptionsModel::displayUnitChanged, this, &UnitDisplayStatusBarControl::updateDisplayUnit);

        // initialize the display units label with the current value in the model.
        updateDisplayUnit(_optionsModel->getDisplayUnit());
    }
}

/** When Display Units are changed on OptionsModel it will refresh the display text of the control on the status bar */
void UnitDisplayStatusBarControl::updateDisplayUnit(int newUnits)
{
    setText(BitcoinUnits::longName(newUnits));
}

/** Shows context menu with Display Unit options by the mouse coordinates */
void UnitDisplayStatusBarControl::onDisplayUnitsClicked(const QPoint& point)
{
    QPoint globalPos = mapToGlobal(point);
    menu->exec(globalPos);
}

/** Tells underlying optionsModel to update its current display unit. */
void UnitDisplayStatusBarControl::onMenuSelection(QAction* action)
{
    if (action)
    {
        optionsModel->setDisplayUnit(action->data());
    }
}<|MERGE_RESOLUTION|>--- conflicted
+++ resolved
@@ -93,22 +93,9 @@
 #ifdef ENABLE_WALLET
     enableWallet = WalletModel::isWalletEnabled();
 #endif // ENABLE_WALLET
-<<<<<<< HEAD
-    if(enableWallet)
-    {
-        windowTitle += tr("Wallet");
-    } else {
-        windowTitle += tr("Node");
-    }
-    windowTitle += " " + networkStyle->getTitleAddText();
-    QApplication::setWindowIcon(networkStyle->getTrayAndWindowIcon());
-    setWindowIcon(networkStyle->getTrayAndWindowIcon());
-    setWindowTitle(windowTitle);
-=======
     QApplication::setWindowIcon(m_network_style->getTrayAndWindowIcon());
     setWindowIcon(m_network_style->getTrayAndWindowIcon());
     updateWindowTitle();
->>>>>>> 8b676984
 
     rpcConsole = new RPCConsole(node, _platformStyle, nullptr);
     helpMessageDialog = new HelpMessageDialog(node, this, false);
@@ -392,23 +379,11 @@
 #ifdef ENABLE_WALLET
     if(walletFrame)
     {
-<<<<<<< HEAD
-        connect(encryptWalletAction, SIGNAL(triggered(bool)), walletFrame, SLOT(encryptWallet(bool)));
-        connect(backupWalletAction, SIGNAL(triggered()), walletFrame, SLOT(backupWallet()));
-        connect(changePassphraseAction, SIGNAL(triggered()), walletFrame, SLOT(changePassphrase()));
-        connect(unlockWalletAction, SIGNAL(triggered()), walletFrame, SLOT(unlockWallet()));
-        connect(lockWalletAction, SIGNAL(triggered()), walletFrame, SLOT(lockWallet()));
-        connect(signMessageAction, SIGNAL(triggered()), this, SLOT(showNormalIfMinimized()));
-        connect(signMessageAction, SIGNAL(triggered()), this, SLOT(gotoSignMessageTab()));
-        connect(verifyMessageAction, SIGNAL(triggered()), this, SLOT(showNormalIfMinimized()));
-        connect(verifyMessageAction, SIGNAL(triggered()), this, SLOT(gotoVerifyMessageTab()));
-        connect(usedSendingAddressesAction, SIGNAL(triggered()), walletFrame, SLOT(usedSendingAddresses()));
-        connect(usedReceivingAddressesAction, SIGNAL(triggered()), walletFrame, SLOT(usedReceivingAddresses()));
-        connect(openAction, SIGNAL(triggered()), this, SLOT(openClicked()));
-=======
         connect(encryptWalletAction, &QAction::triggered, walletFrame, &WalletFrame::encryptWallet);
         connect(backupWalletAction, &QAction::triggered, walletFrame, &WalletFrame::backupWallet);
         connect(changePassphraseAction, &QAction::triggered, walletFrame, &WalletFrame::changePassphrase);
+        connect(unlockWalletAction, SIGNAL(triggered()), walletFrame, SLOT(unlockWallet()));
+        connect(lockWalletAction, SIGNAL(triggered()), walletFrame, SLOT(lockWallet()));
         connect(signMessageAction, &QAction::triggered, [this]{ showNormalIfMinimized(); });
         connect(signMessageAction, &QAction::triggered, [this]{ gotoSignMessageTab(); });
         connect(verifyMessageAction, &QAction::triggered, [this]{ showNormalIfMinimized(); });
@@ -465,7 +440,6 @@
         connect(m_close_wallet_action, &QAction::triggered, [this] {
             m_wallet_controller->closeWallet(walletFrame->currentWalletModel(), this);
         });
->>>>>>> 8b676984
     }
 #endif // ENABLE_WALLET
 
@@ -799,11 +773,6 @@
     // Note: On macOS, the Dock icon is used to provide the tray's functionality.
     MacDockIconHandler *dockIconHandler = MacDockIconHandler::instance();
     connect(dockIconHandler, &MacDockIconHandler::dockIconClicked, this, &BitcoinGUI::macosDockIconActivated);
-<<<<<<< HEAD
-
-    trayIconMenu = new QMenu(this);
-=======
->>>>>>> 8b676984
     trayIconMenu->setAsDockMenu();
 #endif
 
@@ -863,10 +832,7 @@
 void BitcoinGUI::showDebugWindow()
 {
     GUIUtil::bringToFront(rpcConsole);
-<<<<<<< HEAD
-=======
     Q_EMIT consoleShown(rpcConsole);
->>>>>>> 8b676984
 }
 
 void BitcoinGUI::showDebugWindowActivateConsole()
@@ -1339,13 +1305,8 @@
         return;
     }
     WalletModel * const walletModel = walletView->getWalletModel();
-<<<<<<< HEAD
-    setEncryptionStatus(walletModel);
-    setHDStatus(walletModel->wallet().hdEnabled());
-=======
     setEncryptionStatus(walletModel->getEncryptionStatus());
     setHDStatus(walletModel->privateKeysDisabled(), walletModel->wallet().hdEnabled());
->>>>>>> 8b676984
 }
 #endif // ENABLE_WALLET
 
