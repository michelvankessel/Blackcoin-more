// Copyright (c) 2011-2019 The Bitcoin Core developers
// Distributed under the MIT software license, see the accompanying
// file COPYING or http://www.opensource.org/licenses/mit-license.php.

#include <qt/bitcoingui.h>

#include <qt/bitcoinunits.h>
#include <qt/clientmodel.h>
#include <qt/createwalletdialog.h>
#include <qt/guiconstants.h>
#include <qt/guiutil.h>
#include <qt/modaloverlay.h>
#include <qt/networkstyle.h>
#include <qt/notificator.h>
#include <qt/openuridialog.h>
#include <qt/optionsdialog.h>
#include <qt/optionsmodel.h>
#include <qt/platformstyle.h>
#include <qt/rpcconsole.h>
#include <qt/utilitydialog.h>

#ifdef ENABLE_WALLET
#include <qt/walletcontroller.h>
#include <qt/walletframe.h>
#include <qt/walletmodel.h>
#include <qt/walletview.h>
#endif // ENABLE_WALLET

#ifdef Q_OS_MAC
#include <qt/macdockiconhandler.h>
#endif

#include <chain.h>
#include <chainparams.h>
#include <interfaces/handler.h>
#include <interfaces/node.h>
#include <ui_interface.h>
#include <util/system.h>

#include <QAction>
#include <QApplication>
#include <QComboBox>
#include <QDateTime>
#include <QDragEnterEvent>
#include <QListWidget>
#include <QMenu>
#include <QMenuBar>
#include <QMessageBox>
#include <QMimeData>
#include <QProgressDialog>
#include <QScreen>
#include <QSettings>
#include <QShortcut>
#include <QStackedWidget>
#include <QStatusBar>
#include <QStyle>
#include <QSystemTrayIcon>
#include <QTimer>
#include <QToolBar>
#include <QUrlQuery>
#include <QVBoxLayout>
#include <QWindow>


const std::string BitcoinGUI::DEFAULT_UIPLATFORM =
#if defined(Q_OS_MAC)
        "macosx"
#elif defined(Q_OS_WIN)
        "windows"
#else
        "other"
#endif
        ;

extern int64_t nLastCoinStakeSearchInterval;
double GetPoSKernelPS();

BitcoinGUI::BitcoinGUI(interfaces::Node& node, const PlatformStyle *_platformStyle, const NetworkStyle *networkStyle, QWidget *parent) :
    QMainWindow(parent),
    m_node(node),
    trayIconMenu{new QMenu()},
    platformStyle(_platformStyle),
    m_network_style(networkStyle)
{
    QSettings settings;
    if (!restoreGeometry(settings.value("MainWindowGeometry").toByteArray())) {
        // Restore failed (perhaps missing setting), center the window
        move(QGuiApplication::primaryScreen()->availableGeometry().center() - frameGeometry().center());
    }

#ifdef ENABLE_WALLET
    enableWallet = WalletModel::isWalletEnabled();
#endif // ENABLE_WALLET
    QApplication::setWindowIcon(m_network_style->getTrayAndWindowIcon());
    setWindowIcon(m_network_style->getTrayAndWindowIcon());
    updateWindowTitle();

    rpcConsole = new RPCConsole(node, _platformStyle, nullptr);
    helpMessageDialog = new HelpMessageDialog(node, this, false);
#ifdef ENABLE_WALLET
    if(enableWallet)
    {
        /** Create wallet frame and make it the central widget */
        walletFrame = new WalletFrame(_platformStyle, this);
        setCentralWidget(walletFrame);
    } else
#endif // ENABLE_WALLET
    {
        /* When compiled without wallet or -disablewallet is provided,
         * the central widget is the rpc console.
         */
        setCentralWidget(rpcConsole);
        Q_EMIT consoleShown(rpcConsole);
    }

    // Accept D&D of URIs
    setAcceptDrops(true);

    // Create actions for the toolbar, menu bar and tray/dock icon
    // Needs walletFrame to be initialized
    createActions();

    // Create application menu bar
    createMenuBar();

    // Create the toolbars
    createToolBars();

    // Create system tray icon and notification
    if (QSystemTrayIcon::isSystemTrayAvailable()) {
        createTrayIcon();
    }
    notificator = new Notificator(QApplication::applicationName(), trayIcon, this);

    // Create status bar
    statusBar();

    // Disable size grip because it looks ugly and nobody needs it
    statusBar()->setSizeGripEnabled(false);

    // Status bar notification icons
    QFrame *frameBlocks = new QFrame();
    frameBlocks->setContentsMargins(0,0,0,0);
    frameBlocks->setSizePolicy(QSizePolicy::Fixed, QSizePolicy::Preferred);
    QHBoxLayout *frameBlocksLayout = new QHBoxLayout(frameBlocks);
    frameBlocksLayout->setContentsMargins(3,0,3,0);
    frameBlocksLayout->setSpacing(3);
    // unitDisplayControl = new UnitDisplayStatusBarControl(platformStyle);
    labelWalletEncryptionIcon = new QLabel();
    labelWalletHDStatusIcon = new QLabel();
    labelProxyIcon = new GUIUtil::ClickableLabel();
    connectionsControl = new GUIUtil::ClickableLabel();
    labelBlocksIcon = new GUIUtil::ClickableLabel();
    labelStakingIcon = new QLabel();

    if(enableWallet)
    {
        // frameBlocksLayout->addStretch();
        // frameBlocksLayout->addWidget(unitDisplayControl);
        frameBlocksLayout->addStretch();
        frameBlocksLayout->addWidget(labelWalletEncryptionIcon);
        frameBlocksLayout->addWidget(labelWalletHDStatusIcon);
    }
    frameBlocksLayout->addWidget(labelProxyIcon);
    frameBlocksLayout->addStretch();
    frameBlocksLayout->addWidget(labelStakingIcon);
    frameBlocksLayout->addStretch();
    frameBlocksLayout->addWidget(connectionsControl);
    frameBlocksLayout->addStretch();
    frameBlocksLayout->addWidget(labelBlocksIcon);
    frameBlocksLayout->addStretch();
	
	if (gArgs.GetBoolArg("-staking", true))
    {
        QTimer *timerStakingIcon = new QTimer(labelStakingIcon);
        connect(timerStakingIcon, SIGNAL(timeout()), this, SLOT(updateStakingIcon()));
		QTimer::singleShot(1000, this, SLOT(updateStakingIcon()));
        timerStakingIcon->start(30 * 1000);
    }


    // Progress bar and label for blocks download
    progressBarLabel = new QLabel();
    progressBarLabel->setVisible(false);
    progressBar = new GUIUtil::ProgressBar();
    progressBar->setAlignment(Qt::AlignCenter);
    progressBar->setVisible(false);

    // Override style sheet for progress bar for styles that have a segmented progress bar,
    // as they make the text unreadable (workaround for issue #1071)
    // See https://doc.qt.io/qt-5/gallery.html
    QString curStyle = QApplication::style()->metaObject()->className();
    if(curStyle == "QWindowsStyle" || curStyle == "QWindowsXPStyle")
    {
        progressBar->setStyleSheet("QProgressBar { background-color: #e8e8e8; border: 1px solid grey; border-radius: 7px; padding: 1px; text-align: center; } QProgressBar::chunk { background: QLinearGradient(x1: 0, y1: 0, x2: 1, y2: 0, stop: 0 #FF8000, stop: 1 orange); border-radius: 7px; margin: 0px; }");
    }

    statusBar()->addWidget(progressBarLabel);
    statusBar()->addWidget(progressBar);
    statusBar()->addPermanentWidget(frameBlocks);

    // Install event filter to be able to catch status tip events (QEvent::StatusTip)
    this->installEventFilter(this);

    // Initially wallet actions should be disabled
    setWalletActionsEnabled(false);

    // Subscribe to notifications from core
    subscribeToCoreSignals();

    connect(connectionsControl, &GUIUtil::ClickableLabel::clicked, [this] {
        m_node.setNetworkActive(!m_node.getNetworkActive());
    });
    connect(labelProxyIcon, &GUIUtil::ClickableLabel::clicked, [this] {
        openOptionsDialogWithTab(OptionsDialog::TAB_NETWORK);
    });

    modalOverlay = new ModalOverlay(this->centralWidget());
#ifdef ENABLE_WALLET
    if(enableWallet) {
        connect(walletFrame, &WalletFrame::requestedSyncWarningInfo, this, &BitcoinGUI::showModalOverlay);
        connect(labelBlocksIcon, &GUIUtil::ClickableLabel::clicked, this, &BitcoinGUI::showModalOverlay);
        connect(progressBar, &GUIUtil::ClickableProgressBar::clicked, this, &BitcoinGUI::showModalOverlay);
    }
#endif

#ifdef Q_OS_MAC
    m_app_nap_inhibitor = new CAppNapInhibitor;
#endif
}

BitcoinGUI::~BitcoinGUI()
{
    // Unsubscribe from notifications from core
    unsubscribeFromCoreSignals();

    QSettings settings;
    settings.setValue("MainWindowGeometry", saveGeometry());
    if(trayIcon) // Hide tray icon, as deleting will let it linger until quit (on Ubuntu)
        trayIcon->hide();
#ifdef Q_OS_MAC
    delete m_app_nap_inhibitor;
    delete appMenuBar;
    MacDockIconHandler::cleanup();
#endif

    delete rpcConsole;
}

void BitcoinGUI::createActions()
{
    QActionGroup *tabGroup = new QActionGroup(this);

    overviewAction = new QAction(platformStyle->SingleColorIcon(":/icons/overview"), tr("&Overview"), this);
    overviewAction->setStatusTip(tr("Show general overview of wallet"));
    overviewAction->setToolTip(overviewAction->statusTip());
    overviewAction->setCheckable(true);
    overviewAction->setShortcut(QKeySequence(Qt::ALT + Qt::Key_1));
    tabGroup->addAction(overviewAction);

    sendCoinsAction = new QAction(platformStyle->SingleColorIcon(":/icons/send"), tr("&Send"), this);
    sendCoinsAction->setStatusTip(tr("Send coins to a Bitcoin address"));
    sendCoinsAction->setToolTip(sendCoinsAction->statusTip());
    sendCoinsAction->setCheckable(true);
    sendCoinsAction->setShortcut(QKeySequence(Qt::ALT + Qt::Key_2));
    tabGroup->addAction(sendCoinsAction);

    sendCoinsMenuAction = new QAction(sendCoinsAction->text(), this);
    sendCoinsMenuAction->setStatusTip(sendCoinsAction->statusTip());
    sendCoinsMenuAction->setToolTip(sendCoinsMenuAction->statusTip());

    receiveCoinsAction = new QAction(platformStyle->SingleColorIcon(":/icons/receiving_addresses"), tr("&Receive"), this);
    receiveCoinsAction->setStatusTip(tr("Request payments (generates QR codes and bitcoin: URIs)"));
    receiveCoinsAction->setToolTip(receiveCoinsAction->statusTip());
    receiveCoinsAction->setCheckable(true);
    receiveCoinsAction->setShortcut(QKeySequence(Qt::ALT + Qt::Key_3));
    tabGroup->addAction(receiveCoinsAction);

    receiveCoinsMenuAction = new QAction(receiveCoinsAction->text(), this);
    receiveCoinsMenuAction->setStatusTip(receiveCoinsAction->statusTip());
    receiveCoinsMenuAction->setToolTip(receiveCoinsMenuAction->statusTip());

    historyAction = new QAction(platformStyle->SingleColorIcon(":/icons/history"), tr("&Transactions"), this);
    historyAction->setStatusTip(tr("Browse transaction history"));
    historyAction->setToolTip(historyAction->statusTip());
    historyAction->setCheckable(true);
    historyAction->setShortcut(QKeySequence(Qt::ALT + Qt::Key_4));
    tabGroup->addAction(historyAction);

#ifdef ENABLE_WALLET
    // These showNormalIfMinimized are needed because Send Coins and Receive Coins
    // can be triggered from the tray menu, and need to show the GUI to be useful.
    connect(overviewAction, &QAction::triggered, [this]{ showNormalIfMinimized(); });
    connect(overviewAction, &QAction::triggered, this, &BitcoinGUI::gotoOverviewPage);
    connect(sendCoinsAction, &QAction::triggered, [this]{ showNormalIfMinimized(); });
    connect(sendCoinsAction, &QAction::triggered, [this]{ gotoSendCoinsPage(); });
    connect(sendCoinsMenuAction, &QAction::triggered, [this]{ showNormalIfMinimized(); });
    connect(sendCoinsMenuAction, &QAction::triggered, [this]{ gotoSendCoinsPage(); });
    connect(receiveCoinsAction, &QAction::triggered, [this]{ showNormalIfMinimized(); });
    connect(receiveCoinsAction, &QAction::triggered, this, &BitcoinGUI::gotoReceiveCoinsPage);
    connect(receiveCoinsMenuAction, &QAction::triggered, [this]{ showNormalIfMinimized(); });
    connect(receiveCoinsMenuAction, &QAction::triggered, this, &BitcoinGUI::gotoReceiveCoinsPage);
    connect(historyAction, &QAction::triggered, [this]{ showNormalIfMinimized(); });
    connect(historyAction, &QAction::triggered, this, &BitcoinGUI::gotoHistoryPage);
#endif // ENABLE_WALLET

    quitAction = new QAction(tr("E&xit"), this);
    quitAction->setStatusTip(tr("Quit application"));
    quitAction->setShortcut(QKeySequence(Qt::CTRL + Qt::Key_Q));
    quitAction->setMenuRole(QAction::QuitRole);
<<<<<<< HEAD
    aboutAction = new QAction(platformStyle->TextColorIcon(":/icons/about"), tr("&About %1").arg(PACKAGE_NAME), this);
=======
    aboutAction = new QAction(tr("&About %1").arg(PACKAGE_NAME), this);
>>>>>>> 2f9f9b37
    aboutAction->setStatusTip(tr("Show information about %1").arg(PACKAGE_NAME));
    aboutAction->setMenuRole(QAction::AboutRole);
    aboutAction->setEnabled(false);
    aboutQtAction = new QAction(tr("About &Qt"), this);
    aboutQtAction->setStatusTip(tr("Show information about Qt"));
    aboutQtAction->setMenuRole(QAction::AboutQtRole);
<<<<<<< HEAD
    optionsAction = new QAction(platformStyle->TextColorIcon(":/icons/options"), tr("&Options..."), this);
=======
    optionsAction = new QAction(tr("&Options..."), this);
>>>>>>> 2f9f9b37
    optionsAction->setStatusTip(tr("Modify configuration options for %1").arg(PACKAGE_NAME));
    optionsAction->setMenuRole(QAction::PreferencesRole);
    optionsAction->setEnabled(false);
    toggleHideAction = new QAction(tr("&Show / Hide"), this);
    toggleHideAction->setStatusTip(tr("Show or hide the main Window"));

    encryptWalletAction = new QAction(tr("&Encrypt Wallet..."), this);
    encryptWalletAction->setStatusTip(tr("Encrypt the private keys that belong to your wallet"));
    encryptWalletAction->setCheckable(true);
    backupWalletAction = new QAction(tr("&Backup Wallet..."), this);
    backupWalletAction->setStatusTip(tr("Backup wallet to another location"));
    changePassphraseAction = new QAction(tr("&Change Passphrase..."), this);
    changePassphraseAction->setStatusTip(tr("Change the passphrase used for wallet encryption"));
<<<<<<< HEAD
    unlockWalletAction = new QAction(platformStyle->TextColorIcon(":/icons/lock_open"), tr("&Unlock Wallet..."), this);
    unlockWalletAction->setStatusTip(tr("Unlock wallet with passphrase used for wallet encryption"));
    lockWalletAction = new QAction(platformStyle->TextColorIcon(":/icons/lock_closed"),  tr("&Lock Wallet"), this);
    lockWalletAction->setToolTip(tr("Lock wallet"));
    signMessageAction = new QAction(platformStyle->TextColorIcon(":/icons/edit"), tr("Sign &message..."), this);
=======
    signMessageAction = new QAction(tr("Sign &message..."), this);
>>>>>>> 2f9f9b37
    signMessageAction->setStatusTip(tr("Sign messages with your Bitcoin addresses to prove you own them"));
    verifyMessageAction = new QAction(tr("&Verify message..."), this);
    verifyMessageAction->setStatusTip(tr("Verify messages to ensure they were signed with specified Bitcoin addresses"));

    openRPCConsoleAction = new QAction(tr("&Debug window"), this);
    openRPCConsoleAction->setStatusTip(tr("Open debugging and diagnostic console"));
    // initially disable the debug window menu item
    openRPCConsoleAction->setEnabled(false);
    openRPCConsoleAction->setObjectName("openRPCConsoleAction");

    usedSendingAddressesAction = new QAction(tr("&Sending addresses"), this);
    usedSendingAddressesAction->setStatusTip(tr("Show the list of used sending addresses and labels"));
    usedReceivingAddressesAction = new QAction(tr("&Receiving addresses"), this);
    usedReceivingAddressesAction->setStatusTip(tr("Show the list of used receiving addresses and labels"));

    openAction = new QAction(tr("Open &URI..."), this);
    openAction->setStatusTip(tr("Open a bitcoin: URI or payment request"));

    m_open_wallet_action = new QAction(tr("Open Wallet"), this);
    m_open_wallet_action->setEnabled(false);
    m_open_wallet_action->setStatusTip(tr("Open a wallet"));
    m_open_wallet_menu = new QMenu(this);

    m_close_wallet_action = new QAction(tr("Close Wallet..."), this);
    m_close_wallet_action->setStatusTip(tr("Close wallet"));

    m_create_wallet_action = new QAction(tr("Create Wallet..."), this);
    m_create_wallet_action->setEnabled(false);
    m_create_wallet_action->setStatusTip(tr("Create a new wallet"));

    showHelpMessageAction = new QAction(tr("&Command-line options"), this);
    showHelpMessageAction->setMenuRole(QAction::NoRole);
    showHelpMessageAction->setStatusTip(tr("Show the %1 help message to get a list with possible Bitcoin command-line options").arg(PACKAGE_NAME));

    connect(quitAction, &QAction::triggered, qApp, QApplication::quit);
    connect(aboutAction, &QAction::triggered, this, &BitcoinGUI::aboutClicked);
    connect(aboutQtAction, &QAction::triggered, qApp, QApplication::aboutQt);
    connect(optionsAction, &QAction::triggered, this, &BitcoinGUI::optionsClicked);
    connect(toggleHideAction, &QAction::triggered, this, &BitcoinGUI::toggleHidden);
    connect(showHelpMessageAction, &QAction::triggered, this, &BitcoinGUI::showHelpMessageClicked);
    connect(openRPCConsoleAction, &QAction::triggered, this, &BitcoinGUI::showDebugWindow);
    // prevents an open debug window from becoming stuck/unusable on client shutdown
    connect(quitAction, &QAction::triggered, rpcConsole, &QWidget::hide);

#ifdef ENABLE_WALLET
    if(walletFrame)
    {
        connect(encryptWalletAction, &QAction::triggered, walletFrame, &WalletFrame::encryptWallet);
        connect(backupWalletAction, &QAction::triggered, walletFrame, &WalletFrame::backupWallet);
        connect(changePassphraseAction, &QAction::triggered, walletFrame, &WalletFrame::changePassphrase);
        connect(unlockWalletAction, SIGNAL(triggered()), walletFrame, SLOT(unlockWallet()));
        connect(lockWalletAction, SIGNAL(triggered()), walletFrame, SLOT(lockWallet()));
        connect(signMessageAction, &QAction::triggered, [this]{ showNormalIfMinimized(); });
        connect(signMessageAction, &QAction::triggered, [this]{ gotoSignMessageTab(); });
        connect(verifyMessageAction, &QAction::triggered, [this]{ showNormalIfMinimized(); });
        connect(verifyMessageAction, &QAction::triggered, [this]{ gotoVerifyMessageTab(); });
        connect(usedSendingAddressesAction, &QAction::triggered, walletFrame, &WalletFrame::usedSendingAddresses);
        connect(usedReceivingAddressesAction, &QAction::triggered, walletFrame, &WalletFrame::usedReceivingAddresses);
        connect(openAction, &QAction::triggered, this, &BitcoinGUI::openClicked);
        connect(m_open_wallet_menu, &QMenu::aboutToShow, [this] {
            m_open_wallet_menu->clear();
<<<<<<< HEAD
            std::vector<std::string> available_wallets = m_wallet_controller->getWalletsAvailableToOpen();
            std::vector<std::string> wallets = m_node.listWalletDir();
            for (const auto& path : wallets) {
                QString name = path.empty() ? QString("["+tr("default wallet")+"]") : QString::fromStdString(path);
                QAction* action = m_open_wallet_menu->addAction(name);

                if (std::find(available_wallets.begin(), available_wallets.end(), path) == available_wallets.end()) {
=======
            for (const std::pair<const std::string, bool>& i : m_wallet_controller->listWalletDir()) {
                const std::string& path = i.first;
                QString name = path.empty() ? QString("["+tr("default wallet")+"]") : QString::fromStdString(path);
                // Menu items remove single &. Single & are shown when && is in
                // the string, but only the first occurrence. So replace only
                // the first & with &&.
                name.replace(name.indexOf(QChar('&')), 1, QString("&&"));
                QAction* action = m_open_wallet_menu->addAction(name);

                if (i.second) {
>>>>>>> 2f9f9b37
                    // This wallet is already loaded
                    action->setEnabled(false);
                    continue;
                }

<<<<<<< HEAD
                connect(action, &QAction::triggered, [this, name, path] {
                    OpenWalletActivity* activity = m_wallet_controller->openWallet(path);

                    QProgressDialog* dialog = new QProgressDialog(this);
                    dialog->setLabelText(tr("Opening Wallet <b>%1</b>...").arg(name.toHtmlEscaped()));
                    dialog->setRange(0, 0);
                    dialog->setCancelButton(nullptr);
                    dialog->setWindowModality(Qt::ApplicationModal);
                    dialog->show();

                    connect(activity, &OpenWalletActivity::message, this, [this] (QMessageBox::Icon icon, QString text) {
                        QMessageBox box;
                        box.setIcon(icon);
                        box.setText(tr("Open Wallet Failed"));
                        box.setInformativeText(text);
                        box.setStandardButtons(QMessageBox::Ok);
                        box.setDefaultButton(QMessageBox::Ok);
                        connect(this, &QObject::destroyed, &box, &QDialog::accept);
                        box.exec();
                    });
                    connect(activity, &OpenWalletActivity::opened, this, &BitcoinGUI::setCurrentWallet);
                    connect(activity, &OpenWalletActivity::finished, activity, &QObject::deleteLater);
                    connect(activity, &OpenWalletActivity::finished, dialog, &QObject::deleteLater);
                    bool invoked = QMetaObject::invokeMethod(activity, "open");
                    assert(invoked);
                });
            }
            if (wallets.empty()) {
=======
                connect(action, &QAction::triggered, [this, path] {
                    auto activity = new OpenWalletActivity(m_wallet_controller, this);
                    connect(activity, &OpenWalletActivity::opened, this, &BitcoinGUI::setCurrentWallet);
                    connect(activity, &OpenWalletActivity::finished, activity, &QObject::deleteLater);
                    activity->open(path);
                });
            }
            if (m_open_wallet_menu->isEmpty()) {
>>>>>>> 2f9f9b37
                QAction* action = m_open_wallet_menu->addAction(tr("No wallets available"));
                action->setEnabled(false);
            }
        });
        connect(m_close_wallet_action, &QAction::triggered, [this] {
            m_wallet_controller->closeWallet(walletFrame->currentWalletModel(), this);
        });
        connect(m_create_wallet_action, &QAction::triggered, [this] {
            auto activity = new CreateWalletActivity(m_wallet_controller, this);
            connect(activity, &CreateWalletActivity::created, this, &BitcoinGUI::setCurrentWallet);
            connect(activity, &CreateWalletActivity::finished, activity, &QObject::deleteLater);
            activity->create();
        });
    }
#endif // ENABLE_WALLET

    connect(new QShortcut(QKeySequence(Qt::CTRL + Qt::SHIFT + Qt::Key_C), this), &QShortcut::activated, this, &BitcoinGUI::showDebugWindowActivateConsole);
    connect(new QShortcut(QKeySequence(Qt::CTRL + Qt::SHIFT + Qt::Key_D), this), &QShortcut::activated, this, &BitcoinGUI::showDebugWindow);
}

void BitcoinGUI::createMenuBar()
{
#ifdef Q_OS_MAC
    // Create a decoupled menu bar on Mac which stays even if the window is closed
    appMenuBar = new QMenuBar();
#else
    // Get the main window's menu bar on other platforms
    appMenuBar = menuBar();
#endif

    // Configure the menus
    QMenu *file = appMenuBar->addMenu(tr("&File"));
    if(walletFrame)
    {
        file->addAction(m_create_wallet_action);
        file->addAction(m_open_wallet_action);
        file->addAction(m_close_wallet_action);
        file->addSeparator();
        file->addAction(openAction);
        file->addAction(backupWalletAction);
        file->addAction(signMessageAction);
        file->addAction(verifyMessageAction);
        file->addSeparator();
    }
    file->addAction(quitAction);

    QMenu *settings = appMenuBar->addMenu(tr("&Settings"));
    if(walletFrame)
    {
        settings->addAction(encryptWalletAction);
        settings->addAction(changePassphraseAction);
        settings->addAction(unlockWalletAction);
        settings->addAction(lockWalletAction);
        settings->addSeparator();
    }
    settings->addAction(optionsAction);

    QMenu* window_menu = appMenuBar->addMenu(tr("&Window"));

    QAction* minimize_action = window_menu->addAction(tr("Minimize"));
    minimize_action->setShortcut(QKeySequence(Qt::CTRL + Qt::Key_M));
    connect(minimize_action, &QAction::triggered, [] {
        qApp->focusWindow()->showMinimized();
    });
    connect(qApp, &QApplication::focusWindowChanged, [minimize_action] (QWindow* window) {
        minimize_action->setEnabled(window != nullptr && (window->flags() & Qt::Dialog) != Qt::Dialog && window->windowState() != Qt::WindowMinimized);
    });

#ifdef Q_OS_MAC
    QAction* zoom_action = window_menu->addAction(tr("Zoom"));
    connect(zoom_action, &QAction::triggered, [] {
        QWindow* window = qApp->focusWindow();
        if (window->windowState() != Qt::WindowMaximized) {
            window->showMaximized();
        } else {
            window->showNormal();
        }
    });

    connect(qApp, &QApplication::focusWindowChanged, [zoom_action] (QWindow* window) {
        zoom_action->setEnabled(window != nullptr);
    });
#endif

    if (walletFrame) {
#ifdef Q_OS_MAC
        window_menu->addSeparator();
        QAction* main_window_action = window_menu->addAction(tr("Main Window"));
        connect(main_window_action, &QAction::triggered, [this] {
            GUIUtil::bringToFront(this);
        });
#endif
        window_menu->addSeparator();
        window_menu->addAction(usedSendingAddressesAction);
        window_menu->addAction(usedReceivingAddressesAction);
    }

    window_menu->addSeparator();
    for (RPCConsole::TabTypes tab_type : rpcConsole->tabs()) {
        QAction* tab_action = window_menu->addAction(rpcConsole->tabTitle(tab_type));
        connect(tab_action, &QAction::triggered, [this, tab_type] {
            rpcConsole->setTabFocus(tab_type);
            showDebugWindow();
        });
    }

    QMenu *help = appMenuBar->addMenu(tr("&Help"));
    help->addAction(showHelpMessageAction);
    help->addSeparator();
    help->addAction(aboutAction);
    help->addAction(aboutQtAction);
}

void BitcoinGUI::createToolBars()
{
    if(walletFrame)
    {
        QToolBar *toolbar = addToolBar(tr("Tabs toolbar"));
        appToolBar = toolbar;
        toolbar->setContextMenuPolicy(Qt::PreventContextMenu);
        toolbar->setMovable(false);
        toolbar->setToolButtonStyle(Qt::ToolButtonTextBesideIcon);
        toolbar->addAction(overviewAction);
        toolbar->addAction(sendCoinsAction);
        toolbar->addAction(receiveCoinsAction);
        toolbar->addAction(historyAction);
        overviewAction->setChecked(true);

#ifdef ENABLE_WALLET
        QWidget *spacer = new QWidget();
        spacer->setSizePolicy(QSizePolicy::Expanding, QSizePolicy::Expanding);
        toolbar->addWidget(spacer);

        m_wallet_selector = new QComboBox();
        m_wallet_selector->setSizeAdjustPolicy(QComboBox::AdjustToContents);
        connect(m_wallet_selector, static_cast<void (QComboBox::*)(int)>(&QComboBox::currentIndexChanged), this, &BitcoinGUI::setCurrentWalletBySelectorIndex);

        m_wallet_selector_label = new QLabel();
        m_wallet_selector_label->setText(tr("Wallet:") + " ");
        m_wallet_selector_label->setBuddy(m_wallet_selector);

        m_wallet_selector_label_action = appToolBar->addWidget(m_wallet_selector_label);
        m_wallet_selector_action = appToolBar->addWidget(m_wallet_selector);

        m_wallet_selector_label_action->setVisible(false);
        m_wallet_selector_action->setVisible(false);
#endif
    }
}

void BitcoinGUI::setClientModel(ClientModel *_clientModel)
{
    this->clientModel = _clientModel;
    if(_clientModel)
    {
        // Create system tray menu (or setup the dock menu) that late to prevent users from calling actions,
        // while the client has not yet fully loaded
        createTrayIconMenu();

        // Keep up to date with client
        updateNetworkState();
        connect(_clientModel, &ClientModel::numConnectionsChanged, this, &BitcoinGUI::setNumConnections);
        connect(_clientModel, &ClientModel::networkActiveChanged, this, &BitcoinGUI::setNetworkActive);

        modalOverlay->setKnownBestHeight(_clientModel->getHeaderTipHeight(), QDateTime::fromTime_t(_clientModel->getHeaderTipTime()));
        setNumBlocks(m_node.getNumBlocks(), QDateTime::fromTime_t(m_node.getLastBlockTime()), m_node.getVerificationProgress(), false);
        connect(_clientModel, &ClientModel::numBlocksChanged, this, &BitcoinGUI::setNumBlocks);

        // Receive and report messages from client model
        connect(_clientModel, &ClientModel::message, [this](const QString &title, const QString &message, unsigned int style){
            this->message(title, message, style);
        });

        // Show progress dialog
        connect(_clientModel, &ClientModel::showProgress, this, &BitcoinGUI::showProgress);

        rpcConsole->setClientModel(_clientModel);

        updateProxyIcon();

#ifdef ENABLE_WALLET
        if(walletFrame)
        {
            walletFrame->setClientModel(_clientModel);
        }
#endif // ENABLE_WALLET
        // unitDisplayControl->setOptionsModel(_clientModel->getOptionsModel());
        
        OptionsModel* optionsModel = _clientModel->getOptionsModel();
        if (optionsModel && trayIcon) {
            // be aware of the tray icon disable state change reported by the OptionsModel object.
            connect(optionsModel, &OptionsModel::hideTrayIconChanged, this, &BitcoinGUI::setTrayIconVisible);

            // initialize the disable state of the tray icon with the current value in the model.
            setTrayIconVisible(optionsModel->getHideTrayIcon());
        }
    } else {
        // Disable possibility to show main window via action
        toggleHideAction->setEnabled(false);
        if(trayIconMenu)
        {
            // Disable context menu on tray icon
            trayIconMenu->clear();
        }
        // Propagate cleared model to child objects
        rpcConsole->setClientModel(nullptr);
#ifdef ENABLE_WALLET
        if (walletFrame)
        {
            walletFrame->setClientModel(nullptr);
        }
#endif // ENABLE_WALLET
        // unitDisplayControl->setOptionsModel(nullptr);
    }
}

#ifdef ENABLE_WALLET
void BitcoinGUI::setWalletController(WalletController* wallet_controller)
{
    assert(!m_wallet_controller);
    assert(wallet_controller);

    m_wallet_controller = wallet_controller;

<<<<<<< HEAD
=======
    m_create_wallet_action->setEnabled(true);
>>>>>>> 2f9f9b37
    m_open_wallet_action->setEnabled(true);
    m_open_wallet_action->setMenu(m_open_wallet_menu);

    connect(wallet_controller, &WalletController::walletAdded, this, &BitcoinGUI::addWallet);
    connect(wallet_controller, &WalletController::walletRemoved, this, &BitcoinGUI::removeWallet);

    for (WalletModel* wallet_model : m_wallet_controller->getOpenWallets()) {
        addWallet(wallet_model);
    }
}

void BitcoinGUI::addWallet(WalletModel* walletModel)
{
    if (!walletFrame) return;
    if (!walletFrame->addWallet(walletModel)) return;
    const QString display_name = walletModel->getDisplayName();
    setWalletActionsEnabled(true);
    rpcConsole->addWallet(walletModel);
    m_wallet_selector->addItem(display_name, QVariant::fromValue(walletModel));
    if (m_wallet_selector->count() == 2) {
        m_wallet_selector_label_action->setVisible(true);
        m_wallet_selector_action->setVisible(true);
    }
}

void BitcoinGUI::removeWallet(WalletModel* walletModel)
{
    if (!walletFrame) return;
    int index = m_wallet_selector->findData(QVariant::fromValue(walletModel));
    m_wallet_selector->removeItem(index);
    if (m_wallet_selector->count() == 0) {
        setWalletActionsEnabled(false);
    } else if (m_wallet_selector->count() == 1) {
        m_wallet_selector_label_action->setVisible(false);
        m_wallet_selector_action->setVisible(false);
    }
    rpcConsole->removeWallet(walletModel);
    walletFrame->removeWallet(walletModel);
    updateWindowTitle();
}

void BitcoinGUI::setCurrentWallet(WalletModel* wallet_model)
{
    if (!walletFrame) return;
    walletFrame->setCurrentWallet(wallet_model);
    for (int index = 0; index < m_wallet_selector->count(); ++index) {
        if (m_wallet_selector->itemData(index).value<WalletModel*>() == wallet_model) {
            m_wallet_selector->setCurrentIndex(index);
            break;
        }
    }
    updateWindowTitle();
}

void BitcoinGUI::setCurrentWalletBySelectorIndex(int index)
{
    WalletModel* wallet_model = m_wallet_selector->itemData(index).value<WalletModel*>();
    if (wallet_model) setCurrentWallet(wallet_model);
}

void BitcoinGUI::removeAllWallets()
{
    if(!walletFrame)
        return;
    setWalletActionsEnabled(false);
    walletFrame->removeAllWallets();
}
#endif // ENABLE_WALLET

void BitcoinGUI::setWalletActionsEnabled(bool enabled)
{
    overviewAction->setEnabled(enabled);
    sendCoinsAction->setEnabled(enabled);
    sendCoinsMenuAction->setEnabled(enabled);
    receiveCoinsAction->setEnabled(enabled);
    receiveCoinsMenuAction->setEnabled(enabled);
    historyAction->setEnabled(enabled);
    encryptWalletAction->setEnabled(enabled);
    backupWalletAction->setEnabled(enabled);
    changePassphraseAction->setEnabled(enabled);
    unlockWalletAction->setEnabled(enabled);
    signMessageAction->setEnabled(enabled);
    verifyMessageAction->setEnabled(enabled);
    usedSendingAddressesAction->setEnabled(enabled);
    usedReceivingAddressesAction->setEnabled(enabled);
    openAction->setEnabled(enabled);
    m_close_wallet_action->setEnabled(enabled);
}

void BitcoinGUI::createTrayIcon()
{
    assert(QSystemTrayIcon::isSystemTrayAvailable());

#ifndef Q_OS_MAC
    if (QSystemTrayIcon::isSystemTrayAvailable()) {
        trayIcon = new QSystemTrayIcon(m_network_style->getTrayAndWindowIcon(), this);
        QString toolTip = tr("%1 client").arg(PACKAGE_NAME) + " " + m_network_style->getTitleAddText();
        trayIcon->setToolTip(toolTip);
    }
#endif
}

void BitcoinGUI::createTrayIconMenu()
{
#ifndef Q_OS_MAC
    // return if trayIcon is unset (only on non-macOSes)
    if (!trayIcon)
        return;

    trayIcon->setContextMenu(trayIconMenu.get());
    connect(trayIcon, &QSystemTrayIcon::activated, this, &BitcoinGUI::trayIconActivated);
#else
    // Note: On macOS, the Dock icon is used to provide the tray's functionality.
    MacDockIconHandler *dockIconHandler = MacDockIconHandler::instance();
    connect(dockIconHandler, &MacDockIconHandler::dockIconClicked, this, &BitcoinGUI::macosDockIconActivated);
    trayIconMenu->setAsDockMenu();
#endif

    // Configuration of the tray icon (or Dock icon) menu
#ifndef Q_OS_MAC
    // Note: On macOS, the Dock icon's menu already has Show / Hide action.
    trayIconMenu->addAction(toggleHideAction);
    trayIconMenu->addSeparator();
#endif
    if (enableWallet) {
        trayIconMenu->addAction(sendCoinsMenuAction);
        trayIconMenu->addAction(receiveCoinsMenuAction);
        trayIconMenu->addSeparator();
        trayIconMenu->addAction(signMessageAction);
        trayIconMenu->addAction(verifyMessageAction);
        trayIconMenu->addSeparator();
        trayIconMenu->addAction(openRPCConsoleAction);
    }
    trayIconMenu->addAction(optionsAction);
#ifndef Q_OS_MAC // This is built-in on macOS
    trayIconMenu->addSeparator();
    trayIconMenu->addAction(quitAction);
#endif
}

#ifndef Q_OS_MAC
void BitcoinGUI::trayIconActivated(QSystemTrayIcon::ActivationReason reason)
{
    if(reason == QSystemTrayIcon::Trigger)
    {
        // Click on system tray icon triggers show/hide of the main window
        toggleHidden();
    }
}
#else
void BitcoinGUI::macosDockIconActivated()
{
    show();
    activateWindow();
}
#endif

void BitcoinGUI::optionsClicked()
{
    openOptionsDialogWithTab(OptionsDialog::TAB_MAIN);
}

void BitcoinGUI::aboutClicked()
{
    if(!clientModel)
        return;

    HelpMessageDialog dlg(m_node, this, true);
    dlg.exec();
}

void BitcoinGUI::showDebugWindow()
{
    GUIUtil::bringToFront(rpcConsole);
    Q_EMIT consoleShown(rpcConsole);
}

void BitcoinGUI::showDebugWindowActivateConsole()
{
    rpcConsole->setTabFocus(RPCConsole::TAB_CONSOLE);
    showDebugWindow();
}

void BitcoinGUI::showHelpMessageClicked()
{
    helpMessageDialog->show();
}

#ifdef ENABLE_WALLET
void BitcoinGUI::openClicked()
{
    OpenURIDialog dlg(this);
    if(dlg.exec())
    {
        Q_EMIT receivedURI(dlg.getURI());
    }
}

void BitcoinGUI::gotoOverviewPage()
{
    overviewAction->setChecked(true);
    if (walletFrame) walletFrame->gotoOverviewPage();
}

void BitcoinGUI::gotoHistoryPage()
{
    historyAction->setChecked(true);
    if (walletFrame) walletFrame->gotoHistoryPage();
}

void BitcoinGUI::gotoReceiveCoinsPage()
{
    receiveCoinsAction->setChecked(true);
    if (walletFrame) walletFrame->gotoReceiveCoinsPage();
}

void BitcoinGUI::gotoSendCoinsPage(QString addr)
{
    sendCoinsAction->setChecked(true);
    if (walletFrame) walletFrame->gotoSendCoinsPage(addr);
}

void BitcoinGUI::gotoSignMessageTab(QString addr)
{
    if (walletFrame) walletFrame->gotoSignMessageTab(addr);
}

void BitcoinGUI::gotoVerifyMessageTab(QString addr)
{
    if (walletFrame) walletFrame->gotoVerifyMessageTab(addr);
}
#endif // ENABLE_WALLET

void BitcoinGUI::updateNetworkState()
{
    int count = clientModel->getNumConnections();
    QString icon;
    switch(count)
    {
    case 0: icon = ":/icons/connect_0"; break;
    case 1: case 2: case 3: icon = ":/icons/connect_1"; break;
    case 4: case 5: case 6: icon = ":/icons/connect_2"; break;
    case 7: case 8: case 9: icon = ":/icons/connect_3"; break;
    default: icon = ":/icons/connect_4"; break;
    }

    QString tooltip;

    if (m_node.getNetworkActive()) {
        tooltip = tr("%n active connection(s) to Bitcoin network", "", count) + QString(".<br>") + tr("Click to disable network activity.");
    } else {
        tooltip = tr("Network activity disabled.") + QString("<br>") + tr("Click to enable network activity again.");
        icon = ":/icons/network_disabled";
    }

    // Don't word-wrap this (fixed-width) tooltip
    tooltip = QString("<nobr>") + tooltip + QString("</nobr>");
    connectionsControl->setToolTip(tooltip);

    connectionsControl->setPixmap(platformStyle->SingleColorIcon(icon).pixmap(STATUSBAR_ICONSIZE,STATUSBAR_ICONSIZE));
}

void BitcoinGUI::setNumConnections(int count)
{
    updateNetworkState();
}

void BitcoinGUI::setNetworkActive(bool networkActive)
{
    updateNetworkState();
}

void BitcoinGUI::updateHeadersSyncProgressLabel()
{
    int64_t headersTipTime = clientModel->getHeaderTipTime();
    int headersTipHeight = clientModel->getHeaderTipHeight();
    int estHeadersLeft = (GetTime() - headersTipTime) / Params().GetConsensus().nTargetSpacing;
    if (estHeadersLeft > HEADER_HEIGHT_DELTA_SYNC)
        progressBarLabel->setText(tr("Syncing Headers (%1%)...").arg(QString::number(100.0 / (headersTipHeight+estHeadersLeft)*headersTipHeight, 'f', 1)));
}

void BitcoinGUI::openOptionsDialogWithTab(OptionsDialog::Tab tab)
{
    if (!clientModel || !clientModel->getOptionsModel())
        return;

    OptionsDialog dlg(this, enableWallet);
    dlg.setCurrentTab(tab);
    dlg.setModel(clientModel->getOptionsModel());
    dlg.exec();
}

void BitcoinGUI::setNumBlocks(int count, const QDateTime& blockDate, double nVerificationProgress, bool header)
{
// Disabling macOS App Nap on initial sync, disk and reindex operations.
#ifdef Q_OS_MAC
    (m_node.isInitialBlockDownload() || m_node.getReindex() || m_node.getImporting()) ? m_app_nap_inhibitor->disableAppNap() : m_app_nap_inhibitor->enableAppNap();
#endif

    if (modalOverlay)
    {
        if (header)
            modalOverlay->setKnownBestHeight(count, blockDate);
        else
            modalOverlay->tipUpdate(count, blockDate, nVerificationProgress);
    }
    if (!clientModel)
        return;

    // Prevent orphan statusbar messages (e.g. hover Quit in main menu, wait until chain-sync starts -> garbled text)
    statusBar()->clearMessage();

    // Acquire current block source
    enum BlockSource blockSource = clientModel->getBlockSource();
    switch (blockSource) {
        case BlockSource::NETWORK:
            if (header) {
                updateHeadersSyncProgressLabel();
                return;
            }
            progressBarLabel->setText(tr("Synchronizing with network..."));
            updateHeadersSyncProgressLabel();
            break;
        case BlockSource::DISK:
            if (header) {
                progressBarLabel->setText(tr("Indexing blocks on disk..."));
            } else {
                progressBarLabel->setText(tr("Processing blocks on disk..."));
            }
            break;
        case BlockSource::REINDEX:
            progressBarLabel->setText(tr("Reindexing blocks on disk..."));
            break;
        case BlockSource::NONE:
            if (header) {
                return;
            }
            progressBarLabel->setText(tr("Connecting to peers..."));
            break;
    }

    QString tooltip;

    QDateTime currentDate = QDateTime::currentDateTime();
    qint64 secs = blockDate.secsTo(currentDate);

    tooltip = tr("Processed %n block(s) of transaction history.", "", count);

    // Set icon state: spinning if catching up, tick otherwise
    if (secs < MAX_BLOCK_TIME_GAP) {
        tooltip = tr("Up to date") + QString(".<br>") + tooltip;
        labelBlocksIcon->setPixmap(platformStyle->SingleColorIcon(":/icons/synced").pixmap(STATUSBAR_ICONSIZE, STATUSBAR_ICONSIZE));

#ifdef ENABLE_WALLET
        if(walletFrame)
        {
            walletFrame->showOutOfSyncWarning(false);
            modalOverlay->showHide(true, true);
        }
#endif // ENABLE_WALLET

        progressBarLabel->setVisible(false);
        progressBar->setVisible(false);
    }
    else
    {
        QString timeBehindText = GUIUtil::formatNiceTimeOffset(secs);

        progressBarLabel->setVisible(true);
        progressBar->setFormat(tr("%1 behind").arg(timeBehindText));
        progressBar->setMaximum(1000000000);
        progressBar->setValue(nVerificationProgress * 1000000000.0 + 0.5);
        progressBar->setVisible(true);

        tooltip = tr("Catching up...") + QString("<br>") + tooltip;
        if(count != prevBlocks)
        {
            labelBlocksIcon->setPixmap(platformStyle->SingleColorIcon(QString(
                ":/movies/spinner-%1").arg(spinnerFrame, 3, 10, QChar('0')))
                .pixmap(STATUSBAR_ICONSIZE, STATUSBAR_ICONSIZE));
            spinnerFrame = (spinnerFrame + 1) % SPINNER_FRAMES;
        }
        prevBlocks = count;

#ifdef ENABLE_WALLET
        if(walletFrame)
        {
            walletFrame->showOutOfSyncWarning(true);
            modalOverlay->showHide();
        }
#endif // ENABLE_WALLET

        tooltip += QString("<br>");
        tooltip += tr("Last received block was generated %1 ago.").arg(timeBehindText);
        tooltip += QString("<br>");
        tooltip += tr("Transactions after this will not yet be visible.");
    }

    // Don't word-wrap this (fixed-width) tooltip
    tooltip = QString("<nobr>") + tooltip + QString("</nobr>");

    labelBlocksIcon->setToolTip(tooltip);
    progressBarLabel->setToolTip(tooltip);
    progressBar->setToolTip(tooltip);
}

void BitcoinGUI::message(const QString& title, QString message, unsigned int style, bool* ret)
{
    // Default title. On macOS, the window title is ignored (as required by the macOS Guidelines).
    QString strTitle{PACKAGE_NAME};
    // Default to information icon
    int nMBoxIcon = QMessageBox::Information;
    int nNotifyIcon = Notificator::Information;

    bool prefix = !(style & CClientUIInterface::MSG_NOPREFIX);
    style &= ~CClientUIInterface::MSG_NOPREFIX;

    QString msgType;
    if (!title.isEmpty()) {
        msgType = title;
    } else {
        switch (style) {
        case CClientUIInterface::MSG_ERROR:
            msgType = tr("Error");
            if (prefix) message = tr("Error: %1").arg(message);
            break;
        case CClientUIInterface::MSG_WARNING:
            msgType = tr("Warning");
            if (prefix) message = tr("Warning: %1").arg(message);
            break;
        case CClientUIInterface::MSG_INFORMATION:
            msgType = tr("Information");
            // No need to prepend the prefix here.
            break;
        default:
            break;
        }
    }

    if (!msgType.isEmpty()) {
        strTitle += " - " + msgType;
    }

    if (style & CClientUIInterface::ICON_ERROR) {
        nMBoxIcon = QMessageBox::Critical;
        nNotifyIcon = Notificator::Critical;
    } else if (style & CClientUIInterface::ICON_WARNING) {
        nMBoxIcon = QMessageBox::Warning;
        nNotifyIcon = Notificator::Warning;
    }

    if (style & CClientUIInterface::MODAL) {
        // Check for buttons, use OK as default, if none was supplied
        QMessageBox::StandardButton buttons;
        if (!(buttons = (QMessageBox::StandardButton)(style & CClientUIInterface::BTN_MASK)))
            buttons = QMessageBox::Ok;

        showNormalIfMinimized();
        QMessageBox mBox(static_cast<QMessageBox::Icon>(nMBoxIcon), strTitle, message, buttons, this);
        mBox.setTextFormat(Qt::PlainText);
        int r = mBox.exec();
        if (ret != nullptr)
            *ret = r == QMessageBox::Ok;
    } else {
        notificator->notify(static_cast<Notificator::Class>(nNotifyIcon), strTitle, message);
    }
}

void BitcoinGUI::changeEvent(QEvent *e)
{
    QMainWindow::changeEvent(e);
#ifndef Q_OS_MAC // Ignored on Mac
    if(e->type() == QEvent::WindowStateChange)
    {
        if(clientModel && clientModel->getOptionsModel() && clientModel->getOptionsModel()->getMinimizeToTray())
        {
            QWindowStateChangeEvent *wsevt = static_cast<QWindowStateChangeEvent*>(e);
            if(!(wsevt->oldState() & Qt::WindowMinimized) && isMinimized())
            {
                QTimer::singleShot(0, this, &BitcoinGUI::hide);
                e->ignore();
            }
            else if((wsevt->oldState() & Qt::WindowMinimized) && !isMinimized())
            {
                QTimer::singleShot(0, this, &BitcoinGUI::show);
                e->ignore();
            }
        }
    }
#endif
}

void BitcoinGUI::closeEvent(QCloseEvent *event)
{
#ifndef Q_OS_MAC // Ignored on Mac
    if(clientModel && clientModel->getOptionsModel())
    {
        if(!clientModel->getOptionsModel()->getMinimizeOnClose())
        {
            // close rpcConsole in case it was open to make some space for the shutdown window
            rpcConsole->close();

            QApplication::quit();
        }
        else
        {
            QMainWindow::showMinimized();
            event->ignore();
        }
    }
#else
    QMainWindow::closeEvent(event);
#endif
}

void BitcoinGUI::showEvent(QShowEvent *event)
{
    // enable the debug window when the main window shows up
    openRPCConsoleAction->setEnabled(true);
    aboutAction->setEnabled(true);
    optionsAction->setEnabled(true);
}

#ifdef ENABLE_WALLET
void BitcoinGUI::incomingTransaction(const QString& date, int unit, const CAmount& amount, const QString& type, const QString& address, const QString& label, const QString& walletName)
{
    // On new transaction, make an info balloon
    QString msg = tr("Date: %1\n").arg(date) +
                  tr("Amount: %1\n").arg(BitcoinUnits::formatWithUnit(unit, amount, true));
    if (m_node.getWallets().size() > 1 && !walletName.isEmpty()) {
        msg += tr("Wallet: %1\n").arg(walletName);
    }
    msg += tr("Type: %1\n").arg(type);
    if (!label.isEmpty())
        msg += tr("Label: %1\n").arg(label);
    else if (!address.isEmpty())
        msg += tr("Address: %1\n").arg(address);
    message((amount)<0 ? tr("Sent transaction") : tr("Incoming transaction"),
             msg, CClientUIInterface::MSG_INFORMATION);
}
#endif // ENABLE_WALLET

void BitcoinGUI::dragEnterEvent(QDragEnterEvent *event)
{
    // Accept only URIs
    if(event->mimeData()->hasUrls())
        event->acceptProposedAction();
}

void BitcoinGUI::dropEvent(QDropEvent *event)
{
    if(event->mimeData()->hasUrls())
    {
        for (const QUrl &uri : event->mimeData()->urls())
        {
            Q_EMIT receivedURI(uri.toString());
        }
    }
    event->acceptProposedAction();
}

bool BitcoinGUI::eventFilter(QObject *object, QEvent *event)
{
    // Catch status tip events
    if (event->type() == QEvent::StatusTip)
    {
        // Prevent adding text from setStatusTip(), if we currently use the status bar for displaying other stuff
        if (progressBarLabel->isVisible() || progressBar->isVisible())
            return true;
    }
    return QMainWindow::eventFilter(object, event);
}

#ifdef ENABLE_WALLET
bool BitcoinGUI::handlePaymentRequest(const SendCoinsRecipient& recipient)
{
    // URI has to be valid
    if (walletFrame && walletFrame->handlePaymentRequest(recipient))
    {
        showNormalIfMinimized();
        gotoSendCoinsPage();
        return true;
    }
    return false;
}

void BitcoinGUI::setHDStatus(bool privkeyDisabled, int hdEnabled)
{
    labelWalletHDStatusIcon->setPixmap(platformStyle->SingleColorIcon(privkeyDisabled ? ":/icons/eye" : hdEnabled ? ":/icons/hd_enabled" : ":/icons/hd_disabled").pixmap(STATUSBAR_ICONSIZE,STATUSBAR_ICONSIZE));
    labelWalletHDStatusIcon->setToolTip(privkeyDisabled ? tr("Private key <b>disabled</b>") : hdEnabled ? tr("HD key generation is <b>enabled</b>") : tr("HD key generation is <b>disabled</b>"));

    // eventually disable the QLabel to set its opacity to 50%
    labelWalletHDStatusIcon->setEnabled(hdEnabled);
}

void BitcoinGUI::setEncryptionStatus(WalletModel *walletModel)
{
    int status = walletModel->getEncryptionStatus();
    switch(status)
    {
    case WalletModel::Unencrypted:
        labelWalletEncryptionIcon->hide();
        encryptWalletAction->setChecked(false);
        changePassphraseAction->setEnabled(false);
        encryptWalletAction->setEnabled(true);
        unlockWalletAction->setVisible(false);
        lockWalletAction->setVisible(false);
        break;
    case WalletModel::Unlocked:
        labelWalletEncryptionIcon->show();
        if(walletModel->getWalletUnlockStakingOnly())
        {
            labelWalletEncryptionIcon->setPixmap(QIcon(":/icons/lock_staking").pixmap(STATUSBAR_ICONSIZE,STATUSBAR_ICONSIZE));
            labelWalletEncryptionIcon->setToolTip(tr("Wallet is <b>encrypted</b> and currently <b>unlocked for staking only</b>"));
        }
        else
        {
            labelWalletEncryptionIcon->setPixmap(QIcon(":/icons/lock_open").pixmap(STATUSBAR_ICONSIZE,STATUSBAR_ICONSIZE));
            labelWalletEncryptionIcon->setToolTip(tr("Wallet is <b>encrypted</b> and currently <b>unlocked</b>"));
        }
        encryptWalletAction->setChecked(true);
        changePassphraseAction->setEnabled(true);
        encryptWalletAction->setEnabled(false); // TODO: decrypt currently not supported
        unlockWalletAction->setVisible(false);
        lockWalletAction->setVisible(true);
        break;
    case WalletModel::Locked:
        labelWalletEncryptionIcon->show();
        labelWalletEncryptionIcon->setPixmap(platformStyle->SingleColorIcon(":/icons/lock_closed").pixmap(STATUSBAR_ICONSIZE,STATUSBAR_ICONSIZE));
        labelWalletEncryptionIcon->setToolTip(tr("Wallet is <b>encrypted</b> and currently <b>locked</b>"));
        encryptWalletAction->setChecked(true);
        changePassphraseAction->setEnabled(true);
        encryptWalletAction->setEnabled(false); // TODO: decrypt currently not supported
        unlockWalletAction->setVisible(true);
        lockWalletAction->setVisible(false);
        break;
    }
}

void BitcoinGUI::updateWalletStatus()
{
    if (!walletFrame) {
        return;
    }
    WalletView * const walletView = walletFrame->currentWalletView();
    if (!walletView) {
        return;
    }
    WalletModel * const walletModel = walletView->getWalletModel();
    setEncryptionStatus(walletModel->getEncryptionStatus());
    setHDStatus(walletModel->privateKeysDisabled(), walletModel->wallet().hdEnabled());
}
#endif // ENABLE_WALLET

void BitcoinGUI::updateProxyIcon()
{
    std::string ip_port;
    bool proxy_enabled = clientModel->getProxyInfo(ip_port);

    if (proxy_enabled) {
        if (labelProxyIcon->pixmap() == nullptr) {
            QString ip_port_q = QString::fromStdString(ip_port);
            labelProxyIcon->setPixmap(platformStyle->SingleColorIcon(":/icons/proxy").pixmap(STATUSBAR_ICONSIZE, STATUSBAR_ICONSIZE));
            labelProxyIcon->setToolTip(tr("Proxy is <b>enabled</b>: %1").arg(ip_port_q));
        } else {
            labelProxyIcon->show();
        }
    } else {
        labelProxyIcon->hide();
    }
}

void BitcoinGUI::updateWindowTitle()
{
    QString window_title = PACKAGE_NAME;
#ifdef ENABLE_WALLET
    if (walletFrame) {
        WalletModel* const wallet_model = walletFrame->currentWalletModel();
        if (wallet_model && !wallet_model->getWalletName().isEmpty()) {
            window_title += " - " + wallet_model->getDisplayName();
        }
    }
#endif
    if (!m_network_style->getTitleAddText().isEmpty()) {
        window_title += " - " + m_network_style->getTitleAddText();
    }
    setWindowTitle(window_title);
}

void BitcoinGUI::showNormalIfMinimized(bool fToggleHidden)
{
    if(!clientModel)
        return;

    if (!isHidden() && !isMinimized() && !GUIUtil::isObscured(this) && fToggleHidden) {
        hide();
    } else {
        GUIUtil::bringToFront(this);
    }
}

void BitcoinGUI::toggleHidden()
{
    showNormalIfMinimized(true);
}

void BitcoinGUI::updateStakingIcon()
{
    if(m_node.shutdownRequested())
        return;

    if (!walletFrame) {
        return;
    }
    WalletView * const walletView = walletFrame->currentWalletView();

    if (!walletView) {
        return;
    }
    WalletModel * const walletModel = walletView->getWalletModel();

    uint64_t nWeight = walletModel->getStakeWeight();

    if (walletModel->wallet().getLastCoinStakeSearchInterval() && nWeight)
    {
        uint64_t nWeight = this->nWeight;
        uint64_t nNetworkWeight = 1.1429 * GetPoSKernelPS();

        const Consensus::Params& consensusParams = Params().GetConsensus();
        int64_t nTargetSpacing = consensusParams.nTargetSpacing;
        unsigned nEstimateTime = 1.0455 * nTargetSpacing * nNetworkWeight / nWeight;

        QString text;
        if (nEstimateTime < 60)
        {
            text = tr("%n second(s)", "", nEstimateTime);
        }
        else if (nEstimateTime < 60*60)
        {
            text = tr("%n minute(s)", "", nEstimateTime/60);
        }
        else if (nEstimateTime < 24*60*60)
        {
            text = tr("%n hour(s)", "", nEstimateTime/(60*60));
        }
        else
        {
            text = tr("%n day(s)", "", nEstimateTime/(60*60*24));
        }

        nWeight /= COIN;
        nNetworkWeight /= COIN;

        labelStakingIcon->setPixmap(platformStyle->SingleColorIcon(":/icons/staking_on").pixmap(STATUSBAR_ICONSIZE,STATUSBAR_ICONSIZE));
        labelStakingIcon->setToolTip(tr("Staking.<br>Your weight is %1<br>Network weight is %2<br>Expected time to earn reward is %3").arg(nWeight).arg(nNetworkWeight).arg(text));
    }
    else
    {
        labelStakingIcon->setPixmap(platformStyle->SingleColorIcon(":/icons/staking_off").pixmap(STATUSBAR_ICONSIZE,STATUSBAR_ICONSIZE));
        if (g_connman == 0 || g_connman->GetNodeCount(CConnman::CONNECTIONS_ALL) == 0)
            labelStakingIcon->setToolTip(tr("Not staking because wallet is offline"));
        else if (m_node.isInitialBlockDownload())
            labelStakingIcon->setToolTip(tr("Not staking because wallet is syncing"));
        else if (!nWeight)
            labelStakingIcon->setToolTip(tr("Not staking because you don't have mature coins"));
		else if (walletModel->wallet().isLocked())
            labelStakingIcon->setToolTip(tr("Not staking because wallet is locked"));
        else
            labelStakingIcon->setToolTip(tr("Not staking"));
    }
}

void BitcoinGUI::detectShutdown()
{
    if (m_node.shutdownRequested())
    {
        if(rpcConsole)
            rpcConsole->hide();
        qApp->quit();
    }
}

void BitcoinGUI::showProgress(const QString &title, int nProgress)
{
    if (nProgress == 0) {
        progressDialog = new QProgressDialog(title, QString(), 0, 100);
        GUIUtil::PolishProgressDialog(progressDialog);
        progressDialog->setWindowModality(Qt::ApplicationModal);
        progressDialog->setMinimumDuration(0);
        progressDialog->setAutoClose(false);
        progressDialog->setValue(0);
    } else if (nProgress == 100) {
        if (progressDialog) {
            progressDialog->close();
            progressDialog->deleteLater();
            progressDialog = nullptr;
        }
    } else if (progressDialog) {
        progressDialog->setValue(nProgress);
    }
}

void BitcoinGUI::setTrayIconVisible(bool fHideTrayIcon)
{
    if (trayIcon)
    {
        trayIcon->setVisible(!fHideTrayIcon);
    }
}

void BitcoinGUI::showModalOverlay()
{
    if (modalOverlay && (progressBar->isVisible() || modalOverlay->isLayerVisible()))
        modalOverlay->toggleVisibility();
}

static bool ThreadSafeMessageBox(BitcoinGUI* gui, const std::string& message, const std::string& caption, unsigned int style)
{
    bool modal = (style & CClientUIInterface::MODAL);
    // The SECURE flag has no effect in the Qt GUI.
    // bool secure = (style & CClientUIInterface::SECURE);
    style &= ~CClientUIInterface::SECURE;
    bool ret = false;
    // In case of modal message, use blocking connection to wait for user to click a button
    bool invoked = QMetaObject::invokeMethod(gui, "message",
                               modal ? GUIUtil::blockingGUIThreadConnection() : Qt::QueuedConnection,
                               Q_ARG(QString, QString::fromStdString(caption)),
                               Q_ARG(QString, QString::fromStdString(message)),
                               Q_ARG(unsigned int, style),
                               Q_ARG(bool*, &ret));
    assert(invoked);
    return ret;
}

void BitcoinGUI::subscribeToCoreSignals()
{
    // Connect signals to client
    m_handler_message_box = m_node.handleMessageBox(std::bind(ThreadSafeMessageBox, this, std::placeholders::_1, std::placeholders::_2, std::placeholders::_3));
    m_handler_question = m_node.handleQuestion(std::bind(ThreadSafeMessageBox, this, std::placeholders::_1, std::placeholders::_3, std::placeholders::_4));
}

void BitcoinGUI::unsubscribeFromCoreSignals()
{
    // Disconnect signals from client
    m_handler_message_box->disconnect();
    m_handler_question->disconnect();
}

UnitDisplayStatusBarControl::UnitDisplayStatusBarControl(const PlatformStyle *platformStyle) :
    optionsModel(nullptr),
    menu(nullptr)
{
    createContextMenu();
    setToolTip(tr("Unit to show amounts in. Click to select another unit."));
    QList<BitcoinUnits::Unit> units = BitcoinUnits::availableUnits();
    int max_width = 0;
    const QFontMetrics fm(font());
    for (const BitcoinUnits::Unit unit : units)
    {
        max_width = qMax(max_width, GUIUtil::TextWidth(fm, BitcoinUnits::longName(unit)));
    }
    setMinimumSize(max_width, 0);
    setAlignment(Qt::AlignRight | Qt::AlignVCenter);
    setStyleSheet(QString("QLabel { color : %1 }").arg(platformStyle->SingleColor().name()));
}

/** So that it responds to button clicks */
void UnitDisplayStatusBarControl::mousePressEvent(QMouseEvent *event)
{
    onDisplayUnitsClicked(event->pos());
}

/** Creates context menu, its actions, and wires up all the relevant signals for mouse events. */
void UnitDisplayStatusBarControl::createContextMenu()
{
    menu = new QMenu(this);
    for (const BitcoinUnits::Unit u : BitcoinUnits::availableUnits())
    {
        QAction *menuAction = new QAction(QString(BitcoinUnits::longName(u)), this);
        menuAction->setData(QVariant(u));
        menu->addAction(menuAction);
    }
    connect(menu, &QMenu::triggered, this, &UnitDisplayStatusBarControl::onMenuSelection);
}

/** Lets the control know about the Options Model (and its signals) */
void UnitDisplayStatusBarControl::setOptionsModel(OptionsModel *_optionsModel)
{
    if (_optionsModel)
    {
        this->optionsModel = _optionsModel;

        // be aware of a display unit change reported by the OptionsModel object.
        connect(_optionsModel, &OptionsModel::displayUnitChanged, this, &UnitDisplayStatusBarControl::updateDisplayUnit);

        // initialize the display units label with the current value in the model.
        updateDisplayUnit(_optionsModel->getDisplayUnit());
    }
}

/** When Display Units are changed on OptionsModel it will refresh the display text of the control on the status bar */
void UnitDisplayStatusBarControl::updateDisplayUnit(int newUnits)
{
    setText(BitcoinUnits::longName(newUnits));
}

/** Shows context menu with Display Unit options by the mouse coordinates */
void UnitDisplayStatusBarControl::onDisplayUnitsClicked(const QPoint& point)
{
    QPoint globalPos = mapToGlobal(point);
    menu->exec(globalPos);
}

/** Tells underlying optionsModel to update its current display unit. */
void UnitDisplayStatusBarControl::onMenuSelection(QAction* action)
{
    if (action)
    {
        optionsModel->setDisplayUnit(action->data());
    }
}<|MERGE_RESOLUTION|>--- conflicted
+++ resolved
@@ -308,22 +308,14 @@
     quitAction->setStatusTip(tr("Quit application"));
     quitAction->setShortcut(QKeySequence(Qt::CTRL + Qt::Key_Q));
     quitAction->setMenuRole(QAction::QuitRole);
-<<<<<<< HEAD
-    aboutAction = new QAction(platformStyle->TextColorIcon(":/icons/about"), tr("&About %1").arg(PACKAGE_NAME), this);
-=======
     aboutAction = new QAction(tr("&About %1").arg(PACKAGE_NAME), this);
->>>>>>> 2f9f9b37
     aboutAction->setStatusTip(tr("Show information about %1").arg(PACKAGE_NAME));
     aboutAction->setMenuRole(QAction::AboutRole);
     aboutAction->setEnabled(false);
     aboutQtAction = new QAction(tr("About &Qt"), this);
     aboutQtAction->setStatusTip(tr("Show information about Qt"));
     aboutQtAction->setMenuRole(QAction::AboutQtRole);
-<<<<<<< HEAD
-    optionsAction = new QAction(platformStyle->TextColorIcon(":/icons/options"), tr("&Options..."), this);
-=======
     optionsAction = new QAction(tr("&Options..."), this);
->>>>>>> 2f9f9b37
     optionsAction->setStatusTip(tr("Modify configuration options for %1").arg(PACKAGE_NAME));
     optionsAction->setMenuRole(QAction::PreferencesRole);
     optionsAction->setEnabled(false);
@@ -337,15 +329,12 @@
     backupWalletAction->setStatusTip(tr("Backup wallet to another location"));
     changePassphraseAction = new QAction(tr("&Change Passphrase..."), this);
     changePassphraseAction->setStatusTip(tr("Change the passphrase used for wallet encryption"));
-<<<<<<< HEAD
-    unlockWalletAction = new QAction(platformStyle->TextColorIcon(":/icons/lock_open"), tr("&Unlock Wallet..."), this);
-    unlockWalletAction->setStatusTip(tr("Unlock wallet with passphrase used for wallet encryption"));
-    lockWalletAction = new QAction(platformStyle->TextColorIcon(":/icons/lock_closed"),  tr("&Lock Wallet"), this);
+    unlockWalletAction = new QAction(tr("&Unlock Wallet..."), this);
+    unlockWalletAction->setToolTip(tr("Unlock wallet"));
+    unlockWalletAction->setObjectName("unlockWalletAction");
+    lockWalletAction = new QAction(tr("&Lock Wallet"), this);
     lockWalletAction->setToolTip(tr("Lock wallet"));
-    signMessageAction = new QAction(platformStyle->TextColorIcon(":/icons/edit"), tr("Sign &message..."), this);
-=======
     signMessageAction = new QAction(tr("Sign &message..."), this);
->>>>>>> 2f9f9b37
     signMessageAction->setStatusTip(tr("Sign messages with your Bitcoin addresses to prove you own them"));
     verifyMessageAction = new QAction(tr("&Verify message..."), this);
     verifyMessageAction->setStatusTip(tr("Verify messages to ensure they were signed with specified Bitcoin addresses"));
@@ -407,15 +396,6 @@
         connect(openAction, &QAction::triggered, this, &BitcoinGUI::openClicked);
         connect(m_open_wallet_menu, &QMenu::aboutToShow, [this] {
             m_open_wallet_menu->clear();
-<<<<<<< HEAD
-            std::vector<std::string> available_wallets = m_wallet_controller->getWalletsAvailableToOpen();
-            std::vector<std::string> wallets = m_node.listWalletDir();
-            for (const auto& path : wallets) {
-                QString name = path.empty() ? QString("["+tr("default wallet")+"]") : QString::fromStdString(path);
-                QAction* action = m_open_wallet_menu->addAction(name);
-
-                if (std::find(available_wallets.begin(), available_wallets.end(), path) == available_wallets.end()) {
-=======
             for (const std::pair<const std::string, bool>& i : m_wallet_controller->listWalletDir()) {
                 const std::string& path = i.first;
                 QString name = path.empty() ? QString("["+tr("default wallet")+"]") : QString::fromStdString(path);
@@ -426,42 +406,11 @@
                 QAction* action = m_open_wallet_menu->addAction(name);
 
                 if (i.second) {
->>>>>>> 2f9f9b37
                     // This wallet is already loaded
                     action->setEnabled(false);
                     continue;
                 }
 
-<<<<<<< HEAD
-                connect(action, &QAction::triggered, [this, name, path] {
-                    OpenWalletActivity* activity = m_wallet_controller->openWallet(path);
-
-                    QProgressDialog* dialog = new QProgressDialog(this);
-                    dialog->setLabelText(tr("Opening Wallet <b>%1</b>...").arg(name.toHtmlEscaped()));
-                    dialog->setRange(0, 0);
-                    dialog->setCancelButton(nullptr);
-                    dialog->setWindowModality(Qt::ApplicationModal);
-                    dialog->show();
-
-                    connect(activity, &OpenWalletActivity::message, this, [this] (QMessageBox::Icon icon, QString text) {
-                        QMessageBox box;
-                        box.setIcon(icon);
-                        box.setText(tr("Open Wallet Failed"));
-                        box.setInformativeText(text);
-                        box.setStandardButtons(QMessageBox::Ok);
-                        box.setDefaultButton(QMessageBox::Ok);
-                        connect(this, &QObject::destroyed, &box, &QDialog::accept);
-                        box.exec();
-                    });
-                    connect(activity, &OpenWalletActivity::opened, this, &BitcoinGUI::setCurrentWallet);
-                    connect(activity, &OpenWalletActivity::finished, activity, &QObject::deleteLater);
-                    connect(activity, &OpenWalletActivity::finished, dialog, &QObject::deleteLater);
-                    bool invoked = QMetaObject::invokeMethod(activity, "open");
-                    assert(invoked);
-                });
-            }
-            if (wallets.empty()) {
-=======
                 connect(action, &QAction::triggered, [this, path] {
                     auto activity = new OpenWalletActivity(m_wallet_controller, this);
                     connect(activity, &OpenWalletActivity::opened, this, &BitcoinGUI::setCurrentWallet);
@@ -470,7 +419,6 @@
                 });
             }
             if (m_open_wallet_menu->isEmpty()) {
->>>>>>> 2f9f9b37
                 QAction* action = m_open_wallet_menu->addAction(tr("No wallets available"));
                 action->setEnabled(false);
             }
@@ -695,10 +643,7 @@
 
     m_wallet_controller = wallet_controller;
 
-<<<<<<< HEAD
-=======
     m_create_wallet_action->setEnabled(true);
->>>>>>> 2f9f9b37
     m_open_wallet_action->setEnabled(true);
     m_open_wallet_action->setMenu(m_open_wallet_menu);
 
