--- conflicted
+++ resolved
@@ -432,7 +432,6 @@
         connect(encryptWalletAction, SIGNAL(triggered(bool)), walletFrame, SLOT(encryptWallet(bool)));
         connect(backupWalletAction, SIGNAL(triggered()), walletFrame, SLOT(backupWallet()));
         connect(changePassphraseAction, SIGNAL(triggered()), walletFrame, SLOT(changePassphrase()));
-<<<<<<< HEAD
 
         // Dash
         // FXTC TODO: menu items
@@ -440,9 +439,7 @@
         //connect(lockWalletAction, SIGNAL(triggered()), walletFrame, SLOT(lockWallet()));
         //
 
-=======
         connect(signMessageAction, SIGNAL(triggered()), this, SLOT(showNormalIfMinimized()));
->>>>>>> 0a0b2ea1
         connect(signMessageAction, SIGNAL(triggered()), this, SLOT(gotoSignMessageTab()));
         connect(verifyMessageAction, SIGNAL(triggered()), this, SLOT(showNormalIfMinimized()));
         connect(verifyMessageAction, SIGNAL(triggered()), this, SLOT(gotoVerifyMessageTab()));
@@ -768,7 +765,6 @@
         trayIconMenu->addAction(openRPCConsoleAction);
     }
     trayIconMenu->addAction(optionsAction);
-<<<<<<< HEAD
     trayIconMenu->addAction(openRPCConsoleAction);
 
     // Dash
@@ -782,10 +778,7 @@
     //-//trayIconMenu->addAction(showBackupsAction);
     //
 
-#ifndef Q_OS_MAC // This is built-in on Mac
-=======
 #ifndef Q_OS_MAC // This is built-in on macOS
->>>>>>> 0a0b2ea1
     trayIconMenu->addSeparator();
     trayIconMenu->addAction(quitAction);
 #endif
