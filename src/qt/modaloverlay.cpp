// Copyright (c) 2016 The Bitcoin Core developers
// Distributed under the MIT software license, see the accompanying
// file COPYING or http://www.opensource.org/licenses/mit-license.php.

#include "modaloverlay.h"
#include "ui_modaloverlay.h"

#include "guiutil.h"

#include "chainparams.h"

#include <QResizeEvent>
#include <QPropertyAnimation>

ModalOverlay::ModalOverlay(QWidget *parent) :
QWidget(parent),
ui(new Ui::ModalOverlay),
bestHeaderHeight(0),
bestHeaderDate(QDateTime()),
layerIsVisible(false),
userClosed(false)
{
    ui->setupUi(this);
    connect(ui->closeButton, SIGNAL(clicked()), this, SLOT(closeClicked()));
    if (parent) {
        parent->installEventFilter(this);
        raise();
    }

    blockProcessTime.clear();
    setVisible(false);
}

ModalOverlay::~ModalOverlay()
{
    delete ui;
}

bool ModalOverlay::eventFilter(QObject * obj, QEvent * ev) {
    if (obj == parent()) {
        if (ev->type() == QEvent::Resize) {
            QResizeEvent * rev = static_cast<QResizeEvent*>(ev);
            resize(rev->size());
            if (!layerIsVisible)
                setGeometry(0, height(), width(), height());

        }
        else if (ev->type() == QEvent::ChildAdded) {
            raise();
        }
    }
    return QWidget::eventFilter(obj, ev);
}

//! Tracks parent widget changes
bool ModalOverlay::event(QEvent* ev) {
    if (ev->type() == QEvent::ParentAboutToChange) {
        if (parent()) parent()->removeEventFilter(this);
    }
    else if (ev->type() == QEvent::ParentChange) {
        if (parent()) {
            parent()->installEventFilter(this);
            raise();
        }
    }
    return QWidget::event(ev);
}

void ModalOverlay::setKnownBestHeight(int count, const QDateTime& blockDate)
{
    if (count > bestHeaderHeight) {
        bestHeaderHeight = count;
        bestHeaderDate = blockDate;
    }
}

void ModalOverlay::tipUpdate(int count, const QDateTime& blockDate, double nVerificationProgress)
{
    QDateTime currentDate = QDateTime::currentDateTime();

    // keep a vector of samples of verification progress at height
    blockProcessTime.push_front(qMakePair(currentDate.toMSecsSinceEpoch(), nVerificationProgress));

    // show progress speed if we have more then one sample
    if (blockProcessTime.size() >= 2)
    {
        double progressStart = blockProcessTime[0].second;
        double progressDelta = 0;
        double progressPerHour = 0;
        qint64 timeDelta = 0;
        qint64 remainingMSecs = 0;
        double remainingProgress = 1.0 - nVerificationProgress;
        for (int i = 1; i < blockProcessTime.size(); i++)
        {
            QPair<qint64, double> sample = blockProcessTime[i];

            // take first sample after 500 seconds or last available one
            if (sample.first < (currentDate.toMSecsSinceEpoch() - 500 * 1000) || i == blockProcessTime.size() - 1) {
                progressDelta = progressStart-sample.second;
                timeDelta = blockProcessTime[0].first - sample.first;
                progressPerHour = progressDelta/(double)timeDelta*1000*3600;
                remainingMSecs = (progressDelta > 0) ? remainingProgress / progressDelta * timeDelta : -1;
                break;
            }
        }
        // show progress increase per hour
        ui->progressIncreasePerH->setText(QString::number(progressPerHour*100, 'f', 2)+"%");

        if(remainingMSecs >= 0) {	
            ui->expectedTimeLeft->setText(GUIUtil::formatNiceTimeOffset(remainingMSecs / 1000.0));
        } else {
            ui->expectedTimeLeft->setText(QObject::tr("unknown"));
        }

        static const int MAX_SAMPLES = 5000;
        if (blockProcessTime.count() > MAX_SAMPLES)
            blockProcessTime.remove(MAX_SAMPLES, blockProcessTime.count()-MAX_SAMPLES);
    }

    // show the last block date
    ui->newestBlockDate->setText(blockDate.toString());

    // show the percentage done according to nVerificationProgress
    ui->percentageProgress->setText(QString::number(nVerificationProgress*100, 'f', 2)+"%");
    ui->progressBar->setValue(nVerificationProgress*100);

    if (!bestHeaderDate.isValid())
        // not syncing
        return;

    // estimate the number of headers left based on nPowTargetSpacing
<<<<<<< HEAD
    // and check if the gui is not aware of the the best header (happens rarely)
    int estimateNumHeadersLeft = bestHeaderDate.secsTo(currentDate) / Params().GetConsensus().nTargetSpacing;
=======
    // and check if the gui is not aware of the best header (happens rarely)
    int estimateNumHeadersLeft = bestHeaderDate.secsTo(currentDate) / Params().GetConsensus().nPowTargetSpacing;
>>>>>>> e44150fe
    bool hasBestHeader = bestHeaderHeight >= count;

    // show remaining number of blocks
    if (estimateNumHeadersLeft < HEADER_HEIGHT_DELTA_SYNC && hasBestHeader) {
        ui->numberOfBlocksLeft->setText(QString::number(bestHeaderHeight - count));
    } else {
        ui->numberOfBlocksLeft->setText(tr("Unknown. Syncing Headers (%1)...").arg(bestHeaderHeight));
        ui->expectedTimeLeft->setText(tr("Unknown..."));
    }
}

void ModalOverlay::toggleVisibility()
{
    showHide(layerIsVisible, true);
    if (!layerIsVisible)
        userClosed = true;
}

void ModalOverlay::showHide(bool hide, bool userRequested)
{
    if ( (layerIsVisible && !hide) || (!layerIsVisible && hide) || (!hide && userClosed && !userRequested))
        return;

    if (!isVisible() && !hide)
        setVisible(true);

    setGeometry(0, hide ? 0 : height(), width(), height());

    QPropertyAnimation* animation = new QPropertyAnimation(this, "pos");
    animation->setDuration(300);
    animation->setStartValue(QPoint(0, hide ? 0 : this->height()));
    animation->setEndValue(QPoint(0, hide ? this->height() : 0));
    animation->setEasingCurve(QEasingCurve::OutQuad);
    animation->start(QAbstractAnimation::DeleteWhenStopped);
    layerIsVisible = !hide;
}

void ModalOverlay::closeClicked()
{
    showHide(true);
    userClosed = true;
}<|MERGE_RESOLUTION|>--- conflicted
+++ resolved
@@ -129,13 +129,8 @@
         return;
 
     // estimate the number of headers left based on nPowTargetSpacing
-<<<<<<< HEAD
-    // and check if the gui is not aware of the the best header (happens rarely)
+    // and check if the gui is not aware of the best header (happens rarely)
     int estimateNumHeadersLeft = bestHeaderDate.secsTo(currentDate) / Params().GetConsensus().nTargetSpacing;
-=======
-    // and check if the gui is not aware of the best header (happens rarely)
-    int estimateNumHeadersLeft = bestHeaderDate.secsTo(currentDate) / Params().GetConsensus().nPowTargetSpacing;
->>>>>>> e44150fe
     bool hasBestHeader = bestHeaderHeight >= count;
 
     // show remaining number of blocks
