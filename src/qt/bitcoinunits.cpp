<<<<<<< HEAD
// Copyright (c) 2011-2017 The Bitcoin Core developers
=======
// Copyright (c) 2011-2018 The Bitcoin Core developers
>>>>>>> 2f4f2d38
// Distributed under the MIT software license, see the accompanying
// file COPYING or http://www.opensource.org/licenses/mit-license.php.

#include <qt/bitcoinunits.h>

#include <primitives/transaction.h>

#include <QStringList>

BitcoinUnits::BitcoinUnits(QObject *parent):
        QAbstractListModel(parent),
        unitlist(availableUnits())
{
}

QList<BitcoinUnits::Unit> BitcoinUnits::availableUnits()
{
    QList<BitcoinUnits::Unit> unitlist;
    unitlist.append(BTC);
    unitlist.append(mBTC);
    unitlist.append(uBTC);
    unitlist.append(SAT);
    return unitlist;
}

bool BitcoinUnits::valid(int unit)
{
    switch(unit)
    {
    case BTC:
    case mBTC:
    case uBTC:
    case SAT:
        return true;
    default:
        return false;
    }
}

QString BitcoinUnits::longName(int unit)
{
    switch(unit)
    {
<<<<<<< HEAD
    case BTC: return QString("BLK");
    case mBTC: return QString("mBLK");
    case uBTC: return QString::fromUtf8("μBLK (blits)");
=======
    case BTC: return QString("BTC");
    case mBTC: return QString("mBTC");
    case uBTC: return QString::fromUtf8("µBTC (bits)");
    case SAT: return QString("Satoshi (sat)");
>>>>>>> 2f4f2d38
    default: return QString("???");
    }
}

QString BitcoinUnits::shortName(int unit)
{
    switch(unit)
    {
    case uBTC: return QString::fromUtf8("bits");
<<<<<<< HEAD
    default:   return longName(unit);
=======
    case SAT: return QString("sat");
    default: return longName(unit);
>>>>>>> 2f4f2d38
    }
}

QString BitcoinUnits::description(int unit)
{
    switch(unit)
    {
<<<<<<< HEAD
    case BTC: return QString("Blackcoins");
    case mBTC: return QString("Milli-Blackcoins (1 / 1" THIN_SP_UTF8 "000)");
    case uBTC: return QString("Micro-Blackcoins (blits) (1 / 1" THIN_SP_UTF8 "000" THIN_SP_UTF8 "000)");
=======
    case BTC: return QString("Bitcoins");
    case mBTC: return QString("Milli-Bitcoins (1 / 1" THIN_SP_UTF8 "000)");
    case uBTC: return QString("Micro-Bitcoins (bits) (1 / 1" THIN_SP_UTF8 "000" THIN_SP_UTF8 "000)");
    case SAT: return QString("Satoshi (sat) (1 / 100" THIN_SP_UTF8 "000" THIN_SP_UTF8 "000)");
>>>>>>> 2f4f2d38
    default: return QString("???");
    }
}

qint64 BitcoinUnits::factor(int unit)
{
    switch(unit)
    {
    case BTC: return 100000000;
    case mBTC: return 100000;
    case uBTC: return 100;
    case SAT: return 1;
    default: return 100000000;
    }
}

int BitcoinUnits::decimals(int unit)
{
    switch(unit)
    {
    case BTC: return 8;
    case mBTC: return 5;
    case uBTC: return 2;
    case SAT: return 0;
    default: return 0;
    }
}

QString BitcoinUnits::format(int unit, const CAmount& nIn, bool fPlus, SeparatorStyle separators)
{
    // Note: not using straight sprintf here because we do NOT want
    // localized number formatting.
    if(!valid(unit))
        return QString(); // Refuse to format invalid unit
    qint64 n = (qint64)nIn;
    qint64 coin = factor(unit);
    int num_decimals = decimals(unit);
    qint64 n_abs = (n > 0 ? n : -n);
    qint64 quotient = n_abs / coin;
    QString quotient_str = QString::number(quotient);

    // Use SI-style thin space separators as these are locale independent and can't be
    // confused with the decimal marker.
    QChar thin_sp(THIN_SP_CP);
    int q_size = quotient_str.size();
    if (separators == separatorAlways || (separators == separatorStandard && q_size > 4))
        for (int i = 3; i < q_size; i += 3)
            quotient_str.insert(q_size - i, thin_sp);

    if (n < 0)
        quotient_str.insert(0, '-');
    else if (fPlus && n > 0)
        quotient_str.insert(0, '+');

    if (num_decimals > 0) {
        qint64 remainder = n_abs % coin;
        QString remainder_str = QString::number(remainder).rightJustified(num_decimals, '0');
        return quotient_str + QString(".") + remainder_str;
    } else {
        return quotient_str;
    }
}


// NOTE: Using formatWithUnit in an HTML context risks wrapping
// quantities at the thousands separator. More subtly, it also results
// in a standard space rather than a thin space, due to a bug in Qt's
// XML whitespace canonicalisation
//
// Please take care to use formatHtmlWithUnit instead, when
// appropriate.

QString BitcoinUnits::formatWithUnit(int unit, const CAmount& amount, bool plussign, SeparatorStyle separators)
{
    return format(unit, amount, plussign, separators) + QString(" ") + shortName(unit);
}

QString BitcoinUnits::formatHtmlWithUnit(int unit, const CAmount& amount, bool plussign, SeparatorStyle separators)
{
    QString str(formatWithUnit(unit, amount, plussign, separators));
    str.replace(QChar(THIN_SP_CP), QString(THIN_SP_HTML));
    return QString("<span style='white-space: nowrap;'>%1</span>").arg(str);
}


bool BitcoinUnits::parse(int unit, const QString &value, CAmount *val_out)
{
    if(!valid(unit) || value.isEmpty())
        return false; // Refuse to parse invalid unit or empty string
    int num_decimals = decimals(unit);

    // Ignore spaces and thin spaces when parsing
    QStringList parts = removeSpaces(value).split(".");

    if(parts.size() > 2)
    {
        return false; // More than one dot
    }
    QString whole = parts[0];
    QString decimals;

    if(parts.size() > 1)
    {
        decimals = parts[1];
    }
    if(decimals.size() > num_decimals)
    {
        return false; // Exceeds max precision
    }
    bool ok = false;
    QString str = whole + decimals.leftJustified(num_decimals, '0');

    if(str.size() > 18)
    {
        return false; // Longer numbers will exceed 63 bits
    }
    CAmount retvalue(str.toLongLong(&ok));
    if(val_out)
    {
        *val_out = retvalue;
    }
    return ok;
}

QString BitcoinUnits::getAmountColumnTitle(int unit)
{
    QString amountTitle = QObject::tr("Amount");
    if (BitcoinUnits::valid(unit))
    {
        amountTitle += " ("+BitcoinUnits::shortName(unit) + ")";
    }
    return amountTitle;
}

int BitcoinUnits::rowCount(const QModelIndex &parent) const
{
    Q_UNUSED(parent);
    return unitlist.size();
}

QVariant BitcoinUnits::data(const QModelIndex &index, int role) const
{
    int row = index.row();
    if(row >= 0 && row < unitlist.size())
    {
        Unit unit = unitlist.at(row);
        switch(role)
        {
        case Qt::EditRole:
        case Qt::DisplayRole:
            return QVariant(longName(unit));
        case Qt::ToolTipRole:
            return QVariant(description(unit));
        case UnitRole:
            return QVariant(static_cast<int>(unit));
        }
    }
    return QVariant();
}

CAmount BitcoinUnits::maxMoney()
{
    return MAX_MONEY;
}<|MERGE_RESOLUTION|>--- conflicted
+++ resolved
@@ -1,8 +1,4 @@
-<<<<<<< HEAD
-// Copyright (c) 2011-2017 The Bitcoin Core developers
-=======
 // Copyright (c) 2011-2018 The Bitcoin Core developers
->>>>>>> 2f4f2d38
 // Distributed under the MIT software license, see the accompanying
 // file COPYING or http://www.opensource.org/licenses/mit-license.php.
 
@@ -46,16 +42,10 @@
 {
     switch(unit)
     {
-<<<<<<< HEAD
     case BTC: return QString("BLK");
     case mBTC: return QString("mBLK");
     case uBTC: return QString::fromUtf8("μBLK (blits)");
-=======
-    case BTC: return QString("BTC");
-    case mBTC: return QString("mBTC");
-    case uBTC: return QString::fromUtf8("µBTC (bits)");
     case SAT: return QString("Satoshi (sat)");
->>>>>>> 2f4f2d38
     default: return QString("???");
     }
 }
@@ -65,12 +55,8 @@
     switch(unit)
     {
     case uBTC: return QString::fromUtf8("bits");
-<<<<<<< HEAD
-    default:   return longName(unit);
-=======
     case SAT: return QString("sat");
     default: return longName(unit);
->>>>>>> 2f4f2d38
     }
 }
 
@@ -78,16 +64,10 @@
 {
     switch(unit)
     {
-<<<<<<< HEAD
     case BTC: return QString("Blackcoins");
     case mBTC: return QString("Milli-Blackcoins (1 / 1" THIN_SP_UTF8 "000)");
     case uBTC: return QString("Micro-Blackcoins (blits) (1 / 1" THIN_SP_UTF8 "000" THIN_SP_UTF8 "000)");
-=======
-    case BTC: return QString("Bitcoins");
-    case mBTC: return QString("Milli-Bitcoins (1 / 1" THIN_SP_UTF8 "000)");
-    case uBTC: return QString("Micro-Bitcoins (bits) (1 / 1" THIN_SP_UTF8 "000" THIN_SP_UTF8 "000)");
     case SAT: return QString("Satoshi (sat) (1 / 100" THIN_SP_UTF8 "000" THIN_SP_UTF8 "000)");
->>>>>>> 2f4f2d38
     default: return QString("???");
     }
 }
