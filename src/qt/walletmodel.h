--- conflicted
+++ resolved
@@ -180,11 +180,8 @@
     EncryptionStatus cachedEncryptionStatus;
     int cachedNumBlocks;
 
-<<<<<<< HEAD
     uint64_t nWeight;
 
-=======
->>>>>>> 56311988
     void subscribeToCoreSignals();
     void unsubscribeFromCoreSignals();
     void checkBalanceChanged(const interfaces::WalletBalances& new_balances);
