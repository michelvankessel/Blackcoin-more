<<<<<<< HEAD
// Copyright (c) 2011-2017 The Bitcoin Core developers
=======
// Copyright (c) 2011-2018 The Bitcoin Core developers
>>>>>>> 2f4f2d38
// Distributed under the MIT software license, see the accompanying
// file COPYING or http://www.opensource.org/licenses/mit-license.php.

#ifndef BITCOIN_QT_WALLETMODEL_H
#define BITCOIN_QT_WALLETMODEL_H

#include <amount.h>
#include <key.h>
#include <serialize.h>
#include <script/standard.h>

#include <qt/paymentrequestplus.h>
#include <qt/walletmodeltransaction.h>

#include <interfaces/wallet.h>
#include <support/allocators/secure.h>

#include <map>
#include <vector>

#include <QObject>

<<<<<<< HEAD
enum OutputType : int;
=======
enum class OutputType;
>>>>>>> 2f4f2d38

class AddressTableModel;
class OptionsModel;
class PlatformStyle;
class RecentRequestsTableModel;
class TransactionTableModel;
class WalletModelTransaction;

class CCoinControl;
class CKeyID;
class COutPoint;
class COutput;
class CPubKey;
class uint256;

namespace interfaces {
class Node;
} // namespace interfaces

QT_BEGIN_NAMESPACE
class QTimer;
QT_END_NAMESPACE

class SendCoinsRecipient
{
public:
    explicit SendCoinsRecipient() : amount(0), fSubtractFeeFromAmount(false), nVersion(SendCoinsRecipient::CURRENT_VERSION) { }
    explicit SendCoinsRecipient(const QString &addr, const QString &_label, const CAmount& _amount, const QString &_message):
        address(addr), label(_label), amount(_amount), message(_message), fSubtractFeeFromAmount(false), nVersion(SendCoinsRecipient::CURRENT_VERSION) {}

    // If from an unauthenticated payment request, this is used for storing
    // the addresses, e.g. address-A<br />address-B<br />address-C.
    // Info: As we don't need to process addresses in here when using
    // payment requests, we can abuse it for displaying an address list.
    // Todo: This is a hack, should be replaced with a cleaner solution!
    QString address;
    QString label;
    CAmount amount;
    // If from a payment request, this is used for storing the memo
    QString message;

    // If from a payment request, paymentRequest.IsInitialized() will be true
    PaymentRequestPlus paymentRequest;
    // Empty if no authentication or invalid signature/cert/etc.
    QString authenticatedMerchant;

    bool fSubtractFeeFromAmount; // memory only

    static const int CURRENT_VERSION = 1;
    int nVersion;

    ADD_SERIALIZE_METHODS;

    template <typename Stream, typename Operation>
    inline void SerializationOp(Stream& s, Operation ser_action) {
        std::string sAddress = address.toStdString();
        std::string sLabel = label.toStdString();
        std::string sMessage = message.toStdString();
        std::string sPaymentRequest;
        if (!ser_action.ForRead() && paymentRequest.IsInitialized())
            paymentRequest.SerializeToString(&sPaymentRequest);
        std::string sAuthenticatedMerchant = authenticatedMerchant.toStdString();

        READWRITE(this->nVersion);
        READWRITE(sAddress);
        READWRITE(sLabel);
        READWRITE(amount);
        READWRITE(sMessage);
        READWRITE(sPaymentRequest);
        READWRITE(sAuthenticatedMerchant);

        if (ser_action.ForRead())
        {
            address = QString::fromStdString(sAddress);
            label = QString::fromStdString(sLabel);
            message = QString::fromStdString(sMessage);
            if (!sPaymentRequest.empty())
                paymentRequest.parse(QByteArray::fromRawData(sPaymentRequest.data(), sPaymentRequest.size()));
            authenticatedMerchant = QString::fromStdString(sAuthenticatedMerchant);
        }
    }
};

/** Interface to Bitcoin wallet from Qt view code. */
class WalletModel : public QObject
{
    Q_OBJECT

public:
    explicit WalletModel(std::unique_ptr<interfaces::Wallet> wallet, interfaces::Node& node, const PlatformStyle *platformStyle, OptionsModel *optionsModel, QObject *parent = 0);
    ~WalletModel();

    enum StatusCode // Returned by sendCoins
    {
        OK,
        InvalidAmount,
        InvalidAddress,
        AmountExceedsBalance,
        AmountWithFeeExceedsBalance,
        DuplicateAddress,
        TransactionCreationFailed, // Error returned when wallet is still locked
        TransactionCommitFailed,
        AbsurdFee,
        PaymentRequestExpired
    };

    enum EncryptionStatus
    {
        Unencrypted,  // !wallet->IsCrypted()
        Locked,       // wallet->IsCrypted() && wallet->IsLocked()
        Unlocked      // wallet->IsCrypted() && !wallet->IsLocked()
    };

    OptionsModel *getOptionsModel();
    AddressTableModel *getAddressTableModel();
    TransactionTableModel *getTransactionTableModel();
    RecentRequestsTableModel *getRecentRequestsTableModel();

<<<<<<< HEAD
    CAmount getBalance(const CCoinControl *coinControl = nullptr) const;
    CAmount getUnconfirmedBalance() const;
    CAmount getImmatureBalance() const;
    CAmount getStake() const;
    bool haveWatchOnly() const;
    CAmount getWatchBalance() const;
    CAmount getWatchUnconfirmedBalance() const;
    CAmount getWatchImmatureBalance() const;
    CAmount getWatchStake() const;
=======
>>>>>>> 2f4f2d38
    EncryptionStatus getEncryptionStatus() const;

    // Check address for validity
    bool validateAddress(const QString &address);

    // Return status record for SendCoins, contains error id + information
    struct SendCoinsReturn
    {
        SendCoinsReturn(StatusCode _status = OK, QString _reasonCommitFailed = "")
            : status(_status),
              reasonCommitFailed(_reasonCommitFailed)
        {
        }
        StatusCode status;
        QString reasonCommitFailed;
    };

    // prepare transaction for getting txfee before sending coins
    SendCoinsReturn prepareTransaction(WalletModelTransaction &transaction, const CCoinControl& coinControl);

    // Send coins to a list of recipients
    SendCoinsReturn sendCoins(WalletModelTransaction &transaction);

    // Wallet encryption
    bool setWalletEncrypted(bool encrypted, const SecureString &passphrase);
    // Passphrase only needed when unlocking
    bool setWalletLocked(bool locked, const SecureString &passPhrase=SecureString());
    bool changePassphrase(const SecureString &oldPass, const SecureString &newPass);

    // RAI object for unlocking wallet, returned by requestUnlock()
    class UnlockContext
    {
    public:
        UnlockContext(WalletModel *wallet, bool valid, bool relock);
        ~UnlockContext();

        bool isValid() const { return valid; }

        // Copy operator and constructor transfer the context
        UnlockContext(const UnlockContext& obj) { CopyFrom(obj); }
        UnlockContext& operator=(const UnlockContext& rhs) { CopyFrom(rhs); return *this; }
    private:
        WalletModel *wallet;
        bool valid;
        mutable bool relock; // mutable, as it can be set to false by copying

        void CopyFrom(const UnlockContext& rhs);
    };

    UnlockContext requestUnlock();

    void loadReceiveRequests(std::vector<std::string>& vReceiveRequests);
    bool saveReceiveRequest(const std::string &sAddress, const int64_t nId, const std::string &sRequest);

    bool bumpFee(uint256 hash);

    static bool isWalletEnabled();
    bool privateKeysDisabled() const;

    interfaces::Node& node() const { return m_node; }
    interfaces::Wallet& wallet() const { return *m_wallet; }

<<<<<<< HEAD
    OutputType getDefaultAddressType() const;
=======
    QString getWalletName() const;

    bool isMultiwallet();
>>>>>>> 2f4f2d38

    AddressTableModel* getAddressTableModel() const { return addressTableModel; }
private:
    std::unique_ptr<interfaces::Wallet> m_wallet;
    std::unique_ptr<interfaces::Handler> m_handler_unload;
    std::unique_ptr<interfaces::Handler> m_handler_status_changed;
    std::unique_ptr<interfaces::Handler> m_handler_address_book_changed;
    std::unique_ptr<interfaces::Handler> m_handler_transaction_changed;
    std::unique_ptr<interfaces::Handler> m_handler_show_progress;
    std::unique_ptr<interfaces::Handler> m_handler_watch_only_changed;
    interfaces::Node& m_node;

    bool fHaveWatchOnly;
    bool fForceCheckBalanceChanged;

    // Wallet has an options model for wallet-specific options
    // (transaction fee, for example)
    OptionsModel *optionsModel;

    AddressTableModel *addressTableModel;
    TransactionTableModel *transactionTableModel;
    RecentRequestsTableModel *recentRequestsTableModel;

    // Cache some values to be able to detect changes
<<<<<<< HEAD
    CAmount cachedBalance;
    CAmount cachedUnconfirmedBalance;
    CAmount cachedImmatureBalance;
    CAmount cachedStake;
    CAmount cachedWatchOnlyBalance;
    CAmount cachedWatchUnconfBalance;
    CAmount cachedWatchImmatureBalance;
    CAmount cachedWatchOnlyStake;
=======
    interfaces::WalletBalances m_cached_balances;
>>>>>>> 2f4f2d38
    EncryptionStatus cachedEncryptionStatus;
    int cachedNumBlocks;

    QTimer *pollTimer;

    void subscribeToCoreSignals();
    void unsubscribeFromCoreSignals();
    void checkBalanceChanged(const interfaces::WalletBalances& new_balances);

Q_SIGNALS:
    // Signal that balance in wallet changed
<<<<<<< HEAD
	void balanceChanged(const CAmount& balance, const CAmount& unconfirmedBalance, const CAmount& immatureBalance, const CAmount& stake,
                        const CAmount& watchOnlyBalance, const CAmount& watchUnconfBalance, const CAmount& watchImmatureBalance, const CAmount& watchOnlyStake);

=======
    void balanceChanged(const interfaces::WalletBalances& balances);
>>>>>>> 2f4f2d38

    // Encryption status of wallet changed
    void encryptionStatusChanged();

    // Signal emitted when wallet needs to be unlocked
    // It is valid behaviour for listeners to keep the wallet locked after this signal;
    // this means that the unlocking failed or was cancelled.
    void requireUnlock();

    // Fired when a message should be reported to the user
    void message(const QString &title, const QString &message, unsigned int style);

    // Coins sent: from wallet, to recipient, in (serialized) transaction:
    void coinsSent(WalletModel* wallet, SendCoinsRecipient recipient, QByteArray transaction);

    // Show progress dialog e.g. for rescan
    void showProgress(const QString &title, int nProgress);

    // Watch-only address added
    void notifyWatchonlyChanged(bool fHaveWatchonly);

    // Signal that wallet is about to be removed
    void unload();

public Q_SLOTS:
    /* Wallet status might have changed */
    void updateStatus();
    /* New transaction, or transaction changed status */
    void updateTransaction();
    /* New, updated or removed address book entry */
    void updateAddressBook(const QString &address, const QString &label, bool isMine, const QString &purpose, int status);
    /* Watch-only added */
    void updateWatchOnlyFlag(bool fHaveWatchonly);
    /* Current, immature or unconfirmed balance might have changed - emit 'balanceChanged' if so */
    void pollBalanceChanged();
};

#endif // BITCOIN_QT_WALLETMODEL_H<|MERGE_RESOLUTION|>--- conflicted
+++ resolved
@@ -1,8 +1,4 @@
-<<<<<<< HEAD
-// Copyright (c) 2011-2017 The Bitcoin Core developers
-=======
 // Copyright (c) 2011-2018 The Bitcoin Core developers
->>>>>>> 2f4f2d38
 // Distributed under the MIT software license, see the accompanying
 // file COPYING or http://www.opensource.org/licenses/mit-license.php.
 
@@ -25,11 +21,7 @@
 
 #include <QObject>
 
-<<<<<<< HEAD
-enum OutputType : int;
-=======
 enum class OutputType;
->>>>>>> 2f4f2d38
 
 class AddressTableModel;
 class OptionsModel;
@@ -148,18 +140,6 @@
     TransactionTableModel *getTransactionTableModel();
     RecentRequestsTableModel *getRecentRequestsTableModel();
 
-<<<<<<< HEAD
-    CAmount getBalance(const CCoinControl *coinControl = nullptr) const;
-    CAmount getUnconfirmedBalance() const;
-    CAmount getImmatureBalance() const;
-    CAmount getStake() const;
-    bool haveWatchOnly() const;
-    CAmount getWatchBalance() const;
-    CAmount getWatchUnconfirmedBalance() const;
-    CAmount getWatchImmatureBalance() const;
-    CAmount getWatchStake() const;
-=======
->>>>>>> 2f4f2d38
     EncryptionStatus getEncryptionStatus() const;
 
     // Check address for validity
@@ -188,6 +168,8 @@
     // Passphrase only needed when unlocking
     bool setWalletLocked(bool locked, const SecureString &passPhrase=SecureString());
     bool changePassphrase(const SecureString &oldPass, const SecureString &newPass);
+    bool getWalletUnlockStakingOnly();
+    void setWalletUnlockStakingOnly(bool unlock);
 
     // RAI object for unlocking wallet, returned by requestUnlock()
     class UnlockContext
@@ -214,21 +196,17 @@
     void loadReceiveRequests(std::vector<std::string>& vReceiveRequests);
     bool saveReceiveRequest(const std::string &sAddress, const int64_t nId, const std::string &sRequest);
 
-    bool bumpFee(uint256 hash);
-
     static bool isWalletEnabled();
     bool privateKeysDisabled() const;
 
     interfaces::Node& node() const { return m_node; }
     interfaces::Wallet& wallet() const { return *m_wallet; }
 
-<<<<<<< HEAD
-    OutputType getDefaultAddressType() const;
-=======
     QString getWalletName() const;
 
     bool isMultiwallet();
->>>>>>> 2f4f2d38
+
+    uint64_t getStakeWeight();
 
     AddressTableModel* getAddressTableModel() const { return addressTableModel; }
 private:
@@ -253,22 +231,13 @@
     RecentRequestsTableModel *recentRequestsTableModel;
 
     // Cache some values to be able to detect changes
-<<<<<<< HEAD
-    CAmount cachedBalance;
-    CAmount cachedUnconfirmedBalance;
-    CAmount cachedImmatureBalance;
-    CAmount cachedStake;
-    CAmount cachedWatchOnlyBalance;
-    CAmount cachedWatchUnconfBalance;
-    CAmount cachedWatchImmatureBalance;
-    CAmount cachedWatchOnlyStake;
-=======
     interfaces::WalletBalances m_cached_balances;
->>>>>>> 2f4f2d38
     EncryptionStatus cachedEncryptionStatus;
     int cachedNumBlocks;
 
     QTimer *pollTimer;
+
+    uint64_t nWeight;
 
     void subscribeToCoreSignals();
     void unsubscribeFromCoreSignals();
@@ -276,13 +245,7 @@
 
 Q_SIGNALS:
     // Signal that balance in wallet changed
-<<<<<<< HEAD
-	void balanceChanged(const CAmount& balance, const CAmount& unconfirmedBalance, const CAmount& immatureBalance, const CAmount& stake,
-                        const CAmount& watchOnlyBalance, const CAmount& watchUnconfBalance, const CAmount& watchImmatureBalance, const CAmount& watchOnlyStake);
-
-=======
     void balanceChanged(const interfaces::WalletBalances& balances);
->>>>>>> 2f4f2d38
 
     // Encryption status of wallet changed
     void encryptionStatusChanged();
