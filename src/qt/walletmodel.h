// Copyright (c) 2011-2019 The Bitcoin Core developers
// Distributed under the MIT software license, see the accompanying
// file COPYING or http://www.opensource.org/licenses/mit-license.php.

#ifndef BITCOIN_QT_WALLETMODEL_H
#define BITCOIN_QT_WALLETMODEL_H

#include <amount.h>
#include <key.h>
#include <serialize.h>
#include <script/standard.h>

#if defined(HAVE_CONFIG_H)
#include <config/bitcoin-config.h>
#endif

#ifdef ENABLE_BIP70
#include <qt/paymentrequestplus.h>
#endif
#include <qt/walletmodeltransaction.h>

#include <interfaces/wallet.h>
#include <support/allocators/secure.h>

#include <map>
#include <vector>

#include <QObject>

enum class OutputType;

class AddressTableModel;
class OptionsModel;
class PlatformStyle;
class RecentRequestsTableModel;
class TransactionTableModel;
class WalletModelTransaction;

class CCoinControl;
class CKeyID;
class COutPoint;
class COutput;
class CPubKey;
class uint256;

namespace interfaces {
class Node;
} // namespace interfaces

QT_BEGIN_NAMESPACE
class QTimer;
QT_END_NAMESPACE

class SendCoinsRecipient
{
public:
    explicit SendCoinsRecipient() : amount(0), fSubtractFeeFromAmount(false), nVersion(SendCoinsRecipient::CURRENT_VERSION) { }
    explicit SendCoinsRecipient(const QString &addr, const QString &_label, const CAmount& _amount, const QString &_message):
        address(addr), label(_label), amount(_amount), message(_message), fSubtractFeeFromAmount(false), nVersion(SendCoinsRecipient::CURRENT_VERSION) {}

    // If from an unauthenticated payment request, this is used for storing
    // the addresses, e.g. address-A<br />address-B<br />address-C.
    // Info: As we don't need to process addresses in here when using
    // payment requests, we can abuse it for displaying an address list.
    // Todo: This is a hack, should be replaced with a cleaner solution!
    QString address;
    QString label;
    CAmount amount;
    // If from a payment request, this is used for storing the memo
    QString message;

#ifdef ENABLE_BIP70
    // If from a payment request, paymentRequest.IsInitialized() will be true
    PaymentRequestPlus paymentRequest;
#else
    // If building with BIP70 is disabled, keep the payment request around as
    // serialized string to ensure load/store is lossless
    std::string sPaymentRequest;
#endif
    // Empty if no authentication or invalid signature/cert/etc.
    QString authenticatedMerchant;

    bool fSubtractFeeFromAmount; // memory only

    static const int CURRENT_VERSION = 1;
    int nVersion;

    ADD_SERIALIZE_METHODS;

    template <typename Stream, typename Operation>
    inline void SerializationOp(Stream& s, Operation ser_action) {
        std::string sAddress = address.toStdString();
        std::string sLabel = label.toStdString();
        std::string sMessage = message.toStdString();
#ifdef ENABLE_BIP70
        std::string sPaymentRequest;
        if (!ser_action.ForRead() && paymentRequest.IsInitialized())
            paymentRequest.SerializeToString(&sPaymentRequest);
#endif
        std::string sAuthenticatedMerchant = authenticatedMerchant.toStdString();

        READWRITE(this->nVersion);
        READWRITE(sAddress);
        READWRITE(sLabel);
        READWRITE(amount);
        READWRITE(sMessage);
        READWRITE(sPaymentRequest);
        READWRITE(sAuthenticatedMerchant);

        if (ser_action.ForRead())
        {
            address = QString::fromStdString(sAddress);
            label = QString::fromStdString(sLabel);
            message = QString::fromStdString(sMessage);
#ifdef ENABLE_BIP70
            if (!sPaymentRequest.empty())
                paymentRequest.parse(QByteArray::fromRawData(sPaymentRequest.data(), sPaymentRequest.size()));
#endif
            authenticatedMerchant = QString::fromStdString(sAuthenticatedMerchant);
        }
    }
};

/** Interface to Bitcoin wallet from Qt view code. */
class WalletModel : public QObject
{
    Q_OBJECT

public:
    explicit WalletModel(std::unique_ptr<interfaces::Wallet> wallet, interfaces::Node& node, const PlatformStyle *platformStyle, OptionsModel *optionsModel, QObject *parent = nullptr);
    ~WalletModel();

    enum StatusCode // Returned by sendCoins
    {
        OK,
        InvalidAmount,
        InvalidAddress,
        AmountExceedsBalance,
        AmountWithFeeExceedsBalance,
        DuplicateAddress,
        TransactionCreationFailed, // Error returned when wallet is still locked
        TransactionCommitFailed,
        AbsurdFee,
        PaymentRequestExpired
    };

    enum EncryptionStatus
    {
        Unencrypted,  // !wallet->IsCrypted()
        Locked,       // wallet->IsCrypted() && wallet->IsLocked()
        Unlocked      // wallet->IsCrypted() && !wallet->IsLocked()
    };

    OptionsModel *getOptionsModel();
    AddressTableModel *getAddressTableModel();
    TransactionTableModel *getTransactionTableModel();
    RecentRequestsTableModel *getRecentRequestsTableModel();

    EncryptionStatus getEncryptionStatus() const;

    // Check address for validity
    bool validateAddress(const QString &address);

    // Return status record for SendCoins, contains error id + information
    struct SendCoinsReturn
    {
        SendCoinsReturn(StatusCode _status = OK, QString _reasonCommitFailed = "")
            : status(_status),
              reasonCommitFailed(_reasonCommitFailed)
        {
        }
        StatusCode status;
        QString reasonCommitFailed;
    };

    // prepare transaction for getting txfee before sending coins
    SendCoinsReturn prepareTransaction(WalletModelTransaction &transaction, const CCoinControl& coinControl);

    // Send coins to a list of recipients
    SendCoinsReturn sendCoins(WalletModelTransaction &transaction);

    // Wallet encryption
    bool setWalletEncrypted(bool encrypted, const SecureString &passphrase);
    // Passphrase only needed when unlocking
    bool setWalletLocked(bool locked, const SecureString &passPhrase=SecureString());
    bool changePassphrase(const SecureString &oldPass, const SecureString &newPass);
    bool getWalletUnlockStakingOnly();
    void setWalletUnlockStakingOnly(bool unlock);

    // RAI object for unlocking wallet, returned by requestUnlock()
    class UnlockContext
    {
    public:
        UnlockContext(WalletModel *wallet, bool valid, bool relock);
        ~UnlockContext();

        bool isValid() const { return valid; }

        // Copy operator and constructor transfer the context
        UnlockContext(const UnlockContext& obj) { CopyFrom(obj); }
        UnlockContext& operator=(const UnlockContext& rhs) { CopyFrom(rhs); return *this; }
    private:
        WalletModel *wallet;
        bool valid;
        mutable bool relock; // mutable, as it can be set to false by copying
        bool stakingOnly;

        void CopyFrom(const UnlockContext& rhs);
    };

    UnlockContext requestUnlock();

    void loadReceiveRequests(std::vector<std::string>& vReceiveRequests);
    bool saveReceiveRequest(const std::string &sAddress, const int64_t nId, const std::string &sRequest);

<<<<<<< HEAD
=======
    bool bumpFee(uint256 hash, uint256& new_hash);

>>>>>>> 8b676984
    static bool isWalletEnabled();
    bool privateKeysDisabled() const;
    bool canGetAddresses() const;

    interfaces::Node& node() const { return m_node; }
    interfaces::Wallet& wallet() const { return *m_wallet; }

    QString getWalletName() const;
    QString getDisplayName() const;

    bool isMultiwallet();

    uint64_t getStakeWeight();

    AddressTableModel* getAddressTableModel() const { return addressTableModel; }
private:
    std::unique_ptr<interfaces::Wallet> m_wallet;
    std::unique_ptr<interfaces::Handler> m_handler_unload;
    std::unique_ptr<interfaces::Handler> m_handler_status_changed;
    std::unique_ptr<interfaces::Handler> m_handler_address_book_changed;
    std::unique_ptr<interfaces::Handler> m_handler_transaction_changed;
    std::unique_ptr<interfaces::Handler> m_handler_show_progress;
    std::unique_ptr<interfaces::Handler> m_handler_watch_only_changed;
    std::unique_ptr<interfaces::Handler> m_handler_can_get_addrs_changed;
    interfaces::Node& m_node;

    bool fHaveWatchOnly;
    bool fForceCheckBalanceChanged{false};

    // Wallet has an options model for wallet-specific options
    // (transaction fee, for example)
    OptionsModel *optionsModel;

    AddressTableModel *addressTableModel;
    TransactionTableModel *transactionTableModel;
    RecentRequestsTableModel *recentRequestsTableModel;

    // Cache some values to be able to detect changes
    interfaces::WalletBalances m_cached_balances;
    EncryptionStatus cachedEncryptionStatus;
    int cachedNumBlocks;

    QTimer *pollTimer;

    uint64_t nWeight;

    void subscribeToCoreSignals();
    void unsubscribeFromCoreSignals();
    void checkBalanceChanged(const interfaces::WalletBalances& new_balances);

Q_SIGNALS:
    // Signal that balance in wallet changed
    void balanceChanged(const interfaces::WalletBalances& balances);

    // Encryption status of wallet changed
    void encryptionStatusChanged();

    // Signal emitted when wallet needs to be unlocked
    // It is valid behaviour for listeners to keep the wallet locked after this signal;
    // this means that the unlocking failed or was cancelled.
    void requireUnlock();

    // Fired when a message should be reported to the user
    void message(const QString &title, const QString &message, unsigned int style);

    // Coins sent: from wallet, to recipient, in (serialized) transaction:
    void coinsSent(WalletModel* wallet, SendCoinsRecipient recipient, QByteArray transaction);

    // Show progress dialog e.g. for rescan
    void showProgress(const QString &title, int nProgress);

    // Watch-only address added
    void notifyWatchonlyChanged(bool fHaveWatchonly);

    // Signal that wallet is about to be removed
    void unload();

    // Notify that there are now keys in the keypool
    void canGetAddressesChanged();

public Q_SLOTS:
    /* Wallet status might have changed */
    void updateStatus();
    /* New transaction, or transaction changed status */
    void updateTransaction();
    /* New, updated or removed address book entry */
    void updateAddressBook(const QString &address, const QString &label, bool isMine, const QString &purpose, int status);
    /* Watch-only added */
    void updateWatchOnlyFlag(bool fHaveWatchonly);
    /* Current, immature or unconfirmed balance might have changed - emit 'balanceChanged' if so */
    void pollBalanceChanged();
};

#endif // BITCOIN_QT_WALLETMODEL_H<|MERGE_RESOLUTION|>--- conflicted
+++ resolved
@@ -213,11 +213,6 @@
     void loadReceiveRequests(std::vector<std::string>& vReceiveRequests);
     bool saveReceiveRequest(const std::string &sAddress, const int64_t nId, const std::string &sRequest);
 
-<<<<<<< HEAD
-=======
-    bool bumpFee(uint256 hash, uint256& new_hash);
-
->>>>>>> 8b676984
     static bool isWalletEnabled();
     bool privateKeysDisabled() const;
     bool canGetAddresses() const;
