--- conflicted
+++ resolved
@@ -1,8 +1,4 @@
-<<<<<<< HEAD
-// Copyright (c) 2011-2017 The Bitcoin Core developers
-=======
 // Copyright (c) 2011-2018 The Bitcoin Core developers
->>>>>>> 2f4f2d38
 // Distributed under the MIT software license, see the accompanying
 // file COPYING or http://www.opensource.org/licenses/mit-license.php.
 
@@ -29,11 +25,8 @@
 
 unsigned int WalletModelTransaction::getTransactionSize()
 {
-<<<<<<< HEAD
-    return (!walletTransaction ? 0 : CTransaction(*walletTransaction).GetTotalSize());
-=======
-    return wtx ? wtx->getVirtualSize() : 0;
->>>>>>> 2f4f2d38
+    const CTransaction* walletTransaction = &wtx->get();
+    return walletTransaction ? walletTransaction.GetTotalSize() : 0;
 }
 
 CAmount WalletModelTransaction::getTransactionFee() const
