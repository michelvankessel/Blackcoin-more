--- conflicted
+++ resolved
@@ -1,8 +1,4 @@
-<<<<<<< HEAD
-// Copyright (c) 2011-2017 The Bitcoin Core developers
-=======
 // Copyright (c) 2011-2018 The Bitcoin Core developers
->>>>>>> 2f4f2d38
 // Distributed under the MIT software license, see the accompanying
 // file COPYING or http://www.opensource.org/licenses/mit-license.php.
 
@@ -42,12 +38,7 @@
     void showOutOfSyncWarning(bool fShow);
 
 public Q_SLOTS:
-<<<<<<< HEAD
-	void setBalance(const CAmount& balance, const CAmount& unconfirmedBalance, const CAmount& immatureBalance, const CAmount& stake,
-                    const CAmount& watchOnlyBalance, const CAmount& watchUnconfBalance, const CAmount& watchImmatureBalance, const CAmount& watchOnlyStake);
-=======
     void setBalance(const interfaces::WalletBalances& balances);
->>>>>>> 2f4f2d38
 
 Q_SIGNALS:
     void transactionClicked(const QModelIndex &index);
@@ -57,18 +48,7 @@
     Ui::OverviewPage *ui;
     ClientModel *clientModel;
     WalletModel *walletModel;
-<<<<<<< HEAD
-    CAmount currentBalance;
-    CAmount currentUnconfirmedBalance;
-    CAmount currentImmatureBalance;
-    CAmount currentStake;
-    CAmount currentWatchOnlyBalance;
-    CAmount currentWatchUnconfBalance;
-    CAmount currentWatchImmatureBalance;
-    CAmount currentWatchOnlyStake;
-=======
     interfaces::WalletBalances m_balances;
->>>>>>> 2f4f2d38
 
     TxViewDelegate *txdelegate;
     std::unique_ptr<TransactionFilterProxy> filter;
