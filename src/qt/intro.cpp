<<<<<<< HEAD
// Copyright (c) 2011-2017 The Bitcoin Core developers
=======
// Copyright (c) 2011-2018 The Bitcoin Core developers
>>>>>>> 2f4f2d38
// Distributed under the MIT software license, see the accompanying
// file COPYING or http://www.opensource.org/licenses/mit-license.php.

#if defined(HAVE_CONFIG_H)
#include <config/bitcoin-config.h>
#endif

#include <fs.h>
#include <qt/intro.h>
#include <qt/forms/ui_intro.h>

#include <qt/guiutil.h>

#include <interfaces/node.h>
#include <util.h>

#include <QFileDialog>
#include <QSettings>
#include <QMessageBox>

#include <cmath>

static const uint64_t GB_BYTES = 1000000000LL;
/* Minimum free space (in GB) needed for data directory */
<<<<<<< HEAD
static const uint64_t BLOCK_CHAIN_SIZE = 5;
=======
constexpr uint64_t BLOCK_CHAIN_SIZE = 220;
>>>>>>> 2f4f2d38
/* Minimum free space (in GB) needed for data directory when pruned; Does not include prune target */
static const uint64_t CHAIN_STATE_SIZE = 3;
/* Total required space (in GB) depending on user choice (prune, not prune) */
static uint64_t requiredSpace;

/* Check free space asynchronously to prevent hanging the UI thread.

   Up to one request to check a path is in flight to this thread; when the check()
   function runs, the current path is requested from the associated Intro object.
   The reply is sent back through a signal.

   This ensures that no queue of checking requests is built up while the user is
   still entering the path, and that always the most recently entered path is checked as
   soon as the thread becomes available.
*/
class FreespaceChecker : public QObject
{
    Q_OBJECT

public:
    explicit FreespaceChecker(Intro *intro);

    enum Status {
        ST_OK,
        ST_ERROR
    };

public Q_SLOTS:
    void check();

Q_SIGNALS:
    void reply(int status, const QString &message, quint64 available);

private:
    Intro *intro;
};

#include <qt/intro.moc>

FreespaceChecker::FreespaceChecker(Intro *_intro)
{
    this->intro = _intro;
}

void FreespaceChecker::check()
{
    QString dataDirStr = intro->getPathToCheck();
    fs::path dataDir = GUIUtil::qstringToBoostPath(dataDirStr);
    uint64_t freeBytesAvailable = 0;
    int replyStatus = ST_OK;
    QString replyMessage = tr("A new data directory will be created.");

    /* Find first parent that exists, so that fs::space does not fail */
    fs::path parentDir = dataDir;
    fs::path parentDirOld = fs::path();
    while(parentDir.has_parent_path() && !fs::exists(parentDir))
    {
        parentDir = parentDir.parent_path();

        /* Check if we make any progress, break if not to prevent an infinite loop here */
        if (parentDirOld == parentDir)
            break;

        parentDirOld = parentDir;
    }

    try {
        freeBytesAvailable = fs::space(parentDir).available;
        if(fs::exists(dataDir))
        {
            if(fs::is_directory(dataDir))
            {
                QString separator = "<code>" + QDir::toNativeSeparators("/") + tr("name") + "</code>";
                replyStatus = ST_OK;
                replyMessage = tr("Directory already exists. Add %1 if you intend to create a new directory here.").arg(separator);
            } else {
                replyStatus = ST_ERROR;
                replyMessage = tr("Path already exists, and is not a directory.");
            }
        }
    } catch (const fs::filesystem_error&)
    {
        /* Parent directory does not exist or is not accessible */
        replyStatus = ST_ERROR;
        replyMessage = tr("Cannot create data directory here.");
    }
    Q_EMIT reply(replyStatus, replyMessage, freeBytesAvailable);
}


Intro::Intro(QWidget *parent) :
    QDialog(parent),
    ui(new Ui::Intro),
    thread(0),
    signalled(false)
{
    ui->setupUi(this);
    ui->welcomeLabel->setText(ui->welcomeLabel->text().arg(tr(PACKAGE_NAME)));
    ui->storageLabel->setText(ui->storageLabel->text().arg(tr(PACKAGE_NAME)));

    ui->lblExplanation1->setText(ui->lblExplanation1->text()
        .arg(tr(PACKAGE_NAME))
        .arg(BLOCK_CHAIN_SIZE)
        .arg(2009)
        .arg(tr("Bitcoin"))
    );
    ui->lblExplanation2->setText(ui->lblExplanation2->text().arg(tr(PACKAGE_NAME)));

    uint64_t pruneTarget = std::max<int64_t>(0, gArgs.GetArg("-prune", 0));
    requiredSpace = BLOCK_CHAIN_SIZE;
    QString storageRequiresMsg = tr("At least %1 GB of data will be stored in this directory, and it will grow over time.");
    if (pruneTarget) {
        uint64_t prunedGBs = std::ceil(pruneTarget * 1024 * 1024.0 / GB_BYTES);
        if (prunedGBs <= requiredSpace) {
            requiredSpace = prunedGBs;
            storageRequiresMsg = tr("Approximately %1 GB of data will be stored in this directory.");
        }
        ui->lblExplanation3->setVisible(true);
    } else {
        ui->lblExplanation3->setVisible(false);
    }
    requiredSpace += CHAIN_STATE_SIZE;
    ui->sizeWarningLabel->setText(
        tr("%1 will download and store a copy of the Bitcoin block chain.").arg(tr(PACKAGE_NAME)) + " " +
        storageRequiresMsg.arg(requiredSpace) + " " +
        tr("The wallet will also be stored in this directory.")
    );
    startThread();
}

Intro::~Intro()
{
    delete ui;
    /* Ensure thread is finished before it is deleted */
    Q_EMIT stopThread();
    thread->wait();
}

QString Intro::getDataDirectory()
{
    return ui->dataDirectory->text();
}

void Intro::setDataDirectory(const QString &dataDir)
{
    ui->dataDirectory->setText(dataDir);
    if(dataDir == getDefaultDataDirectory())
    {
        ui->dataDirDefault->setChecked(true);
        ui->dataDirectory->setEnabled(false);
        ui->ellipsisButton->setEnabled(false);
    } else {
        ui->dataDirCustom->setChecked(true);
        ui->dataDirectory->setEnabled(true);
        ui->ellipsisButton->setEnabled(true);
    }
}

QString Intro::getDefaultDataDirectory()
{
    return GUIUtil::boostPathToQString(GetDefaultDataDir());
}

bool Intro::pickDataDirectory(interfaces::Node& node)
{
    QSettings settings;
    /* If data directory provided on command line, no need to look at settings
       or show a picking dialog */
    if(!gArgs.GetArg("-datadir", "").empty())
        return true;
    /* 1) Default data directory for operating system */
    QString dataDir = getDefaultDataDirectory();
    /* 2) Allow QSettings to override default dir */
    dataDir = settings.value("strDataDir", dataDir).toString();

    if(!fs::exists(GUIUtil::qstringToBoostPath(dataDir)) || gArgs.GetBoolArg("-choosedatadir", DEFAULT_CHOOSE_DATADIR) || settings.value("fReset", false).toBool() || gArgs.GetBoolArg("-resetguisettings", false))
    {
        /* If current default data directory does not exist, let the user choose one */
        Intro intro;
        intro.setDataDirectory(dataDir);
        intro.setWindowIcon(QIcon(":icons/bitcoin"));

        while(true)
        {
            if(!intro.exec())
            {
                /* Cancel clicked */
                return false;
            }
            dataDir = intro.getDataDirectory();
            try {
                if (TryCreateDirectories(GUIUtil::qstringToBoostPath(dataDir))) {
                    // If a new data directory has been created, make wallets subdirectory too
                    TryCreateDirectories(GUIUtil::qstringToBoostPath(dataDir) / "wallets");
                }
                break;
            } catch (const fs::filesystem_error&) {
                QMessageBox::critical(0, tr(PACKAGE_NAME),
                    tr("Error: Specified data directory \"%1\" cannot be created.").arg(dataDir));
                /* fall through, back to choosing screen */
            }
        }

        settings.setValue("strDataDir", dataDir);
        settings.setValue("fReset", false);
    }
    /* Only override -datadir if different from the default, to make it possible to
     * override -datadir in the bitcoin.conf file in the default data directory
     * (to be consistent with bitcoind behavior)
     */
    if(dataDir != getDefaultDataDirectory()) {
        node.softSetArg("-datadir", GUIUtil::qstringToBoostPath(dataDir).string()); // use OS locale for path setting
    }
    return true;
}

void Intro::setStatus(int status, const QString &message, quint64 bytesAvailable)
{
    switch(status)
    {
    case FreespaceChecker::ST_OK:
        ui->errorMessage->setText(message);
        ui->errorMessage->setStyleSheet("");
        break;
    case FreespaceChecker::ST_ERROR:
        ui->errorMessage->setText(tr("Error") + ": " + message);
        ui->errorMessage->setStyleSheet("QLabel { color: #800000 }");
        break;
    }
    /* Indicate number of bytes available */
    if(status == FreespaceChecker::ST_ERROR)
    {
        ui->freeSpace->setText("");
    } else {
        QString freeString = tr("%n GB of free space available", "", bytesAvailable/GB_BYTES);
        if(bytesAvailable < requiredSpace * GB_BYTES)
        {
            freeString += " " + tr("(of %n GB needed)", "", requiredSpace);
            ui->freeSpace->setStyleSheet("QLabel { color: #800000 }");
        } else {
            ui->freeSpace->setStyleSheet("");
        }
        ui->freeSpace->setText(freeString + ".");
    }
    /* Don't allow confirm in ERROR state */
    ui->buttonBox->button(QDialogButtonBox::Ok)->setEnabled(status != FreespaceChecker::ST_ERROR);
}

void Intro::on_dataDirectory_textChanged(const QString &dataDirStr)
{
    /* Disable OK button until check result comes in */
    ui->buttonBox->button(QDialogButtonBox::Ok)->setEnabled(false);
    checkPath(dataDirStr);
}

void Intro::on_ellipsisButton_clicked()
{
    QString dir = QDir::toNativeSeparators(QFileDialog::getExistingDirectory(0, "Choose data directory", ui->dataDirectory->text()));
    if(!dir.isEmpty())
        ui->dataDirectory->setText(dir);
}

void Intro::on_dataDirDefault_clicked()
{
    setDataDirectory(getDefaultDataDirectory());
}

void Intro::on_dataDirCustom_clicked()
{
    ui->dataDirectory->setEnabled(true);
    ui->ellipsisButton->setEnabled(true);
}

void Intro::startThread()
{
    thread = new QThread(this);
    FreespaceChecker *executor = new FreespaceChecker(this);
    executor->moveToThread(thread);

    connect(executor, SIGNAL(reply(int,QString,quint64)), this, SLOT(setStatus(int,QString,quint64)));
    connect(this, SIGNAL(requestCheck()), executor, SLOT(check()));
    /*  make sure executor object is deleted in its own thread */
    connect(this, SIGNAL(stopThread()), executor, SLOT(deleteLater()));
    connect(this, SIGNAL(stopThread()), thread, SLOT(quit()));

    thread->start();
}

void Intro::checkPath(const QString &dataDir)
{
    mutex.lock();
    pathToCheck = dataDir;
    if(!signalled)
    {
        signalled = true;
        Q_EMIT requestCheck();
    }
    mutex.unlock();
}

QString Intro::getPathToCheck()
{
    QString retval;
    mutex.lock();
    retval = pathToCheck;
    signalled = false; /* new request can be queued now */
    mutex.unlock();
    return retval;
}<|MERGE_RESOLUTION|>--- conflicted
+++ resolved
@@ -1,8 +1,4 @@
-<<<<<<< HEAD
-// Copyright (c) 2011-2017 The Bitcoin Core developers
-=======
 // Copyright (c) 2011-2018 The Bitcoin Core developers
->>>>>>> 2f4f2d38
 // Distributed under the MIT software license, see the accompanying
 // file COPYING or http://www.opensource.org/licenses/mit-license.php.
 
@@ -27,11 +23,7 @@
 
 static const uint64_t GB_BYTES = 1000000000LL;
 /* Minimum free space (in GB) needed for data directory */
-<<<<<<< HEAD
-static const uint64_t BLOCK_CHAIN_SIZE = 5;
-=======
-constexpr uint64_t BLOCK_CHAIN_SIZE = 220;
->>>>>>> 2f4f2d38
+constexpr uint64_t BLOCK_CHAIN_SIZE = 5;
 /* Minimum free space (in GB) needed for data directory when pruned; Does not include prune target */
 static const uint64_t CHAIN_STATE_SIZE = 3;
 /* Total required space (in GB) depending on user choice (prune, not prune) */
