// Copyright (c) 2011-2016 The Bitcoin Core developers
// Distributed under the MIT software license, see the accompanying
// file COPYING or http://www.opensource.org/licenses/mit-license.php.

#if defined(HAVE_CONFIG_H)
#include "config/bitcoin-config.h"
#endif

#include "fs.h"
#include "intro.h"
#include "ui_intro.h"

#include "guiutil.h"

#include "util.h"

#include <QFileDialog>
#include <QSettings>
#include <QMessageBox>

#include <cmath>

static const uint64_t GB_BYTES = 1000000000LL;
/* Minimum free space (in GB) needed for data directory */
<<<<<<< HEAD
static const uint64_t BLOCK_CHAIN_SIZE = 5;
=======
static const uint64_t BLOCK_CHAIN_SIZE = 150;
>>>>>>> e44150fe
/* Minimum free space (in GB) needed for data directory when pruned; Does not include prune target */
static const uint64_t CHAIN_STATE_SIZE = 3;
/* Total required space (in GB) depending on user choice (prune, not prune) */
static uint64_t requiredSpace;

/* Check free space asynchronously to prevent hanging the UI thread.

   Up to one request to check a path is in flight to this thread; when the check()
   function runs, the current path is requested from the associated Intro object.
   The reply is sent back through a signal.

   This ensures that no queue of checking requests is built up while the user is
   still entering the path, and that always the most recently entered path is checked as
   soon as the thread becomes available.
*/
class FreespaceChecker : public QObject
{
    Q_OBJECT

public:
    FreespaceChecker(Intro *intro);

    enum Status {
        ST_OK,
        ST_ERROR
    };

public Q_SLOTS:
    void check();

Q_SIGNALS:
    void reply(int status, const QString &message, quint64 available);

private:
    Intro *intro;
};

#include "intro.moc"

FreespaceChecker::FreespaceChecker(Intro *_intro)
{
    this->intro = _intro;
}

void FreespaceChecker::check()
{
<<<<<<< HEAD
    namespace fs = fs;
=======
>>>>>>> e44150fe
    QString dataDirStr = intro->getPathToCheck();
    fs::path dataDir = GUIUtil::qstringToBoostPath(dataDirStr);
    uint64_t freeBytesAvailable = 0;
    int replyStatus = ST_OK;
    QString replyMessage = tr("A new data directory will be created.");

    /* Find first parent that exists, so that fs::space does not fail */
    fs::path parentDir = dataDir;
    fs::path parentDirOld = fs::path();
    while(parentDir.has_parent_path() && !fs::exists(parentDir))
    {
        parentDir = parentDir.parent_path();

        /* Check if we make any progress, break if not to prevent an infinite loop here */
        if (parentDirOld == parentDir)
            break;

        parentDirOld = parentDir;
    }

    try {
        freeBytesAvailable = fs::space(parentDir).available;
        if(fs::exists(dataDir))
        {
            if(fs::is_directory(dataDir))
            {
                QString separator = "<code>" + QDir::toNativeSeparators("/") + tr("name") + "</code>";
                replyStatus = ST_OK;
                replyMessage = tr("Directory already exists. Add %1 if you intend to create a new directory here.").arg(separator);
            } else {
                replyStatus = ST_ERROR;
                replyMessage = tr("Path already exists, and is not a directory.");
            }
        }
    } catch (const fs::filesystem_error&)
    {
        /* Parent directory does not exist or is not accessible */
        replyStatus = ST_ERROR;
        replyMessage = tr("Cannot create data directory here.");
    }
    Q_EMIT reply(replyStatus, replyMessage, freeBytesAvailable);
}


Intro::Intro(QWidget *parent) :
    QDialog(parent),
    ui(new Ui::Intro),
    thread(0),
    signalled(false)
{
    ui->setupUi(this);
    ui->welcomeLabel->setText(ui->welcomeLabel->text().arg(tr(PACKAGE_NAME)));
    ui->storageLabel->setText(ui->storageLabel->text().arg(tr(PACKAGE_NAME)));

    ui->lblExplanation1->setText(ui->lblExplanation1->text()
        .arg(tr(PACKAGE_NAME))
        .arg(BLOCK_CHAIN_SIZE)
        .arg(2009)
        .arg(tr("Bitcoin"))
    );
    ui->lblExplanation2->setText(ui->lblExplanation2->text().arg(tr(PACKAGE_NAME)));

<<<<<<< HEAD
    uint64_t pruneTarget = std::max<int64_t>(0, GetArg("-prune", 0));
=======
    uint64_t pruneTarget = std::max<int64_t>(0, gArgs.GetArg("-prune", 0));
>>>>>>> e44150fe
    requiredSpace = BLOCK_CHAIN_SIZE;
    QString storageRequiresMsg = tr("At least %1 GB of data will be stored in this directory, and it will grow over time.");
    if (pruneTarget) {
        uint64_t prunedGBs = std::ceil(pruneTarget * 1024 * 1024.0 / GB_BYTES);
        if (prunedGBs <= requiredSpace) {
            requiredSpace = prunedGBs;
            storageRequiresMsg = tr("Approximately %1 GB of data will be stored in this directory.");
        }
        ui->lblExplanation3->setVisible(true);
    } else {
        ui->lblExplanation3->setVisible(false);
    }
    requiredSpace += CHAIN_STATE_SIZE;
    ui->sizeWarningLabel->setText(
        tr("%1 will download and store a copy of the Bitcoin block chain.").arg(tr(PACKAGE_NAME)) + " " +
        storageRequiresMsg.arg(requiredSpace) + " " +
        tr("The wallet will also be stored in this directory.")
    );
    startThread();
}

Intro::~Intro()
{
    delete ui;
    /* Ensure thread is finished before it is deleted */
    Q_EMIT stopThread();
    thread->wait();
}

QString Intro::getDataDirectory()
{
    return ui->dataDirectory->text();
}

void Intro::setDataDirectory(const QString &dataDir)
{
    ui->dataDirectory->setText(dataDir);
    if(dataDir == getDefaultDataDirectory())
    {
        ui->dataDirDefault->setChecked(true);
        ui->dataDirectory->setEnabled(false);
        ui->ellipsisButton->setEnabled(false);
    } else {
        ui->dataDirCustom->setChecked(true);
        ui->dataDirectory->setEnabled(true);
        ui->ellipsisButton->setEnabled(true);
    }
}

QString Intro::getDefaultDataDirectory()
{
    return GUIUtil::boostPathToQString(GetDefaultDataDir());
}

bool Intro::pickDataDirectory()
{
<<<<<<< HEAD
    namespace fs = fs;
=======
>>>>>>> e44150fe
    QSettings settings;
    /* If data directory provided on command line, no need to look at settings
       or show a picking dialog */
    if(!gArgs.GetArg("-datadir", "").empty())
        return true;
    /* 1) Default data directory for operating system */
    QString dataDir = getDefaultDataDirectory();
    /* 2) Allow QSettings to override default dir */
    dataDir = settings.value("strDataDir", dataDir).toString();

    if(!fs::exists(GUIUtil::qstringToBoostPath(dataDir)) || gArgs.GetBoolArg("-choosedatadir", DEFAULT_CHOOSE_DATADIR) || settings.value("fReset", false).toBool() || gArgs.GetBoolArg("-resetguisettings", false))
    {
        /* If current default data directory does not exist, let the user choose one */
        Intro intro;
        intro.setDataDirectory(dataDir);
        intro.setWindowIcon(QIcon(":icons/bitcoin"));

        while(true)
        {
            if(!intro.exec())
            {
                /* Cancel clicked */
                return false;
            }
            dataDir = intro.getDataDirectory();
            try {
                TryCreateDirectories(GUIUtil::qstringToBoostPath(dataDir));
                break;
            } catch (const fs::filesystem_error&) {
                QMessageBox::critical(0, tr(PACKAGE_NAME),
                    tr("Error: Specified data directory \"%1\" cannot be created.").arg(dataDir));
                /* fall through, back to choosing screen */
            }
        }

        settings.setValue("strDataDir", dataDir);
        settings.setValue("fReset", false);
    }
    /* Only override -datadir if different from the default, to make it possible to
     * override -datadir in the bitcoin.conf file in the default data directory
     * (to be consistent with bitcoind behavior)
     */
    if(dataDir != getDefaultDataDirectory())
        gArgs.SoftSetArg("-datadir", GUIUtil::qstringToBoostPath(dataDir).string()); // use OS locale for path setting
    return true;
}

void Intro::setStatus(int status, const QString &message, quint64 bytesAvailable)
{
    switch(status)
    {
    case FreespaceChecker::ST_OK:
        ui->errorMessage->setText(message);
        ui->errorMessage->setStyleSheet("");
        break;
    case FreespaceChecker::ST_ERROR:
        ui->errorMessage->setText(tr("Error") + ": " + message);
        ui->errorMessage->setStyleSheet("QLabel { color: #800000 }");
        break;
    }
    /* Indicate number of bytes available */
    if(status == FreespaceChecker::ST_ERROR)
    {
        ui->freeSpace->setText("");
    } else {
        QString freeString = tr("%n GB of free space available", "", bytesAvailable/GB_BYTES);
        if(bytesAvailable < requiredSpace * GB_BYTES)
        {
            freeString += " " + tr("(of %n GB needed)", "", requiredSpace);
            ui->freeSpace->setStyleSheet("QLabel { color: #800000 }");
        } else {
            ui->freeSpace->setStyleSheet("");
        }
        ui->freeSpace->setText(freeString + ".");
    }
    /* Don't allow confirm in ERROR state */
    ui->buttonBox->button(QDialogButtonBox::Ok)->setEnabled(status != FreespaceChecker::ST_ERROR);
}

void Intro::on_dataDirectory_textChanged(const QString &dataDirStr)
{
    /* Disable OK button until check result comes in */
    ui->buttonBox->button(QDialogButtonBox::Ok)->setEnabled(false);
    checkPath(dataDirStr);
}

void Intro::on_ellipsisButton_clicked()
{
    QString dir = QDir::toNativeSeparators(QFileDialog::getExistingDirectory(0, "Choose data directory", ui->dataDirectory->text()));
    if(!dir.isEmpty())
        ui->dataDirectory->setText(dir);
}

void Intro::on_dataDirDefault_clicked()
{
    setDataDirectory(getDefaultDataDirectory());
}

void Intro::on_dataDirCustom_clicked()
{
    ui->dataDirectory->setEnabled(true);
    ui->ellipsisButton->setEnabled(true);
}

void Intro::startThread()
{
    thread = new QThread(this);
    FreespaceChecker *executor = new FreespaceChecker(this);
    executor->moveToThread(thread);

    connect(executor, SIGNAL(reply(int,QString,quint64)), this, SLOT(setStatus(int,QString,quint64)));
    connect(this, SIGNAL(requestCheck()), executor, SLOT(check()));
    /*  make sure executor object is deleted in its own thread */
    connect(this, SIGNAL(stopThread()), executor, SLOT(deleteLater()));
    connect(this, SIGNAL(stopThread()), thread, SLOT(quit()));

    thread->start();
}

void Intro::checkPath(const QString &dataDir)
{
    mutex.lock();
    pathToCheck = dataDir;
    if(!signalled)
    {
        signalled = true;
        Q_EMIT requestCheck();
    }
    mutex.unlock();
}

QString Intro::getPathToCheck()
{
    QString retval;
    mutex.lock();
    retval = pathToCheck;
    signalled = false; /* new request can be queued now */
    mutex.unlock();
    return retval;
}<|MERGE_RESOLUTION|>--- conflicted
+++ resolved
@@ -22,11 +22,7 @@
 
 static const uint64_t GB_BYTES = 1000000000LL;
 /* Minimum free space (in GB) needed for data directory */
-<<<<<<< HEAD
 static const uint64_t BLOCK_CHAIN_SIZE = 5;
-=======
-static const uint64_t BLOCK_CHAIN_SIZE = 150;
->>>>>>> e44150fe
 /* Minimum free space (in GB) needed for data directory when pruned; Does not include prune target */
 static const uint64_t CHAIN_STATE_SIZE = 3;
 /* Total required space (in GB) depending on user choice (prune, not prune) */
@@ -73,10 +69,6 @@
 
 void FreespaceChecker::check()
 {
-<<<<<<< HEAD
-    namespace fs = fs;
-=======
->>>>>>> e44150fe
     QString dataDirStr = intro->getPathToCheck();
     fs::path dataDir = GUIUtil::qstringToBoostPath(dataDirStr);
     uint64_t freeBytesAvailable = 0;
@@ -139,11 +131,7 @@
     );
     ui->lblExplanation2->setText(ui->lblExplanation2->text().arg(tr(PACKAGE_NAME)));
 
-<<<<<<< HEAD
-    uint64_t pruneTarget = std::max<int64_t>(0, GetArg("-prune", 0));
-=======
     uint64_t pruneTarget = std::max<int64_t>(0, gArgs.GetArg("-prune", 0));
->>>>>>> e44150fe
     requiredSpace = BLOCK_CHAIN_SIZE;
     QString storageRequiresMsg = tr("At least %1 GB of data will be stored in this directory, and it will grow over time.");
     if (pruneTarget) {
@@ -200,10 +188,6 @@
 
 bool Intro::pickDataDirectory()
 {
-<<<<<<< HEAD
-    namespace fs = fs;
-=======
->>>>>>> e44150fe
     QSettings settings;
     /* If data directory provided on command line, no need to look at settings
        or show a picking dialog */
