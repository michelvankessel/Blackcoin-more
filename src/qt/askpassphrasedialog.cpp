<<<<<<< HEAD
// Copyright (c) 2011-2017 The Bitcoin Core developers
=======
// Copyright (c) 2011-2018 The Bitcoin Core developers
>>>>>>> 2f4f2d38
// Distributed under the MIT software license, see the accompanying
// file COPYING or http://www.opensource.org/licenses/mit-license.php.

#if defined(HAVE_CONFIG_H)
#include <config/bitcoin-config.h>
#endif

#include <qt/askpassphrasedialog.h>
#include <qt/forms/ui_askpassphrasedialog.h>

#include <qt/guiconstants.h>
#include <qt/walletmodel.h>

#include <support/allocators/secure.h>

#include <QKeyEvent>
#include <QMessageBox>
#include <QPushButton>

extern bool fWalletUnlockStakingOnly;
AskPassphraseDialog::AskPassphraseDialog(Mode _mode, QWidget *parent) :
    QDialog(parent),
    ui(new Ui::AskPassphraseDialog),
    mode(_mode),
    model(0),
    fCapsLock(false)
{
    ui->setupUi(this);

    ui->passEdit1->setMinimumSize(ui->passEdit1->sizeHint());
    ui->passEdit2->setMinimumSize(ui->passEdit2->sizeHint());
    ui->passEdit3->setMinimumSize(ui->passEdit3->sizeHint());

    ui->passEdit1->setMaxLength(MAX_PASSPHRASE_SIZE);
    ui->passEdit2->setMaxLength(MAX_PASSPHRASE_SIZE);
    ui->passEdit3->setMaxLength(MAX_PASSPHRASE_SIZE);

    // Setup Caps Lock detection.
    ui->passEdit1->installEventFilter(this);
    ui->passEdit2->installEventFilter(this);
    ui->passEdit3->installEventFilter(this);

    ui->stakingCheckBox->setChecked(fWalletUnlockStakingOnly);
    ui->stakingCheckBox->hide();

    switch(mode)
    {
        case Encrypt: // Ask passphrase x2
            ui->warningLabel->setText(tr("Enter the new passphrase to the wallet.<br/>Please use a passphrase of <b>ten or more random characters</b>, or <b>eight or more words</b>."));
            ui->passLabel1->hide();
            ui->passEdit1->hide();
            setWindowTitle(tr("Encrypt wallet"));
            break;
        case UnlockStaking:
            ui->stakingCheckBox->setChecked(true);
            ui->stakingCheckBox->show();
        case Unlock: // Ask passphrase
        	ui->stakingCheckBox->setChecked(false);
        	ui->stakingCheckBox->show();
            ui->warningLabel->setText(tr("This operation needs your wallet passphrase to unlock the wallet."));
            ui->passLabel2->hide();
            ui->passEdit2->hide();
            ui->passLabel3->hide();
            ui->passEdit3->hide();
            setWindowTitle(tr("Unlock wallet"));
            break;
        case Decrypt:   // Ask passphrase
            ui->warningLabel->setText(tr("This operation needs your wallet passphrase to decrypt the wallet."));
            ui->passLabel2->hide();
            ui->passEdit2->hide();
            ui->passLabel3->hide();
            ui->passEdit3->hide();
            setWindowTitle(tr("Decrypt wallet"));
            break;
        case ChangePass: // Ask old passphrase + new passphrase x2
            setWindowTitle(tr("Change passphrase"));
            ui->warningLabel->setText(tr("Enter the old passphrase and new passphrase to the wallet."));
            break;
    }
    textChanged();
    connect(ui->toggleShowPasswordButton, SIGNAL(toggled(bool)), this, SLOT(toggleShowPassword(bool)));
    connect(ui->passEdit1, SIGNAL(textChanged(QString)), this, SLOT(textChanged()));
    connect(ui->passEdit2, SIGNAL(textChanged(QString)), this, SLOT(textChanged()));
    connect(ui->passEdit3, SIGNAL(textChanged(QString)), this, SLOT(textChanged()));
}

AskPassphraseDialog::~AskPassphraseDialog()
{
    // Attempt to overwrite text so that they do not linger around in memory
	secureClearPassFields();
    delete ui;
}

void AskPassphraseDialog::setModel(WalletModel *_model)
{
    this->model = _model;
}

void AskPassphraseDialog::accept()
{
    SecureString oldpass, newpass1, newpass2;
    if(!model)
        return;
    oldpass.reserve(MAX_PASSPHRASE_SIZE);
    newpass1.reserve(MAX_PASSPHRASE_SIZE);
    newpass2.reserve(MAX_PASSPHRASE_SIZE);
    // TODO: get rid of this .c_str() by implementing SecureString::operator=(std::string)
    // Alternately, find a way to make this input mlock()'d to begin with.
    oldpass.assign(ui->passEdit1->text().toStdString().c_str());
    newpass1.assign(ui->passEdit2->text().toStdString().c_str());
    newpass2.assign(ui->passEdit3->text().toStdString().c_str());

    secureClearPassFields();

    switch(mode)
    {
    case Encrypt: {
        if(newpass1.empty() || newpass2.empty())
        {
            // Cannot encrypt with empty passphrase
            break;
        }
        QMessageBox::StandardButton retval = QMessageBox::question(this, tr("Confirm wallet encryption"),
                 tr("Warning: If you encrypt your wallet and lose your passphrase, you will <b>LOSE ALL OF YOUR BITCOINS</b>!") + "<br><br>" + tr("Are you sure you wish to encrypt your wallet?"),
                 QMessageBox::Yes|QMessageBox::Cancel,
                 QMessageBox::Cancel);
        if(retval == QMessageBox::Yes)
        {
            if(newpass1 == newpass2)
            {
                if(model->setWalletEncrypted(true, newpass1))
                {
                    QMessageBox::warning(this, tr("Wallet encrypted"),
                                         "<qt>" +
                                         tr("Your wallet is now encrypted. "
                                         "Remember that encrypting your wallet cannot fully protect "
                                         "your bitcoins from being stolen by malware infecting your computer.") +
                                         "<br><br><b>" +
                                         tr("IMPORTANT: Any previous backups you have made of your wallet file "
                                         "should be replaced with the newly generated, encrypted wallet file. "
                                         "For security reasons, previous backups of the unencrypted wallet file "
                                         "will become useless as soon as you start using the new, encrypted wallet.") +
                                         "</b></qt>");
                }
                else
                {
                    QMessageBox::critical(this, tr("Wallet encryption failed"),
                                         tr("Wallet encryption failed due to an internal error. Your wallet was not encrypted."));
                }
                QDialog::accept(); // Success
            }
            else
            {
                QMessageBox::critical(this, tr("Wallet encryption failed"),
                                     tr("The supplied passphrases do not match."));
            }
        }
        else
        {
            QDialog::reject(); // Cancelled
        }
        } break;
    case UnlockStaking:
    case Unlock:
        if(!model->setWalletLocked(false, oldpass))
        {
            QMessageBox::critical(this, tr("Wallet unlock failed"),
                                  tr("The passphrase entered for the wallet decryption was incorrect."));
        }
        else
        {
        	fWalletUnlockStakingOnly = ui->stakingCheckBox->isChecked();
            QDialog::accept(); // Success
        }
        break;
    case Decrypt:
        if(!model->setWalletEncrypted(false, oldpass))
        {
            QMessageBox::critical(this, tr("Wallet decryption failed"),
                                  tr("The passphrase entered for the wallet decryption was incorrect."));
        }
        else
        {
            QDialog::accept(); // Success
        }
        break;
    case ChangePass:
        if(newpass1 == newpass2)
        {
            if(model->changePassphrase(oldpass, newpass1))
            {
                QMessageBox::information(this, tr("Wallet encrypted"),
                                     tr("Wallet passphrase was successfully changed."));
                QDialog::accept(); // Success
            }
            else
            {
                QMessageBox::critical(this, tr("Wallet encryption failed"),
                                     tr("The passphrase entered for the wallet decryption was incorrect."));
            }
        }
        else
        {
            QMessageBox::critical(this, tr("Wallet encryption failed"),
                                 tr("The supplied passphrases do not match."));
        }
        break;
    }
}

void AskPassphraseDialog::textChanged()
{
    // Validate input, set Ok button to enabled when acceptable
    bool acceptable = false;
    switch(mode)
    {
    case Encrypt: // New passphrase x2
        acceptable = !ui->passEdit2->text().isEmpty() && !ui->passEdit3->text().isEmpty();
        break;
    case UnlockStaking:
    case Unlock: // Old passphrase x1
    case Decrypt:
        acceptable = !ui->passEdit1->text().isEmpty();
        break;
    case ChangePass: // Old passphrase x1, new passphrase x2
        acceptable = !ui->passEdit1->text().isEmpty() && !ui->passEdit2->text().isEmpty() && !ui->passEdit3->text().isEmpty();
        break;
    }
    ui->buttonBox->button(QDialogButtonBox::Ok)->setEnabled(acceptable);
}

bool AskPassphraseDialog::event(QEvent *event)
{
    // Detect Caps Lock key press.
    if (event->type() == QEvent::KeyPress) {
        QKeyEvent *ke = static_cast<QKeyEvent *>(event);
        if (ke->key() == Qt::Key_CapsLock) {
            fCapsLock = !fCapsLock;
        }
        if (fCapsLock) {
            ui->capsLabel->setText(tr("Warning: The Caps Lock key is on!"));
        } else {
            ui->capsLabel->clear();
        }
    }
    return QWidget::event(event);
}

void AskPassphraseDialog::toggleShowPassword(bool show)
{
    ui->toggleShowPasswordButton->setDown(show);
    const auto mode = show ? QLineEdit::Normal : QLineEdit::Password;
    ui->passEdit1->setEchoMode(mode);
    ui->passEdit2->setEchoMode(mode);
    ui->passEdit3->setEchoMode(mode);
}

bool AskPassphraseDialog::eventFilter(QObject *object, QEvent *event)
{
    /* Detect Caps Lock.
     * There is no good OS-independent way to check a key state in Qt, but we
     * can detect Caps Lock by checking for the following condition:
     * Shift key is down and the result is a lower case character, or
     * Shift key is not down and the result is an upper case character.
     */
    if (event->type() == QEvent::KeyPress) {
        QKeyEvent *ke = static_cast<QKeyEvent *>(event);
        QString str = ke->text();
        if (str.length() != 0) {
            const QChar *psz = str.unicode();
            bool fShift = (ke->modifiers() & Qt::ShiftModifier) != 0;
            if ((fShift && *psz >= 'a' && *psz <= 'z') || (!fShift && *psz >= 'A' && *psz <= 'Z')) {
                fCapsLock = true;
                ui->capsLabel->setText(tr("Warning: The Caps Lock key is on!"));
            } else if (psz->isLetter()) {
                fCapsLock = false;
                ui->capsLabel->clear();
            }
        }
    }
    return QDialog::eventFilter(object, event);
}

static void SecureClearQLineEdit(QLineEdit* edit)
{
    // Attempt to overwrite text so that they do not linger around in memory
    edit->setText(QString(" ").repeated(edit->text().size()));
    edit->clear();
}

void AskPassphraseDialog::secureClearPassFields()
{
    SecureClearQLineEdit(ui->passEdit1);
    SecureClearQLineEdit(ui->passEdit2);
    SecureClearQLineEdit(ui->passEdit3);
}<|MERGE_RESOLUTION|>--- conflicted
+++ resolved
@@ -1,8 +1,4 @@
-<<<<<<< HEAD
-// Copyright (c) 2011-2017 The Bitcoin Core developers
-=======
 // Copyright (c) 2011-2018 The Bitcoin Core developers
->>>>>>> 2f4f2d38
 // Distributed under the MIT software license, see the accompanying
 // file COPYING or http://www.opensource.org/licenses/mit-license.php.
 
@@ -22,7 +18,6 @@
 #include <QMessageBox>
 #include <QPushButton>
 
-extern bool fWalletUnlockStakingOnly;
 AskPassphraseDialog::AskPassphraseDialog(Mode _mode, QWidget *parent) :
     QDialog(parent),
     ui(new Ui::AskPassphraseDialog),
@@ -45,7 +40,6 @@
     ui->passEdit2->installEventFilter(this);
     ui->passEdit3->installEventFilter(this);
 
-    ui->stakingCheckBox->setChecked(fWalletUnlockStakingOnly);
     ui->stakingCheckBox->hide();
 
     switch(mode)
@@ -99,6 +93,7 @@
 void AskPassphraseDialog::setModel(WalletModel *_model)
 {
     this->model = _model;
+	if(model) ui->stakingCheckBox->setChecked(model->getWalletUnlockStakingOnly() || mode == UnlockStaking);
 }
 
 void AskPassphraseDialog::accept()
