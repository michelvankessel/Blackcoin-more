// Copyright (c) 2011-2016 The Bitcoin Core developers
// Distributed under the MIT software license, see the accompanying
// file COPYING or http://www.opensource.org/licenses/mit-license.php.

#ifndef BITCOIN_QT_TRANSACTIONRECORD_H
#define BITCOIN_QT_TRANSACTIONRECORD_H

#include "amount.h"
#include "uint256.h"

#include <QList>
#include <QString>

class CWallet;
class CWalletTx;

/** UI model for transaction status. The transaction status is the part of a transaction that will change over time.
 */
class TransactionStatus
{
public:
    TransactionStatus():
        countsForBalance(false),
        sortKey(""),
        matures_in(0),
        status(Offline),
        depth(0),
        open_for(0),
        cur_num_blocks(-1),
        cur_num_conflicts(-1)
    {
    }

    enum Status {
        Confirmed,          /**< Have 6 or more confirmations (normal tx) or fully mature (mined tx) **/
        /// Normal (sent/received) transactions
        OpenUntilDate,      /**< Transaction not yet final, waiting for date */
        OpenUntilBlock,     /**< Transaction not yet final, waiting for block */
        Offline,            /**< Not sent to any other nodes **/
        Unconfirmed,        /**< Not yet mined into a block **/
        Confirming,         /**< Confirmed, but waiting for the recommended number of confirmations **/
        Conflicted,         /**< Conflicts with other transaction or mempool **/
        Abandoned,          /**< Abandoned from the wallet **/
        /// Generated (mined) transactions
        Immature,           /**< Mined but waiting for maturity */
        MaturesWarning,     /**< Transaction will likely not mature because no nodes have confirmed */
        NotAccepted         /**< Mined but not accepted */
    };

    /// Transaction counts towards available balance
    bool countsForBalance;
    /// Sorting key based on status
    std::string sortKey;

    /** @name Generated (mined) transactions
       @{*/
    int matures_in;
    /**@}*/

    /** @name Reported status
       @{*/
    Status status;
    qint64 depth;
    qint64 open_for; /**< Timestamp if status==OpenUntilDate, otherwise number
                      of additional blocks that need to be mined before
                      finalization */
    /**@}*/

    /** Current number of blocks (to know whether cached status is still valid) */
    int cur_num_blocks;

<<<<<<< HEAD
    /** Number of conflicts received into wallet as of last status update */
    int64_t cur_num_conflicts;
=======
    bool needsUpdate;
>>>>>>> e44150fe
};

/** UI model for a transaction. A core transaction can be represented by multiple UI transactions if it has
    multiple outputs.
 */
class TransactionRecord
{
public:
    enum Type
    {
        Other,
        Generated,
        SendToAddress,
        SendToOther,
        RecvWithAddress,
        RecvFromOther,
        SendToSelf
    };

    /** Number of confirmation recommended for accepting a transaction */
    static const int RecommendedNumConfirmations = 10;

    TransactionRecord():
            hash(), time(0), type(Other), address(""), debit(0), credit(0), idx(0)
    {
    }

    TransactionRecord(uint256 _hash, qint64 _time):
            hash(_hash), time(_time), type(Other), address(""), debit(0),
            credit(0), idx(0)
    {
    }

    TransactionRecord(uint256 _hash, qint64 _time,
                Type _type, const std::string &_address,
                const CAmount& _debit, const CAmount& _credit):
            hash(_hash), time(_time), type(_type), address(_address), debit(_debit), credit(_credit),
            idx(0)
    {
    }

    /** Decompose CWallet transaction to model transaction records.
     */
    static bool showTransaction(const CWalletTx &wtx);
    static QList<TransactionRecord> decomposeTransaction(const CWallet *wallet, const CWalletTx &wtx);

    /** @name Immutable transaction attributes
      @{*/
    uint256 hash;
    qint64 time;
    Type type;
    std::string address;
    CAmount debit;
    CAmount credit;
    /**@}*/

    /** Subtransaction index, for sort key */
    int idx;

    /** Status: can change with block chain update */
    TransactionStatus status;

    /** Whether the transaction was sent/received with a watch-only address */
    bool involvesWatchAddress;

    /** Return the unique identifier for this transaction (part) */
    QString getTxID() const;

    /** Return the output index of the subtransaction  */
    int getOutputIndex() const;

    /** Update status from core wallet tx.
     */
    void updateStatus(const CWalletTx &wtx);

    /** Return whether a status update is needed.
     */
    bool statusUpdateNeeded();
};

#endif // BITCOIN_QT_TRANSACTIONRECORD_H<|MERGE_RESOLUTION|>--- conflicted
+++ resolved
@@ -69,12 +69,7 @@
     /** Current number of blocks (to know whether cached status is still valid) */
     int cur_num_blocks;
 
-<<<<<<< HEAD
-    /** Number of conflicts received into wallet as of last status update */
-    int64_t cur_num_conflicts;
-=======
     bool needsUpdate;
->>>>>>> e44150fe
 };
 
 /** UI model for a transaction. A core transaction can be represented by multiple UI transactions if it has
