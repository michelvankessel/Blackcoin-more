<<<<<<< HEAD
// Copyright (c) 2011-2017 The Bitcoin Core developers
=======
// Copyright (c) 2011-2018 The Bitcoin Core developers
>>>>>>> 2f4f2d38
// Distributed under the MIT software license, see the accompanying
// file COPYING or http://www.opensource.org/licenses/mit-license.php.

#include <qt/transactiondesc.h>

#include <qt/bitcoinunits.h>
#include <qt/guiutil.h>
#include <qt/paymentserver.h>
#include <qt/transactionrecord.h>

#include <consensus/consensus.h>
#include <interfaces/node.h>
#include <key_io.h>
#include <validation.h>
#include <script/script.h>
#include <timedata.h>
#include <util.h>
#include <wallet/db.h>
#include <wallet/wallet.h>
#include <policy/policy.h>

#include <stdint.h>
#include <string>

QString TransactionDesc::FormatTxStatus(const interfaces::WalletTx& wtx, const interfaces::WalletTxStatus& status, bool inMempool, int numBlocks, int64_t adjustedTime)
{
    if (!status.is_final)
    {
        if (wtx.tx->nLockTime < LOCKTIME_THRESHOLD)
            return tr("Open for %n more block(s)", "", wtx.tx->nLockTime - numBlocks);
        else
            return tr("Open until %1").arg(GUIUtil::dateTimeStr(wtx.tx->nLockTime));
    }
    else
    {
        int nDepth = status.depth_in_main_chain;
        if (nDepth < 0)
            return tr("conflicted with a transaction with %1 confirmations").arg(-nDepth);
        else if (nDepth == 0)
<<<<<<< HEAD
            return tr("0/unconfirmed, %1").arg((wtx.InMempool() ? tr("in memory pool") : tr("not in memory pool"))) + (wtx.isAbandoned() ? ", "+tr("abandoned") : "");
        else if (nDepth < 10)
=======
            return tr("0/unconfirmed, %1").arg((inMempool ? tr("in memory pool") : tr("not in memory pool"))) + (status.is_abandoned ? ", "+tr("abandoned") : "");
        else if (nDepth < 6)
>>>>>>> 2f4f2d38
            return tr("%1/unconfirmed").arg(nDepth);
        else
            return tr("%1 confirmations").arg(nDepth);
    }
}

QString TransactionDesc::toHTML(interfaces::Node& node, interfaces::Wallet& wallet, TransactionRecord *rec, int unit)
{
    int numBlocks;
    int64_t adjustedTime;
    interfaces::WalletTxStatus status;
    interfaces::WalletOrderForm orderForm;
    bool inMempool;
    interfaces::WalletTx wtx = wallet.getWalletTxDetails(rec->hash, status, orderForm, inMempool, numBlocks, adjustedTime);

    QString strHTML;

    strHTML.reserve(4000);
    strHTML += "<html><font face='verdana, arial, helvetica, sans-serif'>";

    int64_t nTime = wtx.time;
    CAmount nCredit = wtx.credit;
    CAmount nDebit = wtx.debit;
    CAmount nNet = nCredit - nDebit;

<<<<<<< HEAD
    strHTML += "<b>" + tr("Status") + ":</b> " + FormatTxStatus(wtx);
=======
    strHTML += "<b>" + tr("Status") + ":</b> " + FormatTxStatus(wtx, status, inMempool, numBlocks, adjustedTime);
>>>>>>> 2f4f2d38
    strHTML += "<br>";

    strHTML += "<b>" + tr("Date") + ":</b> " + (nTime ? GUIUtil::dateTimeStr(nTime) : "") + "<br>";

    //
    // From
    //
    if (wtx.is_coinbase)
    {
        strHTML += "<b>" + tr("Source") + ":</b> " + tr("Generated") + "<br>";
    }
    else if (wtx.value_map.count("from") && !wtx.value_map["from"].empty())
    {
        // Online transaction
        strHTML += "<b>" + tr("From") + ":</b> " + GUIUtil::HtmlEscape(wtx.value_map["from"]) + "<br>";
    }
    else
    {
        // Offline transaction
        if (nNet > 0)
        {
            // Credit
            CTxDestination address = DecodeDestination(rec->address);
            if (IsValidDestination(address)) {
                std::string name;
                isminetype ismine;
                if (wallet.getAddress(address, &name, &ismine, /* purpose= */ nullptr))
                {
                    strHTML += "<b>" + tr("From") + ":</b> " + tr("unknown") + "<br>";
                    strHTML += "<b>" + tr("To") + ":</b> ";
                    strHTML += GUIUtil::HtmlEscape(rec->address);
                    QString addressOwned = ismine == ISMINE_SPENDABLE ? tr("own address") : tr("watch-only");
                    if (!name.empty())
                        strHTML += " (" + addressOwned + ", " + tr("label") + ": " + GUIUtil::HtmlEscape(name) + ")";
                    else
                        strHTML += " (" + addressOwned + ")";
                    strHTML += "<br>";
                }
            }
        }
    }

    //
    // To
    //
    if (wtx.value_map.count("to") && !wtx.value_map["to"].empty())
    {
        // Online transaction
        std::string strAddress = wtx.value_map["to"];
        strHTML += "<b>" + tr("To") + ":</b> ";
        CTxDestination dest = DecodeDestination(strAddress);
        std::string name;
        if (wallet.getAddress(
                dest, &name, /* is_mine= */ nullptr, /* purpose= */ nullptr) && !name.empty())
            strHTML += GUIUtil::HtmlEscape(name) + " ";
        strHTML += GUIUtil::HtmlEscape(strAddress) + "<br>";
    }

    //
    // Amount
    //
    if (wtx.is_coinbase && nCredit == 0)
    {
        //
        // Coinbase
        //
        CAmount nUnmatured = 0;
        for (const CTxOut& txout : wtx.tx->vout)
            nUnmatured += wallet.getCredit(txout, ISMINE_ALL);
        strHTML += "<b>" + tr("Credit") + ":</b> ";
        if (status.is_in_main_chain)
            strHTML += BitcoinUnits::formatHtmlWithUnit(unit, nUnmatured)+ " (" + tr("matures in %n more block(s)", "", status.blocks_to_maturity) + ")";
        else
            strHTML += "(" + tr("not accepted") + ")";
        strHTML += "<br>";
    }
    else if (nNet > 0)
    {
        //
        // Credit
        //
        strHTML += "<b>" + tr("Credit") + ":</b> " + BitcoinUnits::formatHtmlWithUnit(unit, nNet) + "<br>";
    }
    else
    {
        isminetype fAllFromMe = ISMINE_SPENDABLE;
        for (isminetype mine : wtx.txin_is_mine)
        {
            if(fAllFromMe > mine) fAllFromMe = mine;
        }

        isminetype fAllToMe = ISMINE_SPENDABLE;
        for (isminetype mine : wtx.txout_is_mine)
        {
            if(fAllToMe > mine) fAllToMe = mine;
        }

        if (fAllFromMe)
        {
            if(fAllFromMe & ISMINE_WATCH_ONLY)
                strHTML += "<b>" + tr("From") + ":</b> " + tr("watch-only") + "<br>";

            //
            // Debit
            //
            auto mine = wtx.txout_is_mine.begin();
            for (const CTxOut& txout : wtx.tx->vout)
            {
                // Ignore change
                isminetype toSelf = *(mine++);
                if ((toSelf == ISMINE_SPENDABLE) && (fAllFromMe == ISMINE_SPENDABLE))
                    continue;

                if (!wtx.value_map.count("to") || wtx.value_map["to"].empty())
                {
                    // Offline transaction
                    CTxDestination address;
                    if (ExtractDestination(txout.scriptPubKey, address))
                    {
                        strHTML += "<b>" + tr("To") + ":</b> ";
                        std::string name;
                        if (wallet.getAddress(
                                address, &name, /* is_mine= */ nullptr, /* purpose= */ nullptr) && !name.empty())
                            strHTML += GUIUtil::HtmlEscape(name) + " ";
                        strHTML += GUIUtil::HtmlEscape(EncodeDestination(address));
                        if(toSelf == ISMINE_SPENDABLE)
                            strHTML += " (own address)";
                        else if(toSelf & ISMINE_WATCH_ONLY)
                            strHTML += " (watch-only)";
                        strHTML += "<br>";
                    }
                }

                strHTML += "<b>" + tr("Debit") + ":</b> " + BitcoinUnits::formatHtmlWithUnit(unit, -txout.nValue) + "<br>";
                if(toSelf)
                    strHTML += "<b>" + tr("Credit") + ":</b> " + BitcoinUnits::formatHtmlWithUnit(unit, txout.nValue) + "<br>";
            }

            if (fAllToMe)
            {
                // Payment to self
                CAmount nChange = wtx.change;
                CAmount nValue = nCredit - nChange;
                strHTML += "<b>" + tr("Total debit") + ":</b> " + BitcoinUnits::formatHtmlWithUnit(unit, -nValue) + "<br>";
                strHTML += "<b>" + tr("Total credit") + ":</b> " + BitcoinUnits::formatHtmlWithUnit(unit, nValue) + "<br>";
            }

            CAmount nTxFee = nDebit - wtx.tx->GetValueOut();
            if (nTxFee > 0)
                strHTML += "<b>" + tr("Transaction fee") + ":</b> " + BitcoinUnits::formatHtmlWithUnit(unit, -nTxFee) + "<br>";
        }
        else
        {
            //
            // Mixed debit transaction
            //
            auto mine = wtx.txin_is_mine.begin();
            for (const CTxIn& txin : wtx.tx->vin) {
                if (*(mine++)) {
                    strHTML += "<b>" + tr("Debit") + ":</b> " + BitcoinUnits::formatHtmlWithUnit(unit, -wallet.getDebit(txin, ISMINE_ALL)) + "<br>";
                }
            }
            mine = wtx.txout_is_mine.begin();
            for (const CTxOut& txout : wtx.tx->vout) {
                if (*(mine++)) {
                    strHTML += "<b>" + tr("Credit") + ":</b> " + BitcoinUnits::formatHtmlWithUnit(unit, wallet.getCredit(txout, ISMINE_ALL)) + "<br>";
                }
            }
        }
    }

    strHTML += "<b>" + tr("Net amount") + ":</b> " + BitcoinUnits::formatHtmlWithUnit(unit, nNet, true) + "<br>";

    //
    // Message
    //
    if (wtx.value_map.count("message") && !wtx.value_map["message"].empty())
        strHTML += "<br><b>" + tr("Message") + ":</b><br>" + GUIUtil::HtmlEscape(wtx.value_map["message"], true) + "<br>";
    if (wtx.value_map.count("comment") && !wtx.value_map["comment"].empty())
        strHTML += "<br><b>" + tr("Comment") + ":</b><br>" + GUIUtil::HtmlEscape(wtx.value_map["comment"], true) + "<br>";

    strHTML += "<b>" + tr("Transaction ID") + ":</b> " + rec->getTxHash() + "<br>";
    strHTML += "<b>" + tr("Transaction total size") + ":</b> " + QString::number(wtx.tx->GetTotalSize()) + " bytes<br>";
    strHTML += "<b>" + tr("Transaction virtual size") + ":</b> " + QString::number(GetVirtualTransactionSize(*wtx.tx)) + " bytes<br>";
    strHTML += "<b>" + tr("Output index") + ":</b> " + QString::number(rec->getOutputIndex()) + "<br>";

<<<<<<< HEAD
    // Message from normal blackcoin:URI (blackcoin:123...?message=example)
    for (const std::pair<std::string, std::string>& r : wtx.vOrderForm)
=======
    // Message from normal bitcoin:URI (bitcoin:123...?message=example)
    for (const std::pair<std::string, std::string>& r : orderForm)
>>>>>>> 2f4f2d38
        if (r.first == "Message")
            strHTML += "<br><b>" + tr("Message") + ":</b><br>" + GUIUtil::HtmlEscape(r.second, true) + "<br>";

    //
    // PaymentRequest info:
    //
    for (const std::pair<std::string, std::string>& r : orderForm)
    {
        if (r.first == "PaymentRequest")
        {
            PaymentRequestPlus req;
            req.parse(QByteArray::fromRawData(r.second.data(), r.second.size()));
            QString merchant;
            if (req.getMerchant(PaymentServer::getCertStore(), merchant))
                strHTML += "<b>" + tr("Merchant") + ":</b> " + GUIUtil::HtmlEscape(merchant) + "<br>";
        }
    }

    if (wtx.is_coinbase)
    {
        quint32 numBlocksToMaturity = Params().GetConsensus().nCoinbaseMaturity +  1;
        strHTML += "<br>" + tr("Generated coins must mature %1 blocks before they can be spent. When you generated this block, it was broadcast to the network to be added to the block chain. If it fails to get into the chain, its state will change to \"not accepted\" and it won't be spendable. This may occasionally happen if another node generates a block within a few seconds of yours.").arg(QString::number(numBlocksToMaturity)) + "<br>";
    }

    //
    // Debug view
    //
    if (node.getLogCategories() != BCLog::NONE)
    {
        strHTML += "<hr><br>" + tr("Debug information") + "<br><br>";
        for (const CTxIn& txin : wtx.tx->vin)
            if(wallet.txinIsMine(txin))
                strHTML += "<b>" + tr("Debit") + ":</b> " + BitcoinUnits::formatHtmlWithUnit(unit, -wallet.getDebit(txin, ISMINE_ALL)) + "<br>";
        for (const CTxOut& txout : wtx.tx->vout)
            if(wallet.txoutIsMine(txout))
                strHTML += "<b>" + tr("Credit") + ":</b> " + BitcoinUnits::formatHtmlWithUnit(unit, wallet.getCredit(txout, ISMINE_ALL)) + "<br>";

        strHTML += "<br><b>" + tr("Transaction") + ":</b><br>";
        strHTML += GUIUtil::HtmlEscape(wtx.tx->ToString(), true);

        strHTML += "<br><b>" + tr("Inputs") + ":</b>";
        strHTML += "<ul>";

        for (const CTxIn& txin : wtx.tx->vin)
        {
            COutPoint prevout = txin.prevout;

            Coin prev;
            if(node.getUnspentOutput(prevout, prev))
            {
                {
                    strHTML += "<li>";
                    const CTxOut &vout = prev.out;
                    CTxDestination address;
                    if (ExtractDestination(vout.scriptPubKey, address))
                    {
                        std::string name;
                        if (wallet.getAddress(address, &name, /* is_mine= */ nullptr, /* purpose= */ nullptr) && !name.empty())
                            strHTML += GUIUtil::HtmlEscape(name) + " ";
                        strHTML += QString::fromStdString(EncodeDestination(address));
                    }
                    strHTML = strHTML + " " + tr("Amount") + "=" + BitcoinUnits::formatHtmlWithUnit(unit, vout.nValue);
                    strHTML = strHTML + " IsMine=" + (wallet.txoutIsMine(vout) & ISMINE_SPENDABLE ? tr("true") : tr("false")) + "</li>";
                    strHTML = strHTML + " IsWatchOnly=" + (wallet.txoutIsMine(vout) & ISMINE_WATCH_ONLY ? tr("true") : tr("false")) + "</li>";
                }
            }
        }

        strHTML += "</ul>";
    }

    strHTML += "</font></html>";
    return strHTML;
}<|MERGE_RESOLUTION|>--- conflicted
+++ resolved
@@ -1,8 +1,4 @@
-<<<<<<< HEAD
-// Copyright (c) 2011-2017 The Bitcoin Core developers
-=======
 // Copyright (c) 2011-2018 The Bitcoin Core developers
->>>>>>> 2f4f2d38
 // Distributed under the MIT software license, see the accompanying
 // file COPYING or http://www.opensource.org/licenses/mit-license.php.
 
@@ -42,13 +38,8 @@
         if (nDepth < 0)
             return tr("conflicted with a transaction with %1 confirmations").arg(-nDepth);
         else if (nDepth == 0)
-<<<<<<< HEAD
-            return tr("0/unconfirmed, %1").arg((wtx.InMempool() ? tr("in memory pool") : tr("not in memory pool"))) + (wtx.isAbandoned() ? ", "+tr("abandoned") : "");
+            return tr("0/unconfirmed, %1").arg((inMempool ? tr("in memory pool") : tr("not in memory pool"))) + (status.is_abandoned ? ", "+tr("abandoned") : "");
         else if (nDepth < 10)
-=======
-            return tr("0/unconfirmed, %1").arg((inMempool ? tr("in memory pool") : tr("not in memory pool"))) + (status.is_abandoned ? ", "+tr("abandoned") : "");
-        else if (nDepth < 6)
->>>>>>> 2f4f2d38
             return tr("%1/unconfirmed").arg(nDepth);
         else
             return tr("%1 confirmations").arg(nDepth);
@@ -74,11 +65,7 @@
     CAmount nDebit = wtx.debit;
     CAmount nNet = nCredit - nDebit;
 
-<<<<<<< HEAD
-    strHTML += "<b>" + tr("Status") + ":</b> " + FormatTxStatus(wtx);
-=======
     strHTML += "<b>" + tr("Status") + ":</b> " + FormatTxStatus(wtx, status, inMempool, numBlocks, adjustedTime);
->>>>>>> 2f4f2d38
     strHTML += "<br>";
 
     strHTML += "<b>" + tr("Date") + ":</b> " + (nTime ? GUIUtil::dateTimeStr(nTime) : "") + "<br>";
@@ -265,13 +252,8 @@
     strHTML += "<b>" + tr("Transaction virtual size") + ":</b> " + QString::number(GetVirtualTransactionSize(*wtx.tx)) + " bytes<br>";
     strHTML += "<b>" + tr("Output index") + ":</b> " + QString::number(rec->getOutputIndex()) + "<br>";
 
-<<<<<<< HEAD
     // Message from normal blackcoin:URI (blackcoin:123...?message=example)
-    for (const std::pair<std::string, std::string>& r : wtx.vOrderForm)
-=======
-    // Message from normal bitcoin:URI (bitcoin:123...?message=example)
     for (const std::pair<std::string, std::string>& r : orderForm)
->>>>>>> 2f4f2d38
         if (r.first == "Message")
             strHTML += "<br><b>" + tr("Message") + ":</b><br>" + GUIUtil::HtmlEscape(r.second, true) + "<br>";
 
