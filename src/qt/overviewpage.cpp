<<<<<<< HEAD
// Copyright (c) 2011-2017 The Bitcoin Core developers
=======
// Copyright (c) 2011-2018 The Bitcoin Core developers
>>>>>>> 2f4f2d38
// Distributed under the MIT software license, see the accompanying
// file COPYING or http://www.opensource.org/licenses/mit-license.php.

#include <qt/overviewpage.h>
#include <qt/forms/ui_overviewpage.h>

#include <qt/bitcoinunits.h>
#include <qt/clientmodel.h>
#include <qt/guiconstants.h>
#include <qt/guiutil.h>
#include <qt/optionsmodel.h>
#include <qt/platformstyle.h>
#include <qt/transactionfilterproxy.h>
#include <qt/transactiontablemodel.h>
#include <qt/walletmodel.h>

#include <QAbstractItemDelegate>
#include <QPainter>

#define DECORATION_SIZE 54
#define NUM_ITEMS 5

Q_DECLARE_METATYPE(interfaces::WalletBalances)

class TxViewDelegate : public QAbstractItemDelegate
{
    Q_OBJECT
public:
    explicit TxViewDelegate(const PlatformStyle *_platformStyle, QObject *parent=nullptr):
        QAbstractItemDelegate(parent), unit(BitcoinUnits::BTC),
        platformStyle(_platformStyle)
    {

    }

    inline void paint(QPainter *painter, const QStyleOptionViewItem &option,
                      const QModelIndex &index ) const
    {
        painter->save();

        QIcon icon = qvariant_cast<QIcon>(index.data(TransactionTableModel::RawDecorationRole));
        QRect mainRect = option.rect;
        QRect decorationRect(mainRect.topLeft(), QSize(DECORATION_SIZE, DECORATION_SIZE));
        int xspace = DECORATION_SIZE + 8;
        int ypad = 6;
        int halfheight = (mainRect.height() - 2*ypad)/2;
        QRect amountRect(mainRect.left() + xspace, mainRect.top()+ypad, mainRect.width() - xspace, halfheight);
        QRect addressRect(mainRect.left() + xspace, mainRect.top()+ypad+halfheight, mainRect.width() - xspace, halfheight);
        icon = platformStyle->SingleColorIcon(icon);
        icon.paint(painter, decorationRect);

        QDateTime date = index.data(TransactionTableModel::DateRole).toDateTime();
        QString address = index.data(Qt::DisplayRole).toString();
        qint64 amount = index.data(TransactionTableModel::AmountRole).toLongLong();
        bool confirmed = index.data(TransactionTableModel::ConfirmedRole).toBool();
        QVariant value = index.data(Qt::ForegroundRole);
        QColor foreground = option.palette.color(QPalette::Text);
        if(value.canConvert<QBrush>())
        {
            QBrush brush = qvariant_cast<QBrush>(value);
            foreground = brush.color();
        }

        painter->setPen(foreground);
        QRect boundingRect;
        painter->drawText(addressRect, Qt::AlignLeft|Qt::AlignVCenter, address, &boundingRect);

        if (index.data(TransactionTableModel::WatchonlyRole).toBool())
        {
            QIcon iconWatchonly = qvariant_cast<QIcon>(index.data(TransactionTableModel::WatchonlyDecorationRole));
            QRect watchonlyRect(boundingRect.right() + 5, mainRect.top()+ypad+halfheight, 16, halfheight);
            iconWatchonly.paint(painter, watchonlyRect);
        }

        if(amount < 0)
        {
            foreground = COLOR_NEGATIVE;
        }
        else if(!confirmed)
        {
            foreground = COLOR_UNCONFIRMED;
        }
        else
        {
            foreground = option.palette.color(QPalette::Text);
        }
        painter->setPen(foreground);
        QString amountText = BitcoinUnits::formatWithUnit(unit, amount, true, BitcoinUnits::separatorAlways);
        if(!confirmed)
        {
            amountText = QString("[") + amountText + QString("]");
        }
        painter->drawText(amountRect, Qt::AlignRight|Qt::AlignVCenter, amountText);

        painter->setPen(option.palette.color(QPalette::Text));
        painter->drawText(amountRect, Qt::AlignLeft|Qt::AlignVCenter, GUIUtil::dateTimeStr(date));

        painter->restore();
    }

    inline QSize sizeHint(const QStyleOptionViewItem &option, const QModelIndex &index) const
    {
        return QSize(DECORATION_SIZE, DECORATION_SIZE);
    }

    int unit;
    const PlatformStyle *platformStyle;

};
#include <qt/overviewpage.moc>

OverviewPage::OverviewPage(const PlatformStyle *platformStyle, QWidget *parent) :
    QWidget(parent),
    ui(new Ui::OverviewPage),
    clientModel(0),
    walletModel(0),
<<<<<<< HEAD
    currentBalance(-1),
    currentUnconfirmedBalance(-1),
    currentImmatureBalance(-1),
    currentStake(-1),
    currentWatchOnlyBalance(-1),
    currentWatchUnconfBalance(-1),
    currentWatchImmatureBalance(-1),
    currentWatchOnlyStake(-1),
=======
>>>>>>> 2f4f2d38
    txdelegate(new TxViewDelegate(platformStyle, this))
{
    ui->setupUi(this);

    m_balances.balance = -1;

    // use a SingleColorIcon for the "out of sync warning" icon
    QIcon icon = platformStyle->SingleColorIcon(":/icons/warning");
    icon.addPixmap(icon.pixmap(QSize(64,64), QIcon::Normal), QIcon::Disabled); // also set the disabled icon because we are using a disabled QPushButton to work around missing HiDPI support of QLabel (https://bugreports.qt.io/browse/QTBUG-42503)
    ui->labelTransactionsStatus->setIcon(icon);
    ui->labelWalletStatus->setIcon(icon);

    // Recent transactions
    ui->listTransactions->setItemDelegate(txdelegate);
    ui->listTransactions->setIconSize(QSize(DECORATION_SIZE, DECORATION_SIZE));
    ui->listTransactions->setMinimumHeight(NUM_ITEMS * (DECORATION_SIZE + 2));
    ui->listTransactions->setAttribute(Qt::WA_MacShowFocusRect, false);

    connect(ui->listTransactions, SIGNAL(clicked(QModelIndex)), this, SLOT(handleTransactionClicked(QModelIndex)));

    // start with displaying the "out of sync" warnings
    showOutOfSyncWarning(true);
    connect(ui->labelWalletStatus, SIGNAL(clicked()), this, SLOT(handleOutOfSyncWarningClicks()));
    connect(ui->labelTransactionsStatus, SIGNAL(clicked()), this, SLOT(handleOutOfSyncWarningClicks()));
}

void OverviewPage::handleTransactionClicked(const QModelIndex &index)
{
    if(filter)
        Q_EMIT transactionClicked(filter->mapToSource(index));
}

void OverviewPage::handleOutOfSyncWarningClicks()
{
    Q_EMIT outOfSyncWarningClicked();
}

OverviewPage::~OverviewPage()
{
    delete ui;
}

<<<<<<< HEAD
void OverviewPage::setBalance(const CAmount& balance, const CAmount& unconfirmedBalance, const CAmount& immatureBalance, const CAmount& stake, const CAmount& watchOnlyBalance, const CAmount& watchUnconfBalance, const CAmount& watchImmatureBalance, const CAmount& watchOnlyStake)
{
    int unit = walletModel->getOptionsModel()->getDisplayUnit();
    currentBalance = balance;
    currentUnconfirmedBalance = unconfirmedBalance;
    currentImmatureBalance = immatureBalance;
    currentStake = stake;
    currentWatchOnlyBalance = watchOnlyBalance;
    currentWatchUnconfBalance = watchUnconfBalance;
    currentWatchImmatureBalance = watchImmatureBalance;
    currentWatchOnlyStake = watchOnlyStake;
    ui->labelBalance->setText(BitcoinUnits::formatWithUnit(unit, balance, false, BitcoinUnits::separatorAlways));
    ui->labelUnconfirmed->setText(BitcoinUnits::formatWithUnit(unit, unconfirmedBalance, false, BitcoinUnits::separatorAlways));
    ui->labelImmature->setText(BitcoinUnits::formatWithUnit(unit, immatureBalance, false, BitcoinUnits::separatorAlways));
    ui->labelStake->setText(BitcoinUnits::formatWithUnit(unit, stake, false, BitcoinUnits::separatorAlways));
    ui->labelTotal->setText(BitcoinUnits::formatWithUnit(unit, balance + unconfirmedBalance + immatureBalance + stake, false, BitcoinUnits::separatorAlways));
    ui->labelWatchAvailable->setText(BitcoinUnits::formatWithUnit(unit, watchOnlyBalance, false, BitcoinUnits::separatorAlways));
    ui->labelWatchPending->setText(BitcoinUnits::formatWithUnit(unit, watchUnconfBalance, false, BitcoinUnits::separatorAlways));
    ui->labelWatchImmature->setText(BitcoinUnits::formatWithUnit(unit, watchImmatureBalance, false, BitcoinUnits::separatorAlways));
    ui->labelWatchStake->setText(BitcoinUnits::formatWithUnit(unit, watchOnlyStake, false, BitcoinUnits::separatorAlways));
    ui->labelWatchTotal->setText(BitcoinUnits::formatWithUnit(unit, watchOnlyBalance + watchUnconfBalance + watchImmatureBalance + watchOnlyStake, false, BitcoinUnits::separatorAlways));

    // only show immature (newly mined) balance if it's non-zero, so as not to complicate things
    // for the non-mining users
    bool showImmature = immatureBalance != 0;
    bool showStake = stake != 0;
    bool showWatchOnlyImmature = watchImmatureBalance != 0;
    bool showWatchOnlyStake = watchOnlyStake != 0;
=======
void OverviewPage::setBalance(const interfaces::WalletBalances& balances)
{
    int unit = walletModel->getOptionsModel()->getDisplayUnit();
    m_balances = balances;
    ui->labelBalance->setText(BitcoinUnits::formatWithUnit(unit, balances.balance, false, BitcoinUnits::separatorAlways));
    ui->labelUnconfirmed->setText(BitcoinUnits::formatWithUnit(unit, balances.unconfirmed_balance, false, BitcoinUnits::separatorAlways));
    ui->labelImmature->setText(BitcoinUnits::formatWithUnit(unit, balances.immature_balance, false, BitcoinUnits::separatorAlways));
    ui->labelTotal->setText(BitcoinUnits::formatWithUnit(unit, balances.balance + balances.unconfirmed_balance + balances.immature_balance, false, BitcoinUnits::separatorAlways));
    ui->labelWatchAvailable->setText(BitcoinUnits::formatWithUnit(unit, balances.watch_only_balance, false, BitcoinUnits::separatorAlways));
    ui->labelWatchPending->setText(BitcoinUnits::formatWithUnit(unit, balances.unconfirmed_watch_only_balance, false, BitcoinUnits::separatorAlways));
    ui->labelWatchImmature->setText(BitcoinUnits::formatWithUnit(unit, balances.immature_watch_only_balance, false, BitcoinUnits::separatorAlways));
    ui->labelWatchTotal->setText(BitcoinUnits::formatWithUnit(unit, balances.watch_only_balance + balances.unconfirmed_watch_only_balance + balances.immature_watch_only_balance, false, BitcoinUnits::separatorAlways));

    // only show immature (newly mined) balance if it's non-zero, so as not to complicate things
    // for the non-mining users
    bool showImmature = balances.immature_balance != 0;
    bool showWatchOnlyImmature = balances.immature_watch_only_balance != 0;
>>>>>>> 2f4f2d38

    // for symmetry reasons also show immature label when the watch-only one is shown
    ui->labelImmature->setVisible(showImmature || showWatchOnlyImmature);
    ui->labelImmatureText->setVisible(showImmature || showWatchOnlyImmature);
    ui->labelWatchImmature->setVisible(showWatchOnlyImmature); // show watch-only immature balance
    ui->labelStake->setVisible(showStake || showWatchOnlyStake);
    ui->labelStakeText->setVisible(showStake || showWatchOnlyStake);
    ui->labelWatchStake->setVisible(showWatchOnlyStake); // show watch-only stake balance

}

// show/hide watch-only labels
void OverviewPage::updateWatchOnlyLabels(bool showWatchOnly)
{
    ui->labelSpendable->setVisible(showWatchOnly);      // show spendable label (only when watch-only is active)
    ui->labelWatchonly->setVisible(showWatchOnly);      // show watch-only label
    ui->lineWatchBalance->setVisible(showWatchOnly);    // show watch-only balance separator line
    ui->labelWatchAvailable->setVisible(showWatchOnly); // show watch-only available balance
    ui->labelWatchPending->setVisible(showWatchOnly);   // show watch-only pending balance
    ui->labelWatchTotal->setVisible(showWatchOnly);     // show watch-only total balance

    if (!showWatchOnly)
    {
        ui->labelWatchImmature->hide();
        ui->labelWatchStake->hide();
    }
}

void OverviewPage::setClientModel(ClientModel *model)
{
    this->clientModel = model;
    if(model)
    {
        // Show warning if this is a prerelease version
        connect(model, SIGNAL(alertsChanged(QString)), this, SLOT(updateAlerts(QString)));
        updateAlerts(model->getStatusBarWarnings());
    }
}

void OverviewPage::setWalletModel(WalletModel *model)
{
    this->walletModel = model;
    if(model && model->getOptionsModel())
    {
        // Set up transaction list
        filter.reset(new TransactionFilterProxy());
        filter->setSourceModel(model->getTransactionTableModel());
        filter->setLimit(NUM_ITEMS);
        filter->setDynamicSortFilter(true);
        filter->setSortRole(Qt::EditRole);
        filter->setShowInactive(false);
        filter->sort(TransactionTableModel::Date, Qt::DescendingOrder);

        ui->listTransactions->setModel(filter.get());
        ui->listTransactions->setModelColumn(TransactionTableModel::ToAddress);

        // Keep up to date with wallet
<<<<<<< HEAD
        setBalance(model->getBalance(), model->getUnconfirmedBalance(), model->getImmatureBalance(), model->getStake(),
                           model->getWatchBalance(), model->getWatchUnconfirmedBalance(), model->getWatchImmatureBalance(), model->getWatchStake());
        connect(model, SIGNAL(balanceChanged(CAmount,CAmount,CAmount,CAmount,CAmount,CAmount,CAmount,CAmount)), this, SLOT(setBalance(CAmount,CAmount,CAmount,CAmount,CAmount,CAmount,CAmount,CAmount)));
=======
        interfaces::Wallet& wallet = model->wallet();
        interfaces::WalletBalances balances = wallet.getBalances();
        setBalance(balances);
        connect(model, SIGNAL(balanceChanged(interfaces::WalletBalances)), this, SLOT(setBalance(interfaces::WalletBalances)));
>>>>>>> 2f4f2d38

        connect(model->getOptionsModel(), SIGNAL(displayUnitChanged(int)), this, SLOT(updateDisplayUnit()));

        updateWatchOnlyLabels(wallet.haveWatchOnly());
        connect(model, SIGNAL(notifyWatchonlyChanged(bool)), this, SLOT(updateWatchOnlyLabels(bool)));
    }

    // update the display unit, to not use the default ("BTC")
    updateDisplayUnit();
}

void OverviewPage::updateDisplayUnit()
{
    if(walletModel && walletModel->getOptionsModel())
    {
<<<<<<< HEAD
        if(currentBalance != -1)
        	 setBalance(currentBalance, currentUnconfirmedBalance, currentImmatureBalance, currentStake,
        	 currentWatchOnlyBalance, currentWatchUnconfBalance, currentWatchImmatureBalance, currentWatchOnlyStake);
=======
        if (m_balances.balance != -1) {
            setBalance(m_balances);
        }
>>>>>>> 2f4f2d38

        // Update txdelegate->unit with the current unit
        txdelegate->unit = walletModel->getOptionsModel()->getDisplayUnit();

        ui->listTransactions->update();
    }
}

void OverviewPage::updateAlerts(const QString &warnings)
{
    this->ui->labelAlerts->setVisible(!warnings.isEmpty());
    this->ui->labelAlerts->setText(warnings);
}

void OverviewPage::showOutOfSyncWarning(bool fShow)
{
    ui->labelWalletStatus->setVisible(fShow);
    ui->labelTransactionsStatus->setVisible(fShow);
}<|MERGE_RESOLUTION|>--- conflicted
+++ resolved
@@ -1,8 +1,4 @@
-<<<<<<< HEAD
-// Copyright (c) 2011-2017 The Bitcoin Core developers
-=======
 // Copyright (c) 2011-2018 The Bitcoin Core developers
->>>>>>> 2f4f2d38
 // Distributed under the MIT software license, see the accompanying
 // file COPYING or http://www.opensource.org/licenses/mit-license.php.
 
@@ -119,17 +115,6 @@
     ui(new Ui::OverviewPage),
     clientModel(0),
     walletModel(0),
-<<<<<<< HEAD
-    currentBalance(-1),
-    currentUnconfirmedBalance(-1),
-    currentImmatureBalance(-1),
-    currentStake(-1),
-    currentWatchOnlyBalance(-1),
-    currentWatchUnconfBalance(-1),
-    currentWatchImmatureBalance(-1),
-    currentWatchOnlyStake(-1),
-=======
->>>>>>> 2f4f2d38
     txdelegate(new TxViewDelegate(platformStyle, this))
 {
     ui->setupUi(this);
@@ -172,36 +157,6 @@
     delete ui;
 }
 
-<<<<<<< HEAD
-void OverviewPage::setBalance(const CAmount& balance, const CAmount& unconfirmedBalance, const CAmount& immatureBalance, const CAmount& stake, const CAmount& watchOnlyBalance, const CAmount& watchUnconfBalance, const CAmount& watchImmatureBalance, const CAmount& watchOnlyStake)
-{
-    int unit = walletModel->getOptionsModel()->getDisplayUnit();
-    currentBalance = balance;
-    currentUnconfirmedBalance = unconfirmedBalance;
-    currentImmatureBalance = immatureBalance;
-    currentStake = stake;
-    currentWatchOnlyBalance = watchOnlyBalance;
-    currentWatchUnconfBalance = watchUnconfBalance;
-    currentWatchImmatureBalance = watchImmatureBalance;
-    currentWatchOnlyStake = watchOnlyStake;
-    ui->labelBalance->setText(BitcoinUnits::formatWithUnit(unit, balance, false, BitcoinUnits::separatorAlways));
-    ui->labelUnconfirmed->setText(BitcoinUnits::formatWithUnit(unit, unconfirmedBalance, false, BitcoinUnits::separatorAlways));
-    ui->labelImmature->setText(BitcoinUnits::formatWithUnit(unit, immatureBalance, false, BitcoinUnits::separatorAlways));
-    ui->labelStake->setText(BitcoinUnits::formatWithUnit(unit, stake, false, BitcoinUnits::separatorAlways));
-    ui->labelTotal->setText(BitcoinUnits::formatWithUnit(unit, balance + unconfirmedBalance + immatureBalance + stake, false, BitcoinUnits::separatorAlways));
-    ui->labelWatchAvailable->setText(BitcoinUnits::formatWithUnit(unit, watchOnlyBalance, false, BitcoinUnits::separatorAlways));
-    ui->labelWatchPending->setText(BitcoinUnits::formatWithUnit(unit, watchUnconfBalance, false, BitcoinUnits::separatorAlways));
-    ui->labelWatchImmature->setText(BitcoinUnits::formatWithUnit(unit, watchImmatureBalance, false, BitcoinUnits::separatorAlways));
-    ui->labelWatchStake->setText(BitcoinUnits::formatWithUnit(unit, watchOnlyStake, false, BitcoinUnits::separatorAlways));
-    ui->labelWatchTotal->setText(BitcoinUnits::formatWithUnit(unit, watchOnlyBalance + watchUnconfBalance + watchImmatureBalance + watchOnlyStake, false, BitcoinUnits::separatorAlways));
-
-    // only show immature (newly mined) balance if it's non-zero, so as not to complicate things
-    // for the non-mining users
-    bool showImmature = immatureBalance != 0;
-    bool showStake = stake != 0;
-    bool showWatchOnlyImmature = watchImmatureBalance != 0;
-    bool showWatchOnlyStake = watchOnlyStake != 0;
-=======
 void OverviewPage::setBalance(const interfaces::WalletBalances& balances)
 {
     int unit = walletModel->getOptionsModel()->getDisplayUnit();
@@ -213,13 +168,13 @@
     ui->labelWatchAvailable->setText(BitcoinUnits::formatWithUnit(unit, balances.watch_only_balance, false, BitcoinUnits::separatorAlways));
     ui->labelWatchPending->setText(BitcoinUnits::formatWithUnit(unit, balances.unconfirmed_watch_only_balance, false, BitcoinUnits::separatorAlways));
     ui->labelWatchImmature->setText(BitcoinUnits::formatWithUnit(unit, balances.immature_watch_only_balance, false, BitcoinUnits::separatorAlways));
+    ui->labelWatchStake->setText(BitcoinUnits::formatWithUnit(unit, balances.watch_only_stake, false, BitcoinUnits::separatorAlways));   
     ui->labelWatchTotal->setText(BitcoinUnits::formatWithUnit(unit, balances.watch_only_balance + balances.unconfirmed_watch_only_balance + balances.immature_watch_only_balance, false, BitcoinUnits::separatorAlways));
 
     // only show immature (newly mined) balance if it's non-zero, so as not to complicate things
     // for the non-mining users
     bool showImmature = balances.immature_balance != 0;
     bool showWatchOnlyImmature = balances.immature_watch_only_balance != 0;
->>>>>>> 2f4f2d38
 
     // for symmetry reasons also show immature label when the watch-only one is shown
     ui->labelImmature->setVisible(showImmature || showWatchOnlyImmature);
@@ -277,16 +232,10 @@
         ui->listTransactions->setModelColumn(TransactionTableModel::ToAddress);
 
         // Keep up to date with wallet
-<<<<<<< HEAD
-        setBalance(model->getBalance(), model->getUnconfirmedBalance(), model->getImmatureBalance(), model->getStake(),
-                           model->getWatchBalance(), model->getWatchUnconfirmedBalance(), model->getWatchImmatureBalance(), model->getWatchStake());
-        connect(model, SIGNAL(balanceChanged(CAmount,CAmount,CAmount,CAmount,CAmount,CAmount,CAmount,CAmount)), this, SLOT(setBalance(CAmount,CAmount,CAmount,CAmount,CAmount,CAmount,CAmount,CAmount)));
-=======
         interfaces::Wallet& wallet = model->wallet();
         interfaces::WalletBalances balances = wallet.getBalances();
         setBalance(balances);
         connect(model, SIGNAL(balanceChanged(interfaces::WalletBalances)), this, SLOT(setBalance(interfaces::WalletBalances)));
->>>>>>> 2f4f2d38
 
         connect(model->getOptionsModel(), SIGNAL(displayUnitChanged(int)), this, SLOT(updateDisplayUnit()));
 
@@ -302,15 +251,9 @@
 {
     if(walletModel && walletModel->getOptionsModel())
     {
-<<<<<<< HEAD
-        if(currentBalance != -1)
-        	 setBalance(currentBalance, currentUnconfirmedBalance, currentImmatureBalance, currentStake,
-        	 currentWatchOnlyBalance, currentWatchUnconfBalance, currentWatchImmatureBalance, currentWatchOnlyStake);
-=======
         if (m_balances.balance != -1) {
             setBalance(m_balances);
         }
->>>>>>> 2f4f2d38
 
         // Update txdelegate->unit with the current unit
         txdelegate->unit = walletModel->getOptionsModel()->getDisplayUnit();
