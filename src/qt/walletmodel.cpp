--- conflicted
+++ resolved
@@ -2,33 +2,6 @@
 // Distributed under the MIT software license, see the accompanying
 // file COPYING or http://www.opensource.org/licenses/mit-license.php.
 
-<<<<<<< HEAD
-#include "walletmodel.h"
-
-#include "addresstablemodel.h"
-#include "consensus/validation.h"
-#include "guiconstants.h"
-#include "guiutil.h"
-#include "optionsmodel.h"
-#include "paymentserver.h"
-#include "recentrequeststablemodel.h"
-#include "sendcoinsdialog.h"
-#include "transactiontablemodel.h"
-
-#include "dstencode.h"
-#include "base58.h"
-#include "chain.h"
-#include "keystore.h"
-#include "validation.h"
-#include "net.h" // for g_connman
-#include "policy/fees.h"
-#include "sync.h"
-#include "ui_interface.h"
-#include "util.h" // for GetBoolArg
-#include "wallet/coincontrol.h"
-#include "wallet/wallet.h"
-#include "wallet/walletdb.h" // for BackupWallet
-=======
 #include <qt/walletmodel.h>
 
 #include <qt/addresstablemodel.h>
@@ -47,15 +20,12 @@
 #include <validation.h>
 #include <net.h> // for g_connman
 #include <policy/fees.h>
-#include <policy/rbf.h>
 #include <sync.h>
 #include <ui_interface.h>
 #include <util.h> // for GetBoolArg
 #include <wallet/coincontrol.h>
-#include <wallet/feebumper.h>
 #include <wallet/wallet.h>
 #include <wallet/walletdb.h> // for BackupWallet
->>>>>>> f56c00b2
 
 #include <stdint.h>
 
@@ -237,14 +207,10 @@
     Q_EMIT notifyWatchonlyChanged(fHaveWatchonly);
 }
 
-<<<<<<< HEAD
-bool WalletModel::validateAddress(const QString &address) { return IsValidDestinationString(address.toStdString()); }
-=======
 bool WalletModel::validateAddress(const QString &address)
 {
     return IsValidDestinationString(address.toStdString());
 }
->>>>>>> f56c00b2
 
 WalletModel::SendCoinsReturn WalletModel::prepareTransaction(WalletModelTransaction &transaction, const CCoinControl& coinControl)
 {
@@ -380,13 +346,7 @@
                 rcp.paymentRequest.SerializeToString(&value);
                 newTx->vOrderForm.push_back(make_pair(key, value));
             }
-            else if (!rcp.message.isEmpty())
-            {
-                // Message from normal blackcoin:URI
-                // (blackcoin:123...?message=example)
-                newTx->vOrderForm.push_back(make_pair("Message", rcp.message.toStdString()));
-            }
-            else if (!rcp.message.isEmpty()) // Message from normal blackcoin:URI (blackcoin:123...?message=example)
+            else if (!rcp.message.isEmpty()) // Message from normal bitcoin:URI (bitcoin:123...?message=example)
                 newTx->vOrderForm.push_back(make_pair("Message", rcp.message.toStdString()));
         }
 
@@ -726,75 +686,6 @@
     return wallet->AbandonTransaction(hash);
 }
 
-<<<<<<< HEAD
-=======
-bool WalletModel::transactionCanBeBumped(uint256 hash) const
-{
-    return feebumper::TransactionCanBeBumped(wallet, hash);
-}
-
-bool WalletModel::bumpFee(uint256 hash)
-{
-    CCoinControl coin_control;
-    coin_control.signalRbf = true;
-    std::vector<std::string> errors;
-    CAmount old_fee;
-    CAmount new_fee;
-    CMutableTransaction mtx;
-    if (feebumper::CreateTransaction(wallet, hash, coin_control, 0 /* totalFee */, errors, old_fee, new_fee, mtx) != feebumper::Result::OK) {
-        QMessageBox::critical(0, tr("Fee bump error"), tr("Increasing transaction fee failed") + "<br />(" +
-            (errors.size() ? QString::fromStdString(errors[0]) : "") +")");
-         return false;
-    }
-
-    // allow a user based fee verification
-    QString questionString = tr("Do you want to increase the fee?");
-    questionString.append("<br />");
-    questionString.append("<table style=\"text-align: left;\">");
-    questionString.append("<tr><td>");
-    questionString.append(tr("Current fee:"));
-    questionString.append("</td><td>");
-    questionString.append(BitcoinUnits::formatHtmlWithUnit(getOptionsModel()->getDisplayUnit(), old_fee));
-    questionString.append("</td></tr><tr><td>");
-    questionString.append(tr("Increase:"));
-    questionString.append("</td><td>");
-    questionString.append(BitcoinUnits::formatHtmlWithUnit(getOptionsModel()->getDisplayUnit(), new_fee - old_fee));
-    questionString.append("</td></tr><tr><td>");
-    questionString.append(tr("New fee:"));
-    questionString.append("</td><td>");
-    questionString.append(BitcoinUnits::formatHtmlWithUnit(getOptionsModel()->getDisplayUnit(), new_fee));
-    questionString.append("</td></tr></table>");
-    SendConfirmationDialog confirmationDialog(tr("Confirm fee bump"), questionString);
-    confirmationDialog.exec();
-    QMessageBox::StandardButton retval = (QMessageBox::StandardButton)confirmationDialog.result();
-
-    // cancel sign&broadcast if users doesn't want to bump the fee
-    if (retval != QMessageBox::Yes) {
-        return false;
-    }
-
-    WalletModel::UnlockContext ctx(requestUnlock());
-    if(!ctx.isValid())
-    {
-        return false;
-    }
-
-    // sign bumped transaction
-    if (!feebumper::SignTransaction(wallet, mtx)) {
-        QMessageBox::critical(0, tr("Fee bump error"), tr("Can't sign transaction."));
-        return false;
-    }
-    // commit the bumped transaction
-    uint256 txid;
-    if (feebumper::CommitTransaction(wallet, hash, std::move(mtx), errors, txid) != feebumper::Result::OK) {
-        QMessageBox::critical(0, tr("Fee bump error"), tr("Could not commit transaction") + "<br />(" +
-            QString::fromStdString(errors[0])+")");
-         return false;
-    }
-    return true;
-}
-
->>>>>>> f56c00b2
 bool WalletModel::isWalletEnabled()
 {
    return !gArgs.GetBoolArg("-disablewallet", DEFAULT_DISABLE_WALLET);
@@ -803,17 +694,9 @@
 bool WalletModel::hdEnabled() const
 {
     return wallet->IsHDEnabled();
-<<<<<<< HEAD
-=======
 }
 
 OutputType WalletModel::getDefaultAddressType() const
 {
     return g_address_type;
-}
-
-int WalletModel::getDefaultConfirmTarget() const
-{
-    return nTxConfirmTarget;
->>>>>>> f56c00b2
 }