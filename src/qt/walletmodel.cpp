<<<<<<< HEAD
// Copyright (c) 2011-2017 The Bitcoin Core developers
=======
// Copyright (c) 2011-2018 The Bitcoin Core developers
>>>>>>> 2f4f2d38
// Distributed under the MIT software license, see the accompanying
// file COPYING or http://www.opensource.org/licenses/mit-license.php.

#include <qt/walletmodel.h>

#include <qt/addresstablemodel.h>
#include <qt/guiconstants.h>
#include <qt/optionsmodel.h>
#include <qt/paymentserver.h>
#include <qt/recentrequeststablemodel.h>
#include <qt/sendcoinsdialog.h>
#include <qt/transactiontablemodel.h>

<<<<<<< HEAD
#include <base58.h>
#include <chain.h>
#include <keystore.h>
#include <validation.h>
#include <net.h> // for g_connman
#include <policy/fees.h>
#include <sync.h>
=======
#include <interfaces/handler.h>
#include <interfaces/node.h>
#include <key_io.h>
>>>>>>> 2f4f2d38
#include <ui_interface.h>
#include <util.h> // for GetBoolArg
#include <wallet/coincontrol.h>
#include <wallet/wallet.h>

#include <stdint.h>

#include <QDebug>
#include <QMessageBox>
#include <QSet>
#include <QTimer>


WalletModel::WalletModel(std::unique_ptr<interfaces::Wallet> wallet, interfaces::Node& node, const PlatformStyle *platformStyle, OptionsModel *_optionsModel, QObject *parent) :
    QObject(parent), m_wallet(std::move(wallet)), m_node(node), optionsModel(_optionsModel), addressTableModel(0),
    transactionTableModel(0),
    recentRequestsTableModel(0),
<<<<<<< HEAD
    cachedBalance(0),
	cachedUnconfirmedBalance(0),
	cachedImmatureBalance(0),
	cachedStake(0),
	cachedWatchOnlyBalance(0),
	cachedWatchUnconfBalance(0),
	cachedWatchImmatureBalance(0),
	cachedWatchOnlyStake(0),
=======
>>>>>>> 2f4f2d38
    cachedEncryptionStatus(Unencrypted),
	cachedNumBlocks(0)

{
    fHaveWatchOnly = m_wallet->haveWatchOnly();
    fForceCheckBalanceChanged = false;

    addressTableModel = new AddressTableModel(this);
    transactionTableModel = new TransactionTableModel(platformStyle, this);
    recentRequestsTableModel = new RecentRequestsTableModel(this);

    // This timer will be fired repeatedly to update the balance
    pollTimer = new QTimer(this);
    connect(pollTimer, SIGNAL(timeout()), this, SLOT(pollBalanceChanged()));
    pollTimer->start(MODEL_UPDATE_DELAY);

    subscribeToCoreSignals();
}

WalletModel::~WalletModel()
{
    unsubscribeFromCoreSignals();
}

<<<<<<< HEAD
CAmount WalletModel::getBalance(const CCoinControl *coinControl) const
{
    if (coinControl)
    {
        return wallet->GetAvailableBalance(coinControl);
    }

    return wallet->GetBalance();
}

CAmount WalletModel::getStake() const
{
    return wallet->GetStake();
}

CAmount WalletModel::getWatchStake() const
{
    return wallet->GetWatchOnlyStake();
}

CAmount WalletModel::getUnconfirmedBalance() const
{
    return wallet->GetUnconfirmedBalance();
}

CAmount WalletModel::getImmatureBalance() const
{
    return wallet->GetImmatureBalance();
}

bool WalletModel::haveWatchOnly() const
{
    return fHaveWatchOnly;
}

CAmount WalletModel::getWatchBalance() const
{
    return wallet->GetWatchOnlyBalance();
}

CAmount WalletModel::getWatchUnconfirmedBalance() const
{
    return wallet->GetUnconfirmedWatchOnlyBalance();
}

CAmount WalletModel::getWatchImmatureBalance() const
{
    return wallet->GetImmatureWatchOnlyBalance();
}

=======
>>>>>>> 2f4f2d38
void WalletModel::updateStatus()
{
    EncryptionStatus newEncryptionStatus = getEncryptionStatus();

    if(cachedEncryptionStatus != newEncryptionStatus) {
        Q_EMIT encryptionStatusChanged();
    }
}

void WalletModel::pollBalanceChanged()
{
    // Try to get balances and return early if locks can't be acquired. This
    // avoids the GUI from getting stuck on periodical polls if the core is
    // holding the locks for a longer time - for example, during a wallet
    // rescan.
    interfaces::WalletBalances new_balances;
    int numBlocks = -1;
    if (!m_wallet->tryGetBalances(new_balances, numBlocks)) {
        return;
    }

    if(fForceCheckBalanceChanged || m_node.getNumBlocks() != cachedNumBlocks)
    {
        fForceCheckBalanceChanged = false;

        // Balance and number of transactions might have changed
        cachedNumBlocks = m_node.getNumBlocks();

        checkBalanceChanged(new_balances);
        if(transactionTableModel)
            transactionTableModel->updateConfirmations();
    }
}

void WalletModel::checkBalanceChanged(const interfaces::WalletBalances& new_balances)
{
<<<<<<< HEAD
    CAmount newBalance = getBalance();
    CAmount newUnconfirmedBalance = getUnconfirmedBalance();
    CAmount newImmatureBalance = getImmatureBalance();
    CAmount newStake = getStake();
    CAmount newWatchOnlyBalance = 0;
    CAmount newWatchUnconfBalance = 0;
    CAmount newWatchImmatureBalance = 0;
    CAmount newWatchOnlyStake = 0;
    if (haveWatchOnly())
    {
        newWatchOnlyBalance = getWatchBalance();
        newWatchUnconfBalance = getWatchUnconfirmedBalance();
        newWatchImmatureBalance = getWatchImmatureBalance();
        newWatchOnlyStake = getWatchStake();
    }

    if(cachedBalance != newBalance || cachedUnconfirmedBalance != newUnconfirmedBalance || cachedImmatureBalance != newImmatureBalance ||
    		cachedWatchOnlyBalance != newWatchOnlyBalance || cachedWatchUnconfBalance != newWatchUnconfBalance || cachedWatchImmatureBalance != newWatchImmatureBalance || cachedStake != newStake || cachedWatchOnlyStake != newWatchOnlyStake)
    {
        cachedBalance = newBalance;
        cachedUnconfirmedBalance = newUnconfirmedBalance;
        cachedImmatureBalance = newImmatureBalance;
        cachedStake = newStake;
        cachedWatchOnlyBalance = newWatchOnlyBalance;
        cachedWatchUnconfBalance = newWatchUnconfBalance;
        cachedWatchImmatureBalance = newWatchImmatureBalance;
        cachedWatchOnlyStake = newWatchOnlyStake;
                Q_EMIT balanceChanged(newBalance, newUnconfirmedBalance, newImmatureBalance, newStake,
                                    newWatchOnlyBalance, newWatchUnconfBalance, newWatchImmatureBalance, newWatchOnlyStake);
=======
    if(new_balances.balanceChanged(m_cached_balances)) {
        m_cached_balances = new_balances;
        Q_EMIT balanceChanged(new_balances);
>>>>>>> 2f4f2d38
    }
}

void WalletModel::updateTransaction()
{
    // Balance and number of transactions might have changed
    fForceCheckBalanceChanged = true;
}

void WalletModel::updateAddressBook(const QString &address, const QString &label,
        bool isMine, const QString &purpose, int status)
{
    if(addressTableModel)
        addressTableModel->updateEntry(address, label, isMine, purpose, status);
}

void WalletModel::updateWatchOnlyFlag(bool fHaveWatchonly)
{
    fHaveWatchOnly = fHaveWatchonly;
    Q_EMIT notifyWatchonlyChanged(fHaveWatchonly);
}

bool WalletModel::validateAddress(const QString &address)
{
    return IsValidDestinationString(address.toStdString());
}

WalletModel::SendCoinsReturn WalletModel::prepareTransaction(WalletModelTransaction &transaction, const CCoinControl& coinControl)
{
    CAmount total = 0;
    bool fSubtractFeeFromAmount = false;
    QList<SendCoinsRecipient> recipients = transaction.getRecipients();
    std::vector<CRecipient> vecSend;

    if(recipients.empty())
    {
        return OK;
    }

    QSet<QString> setAddress; // Used to detect duplicates
    int nAddresses = 0;

    // Pre-check input data for validity
    for (const SendCoinsRecipient &rcp : recipients)
    {
        if (rcp.fSubtractFeeFromAmount)
            fSubtractFeeFromAmount = true;

        if (rcp.paymentRequest.IsInitialized())
        {   // PaymentRequest...
            CAmount subtotal = 0;
            const payments::PaymentDetails& details = rcp.paymentRequest.getDetails();
            for (int i = 0; i < details.outputs_size(); i++)
            {
                const payments::Output& out = details.outputs(i);
                if (out.amount() <= 0) continue;
                subtotal += out.amount();
                const unsigned char* scriptStr = (const unsigned char*)out.script().data();
                CScript scriptPubKey(scriptStr, scriptStr+out.script().size());
                CAmount nAmount = out.amount();
                CRecipient recipient = {scriptPubKey, nAmount, rcp.fSubtractFeeFromAmount};
                vecSend.push_back(recipient);
            }
            if (subtotal <= 0)
            {
                return InvalidAmount;
            }
            total += subtotal;
        }
        else
        {   // User-entered bitcoin address / amount:
            if(!validateAddress(rcp.address))
            {
                return InvalidAddress;
            }
            if(rcp.amount <= 0)
            {
                return InvalidAmount;
            }
            setAddress.insert(rcp.address);
            ++nAddresses;

            CScript scriptPubKey = GetScriptForDestination(DecodeDestination(rcp.address.toStdString()));
            CRecipient recipient = {scriptPubKey, rcp.amount, rcp.fSubtractFeeFromAmount};
            vecSend.push_back(recipient);

            total += rcp.amount;
        }
    }
    if (setAddress.size() != nAddresses)
    {
        return DuplicateAddress;
    }

    CAmount nBalance = m_wallet->getAvailableBalance(coinControl);

    if(total > nBalance)
    {
        return AmountExceedsBalance;
    }

    {
        CAmount nFeeRequired = 0;
        int nChangePosRet = -1;
        std::string strFailReason;

        auto& newTx = transaction.getWtx();
        newTx = m_wallet->createTransaction(vecSend, coinControl, true /* sign */, nChangePosRet, nFeeRequired, strFailReason);
        transaction.setTransactionFee(nFeeRequired);
        if (fSubtractFeeFromAmount && newTx)
            transaction.reassignAmounts(nChangePosRet);

        if(!newTx)
        {
            if(!fSubtractFeeFromAmount && (total + nFeeRequired) > nBalance)
            {
                return SendCoinsReturn(AmountWithFeeExceedsBalance);
            }
            Q_EMIT message(tr("Send Coins"), QString::fromStdString(strFailReason),
                         CClientUIInterface::MSG_ERROR);
            return TransactionCreationFailed;
        }

        // reject absurdly high fee. (This can never happen because the
        // wallet caps the fee at maxTxFee. This merely serves as a
        // belt-and-suspenders check)
        if (nFeeRequired > m_node.getMaxTxFee())
            return AbsurdFee;
    }

    return SendCoinsReturn(OK);
}

WalletModel::SendCoinsReturn WalletModel::sendCoins(WalletModelTransaction &transaction)
{
    QByteArray transaction_array; /* store serialized transaction */

    {
        std::vector<std::pair<std::string, std::string>> vOrderForm;
        for (const SendCoinsRecipient &rcp : transaction.getRecipients())
        {
            if (rcp.paymentRequest.IsInitialized())
            {
                // Make sure any payment requests involved are still valid.
                if (PaymentServer::verifyExpired(rcp.paymentRequest.getDetails())) {
                    return PaymentRequestExpired;
                }

                // Store PaymentRequests in wtx.vOrderForm in wallet.
                std::string value;
                rcp.paymentRequest.SerializeToString(&value);
                vOrderForm.emplace_back("PaymentRequest", std::move(value));
            }
            else if (!rcp.message.isEmpty()) // Message from normal bitcoin:URI (bitcoin:123...?message=example)
                vOrderForm.emplace_back("Message", rcp.message.toStdString());
        }

        auto& newTx = transaction.getWtx();
        std::string rejectReason;
        if (!newTx->commit({} /* mapValue */, std::move(vOrderForm), {} /* fromAccount */, rejectReason))
            return SendCoinsReturn(TransactionCommitFailed, QString::fromStdString(rejectReason));

        CDataStream ssTx(SER_NETWORK, PROTOCOL_VERSION);
        ssTx << newTx->get();
        transaction_array.append(&(ssTx[0]), ssTx.size());
    }

    // Add addresses / update labels that we've sent to the address book,
    // and emit coinsSent signal for each recipient
    for (const SendCoinsRecipient &rcp : transaction.getRecipients())
    {
        // Don't touch the address book when we have a payment request
        if (!rcp.paymentRequest.IsInitialized())
        {
            std::string strAddress = rcp.address.toStdString();
            CTxDestination dest = DecodeDestination(strAddress);
            std::string strLabel = rcp.label.toStdString();
            {
                // Check if we have a new address or an updated label
                std::string name;
                if (!m_wallet->getAddress(
                     dest, &name, /* is_mine= */ nullptr, /* purpose= */ nullptr))
                {
                    m_wallet->setAddressBook(dest, strLabel, "send");
                }
                else if (name != strLabel)
                {
                    m_wallet->setAddressBook(dest, strLabel, ""); // "" means don't change purpose
                }
            }
        }
        Q_EMIT coinsSent(this, rcp, transaction_array);
    }

    checkBalanceChanged(m_wallet->getBalances()); // update balance immediately, otherwise there could be a short noticeable delay until pollBalanceChanged hits

    return SendCoinsReturn(OK);
}

OptionsModel *WalletModel::getOptionsModel()
{
    return optionsModel;
}

AddressTableModel *WalletModel::getAddressTableModel()
{
    return addressTableModel;
}

TransactionTableModel *WalletModel::getTransactionTableModel()
{
    return transactionTableModel;
}

RecentRequestsTableModel *WalletModel::getRecentRequestsTableModel()
{
    return recentRequestsTableModel;
}

WalletModel::EncryptionStatus WalletModel::getEncryptionStatus() const
{
    if(!m_wallet->isCrypted())
    {
        return Unencrypted;
    }
    else if(m_wallet->isLocked())
    {
        return Locked;
    }
    else
    {
        return Unlocked;
    }
}

bool WalletModel::setWalletEncrypted(bool encrypted, const SecureString &passphrase)
{
    if(encrypted)
    {
        // Encrypt
        return m_wallet->encryptWallet(passphrase);
    }
    else
    {
        // Decrypt -- TODO; not supported yet
        return false;
    }
}

bool WalletModel::setWalletLocked(bool locked, const SecureString &passPhrase)
{
    if(locked)
    {
        // Lock
        return m_wallet->lock();
    }
    else
    {
        // Unlock
        return m_wallet->unlock(passPhrase);
    }
}

bool WalletModel::changePassphrase(const SecureString &oldPass, const SecureString &newPass)
{
    m_wallet->lock(); // Make sure wallet is locked before attempting pass change
    return m_wallet->changeWalletPassphrase(oldPass, newPass);
}

// Handlers for core signals
static void NotifyUnload(WalletModel* walletModel)
{
    qDebug() << "NotifyUnload";
    QMetaObject::invokeMethod(walletModel, "unload", Qt::QueuedConnection);
}

static void NotifyKeyStoreStatusChanged(WalletModel *walletmodel)
{
    qDebug() << "NotifyKeyStoreStatusChanged";
    QMetaObject::invokeMethod(walletmodel, "updateStatus", Qt::QueuedConnection);
}

static void NotifyAddressBookChanged(WalletModel *walletmodel,
        const CTxDestination &address, const std::string &label, bool isMine,
        const std::string &purpose, ChangeType status)
{
    QString strAddress = QString::fromStdString(EncodeDestination(address));
    QString strLabel = QString::fromStdString(label);
    QString strPurpose = QString::fromStdString(purpose);

    qDebug() << "NotifyAddressBookChanged: " + strAddress + " " + strLabel + " isMine=" + QString::number(isMine) + " purpose=" + strPurpose + " status=" + QString::number(status);
    QMetaObject::invokeMethod(walletmodel, "updateAddressBook", Qt::QueuedConnection,
                              Q_ARG(QString, strAddress),
                              Q_ARG(QString, strLabel),
                              Q_ARG(bool, isMine),
                              Q_ARG(QString, strPurpose),
                              Q_ARG(int, status));
}

static void NotifyTransactionChanged(WalletModel *walletmodel, const uint256 &hash, ChangeType status)
{
    Q_UNUSED(hash);
    Q_UNUSED(status);
    QMetaObject::invokeMethod(walletmodel, "updateTransaction", Qt::QueuedConnection);
}

static void ShowProgress(WalletModel *walletmodel, const std::string &title, int nProgress)
{
    // emits signal "showProgress"
    QMetaObject::invokeMethod(walletmodel, "showProgress", Qt::QueuedConnection,
                              Q_ARG(QString, QString::fromStdString(title)),
                              Q_ARG(int, nProgress));
}

static void NotifyWatchonlyChanged(WalletModel *walletmodel, bool fHaveWatchonly)
{
    QMetaObject::invokeMethod(walletmodel, "updateWatchOnlyFlag", Qt::QueuedConnection,
                              Q_ARG(bool, fHaveWatchonly));
}

void WalletModel::subscribeToCoreSignals()
{
    // Connect signals to wallet
    m_handler_unload = m_wallet->handleUnload(boost::bind(&NotifyUnload, this));
    m_handler_status_changed = m_wallet->handleStatusChanged(boost::bind(&NotifyKeyStoreStatusChanged, this));
    m_handler_address_book_changed = m_wallet->handleAddressBookChanged(boost::bind(NotifyAddressBookChanged, this, _1, _2, _3, _4, _5));
    m_handler_transaction_changed = m_wallet->handleTransactionChanged(boost::bind(NotifyTransactionChanged, this, _1, _2));
    m_handler_show_progress = m_wallet->handleShowProgress(boost::bind(ShowProgress, this, _1, _2));
    m_handler_watch_only_changed = m_wallet->handleWatchOnlyChanged(boost::bind(NotifyWatchonlyChanged, this, _1));
}

void WalletModel::unsubscribeFromCoreSignals()
{
    // Disconnect signals from wallet
    m_handler_unload->disconnect();
    m_handler_status_changed->disconnect();
    m_handler_address_book_changed->disconnect();
    m_handler_transaction_changed->disconnect();
    m_handler_show_progress->disconnect();
    m_handler_watch_only_changed->disconnect();
}

// WalletModel::UnlockContext implementation
WalletModel::UnlockContext WalletModel::requestUnlock()
{
    bool was_locked = getEncryptionStatus() == Locked;

    if ((!was_locked) && fWalletUnlockStakingOnly)
    {
    	setWalletLocked(true);
        was_locked = getEncryptionStatus() == Locked;

    }

    if(was_locked)
    {
        // Request UI to unlock wallet
        Q_EMIT requireUnlock();
    }
    // If wallet is still locked, unlock was failed or cancelled, mark context as invalid
    bool valid = getEncryptionStatus() != Locked;

    return UnlockContext(this, valid, was_locked && !fWalletUnlockStakingOnly);
}

WalletModel::UnlockContext::UnlockContext(WalletModel *_wallet, bool _valid, bool _relock):
        wallet(_wallet),
        valid(_valid),
        relock(_relock)
{
}

WalletModel::UnlockContext::~UnlockContext()
{
    if(valid && relock)
    {
        wallet->setWalletLocked(true);
    }
}

void WalletModel::UnlockContext::CopyFrom(const UnlockContext& rhs)
{
    // Transfer context; old object no longer relocks wallet
    *this = rhs;
    rhs.relock = false;
}

void WalletModel::loadReceiveRequests(std::vector<std::string>& vReceiveRequests)
{
    vReceiveRequests = m_wallet->getDestValues("rr"); // receive request
}

bool WalletModel::saveReceiveRequest(const std::string &sAddress, const int64_t nId, const std::string &sRequest)
{
    CTxDestination dest = DecodeDestination(sAddress);

    std::stringstream ss;
    ss << nId;
    std::string key = "rr" + ss.str(); // "rr" prefix = "receive request" in destdata

    if (sRequest.empty())
        return m_wallet->eraseDestData(dest, key);
    else
<<<<<<< HEAD
        return wallet->AddDestData(dest, key, sRequest);
}

bool WalletModel::transactionCanBeAbandoned(uint256 hash) const
{
    return wallet->TransactionCanBeAbandoned(hash);
}

bool WalletModel::abandonTransaction(uint256 hash) const
{
    LOCK2(cs_main, wallet->cs_wallet);
    return wallet->AbandonTransaction(hash);
=======
        return m_wallet->addDestData(dest, key, sRequest);
}

bool WalletModel::bumpFee(uint256 hash)
{
    CCoinControl coin_control;
    coin_control.m_signal_bip125_rbf = true;
    std::vector<std::string> errors;
    CAmount old_fee;
    CAmount new_fee;
    CMutableTransaction mtx;
    if (!m_wallet->createBumpTransaction(hash, coin_control, 0 /* totalFee */, errors, old_fee, new_fee, mtx)) {
        QMessageBox::critical(0, tr("Fee bump error"), tr("Increasing transaction fee failed") + "<br />(" +
            (errors.size() ? QString::fromStdString(errors[0]) : "") +")");
         return false;
    }

    // allow a user based fee verification
    QString questionString = tr("Do you want to increase the fee?");
    questionString.append("<br />");
    questionString.append("<table style=\"text-align: left;\">");
    questionString.append("<tr><td>");
    questionString.append(tr("Current fee:"));
    questionString.append("</td><td>");
    questionString.append(BitcoinUnits::formatHtmlWithUnit(getOptionsModel()->getDisplayUnit(), old_fee));
    questionString.append("</td></tr><tr><td>");
    questionString.append(tr("Increase:"));
    questionString.append("</td><td>");
    questionString.append(BitcoinUnits::formatHtmlWithUnit(getOptionsModel()->getDisplayUnit(), new_fee - old_fee));
    questionString.append("</td></tr><tr><td>");
    questionString.append(tr("New fee:"));
    questionString.append("</td><td>");
    questionString.append(BitcoinUnits::formatHtmlWithUnit(getOptionsModel()->getDisplayUnit(), new_fee));
    questionString.append("</td></tr></table>");
    SendConfirmationDialog confirmationDialog(tr("Confirm fee bump"), questionString);
    confirmationDialog.exec();
    QMessageBox::StandardButton retval = static_cast<QMessageBox::StandardButton>(confirmationDialog.result());

    // cancel sign&broadcast if user doesn't want to bump the fee
    if (retval != QMessageBox::Yes) {
        return false;
    }

    WalletModel::UnlockContext ctx(requestUnlock());
    if(!ctx.isValid())
    {
        return false;
    }

    // sign bumped transaction
    if (!m_wallet->signBumpTransaction(mtx)) {
        QMessageBox::critical(0, tr("Fee bump error"), tr("Can't sign transaction."));
        return false;
    }
    // commit the bumped transaction
    uint256 txid;
    if(!m_wallet->commitBumpTransaction(hash, std::move(mtx), errors, txid)) {
        QMessageBox::critical(0, tr("Fee bump error"), tr("Could not commit transaction") + "<br />(" +
            QString::fromStdString(errors[0])+")");
         return false;
    }
    return true;
>>>>>>> 2f4f2d38
}

bool WalletModel::isWalletEnabled()
{
   return !gArgs.GetBoolArg("-disablewallet", DEFAULT_DISABLE_WALLET);
}

bool WalletModel::privateKeysDisabled() const
{
    return m_wallet->IsWalletFlagSet(WALLET_FLAG_DISABLE_PRIVATE_KEYS);
}

<<<<<<< HEAD
OutputType WalletModel::getDefaultAddressType() const
{
    return g_address_type;
=======
QString WalletModel::getWalletName() const
{
    return QString::fromStdString(m_wallet->getWalletName());
}

bool WalletModel::isMultiwallet()
{
    return m_node.getWallets().size() > 1;
>>>>>>> 2f4f2d38
}<|MERGE_RESOLUTION|>--- conflicted
+++ resolved
@@ -1,8 +1,4 @@
-<<<<<<< HEAD
-// Copyright (c) 2011-2017 The Bitcoin Core developers
-=======
 // Copyright (c) 2011-2018 The Bitcoin Core developers
->>>>>>> 2f4f2d38
 // Distributed under the MIT software license, see the accompanying
 // file COPYING or http://www.opensource.org/licenses/mit-license.php.
 
@@ -16,19 +12,9 @@
 #include <qt/sendcoinsdialog.h>
 #include <qt/transactiontablemodel.h>
 
-<<<<<<< HEAD
-#include <base58.h>
-#include <chain.h>
-#include <keystore.h>
-#include <validation.h>
-#include <net.h> // for g_connman
-#include <policy/fees.h>
-#include <sync.h>
-=======
 #include <interfaces/handler.h>
 #include <interfaces/node.h>
 #include <key_io.h>
->>>>>>> 2f4f2d38
 #include <ui_interface.h>
 #include <util.h> // for GetBoolArg
 #include <wallet/coincontrol.h>
@@ -46,19 +32,9 @@
     QObject(parent), m_wallet(std::move(wallet)), m_node(node), optionsModel(_optionsModel), addressTableModel(0),
     transactionTableModel(0),
     recentRequestsTableModel(0),
-<<<<<<< HEAD
-    cachedBalance(0),
-	cachedUnconfirmedBalance(0),
-	cachedImmatureBalance(0),
-	cachedStake(0),
-	cachedWatchOnlyBalance(0),
-	cachedWatchUnconfBalance(0),
-	cachedWatchImmatureBalance(0),
-	cachedWatchOnlyStake(0),
-=======
->>>>>>> 2f4f2d38
     cachedEncryptionStatus(Unencrypted),
-	cachedNumBlocks(0)
+    cachedNumBlocks(0),
+    nWeight(0)
 
 {
     fHaveWatchOnly = m_wallet->haveWatchOnly();
@@ -81,59 +57,6 @@
     unsubscribeFromCoreSignals();
 }
 
-<<<<<<< HEAD
-CAmount WalletModel::getBalance(const CCoinControl *coinControl) const
-{
-    if (coinControl)
-    {
-        return wallet->GetAvailableBalance(coinControl);
-    }
-
-    return wallet->GetBalance();
-}
-
-CAmount WalletModel::getStake() const
-{
-    return wallet->GetStake();
-}
-
-CAmount WalletModel::getWatchStake() const
-{
-    return wallet->GetWatchOnlyStake();
-}
-
-CAmount WalletModel::getUnconfirmedBalance() const
-{
-    return wallet->GetUnconfirmedBalance();
-}
-
-CAmount WalletModel::getImmatureBalance() const
-{
-    return wallet->GetImmatureBalance();
-}
-
-bool WalletModel::haveWatchOnly() const
-{
-    return fHaveWatchOnly;
-}
-
-CAmount WalletModel::getWatchBalance() const
-{
-    return wallet->GetWatchOnlyBalance();
-}
-
-CAmount WalletModel::getWatchUnconfirmedBalance() const
-{
-    return wallet->GetUnconfirmedWatchOnlyBalance();
-}
-
-CAmount WalletModel::getWatchImmatureBalance() const
-{
-    return wallet->GetImmatureWatchOnlyBalance();
-}
-
-=======
->>>>>>> 2f4f2d38
 void WalletModel::updateStatus()
 {
     EncryptionStatus newEncryptionStatus = getEncryptionStatus();
@@ -170,41 +93,9 @@
 
 void WalletModel::checkBalanceChanged(const interfaces::WalletBalances& new_balances)
 {
-<<<<<<< HEAD
-    CAmount newBalance = getBalance();
-    CAmount newUnconfirmedBalance = getUnconfirmedBalance();
-    CAmount newImmatureBalance = getImmatureBalance();
-    CAmount newStake = getStake();
-    CAmount newWatchOnlyBalance = 0;
-    CAmount newWatchUnconfBalance = 0;
-    CAmount newWatchImmatureBalance = 0;
-    CAmount newWatchOnlyStake = 0;
-    if (haveWatchOnly())
-    {
-        newWatchOnlyBalance = getWatchBalance();
-        newWatchUnconfBalance = getWatchUnconfirmedBalance();
-        newWatchImmatureBalance = getWatchImmatureBalance();
-        newWatchOnlyStake = getWatchStake();
-    }
-
-    if(cachedBalance != newBalance || cachedUnconfirmedBalance != newUnconfirmedBalance || cachedImmatureBalance != newImmatureBalance ||
-    		cachedWatchOnlyBalance != newWatchOnlyBalance || cachedWatchUnconfBalance != newWatchUnconfBalance || cachedWatchImmatureBalance != newWatchImmatureBalance || cachedStake != newStake || cachedWatchOnlyStake != newWatchOnlyStake)
-    {
-        cachedBalance = newBalance;
-        cachedUnconfirmedBalance = newUnconfirmedBalance;
-        cachedImmatureBalance = newImmatureBalance;
-        cachedStake = newStake;
-        cachedWatchOnlyBalance = newWatchOnlyBalance;
-        cachedWatchUnconfBalance = newWatchUnconfBalance;
-        cachedWatchImmatureBalance = newWatchImmatureBalance;
-        cachedWatchOnlyStake = newWatchOnlyStake;
-                Q_EMIT balanceChanged(newBalance, newUnconfirmedBalance, newImmatureBalance, newStake,
-                                    newWatchOnlyBalance, newWatchUnconfBalance, newWatchImmatureBalance, newWatchOnlyStake);
-=======
     if(new_balances.balanceChanged(m_cached_balances)) {
         m_cached_balances = new_balances;
         Q_EMIT balanceChanged(new_balances);
->>>>>>> 2f4f2d38
     }
 }
 
@@ -552,9 +443,9 @@
 {
     bool was_locked = getEncryptionStatus() == Locked;
 
-    if ((!was_locked) && fWalletUnlockStakingOnly)
-    {
-    	setWalletLocked(true);
+    if ((!was_locked) && getWalletUnlockStakingOnly())
+    {
+        setWalletLocked(true);
         was_locked = getEncryptionStatus() == Locked;
 
     }
@@ -567,14 +458,20 @@
     // If wallet is still locked, unlock was failed or cancelled, mark context as invalid
     bool valid = getEncryptionStatus() != Locked;
 
-    return UnlockContext(this, valid, was_locked && !fWalletUnlockStakingOnly);
+    return UnlockContext(this, valid, was_locked && !getWalletUnlockStakingOnly());
 }
 
 WalletModel::UnlockContext::UnlockContext(WalletModel *_wallet, bool _valid, bool _relock):
         wallet(_wallet),
         valid(_valid),
-        relock(_relock)
-{
+        relock(_relock),
+        stakingOnly(false)
+{
+    if(!relock)
+    {
+        stakingOnly = wallet->getWalletUnlockStakingOnly();
+        wallet->setWalletUnlockStakingOnly(false);
+    }
 }
 
 WalletModel::UnlockContext::~UnlockContext()
@@ -582,6 +479,12 @@
     if(valid && relock)
     {
         wallet->setWalletLocked(true);
+    }
+
+    if(!relock)
+    {
+        wallet->setWalletUnlockStakingOnly(stakingOnly);
+        wallet->updateStatus();
     }
 }
 
@@ -608,85 +511,9 @@
     if (sRequest.empty())
         return m_wallet->eraseDestData(dest, key);
     else
-<<<<<<< HEAD
-        return wallet->AddDestData(dest, key, sRequest);
-}
-
-bool WalletModel::transactionCanBeAbandoned(uint256 hash) const
-{
-    return wallet->TransactionCanBeAbandoned(hash);
-}
-
-bool WalletModel::abandonTransaction(uint256 hash) const
-{
-    LOCK2(cs_main, wallet->cs_wallet);
-    return wallet->AbandonTransaction(hash);
-=======
         return m_wallet->addDestData(dest, key, sRequest);
 }
 
-bool WalletModel::bumpFee(uint256 hash)
-{
-    CCoinControl coin_control;
-    coin_control.m_signal_bip125_rbf = true;
-    std::vector<std::string> errors;
-    CAmount old_fee;
-    CAmount new_fee;
-    CMutableTransaction mtx;
-    if (!m_wallet->createBumpTransaction(hash, coin_control, 0 /* totalFee */, errors, old_fee, new_fee, mtx)) {
-        QMessageBox::critical(0, tr("Fee bump error"), tr("Increasing transaction fee failed") + "<br />(" +
-            (errors.size() ? QString::fromStdString(errors[0]) : "") +")");
-         return false;
-    }
-
-    // allow a user based fee verification
-    QString questionString = tr("Do you want to increase the fee?");
-    questionString.append("<br />");
-    questionString.append("<table style=\"text-align: left;\">");
-    questionString.append("<tr><td>");
-    questionString.append(tr("Current fee:"));
-    questionString.append("</td><td>");
-    questionString.append(BitcoinUnits::formatHtmlWithUnit(getOptionsModel()->getDisplayUnit(), old_fee));
-    questionString.append("</td></tr><tr><td>");
-    questionString.append(tr("Increase:"));
-    questionString.append("</td><td>");
-    questionString.append(BitcoinUnits::formatHtmlWithUnit(getOptionsModel()->getDisplayUnit(), new_fee - old_fee));
-    questionString.append("</td></tr><tr><td>");
-    questionString.append(tr("New fee:"));
-    questionString.append("</td><td>");
-    questionString.append(BitcoinUnits::formatHtmlWithUnit(getOptionsModel()->getDisplayUnit(), new_fee));
-    questionString.append("</td></tr></table>");
-    SendConfirmationDialog confirmationDialog(tr("Confirm fee bump"), questionString);
-    confirmationDialog.exec();
-    QMessageBox::StandardButton retval = static_cast<QMessageBox::StandardButton>(confirmationDialog.result());
-
-    // cancel sign&broadcast if user doesn't want to bump the fee
-    if (retval != QMessageBox::Yes) {
-        return false;
-    }
-
-    WalletModel::UnlockContext ctx(requestUnlock());
-    if(!ctx.isValid())
-    {
-        return false;
-    }
-
-    // sign bumped transaction
-    if (!m_wallet->signBumpTransaction(mtx)) {
-        QMessageBox::critical(0, tr("Fee bump error"), tr("Can't sign transaction."));
-        return false;
-    }
-    // commit the bumped transaction
-    uint256 txid;
-    if(!m_wallet->commitBumpTransaction(hash, std::move(mtx), errors, txid)) {
-        QMessageBox::critical(0, tr("Fee bump error"), tr("Could not commit transaction") + "<br />(" +
-            QString::fromStdString(errors[0])+")");
-         return false;
-    }
-    return true;
->>>>>>> 2f4f2d38
-}
-
 bool WalletModel::isWalletEnabled()
 {
    return !gArgs.GetBoolArg("-disablewallet", DEFAULT_DISABLE_WALLET);
@@ -697,11 +524,6 @@
     return m_wallet->IsWalletFlagSet(WALLET_FLAG_DISABLE_PRIVATE_KEYS);
 }
 
-<<<<<<< HEAD
-OutputType WalletModel::getDefaultAddressType() const
-{
-    return g_address_type;
-=======
 QString WalletModel::getWalletName() const
 {
     return QString::fromStdString(m_wallet->getWalletName());
@@ -710,5 +532,19 @@
 bool WalletModel::isMultiwallet()
 {
     return m_node.getWallets().size() > 1;
->>>>>>> 2f4f2d38
+}
+
+uint64_t WalletModel::getStakeWeight()
+{
+    return nWeight;
+}
+
+bool WalletModel::getWalletUnlockStakingOnly()
+{
+    return m_wallet->getWalletUnlockStakingOnly();
+}
+
+void WalletModel::setWalletUnlockStakingOnly(bool unlock)
+{
+    m_wallet->setWalletUnlockStakingOnly(unlock);
 }