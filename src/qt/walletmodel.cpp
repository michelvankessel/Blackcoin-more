// Copyright (c) 2011-2019 The Bitcoin Core developers
// Distributed under the MIT software license, see the accompanying
// file COPYING or http://www.opensource.org/licenses/mit-license.php.

#if defined(HAVE_CONFIG_H)
#include <config/bitcoin-config.h>
#endif

#include <qt/walletmodel.h>

#include <qt/addresstablemodel.h>
#include <qt/guiconstants.h>
#include <qt/guiutil.h>
#include <qt/optionsmodel.h>
#include <qt/paymentserver.h>
#include <qt/recentrequeststablemodel.h>
#include <qt/sendcoinsdialog.h>
#include <qt/transactiontablemodel.h>

#include <interfaces/handler.h>
#include <interfaces/node.h>
#include <key_io.h>
#include <ui_interface.h>
#include <util/system.h> // for GetBoolArg
#include <wallet/coincontrol.h>
#include <wallet/wallet.h> // for CRecipient

#include <stdint.h>

#include <QDebug>
#include <QMessageBox>
#include <QSet>
#include <QTimer>


WalletModel::WalletModel(std::unique_ptr<interfaces::Wallet> wallet, interfaces::Node& node, const PlatformStyle *platformStyle, OptionsModel *_optionsModel, QObject *parent) :
    QObject(parent), m_wallet(std::move(wallet)), m_node(node), optionsModel(_optionsModel), addressTableModel(nullptr),
    transactionTableModel(nullptr),
    recentRequestsTableModel(nullptr),
    cachedEncryptionStatus(Unencrypted),
    cachedNumBlocks(0),
    nWeight(0)

{
    fHaveWatchOnly = m_wallet->haveWatchOnly();
    addressTableModel = new AddressTableModel(this);
    transactionTableModel = new TransactionTableModel(platformStyle, this);
    recentRequestsTableModel = new RecentRequestsTableModel(this);

    subscribeToCoreSignals();
}

WalletModel::~WalletModel()
{
    unsubscribeFromCoreSignals();
}

void WalletModel::startPollBalance()
{
    // This timer will be fired repeatedly to update the balance
    QTimer* timer = new QTimer(this);
    connect(timer, &QTimer::timeout, this, &WalletModel::pollBalanceChanged);
    timer->start(MODEL_UPDATE_DELAY);
}

void WalletModel::updateStatus()
{
    EncryptionStatus newEncryptionStatus = getEncryptionStatus();

    if(cachedEncryptionStatus != newEncryptionStatus) {
        Q_EMIT encryptionStatusChanged();
    }
}

void WalletModel::pollBalanceChanged()
{
    // Try to get balances and return early if locks can't be acquired. This
    // avoids the GUI from getting stuck on periodical polls if the core is
    // holding the locks for a longer time - for example, during a wallet
    // rescan.
    interfaces::WalletBalances new_balances;
    int numBlocks = -1;
    if (!m_wallet->tryGetBalances(new_balances, numBlocks, fForceCheckBalanceChanged, cachedNumBlocks)) {
        return;
    }

    fForceCheckBalanceChanged = false;

    // Balance and number of transactions might have changed
    cachedNumBlocks = numBlocks;

    checkBalanceChanged(new_balances);
    if(transactionTableModel)
        transactionTableModel->updateConfirmations();
}

void WalletModel::checkBalanceChanged(const interfaces::WalletBalances& new_balances)
{
    if(new_balances.balanceChanged(m_cached_balances)) {
        m_cached_balances = new_balances;
        Q_EMIT balanceChanged(new_balances);
    }
}

void WalletModel::updateTransaction()
{
    // Balance and number of transactions might have changed
    fForceCheckBalanceChanged = true;
}

void WalletModel::updateAddressBook(const QString &address, const QString &label,
        bool isMine, const QString &purpose, int status)
{
    if(addressTableModel)
        addressTableModel->updateEntry(address, label, isMine, purpose, status);
}

void WalletModel::updateWatchOnlyFlag(bool fHaveWatchonly)
{
    fHaveWatchOnly = fHaveWatchonly;
    Q_EMIT notifyWatchonlyChanged(fHaveWatchonly);
}

bool WalletModel::validateAddress(const QString &address)
{
    return IsValidDestinationString(address.toStdString());
}

WalletModel::SendCoinsReturn WalletModel::prepareTransaction(WalletModelTransaction &transaction, const CCoinControl& coinControl)
{
    CAmount total = 0;
    bool fSubtractFeeFromAmount = false;
    QList<SendCoinsRecipient> recipients = transaction.getRecipients();
    std::vector<CRecipient> vecSend;

    if(recipients.empty())
    {
        return OK;
    }

    QSet<QString> setAddress; // Used to detect duplicates
    int nAddresses = 0;

    // Pre-check input data for validity
    for (const SendCoinsRecipient &rcp : recipients)
    {
        if (rcp.fSubtractFeeFromAmount)
            fSubtractFeeFromAmount = true;
        {   // User-entered bitcoin address / amount:
            if(!validateAddress(rcp.address))
            {
                return InvalidAddress;
            }
            if(rcp.amount <= 0)
            {
                return InvalidAmount;
            }
            setAddress.insert(rcp.address);
            ++nAddresses;

            CScript scriptPubKey = GetScriptForDestination(DecodeDestination(rcp.address.toStdString()));
            CRecipient recipient = {scriptPubKey, rcp.amount, rcp.fSubtractFeeFromAmount};
            vecSend.push_back(recipient);

            total += rcp.amount;
        }
    }
    if (setAddress.size() != nAddresses)
    {
        return DuplicateAddress;
    }

    CAmount nBalance = m_wallet->getAvailableBalance(coinControl);

    if(total > nBalance)
    {
        return AmountExceedsBalance;
    }

    {
        CAmount nFeeRequired = 0;
        int nChangePosRet = -1;
        std::string strFailReason;

        auto& newTx = transaction.getWtx();
        newTx = m_wallet->createTransaction(vecSend, coinControl, !wallet().privateKeysDisabled() /* sign */, nChangePosRet, nFeeRequired, strFailReason);
        transaction.setTransactionFee(nFeeRequired);
        if (fSubtractFeeFromAmount && newTx)
            transaction.reassignAmounts(nChangePosRet);

        if(!newTx)
        {
            if(!fSubtractFeeFromAmount && (total + nFeeRequired) > nBalance)
            {
                return SendCoinsReturn(AmountWithFeeExceedsBalance);
            }
            Q_EMIT message(tr("Send Coins"), QString::fromStdString(strFailReason),
                         CClientUIInterface::MSG_ERROR);
            return TransactionCreationFailed;
        }

        // Reject absurdly high fee. (This can never happen because the
        // wallet never creates transactions with fee greater than
        // m_default_max_tx_fee. This merely a belt-and-suspenders check).
        if (nFeeRequired > m_wallet->getDefaultMaxTxFee()) {
            return AbsurdFee;
        }
    }

    return SendCoinsReturn(OK);
}

WalletModel::SendCoinsReturn WalletModel::sendCoins(WalletModelTransaction &transaction)
{
    QByteArray transaction_array; /* store serialized transaction */

    {
        std::vector<std::pair<std::string, std::string>> vOrderForm;
        for (const SendCoinsRecipient &rcp : transaction.getRecipients())
        {
            if (!rcp.message.isEmpty()) // Message from normal bitcoin:URI (bitcoin:123...?message=example)
                vOrderForm.emplace_back("Message", rcp.message.toStdString());
        }

        auto& newTx = transaction.getWtx();
        wallet().commitTransaction(newTx, {} /* mapValue */, std::move(vOrderForm));

        CDataStream ssTx(SER_NETWORK, PROTOCOL_VERSION);
        ssTx << *newTx;
        transaction_array.append(&(ssTx[0]), ssTx.size());
    }

    // Add addresses / update labels that we've sent to the address book,
    // and emit coinsSent signal for each recipient
    for (const SendCoinsRecipient &rcp : transaction.getRecipients())
    {
        {
            std::string strAddress = rcp.address.toStdString();
            CTxDestination dest = DecodeDestination(strAddress);
            std::string strLabel = rcp.label.toStdString();
            {
                // Check if we have a new address or an updated label
                std::string name;
                if (!m_wallet->getAddress(
                     dest, &name, /* is_mine= */ nullptr, /* purpose= */ nullptr))
                {
                    m_wallet->setAddressBook(dest, strLabel, "send");
                }
                else if (name != strLabel)
                {
                    m_wallet->setAddressBook(dest, strLabel, ""); // "" means don't change purpose
                }
            }
        }
        Q_EMIT coinsSent(this, rcp, transaction_array);
    }

    checkBalanceChanged(m_wallet->getBalances()); // update balance immediately, otherwise there could be a short noticeable delay until pollBalanceChanged hits

    return SendCoinsReturn(OK);
}

OptionsModel *WalletModel::getOptionsModel()
{
    return optionsModel;
}

AddressTableModel *WalletModel::getAddressTableModel()
{
    return addressTableModel;
}

TransactionTableModel *WalletModel::getTransactionTableModel()
{
    return transactionTableModel;
}

RecentRequestsTableModel *WalletModel::getRecentRequestsTableModel()
{
    return recentRequestsTableModel;
}

WalletModel::EncryptionStatus WalletModel::getEncryptionStatus() const
{
    if(!m_wallet->isCrypted())
    {
        return Unencrypted;
    }
    else if(m_wallet->isLocked())
    {
        return Locked;
    }
    else
    {
        return Unlocked;
    }
}

bool WalletModel::setWalletEncrypted(bool encrypted, const SecureString &passphrase)
{
    if(encrypted)
    {
        // Encrypt
        return m_wallet->encryptWallet(passphrase);
    }
    else
    {
        // Decrypt -- TODO; not supported yet
        return false;
    }
}

bool WalletModel::setWalletLocked(bool locked, const SecureString &passPhrase)
{
    if(locked)
    {
        // Lock
        return m_wallet->lock();
    }
    else
    {
        // Unlock
        return m_wallet->unlock(passPhrase);
    }
}

bool WalletModel::changePassphrase(const SecureString &oldPass, const SecureString &newPass)
{
    m_wallet->lock(); // Make sure wallet is locked before attempting pass change
    return m_wallet->changeWalletPassphrase(oldPass, newPass);
}

// Handlers for core signals
static void NotifyUnload(WalletModel* walletModel)
{
    qDebug() << "NotifyUnload";
    bool invoked = QMetaObject::invokeMethod(walletModel, "unload");
    assert(invoked);
}

static void NotifyKeyStoreStatusChanged(WalletModel *walletmodel)
{
    qDebug() << "NotifyKeyStoreStatusChanged";
    bool invoked = QMetaObject::invokeMethod(walletmodel, "updateStatus", Qt::QueuedConnection);
    assert(invoked);
}

static void NotifyAddressBookChanged(WalletModel *walletmodel,
        const CTxDestination &address, const std::string &label, bool isMine,
        const std::string &purpose, ChangeType status)
{
    QString strAddress = QString::fromStdString(EncodeDestination(address));
    QString strLabel = QString::fromStdString(label);
    QString strPurpose = QString::fromStdString(purpose);

    qDebug() << "NotifyAddressBookChanged: " + strAddress + " " + strLabel + " isMine=" + QString::number(isMine) + " purpose=" + strPurpose + " status=" + QString::number(status);
    bool invoked = QMetaObject::invokeMethod(walletmodel, "updateAddressBook", Qt::QueuedConnection,
                              Q_ARG(QString, strAddress),
                              Q_ARG(QString, strLabel),
                              Q_ARG(bool, isMine),
                              Q_ARG(QString, strPurpose),
                              Q_ARG(int, status));
    assert(invoked);
}

static void NotifyTransactionChanged(WalletModel *walletmodel, const uint256 &hash, ChangeType status)
{
    Q_UNUSED(hash);
    Q_UNUSED(status);
    bool invoked = QMetaObject::invokeMethod(walletmodel, "updateTransaction", Qt::QueuedConnection);
    assert(invoked);
}

static void ShowProgress(WalletModel *walletmodel, const std::string &title, int nProgress)
{
    // emits signal "showProgress"
    bool invoked = QMetaObject::invokeMethod(walletmodel, "showProgress", Qt::QueuedConnection,
                              Q_ARG(QString, QString::fromStdString(title)),
                              Q_ARG(int, nProgress));
    assert(invoked);
}

static void NotifyWatchonlyChanged(WalletModel *walletmodel, bool fHaveWatchonly)
{
    bool invoked = QMetaObject::invokeMethod(walletmodel, "updateWatchOnlyFlag", Qt::QueuedConnection,
                              Q_ARG(bool, fHaveWatchonly));
    assert(invoked);
}

static void NotifyCanGetAddressesChanged(WalletModel* walletmodel)
{
    bool invoked = QMetaObject::invokeMethod(walletmodel, "canGetAddressesChanged");
    assert(invoked);
}

void WalletModel::subscribeToCoreSignals()
{
    // Connect signals to wallet
    m_handler_unload = m_wallet->handleUnload(std::bind(&NotifyUnload, this));
    m_handler_status_changed = m_wallet->handleStatusChanged(std::bind(&NotifyKeyStoreStatusChanged, this));
    m_handler_address_book_changed = m_wallet->handleAddressBookChanged(std::bind(NotifyAddressBookChanged, this, std::placeholders::_1, std::placeholders::_2, std::placeholders::_3, std::placeholders::_4, std::placeholders::_5));
    m_handler_transaction_changed = m_wallet->handleTransactionChanged(std::bind(NotifyTransactionChanged, this, std::placeholders::_1, std::placeholders::_2));
    m_handler_show_progress = m_wallet->handleShowProgress(std::bind(ShowProgress, this, std::placeholders::_1, std::placeholders::_2));
    m_handler_watch_only_changed = m_wallet->handleWatchOnlyChanged(std::bind(NotifyWatchonlyChanged, this, std::placeholders::_1));
    m_handler_can_get_addrs_changed = m_wallet->handleCanGetAddressesChanged(boost::bind(NotifyCanGetAddressesChanged, this));
}

void WalletModel::unsubscribeFromCoreSignals()
{
    // Disconnect signals from wallet
    m_handler_unload->disconnect();
    m_handler_status_changed->disconnect();
    m_handler_address_book_changed->disconnect();
    m_handler_transaction_changed->disconnect();
    m_handler_show_progress->disconnect();
    m_handler_watch_only_changed->disconnect();
    m_handler_can_get_addrs_changed->disconnect();
}

// WalletModel::UnlockContext implementation
WalletModel::UnlockContext WalletModel::requestUnlock()
{
    bool was_locked = getEncryptionStatus() == Locked;

    if ((!was_locked) && getWalletUnlockStakingOnly())
    {
        setWalletLocked(true);
        was_locked = getEncryptionStatus() == Locked;

    }

    if(was_locked)
    {
        // Request UI to unlock wallet
        Q_EMIT requireUnlock();
    }
    // If wallet is still locked, unlock was failed or cancelled, mark context as invalid
    bool valid = getEncryptionStatus() != Locked;

    return UnlockContext(this, valid, was_locked && !getWalletUnlockStakingOnly());
}

WalletModel::UnlockContext::UnlockContext(WalletModel *_wallet, bool _valid, bool _relock):
        wallet(_wallet),
        valid(_valid),
        relock(_relock),
        stakingOnly(false)
{
    if(!relock)
    {
        stakingOnly = wallet->getWalletUnlockStakingOnly();
        wallet->setWalletUnlockStakingOnly(false);
    }
}

WalletModel::UnlockContext::~UnlockContext()
{
    if(valid && relock)
    {
        wallet->setWalletLocked(true);
    }

    if(!relock)
    {
        wallet->setWalletUnlockStakingOnly(stakingOnly);
        wallet->updateStatus();
    }
}

void WalletModel::UnlockContext::CopyFrom(UnlockContext&& rhs)
{
    // Transfer context; old object no longer relocks wallet
    *this = rhs;
    rhs.relock = false;
}

void WalletModel::loadReceiveRequests(std::vector<std::string>& vReceiveRequests)
{
    vReceiveRequests = m_wallet->getDestValues("rr"); // receive request
}

bool WalletModel::saveReceiveRequest(const std::string &sAddress, const int64_t nId, const std::string &sRequest)
{
    CTxDestination dest = DecodeDestination(sAddress);

    std::stringstream ss;
    ss << nId;
    std::string key = "rr" + ss.str(); // "rr" prefix = "receive request" in destdata

    if (sRequest.empty())
        return m_wallet->eraseDestData(dest, key);
    else
        return m_wallet->addDestData(dest, key, sRequest);
}

<<<<<<< HEAD
=======
bool WalletModel::bumpFee(uint256 hash, uint256& new_hash)
{
    CCoinControl coin_control;
    coin_control.m_signal_bip125_rbf = true;
    std::vector<std::string> errors;
    CAmount old_fee;
    CAmount new_fee;
    CMutableTransaction mtx;
    if (!m_wallet->createBumpTransaction(hash, coin_control, errors, old_fee, new_fee, mtx)) {
        QMessageBox::critical(nullptr, tr("Fee bump error"), tr("Increasing transaction fee failed") + "<br />(" +
            (errors.size() ? QString::fromStdString(errors[0]) : "") +")");
         return false;
    }

    const bool create_psbt = m_wallet->privateKeysDisabled();

    // allow a user based fee verification
    QString questionString = create_psbt ? tr("Do you want to draft a transaction with fee increase?") : tr("Do you want to increase the fee?");
    questionString.append("<br />");
    questionString.append("<table style=\"text-align: left;\">");
    questionString.append("<tr><td>");
    questionString.append(tr("Current fee:"));
    questionString.append("</td><td>");
    questionString.append(BitcoinUnits::formatHtmlWithUnit(getOptionsModel()->getDisplayUnit(), old_fee));
    questionString.append("</td></tr><tr><td>");
    questionString.append(tr("Increase:"));
    questionString.append("</td><td>");
    questionString.append(BitcoinUnits::formatHtmlWithUnit(getOptionsModel()->getDisplayUnit(), new_fee - old_fee));
    questionString.append("</td></tr><tr><td>");
    questionString.append(tr("New fee:"));
    questionString.append("</td><td>");
    questionString.append(BitcoinUnits::formatHtmlWithUnit(getOptionsModel()->getDisplayUnit(), new_fee));
    questionString.append("</td></tr></table>");
    SendConfirmationDialog confirmationDialog(tr("Confirm fee bump"), questionString);
    confirmationDialog.exec();
    QMessageBox::StandardButton retval = static_cast<QMessageBox::StandardButton>(confirmationDialog.result());

    // cancel sign&broadcast if user doesn't want to bump the fee
    if (retval != QMessageBox::Yes) {
        return false;
    }

    WalletModel::UnlockContext ctx(requestUnlock());
    if(!ctx.isValid())
    {
        return false;
    }

    // Short-circuit if we are returning a bumped transaction PSBT to clipboard
    if (create_psbt) {
        PartiallySignedTransaction psbtx(mtx);
        bool complete = false;
        const TransactionError err = wallet().fillPSBT(SIGHASH_ALL, false /* sign */, true /* bip32derivs */, psbtx, complete);
        if (err != TransactionError::OK || complete) {
            QMessageBox::critical(nullptr, tr("Fee bump error"), tr("Can't draft transaction."));
            return false;
        }
        // Serialize the PSBT
        CDataStream ssTx(SER_NETWORK, PROTOCOL_VERSION);
        ssTx << psbtx;
        GUIUtil::setClipboard(EncodeBase64(ssTx.str()).c_str());
        Q_EMIT message(tr("PSBT copied"), "Copied to clipboard", CClientUIInterface::MSG_INFORMATION);
        return true;
    }

    // sign bumped transaction
    if (!m_wallet->signBumpTransaction(mtx)) {
        QMessageBox::critical(nullptr, tr("Fee bump error"), tr("Can't sign transaction."));
        return false;
    }
    // commit the bumped transaction
    if(!m_wallet->commitBumpTransaction(hash, std::move(mtx), errors, new_hash)) {
        QMessageBox::critical(nullptr, tr("Fee bump error"), tr("Could not commit transaction") + "<br />(" +
            QString::fromStdString(errors[0])+")");
         return false;
    }
    return true;
}

>>>>>>> 56311988
bool WalletModel::isWalletEnabled()
{
   return !gArgs.GetBoolArg("-disablewallet", DEFAULT_DISABLE_WALLET);
}

QString WalletModel::getWalletName() const
{
    return QString::fromStdString(m_wallet->getWalletName());
}

QString WalletModel::getDisplayName() const
{
    const QString name = getWalletName();
    return name.isEmpty() ? "["+tr("default wallet")+"]" : name;
}

bool WalletModel::isMultiwallet()
{
    return m_node.getWallets().size() > 1;
}

uint64_t WalletModel::getStakeWeight()
{
    return nWeight;
}

bool WalletModel::getWalletUnlockStakingOnly()
{
    return m_wallet->getWalletUnlockStakingOnly();
}

void WalletModel::setWalletUnlockStakingOnly(bool unlock)
{
    m_wallet->setWalletUnlockStakingOnly(unlock);
}<|MERGE_RESOLUTION|>--- conflicted
+++ resolved
@@ -493,88 +493,6 @@
         return m_wallet->addDestData(dest, key, sRequest);
 }
 
-<<<<<<< HEAD
-=======
-bool WalletModel::bumpFee(uint256 hash, uint256& new_hash)
-{
-    CCoinControl coin_control;
-    coin_control.m_signal_bip125_rbf = true;
-    std::vector<std::string> errors;
-    CAmount old_fee;
-    CAmount new_fee;
-    CMutableTransaction mtx;
-    if (!m_wallet->createBumpTransaction(hash, coin_control, errors, old_fee, new_fee, mtx)) {
-        QMessageBox::critical(nullptr, tr("Fee bump error"), tr("Increasing transaction fee failed") + "<br />(" +
-            (errors.size() ? QString::fromStdString(errors[0]) : "") +")");
-         return false;
-    }
-
-    const bool create_psbt = m_wallet->privateKeysDisabled();
-
-    // allow a user based fee verification
-    QString questionString = create_psbt ? tr("Do you want to draft a transaction with fee increase?") : tr("Do you want to increase the fee?");
-    questionString.append("<br />");
-    questionString.append("<table style=\"text-align: left;\">");
-    questionString.append("<tr><td>");
-    questionString.append(tr("Current fee:"));
-    questionString.append("</td><td>");
-    questionString.append(BitcoinUnits::formatHtmlWithUnit(getOptionsModel()->getDisplayUnit(), old_fee));
-    questionString.append("</td></tr><tr><td>");
-    questionString.append(tr("Increase:"));
-    questionString.append("</td><td>");
-    questionString.append(BitcoinUnits::formatHtmlWithUnit(getOptionsModel()->getDisplayUnit(), new_fee - old_fee));
-    questionString.append("</td></tr><tr><td>");
-    questionString.append(tr("New fee:"));
-    questionString.append("</td><td>");
-    questionString.append(BitcoinUnits::formatHtmlWithUnit(getOptionsModel()->getDisplayUnit(), new_fee));
-    questionString.append("</td></tr></table>");
-    SendConfirmationDialog confirmationDialog(tr("Confirm fee bump"), questionString);
-    confirmationDialog.exec();
-    QMessageBox::StandardButton retval = static_cast<QMessageBox::StandardButton>(confirmationDialog.result());
-
-    // cancel sign&broadcast if user doesn't want to bump the fee
-    if (retval != QMessageBox::Yes) {
-        return false;
-    }
-
-    WalletModel::UnlockContext ctx(requestUnlock());
-    if(!ctx.isValid())
-    {
-        return false;
-    }
-
-    // Short-circuit if we are returning a bumped transaction PSBT to clipboard
-    if (create_psbt) {
-        PartiallySignedTransaction psbtx(mtx);
-        bool complete = false;
-        const TransactionError err = wallet().fillPSBT(SIGHASH_ALL, false /* sign */, true /* bip32derivs */, psbtx, complete);
-        if (err != TransactionError::OK || complete) {
-            QMessageBox::critical(nullptr, tr("Fee bump error"), tr("Can't draft transaction."));
-            return false;
-        }
-        // Serialize the PSBT
-        CDataStream ssTx(SER_NETWORK, PROTOCOL_VERSION);
-        ssTx << psbtx;
-        GUIUtil::setClipboard(EncodeBase64(ssTx.str()).c_str());
-        Q_EMIT message(tr("PSBT copied"), "Copied to clipboard", CClientUIInterface::MSG_INFORMATION);
-        return true;
-    }
-
-    // sign bumped transaction
-    if (!m_wallet->signBumpTransaction(mtx)) {
-        QMessageBox::critical(nullptr, tr("Fee bump error"), tr("Can't sign transaction."));
-        return false;
-    }
-    // commit the bumped transaction
-    if(!m_wallet->commitBumpTransaction(hash, std::move(mtx), errors, new_hash)) {
-        QMessageBox::critical(nullptr, tr("Fee bump error"), tr("Could not commit transaction") + "<br />(" +
-            QString::fromStdString(errors[0])+")");
-         return false;
-    }
-    return true;
-}
-
->>>>>>> 56311988
 bool WalletModel::isWalletEnabled()
 {
    return !gArgs.GetBoolArg("-disablewallet", DEFAULT_DISABLE_WALLET);
