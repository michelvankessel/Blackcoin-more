--- conflicted
+++ resolved
@@ -13,23 +13,18 @@
 #include "recentrequeststablemodel.h"
 #include "sendcoinsdialog.h"
 #include "transactiontablemodel.h"
-<<<<<<< HEAD
+
 #include "dstencode.h"
-=======
-
 #include "base58.h"
 #include "chain.h"
->>>>>>> e44150fe
 #include "keystore.h"
 #include "validation.h"
 #include "net.h" // for g_connman
 #include "policy/fees.h"
-#include "policy/rbf.h"
 #include "sync.h"
 #include "ui_interface.h"
 #include "util.h" // for GetBoolArg
 #include "wallet/coincontrol.h"
-#include "wallet/feebumper.h"
 #include "wallet/wallet.h"
 #include "wallet/walletdb.h" // for BackupWallet
 
@@ -598,13 +593,8 @@
     return wallet->GetPubKey(address, vchPubKeyOut);
 }
 
-<<<<<<< HEAD
-bool WalletModel::IsSpendable(const CTxDestination &dest) const
-{ 
-=======
 bool WalletModel::IsSpendable(const CTxDestination& dest) const
 {
->>>>>>> e44150fe
     return IsMine(*wallet, dest) & ISMINE_SPENDABLE;
 }
 
@@ -637,18 +627,10 @@
 void WalletModel::listCoins(std::map<QString, std::vector<COutput> >& mapCoins) const
 {
     for (auto& group : wallet->ListCoins()) {
-        auto& resultGroup = mapCoins[QString::fromStdString(CBitcoinAddress(group.first).ToString())];
+        auto& resultGroup = mapCoins[QString::fromStdString(EncodeDestination(group.first))];
         for (auto& coin : group.second) {
             resultGroup.emplace_back(std::move(coin));
         }
-<<<<<<< HEAD
-
-        CTxDestination address;
-        if(!out.fSpendable || !ExtractDestination(cout.tx->tx->vout[cout.i].scriptPubKey, address))
-            continue;
-        mapCoins[QString::fromStdString(EncodeDestination(address))].push_back(out);
-=======
->>>>>>> e44150fe
     }
 }
 
@@ -707,86 +689,6 @@
     return wallet->AbandonTransaction(hash);
 }
 
-bool WalletModel::transactionCanBeBumped(uint256 hash) const
-{
-    LOCK2(cs_main, wallet->cs_wallet);
-    const CWalletTx *wtx = wallet->GetWalletTx(hash);
-    return wtx && SignalsOptInRBF(*wtx) && !wtx->mapValue.count("replaced_by_txid");
-}
-
-bool WalletModel::bumpFee(uint256 hash)
-{
-    std::unique_ptr<CFeeBumper> feeBump;
-    {
-        CCoinControl coin_control;
-        coin_control.signalRbf = true;
-        LOCK2(cs_main, wallet->cs_wallet);
-        feeBump.reset(new CFeeBumper(wallet, hash, coin_control, 0));
-    }
-    if (feeBump->getResult() != BumpFeeResult::OK)
-    {
-        QMessageBox::critical(0, tr("Fee bump error"), tr("Increasing transaction fee failed") + "<br />(" +
-            (feeBump->getErrors().size() ? QString::fromStdString(feeBump->getErrors()[0]) : "") +")");
-         return false;
-    }
-
-    // allow a user based fee verification
-    QString questionString = tr("Do you want to increase the fee?");
-    questionString.append("<br />");
-    CAmount oldFee = feeBump->getOldFee();
-    CAmount newFee = feeBump->getNewFee();
-    questionString.append("<table style=\"text-align: left;\">");
-    questionString.append("<tr><td>");
-    questionString.append(tr("Current fee:"));
-    questionString.append("</td><td>");
-    questionString.append(BitcoinUnits::formatHtmlWithUnit(getOptionsModel()->getDisplayUnit(), oldFee));
-    questionString.append("</td></tr><tr><td>");
-    questionString.append(tr("Increase:"));
-    questionString.append("</td><td>");
-    questionString.append(BitcoinUnits::formatHtmlWithUnit(getOptionsModel()->getDisplayUnit(), newFee - oldFee));
-    questionString.append("</td></tr><tr><td>");
-    questionString.append(tr("New fee:"));
-    questionString.append("</td><td>");
-    questionString.append(BitcoinUnits::formatHtmlWithUnit(getOptionsModel()->getDisplayUnit(), newFee));
-    questionString.append("</td></tr></table>");
-    SendConfirmationDialog confirmationDialog(tr("Confirm fee bump"), questionString);
-    confirmationDialog.exec();
-    QMessageBox::StandardButton retval = (QMessageBox::StandardButton)confirmationDialog.result();
-
-    // cancel sign&broadcast if users doesn't want to bump the fee
-    if (retval != QMessageBox::Yes) {
-        return false;
-    }
-
-    WalletModel::UnlockContext ctx(requestUnlock());
-    if(!ctx.isValid())
-    {
-        return false;
-    }
-
-    // sign bumped transaction
-    bool res = false;
-    {
-        LOCK2(cs_main, wallet->cs_wallet);
-        res = feeBump->signTransaction(wallet);
-    }
-    if (!res) {
-        QMessageBox::critical(0, tr("Fee bump error"), tr("Can't sign transaction."));
-        return false;
-    }
-    // commit the bumped transaction
-    {
-        LOCK2(cs_main, wallet->cs_wallet);
-        res = feeBump->commit(wallet);
-    }
-    if(!res) {
-        QMessageBox::critical(0, tr("Fee bump error"), tr("Could not commit transaction") + "<br />(" +
-            QString::fromStdString(feeBump->getErrors()[0])+")");
-         return false;
-    }
-    return true;
-}
-
 bool WalletModel::isWalletEnabled()
 {
    return !gArgs.GetBoolArg("-disablewallet", DEFAULT_DISABLE_WALLET);
@@ -795,17 +697,4 @@
 bool WalletModel::hdEnabled() const
 {
     return wallet->IsHDEnabled();
-<<<<<<< HEAD
-=======
-}
-
-int WalletModel::getDefaultConfirmTarget() const
-{
-    return nTxConfirmTarget;
-}
-
-bool WalletModel::getDefaultWalletRbf() const
-{
-    return fWalletRbf;
->>>>>>> e44150fe
 }