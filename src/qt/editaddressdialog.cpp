--- conflicted
+++ resolved
@@ -1,8 +1,4 @@
-<<<<<<< HEAD
-// Copyright (c) 2011-2017 The Bitcoin Core developers
-=======
 // Copyright (c) 2011-2018 The Bitcoin Core developers
->>>>>>> 2f4f2d38
 // Distributed under the MIT software license, see the accompanying
 // file COPYING or http://www.opensource.org/licenses/mit-license.php.
 
@@ -15,10 +11,6 @@
 #include <QDataWidgetMapper>
 #include <QMessageBox>
 
-<<<<<<< HEAD
-extern OutputType g_address_type;
-=======
->>>>>>> 2f4f2d38
 
 EditAddressDialog::EditAddressDialog(Mode _mode, QWidget *parent) :
     QDialog(parent),
@@ -86,11 +78,7 @@
                 AddressTableModel::Send,
                 ui->labelEdit->text(),
                 ui->addressEdit->text(),
-<<<<<<< HEAD
-                g_address_type);
-=======
                 model->GetDefaultAddressType());
->>>>>>> 2f4f2d38
         break;
     case EditReceivingAddress:
     case EditSendingAddress:
