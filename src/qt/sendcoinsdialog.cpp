--- conflicted
+++ resolved
@@ -86,28 +86,6 @@
     ui->labelCoinControlBytes->addAction(clipboardBytesAction);
     ui->labelCoinControlLowOutput->addAction(clipboardLowOutputAction);
     ui->labelCoinControlChange->addAction(clipboardChangeAction);
-<<<<<<< HEAD
-=======
-
-    // init transaction fee section
-    QSettings settings;
-    if (!settings.contains("fFeeSectionMinimized"))
-        settings.setValue("fFeeSectionMinimized", true);
-    if (!settings.contains("nFeeRadio") && settings.contains("nTransactionFee") && settings.value("nTransactionFee").toLongLong() > 0) // compatibility
-        settings.setValue("nFeeRadio", 1); // custom
-    if (!settings.contains("nFeeRadio"))
-        settings.setValue("nFeeRadio", 0); // recommended
-    if (!settings.contains("nSmartFeeSliderPosition"))
-        settings.setValue("nSmartFeeSliderPosition", 0);
-    if (!settings.contains("nTransactionFee"))
-        settings.setValue("nTransactionFee", (qint64)DEFAULT_PAY_TX_FEE);
-    ui->groupFee->setId(ui->radioSmartFee, 0);
-    ui->groupFee->setId(ui->radioCustomFee, 1);
-    ui->groupFee->button((int)std::max(0, std::min(1, settings.value("nFeeRadio").toInt())))->setChecked(true);
-    ui->customFee->SetAllowEmpty(false);
-    ui->customFee->setValue(settings.value("nTransactionFee").toLongLong());
-    minimizeFeeSection(settings.value("fFeeSectionMinimized").toBool());
->>>>>>> 8b676984
 }
 
 void SendCoinsDialog::setClientModel(ClientModel *_clientModel)
@@ -115,11 +93,7 @@
     this->clientModel = _clientModel;
 
     if (_clientModel) {
-<<<<<<< HEAD
         // do nothing
-=======
-        connect(_clientModel, &ClientModel::numBlocksChanged, this, &SendCoinsDialog::updateSmartFeeLabel);
->>>>>>> 8b676984
     }
 }
 
@@ -149,59 +123,12 @@
         connect(_model->getOptionsModel(), &OptionsModel::coinControlFeaturesChanged, this, &SendCoinsDialog::coinControlFeatureChanged);
         ui->frameCoinControl->setVisible(_model->getOptionsModel()->getCoinControlFeatures());
         coinControlUpdateLabels();
-<<<<<<< HEAD
-=======
-
-        // fee section
-        for (const int n : confTargets) {
-            ui->confTargetSelector->addItem(tr("%1 (%2 blocks)").arg(GUIUtil::formatNiceTimeOffset(n*Params().GetConsensus().nPowTargetSpacing)).arg(n));
-        }
-        connect(ui->confTargetSelector, static_cast<void (QComboBox::*)(int)>(&QComboBox::currentIndexChanged), this, &SendCoinsDialog::updateSmartFeeLabel);
-        connect(ui->confTargetSelector, static_cast<void (QComboBox::*)(int)>(&QComboBox::currentIndexChanged), this, &SendCoinsDialog::coinControlUpdateLabels);
-        connect(ui->groupFee, static_cast<void (QButtonGroup::*)(int)>(&QButtonGroup::buttonClicked), this, &SendCoinsDialog::updateFeeSectionControls);
-        connect(ui->groupFee, static_cast<void (QButtonGroup::*)(int)>(&QButtonGroup::buttonClicked), this, &SendCoinsDialog::coinControlUpdateLabels);
-        connect(ui->customFee, &BitcoinAmountField::valueChanged, this, &SendCoinsDialog::coinControlUpdateLabels);
-        connect(ui->optInRBF, &QCheckBox::stateChanged, this, &SendCoinsDialog::updateSmartFeeLabel);
-        connect(ui->optInRBF, &QCheckBox::stateChanged, this, &SendCoinsDialog::coinControlUpdateLabels);
-        CAmount requiredFee = model->wallet().getRequiredFee(1000);
-        ui->customFee->SetMinValue(requiredFee);
-        if (ui->customFee->value() < requiredFee) {
-            ui->customFee->setValue(requiredFee);
-        }
-        ui->customFee->setSingleStep(requiredFee);
-        updateFeeSectionControls();
-        updateSmartFeeLabel();
-
-        // set default rbf checkbox state
-        ui->optInRBF->setCheckState(Qt::Checked);
-
-        // set the smartfee-sliders default value (wallets default conf.target or last stored value)
-        QSettings settings;
-        if (settings.value("nSmartFeeSliderPosition").toInt() != 0) {
-            // migrate nSmartFeeSliderPosition to nConfTarget
-            // nConfTarget is available since 0.15 (replaced nSmartFeeSliderPosition)
-            int nConfirmTarget = 25 - settings.value("nSmartFeeSliderPosition").toInt(); // 25 == old slider range
-            settings.setValue("nConfTarget", nConfirmTarget);
-            settings.remove("nSmartFeeSliderPosition");
-        }
-        if (settings.value("nConfTarget").toInt() == 0)
-            ui->confTargetSelector->setCurrentIndex(getIndexForConfTarget(model->wallet().getConfirmTarget()));
-        else
-            ui->confTargetSelector->setCurrentIndex(getIndexForConfTarget(settings.value("nConfTarget").toInt()));
->>>>>>> 8b676984
     }
 }
 
 SendCoinsDialog::~SendCoinsDialog()
 {
     QSettings settings;
-<<<<<<< HEAD
-=======
-    settings.setValue("fFeeSectionMinimized", fFeeMinimized);
-    settings.setValue("nFeeRadio", ui->groupFee->checkedId());
-    settings.setValue("nConfTarget", getConfTargetForIndex(ui->confTargetSelector->currentIndex()));
-    settings.setValue("nTransactionFee", (qint64)ui->customFee->value());
->>>>>>> 8b676984
 
     delete ui;
 }
@@ -521,11 +448,6 @@
 void SendCoinsDialog::updateDisplayUnit()
 {
     setBalance(model->wallet().getBalances());
-<<<<<<< HEAD
-=======
-    ui->customFee->setDisplayUnit(model->getOptionsModel()->getDisplayUnit());
-    updateSmartFeeLabel();
->>>>>>> 8b676984
 }
 
 void SendCoinsDialog::processSendCoinsReturn(const WalletModel::SendCoinsReturn &sendCoinsReturn, const QString &msgArg)
@@ -603,78 +525,6 @@
     }
 }
 
-<<<<<<< HEAD
-=======
-void SendCoinsDialog::updateFeeSectionControls()
-{
-    ui->confTargetSelector      ->setEnabled(ui->radioSmartFee->isChecked());
-    ui->labelSmartFee           ->setEnabled(ui->radioSmartFee->isChecked());
-    ui->labelSmartFee2          ->setEnabled(ui->radioSmartFee->isChecked());
-    ui->labelSmartFee3          ->setEnabled(ui->radioSmartFee->isChecked());
-    ui->labelFeeEstimation      ->setEnabled(ui->radioSmartFee->isChecked());
-    ui->labelCustomFeeWarning   ->setEnabled(ui->radioCustomFee->isChecked());
-    ui->labelCustomPerKilobyte  ->setEnabled(ui->radioCustomFee->isChecked());
-    ui->customFee               ->setEnabled(ui->radioCustomFee->isChecked());
-}
-
-void SendCoinsDialog::updateFeeMinimizedLabel()
-{
-    if(!model || !model->getOptionsModel())
-        return;
-
-    if (ui->radioSmartFee->isChecked())
-        ui->labelFeeMinimized->setText(ui->labelSmartFee->text());
-    else {
-        ui->labelFeeMinimized->setText(BitcoinUnits::formatWithUnit(model->getOptionsModel()->getDisplayUnit(), ui->customFee->value()) + "/kB");
-    }
-}
-
-void SendCoinsDialog::updateCoinControlState(CCoinControl& ctrl)
-{
-    if (ui->radioCustomFee->isChecked()) {
-        ctrl.m_feerate = CFeeRate(ui->customFee->value());
-    } else {
-        ctrl.m_feerate.reset();
-    }
-    // Avoid using global defaults when sending money from the GUI
-    // Either custom fee will be used or if not selected, the confirmation target from dropdown box
-    ctrl.m_confirm_target = getConfTargetForIndex(ui->confTargetSelector->currentIndex());
-    ctrl.m_signal_bip125_rbf = ui->optInRBF->isChecked();
-}
-
-void SendCoinsDialog::updateSmartFeeLabel()
-{
-    if(!model || !model->getOptionsModel())
-        return;
-    CCoinControl coin_control;
-    updateCoinControlState(coin_control);
-    coin_control.m_feerate.reset(); // Explicitly use only fee estimation rate for smart fee labels
-    int returned_target;
-    FeeReason reason;
-    CFeeRate feeRate = CFeeRate(model->wallet().getMinimumFee(1000, coin_control, &returned_target, &reason));
-
-    ui->labelSmartFee->setText(BitcoinUnits::formatWithUnit(model->getOptionsModel()->getDisplayUnit(), feeRate.GetFeePerK()) + "/kB");
-
-    if (reason == FeeReason::FALLBACK) {
-        ui->labelSmartFee2->show(); // (Smart fee not initialized yet. This usually takes a few blocks...)
-        ui->labelFeeEstimation->setText("");
-        ui->fallbackFeeWarningLabel->setVisible(true);
-        int lightness = ui->fallbackFeeWarningLabel->palette().color(QPalette::WindowText).lightness();
-        QColor warning_colour(255 - (lightness / 5), 176 - (lightness / 3), 48 - (lightness / 14));
-        ui->fallbackFeeWarningLabel->setStyleSheet("QLabel { color: " + warning_colour.name() + "; }");
-        ui->fallbackFeeWarningLabel->setIndent(QFontMetrics(ui->fallbackFeeWarningLabel->font()).width("x"));
-    }
-    else
-    {
-        ui->labelSmartFee2->hide();
-        ui->labelFeeEstimation->setText(tr("Estimated to begin confirmation within %n block(s).", "", returned_target));
-        ui->fallbackFeeWarningLabel->setVisible(false);
-    }
-
-    updateFeeMinimizedLabel();
-}
-
->>>>>>> 8b676984
 // Coin Control: copy label "Quantity" to clipboard
 void SendCoinsDialog::coinControlClipboardQuantity()
 {
