--- conflicted
+++ resolved
@@ -125,51 +125,6 @@
         connect(_model->getOptionsModel(), &OptionsModel::coinControlFeaturesChanged, this, &SendCoinsDialog::coinControlFeatureChanged);
         ui->frameCoinControl->setVisible(_model->getOptionsModel()->getCoinControlFeatures());
         coinControlUpdateLabels();
-<<<<<<< HEAD
-=======
-
-        // fee section
-        for (const int n : confTargets) {
-            ui->confTargetSelector->addItem(tr("%1 (%2 blocks)").arg(GUIUtil::formatNiceTimeOffset(n*Params().GetConsensus().nPowTargetSpacing)).arg(n));
-        }
-        connect(ui->confTargetSelector, static_cast<void (QComboBox::*)(int)>(&QComboBox::currentIndexChanged), this, &SendCoinsDialog::updateSmartFeeLabel);
-        connect(ui->confTargetSelector, static_cast<void (QComboBox::*)(int)>(&QComboBox::currentIndexChanged), this, &SendCoinsDialog::coinControlUpdateLabels);
-        connect(ui->groupFee, static_cast<void (QButtonGroup::*)(int)>(&QButtonGroup::buttonClicked), this, &SendCoinsDialog::updateFeeSectionControls);
-        connect(ui->groupFee, static_cast<void (QButtonGroup::*)(int)>(&QButtonGroup::buttonClicked), this, &SendCoinsDialog::coinControlUpdateLabels);
-        connect(ui->customFee, &BitcoinAmountField::valueChanged, this, &SendCoinsDialog::coinControlUpdateLabels);
-        connect(ui->optInRBF, &QCheckBox::stateChanged, this, &SendCoinsDialog::updateSmartFeeLabel);
-        connect(ui->optInRBF, &QCheckBox::stateChanged, this, &SendCoinsDialog::coinControlUpdateLabels);
-        CAmount requiredFee = model->wallet().getRequiredFee(1000);
-        ui->customFee->SetMinValue(requiredFee);
-        if (ui->customFee->value() < requiredFee) {
-            ui->customFee->setValue(requiredFee);
-        }
-        ui->customFee->setSingleStep(requiredFee);
-        updateFeeSectionControls();
-        updateSmartFeeLabel();
-
-        // set default rbf checkbox state
-        ui->optInRBF->setCheckState(Qt::Checked);
-
-        if (model->wallet().privateKeysDisabled()) {
-            ui->sendButton->setText(tr("Cr&eate Unsigned"));
-            ui->sendButton->setToolTip(tr("Creates a Partially Signed Bitcoin Transaction (PSBT) for use with e.g. an offline %1 wallet, or a PSBT-compatible hardware wallet.").arg(PACKAGE_NAME));
-        }
-
-        // set the smartfee-sliders default value (wallets default conf.target or last stored value)
-        QSettings settings;
-        if (settings.value("nSmartFeeSliderPosition").toInt() != 0) {
-            // migrate nSmartFeeSliderPosition to nConfTarget
-            // nConfTarget is available since 0.15 (replaced nSmartFeeSliderPosition)
-            int nConfirmTarget = 25 - settings.value("nSmartFeeSliderPosition").toInt(); // 25 == old slider range
-            settings.setValue("nConfTarget", nConfirmTarget);
-            settings.remove("nSmartFeeSliderPosition");
-        }
-        if (settings.value("nConfTarget").toInt() == 0)
-            ui->confTargetSelector->setCurrentIndex(getIndexForConfTarget(model->wallet().getConfirmTarget()));
-        else
-            ui->confTargetSelector->setCurrentIndex(getIndexForConfTarget(settings.value("nConfTarget").toInt()));
->>>>>>> 56311988
     }
 }
 
@@ -225,11 +180,7 @@
 
     updateCoinControlState(*m_coin_control);
 
-<<<<<<< HEAD
-    prepareStatus = model->prepareTransaction(currentTransaction, ctrl);
-=======
     prepareStatus = model->prepareTransaction(currentTransaction, *m_coin_control);
->>>>>>> 56311988
 
     // process prepareStatus and on error generate message shown to user
     processSendCoinsReturn(prepareStatus,
@@ -593,79 +544,6 @@
     }
 }
 
-<<<<<<< HEAD
-=======
-void SendCoinsDialog::updateFeeSectionControls()
-{
-    ui->confTargetSelector      ->setEnabled(ui->radioSmartFee->isChecked());
-    ui->labelSmartFee           ->setEnabled(ui->radioSmartFee->isChecked());
-    ui->labelSmartFee2          ->setEnabled(ui->radioSmartFee->isChecked());
-    ui->labelSmartFee3          ->setEnabled(ui->radioSmartFee->isChecked());
-    ui->labelFeeEstimation      ->setEnabled(ui->radioSmartFee->isChecked());
-    ui->labelCustomFeeWarning   ->setEnabled(ui->radioCustomFee->isChecked());
-    ui->labelCustomPerKilobyte  ->setEnabled(ui->radioCustomFee->isChecked());
-    ui->customFee               ->setEnabled(ui->radioCustomFee->isChecked());
-}
-
-void SendCoinsDialog::updateFeeMinimizedLabel()
-{
-    if(!model || !model->getOptionsModel())
-        return;
-
-    if (ui->radioSmartFee->isChecked())
-        ui->labelFeeMinimized->setText(ui->labelSmartFee->text());
-    else {
-        ui->labelFeeMinimized->setText(BitcoinUnits::formatWithUnit(model->getOptionsModel()->getDisplayUnit(), ui->customFee->value()) + "/kB");
-    }
-}
-
-void SendCoinsDialog::updateCoinControlState(CCoinControl& ctrl)
-{
-    if (ui->radioCustomFee->isChecked()) {
-        ctrl.m_feerate = CFeeRate(ui->customFee->value());
-    } else {
-        ctrl.m_feerate.reset();
-    }
-    // Avoid using global defaults when sending money from the GUI
-    // Either custom fee will be used or if not selected, the confirmation target from dropdown box
-    ctrl.m_confirm_target = getConfTargetForIndex(ui->confTargetSelector->currentIndex());
-    ctrl.m_signal_bip125_rbf = ui->optInRBF->isChecked();
-    // Include watch-only for wallets without private key
-    ctrl.fAllowWatchOnly = model->wallet().privateKeysDisabled();
-}
-
-void SendCoinsDialog::updateSmartFeeLabel()
-{
-    if(!model || !model->getOptionsModel())
-        return;
-    updateCoinControlState(*m_coin_control);
-    m_coin_control->m_feerate.reset(); // Explicitly use only fee estimation rate for smart fee labels
-    int returned_target;
-    FeeReason reason;
-    CFeeRate feeRate = CFeeRate(model->wallet().getMinimumFee(1000, *m_coin_control, &returned_target, &reason));
-
-    ui->labelSmartFee->setText(BitcoinUnits::formatWithUnit(model->getOptionsModel()->getDisplayUnit(), feeRate.GetFeePerK()) + "/kB");
-
-    if (reason == FeeReason::FALLBACK) {
-        ui->labelSmartFee2->show(); // (Smart fee not initialized yet. This usually takes a few blocks...)
-        ui->labelFeeEstimation->setText("");
-        ui->fallbackFeeWarningLabel->setVisible(true);
-        int lightness = ui->fallbackFeeWarningLabel->palette().color(QPalette::WindowText).lightness();
-        QColor warning_colour(255 - (lightness / 5), 176 - (lightness / 3), 48 - (lightness / 14));
-        ui->fallbackFeeWarningLabel->setStyleSheet("QLabel { color: " + warning_colour.name() + "; }");
-        ui->fallbackFeeWarningLabel->setIndent(GUIUtil::TextWidth(QFontMetrics(ui->fallbackFeeWarningLabel->font()), "x"));
-    }
-    else
-    {
-        ui->labelSmartFee2->hide();
-        ui->labelFeeEstimation->setText(tr("Estimated to begin confirmation within %n block(s).", "", returned_target));
-        ui->fallbackFeeWarningLabel->setVisible(false);
-    }
-
-    updateFeeMinimizedLabel();
-}
-
->>>>>>> 56311988
 // Coin Control: copy label "Quantity" to clipboard
 void SendCoinsDialog::coinControlClipboardQuantity()
 {
@@ -804,11 +682,8 @@
     if (!model || !model->getOptionsModel())
         return;
 
-<<<<<<< HEAD
-=======
     updateCoinControlState(*m_coin_control);
 
->>>>>>> 56311988
     // set pay amounts
     CoinControlDialog::payAmounts.clear();
     CoinControlDialog::fSubtractFeeFromAmount = false;
