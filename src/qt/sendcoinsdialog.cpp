<<<<<<< HEAD
// Copyright (c) 2011-2017 The Bitcoin Core developers
=======
// Copyright (c) 2011-2018 The Bitcoin Core developers
>>>>>>> 2f4f2d38
// Distributed under the MIT software license, see the accompanying
// file COPYING or http://www.opensource.org/licenses/mit-license.php.

#include <qt/sendcoinsdialog.h>
#include <qt/forms/ui_sendcoinsdialog.h>

#include <qt/addresstablemodel.h>
#include <qt/bitcoinunits.h>
#include <qt/clientmodel.h>
#include <qt/coincontroldialog.h>
#include <qt/guiutil.h>
#include <qt/optionsmodel.h>
#include <qt/platformstyle.h>
#include <qt/sendcoinsentry.h>

#include <chainparams.h>
#include <interfaces/node.h>
#include <key_io.h>
#include <wallet/coincontrol.h>
#include <ui_interface.h>
#include <txmempool.h>
#include <policy/fees.h>
#include <wallet/fees.h>

#include <QFontMetrics>
#include <QScrollBar>
#include <QSettings>
#include <QTextDocument>
<<<<<<< HEAD
=======

static const std::array<int, 9> confTargets = { {2, 4, 6, 12, 24, 48, 144, 504, 1008} };
int getConfTargetForIndex(int index) {
    if (index+1 > static_cast<int>(confTargets.size())) {
        return confTargets.back();
    }
    if (index < 0) {
        return confTargets[0];
    }
    return confTargets[index];
}
int getIndexForConfTarget(int target) {
    for (unsigned int i = 0; i < confTargets.size(); i++) {
        if (confTargets[i] >= target) {
            return i;
        }
    }
    return confTargets.size() - 1;
}
>>>>>>> 2f4f2d38

SendCoinsDialog::SendCoinsDialog(const PlatformStyle *_platformStyle, QWidget *parent) :
    QDialog(parent),
    ui(new Ui::SendCoinsDialog),
    clientModel(0),
    model(0),
    fNewRecipientAllowed(true),
    platformStyle(_platformStyle)
{
    ui->setupUi(this);

    if (!_platformStyle->getImagesOnButtons()) {
        ui->addButton->setIcon(QIcon());
        ui->clearButton->setIcon(QIcon());
        ui->sendButton->setIcon(QIcon());
    } else {
        ui->addButton->setIcon(_platformStyle->SingleColorIcon(":/icons/add"));
        ui->clearButton->setIcon(_platformStyle->SingleColorIcon(":/icons/remove"));
        ui->sendButton->setIcon(_platformStyle->SingleColorIcon(":/icons/send"));
    }

    GUIUtil::setupAddressWidget(ui->lineEditCoinControlChange, this);

    addEntry();

    connect(ui->addButton, SIGNAL(clicked()), this, SLOT(addEntry()));
    connect(ui->clearButton, SIGNAL(clicked()), this, SLOT(clear()));

    // Coin Control
    connect(ui->pushButtonCoinControl, SIGNAL(clicked()), this, SLOT(coinControlButtonClicked()));
    connect(ui->checkBoxCoinControlChange, SIGNAL(stateChanged(int)), this, SLOT(coinControlChangeChecked(int)));
    connect(ui->lineEditCoinControlChange, SIGNAL(textEdited(const QString &)), this, SLOT(coinControlChangeEdited(const QString &)));

    // Coin Control: clipboard actions
    QAction *clipboardQuantityAction = new QAction(tr("Copy quantity"), this);
    QAction *clipboardAmountAction = new QAction(tr("Copy amount"), this);
    QAction *clipboardFeeAction = new QAction(tr("Copy fee"), this);
    QAction *clipboardAfterFeeAction = new QAction(tr("Copy after fee"), this);
    QAction *clipboardBytesAction = new QAction(tr("Copy bytes"), this);
    QAction *clipboardLowOutputAction = new QAction(tr("Copy dust"), this);
    QAction *clipboardChangeAction = new QAction(tr("Copy change"), this);
    connect(clipboardQuantityAction, SIGNAL(triggered()), this, SLOT(coinControlClipboardQuantity()));
    connect(clipboardAmountAction, SIGNAL(triggered()), this, SLOT(coinControlClipboardAmount()));
    connect(clipboardFeeAction, SIGNAL(triggered()), this, SLOT(coinControlClipboardFee()));
    connect(clipboardAfterFeeAction, SIGNAL(triggered()), this, SLOT(coinControlClipboardAfterFee()));
    connect(clipboardBytesAction, SIGNAL(triggered()), this, SLOT(coinControlClipboardBytes()));
    connect(clipboardLowOutputAction, SIGNAL(triggered()), this, SLOT(coinControlClipboardLowOutput()));
    connect(clipboardChangeAction, SIGNAL(triggered()), this, SLOT(coinControlClipboardChange()));
    ui->labelCoinControlQuantity->addAction(clipboardQuantityAction);
    ui->labelCoinControlAmount->addAction(clipboardAmountAction);
    ui->labelCoinControlFee->addAction(clipboardFeeAction);
    ui->labelCoinControlAfterFee->addAction(clipboardAfterFeeAction);
    ui->labelCoinControlBytes->addAction(clipboardBytesAction);
    ui->labelCoinControlLowOutput->addAction(clipboardLowOutputAction);
    ui->labelCoinControlChange->addAction(clipboardChangeAction);
<<<<<<< HEAD
=======

    // init transaction fee section
    QSettings settings;
    if (!settings.contains("fFeeSectionMinimized"))
        settings.setValue("fFeeSectionMinimized", true);
    if (!settings.contains("nFeeRadio") && settings.contains("nTransactionFee") && settings.value("nTransactionFee").toLongLong() > 0) // compatibility
        settings.setValue("nFeeRadio", 1); // custom
    if (!settings.contains("nFeeRadio"))
        settings.setValue("nFeeRadio", 0); // recommended
    if (!settings.contains("nSmartFeeSliderPosition"))
        settings.setValue("nSmartFeeSliderPosition", 0);
    if (!settings.contains("nTransactionFee"))
        settings.setValue("nTransactionFee", (qint64)DEFAULT_PAY_TX_FEE);
    if (!settings.contains("fPayOnlyMinFee"))
        settings.setValue("fPayOnlyMinFee", false);
    ui->groupFee->setId(ui->radioSmartFee, 0);
    ui->groupFee->setId(ui->radioCustomFee, 1);
    ui->groupFee->button((int)std::max(0, std::min(1, settings.value("nFeeRadio").toInt())))->setChecked(true);
    ui->customFee->setValue(settings.value("nTransactionFee").toLongLong());
    ui->checkBoxMinimumFee->setChecked(settings.value("fPayOnlyMinFee").toBool());
    minimizeFeeSection(settings.value("fFeeSectionMinimized").toBool());
>>>>>>> 2f4f2d38
}

void SendCoinsDialog::setClientModel(ClientModel *_clientModel)
{
    this->clientModel = _clientModel;

    if (_clientModel) {
        // do nothing
    }
}

void SendCoinsDialog::setModel(WalletModel *_model)
{
    this->model = _model;

    if(_model && _model->getOptionsModel())
    {
        for(int i = 0; i < ui->entries->count(); ++i)
        {
            SendCoinsEntry *entry = qobject_cast<SendCoinsEntry*>(ui->entries->itemAt(i)->widget());
            if(entry)
            {
                entry->setModel(_model);
            }
        }

<<<<<<< HEAD
        setBalance(_model->getBalance(), _model->getUnconfirmedBalance(), _model->getImmatureBalance(), _model->getStake(),
                   _model->getWatchBalance(), _model->getWatchUnconfirmedBalance(), _model->getWatchImmatureBalance(), _model->getWatchStake());
        connect(_model, SIGNAL(balanceChanged(CAmount,CAmount,CAmount,CAmount,CAmount,CAmount,CAmount,CAmount)), this, SLOT(setBalance(CAmount,CAmount,CAmount,CAmount,CAmount,CAmount,CAmount,CAmount)));
=======
        interfaces::WalletBalances balances = _model->wallet().getBalances();
        setBalance(balances);
        connect(_model, SIGNAL(balanceChanged(interfaces::WalletBalances)), this, SLOT(setBalance(interfaces::WalletBalances)));
>>>>>>> 2f4f2d38
        connect(_model->getOptionsModel(), SIGNAL(displayUnitChanged(int)), this, SLOT(updateDisplayUnit()));
        updateDisplayUnit();

        // Coin Control
        connect(_model->getOptionsModel(), SIGNAL(displayUnitChanged(int)), this, SLOT(coinControlUpdateLabels()));
        connect(_model->getOptionsModel(), SIGNAL(coinControlFeaturesChanged(bool)), this, SLOT(coinControlFeatureChanged(bool)));
        ui->frameCoinControl->setVisible(_model->getOptionsModel()->getCoinControlFeatures());
        coinControlUpdateLabels();
<<<<<<< HEAD
=======

        // fee section
        for (const int n : confTargets) {
            ui->confTargetSelector->addItem(tr("%1 (%2 blocks)").arg(GUIUtil::formatNiceTimeOffset(n*Params().GetConsensus().nPowTargetSpacing)).arg(n));
        }
        connect(ui->confTargetSelector, SIGNAL(currentIndexChanged(int)), this, SLOT(updateSmartFeeLabel()));
        connect(ui->confTargetSelector, SIGNAL(currentIndexChanged(int)), this, SLOT(coinControlUpdateLabels()));
        connect(ui->groupFee, SIGNAL(buttonClicked(int)), this, SLOT(updateFeeSectionControls()));
        connect(ui->groupFee, SIGNAL(buttonClicked(int)), this, SLOT(coinControlUpdateLabels()));
        connect(ui->customFee, SIGNAL(valueChanged()), this, SLOT(coinControlUpdateLabels()));
        connect(ui->checkBoxMinimumFee, SIGNAL(stateChanged(int)), this, SLOT(setMinimumFee()));
        connect(ui->checkBoxMinimumFee, SIGNAL(stateChanged(int)), this, SLOT(updateFeeSectionControls()));
        connect(ui->checkBoxMinimumFee, SIGNAL(stateChanged(int)), this, SLOT(coinControlUpdateLabels()));
        connect(ui->optInRBF, SIGNAL(stateChanged(int)), this, SLOT(updateSmartFeeLabel()));
        connect(ui->optInRBF, SIGNAL(stateChanged(int)), this, SLOT(coinControlUpdateLabels()));
        ui->customFee->setSingleStep(model->wallet().getRequiredFee(1000));
        updateFeeSectionControls();
        updateMinFeeLabel();
        updateSmartFeeLabel();

        // set default rbf checkbox state
        ui->optInRBF->setCheckState(Qt::Checked);

        // set the smartfee-sliders default value (wallets default conf.target or last stored value)
        QSettings settings;
        if (settings.value("nSmartFeeSliderPosition").toInt() != 0) {
            // migrate nSmartFeeSliderPosition to nConfTarget
            // nConfTarget is available since 0.15 (replaced nSmartFeeSliderPosition)
            int nConfirmTarget = 25 - settings.value("nSmartFeeSliderPosition").toInt(); // 25 == old slider range
            settings.setValue("nConfTarget", nConfirmTarget);
            settings.remove("nSmartFeeSliderPosition");
        }
        if (settings.value("nConfTarget").toInt() == 0)
            ui->confTargetSelector->setCurrentIndex(getIndexForConfTarget(model->wallet().getConfirmTarget()));
        else
            ui->confTargetSelector->setCurrentIndex(getIndexForConfTarget(settings.value("nConfTarget").toInt()));
>>>>>>> 2f4f2d38
    }
}

SendCoinsDialog::~SendCoinsDialog()
{
    QSettings settings;

    delete ui;
}

void SendCoinsDialog::on_sendButton_clicked()
{
    if(!model || !model->getOptionsModel())
        return;

    QList<SendCoinsRecipient> recipients;
    bool valid = true;

    for(int i = 0; i < ui->entries->count(); ++i)
    {
        SendCoinsEntry *entry = qobject_cast<SendCoinsEntry*>(ui->entries->itemAt(i)->widget());
        if(entry)
        {
            if(entry->validate(model->node()))
            {
                recipients.append(entry->getValue());
            }
            else
            {
                valid = false;
            }
        }
    }

    if(!valid || recipients.isEmpty())
    {
        return;
    }

    fNewRecipientAllowed = false;
    WalletModel::UnlockContext ctx(model->requestUnlock());
    if(!ctx.isValid())
    {
        // Unlock wallet was cancelled
        fNewRecipientAllowed = true;
        return;
    }

    // prepare transaction for getting txFee earlier
    WalletModelTransaction currentTransaction(recipients);
    WalletModel::SendCoinsReturn prepareStatus;

    // Always use a CCoinControl instance, use the CoinControlDialog instance if CoinControl has been enabled
    CCoinControl ctrl;
    if (model->getOptionsModel()->getCoinControlFeatures())
        ctrl = *CoinControlDialog::coinControl();
<<<<<<< HEAD
=======

    updateCoinControlState(ctrl);
>>>>>>> 2f4f2d38

    prepareStatus = model->prepareTransaction(currentTransaction, ctrl);

    // process prepareStatus and on error generate message shown to user
    processSendCoinsReturn(prepareStatus,
        BitcoinUnits::formatWithUnit(model->getOptionsModel()->getDisplayUnit(), currentTransaction.getTransactionFee()));

    if(prepareStatus.status != WalletModel::OK) {
        fNewRecipientAllowed = true;
        return;
    }

    CAmount txFee = currentTransaction.getTransactionFee();

    // Format confirmation message
    QStringList formatted;
    for (const SendCoinsRecipient &rcp : currentTransaction.getRecipients())
    {
        // generate bold amount string with wallet name in case of multiwallet
        QString amount = "<b>" + BitcoinUnits::formatHtmlWithUnit(model->getOptionsModel()->getDisplayUnit(), rcp.amount);
        if (model->isMultiwallet()) {
            amount.append(" <u>"+tr("from wallet %1").arg(GUIUtil::HtmlEscape(model->getWalletName()))+"</u> ");
        }
        amount.append("</b>");
        // generate monospace address string
        QString address = "<span style='font-family: monospace;'>" + rcp.address;
        address.append("</span>");

        QString recipientElement;
        recipientElement = "<br />";

        if (!rcp.paymentRequest.IsInitialized()) // normal payment
        {
            if(rcp.label.length() > 0) // label with address
            {
                recipientElement.append(tr("%1 to %2").arg(amount, GUIUtil::HtmlEscape(rcp.label)));
                recipientElement.append(QString(" (%1)").arg(address));
            }
            else // just address
            {
                recipientElement.append(tr("%1 to %2").arg(amount, address));
            }
        }
        else if(!rcp.authenticatedMerchant.isEmpty()) // authenticated payment request
        {
            recipientElement.append(tr("%1 to %2").arg(amount, GUIUtil::HtmlEscape(rcp.authenticatedMerchant)));
        }
        else // unauthenticated payment request
        {
            recipientElement.append(tr("%1 to %2").arg(amount, address));
        }

        formatted.append(recipientElement);
    }

    QString questionString = tr("Are you sure you want to send?");
    questionString.append("<br /><span style='font-size:10pt;'>");
    questionString.append(tr("Please, review your transaction."));
    questionString.append("</span><br />%1");

    if(txFee > 0)
    {
        // append fee string if a fee is required
        questionString.append("<hr /><b>");
        questionString.append(tr("Transaction fee"));
        questionString.append("</b>");

        // append transaction size
        questionString.append(" (" + QString::number((double)currentTransaction.getTransactionSize() / 1000) + " kB): ");

        // append transaction fee value
        questionString.append("<span style='color:#aa0000; font-weight:bold;'>");
        questionString.append(BitcoinUnits::formatHtmlWithUnit(model->getOptionsModel()->getDisplayUnit(), txFee));
        questionString.append("</span><br />");

        // append RBF message according to transaction's signalling
        questionString.append("<span style='font-size:10pt; font-weight:normal;'>");
        if (ui->optInRBF->isChecked()) {
            questionString.append(tr("You can increase the fee later (signals Replace-By-Fee, BIP-125)."));
        } else {
            questionString.append(tr("Not signalling Replace-By-Fee, BIP-125."));
        }
        questionString.append("</span>");
    }

    // add total amount in all subdivision units
    questionString.append("<hr />");
    CAmount totalAmount = currentTransaction.getTotalTransactionAmount() + txFee;
    QStringList alternativeUnits;
    for (BitcoinUnits::Unit u : BitcoinUnits::availableUnits())
    {
        if(u != model->getOptionsModel()->getDisplayUnit())
            alternativeUnits.append(BitcoinUnits::formatHtmlWithUnit(u, totalAmount));
    }
    questionString.append(QString("<b>%1</b>: <b>%2</b>").arg(tr("Total Amount"))
        .arg(BitcoinUnits::formatHtmlWithUnit(model->getOptionsModel()->getDisplayUnit(), totalAmount)));
<<<<<<< HEAD
    questionString.append(QString("<span style='font-size:10pt;font-weight:normal;'><br />(=%1)</span>")
        .arg(alternativeUnits.join(" " + tr("or") + "<br />")));
=======
    questionString.append(QString("<br /><span style='font-size:10pt; font-weight:normal;'>(=%1)</span>")
        .arg(alternativeUnits.join(" " + tr("or") + " ")));
>>>>>>> 2f4f2d38

    SendConfirmationDialog confirmationDialog(tr("Confirm send coins"),
        questionString.arg(formatted.join("<br />")), SEND_CONFIRM_DELAY, this);
    confirmationDialog.exec();
    QMessageBox::StandardButton retval = static_cast<QMessageBox::StandardButton>(confirmationDialog.result());

    if(retval != QMessageBox::Yes)
    {
        fNewRecipientAllowed = true;
        return;
    }

    // now send the prepared transaction
    WalletModel::SendCoinsReturn sendStatus = model->sendCoins(currentTransaction);
    // process sendStatus and on error generate message shown to user
    processSendCoinsReturn(sendStatus);

    if (sendStatus.status == WalletModel::OK)
    {
        accept();
        CoinControlDialog::coinControl()->UnSelectAll();
        coinControlUpdateLabels();
        Q_EMIT coinsSent(currentTransaction.getWtx()->get().GetHash());
    }
    fNewRecipientAllowed = true;
}

void SendCoinsDialog::clear()
{
    // Clear coin control settings
    CoinControlDialog::coinControl()->UnSelectAll();
    ui->checkBoxCoinControlChange->setChecked(false);
    ui->lineEditCoinControlChange->clear();
    coinControlUpdateLabels();

    // Remove entries until only one left
    while(ui->entries->count())
    {
        ui->entries->takeAt(0)->widget()->deleteLater();
    }
    addEntry();

    updateTabsAndLabels();
}

void SendCoinsDialog::reject()
{
    clear();
}

void SendCoinsDialog::accept()
{
    clear();
}

SendCoinsEntry *SendCoinsDialog::addEntry()
{
    SendCoinsEntry *entry = new SendCoinsEntry(platformStyle, this);
    entry->setModel(model);
    ui->entries->addWidget(entry);
    connect(entry, SIGNAL(removeEntry(SendCoinsEntry*)), this, SLOT(removeEntry(SendCoinsEntry*)));
    connect(entry, SIGNAL(useAvailableBalance(SendCoinsEntry*)), this, SLOT(useAvailableBalance(SendCoinsEntry*)));
    connect(entry, SIGNAL(payAmountChanged()), this, SLOT(coinControlUpdateLabels()));
    connect(entry, SIGNAL(subtractFeeFromAmountChanged()), this, SLOT(coinControlUpdateLabels()));

    // Focus the field, so that entry can start immediately
    entry->clear();
    entry->setFocus();
    ui->scrollAreaWidgetContents->resize(ui->scrollAreaWidgetContents->sizeHint());
    qApp->processEvents();
    QScrollBar* bar = ui->scrollArea->verticalScrollBar();
    if(bar)
        bar->setSliderPosition(bar->maximum());

    updateTabsAndLabels();
    return entry;
}

void SendCoinsDialog::updateTabsAndLabels()
{
    setupTabChain(0);
    coinControlUpdateLabels();
}

void SendCoinsDialog::removeEntry(SendCoinsEntry* entry)
{
    entry->hide();

    // If the last entry is about to be removed add an empty one
    if (ui->entries->count() == 1)
        addEntry();

    entry->deleteLater();

    updateTabsAndLabels();
}

QWidget *SendCoinsDialog::setupTabChain(QWidget *prev)
{
    for(int i = 0; i < ui->entries->count(); ++i)
    {
        SendCoinsEntry *entry = qobject_cast<SendCoinsEntry*>(ui->entries->itemAt(i)->widget());
        if(entry)
        {
            prev = entry->setupTabChain(prev);
        }
    }
    QWidget::setTabOrder(prev, ui->sendButton);
    QWidget::setTabOrder(ui->sendButton, ui->clearButton);
    QWidget::setTabOrder(ui->clearButton, ui->addButton);
    return ui->addButton;
}

void SendCoinsDialog::setAddress(const QString &address)
{
    SendCoinsEntry *entry = 0;
    // Replace the first entry if it is still unused
    if(ui->entries->count() == 1)
    {
        SendCoinsEntry *first = qobject_cast<SendCoinsEntry*>(ui->entries->itemAt(0)->widget());
        if(first->isClear())
        {
            entry = first;
        }
    }
    if(!entry)
    {
        entry = addEntry();
    }

    entry->setAddress(address);
}

void SendCoinsDialog::pasteEntry(const SendCoinsRecipient &rv)
{
    if(!fNewRecipientAllowed)
        return;

    SendCoinsEntry *entry = 0;
    // Replace the first entry if it is still unused
    if(ui->entries->count() == 1)
    {
        SendCoinsEntry *first = qobject_cast<SendCoinsEntry*>(ui->entries->itemAt(0)->widget());
        if(first->isClear())
        {
            entry = first;
        }
    }
    if(!entry)
    {
        entry = addEntry();
    }

    entry->setValue(rv);
    updateTabsAndLabels();
}

bool SendCoinsDialog::handlePaymentRequest(const SendCoinsRecipient &rv)
{
    // Just paste the entry, all pre-checks
    // are done in paymentserver.cpp.
    pasteEntry(rv);
    return true;
}

<<<<<<< HEAD
void SendCoinsDialog::setBalance(const CAmount& balance, const CAmount& unconfirmedBalance, const CAmount& immatureBalance, const CAmount& stake,
                                 const CAmount& watchBalance, const CAmount& watchUnconfirmedBalance, const CAmount& watchImmatureBalance, const CAmount& watchStake)
{
    Q_UNUSED(unconfirmedBalance);
    Q_UNUSED(immatureBalance);
    Q_UNUSED(watchBalance);
    Q_UNUSED(stake);
    Q_UNUSED(watchUnconfirmedBalance);
    Q_UNUSED(watchImmatureBalance);
    Q_UNUSED(watchStake);

=======
void SendCoinsDialog::setBalance(const interfaces::WalletBalances& balances)
{
>>>>>>> 2f4f2d38
    if(model && model->getOptionsModel())
    {
        ui->labelBalance->setText(BitcoinUnits::formatWithUnit(model->getOptionsModel()->getDisplayUnit(), balances.balance));
    }
}

void SendCoinsDialog::updateDisplayUnit()
{
<<<<<<< HEAD
    setBalance(model->getBalance(), 0, 0, 0, 0, 0, 0, 0);
=======
    setBalance(model->wallet().getBalances());
    ui->customFee->setDisplayUnit(model->getOptionsModel()->getDisplayUnit());
    updateMinFeeLabel();
    updateSmartFeeLabel();
>>>>>>> 2f4f2d38
}

void SendCoinsDialog::processSendCoinsReturn(const WalletModel::SendCoinsReturn &sendCoinsReturn, const QString &msgArg)
{
    QPair<QString, CClientUIInterface::MessageBoxFlags> msgParams;
    // Default to a warning message, override if error message is needed
    msgParams.second = CClientUIInterface::MSG_WARNING;

    // This comment is specific to SendCoinsDialog usage of WalletModel::SendCoinsReturn.
    // WalletModel::TransactionCommitFailed is used only in WalletModel::sendCoins()
    // all others are used only in WalletModel::prepareTransaction()
    switch(sendCoinsReturn.status)
    {
    case WalletModel::InvalidAddress:
        msgParams.first = tr("The recipient address is not valid. Please recheck.");
        break;
    case WalletModel::InvalidAmount:
        msgParams.first = tr("The amount to pay must be larger than 0.");
        break;
    case WalletModel::AmountExceedsBalance:
        msgParams.first = tr("The amount exceeds your balance.");
        break;
    case WalletModel::AmountWithFeeExceedsBalance:
        msgParams.first = tr("The total exceeds your balance when the %1 transaction fee is included.").arg(msgArg);
        break;
    case WalletModel::DuplicateAddress:
        msgParams.first = tr("Duplicate address found: addresses should only be used once each.");
        break;
    case WalletModel::TransactionCreationFailed:
        msgParams.first = tr("Transaction creation failed!");
        msgParams.second = CClientUIInterface::MSG_ERROR;
        break;
    case WalletModel::TransactionCommitFailed:
        msgParams.first = tr("The transaction was rejected with the following reason: %1").arg(sendCoinsReturn.reasonCommitFailed);
        msgParams.second = CClientUIInterface::MSG_ERROR;
        break;
    case WalletModel::AbsurdFee:
        msgParams.first = tr("A fee higher than %1 is considered an absurdly high fee.").arg(BitcoinUnits::formatWithUnit(model->getOptionsModel()->getDisplayUnit(), model->node().getMaxTxFee()));
        break;
    case WalletModel::PaymentRequestExpired:
        msgParams.first = tr("Payment request expired.");
        msgParams.second = CClientUIInterface::MSG_ERROR;
        break;
    // included to prevent a compiler warning.
    case WalletModel::OK:
    default:
        return;
    }

    Q_EMIT message(tr("Send Coins"), msgParams.first, msgParams.second);
}

void SendCoinsDialog::useAvailableBalance(SendCoinsEntry* entry)
{
    // Get CCoinControl instance if CoinControl is enabled or create a new one.
    CCoinControl coin_control;
    if (model->getOptionsModel()->getCoinControlFeatures()) {
        coin_control = *CoinControlDialog::coinControl();
    }

    // Calculate available amount to send.
    CAmount amount = model->wallet().getAvailableBalance(coin_control);
    for (int i = 0; i < ui->entries->count(); ++i) {
        SendCoinsEntry* e = qobject_cast<SendCoinsEntry*>(ui->entries->itemAt(i)->widget());
        if (e && !e->isHidden() && e != entry) {
            amount -= e->getValue().amount;
        }
    }

    if (amount > 0) {
      entry->checkSubtractFeeFromAmount();
      entry->setAmount(amount);
    } else {
      entry->setAmount(0);
    }
}

<<<<<<< HEAD
=======
void SendCoinsDialog::setMinimumFee()
{
    ui->customFee->setValue(model->wallet().getRequiredFee(1000));
}

void SendCoinsDialog::updateFeeSectionControls()
{
    ui->confTargetSelector      ->setEnabled(ui->radioSmartFee->isChecked());
    ui->labelSmartFee           ->setEnabled(ui->radioSmartFee->isChecked());
    ui->labelSmartFee2          ->setEnabled(ui->radioSmartFee->isChecked());
    ui->labelSmartFee3          ->setEnabled(ui->radioSmartFee->isChecked());
    ui->labelFeeEstimation      ->setEnabled(ui->radioSmartFee->isChecked());
    ui->checkBoxMinimumFee      ->setEnabled(ui->radioCustomFee->isChecked());
    ui->labelMinFeeWarning      ->setEnabled(ui->radioCustomFee->isChecked());
    ui->labelCustomPerKilobyte  ->setEnabled(ui->radioCustomFee->isChecked() && !ui->checkBoxMinimumFee->isChecked());
    ui->customFee               ->setEnabled(ui->radioCustomFee->isChecked() && !ui->checkBoxMinimumFee->isChecked());
}

void SendCoinsDialog::updateFeeMinimizedLabel()
{
    if(!model || !model->getOptionsModel())
        return;

    if (ui->radioSmartFee->isChecked())
        ui->labelFeeMinimized->setText(ui->labelSmartFee->text());
    else {
        ui->labelFeeMinimized->setText(BitcoinUnits::formatWithUnit(model->getOptionsModel()->getDisplayUnit(), ui->customFee->value()) + "/kB");
    }
}

void SendCoinsDialog::updateMinFeeLabel()
{
    if (model && model->getOptionsModel())
        ui->checkBoxMinimumFee->setText(tr("Pay only the required fee of %1").arg(
            BitcoinUnits::formatWithUnit(model->getOptionsModel()->getDisplayUnit(), model->wallet().getRequiredFee(1000)) + "/kB")
        );
}

void SendCoinsDialog::updateCoinControlState(CCoinControl& ctrl)
{
    if (ui->radioCustomFee->isChecked()) {
        ctrl.m_feerate = CFeeRate(ui->customFee->value());
    } else {
        ctrl.m_feerate.reset();
    }
    // Avoid using global defaults when sending money from the GUI
    // Either custom fee will be used or if not selected, the confirmation target from dropdown box
    ctrl.m_confirm_target = getConfTargetForIndex(ui->confTargetSelector->currentIndex());
    ctrl.m_signal_bip125_rbf = ui->optInRBF->isChecked();
}

void SendCoinsDialog::updateSmartFeeLabel()
{
    if(!model || !model->getOptionsModel())
        return;
    CCoinControl coin_control;
    updateCoinControlState(coin_control);
    coin_control.m_feerate.reset(); // Explicitly use only fee estimation rate for smart fee labels
    int returned_target;
    FeeReason reason;
    CFeeRate feeRate = CFeeRate(model->wallet().getMinimumFee(1000, coin_control, &returned_target, &reason));

    ui->labelSmartFee->setText(BitcoinUnits::formatWithUnit(model->getOptionsModel()->getDisplayUnit(), feeRate.GetFeePerK()) + "/kB");

    if (reason == FeeReason::FALLBACK) {
        ui->labelSmartFee2->show(); // (Smart fee not initialized yet. This usually takes a few blocks...)
        ui->labelFeeEstimation->setText("");
        ui->fallbackFeeWarningLabel->setVisible(true);
        int lightness = ui->fallbackFeeWarningLabel->palette().color(QPalette::WindowText).lightness();
        QColor warning_colour(255 - (lightness / 5), 176 - (lightness / 3), 48 - (lightness / 14));
        ui->fallbackFeeWarningLabel->setStyleSheet("QLabel { color: " + warning_colour.name() + "; }");
        ui->fallbackFeeWarningLabel->setIndent(QFontMetrics(ui->fallbackFeeWarningLabel->font()).width("x"));
    }
    else
    {
        ui->labelSmartFee2->hide();
        ui->labelFeeEstimation->setText(tr("Estimated to begin confirmation within %n block(s).", "", returned_target));
        ui->fallbackFeeWarningLabel->setVisible(false);
    }

    updateFeeMinimizedLabel();
}

>>>>>>> 2f4f2d38
// Coin Control: copy label "Quantity" to clipboard
void SendCoinsDialog::coinControlClipboardQuantity()
{
    GUIUtil::setClipboard(ui->labelCoinControlQuantity->text());
}

// Coin Control: copy label "Amount" to clipboard
void SendCoinsDialog::coinControlClipboardAmount()
{
    GUIUtil::setClipboard(ui->labelCoinControlAmount->text().left(ui->labelCoinControlAmount->text().indexOf(" ")));
}

// Coin Control: copy label "Fee" to clipboard
void SendCoinsDialog::coinControlClipboardFee()
{
    GUIUtil::setClipboard(ui->labelCoinControlFee->text().left(ui->labelCoinControlFee->text().indexOf(" ")).replace(ASYMP_UTF8, ""));
}

// Coin Control: copy label "After fee" to clipboard
void SendCoinsDialog::coinControlClipboardAfterFee()
{
    GUIUtil::setClipboard(ui->labelCoinControlAfterFee->text().left(ui->labelCoinControlAfterFee->text().indexOf(" ")).replace(ASYMP_UTF8, ""));
}

// Coin Control: copy label "Bytes" to clipboard
void SendCoinsDialog::coinControlClipboardBytes()
{
    GUIUtil::setClipboard(ui->labelCoinControlBytes->text().replace(ASYMP_UTF8, ""));
}

// Coin Control: copy label "Dust" to clipboard
void SendCoinsDialog::coinControlClipboardLowOutput()
{
    GUIUtil::setClipboard(ui->labelCoinControlLowOutput->text());
}

// Coin Control: copy label "Change" to clipboard
void SendCoinsDialog::coinControlClipboardChange()
{
    GUIUtil::setClipboard(ui->labelCoinControlChange->text().left(ui->labelCoinControlChange->text().indexOf(" ")).replace(ASYMP_UTF8, ""));
}

// Coin Control: settings menu - coin control enabled/disabled by user
void SendCoinsDialog::coinControlFeatureChanged(bool checked)
{
    ui->frameCoinControl->setVisible(checked);

    if (!checked && model) // coin control features disabled
        CoinControlDialog::coinControl()->SetNull();

    coinControlUpdateLabels();
}

// Coin Control: button inputs -> show actual coin control dialog
void SendCoinsDialog::coinControlButtonClicked()
{
    CoinControlDialog dlg(platformStyle);
    dlg.setModel(model);
    dlg.exec();
    coinControlUpdateLabels();
}

// Coin Control: checkbox custom change address
void SendCoinsDialog::coinControlChangeChecked(int state)
{
    if (state == Qt::Unchecked)
    {
        CoinControlDialog::coinControl()->destChange = CNoDestination();
        ui->labelCoinControlChangeLabel->clear();
    }
    else
        // use this to re-validate an already entered address
        coinControlChangeEdited(ui->lineEditCoinControlChange->text());

    ui->lineEditCoinControlChange->setEnabled((state == Qt::Checked));
}

// Coin Control: custom change address changed
void SendCoinsDialog::coinControlChangeEdited(const QString& text)
{
    if (model && model->getAddressTableModel())
    {
        // Default to no change address until verified
        CoinControlDialog::coinControl()->destChange = CNoDestination();
        ui->labelCoinControlChangeLabel->setStyleSheet("QLabel{color:red;}");

        const CTxDestination dest = DecodeDestination(text.toStdString());

        if (text.isEmpty()) // Nothing entered
        {
            ui->labelCoinControlChangeLabel->setText("");
        }
        else if (!IsValidDestination(dest)) // Invalid address
        {
            // Invalid address
            ui->labelCoinControlChangeLabel->setText(tr("Warning: Invalid Bitcoin address"));
        }
        else
        {
            if (!model->wallet().isSpendable(dest)) {
                ui->labelCoinControlChangeLabel->setText(tr("Warning: Unknown change address"));

                // confirmation dialog
                QMessageBox::StandardButton btnRetVal = QMessageBox::question(this, tr("Confirm custom change address"), tr("The address you selected for change is not part of this wallet. Any or all funds in your wallet may be sent to this address. Are you sure?"),
                    QMessageBox::Yes | QMessageBox::Cancel, QMessageBox::Cancel);

                if(btnRetVal == QMessageBox::Yes)
                    CoinControlDialog::coinControl()->destChange = dest;
                else
                {
                    ui->lineEditCoinControlChange->setText("");
                    ui->labelCoinControlChangeLabel->setStyleSheet("QLabel{color:black;}");
                    ui->labelCoinControlChangeLabel->setText("");
                }
            }
            else
            {
                // Known change address
                ui->labelCoinControlChangeLabel->setStyleSheet("QLabel{color:black;}");

                // Query label
                QString associatedLabel = model->getAddressTableModel()->labelForAddress(text);
                if (!associatedLabel.isEmpty())
                    ui->labelCoinControlChangeLabel->setText(associatedLabel);
                else
                    ui->labelCoinControlChangeLabel->setText(tr("(no label)"));

                CoinControlDialog::coinControl()->destChange = dest;
            }
        }
    }
}

// Coin Control: update labels
void SendCoinsDialog::coinControlUpdateLabels()
{
    if (!model || !model->getOptionsModel())
        return;

    updateCoinControlState(*CoinControlDialog::coinControl());

    // set pay amounts
    CoinControlDialog::payAmounts.clear();
    CoinControlDialog::fSubtractFeeFromAmount = false;

    for(int i = 0; i < ui->entries->count(); ++i)
    {
        SendCoinsEntry *entry = qobject_cast<SendCoinsEntry*>(ui->entries->itemAt(i)->widget());
        if(entry && !entry->isHidden())
        {
            SendCoinsRecipient rcp = entry->getValue();
            CoinControlDialog::payAmounts.append(rcp.amount);
            if (rcp.fSubtractFeeFromAmount)
                CoinControlDialog::fSubtractFeeFromAmount = true;
        }
    }

    if (CoinControlDialog::coinControl()->HasSelected())
    {
        // actual coin control calculation
        CoinControlDialog::updateLabels(model, this);

        // show coin control stats
        ui->labelCoinControlAutomaticallySelected->hide();
        ui->widgetCoinControl->show();
    }
    else
    {
        // hide coin control stats
        ui->labelCoinControlAutomaticallySelected->show();
        ui->widgetCoinControl->hide();
        ui->labelCoinControlInsuffFunds->hide();
    }
}

SendConfirmationDialog::SendConfirmationDialog(const QString &title, const QString &text, int _secDelay,
    QWidget *parent) :
    QMessageBox(QMessageBox::Question, title, text, QMessageBox::Yes | QMessageBox::Cancel, parent), secDelay(_secDelay)
{
    setDefaultButton(QMessageBox::Cancel);
    yesButton = button(QMessageBox::Yes);
    updateYesButton();
    connect(&countDownTimer, SIGNAL(timeout()), this, SLOT(countDown()));
}

int SendConfirmationDialog::exec()
{
    updateYesButton();
    countDownTimer.start(1000);
    return QMessageBox::exec();
}

void SendConfirmationDialog::countDown()
{
    secDelay--;
    updateYesButton();

    if(secDelay <= 0)
    {
        countDownTimer.stop();
    }
}

void SendConfirmationDialog::updateYesButton()
{
    if(secDelay > 0)
    {
        yesButton->setEnabled(false);
        yesButton->setText(tr("Yes") + " (" + QString::number(secDelay) + ")");
    }
    else
    {
        yesButton->setEnabled(true);
        yesButton->setText(tr("Yes"));
    }
}<|MERGE_RESOLUTION|>--- conflicted
+++ resolved
@@ -1,8 +1,4 @@
-<<<<<<< HEAD
-// Copyright (c) 2011-2017 The Bitcoin Core developers
-=======
 // Copyright (c) 2011-2018 The Bitcoin Core developers
->>>>>>> 2f4f2d38
 // Distributed under the MIT software license, see the accompanying
 // file COPYING or http://www.opensource.org/licenses/mit-license.php.
 
@@ -31,28 +27,6 @@
 #include <QScrollBar>
 #include <QSettings>
 #include <QTextDocument>
-<<<<<<< HEAD
-=======
-
-static const std::array<int, 9> confTargets = { {2, 4, 6, 12, 24, 48, 144, 504, 1008} };
-int getConfTargetForIndex(int index) {
-    if (index+1 > static_cast<int>(confTargets.size())) {
-        return confTargets.back();
-    }
-    if (index < 0) {
-        return confTargets[0];
-    }
-    return confTargets[index];
-}
-int getIndexForConfTarget(int target) {
-    for (unsigned int i = 0; i < confTargets.size(); i++) {
-        if (confTargets[i] >= target) {
-            return i;
-        }
-    }
-    return confTargets.size() - 1;
-}
->>>>>>> 2f4f2d38
 
 SendCoinsDialog::SendCoinsDialog(const PlatformStyle *_platformStyle, QWidget *parent) :
     QDialog(parent),
@@ -108,30 +82,6 @@
     ui->labelCoinControlBytes->addAction(clipboardBytesAction);
     ui->labelCoinControlLowOutput->addAction(clipboardLowOutputAction);
     ui->labelCoinControlChange->addAction(clipboardChangeAction);
-<<<<<<< HEAD
-=======
-
-    // init transaction fee section
-    QSettings settings;
-    if (!settings.contains("fFeeSectionMinimized"))
-        settings.setValue("fFeeSectionMinimized", true);
-    if (!settings.contains("nFeeRadio") && settings.contains("nTransactionFee") && settings.value("nTransactionFee").toLongLong() > 0) // compatibility
-        settings.setValue("nFeeRadio", 1); // custom
-    if (!settings.contains("nFeeRadio"))
-        settings.setValue("nFeeRadio", 0); // recommended
-    if (!settings.contains("nSmartFeeSliderPosition"))
-        settings.setValue("nSmartFeeSliderPosition", 0);
-    if (!settings.contains("nTransactionFee"))
-        settings.setValue("nTransactionFee", (qint64)DEFAULT_PAY_TX_FEE);
-    if (!settings.contains("fPayOnlyMinFee"))
-        settings.setValue("fPayOnlyMinFee", false);
-    ui->groupFee->setId(ui->radioSmartFee, 0);
-    ui->groupFee->setId(ui->radioCustomFee, 1);
-    ui->groupFee->button((int)std::max(0, std::min(1, settings.value("nFeeRadio").toInt())))->setChecked(true);
-    ui->customFee->setValue(settings.value("nTransactionFee").toLongLong());
-    ui->checkBoxMinimumFee->setChecked(settings.value("fPayOnlyMinFee").toBool());
-    minimizeFeeSection(settings.value("fFeeSectionMinimized").toBool());
->>>>>>> 2f4f2d38
 }
 
 void SendCoinsDialog::setClientModel(ClientModel *_clientModel)
@@ -158,15 +108,9 @@
             }
         }
 
-<<<<<<< HEAD
-        setBalance(_model->getBalance(), _model->getUnconfirmedBalance(), _model->getImmatureBalance(), _model->getStake(),
-                   _model->getWatchBalance(), _model->getWatchUnconfirmedBalance(), _model->getWatchImmatureBalance(), _model->getWatchStake());
-        connect(_model, SIGNAL(balanceChanged(CAmount,CAmount,CAmount,CAmount,CAmount,CAmount,CAmount,CAmount)), this, SLOT(setBalance(CAmount,CAmount,CAmount,CAmount,CAmount,CAmount,CAmount,CAmount)));
-=======
         interfaces::WalletBalances balances = _model->wallet().getBalances();
         setBalance(balances);
         connect(_model, SIGNAL(balanceChanged(interfaces::WalletBalances)), this, SLOT(setBalance(interfaces::WalletBalances)));
->>>>>>> 2f4f2d38
         connect(_model->getOptionsModel(), SIGNAL(displayUnitChanged(int)), this, SLOT(updateDisplayUnit()));
         updateDisplayUnit();
 
@@ -175,45 +119,6 @@
         connect(_model->getOptionsModel(), SIGNAL(coinControlFeaturesChanged(bool)), this, SLOT(coinControlFeatureChanged(bool)));
         ui->frameCoinControl->setVisible(_model->getOptionsModel()->getCoinControlFeatures());
         coinControlUpdateLabels();
-<<<<<<< HEAD
-=======
-
-        // fee section
-        for (const int n : confTargets) {
-            ui->confTargetSelector->addItem(tr("%1 (%2 blocks)").arg(GUIUtil::formatNiceTimeOffset(n*Params().GetConsensus().nPowTargetSpacing)).arg(n));
-        }
-        connect(ui->confTargetSelector, SIGNAL(currentIndexChanged(int)), this, SLOT(updateSmartFeeLabel()));
-        connect(ui->confTargetSelector, SIGNAL(currentIndexChanged(int)), this, SLOT(coinControlUpdateLabels()));
-        connect(ui->groupFee, SIGNAL(buttonClicked(int)), this, SLOT(updateFeeSectionControls()));
-        connect(ui->groupFee, SIGNAL(buttonClicked(int)), this, SLOT(coinControlUpdateLabels()));
-        connect(ui->customFee, SIGNAL(valueChanged()), this, SLOT(coinControlUpdateLabels()));
-        connect(ui->checkBoxMinimumFee, SIGNAL(stateChanged(int)), this, SLOT(setMinimumFee()));
-        connect(ui->checkBoxMinimumFee, SIGNAL(stateChanged(int)), this, SLOT(updateFeeSectionControls()));
-        connect(ui->checkBoxMinimumFee, SIGNAL(stateChanged(int)), this, SLOT(coinControlUpdateLabels()));
-        connect(ui->optInRBF, SIGNAL(stateChanged(int)), this, SLOT(updateSmartFeeLabel()));
-        connect(ui->optInRBF, SIGNAL(stateChanged(int)), this, SLOT(coinControlUpdateLabels()));
-        ui->customFee->setSingleStep(model->wallet().getRequiredFee(1000));
-        updateFeeSectionControls();
-        updateMinFeeLabel();
-        updateSmartFeeLabel();
-
-        // set default rbf checkbox state
-        ui->optInRBF->setCheckState(Qt::Checked);
-
-        // set the smartfee-sliders default value (wallets default conf.target or last stored value)
-        QSettings settings;
-        if (settings.value("nSmartFeeSliderPosition").toInt() != 0) {
-            // migrate nSmartFeeSliderPosition to nConfTarget
-            // nConfTarget is available since 0.15 (replaced nSmartFeeSliderPosition)
-            int nConfirmTarget = 25 - settings.value("nSmartFeeSliderPosition").toInt(); // 25 == old slider range
-            settings.setValue("nConfTarget", nConfirmTarget);
-            settings.remove("nSmartFeeSliderPosition");
-        }
-        if (settings.value("nConfTarget").toInt() == 0)
-            ui->confTargetSelector->setCurrentIndex(getIndexForConfTarget(model->wallet().getConfirmTarget()));
-        else
-            ui->confTargetSelector->setCurrentIndex(getIndexForConfTarget(settings.value("nConfTarget").toInt()));
->>>>>>> 2f4f2d38
     }
 }
 
@@ -270,11 +175,8 @@
     CCoinControl ctrl;
     if (model->getOptionsModel()->getCoinControlFeatures())
         ctrl = *CoinControlDialog::coinControl();
-<<<<<<< HEAD
-=======
 
     updateCoinControlState(ctrl);
->>>>>>> 2f4f2d38
 
     prepareStatus = model->prepareTransaction(currentTransaction, ctrl);
 
@@ -371,13 +273,8 @@
     }
     questionString.append(QString("<b>%1</b>: <b>%2</b>").arg(tr("Total Amount"))
         .arg(BitcoinUnits::formatHtmlWithUnit(model->getOptionsModel()->getDisplayUnit(), totalAmount)));
-<<<<<<< HEAD
-    questionString.append(QString("<span style='font-size:10pt;font-weight:normal;'><br />(=%1)</span>")
-        .arg(alternativeUnits.join(" " + tr("or") + "<br />")));
-=======
     questionString.append(QString("<br /><span style='font-size:10pt; font-weight:normal;'>(=%1)</span>")
         .arg(alternativeUnits.join(" " + tr("or") + " ")));
->>>>>>> 2f4f2d38
 
     SendConfirmationDialog confirmationDialog(tr("Confirm send coins"),
         questionString.arg(formatted.join("<br />")), SEND_CONFIRM_DELAY, this);
@@ -543,22 +440,8 @@
     return true;
 }
 
-<<<<<<< HEAD
-void SendCoinsDialog::setBalance(const CAmount& balance, const CAmount& unconfirmedBalance, const CAmount& immatureBalance, const CAmount& stake,
-                                 const CAmount& watchBalance, const CAmount& watchUnconfirmedBalance, const CAmount& watchImmatureBalance, const CAmount& watchStake)
-{
-    Q_UNUSED(unconfirmedBalance);
-    Q_UNUSED(immatureBalance);
-    Q_UNUSED(watchBalance);
-    Q_UNUSED(stake);
-    Q_UNUSED(watchUnconfirmedBalance);
-    Q_UNUSED(watchImmatureBalance);
-    Q_UNUSED(watchStake);
-
-=======
 void SendCoinsDialog::setBalance(const interfaces::WalletBalances& balances)
 {
->>>>>>> 2f4f2d38
     if(model && model->getOptionsModel())
     {
         ui->labelBalance->setText(BitcoinUnits::formatWithUnit(model->getOptionsModel()->getDisplayUnit(), balances.balance));
@@ -567,14 +450,7 @@
 
 void SendCoinsDialog::updateDisplayUnit()
 {
-<<<<<<< HEAD
-    setBalance(model->getBalance(), 0, 0, 0, 0, 0, 0, 0);
-=======
     setBalance(model->wallet().getBalances());
-    ui->customFee->setDisplayUnit(model->getOptionsModel()->getDisplayUnit());
-    updateMinFeeLabel();
-    updateSmartFeeLabel();
->>>>>>> 2f4f2d38
 }
 
 void SendCoinsDialog::processSendCoinsReturn(const WalletModel::SendCoinsReturn &sendCoinsReturn, const QString &msgArg)
@@ -652,92 +528,6 @@
     }
 }
 
-<<<<<<< HEAD
-=======
-void SendCoinsDialog::setMinimumFee()
-{
-    ui->customFee->setValue(model->wallet().getRequiredFee(1000));
-}
-
-void SendCoinsDialog::updateFeeSectionControls()
-{
-    ui->confTargetSelector      ->setEnabled(ui->radioSmartFee->isChecked());
-    ui->labelSmartFee           ->setEnabled(ui->radioSmartFee->isChecked());
-    ui->labelSmartFee2          ->setEnabled(ui->radioSmartFee->isChecked());
-    ui->labelSmartFee3          ->setEnabled(ui->radioSmartFee->isChecked());
-    ui->labelFeeEstimation      ->setEnabled(ui->radioSmartFee->isChecked());
-    ui->checkBoxMinimumFee      ->setEnabled(ui->radioCustomFee->isChecked());
-    ui->labelMinFeeWarning      ->setEnabled(ui->radioCustomFee->isChecked());
-    ui->labelCustomPerKilobyte  ->setEnabled(ui->radioCustomFee->isChecked() && !ui->checkBoxMinimumFee->isChecked());
-    ui->customFee               ->setEnabled(ui->radioCustomFee->isChecked() && !ui->checkBoxMinimumFee->isChecked());
-}
-
-void SendCoinsDialog::updateFeeMinimizedLabel()
-{
-    if(!model || !model->getOptionsModel())
-        return;
-
-    if (ui->radioSmartFee->isChecked())
-        ui->labelFeeMinimized->setText(ui->labelSmartFee->text());
-    else {
-        ui->labelFeeMinimized->setText(BitcoinUnits::formatWithUnit(model->getOptionsModel()->getDisplayUnit(), ui->customFee->value()) + "/kB");
-    }
-}
-
-void SendCoinsDialog::updateMinFeeLabel()
-{
-    if (model && model->getOptionsModel())
-        ui->checkBoxMinimumFee->setText(tr("Pay only the required fee of %1").arg(
-            BitcoinUnits::formatWithUnit(model->getOptionsModel()->getDisplayUnit(), model->wallet().getRequiredFee(1000)) + "/kB")
-        );
-}
-
-void SendCoinsDialog::updateCoinControlState(CCoinControl& ctrl)
-{
-    if (ui->radioCustomFee->isChecked()) {
-        ctrl.m_feerate = CFeeRate(ui->customFee->value());
-    } else {
-        ctrl.m_feerate.reset();
-    }
-    // Avoid using global defaults when sending money from the GUI
-    // Either custom fee will be used or if not selected, the confirmation target from dropdown box
-    ctrl.m_confirm_target = getConfTargetForIndex(ui->confTargetSelector->currentIndex());
-    ctrl.m_signal_bip125_rbf = ui->optInRBF->isChecked();
-}
-
-void SendCoinsDialog::updateSmartFeeLabel()
-{
-    if(!model || !model->getOptionsModel())
-        return;
-    CCoinControl coin_control;
-    updateCoinControlState(coin_control);
-    coin_control.m_feerate.reset(); // Explicitly use only fee estimation rate for smart fee labels
-    int returned_target;
-    FeeReason reason;
-    CFeeRate feeRate = CFeeRate(model->wallet().getMinimumFee(1000, coin_control, &returned_target, &reason));
-
-    ui->labelSmartFee->setText(BitcoinUnits::formatWithUnit(model->getOptionsModel()->getDisplayUnit(), feeRate.GetFeePerK()) + "/kB");
-
-    if (reason == FeeReason::FALLBACK) {
-        ui->labelSmartFee2->show(); // (Smart fee not initialized yet. This usually takes a few blocks...)
-        ui->labelFeeEstimation->setText("");
-        ui->fallbackFeeWarningLabel->setVisible(true);
-        int lightness = ui->fallbackFeeWarningLabel->palette().color(QPalette::WindowText).lightness();
-        QColor warning_colour(255 - (lightness / 5), 176 - (lightness / 3), 48 - (lightness / 14));
-        ui->fallbackFeeWarningLabel->setStyleSheet("QLabel { color: " + warning_colour.name() + "; }");
-        ui->fallbackFeeWarningLabel->setIndent(QFontMetrics(ui->fallbackFeeWarningLabel->font()).width("x"));
-    }
-    else
-    {
-        ui->labelSmartFee2->hide();
-        ui->labelFeeEstimation->setText(tr("Estimated to begin confirmation within %n block(s).", "", returned_target));
-        ui->fallbackFeeWarningLabel->setVisible(false);
-    }
-
-    updateFeeMinimizedLabel();
-}
-
->>>>>>> 2f4f2d38
 // Coin Control: copy label "Quantity" to clipboard
 void SendCoinsDialog::coinControlClipboardQuantity()
 {
