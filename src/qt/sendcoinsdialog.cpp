// Copyright (c) 2011-2016 The Bitcoin Core developers
// Distributed under the MIT software license, see the accompanying
// file COPYING or http://www.opensource.org/licenses/mit-license.php.

#include "sendcoinsdialog.h"
#include "ui_sendcoinsdialog.h"

#include "addresstablemodel.h"
#include "bitcoinunits.h"
#include "clientmodel.h"
#include "coincontroldialog.h"
#include "guiutil.h"
#include "optionsmodel.h"
#include "platformstyle.h"
#include "sendcoinsentry.h"
#include "walletmodel.h"

#include "wallet/coincontrol.h"
#include "dstencode.h"
#include "base58.h"
#include "validation.h" // mempool and minRelayTxFee
#include "ui_interface.h"
#include "txmempool.h"
#include "policy/fees.h"
#include "wallet/wallet.h"

#include <QFontMetrics>
#include <QMessageBox>
#include <QScrollBar>
#include <QSettings>
#include <QTextDocument>
#include <QTimer>

static const std::array<int, 9> confTargets = { {2, 4, 6, 12, 24, 48, 144, 504, 1008} };
int getConfTargetForIndex(int index) {
    if (index+1 > static_cast<int>(confTargets.size())) {
        return confTargets.back();
    }
    if (index < 0) {
        return confTargets[0];
    }
    return confTargets[index];
}
int getIndexForConfTarget(int target) {
    for (unsigned int i = 0; i < confTargets.size(); i++) {
        if (confTargets[i] >= target) {
            return i;
        }
    }
    return confTargets.size() - 1;
}

SendCoinsDialog::SendCoinsDialog(const PlatformStyle *_platformStyle, QWidget *parent) :
    QDialog(parent),
    ui(new Ui::SendCoinsDialog),
    clientModel(0),
    model(0),
    fNewRecipientAllowed(true),
    platformStyle(_platformStyle)
{
    ui->setupUi(this);

    if (!_platformStyle->getImagesOnButtons()) {
        ui->addButton->setIcon(QIcon());
        ui->clearButton->setIcon(QIcon());
        ui->sendButton->setIcon(QIcon());
    } else {
        ui->addButton->setIcon(_platformStyle->SingleColorIcon(":/icons/add"));
        ui->clearButton->setIcon(_platformStyle->SingleColorIcon(":/icons/remove"));
        ui->sendButton->setIcon(_platformStyle->SingleColorIcon(":/icons/send"));
    }

    GUIUtil::setupAddressWidget(ui->lineEditCoinControlChange, this);

    addEntry();

    connect(ui->addButton, SIGNAL(clicked()), this, SLOT(addEntry()));
    connect(ui->clearButton, SIGNAL(clicked()), this, SLOT(clear()));

    // Coin Control
    connect(ui->pushButtonCoinControl, SIGNAL(clicked()), this, SLOT(coinControlButtonClicked()));
    connect(ui->checkBoxCoinControlChange, SIGNAL(stateChanged(int)), this, SLOT(coinControlChangeChecked(int)));
    connect(ui->lineEditCoinControlChange, SIGNAL(textEdited(const QString &)), this, SLOT(coinControlChangeEdited(const QString &)));

    // Coin Control: clipboard actions
    QAction *clipboardQuantityAction = new QAction(tr("Copy quantity"), this);
    QAction *clipboardAmountAction = new QAction(tr("Copy amount"), this);
    QAction *clipboardFeeAction = new QAction(tr("Copy fee"), this);
    QAction *clipboardAfterFeeAction = new QAction(tr("Copy after fee"), this);
    QAction *clipboardBytesAction = new QAction(tr("Copy bytes"), this);
    QAction *clipboardLowOutputAction = new QAction(tr("Copy dust"), this);
    QAction *clipboardChangeAction = new QAction(tr("Copy change"), this);
    connect(clipboardQuantityAction, SIGNAL(triggered()), this, SLOT(coinControlClipboardQuantity()));
    connect(clipboardAmountAction, SIGNAL(triggered()), this, SLOT(coinControlClipboardAmount()));
    connect(clipboardFeeAction, SIGNAL(triggered()), this, SLOT(coinControlClipboardFee()));
    connect(clipboardAfterFeeAction, SIGNAL(triggered()), this, SLOT(coinControlClipboardAfterFee()));
    connect(clipboardBytesAction, SIGNAL(triggered()), this, SLOT(coinControlClipboardBytes()));
    connect(clipboardLowOutputAction, SIGNAL(triggered()), this, SLOT(coinControlClipboardLowOutput()));
    connect(clipboardChangeAction, SIGNAL(triggered()), this, SLOT(coinControlClipboardChange()));
    ui->labelCoinControlQuantity->addAction(clipboardQuantityAction);
    ui->labelCoinControlAmount->addAction(clipboardAmountAction);
    ui->labelCoinControlFee->addAction(clipboardFeeAction);
    ui->labelCoinControlAfterFee->addAction(clipboardAfterFeeAction);
    ui->labelCoinControlBytes->addAction(clipboardBytesAction);
    ui->labelCoinControlLowOutput->addAction(clipboardLowOutputAction);
    ui->labelCoinControlChange->addAction(clipboardChangeAction);
<<<<<<< HEAD
=======

    // init transaction fee section
    QSettings settings;
    if (!settings.contains("fFeeSectionMinimized"))
        settings.setValue("fFeeSectionMinimized", true);
    if (!settings.contains("nFeeRadio") && settings.contains("nTransactionFee") && settings.value("nTransactionFee").toLongLong() > 0) // compatibility
        settings.setValue("nFeeRadio", 1); // custom
    if (!settings.contains("nFeeRadio"))
        settings.setValue("nFeeRadio", 0); // recommended
    if (!settings.contains("nSmartFeeSliderPosition"))
        settings.setValue("nSmartFeeSliderPosition", 0);
    if (!settings.contains("nTransactionFee"))
        settings.setValue("nTransactionFee", (qint64)DEFAULT_TRANSACTION_FEE);
    if (!settings.contains("fPayOnlyMinFee"))
        settings.setValue("fPayOnlyMinFee", false);
    ui->groupFee->setId(ui->radioSmartFee, 0);
    ui->groupFee->setId(ui->radioCustomFee, 1);
    ui->groupFee->button((int)std::max(0, std::min(1, settings.value("nFeeRadio").toInt())))->setChecked(true);
    ui->customFee->setValue(settings.value("nTransactionFee").toLongLong());
    ui->checkBoxMinimumFee->setChecked(settings.value("fPayOnlyMinFee").toBool());
    minimizeFeeSection(settings.value("fFeeSectionMinimized").toBool());
>>>>>>> e44150fe
}

void SendCoinsDialog::setClientModel(ClientModel *_clientModel)
{
    this->clientModel = _clientModel;

    if (_clientModel) {
        // do nothing
    }
}

void SendCoinsDialog::setModel(WalletModel *_model)
{
    this->model = _model;

    if(_model && _model->getOptionsModel())
    {
        for(int i = 0; i < ui->entries->count(); ++i)
        {
            SendCoinsEntry *entry = qobject_cast<SendCoinsEntry*>(ui->entries->itemAt(i)->widget());
            if(entry)
            {
                entry->setModel(_model);
            }
        }

        setBalance(_model->getBalance(), _model->getUnconfirmedBalance(), _model->getImmatureBalance(), _model->getStake(),
                   _model->getWatchBalance(), _model->getWatchUnconfirmedBalance(), _model->getWatchImmatureBalance(), _model->getWatchStake());
        connect(_model, SIGNAL(balanceChanged(CAmount,CAmount,CAmount,CAmount,CAmount,CAmount,CAmount,CAmount)), this, SLOT(setBalance(CAmount,CAmount,CAmount,CAmount,CAmount,CAmount,CAmount,CAmount)));
        connect(_model->getOptionsModel(), SIGNAL(displayUnitChanged(int)), this, SLOT(updateDisplayUnit()));
        updateDisplayUnit();

        // Coin Control
        connect(_model->getOptionsModel(), SIGNAL(displayUnitChanged(int)), this, SLOT(coinControlUpdateLabels()));
        connect(_model->getOptionsModel(), SIGNAL(coinControlFeaturesChanged(bool)), this, SLOT(coinControlFeatureChanged(bool)));
        ui->frameCoinControl->setVisible(_model->getOptionsModel()->getCoinControlFeatures());
        coinControlUpdateLabels();
<<<<<<< HEAD
=======

        // fee section
        for (const int &n : confTargets) {
            ui->confTargetSelector->addItem(tr("%1 (%2 blocks)").arg(GUIUtil::formatNiceTimeOffset(n*Params().GetConsensus().nPowTargetSpacing)).arg(n));
        }
        connect(ui->confTargetSelector, SIGNAL(currentIndexChanged(int)), this, SLOT(updateSmartFeeLabel()));
        connect(ui->confTargetSelector, SIGNAL(currentIndexChanged(int)), this, SLOT(coinControlUpdateLabels()));
        connect(ui->groupFee, SIGNAL(buttonClicked(int)), this, SLOT(updateFeeSectionControls()));
        connect(ui->groupFee, SIGNAL(buttonClicked(int)), this, SLOT(coinControlUpdateLabels()));
        connect(ui->customFee, SIGNAL(valueChanged()), this, SLOT(coinControlUpdateLabels()));
        connect(ui->checkBoxMinimumFee, SIGNAL(stateChanged(int)), this, SLOT(setMinimumFee()));
        connect(ui->checkBoxMinimumFee, SIGNAL(stateChanged(int)), this, SLOT(updateFeeSectionControls()));
        connect(ui->checkBoxMinimumFee, SIGNAL(stateChanged(int)), this, SLOT(coinControlUpdateLabels()));
        connect(ui->optInRBF, SIGNAL(stateChanged(int)), this, SLOT(updateSmartFeeLabel()));
        connect(ui->optInRBF, SIGNAL(stateChanged(int)), this, SLOT(coinControlUpdateLabels()));
        ui->customFee->setSingleStep(CWallet::GetRequiredFee(1000));
        updateFeeSectionControls();
        updateMinFeeLabel();
        updateSmartFeeLabel();

        // set default rbf checkbox state
        ui->optInRBF->setCheckState(model->getDefaultWalletRbf() ? Qt::Checked : Qt::Unchecked);

        // set the smartfee-sliders default value (wallets default conf.target or last stored value)
        QSettings settings;
        if (settings.value("nSmartFeeSliderPosition").toInt() != 0) {
            // migrate nSmartFeeSliderPosition to nConfTarget
            // nConfTarget is available since 0.15 (replaced nSmartFeeSliderPosition)
            int nConfirmTarget = 25 - settings.value("nSmartFeeSliderPosition").toInt(); // 25 == old slider range
            settings.setValue("nConfTarget", nConfirmTarget);
            settings.remove("nSmartFeeSliderPosition");
        }
        if (settings.value("nConfTarget").toInt() == 0)
            ui->confTargetSelector->setCurrentIndex(getIndexForConfTarget(model->getDefaultConfirmTarget()));
        else
            ui->confTargetSelector->setCurrentIndex(getIndexForConfTarget(settings.value("nConfTarget").toInt()));
>>>>>>> e44150fe
    }
}

SendCoinsDialog::~SendCoinsDialog()
{
<<<<<<< HEAD
=======
    QSettings settings;
    settings.setValue("fFeeSectionMinimized", fFeeMinimized);
    settings.setValue("nFeeRadio", ui->groupFee->checkedId());
    settings.setValue("nConfTarget", getConfTargetForIndex(ui->confTargetSelector->currentIndex()));
    settings.setValue("nTransactionFee", (qint64)ui->customFee->value());
    settings.setValue("fPayOnlyMinFee", ui->checkBoxMinimumFee->isChecked());

>>>>>>> e44150fe
    delete ui;
}

void SendCoinsDialog::on_sendButton_clicked()
{
    if(!model || !model->getOptionsModel())
        return;

    QList<SendCoinsRecipient> recipients;
    bool valid = true;

    for(int i = 0; i < ui->entries->count(); ++i)
    {
        SendCoinsEntry *entry = qobject_cast<SendCoinsEntry*>(ui->entries->itemAt(i)->widget());
        if(entry)
        {
            if(entry->validate())
            {
                recipients.append(entry->getValue());
            }
            else
            {
                valid = false;
            }
        }
    }

    if(!valid || recipients.isEmpty())
    {
        return;
    }

    fNewRecipientAllowed = false;
    WalletModel::UnlockContext ctx(model->requestUnlock());
    if(!ctx.isValid())
    {
        // Unlock wallet was cancelled
        fNewRecipientAllowed = true;
        return;
    }

    // prepare transaction for getting txFee earlier
    WalletModelTransaction currentTransaction(recipients);
    WalletModel::SendCoinsReturn prepareStatus;

    // Always use a CCoinControl instance, use the CoinControlDialog instance if CoinControl has been enabled
    CCoinControl ctrl;
    if (model->getOptionsModel()->getCoinControlFeatures())
        ctrl = *CoinControlDialog::coinControl;

    updateCoinControlState(ctrl);

    prepareStatus = model->prepareTransaction(currentTransaction, ctrl);

    // process prepareStatus and on error generate message shown to user
    processSendCoinsReturn(prepareStatus,
        BitcoinUnits::formatWithUnit(model->getOptionsModel()->getDisplayUnit(), currentTransaction.getTransactionFee()));

    if(prepareStatus.status != WalletModel::OK) {
        fNewRecipientAllowed = true;
        return;
    }

    CAmount txFee = currentTransaction.getTransactionFee();

    // Format confirmation message
    QStringList formatted;
    for (const SendCoinsRecipient &rcp : currentTransaction.getRecipients())
    {
        // generate bold amount string
        QString amount = "<b>" + BitcoinUnits::formatHtmlWithUnit(model->getOptionsModel()->getDisplayUnit(), rcp.amount);
        amount.append("</b>");
        // generate monospace address string
        QString address = "<span style='font-family: monospace;'>" + rcp.address;
        address.append("</span>");

        QString recipientElement;

        if (!rcp.paymentRequest.IsInitialized()) // normal payment
        {
            if(rcp.label.length() > 0) // label with address
            {
                recipientElement = tr("%1 to %2").arg(amount, GUIUtil::HtmlEscape(rcp.label));
                recipientElement.append(QString(" (%1)").arg(address));
            }
            else // just address
            {
                recipientElement = tr("%1 to %2").arg(amount, address);
            }
        }
        else if(!rcp.authenticatedMerchant.isEmpty()) // authenticated payment request
        {
            recipientElement = tr("%1 to %2").arg(amount, GUIUtil::HtmlEscape(rcp.authenticatedMerchant));
        }
        else // unauthenticated payment request
        {
            recipientElement = tr("%1 to %2").arg(amount, address);
        }

        formatted.append(recipientElement);
    }

    QString questionString = tr("Are you sure you want to send?");
    questionString.append("<br /><br />%1");

    if(txFee > 0)
    {
        // append fee string if a fee is required
        questionString.append("<hr /><span style='color:#aa0000;'>");
        questionString.append(BitcoinUnits::formatHtmlWithUnit(model->getOptionsModel()->getDisplayUnit(), txFee));
        questionString.append("</span> ");
        questionString.append(tr("added as transaction fee"));

        // append transaction size
        questionString.append(" (" + QString::number((double)currentTransaction.getTransactionSize() / 1000) + " kB)");
    }

    // add total amount in all subdivision units
    questionString.append("<hr />");
    CAmount totalAmount = currentTransaction.getTotalTransactionAmount() + txFee;
    QStringList alternativeUnits;
    for (BitcoinUnits::Unit u : BitcoinUnits::availableUnits())
    {
        if(u != model->getOptionsModel()->getDisplayUnit())
            alternativeUnits.append(BitcoinUnits::formatHtmlWithUnit(u, totalAmount));
    }
    questionString.append(tr("Total Amount %1")
        .arg(BitcoinUnits::formatHtmlWithUnit(model->getOptionsModel()->getDisplayUnit(), totalAmount)));
    questionString.append(QString("<span style='font-size:10pt;font-weight:normal;'><br />(=%2)</span>")
        .arg(alternativeUnits.join(" " + tr("or") + "<br />")));

    if (ui->optInRBF->isChecked())
    {
        questionString.append("<hr /><span>");
        questionString.append(tr("This transaction signals replaceability (optin-RBF)."));
        questionString.append("</span>");
    }

    SendConfirmationDialog confirmationDialog(tr("Confirm send coins"),
        questionString.arg(formatted.join("<br />")), SEND_CONFIRM_DELAY, this);
    confirmationDialog.exec();
    QMessageBox::StandardButton retval = (QMessageBox::StandardButton)confirmationDialog.result();

    if(retval != QMessageBox::Yes)
    {
        fNewRecipientAllowed = true;
        return;
    }

    // now send the prepared transaction
    WalletModel::SendCoinsReturn sendStatus = model->sendCoins(currentTransaction);
    // process sendStatus and on error generate message shown to user
    processSendCoinsReturn(sendStatus);

    if (sendStatus.status == WalletModel::OK)
    {
        accept();
        CoinControlDialog::coinControl->UnSelectAll();
        coinControlUpdateLabels();
    }
    fNewRecipientAllowed = true;
}

void SendCoinsDialog::clear()
{
    // Remove entries until only one left
    while(ui->entries->count())
    {
        ui->entries->takeAt(0)->widget()->deleteLater();
    }
    addEntry();

    updateTabsAndLabels();
}

void SendCoinsDialog::reject()
{
    clear();
}

void SendCoinsDialog::accept()
{
    clear();
}

SendCoinsEntry *SendCoinsDialog::addEntry()
{
    SendCoinsEntry *entry = new SendCoinsEntry(platformStyle, this);
    entry->setModel(model);
    ui->entries->addWidget(entry);
    connect(entry, SIGNAL(removeEntry(SendCoinsEntry*)), this, SLOT(removeEntry(SendCoinsEntry*)));
    connect(entry, SIGNAL(useAvailableBalance(SendCoinsEntry*)), this, SLOT(useAvailableBalance(SendCoinsEntry*)));
    connect(entry, SIGNAL(payAmountChanged()), this, SLOT(coinControlUpdateLabels()));
    connect(entry, SIGNAL(subtractFeeFromAmountChanged()), this, SLOT(coinControlUpdateLabels()));

    // Focus the field, so that entry can start immediately
    entry->clear();
    entry->setFocus();
    ui->scrollAreaWidgetContents->resize(ui->scrollAreaWidgetContents->sizeHint());
    qApp->processEvents();
    QScrollBar* bar = ui->scrollArea->verticalScrollBar();
    if(bar)
        bar->setSliderPosition(bar->maximum());

    updateTabsAndLabels();
    return entry;
}

void SendCoinsDialog::updateTabsAndLabels()
{
    setupTabChain(0);
    coinControlUpdateLabels();
}

void SendCoinsDialog::removeEntry(SendCoinsEntry* entry)
{
    entry->hide();

    // If the last entry is about to be removed add an empty one
    if (ui->entries->count() == 1)
        addEntry();

    entry->deleteLater();

    updateTabsAndLabels();
}

QWidget *SendCoinsDialog::setupTabChain(QWidget *prev)
{
    for(int i = 0; i < ui->entries->count(); ++i)
    {
        SendCoinsEntry *entry = qobject_cast<SendCoinsEntry*>(ui->entries->itemAt(i)->widget());
        if(entry)
        {
            prev = entry->setupTabChain(prev);
        }
    }
    QWidget::setTabOrder(prev, ui->sendButton);
    QWidget::setTabOrder(ui->sendButton, ui->clearButton);
    QWidget::setTabOrder(ui->clearButton, ui->addButton);
    return ui->addButton;
}

void SendCoinsDialog::setAddress(const QString &address)
{
    SendCoinsEntry *entry = 0;
    // Replace the first entry if it is still unused
    if(ui->entries->count() == 1)
    {
        SendCoinsEntry *first = qobject_cast<SendCoinsEntry*>(ui->entries->itemAt(0)->widget());
        if(first->isClear())
        {
            entry = first;
        }
    }
    if(!entry)
    {
        entry = addEntry();
    }

    entry->setAddress(address);
}

void SendCoinsDialog::pasteEntry(const SendCoinsRecipient &rv)
{
    if(!fNewRecipientAllowed)
        return;

    SendCoinsEntry *entry = 0;
    // Replace the first entry if it is still unused
    if(ui->entries->count() == 1)
    {
        SendCoinsEntry *first = qobject_cast<SendCoinsEntry*>(ui->entries->itemAt(0)->widget());
        if(first->isClear())
        {
            entry = first;
        }
    }
    if(!entry)
    {
        entry = addEntry();
    }

    entry->setValue(rv);
    updateTabsAndLabels();
}

bool SendCoinsDialog::handlePaymentRequest(const SendCoinsRecipient &rv)
{
    // Just paste the entry, all pre-checks
    // are done in paymentserver.cpp.
    pasteEntry(rv);
    return true;
}

void SendCoinsDialog::setBalance(const CAmount& balance, const CAmount& unconfirmedBalance, const CAmount& immatureBalance, const CAmount& stake,
                                 const CAmount& watchBalance, const CAmount& watchUnconfirmedBalance, const CAmount& watchImmatureBalance, const CAmount& watchStake)
{
    Q_UNUSED(unconfirmedBalance);
    Q_UNUSED(immatureBalance);
    Q_UNUSED(watchBalance);
    Q_UNUSED(stake);
    Q_UNUSED(watchUnconfirmedBalance);
    Q_UNUSED(watchImmatureBalance);
    Q_UNUSED(watchStake);

    if(model && model->getOptionsModel())
    {
        ui->labelBalance->setText(BitcoinUnits::formatWithUnit(model->getOptionsModel()->getDisplayUnit(), balance));
    }
}

void SendCoinsDialog::updateDisplayUnit()
{
    setBalance(model->getBalance(), 0, 0, 0, 0, 0, 0, 0);
}

void SendCoinsDialog::processSendCoinsReturn(const WalletModel::SendCoinsReturn &sendCoinsReturn, const QString &msgArg)
{
    QPair<QString, CClientUIInterface::MessageBoxFlags> msgParams;
    // Default to a warning message, override if error message is needed
    msgParams.second = CClientUIInterface::MSG_WARNING;

    // This comment is specific to SendCoinsDialog usage of WalletModel::SendCoinsReturn.
    // WalletModel::TransactionCommitFailed is used only in WalletModel::sendCoins()
    // all others are used only in WalletModel::prepareTransaction()
    switch(sendCoinsReturn.status)
    {
    case WalletModel::InvalidAddress:
        msgParams.first = tr("The recipient address is not valid. Please recheck.");
        break;
    case WalletModel::InvalidAmount:
        msgParams.first = tr("The amount to pay must be larger than 0.");
        break;
    case WalletModel::AmountExceedsBalance:
        msgParams.first = tr("The amount exceeds your balance.");
        break;
    case WalletModel::AmountWithFeeExceedsBalance:
        msgParams.first = tr("The total exceeds your balance when the %1 transaction fee is included.").arg(msgArg);
        break;
    case WalletModel::DuplicateAddress:
        msgParams.first = tr("Duplicate address found: addresses should only be used once each.");
        break;
    case WalletModel::TransactionCreationFailed:
        msgParams.first = tr("Transaction creation failed!");
        msgParams.second = CClientUIInterface::MSG_ERROR;
        break;
    case WalletModel::TransactionCommitFailed:
        msgParams.first = tr("The transaction was rejected with the following reason: %1").arg(sendCoinsReturn.reasonCommitFailed);
        msgParams.second = CClientUIInterface::MSG_ERROR;
        break;
    case WalletModel::AbsurdFee:
        msgParams.first = tr("A fee higher than %1 is considered an absurdly high fee.").arg(BitcoinUnits::formatWithUnit(model->getOptionsModel()->getDisplayUnit(), maxTxFee));
        break;
    case WalletModel::PaymentRequestExpired:
        msgParams.first = tr("Payment request expired.");
        msgParams.second = CClientUIInterface::MSG_ERROR;
        break;
    // included to prevent a compiler warning.
    case WalletModel::OK:
    default:
        return;
    }

    Q_EMIT message(tr("Send Coins"), msgParams.first, msgParams.second);
}

<<<<<<< HEAD
void SendCoinsDialog::useAvailableBalance(SendCoinsEntry* entry)
{
    // Get CCoinControl instance if CoinControl is enabled or create a new one.
    CCoinControl coin_control;
    if (model->getOptionsModel()->getCoinControlFeatures()) {
        coin_control = *CoinControlDialog::coinControl;
    }

    // Calculate available amount to send.
    CAmount amount = model->getBalance(&coin_control);
    for (int i = 0; i < ui->entries->count(); ++i) {
        SendCoinsEntry* e = qobject_cast<SendCoinsEntry*>(ui->entries->itemAt(i)->widget());
        if (e && !e->isHidden() && e != entry) {
            amount -= e->getValue().amount;
        }
=======
void SendCoinsDialog::minimizeFeeSection(bool fMinimize)
{
    ui->labelFeeMinimized->setVisible(fMinimize);
    ui->buttonChooseFee  ->setVisible(fMinimize);
    ui->buttonMinimizeFee->setVisible(!fMinimize);
    ui->frameFeeSelection->setVisible(!fMinimize);
    ui->horizontalLayoutSmartFee->setContentsMargins(0, (fMinimize ? 0 : 6), 0, 0);
    fFeeMinimized = fMinimize;
}

void SendCoinsDialog::on_buttonChooseFee_clicked()
{
    minimizeFeeSection(false);
}

void SendCoinsDialog::on_buttonMinimizeFee_clicked()
{
    updateFeeMinimizedLabel();
    minimizeFeeSection(true);
}

void SendCoinsDialog::setMinimumFee()
{
    ui->customFee->setValue(CWallet::GetRequiredFee(1000));
}

void SendCoinsDialog::updateFeeSectionControls()
{
    ui->confTargetSelector      ->setEnabled(ui->radioSmartFee->isChecked());
    ui->labelSmartFee           ->setEnabled(ui->radioSmartFee->isChecked());
    ui->labelSmartFee2          ->setEnabled(ui->radioSmartFee->isChecked());
    ui->labelSmartFee3          ->setEnabled(ui->radioSmartFee->isChecked());
    ui->labelFeeEstimation      ->setEnabled(ui->radioSmartFee->isChecked());
    ui->checkBoxMinimumFee      ->setEnabled(ui->radioCustomFee->isChecked());
    ui->labelMinFeeWarning      ->setEnabled(ui->radioCustomFee->isChecked());
    ui->labelCustomPerKilobyte  ->setEnabled(ui->radioCustomFee->isChecked() && !ui->checkBoxMinimumFee->isChecked());
    ui->customFee               ->setEnabled(ui->radioCustomFee->isChecked() && !ui->checkBoxMinimumFee->isChecked());
}

void SendCoinsDialog::updateFeeMinimizedLabel()
{
    if(!model || !model->getOptionsModel())
        return;

    if (ui->radioSmartFee->isChecked())
        ui->labelFeeMinimized->setText(ui->labelSmartFee->text());
    else {
        ui->labelFeeMinimized->setText(BitcoinUnits::formatWithUnit(model->getOptionsModel()->getDisplayUnit(), ui->customFee->value()) + "/kB");
>>>>>>> e44150fe
    }

<<<<<<< HEAD
    if (amount > 0) {
      entry->checkSubtractFeeFromAmount();
      entry->setAmount(amount);
    } else {
      entry->setAmount(0);
=======
void SendCoinsDialog::updateMinFeeLabel()
{
    if (model && model->getOptionsModel())
        ui->checkBoxMinimumFee->setText(tr("Pay only the required fee of %1").arg(
            BitcoinUnits::formatWithUnit(model->getOptionsModel()->getDisplayUnit(), CWallet::GetRequiredFee(1000)) + "/kB")
        );
}

void SendCoinsDialog::updateCoinControlState(CCoinControl& ctrl)
{
    if (ui->radioCustomFee->isChecked()) {
        ctrl.m_feerate = CFeeRate(ui->customFee->value());
    } else {
        ctrl.m_feerate.reset();
    }
    // Avoid using global defaults when sending money from the GUI
    // Either custom fee will be used or if not selected, the confirmation target from dropdown box
    ctrl.m_confirm_target = getConfTargetForIndex(ui->confTargetSelector->currentIndex());
    ctrl.signalRbf = ui->optInRBF->isChecked();
}

void SendCoinsDialog::updateSmartFeeLabel()
{
    if(!model || !model->getOptionsModel())
        return;
    CCoinControl coin_control;
    updateCoinControlState(coin_control);
    coin_control.m_feerate.reset(); // Explicitly use only fee estimation rate for smart fee labels
    FeeCalculation feeCalc;
    CFeeRate feeRate = CFeeRate(CWallet::GetMinimumFee(1000, coin_control, ::mempool, ::feeEstimator, &feeCalc));

    ui->labelSmartFee->setText(BitcoinUnits::formatWithUnit(model->getOptionsModel()->getDisplayUnit(), feeRate.GetFeePerK()) + "/kB");

    if (feeCalc.reason == FeeReason::FALLBACK) {
        ui->labelSmartFee2->show(); // (Smart fee not initialized yet. This usually takes a few blocks...)
        ui->labelFeeEstimation->setText("");
        ui->fallbackFeeWarningLabel->setVisible(true);
        int lightness = ui->fallbackFeeWarningLabel->palette().color(QPalette::WindowText).lightness();
        QColor warning_colour(255 - (lightness / 5), 176 - (lightness / 3), 48 - (lightness / 14));
        ui->fallbackFeeWarningLabel->setStyleSheet("QLabel { color: " + warning_colour.name() + "; }");
        ui->fallbackFeeWarningLabel->setIndent(QFontMetrics(ui->fallbackFeeWarningLabel->font()).width("x"));
    }
    else
    {
        ui->labelSmartFee2->hide();
        ui->labelFeeEstimation->setText(tr("Estimated to begin confirmation within %n block(s).", "", feeCalc.returnedTarget));
        ui->fallbackFeeWarningLabel->setVisible(false);
>>>>>>> e44150fe
    }
}

// Coin Control: copy label "Quantity" to clipboard
void SendCoinsDialog::coinControlClipboardQuantity()
{
    GUIUtil::setClipboard(ui->labelCoinControlQuantity->text());
}

// Coin Control: copy label "Amount" to clipboard
void SendCoinsDialog::coinControlClipboardAmount()
{
    GUIUtil::setClipboard(ui->labelCoinControlAmount->text().left(ui->labelCoinControlAmount->text().indexOf(" ")));
}

// Coin Control: copy label "Fee" to clipboard
void SendCoinsDialog::coinControlClipboardFee()
{
    GUIUtil::setClipboard(ui->labelCoinControlFee->text().left(ui->labelCoinControlFee->text().indexOf(" ")).replace(ASYMP_UTF8, ""));
}

// Coin Control: copy label "After fee" to clipboard
void SendCoinsDialog::coinControlClipboardAfterFee()
{
    GUIUtil::setClipboard(ui->labelCoinControlAfterFee->text().left(ui->labelCoinControlAfterFee->text().indexOf(" ")).replace(ASYMP_UTF8, ""));
}

// Coin Control: copy label "Bytes" to clipboard
void SendCoinsDialog::coinControlClipboardBytes()
{
    GUIUtil::setClipboard(ui->labelCoinControlBytes->text().replace(ASYMP_UTF8, ""));
}

// Coin Control: copy label "Dust" to clipboard
void SendCoinsDialog::coinControlClipboardLowOutput()
{
    GUIUtil::setClipboard(ui->labelCoinControlLowOutput->text());
}

// Coin Control: copy label "Change" to clipboard
void SendCoinsDialog::coinControlClipboardChange()
{
    GUIUtil::setClipboard(ui->labelCoinControlChange->text().left(ui->labelCoinControlChange->text().indexOf(" ")).replace(ASYMP_UTF8, ""));
}

// Coin Control: settings menu - coin control enabled/disabled by user
void SendCoinsDialog::coinControlFeatureChanged(bool checked)
{
    ui->frameCoinControl->setVisible(checked);

    if (!checked && model) // coin control features disabled
        CoinControlDialog::coinControl->SetNull();

    coinControlUpdateLabels();
}

// Coin Control: button inputs -> show actual coin control dialog
void SendCoinsDialog::coinControlButtonClicked()
{
    CoinControlDialog dlg(platformStyle);
    dlg.setModel(model);
    dlg.exec();
    coinControlUpdateLabels();
}

// Coin Control: checkbox custom change address
void SendCoinsDialog::coinControlChangeChecked(int state)
{
    if (state == Qt::Unchecked)
    {
        CoinControlDialog::coinControl->destChange = CNoDestination();
        ui->labelCoinControlChangeLabel->clear();
    }
    else
        // use this to re-validate an already entered address
        coinControlChangeEdited(ui->lineEditCoinControlChange->text());

    ui->lineEditCoinControlChange->setEnabled((state == Qt::Checked));
}

// Coin Control: custom change address changed
void SendCoinsDialog::coinControlChangeEdited(const QString& text)
{
    if (model && model->getAddressTableModel())
    {
        // Default to no change address until verified
        CoinControlDialog::coinControl->destChange = CNoDestination();
        ui->labelCoinControlChangeLabel->setStyleSheet("QLabel{color:red;}");

        const CTxDestination dest = DecodeDestination(text.toStdString());

        if (text.isEmpty()) // Nothing entered
        {
            ui->labelCoinControlChangeLabel->setText("");
        }
        else if (!IsValidDestination(dest))
        {
            // Invalid address
            ui->labelCoinControlChangeLabel->setText(tr("Warning: Invalid Bitcoin address"));
        }
        else
        {
<<<<<<< HEAD
            // Valid address
            if (!model->IsSpendable(dest))
            {
=======
            const CTxDestination dest = addr.Get();
            if (!model->IsSpendable(dest)) {
>>>>>>> e44150fe
                ui->labelCoinControlChangeLabel->setText(tr("Warning: Unknown change address"));

                // confirmation dialog
                QMessageBox::StandardButton btnRetVal = QMessageBox::question(this, tr("Confirm custom change address"), tr("The address you selected for change is not part of this wallet. Any or all funds in your wallet may be sent to this address. Are you sure?"),
                    QMessageBox::Yes | QMessageBox::Cancel, QMessageBox::Cancel);

                if(btnRetVal == QMessageBox::Yes)
                    CoinControlDialog::coinControl->destChange = dest;
                else
                {
                    ui->lineEditCoinControlChange->setText("");
                    ui->labelCoinControlChangeLabel->setStyleSheet("QLabel{color:black;}");
                    ui->labelCoinControlChangeLabel->setText("");
                }
            }
            else
            {
                // Known change address
                ui->labelCoinControlChangeLabel->setStyleSheet("QLabel{color:black;}");

                // Query label
                QString associatedLabel = model->getAddressTableModel()->labelForAddress(text);
                if (!associatedLabel.isEmpty())
                    ui->labelCoinControlChangeLabel->setText(associatedLabel);
                else
                    ui->labelCoinControlChangeLabel->setText(tr("(no label)"));

                CoinControlDialog::coinControl->destChange = dest;
            }
        }
    }
}

// Coin Control: update labels
void SendCoinsDialog::coinControlUpdateLabels()
{
    if (!model || !model->getOptionsModel())
        return;

<<<<<<< HEAD
=======
    updateCoinControlState(*CoinControlDialog::coinControl);

>>>>>>> e44150fe
    // set pay amounts
    CoinControlDialog::payAmounts.clear();
    CoinControlDialog::fSubtractFeeFromAmount = false;

    for(int i = 0; i < ui->entries->count(); ++i)
    {
        SendCoinsEntry *entry = qobject_cast<SendCoinsEntry*>(ui->entries->itemAt(i)->widget());
        if(entry && !entry->isHidden())
        {
            SendCoinsRecipient rcp = entry->getValue();
            CoinControlDialog::payAmounts.append(rcp.amount);
            if (rcp.fSubtractFeeFromAmount)
                CoinControlDialog::fSubtractFeeFromAmount = true;
        }
    }

    if (CoinControlDialog::coinControl->HasSelected())
    {
        // actual coin control calculation
        CoinControlDialog::updateLabels(model, this);

        // show coin control stats
        ui->labelCoinControlAutomaticallySelected->hide();
        ui->widgetCoinControl->show();
    }
    else
    {
        // hide coin control stats
        ui->labelCoinControlAutomaticallySelected->show();
        ui->widgetCoinControl->hide();
        ui->labelCoinControlInsuffFunds->hide();
    }
}

SendConfirmationDialog::SendConfirmationDialog(const QString &title, const QString &text, int _secDelay,
    QWidget *parent) :
    QMessageBox(QMessageBox::Question, title, text, QMessageBox::Yes | QMessageBox::Cancel, parent), secDelay(_secDelay)
{
    setDefaultButton(QMessageBox::Cancel);
    yesButton = button(QMessageBox::Yes);
    updateYesButton();
    connect(&countDownTimer, SIGNAL(timeout()), this, SLOT(countDown()));
}

int SendConfirmationDialog::exec()
{
    updateYesButton();
    countDownTimer.start(1000);
    return QMessageBox::exec();
}

void SendConfirmationDialog::countDown()
{
    secDelay--;
    updateYesButton();

    if(secDelay <= 0)
    {
        countDownTimer.stop();
    }
}

void SendConfirmationDialog::updateYesButton()
{
    if(secDelay > 0)
    {
        yesButton->setEnabled(false);
        yesButton->setText(tr("Yes") + " (" + QString::number(secDelay) + ")");
    }
    else
    {
        yesButton->setEnabled(true);
        yesButton->setText(tr("Yes"));
    }
}<|MERGE_RESOLUTION|>--- conflicted
+++ resolved
@@ -30,25 +30,6 @@
 #include <QSettings>
 #include <QTextDocument>
 #include <QTimer>
-
-static const std::array<int, 9> confTargets = { {2, 4, 6, 12, 24, 48, 144, 504, 1008} };
-int getConfTargetForIndex(int index) {
-    if (index+1 > static_cast<int>(confTargets.size())) {
-        return confTargets.back();
-    }
-    if (index < 0) {
-        return confTargets[0];
-    }
-    return confTargets[index];
-}
-int getIndexForConfTarget(int target) {
-    for (unsigned int i = 0; i < confTargets.size(); i++) {
-        if (confTargets[i] >= target) {
-            return i;
-        }
-    }
-    return confTargets.size() - 1;
-}
 
 SendCoinsDialog::SendCoinsDialog(const PlatformStyle *_platformStyle, QWidget *parent) :
     QDialog(parent),
@@ -104,30 +85,6 @@
     ui->labelCoinControlBytes->addAction(clipboardBytesAction);
     ui->labelCoinControlLowOutput->addAction(clipboardLowOutputAction);
     ui->labelCoinControlChange->addAction(clipboardChangeAction);
-<<<<<<< HEAD
-=======
-
-    // init transaction fee section
-    QSettings settings;
-    if (!settings.contains("fFeeSectionMinimized"))
-        settings.setValue("fFeeSectionMinimized", true);
-    if (!settings.contains("nFeeRadio") && settings.contains("nTransactionFee") && settings.value("nTransactionFee").toLongLong() > 0) // compatibility
-        settings.setValue("nFeeRadio", 1); // custom
-    if (!settings.contains("nFeeRadio"))
-        settings.setValue("nFeeRadio", 0); // recommended
-    if (!settings.contains("nSmartFeeSliderPosition"))
-        settings.setValue("nSmartFeeSliderPosition", 0);
-    if (!settings.contains("nTransactionFee"))
-        settings.setValue("nTransactionFee", (qint64)DEFAULT_TRANSACTION_FEE);
-    if (!settings.contains("fPayOnlyMinFee"))
-        settings.setValue("fPayOnlyMinFee", false);
-    ui->groupFee->setId(ui->radioSmartFee, 0);
-    ui->groupFee->setId(ui->radioCustomFee, 1);
-    ui->groupFee->button((int)std::max(0, std::min(1, settings.value("nFeeRadio").toInt())))->setChecked(true);
-    ui->customFee->setValue(settings.value("nTransactionFee").toLongLong());
-    ui->checkBoxMinimumFee->setChecked(settings.value("fPayOnlyMinFee").toBool());
-    minimizeFeeSection(settings.value("fFeeSectionMinimized").toBool());
->>>>>>> e44150fe
 }
 
 void SendCoinsDialog::setClientModel(ClientModel *_clientModel)
@@ -165,60 +122,11 @@
         connect(_model->getOptionsModel(), SIGNAL(coinControlFeaturesChanged(bool)), this, SLOT(coinControlFeatureChanged(bool)));
         ui->frameCoinControl->setVisible(_model->getOptionsModel()->getCoinControlFeatures());
         coinControlUpdateLabels();
-<<<<<<< HEAD
-=======
-
-        // fee section
-        for (const int &n : confTargets) {
-            ui->confTargetSelector->addItem(tr("%1 (%2 blocks)").arg(GUIUtil::formatNiceTimeOffset(n*Params().GetConsensus().nPowTargetSpacing)).arg(n));
-        }
-        connect(ui->confTargetSelector, SIGNAL(currentIndexChanged(int)), this, SLOT(updateSmartFeeLabel()));
-        connect(ui->confTargetSelector, SIGNAL(currentIndexChanged(int)), this, SLOT(coinControlUpdateLabels()));
-        connect(ui->groupFee, SIGNAL(buttonClicked(int)), this, SLOT(updateFeeSectionControls()));
-        connect(ui->groupFee, SIGNAL(buttonClicked(int)), this, SLOT(coinControlUpdateLabels()));
-        connect(ui->customFee, SIGNAL(valueChanged()), this, SLOT(coinControlUpdateLabels()));
-        connect(ui->checkBoxMinimumFee, SIGNAL(stateChanged(int)), this, SLOT(setMinimumFee()));
-        connect(ui->checkBoxMinimumFee, SIGNAL(stateChanged(int)), this, SLOT(updateFeeSectionControls()));
-        connect(ui->checkBoxMinimumFee, SIGNAL(stateChanged(int)), this, SLOT(coinControlUpdateLabels()));
-        connect(ui->optInRBF, SIGNAL(stateChanged(int)), this, SLOT(updateSmartFeeLabel()));
-        connect(ui->optInRBF, SIGNAL(stateChanged(int)), this, SLOT(coinControlUpdateLabels()));
-        ui->customFee->setSingleStep(CWallet::GetRequiredFee(1000));
-        updateFeeSectionControls();
-        updateMinFeeLabel();
-        updateSmartFeeLabel();
-
-        // set default rbf checkbox state
-        ui->optInRBF->setCheckState(model->getDefaultWalletRbf() ? Qt::Checked : Qt::Unchecked);
-
-        // set the smartfee-sliders default value (wallets default conf.target or last stored value)
-        QSettings settings;
-        if (settings.value("nSmartFeeSliderPosition").toInt() != 0) {
-            // migrate nSmartFeeSliderPosition to nConfTarget
-            // nConfTarget is available since 0.15 (replaced nSmartFeeSliderPosition)
-            int nConfirmTarget = 25 - settings.value("nSmartFeeSliderPosition").toInt(); // 25 == old slider range
-            settings.setValue("nConfTarget", nConfirmTarget);
-            settings.remove("nSmartFeeSliderPosition");
-        }
-        if (settings.value("nConfTarget").toInt() == 0)
-            ui->confTargetSelector->setCurrentIndex(getIndexForConfTarget(model->getDefaultConfirmTarget()));
-        else
-            ui->confTargetSelector->setCurrentIndex(getIndexForConfTarget(settings.value("nConfTarget").toInt()));
->>>>>>> e44150fe
     }
 }
 
 SendCoinsDialog::~SendCoinsDialog()
 {
-<<<<<<< HEAD
-=======
-    QSettings settings;
-    settings.setValue("fFeeSectionMinimized", fFeeMinimized);
-    settings.setValue("nFeeRadio", ui->groupFee->checkedId());
-    settings.setValue("nConfTarget", getConfTargetForIndex(ui->confTargetSelector->currentIndex()));
-    settings.setValue("nTransactionFee", (qint64)ui->customFee->value());
-    settings.setValue("fPayOnlyMinFee", ui->checkBoxMinimumFee->isChecked());
-
->>>>>>> e44150fe
     delete ui;
 }
 
@@ -268,8 +176,6 @@
     CCoinControl ctrl;
     if (model->getOptionsModel()->getCoinControlFeatures())
         ctrl = *CoinControlDialog::coinControl;
-
-    updateCoinControlState(ctrl);
 
     prepareStatus = model->prepareTransaction(currentTransaction, ctrl);
 
@@ -350,13 +256,6 @@
     questionString.append(QString("<span style='font-size:10pt;font-weight:normal;'><br />(=%2)</span>")
         .arg(alternativeUnits.join(" " + tr("or") + "<br />")));
 
-    if (ui->optInRBF->isChecked())
-    {
-        questionString.append("<hr /><span>");
-        questionString.append(tr("This transaction signals replaceability (optin-RBF)."));
-        questionString.append("</span>");
-    }
-
     SendConfirmationDialog confirmationDialog(tr("Confirm send coins"),
         questionString.arg(formatted.join("<br />")), SEND_CONFIRM_DELAY, this);
     confirmationDialog.exec();
@@ -586,129 +485,28 @@
     Q_EMIT message(tr("Send Coins"), msgParams.first, msgParams.second);
 }
 
-<<<<<<< HEAD
 void SendCoinsDialog::useAvailableBalance(SendCoinsEntry* entry)
 {
     // Get CCoinControl instance if CoinControl is enabled or create a new one.
     CCoinControl coin_control;
     if (model->getOptionsModel()->getCoinControlFeatures()) {
-        coin_control = *CoinControlDialog::coinControl;
+        coin_control = *CoinControlDialog::coinControl();
     }
 
     // Calculate available amount to send.
-    CAmount amount = model->getBalance(&coin_control);
+    CAmount amount = model->wallet().getAvailableBalance(coin_control);
     for (int i = 0; i < ui->entries->count(); ++i) {
         SendCoinsEntry* e = qobject_cast<SendCoinsEntry*>(ui->entries->itemAt(i)->widget());
         if (e && !e->isHidden() && e != entry) {
             amount -= e->getValue().amount;
         }
-=======
-void SendCoinsDialog::minimizeFeeSection(bool fMinimize)
-{
-    ui->labelFeeMinimized->setVisible(fMinimize);
-    ui->buttonChooseFee  ->setVisible(fMinimize);
-    ui->buttonMinimizeFee->setVisible(!fMinimize);
-    ui->frameFeeSelection->setVisible(!fMinimize);
-    ui->horizontalLayoutSmartFee->setContentsMargins(0, (fMinimize ? 0 : 6), 0, 0);
-    fFeeMinimized = fMinimize;
-}
-
-void SendCoinsDialog::on_buttonChooseFee_clicked()
-{
-    minimizeFeeSection(false);
-}
-
-void SendCoinsDialog::on_buttonMinimizeFee_clicked()
-{
-    updateFeeMinimizedLabel();
-    minimizeFeeSection(true);
-}
-
-void SendCoinsDialog::setMinimumFee()
-{
-    ui->customFee->setValue(CWallet::GetRequiredFee(1000));
-}
-
-void SendCoinsDialog::updateFeeSectionControls()
-{
-    ui->confTargetSelector      ->setEnabled(ui->radioSmartFee->isChecked());
-    ui->labelSmartFee           ->setEnabled(ui->radioSmartFee->isChecked());
-    ui->labelSmartFee2          ->setEnabled(ui->radioSmartFee->isChecked());
-    ui->labelSmartFee3          ->setEnabled(ui->radioSmartFee->isChecked());
-    ui->labelFeeEstimation      ->setEnabled(ui->radioSmartFee->isChecked());
-    ui->checkBoxMinimumFee      ->setEnabled(ui->radioCustomFee->isChecked());
-    ui->labelMinFeeWarning      ->setEnabled(ui->radioCustomFee->isChecked());
-    ui->labelCustomPerKilobyte  ->setEnabled(ui->radioCustomFee->isChecked() && !ui->checkBoxMinimumFee->isChecked());
-    ui->customFee               ->setEnabled(ui->radioCustomFee->isChecked() && !ui->checkBoxMinimumFee->isChecked());
-}
-
-void SendCoinsDialog::updateFeeMinimizedLabel()
-{
-    if(!model || !model->getOptionsModel())
-        return;
-
-    if (ui->radioSmartFee->isChecked())
-        ui->labelFeeMinimized->setText(ui->labelSmartFee->text());
-    else {
-        ui->labelFeeMinimized->setText(BitcoinUnits::formatWithUnit(model->getOptionsModel()->getDisplayUnit(), ui->customFee->value()) + "/kB");
->>>>>>> e44150fe
-    }
-
-<<<<<<< HEAD
+    }
+
     if (amount > 0) {
       entry->checkSubtractFeeFromAmount();
       entry->setAmount(amount);
     } else {
       entry->setAmount(0);
-=======
-void SendCoinsDialog::updateMinFeeLabel()
-{
-    if (model && model->getOptionsModel())
-        ui->checkBoxMinimumFee->setText(tr("Pay only the required fee of %1").arg(
-            BitcoinUnits::formatWithUnit(model->getOptionsModel()->getDisplayUnit(), CWallet::GetRequiredFee(1000)) + "/kB")
-        );
-}
-
-void SendCoinsDialog::updateCoinControlState(CCoinControl& ctrl)
-{
-    if (ui->radioCustomFee->isChecked()) {
-        ctrl.m_feerate = CFeeRate(ui->customFee->value());
-    } else {
-        ctrl.m_feerate.reset();
-    }
-    // Avoid using global defaults when sending money from the GUI
-    // Either custom fee will be used or if not selected, the confirmation target from dropdown box
-    ctrl.m_confirm_target = getConfTargetForIndex(ui->confTargetSelector->currentIndex());
-    ctrl.signalRbf = ui->optInRBF->isChecked();
-}
-
-void SendCoinsDialog::updateSmartFeeLabel()
-{
-    if(!model || !model->getOptionsModel())
-        return;
-    CCoinControl coin_control;
-    updateCoinControlState(coin_control);
-    coin_control.m_feerate.reset(); // Explicitly use only fee estimation rate for smart fee labels
-    FeeCalculation feeCalc;
-    CFeeRate feeRate = CFeeRate(CWallet::GetMinimumFee(1000, coin_control, ::mempool, ::feeEstimator, &feeCalc));
-
-    ui->labelSmartFee->setText(BitcoinUnits::formatWithUnit(model->getOptionsModel()->getDisplayUnit(), feeRate.GetFeePerK()) + "/kB");
-
-    if (feeCalc.reason == FeeReason::FALLBACK) {
-        ui->labelSmartFee2->show(); // (Smart fee not initialized yet. This usually takes a few blocks...)
-        ui->labelFeeEstimation->setText("");
-        ui->fallbackFeeWarningLabel->setVisible(true);
-        int lightness = ui->fallbackFeeWarningLabel->palette().color(QPalette::WindowText).lightness();
-        QColor warning_colour(255 - (lightness / 5), 176 - (lightness / 3), 48 - (lightness / 14));
-        ui->fallbackFeeWarningLabel->setStyleSheet("QLabel { color: " + warning_colour.name() + "; }");
-        ui->fallbackFeeWarningLabel->setIndent(QFontMetrics(ui->fallbackFeeWarningLabel->font()).width("x"));
-    }
-    else
-    {
-        ui->labelSmartFee2->hide();
-        ui->labelFeeEstimation->setText(tr("Estimated to begin confirmation within %n block(s).", "", feeCalc.returnedTarget));
-        ui->fallbackFeeWarningLabel->setVisible(false);
->>>>>>> e44150fe
     }
 }
 
@@ -811,14 +609,9 @@
         }
         else
         {
-<<<<<<< HEAD
             // Valid address
-            if (!model->IsSpendable(dest))
-            {
-=======
             const CTxDestination dest = addr.Get();
             if (!model->IsSpendable(dest)) {
->>>>>>> e44150fe
                 ui->labelCoinControlChangeLabel->setText(tr("Warning: Unknown change address"));
 
                 // confirmation dialog
@@ -858,11 +651,6 @@
     if (!model || !model->getOptionsModel())
         return;
 
-<<<<<<< HEAD
-=======
-    updateCoinControlState(*CoinControlDialog::coinControl);
-
->>>>>>> e44150fe
     // set pay amounts
     CoinControlDialog::payAmounts.clear();
     CoinControlDialog::fSubtractFeeFromAmount = false;
