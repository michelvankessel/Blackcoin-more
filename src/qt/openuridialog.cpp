// Copyright (c) 2019 The PIVX developers
// Distributed under the MIT/X11 software license, see the accompanying
// file COPYING or http://www.opensource.org/licenses/mit-license.php.

#include "openuridialog.h"
#include "ui_openuridialog.h"

#include "guiutil.h"
#include "walletmodel.h"
#include "qt/pivx/qtutils.h"

#include <QUrl>
#include <QFile>

OpenURIDialog::OpenURIDialog(QWidget* parent) : QDialog(parent, Qt::WindowSystemMenuHint | Qt::WindowTitleHint | Qt::WindowCloseButtonHint),
                                                ui(new Ui::OpenURIDialog)
{
    ui->setupUi(this);
    this->setStyleSheet(parent->styleSheet());
    ui->uriEdit->setPlaceholderText("bitcloud:");

    ui->labelSubtitle->setText("URI");
    setCssProperty(ui->labelSubtitle, "text-title2-dialog");
    setCssProperty(ui->frame, "container-dialog");
    setCssProperty(ui->labelTitle, "text-title-dialog");

    setCssBtnPrimary(ui->pushButtonOK);
    setCssBtnPrimary(ui->selectFileButton);
    setCssProperty(ui->pushButtonCancel, "btn-dialog-cancel");

    initCssEditLine(ui->uriEdit, true);
    connect(ui->pushButtonOK, SIGNAL(clicked()), this, SLOT(accept()));
    connect(ui->pushButtonCancel, SIGNAL(clicked()), this, SLOT(close()));
}

void OpenURIDialog::showEvent(QShowEvent *event)
{
    ui->uriEdit->setFocus();
}

OpenURIDialog::~OpenURIDialog()
{
    delete ui;
}

QString OpenURIDialog::getURI()
{
    return ui->uriEdit->text();
}

void OpenURIDialog::accept()
{
    SendCoinsRecipient rcp;
    if (GUIUtil::parseBitcoinURI(getURI(), &rcp)) {
        /* Only accept value URIs */
        QDialog::accept();
    } else {
        setCssEditLineDialog(ui->uriEdit, false, true);
    }
}

void OpenURIDialog::on_selectFileButton_clicked()
{
    QString filename = GUIUtil::getOpenFileName(this, tr("Select payment request file to open"), "", "", NULL);
    if (filename.isEmpty())
        return;
<<<<<<< HEAD
    QUrl fileUri = QUrl::fromLocalFile(filename);
    ui->uriEdit->setText("bitcloud:?r=" + QUrl::toPercentEncoding(fileUri.toString()));
=======

    QFile file(filename);
    if(!file.exists()) {
        inform(tr("File not found"));
        return;
    }

    if (file.open(QIODevice::ReadOnly | QIODevice::Text)){
        QByteArray r = file.readAll();
        if (r.size() > 200) {
            inform(tr("Parsed data too large"));
            return;
        }

        QString str = QString::fromStdString(std::string(r.constData(), r.length()));
        if (!str.startsWith("pivx")) {
            inform(tr("Invalid URI, not starting with \"pivx\" prefix"));
        }
        ui->uriEdit->setText(str);
    }
}

void OpenURIDialog::inform(const QString& str) {
    if (!snackBar) snackBar = new SnackBar(nullptr, this);
    snackBar->setText(str);
    snackBar->resize(this->width(), snackBar->height());
    openDialog(snackBar, this);
>>>>>>> f2d42911
}<|MERGE_RESOLUTION|>--- conflicted
+++ resolved
@@ -64,10 +64,6 @@
     QString filename = GUIUtil::getOpenFileName(this, tr("Select payment request file to open"), "", "", NULL);
     if (filename.isEmpty())
         return;
-<<<<<<< HEAD
-    QUrl fileUri = QUrl::fromLocalFile(filename);
-    ui->uriEdit->setText("bitcloud:?r=" + QUrl::toPercentEncoding(fileUri.toString()));
-=======
 
     QFile file(filename);
     if(!file.exists()) {
@@ -83,8 +79,8 @@
         }
 
         QString str = QString::fromStdString(std::string(r.constData(), r.length()));
-        if (!str.startsWith("pivx")) {
-            inform(tr("Invalid URI, not starting with \"pivx\" prefix"));
+        if (!str.startsWith("bitcloud")) {
+            inform(tr("Invalid URI, not starting with \"bitcloud\" prefix"));
         }
         ui->uriEdit->setText(str);
     }
@@ -95,5 +91,4 @@
     snackBar->setText(str);
     snackBar->resize(this->width(), snackBar->height());
     openDialog(snackBar, this);
->>>>>>> f2d42911
 }