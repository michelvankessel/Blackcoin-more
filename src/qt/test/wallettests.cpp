#include <qt/test/wallettests.h>
#include <qt/test/util.h>

#include <interfaces/chain.h>
#include <interfaces/node.h>
#include <qt/bitcoinamountfield.h>
#include <qt/optionsmodel.h>
#include <qt/platformstyle.h>
#include <qt/qvalidatedlineedit.h>
#include <qt/sendcoinsdialog.h>
#include <qt/sendcoinsentry.h>
#include <qt/transactiontablemodel.h>
#include <qt/transactionview.h>
#include <qt/walletmodel.h>
#include <key_io.h>
#include <test/setup_common.h>
#include <validation.h>
#include <wallet/wallet.h>
#include <qt/overviewpage.h>
#include <qt/receivecoinsdialog.h>
#include <qt/recentrequeststablemodel.h>
#include <qt/receiverequestdialog.h>

#include <memory>

#include <QAbstractButton>
#include <QAction>
#include <QApplication>
#include <QCheckBox>
#include <QPushButton>
#include <QTimer>
#include <QVBoxLayout>
#include <QTextEdit>
#include <QListView>
#include <QDialogButtonBox>

namespace
{
//! Press "Yes" or "Cancel" buttons in modal send confirmation dialog.
void ConfirmSend(QString* text = nullptr, bool cancel = false)
{
    QTimer::singleShot(0, [text, cancel]() {
        for (QWidget* widget : QApplication::topLevelWidgets()) {
            if (widget->inherits("SendConfirmationDialog")) {
                SendConfirmationDialog* dialog = qobject_cast<SendConfirmationDialog*>(widget);
                if (text) *text = dialog->text();
                QAbstractButton* button = dialog->button(cancel ? QMessageBox::Cancel : QMessageBox::Yes);
                button->setEnabled(true);
                button->click();
            }
        }
    });
}

//! Send coins to address and return txid.
uint256 SendCoins(CWallet& wallet, SendCoinsDialog& sendCoinsDialog, const CTxDestination& address, CAmount amount)
{
    QVBoxLayout* entries = sendCoinsDialog.findChild<QVBoxLayout*>("entries");
    SendCoinsEntry* entry = qobject_cast<SendCoinsEntry*>(entries->itemAt(0)->widget());
    entry->findChild<QValidatedLineEdit*>("payTo")->setText(QString::fromStdString(EncodeDestination(address)));
    entry->findChild<BitcoinAmountField*>("payAmount")->setValue(amount);
    uint256 txid;
    boost::signals2::scoped_connection c(wallet.NotifyTransactionChanged.connect([&txid](CWallet*, const uint256& hash, ChangeType status) {
        if (status == CT_NEW) txid = hash;
    }));
    ConfirmSend();
    bool invoked = QMetaObject::invokeMethod(&sendCoinsDialog, "on_sendButton_clicked");
    assert(invoked);
    return txid;
}

//! Find index of txid in transaction list.
QModelIndex FindTx(const QAbstractItemModel& model, const uint256& txid)
{
    QString hash = QString::fromStdString(txid.ToString());
    int rows = model.rowCount({});
    for (int row = 0; row < rows; ++row) {
        QModelIndex index = model.index(row, 0, {});
        if (model.data(index, TransactionTableModel::TxHashRole) == hash) {
            return index;
        }
    }
    return {};
}

//! Invoke bumpfee on txid and check results.
void BumpFee(TransactionView& view, const uint256& txid, bool expectDisabled, std::string expectError, bool cancel)
{
    QTableView* table = view.findChild<QTableView*>("transactionView");
    QModelIndex index = FindTx(*table->selectionModel()->model(), txid);
    QVERIFY2(index.isValid(), "Could not find BumpFee txid");

    // Select row in table, invoke context menu, and make sure bumpfee action is
    // enabled or disabled as expected.
    QAction* action = view.findChild<QAction*>("bumpFeeAction");
    table->selectionModel()->select(index, QItemSelectionModel::ClearAndSelect | QItemSelectionModel::Rows);
    action->setEnabled(expectDisabled);
    table->customContextMenuRequested({});
    QCOMPARE(action->isEnabled(), !expectDisabled);

    action->setEnabled(true);
    QString text;
    if (expectError.empty()) {
        ConfirmSend(&text, cancel);
    } else {
        ConfirmMessage(&text);
    }
    action->trigger();
    QVERIFY(text.indexOf(QString::fromStdString(expectError)) != -1);
}

//! Simple qt wallet tests.
//
// Test widgets can be debugged interactively calling show() on them and
// manually running the event loop, e.g.:
//
//     sendCoinsDialog.show();
//     QEventLoop().exec();
//
// This also requires overriding the default minimal Qt platform:
//
//     QT_QPA_PLATFORM=xcb     src/qt/test/test_bitcoin-qt  # Linux
//     QT_QPA_PLATFORM=windows src/qt/test/test_bitcoin-qt  # Windows
//     QT_QPA_PLATFORM=cocoa   src/qt/test/test_bitcoin-qt  # macOS
void TestGUI()
{
    // Set up wallet and chain with 105 blocks (5 mature blocks for spending).
    TestChain100Setup test;
    for (int i = 0; i < 5; ++i) {
        test.CreateAndProcessBlock({}, GetScriptForRawPubKey(test.coinbaseKey.GetPubKey()));
    }
    auto chain = interfaces::MakeChain();
    std::shared_ptr<CWallet> wallet = std::make_shared<CWallet>(chain.get(), WalletLocation(), WalletDatabase::CreateMock());
    bool firstRun;
    wallet->LoadWallet(firstRun);
    {
        LOCK(wallet->cs_wallet);
        wallet->SetAddressBook(GetDestinationForKey(test.coinbaseKey.GetPubKey(), wallet->m_default_address_type), "", "receive");
        wallet->AddKeyPubKey(test.coinbaseKey, test.coinbaseKey.GetPubKey());
    }
    {
        auto locked_chain = wallet->chain().lock();
        LockAssertion lock(::cs_main);

        WalletRescanReserver reserver(wallet.get());
        reserver.reserve();
        CWallet::ScanResult result = wallet->ScanForWalletTransactions(locked_chain->getBlockHash(0), {} /* stop_block */, reserver, true /* fUpdate */);
        QCOMPARE(result.status, CWallet::ScanResult::SUCCESS);
        QCOMPARE(result.last_scanned_block, ::ChainActive().Tip()->GetBlockHash());
        QVERIFY(result.last_failed_block.IsNull());
    }
    wallet->SetBroadcastTransactions(true);

    // Create widgets for sending coins and listing transactions.
    std::unique_ptr<const PlatformStyle> platformStyle(PlatformStyle::instantiate("other"));
    SendCoinsDialog sendCoinsDialog(platformStyle.get());
    TransactionView transactionView(platformStyle.get());
    auto node = interfaces::MakeNode();
    OptionsModel optionsModel(*node);
    AddWallet(wallet);
    WalletModel walletModel(std::move(node->getWallets().back()), *node, platformStyle.get(), &optionsModel);
    RemoveWallet(wallet);
    sendCoinsDialog.setModel(&walletModel);
    transactionView.setModel(&walletModel);

    // Send two transactions, and verify they are added to transaction list.
    TransactionTableModel* transactionTableModel = walletModel.getTransactionTableModel();
    QCOMPARE(transactionTableModel->rowCount({}), 105);
<<<<<<< HEAD
    uint256 txid1 = SendCoins(*wallet.get(), sendCoinsDialog, CKeyID(), 5 * COIN);
    uint256 txid2 = SendCoins(*wallet.get(), sendCoinsDialog, CKeyID(), 10 * COIN);
=======
    uint256 txid1 = SendCoins(*wallet.get(), sendCoinsDialog, PKHash(), 5 * COIN, false /* rbf */);
    uint256 txid2 = SendCoins(*wallet.get(), sendCoinsDialog, PKHash(), 10 * COIN, true /* rbf */);
>>>>>>> 2f9f9b37
    QCOMPARE(transactionTableModel->rowCount({}), 107);
    QVERIFY(FindTx(*transactionTableModel, txid1).isValid());
    QVERIFY(FindTx(*transactionTableModel, txid2).isValid());

    // Check current balance on OverviewPage
    OverviewPage overviewPage(platformStyle.get());
    overviewPage.setWalletModel(&walletModel);
    QLabel* balanceLabel = overviewPage.findChild<QLabel*>("labelBalance");
    QString balanceText = balanceLabel->text();
    int unit = walletModel.getOptionsModel()->getDisplayUnit();
    CAmount balance = walletModel.wallet().getBalance();
    QString balanceComparison = BitcoinUnits::formatWithUnit(unit, balance, false, BitcoinUnits::separatorAlways);
    QCOMPARE(balanceText, balanceComparison);

    // Check Request Payment button
    ReceiveCoinsDialog receiveCoinsDialog(platformStyle.get());
    receiveCoinsDialog.setModel(&walletModel);
    RecentRequestsTableModel* requestTableModel = walletModel.getRecentRequestsTableModel();

    // Label input
    QLineEdit* labelInput = receiveCoinsDialog.findChild<QLineEdit*>("reqLabel");
    labelInput->setText("TEST_LABEL_1");

    // Amount input
    BitcoinAmountField* amountInput = receiveCoinsDialog.findChild<BitcoinAmountField*>("reqAmount");
    amountInput->setValue(1);

    // Message input
    QLineEdit* messageInput = receiveCoinsDialog.findChild<QLineEdit*>("reqMessage");
    messageInput->setText("TEST_MESSAGE_1");
    int initialRowCount = requestTableModel->rowCount({});
    QPushButton* requestPaymentButton = receiveCoinsDialog.findChild<QPushButton*>("receiveButton");
    requestPaymentButton->click();
    for (QWidget* widget : QApplication::topLevelWidgets()) {
        if (widget->inherits("ReceiveRequestDialog")) {
            ReceiveRequestDialog* receiveRequestDialog = qobject_cast<ReceiveRequestDialog*>(widget);
            QTextEdit* rlist = receiveRequestDialog->QObject::findChild<QTextEdit*>("outUri");
            QString paymentText = rlist->toPlainText();
            QStringList paymentTextList = paymentText.split('\n');
            QCOMPARE(paymentTextList.at(0), QString("Payment information"));
            QVERIFY(paymentTextList.at(1).indexOf(QString("URI: blackcoin:")) != -1);
            QVERIFY(paymentTextList.at(2).indexOf(QString("Address:")) != -1);
            QCOMPARE(paymentTextList.at(3), QString("Amount: 0.00000001 ") + QString::fromStdString(CURRENCY_UNIT));
            QCOMPARE(paymentTextList.at(4), QString("Label: TEST_LABEL_1"));
            QCOMPARE(paymentTextList.at(5), QString("Message: TEST_MESSAGE_1"));
        }
    }

    // Clear button
    QPushButton* clearButton = receiveCoinsDialog.findChild<QPushButton*>("clearButton");
    clearButton->click();
    QCOMPARE(labelInput->text(), QString(""));
    QCOMPARE(amountInput->value(), CAmount(0));
    QCOMPARE(messageInput->text(), QString(""));

    // Check addition to history
    int currentRowCount = requestTableModel->rowCount({});
    QCOMPARE(currentRowCount, initialRowCount+1);

    // Check Remove button
    QTableView* table = receiveCoinsDialog.findChild<QTableView*>("recentRequestsView");
    table->selectRow(currentRowCount-1);
    QPushButton* removeRequestButton = receiveCoinsDialog.findChild<QPushButton*>("removeRequestButton");
    removeRequestButton->click();
    QCOMPARE(requestTableModel->rowCount({}), currentRowCount-1);
}

} // namespace

void WalletTests::walletTests()
{
#ifdef Q_OS_MAC
    if (QApplication::platformName() == "minimal") {
        // Disable for mac on "minimal" platform to avoid crashes inside the Qt
        // framework when it tries to look up unimplemented cocoa functions,
        // and fails to handle returned nulls
        // (https://bugreports.qt.io/browse/QTBUG-49686).
        QWARN("Skipping WalletTests on mac build with 'minimal' platform set due to Qt bugs. To run AppTests, invoke "
              "with 'QT_QPA_PLATFORM=cocoa test_bitcoin-qt' on mac, or else use a linux or windows build.");
        return;
    }
#endif
    TestGUI();
}<|MERGE_RESOLUTION|>--- conflicted
+++ resolved
@@ -166,13 +166,8 @@
     // Send two transactions, and verify they are added to transaction list.
     TransactionTableModel* transactionTableModel = walletModel.getTransactionTableModel();
     QCOMPARE(transactionTableModel->rowCount({}), 105);
-<<<<<<< HEAD
-    uint256 txid1 = SendCoins(*wallet.get(), sendCoinsDialog, CKeyID(), 5 * COIN);
-    uint256 txid2 = SendCoins(*wallet.get(), sendCoinsDialog, CKeyID(), 10 * COIN);
-=======
-    uint256 txid1 = SendCoins(*wallet.get(), sendCoinsDialog, PKHash(), 5 * COIN, false /* rbf */);
-    uint256 txid2 = SendCoins(*wallet.get(), sendCoinsDialog, PKHash(), 10 * COIN, true /* rbf */);
->>>>>>> 2f9f9b37
+    uint256 txid1 = SendCoins(*wallet.get(), sendCoinsDialog, PKHash(), 5 * COIN);
+    uint256 txid2 = SendCoins(*wallet.get(), sendCoinsDialog, PKHash(), 10 * COIN);
     QCOMPARE(transactionTableModel->rowCount({}), 107);
     QVERIFY(FindTx(*transactionTableModel, txid1).isValid());
     QVERIFY(FindTx(*transactionTableModel, txid2).isValid());
