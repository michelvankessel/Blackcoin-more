<<<<<<< HEAD
// Copyright (c) 2009-2014 The Bitcoin Core developers
// Copyright (c) 2015-2017 The Bitcoin Unlimited developers
// Copyright (c) 2017 The Bitcoin developers
=======
// Copyright (c) 2009-2017 The Bitcoin Core developers
>>>>>>> f56c00b2
// Distributed under the MIT software license, see the accompanying
// file COPYING or http://www.opensource.org/licenses/mit-license.php.

#include <qt/test/uritests.h>

<<<<<<< HEAD
#include "chainparams.h"
#include "config.h"
#include "guiutil.h"
#include "walletmodel.h"
=======
#include <qt/guiutil.h>
#include <qt/walletmodel.h>
>>>>>>> f56c00b2

#include <QUrl>

void URITests::uriTestsBase58()
{
    const auto params = CreateChainParams(CBaseChainParams::MAIN);
    SendCoinsRecipient rv;
    QString scheme =
        QString::fromStdString(params->CashAddrPrefix());
    QUrl uri;
    uri.setUrl(QString("blackcoin175tWpb8K1S7NmH4Zx6rewF9WQrcZv245W?req-dontexist="));
    QVERIFY(!GUIUtil::parseBitcoinURI(scheme, uri, &rv));

    uri.setUrl(QString("blackcoin:175tWpb8K1S7NmH4Zx6rewF9WQrcZv245W?dontexist="));
    QVERIFY(GUIUtil::parseBitcoinURI(scheme, uri, &rv));
    QVERIFY(rv.address == QString("175tWpb8K1S7NmH4Zx6rewF9WQrcZv245W"));
    QVERIFY(rv.label == QString());
    QVERIFY(rv.amount == 0);

    uri.setUrl(QString("blackcoin:175tWpb8K1S7NmH4Zx6rewF9WQrcZv245W?label=Wikipedia Example Address"));
    QVERIFY(GUIUtil::parseBitcoinURI(scheme, uri, &rv));
    QVERIFY(rv.address == QString("175tWpb8K1S7NmH4Zx6rewF9WQrcZv245W"));
    QVERIFY(rv.label == QString("Wikipedia Example Address"));
    QVERIFY(rv.amount == 0);

    uri.setUrl(QString("blackcoin:175tWpb8K1S7NmH4Zx6rewF9WQrcZv245W?amount=0.001"));
    QVERIFY(GUIUtil::parseBitcoinURI(scheme, uri, &rv));
    QVERIFY(rv.address == QString("175tWpb8K1S7NmH4Zx6rewF9WQrcZv245W"));
    QVERIFY(rv.label == QString());
    QVERIFY(rv.amount == 100000);

    uri.setUrl(QString("blackcoin:175tWpb8K1S7NmH4Zx6rewF9WQrcZv245W?amount=1.001"));
    QVERIFY(GUIUtil::parseBitcoinURI(scheme, uri, &rv));
    QVERIFY(rv.address == QString("175tWpb8K1S7NmH4Zx6rewF9WQrcZv245W"));
    QVERIFY(rv.label == QString());
    QVERIFY(rv.amount == 100100000);

    uri.setUrl(QString("blackcoin:175tWpb8K1S7NmH4Zx6rewF9WQrcZv245W?amount=100&label=Wikipedia Example"));
    QVERIFY(GUIUtil::parseBitcoinURI(scheme, uri, &rv));
    QVERIFY(rv.address == QString("175tWpb8K1S7NmH4Zx6rewF9WQrcZv245W"));
    QVERIFY(rv.amount == 10000000000LL);
    QVERIFY(rv.label == QString("Wikipedia Example"));

    uri.setUrl(QString("blackcoin:175tWpb8K1S7NmH4Zx6rewF9WQrcZv245W?message=Wikipedia Example Address"));
    QVERIFY(GUIUtil::parseBitcoinURI(scheme, uri, &rv));
    QVERIFY(rv.address == QString("175tWpb8K1S7NmH4Zx6rewF9WQrcZv245W"));
    QVERIFY(rv.label == QString());

    QVERIFY(GUIUtil::parseBitcoinURI(scheme, "blackcoin://175tWpb8K1S7NmH4Zx6rewF9WQrcZv245W?"
                                     "message=Wikipedia Example Address",
                                     &rv));
    QVERIFY(rv.address == QString("175tWpb8K1S7NmH4Zx6rewF9WQrcZv245W"));
    QVERIFY(rv.label == QString());

    uri.setUrl(QString("blackcoin:175tWpb8K1S7NmH4Zx6rewF9WQrcZv245W?req-message=Wikipedia Example Address"));
    QVERIFY(GUIUtil::parseBitcoinURI(scheme, uri, &rv));

    uri.setUrl(QString("blackcoin:175tWpb8K1S7NmH4Zx6rewF9WQrcZv245W?amount=1,000&label=Wikipedia Example"));
    QVERIFY(!GUIUtil::parseBitcoinURI(scheme, uri, &rv));

    uri.setUrl(QString("blackcoin:175tWpb8K1S7NmH4Zx6rewF9WQrcZv245W?amount=1,000.0&label=Wikipedia Example"));
    QVERIFY(!GUIUtil::parseBitcoinURI(scheme, uri, &rv));
}

void URITests::uriTestsCashAddr() {
    const auto params = CreateChainParams(CBaseChainParams::MAIN);
    SendCoinsRecipient rv;
    QUrl uri;
    QString scheme =
        QString::fromStdString(params->CashAddrPrefix());
    uri.setUrl(QString("blackcoin:qpm2qsznhks23z7629mms6s4cwef74vcwvy22gdx6a?"
                       "req-dontexist="));
    QVERIFY(!GUIUtil::parseBitcoinURI(scheme, uri, &rv));

    uri.setUrl(QString(
        "blackcoin:qpm2qsznhks23z7629mms6s4cwef74vcwvy22gdx6a?dontexist="));
    QVERIFY(GUIUtil::parseBitcoinURI(scheme, uri, &rv));
    QVERIFY(rv.address ==
            QString("blackcoin:qpm2qsznhks23z7629mms6s4cwef74vcwvy22gdx6a"));
    QVERIFY(rv.label == QString());
    QVERIFY(rv.amount == 0);

    uri.setUrl(
        QString("blackcoin:qpm2qsznhks23z7629mms6s4cwef74vcwvy22gdx6a?label="
                "Wikipedia Example Address"));
    QVERIFY(GUIUtil::parseBitcoinURI(scheme, uri, &rv));
    QVERIFY(rv.address ==
            QString("blackcoin:qpm2qsznhks23z7629mms6s4cwef74vcwvy22gdx6a"));
    QVERIFY(rv.label == QString("Wikipedia Example Address"));
    QVERIFY(rv.amount == 0);

    uri.setUrl(QString(
        "blackcoin:qpm2qsznhks23z7629mms6s4cwef74vcwvy22gdx6a?amount=0.001"));
    QVERIFY(GUIUtil::parseBitcoinURI(scheme, uri, &rv));
    QVERIFY(rv.address ==
            QString("blackcoin:qpm2qsznhks23z7629mms6s4cwef74vcwvy22gdx6a"));
    QVERIFY(rv.label == QString());
    QVERIFY(rv.amount == 100000);

    uri.setUrl(QString(
        "blackcoin:qpm2qsznhks23z7629mms6s4cwef74vcwvy22gdx6a?amount=1.001"));
    QVERIFY(GUIUtil::parseBitcoinURI(scheme, uri, &rv));
    QVERIFY(rv.address ==
            QString("blackcoin:qpm2qsznhks23z7629mms6s4cwef74vcwvy22gdx6a"));
    QVERIFY(rv.label == QString());
    QVERIFY(rv.amount == 100100000);

    uri.setUrl(QString(
        "blackcoin:qpm2qsznhks23z7629mms6s4cwef74vcwvy22gdx6a?amount=100&"
        "label=Wikipedia Example"));
    QVERIFY(GUIUtil::parseBitcoinURI(scheme, uri, &rv));
    QVERIFY(rv.address ==
            QString("blackcoin:qpm2qsznhks23z7629mms6s4cwef74vcwvy22gdx6a"));
    QVERIFY(rv.amount == 10000000000LL);
    QVERIFY(rv.label == QString("Wikipedia Example"));

    uri.setUrl(QString(
        "blackcoin:qpm2qsznhks23z7629mms6s4cwef74vcwvy22gdx6a?message="
        "Wikipedia Example Address"));
    QVERIFY(GUIUtil::parseBitcoinURI(scheme, uri, &rv));
    QVERIFY(rv.address ==
            QString("blackcoin:qpm2qsznhks23z7629mms6s4cwef74vcwvy22gdx6a"));
    QVERIFY(rv.label == QString());

    QVERIFY(GUIUtil::parseBitcoinURI(
        scheme, "blackcoin://"
                "qpm2qsznhks23z7629mms6s4cwef74vcwvy22gdx6a?"
                "message=Wikipedia Example Address",
        &rv));
    QVERIFY(rv.address ==
            QString("blackcoin:qpm2qsznhks23z7629mms6s4cwef74vcwvy22gdx6a"));
    QVERIFY(rv.label == QString());

    uri.setUrl(QString(
        "blackcoin:qpm2qsznhks23z7629mms6s4cwef74vcwvy22gdx6a?req-message="
        "Wikipedia Example Address"));
    QVERIFY(GUIUtil::parseBitcoinURI(scheme, uri, &rv));

    uri.setUrl(QString(
        "blackcoin:qpm2qsznhks23z7629mms6s4cwef74vcwvy22gdx6a?amount=1,"
        "000&label=Wikipedia Example"));
    QVERIFY(!GUIUtil::parseBitcoinURI(scheme, uri, &rv));

    uri.setUrl(QString(
        "blackcoin:qpm2qsznhks23z7629mms6s4cwef74vcwvy22gdx6a?amount=1,"
        "000.0&label=Wikipedia Example"));
    QVERIFY(!GUIUtil::parseBitcoinURI(scheme, uri, &rv));
}

namespace {
class UriTestConfig : public DummyConfig {
public:
    UriTestConfig(bool useCashAddr)
        : useCashAddr(useCashAddr), net(CBaseChainParams::MAIN) {}
    bool UseCashAddrEncoding() const override { return useCashAddr; }
    const CChainParams &GetChainParams() const override { return Params(net); }
    void SetChainParams(const std::string &n) { net = n; }

private:
    bool useCashAddr;
    std::string net;
};

} // anon ns

void URITests::uriTestFormatURI() {
    {
        UriTestConfig cfg(true);
        SendCoinsRecipient r;
        r.address = "blackcoin:qpm2qsznhks23z7629mms6s4cwef74vcwvy22gdx6a";
        r.message = "test";
        QString uri = GUIUtil::formatBitcoinURI(cfg, r);
        QVERIFY(uri == "blackcoin:qpm2qsznhks23z7629mms6s4cwef74vcwvy22gdx6a?"
                       "message=test");
    }

    {
        UriTestConfig cfg(false);
        SendCoinsRecipient r;
        r.address = "175tWpb8K1S7NmH4Zx6rewF9WQrcZv245W";
        r.message = "test";
        QString uri = GUIUtil::formatBitcoinURI(cfg, r);
        QVERIFY(uri ==
                "blackcoin:175tWpb8K1S7NmH4Zx6rewF9WQrcZv245W?message=test");
    }
}

void URITests::uriTestScheme() {
    {
        // cashaddr - scheme depends on selected chain params
        UriTestConfig config(true);
        config.SetChainParams(CBaseChainParams::MAIN);
        QVERIFY("blackcoin" == GUIUtil::bitcoinURIScheme(config));
        config.SetChainParams(CBaseChainParams::TESTNET);
        QVERIFY("blktest" == GUIUtil::bitcoinURIScheme(config));
        config.SetChainParams(CBaseChainParams::REGTEST);
        QVERIFY("blkreg" == GUIUtil::bitcoinURIScheme(config));
    }
    {
        // legacy - scheme is "blackcoin" regardless of chain params
        UriTestConfig config(false);
        config.SetChainParams(CBaseChainParams::MAIN);
        QVERIFY("blackcoin" == GUIUtil::bitcoinURIScheme(config));
        config.SetChainParams(CBaseChainParams::TESTNET);
        QVERIFY("blackcoin" == GUIUtil::bitcoinURIScheme(config));
        config.SetChainParams(CBaseChainParams::REGTEST);
        QVERIFY("blackcoin" == GUIUtil::bitcoinURIScheme(config));
    }
}<|MERGE_RESOLUTION|>--- conflicted
+++ resolved
@@ -1,230 +1,66 @@
-<<<<<<< HEAD
-// Copyright (c) 2009-2014 The Bitcoin Core developers
-// Copyright (c) 2015-2017 The Bitcoin Unlimited developers
-// Copyright (c) 2017 The Bitcoin developers
-=======
 // Copyright (c) 2009-2017 The Bitcoin Core developers
->>>>>>> f56c00b2
 // Distributed under the MIT software license, see the accompanying
 // file COPYING or http://www.opensource.org/licenses/mit-license.php.
 
 #include <qt/test/uritests.h>
 
-<<<<<<< HEAD
-#include "chainparams.h"
-#include "config.h"
-#include "guiutil.h"
-#include "walletmodel.h"
-=======
 #include <qt/guiutil.h>
 #include <qt/walletmodel.h>
->>>>>>> f56c00b2
 
 #include <QUrl>
 
-void URITests::uriTestsBase58()
+void URITests::uriTests()
 {
-    const auto params = CreateChainParams(CBaseChainParams::MAIN);
     SendCoinsRecipient rv;
-    QString scheme =
-        QString::fromStdString(params->CashAddrPrefix());
     QUrl uri;
-    uri.setUrl(QString("blackcoin175tWpb8K1S7NmH4Zx6rewF9WQrcZv245W?req-dontexist="));
-    QVERIFY(!GUIUtil::parseBitcoinURI(scheme, uri, &rv));
+    uri.setUrl(QString("blackcoin:175tWpb8K1S7NmH4Zx6rewF9WQrcZv245W?req-dontexist="));
+    QVERIFY(!GUIUtil::parseBitcoinURI(uri, &rv));
 
     uri.setUrl(QString("blackcoin:175tWpb8K1S7NmH4Zx6rewF9WQrcZv245W?dontexist="));
-    QVERIFY(GUIUtil::parseBitcoinURI(scheme, uri, &rv));
+    QVERIFY(GUIUtil::parseBitcoinURI(uri, &rv));
     QVERIFY(rv.address == QString("175tWpb8K1S7NmH4Zx6rewF9WQrcZv245W"));
     QVERIFY(rv.label == QString());
     QVERIFY(rv.amount == 0);
 
     uri.setUrl(QString("blackcoin:175tWpb8K1S7NmH4Zx6rewF9WQrcZv245W?label=Wikipedia Example Address"));
-    QVERIFY(GUIUtil::parseBitcoinURI(scheme, uri, &rv));
+    QVERIFY(GUIUtil::parseBitcoinURI(uri, &rv));
     QVERIFY(rv.address == QString("175tWpb8K1S7NmH4Zx6rewF9WQrcZv245W"));
     QVERIFY(rv.label == QString("Wikipedia Example Address"));
     QVERIFY(rv.amount == 0);
 
     uri.setUrl(QString("blackcoin:175tWpb8K1S7NmH4Zx6rewF9WQrcZv245W?amount=0.001"));
-    QVERIFY(GUIUtil::parseBitcoinURI(scheme, uri, &rv));
+    QVERIFY(GUIUtil::parseBitcoinURI(uri, &rv));
     QVERIFY(rv.address == QString("175tWpb8K1S7NmH4Zx6rewF9WQrcZv245W"));
     QVERIFY(rv.label == QString());
     QVERIFY(rv.amount == 100000);
 
     uri.setUrl(QString("blackcoin:175tWpb8K1S7NmH4Zx6rewF9WQrcZv245W?amount=1.001"));
-    QVERIFY(GUIUtil::parseBitcoinURI(scheme, uri, &rv));
+    QVERIFY(GUIUtil::parseBitcoinURI(uri, &rv));
     QVERIFY(rv.address == QString("175tWpb8K1S7NmH4Zx6rewF9WQrcZv245W"));
     QVERIFY(rv.label == QString());
     QVERIFY(rv.amount == 100100000);
 
     uri.setUrl(QString("blackcoin:175tWpb8K1S7NmH4Zx6rewF9WQrcZv245W?amount=100&label=Wikipedia Example"));
-    QVERIFY(GUIUtil::parseBitcoinURI(scheme, uri, &rv));
+    QVERIFY(GUIUtil::parseBitcoinURI(uri, &rv));
     QVERIFY(rv.address == QString("175tWpb8K1S7NmH4Zx6rewF9WQrcZv245W"));
     QVERIFY(rv.amount == 10000000000LL);
     QVERIFY(rv.label == QString("Wikipedia Example"));
 
     uri.setUrl(QString("blackcoin:175tWpb8K1S7NmH4Zx6rewF9WQrcZv245W?message=Wikipedia Example Address"));
-    QVERIFY(GUIUtil::parseBitcoinURI(scheme, uri, &rv));
+    QVERIFY(GUIUtil::parseBitcoinURI(uri, &rv));
     QVERIFY(rv.address == QString("175tWpb8K1S7NmH4Zx6rewF9WQrcZv245W"));
     QVERIFY(rv.label == QString());
 
-    QVERIFY(GUIUtil::parseBitcoinURI(scheme, "blackcoin://175tWpb8K1S7NmH4Zx6rewF9WQrcZv245W?"
-                                     "message=Wikipedia Example Address",
-                                     &rv));
+    QVERIFY(GUIUtil::parseBitcoinURI("blackcoin://175tWpb8K1S7NmH4Zx6rewF9WQrcZv245W?message=Wikipedia Example Address", &rv));
     QVERIFY(rv.address == QString("175tWpb8K1S7NmH4Zx6rewF9WQrcZv245W"));
     QVERIFY(rv.label == QString());
 
     uri.setUrl(QString("blackcoin:175tWpb8K1S7NmH4Zx6rewF9WQrcZv245W?req-message=Wikipedia Example Address"));
-    QVERIFY(GUIUtil::parseBitcoinURI(scheme, uri, &rv));
+    QVERIFY(GUIUtil::parseBitcoinURI(uri, &rv));
 
     uri.setUrl(QString("blackcoin:175tWpb8K1S7NmH4Zx6rewF9WQrcZv245W?amount=1,000&label=Wikipedia Example"));
-    QVERIFY(!GUIUtil::parseBitcoinURI(scheme, uri, &rv));
+    QVERIFY(!GUIUtil::parseBitcoinURI(uri, &rv));
 
     uri.setUrl(QString("blackcoin:175tWpb8K1S7NmH4Zx6rewF9WQrcZv245W?amount=1,000.0&label=Wikipedia Example"));
-    QVERIFY(!GUIUtil::parseBitcoinURI(scheme, uri, &rv));
-}
-
-void URITests::uriTestsCashAddr() {
-    const auto params = CreateChainParams(CBaseChainParams::MAIN);
-    SendCoinsRecipient rv;
-    QUrl uri;
-    QString scheme =
-        QString::fromStdString(params->CashAddrPrefix());
-    uri.setUrl(QString("blackcoin:qpm2qsznhks23z7629mms6s4cwef74vcwvy22gdx6a?"
-                       "req-dontexist="));
-    QVERIFY(!GUIUtil::parseBitcoinURI(scheme, uri, &rv));
-
-    uri.setUrl(QString(
-        "blackcoin:qpm2qsznhks23z7629mms6s4cwef74vcwvy22gdx6a?dontexist="));
-    QVERIFY(GUIUtil::parseBitcoinURI(scheme, uri, &rv));
-    QVERIFY(rv.address ==
-            QString("blackcoin:qpm2qsznhks23z7629mms6s4cwef74vcwvy22gdx6a"));
-    QVERIFY(rv.label == QString());
-    QVERIFY(rv.amount == 0);
-
-    uri.setUrl(
-        QString("blackcoin:qpm2qsznhks23z7629mms6s4cwef74vcwvy22gdx6a?label="
-                "Wikipedia Example Address"));
-    QVERIFY(GUIUtil::parseBitcoinURI(scheme, uri, &rv));
-    QVERIFY(rv.address ==
-            QString("blackcoin:qpm2qsznhks23z7629mms6s4cwef74vcwvy22gdx6a"));
-    QVERIFY(rv.label == QString("Wikipedia Example Address"));
-    QVERIFY(rv.amount == 0);
-
-    uri.setUrl(QString(
-        "blackcoin:qpm2qsznhks23z7629mms6s4cwef74vcwvy22gdx6a?amount=0.001"));
-    QVERIFY(GUIUtil::parseBitcoinURI(scheme, uri, &rv));
-    QVERIFY(rv.address ==
-            QString("blackcoin:qpm2qsznhks23z7629mms6s4cwef74vcwvy22gdx6a"));
-    QVERIFY(rv.label == QString());
-    QVERIFY(rv.amount == 100000);
-
-    uri.setUrl(QString(
-        "blackcoin:qpm2qsznhks23z7629mms6s4cwef74vcwvy22gdx6a?amount=1.001"));
-    QVERIFY(GUIUtil::parseBitcoinURI(scheme, uri, &rv));
-    QVERIFY(rv.address ==
-            QString("blackcoin:qpm2qsznhks23z7629mms6s4cwef74vcwvy22gdx6a"));
-    QVERIFY(rv.label == QString());
-    QVERIFY(rv.amount == 100100000);
-
-    uri.setUrl(QString(
-        "blackcoin:qpm2qsznhks23z7629mms6s4cwef74vcwvy22gdx6a?amount=100&"
-        "label=Wikipedia Example"));
-    QVERIFY(GUIUtil::parseBitcoinURI(scheme, uri, &rv));
-    QVERIFY(rv.address ==
-            QString("blackcoin:qpm2qsznhks23z7629mms6s4cwef74vcwvy22gdx6a"));
-    QVERIFY(rv.amount == 10000000000LL);
-    QVERIFY(rv.label == QString("Wikipedia Example"));
-
-    uri.setUrl(QString(
-        "blackcoin:qpm2qsznhks23z7629mms6s4cwef74vcwvy22gdx6a?message="
-        "Wikipedia Example Address"));
-    QVERIFY(GUIUtil::parseBitcoinURI(scheme, uri, &rv));
-    QVERIFY(rv.address ==
-            QString("blackcoin:qpm2qsznhks23z7629mms6s4cwef74vcwvy22gdx6a"));
-    QVERIFY(rv.label == QString());
-
-    QVERIFY(GUIUtil::parseBitcoinURI(
-        scheme, "blackcoin://"
-                "qpm2qsznhks23z7629mms6s4cwef74vcwvy22gdx6a?"
-                "message=Wikipedia Example Address",
-        &rv));
-    QVERIFY(rv.address ==
-            QString("blackcoin:qpm2qsznhks23z7629mms6s4cwef74vcwvy22gdx6a"));
-    QVERIFY(rv.label == QString());
-
-    uri.setUrl(QString(
-        "blackcoin:qpm2qsznhks23z7629mms6s4cwef74vcwvy22gdx6a?req-message="
-        "Wikipedia Example Address"));
-    QVERIFY(GUIUtil::parseBitcoinURI(scheme, uri, &rv));
-
-    uri.setUrl(QString(
-        "blackcoin:qpm2qsznhks23z7629mms6s4cwef74vcwvy22gdx6a?amount=1,"
-        "000&label=Wikipedia Example"));
-    QVERIFY(!GUIUtil::parseBitcoinURI(scheme, uri, &rv));
-
-    uri.setUrl(QString(
-        "blackcoin:qpm2qsznhks23z7629mms6s4cwef74vcwvy22gdx6a?amount=1,"
-        "000.0&label=Wikipedia Example"));
-    QVERIFY(!GUIUtil::parseBitcoinURI(scheme, uri, &rv));
-}
-
-namespace {
-class UriTestConfig : public DummyConfig {
-public:
-    UriTestConfig(bool useCashAddr)
-        : useCashAddr(useCashAddr), net(CBaseChainParams::MAIN) {}
-    bool UseCashAddrEncoding() const override { return useCashAddr; }
-    const CChainParams &GetChainParams() const override { return Params(net); }
-    void SetChainParams(const std::string &n) { net = n; }
-
-private:
-    bool useCashAddr;
-    std::string net;
-};
-
-} // anon ns
-
-void URITests::uriTestFormatURI() {
-    {
-        UriTestConfig cfg(true);
-        SendCoinsRecipient r;
-        r.address = "blackcoin:qpm2qsznhks23z7629mms6s4cwef74vcwvy22gdx6a";
-        r.message = "test";
-        QString uri = GUIUtil::formatBitcoinURI(cfg, r);
-        QVERIFY(uri == "blackcoin:qpm2qsznhks23z7629mms6s4cwef74vcwvy22gdx6a?"
-                       "message=test");
-    }
-
-    {
-        UriTestConfig cfg(false);
-        SendCoinsRecipient r;
-        r.address = "175tWpb8K1S7NmH4Zx6rewF9WQrcZv245W";
-        r.message = "test";
-        QString uri = GUIUtil::formatBitcoinURI(cfg, r);
-        QVERIFY(uri ==
-                "blackcoin:175tWpb8K1S7NmH4Zx6rewF9WQrcZv245W?message=test");
-    }
-}
-
-void URITests::uriTestScheme() {
-    {
-        // cashaddr - scheme depends on selected chain params
-        UriTestConfig config(true);
-        config.SetChainParams(CBaseChainParams::MAIN);
-        QVERIFY("blackcoin" == GUIUtil::bitcoinURIScheme(config));
-        config.SetChainParams(CBaseChainParams::TESTNET);
-        QVERIFY("blktest" == GUIUtil::bitcoinURIScheme(config));
-        config.SetChainParams(CBaseChainParams::REGTEST);
-        QVERIFY("blkreg" == GUIUtil::bitcoinURIScheme(config));
-    }
-    {
-        // legacy - scheme is "blackcoin" regardless of chain params
-        UriTestConfig config(false);
-        config.SetChainParams(CBaseChainParams::MAIN);
-        QVERIFY("blackcoin" == GUIUtil::bitcoinURIScheme(config));
-        config.SetChainParams(CBaseChainParams::TESTNET);
-        QVERIFY("blackcoin" == GUIUtil::bitcoinURIScheme(config));
-        config.SetChainParams(CBaseChainParams::REGTEST);
-        QVERIFY("blackcoin" == GUIUtil::bitcoinURIScheme(config));
-    }
+    QVERIFY(!GUIUtil::parseBitcoinURI(uri, &rv));
 }