// Copyright (c) 2009-2016 The Bitcoin Core developers
// Distributed under the MIT software license, see the accompanying
// file COPYING or http://www.opensource.org/licenses/mit-license.php.

#if defined(HAVE_CONFIG_H)
#include "config/bitcoin-config.h"
#endif

#include "bitcoinaddressvalidatortests.h"
#include "chainparams.h"
<<<<<<< HEAD
#include "compattests.h"
#include "guiutiltests.h"
#include "key.h"
=======
>>>>>>> e44150fe
#include "rpcnestedtests.h"
#include "util.h"
#include "uritests.h"

#ifdef ENABLE_WALLET
#include "paymentservertests.h"
#include "wallettests.h"
#endif

#include <QApplication>
#include <QObject>
#include <QTest>

#include <openssl/ssl.h>

#if defined(QT_STATICPLUGIN)
#include <QtPlugin>
#if QT_VERSION < 0x050000
Q_IMPORT_PLUGIN(qcncodecs)
Q_IMPORT_PLUGIN(qjpcodecs)
Q_IMPORT_PLUGIN(qtwcodecs)
Q_IMPORT_PLUGIN(qkrcodecs)
#else
#if defined(QT_QPA_PLATFORM_MINIMAL)
Q_IMPORT_PLUGIN(QMinimalIntegrationPlugin);
#endif
#if defined(QT_QPA_PLATFORM_XCB)
Q_IMPORT_PLUGIN(QXcbIntegrationPlugin);
#elif defined(QT_QPA_PLATFORM_WINDOWS)
Q_IMPORT_PLUGIN(QWindowsIntegrationPlugin);
#elif defined(QT_QPA_PLATFORM_COCOA)
Q_IMPORT_PLUGIN(QCocoaIntegrationPlugin);
#endif
#endif
#endif

extern void noui_connect();

// This is all you need to run all the tests
int main(int argc, char *argv[])
{
    SetupEnvironment();
    SetupNetworking();
    SelectParams(CBaseChainParams::MAIN);
    noui_connect();
    ClearDatadirCache();
    fs::path pathTemp = fs::temp_directory_path() / strprintf("test_bitcoin-qt_%lu_%i", (unsigned long)GetTime(), (int)GetRand(100000));
    fs::create_directories(pathTemp);
    gArgs.ForceSetArg("-datadir", pathTemp.string());

    bool fInvalid = false;

    // Prefer the "minimal" platform for the test instead of the normal default
    // platform ("xcb", "windows", or "cocoa") so tests can't unintentially
    // interfere with any background GUIs and don't require extra resources.
    #if defined(WIN32)
        _putenv_s("QT_QPA_PLATFORM", "minimal");
    #else
        setenv("QT_QPA_PLATFORM", "minimal", 0);
    #endif

    // Don't remove this, it's needed to access
    // QApplication:: and QCoreApplication:: in the tests
    QApplication app(argc, argv);
    app.setApplicationName("Bitcoin-Qt-test");

    SSL_library_init();

    URITests test1;
    if (QTest::qExec(&test1) != 0) {
        fInvalid = true;
    }
#ifdef ENABLE_WALLET
    PaymentServerTests test2;
    if (QTest::qExec(&test2) != 0) {
        fInvalid = true;
    }
#endif
    RPCNestedTests test3;
    if (QTest::qExec(&test3) != 0) {
        fInvalid = true;
    }
    CompatTests test4;
    if (QTest::qExec(&test4) != 0) {
        fInvalid = true;
<<<<<<< HEAD
    GUIUtilTests test5;
    if (QTest::qExec(&test5) != 0) fInvalid = true;
    BitcoinAddressValidatorTests test6;
    if (QTest::qExec(&test6) != 0) fInvalid = true;
=======
    }
#ifdef ENABLE_WALLET
    WalletTests test5;
    if (QTest::qExec(&test5) != 0) {
        fInvalid = true;
    }
#endif

    fs::remove_all(pathTemp);
>>>>>>> e44150fe

    return fInvalid;
}<|MERGE_RESOLUTION|>--- conflicted
+++ resolved
@@ -8,12 +8,6 @@
 
 #include "bitcoinaddressvalidatortests.h"
 #include "chainparams.h"
-<<<<<<< HEAD
-#include "compattests.h"
-#include "guiutiltests.h"
-#include "key.h"
-=======
->>>>>>> e44150fe
 #include "rpcnestedtests.h"
 #include "util.h"
 #include "uritests.h"
@@ -78,7 +72,7 @@
     // Don't remove this, it's needed to access
     // QApplication:: and QCoreApplication:: in the tests
     QApplication app(argc, argv);
-    app.setApplicationName("Bitcoin-Qt-test");
+    app.setApplicationName("Blackmore-Qt-test");
 
     SSL_library_init();
 
@@ -99,12 +93,6 @@
     CompatTests test4;
     if (QTest::qExec(&test4) != 0) {
         fInvalid = true;
-<<<<<<< HEAD
-    GUIUtilTests test5;
-    if (QTest::qExec(&test5) != 0) fInvalid = true;
-    BitcoinAddressValidatorTests test6;
-    if (QTest::qExec(&test6) != 0) fInvalid = true;
-=======
     }
 #ifdef ENABLE_WALLET
     WalletTests test5;
@@ -112,9 +100,12 @@
         fInvalid = true;
     }
 #endif
+    BitcoinAddressValidatorTests test6;
+    if (QTest::qExec(&test6) != 0) {
+        fInvalid = true;
+    }
 
     fs::remove_all(pathTemp);
->>>>>>> e44150fe
 
     return fInvalid;
 }