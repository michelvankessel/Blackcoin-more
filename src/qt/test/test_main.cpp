// Copyright (c) 2009-2018 The Bitcoin Core developers
// Distributed under the MIT software license, see the accompanying
// file COPYING or http://www.opensource.org/licenses/mit-license.php.

#if defined(HAVE_CONFIG_H)
#include <config/bitcoin-config.h>
#endif

#include <interfaces/node.h>
#include <qt/bitcoin.h>
#include <qt/test/apptests.h>
#include <qt/test/rpcnestedtests.h>
#include <qt/test/uritests.h>
#include <qt/test/compattests.h>
#include <test/setup_common.h>

#ifdef ENABLE_WALLET
#include <qt/test/addressbooktests.h>
#ifdef ENABLE_BIP70
#include <qt/test/paymentservertests.h>
#endif // ENABLE_BIP70
#include <qt/test/wallettests.h>
#endif // ENABLE_WALLET

#include <QApplication>
#include <QObject>
#include <QTest>

#if defined(QT_STATICPLUGIN)
#include <QtPlugin>
#if defined(QT_QPA_PLATFORM_MINIMAL)
Q_IMPORT_PLUGIN(QMinimalIntegrationPlugin);
#endif
#if defined(QT_QPA_PLATFORM_XCB)
Q_IMPORT_PLUGIN(QXcbIntegrationPlugin);
#elif defined(QT_QPA_PLATFORM_WINDOWS)
Q_IMPORT_PLUGIN(QWindowsIntegrationPlugin);
#elif defined(QT_QPA_PLATFORM_COCOA)
Q_IMPORT_PLUGIN(QCocoaIntegrationPlugin);
#endif
#endif

// This is all you need to run all the tests
int main(int argc, char *argv[])
{
    // Initialize persistent globals with the testing setup state for sanity.
    // E.g. -datadir in gArgs is set to a temp directory dummy value (instead
    // of defaulting to the default datadir), or globalChainParams is set to
    // regtest params.
    //
    // All tests must use their own testing setup (if needed).
    {
        BasicTestingSetup dummy{CBaseChainParams::REGTEST};
    }

    auto node = interfaces::MakeNode();

    bool fInvalid = false;

    // Prefer the "minimal" platform for the test instead of the normal default
    // platform ("xcb", "windows", or "cocoa") so tests can't unintentionally
    // interfere with any background GUIs and don't require extra resources.
    #if defined(WIN32)
        if (getenv("QT_QPA_PLATFORM") == nullptr) _putenv_s("QT_QPA_PLATFORM", "minimal");
    #else
        setenv("QT_QPA_PLATFORM", "minimal", /* overwrite */ 0);
    #endif

    // Don't remove this, it's needed to access
    // QApplication:: and QCoreApplication:: in the tests
    BitcoinApplication app(*node);
<<<<<<< HEAD
    app.setApplicationName("Blackmore-Qt-test");
=======
    app.setApplicationName("Bitcoin-Qt-test");
>>>>>>> 2f9f9b37

    AppTests app_tests(app);
    if (QTest::qExec(&app_tests) != 0) {
        fInvalid = true;
    }
    URITests test1;
    if (QTest::qExec(&test1) != 0) {
        fInvalid = true;
    }
#if defined(ENABLE_WALLET) && defined(ENABLE_BIP70)
    PaymentServerTests test2;
    if (QTest::qExec(&test2) != 0) {
        fInvalid = true;
    }
#endif
    RPCNestedTests test3;
    if (QTest::qExec(&test3) != 0) {
        fInvalid = true;
    }
    CompatTests test4;
    if (QTest::qExec(&test4) != 0) {
        fInvalid = true;
    }
#ifdef ENABLE_WALLET
    WalletTests test5;
    if (QTest::qExec(&test5) != 0) {
        fInvalid = true;
    }
    AddressBookTests test6;
    if (QTest::qExec(&test6) != 0) {
        fInvalid = true;
    }
#endif

    return fInvalid;
}<|MERGE_RESOLUTION|>--- conflicted
+++ resolved
@@ -69,11 +69,7 @@
     // Don't remove this, it's needed to access
     // QApplication:: and QCoreApplication:: in the tests
     BitcoinApplication app(*node);
-<<<<<<< HEAD
     app.setApplicationName("Blackmore-Qt-test");
-=======
-    app.setApplicationName("Bitcoin-Qt-test");
->>>>>>> 2f9f9b37
 
     AppTests app_tests(app);
     if (QTest::qExec(&app_tests) != 0) {
