--- conflicted
+++ resolved
@@ -1,8 +1,4 @@
-<<<<<<< HEAD
-// Copyright (c) 2011-2017 The Bitcoin Core developers
-=======
 // Copyright (c) 2011-2018 The Bitcoin Core developers
->>>>>>> 2f4f2d38
 // Distributed under the MIT software license, see the accompanying
 // file COPYING or http://www.opensource.org/licenses/mit-license.php.
 
@@ -36,12 +32,7 @@
     QModelIndex index = sourceModel()->index(sourceRow, 0, sourceParent);
 
     int status = index.data(TransactionTableModel::StatusRole).toInt();
-<<<<<<< HEAD
-
-    if(!showInactive && status == TransactionStatus::Conflicted && type == TransactionRecord::Other)
-=======
     if (!showInactive && status == TransactionStatus::Conflicted)
->>>>>>> 2f4f2d38
         return false;
 
     int type = index.data(TransactionTableModel::TypeRole).toInt();
