--- conflicted
+++ resolved
@@ -1100,11 +1100,7 @@
         fst.fst_flags = F_ALLOCATEALL;
         fcntl(fileno(file), F_PREALLOCATE, &fst);
     }
-<<<<<<< HEAD
-    ftruncate(fileno(file), fst.fst_length);
-=======
     ftruncate(fileno(file), static_cast<off_t>(offset) + length);
->>>>>>> 2f9f9b37
 #else
     #if defined(__linux__)
     // Version using posix_fallocate
@@ -1225,12 +1221,8 @@
 
 std::string CopyrightHolders(const std::string& strPrefix)
 {
-<<<<<<< HEAD
     /*
-    const auto copyright_devs = strprintf(_(COPYRIGHT_HOLDERS), COPYRIGHT_HOLDERS_SUBSTITUTION);
-=======
     const auto copyright_devs = strprintf(_(COPYRIGHT_HOLDERS).translated, COPYRIGHT_HOLDERS_SUBSTITUTION);
->>>>>>> 2f9f9b37
     std::string strCopyrightHolders = strPrefix + copyright_devs;
 
     // Make sure Bitcoin Core copyright is not removed by accident
