// Copyright (c) 2009-2010 Satoshi Nakamoto
// Copyright (c) 2009-2019 The Bitcoin Core developers
// Distributed under the MIT software license, see the accompanying
// file COPYING or http://www.opensource.org/licenses/mit-license.php.

/**
 * Server/client environment: argument handling, config file parsing,
 * thread wrappers, startup time
 */
#ifndef BITCOIN_UTIL_SYSTEM_H
#define BITCOIN_UTIL_SYSTEM_H

#if defined(HAVE_CONFIG_H)
#include <config/bitcoin-config.h>
#endif

#include <attributes.h>
#include <compat.h>
#include <compat/assumptions.h>
#include <fs.h>
#include <logging.h>
#include <sync.h>
#include <tinyformat.h>
#include <util/memory.h>
#include <util/threadnames.h>
#include <util/time.h>

#include <exception>
#include <map>
#include <set>
#include <stdint.h>
#include <string>
#include <utility>
#include <vector>

#include <boost/thread/condition_variable.hpp> // for boost::thread_interrupted

// Application startup time (used for uptime calculation)
int64_t GetStartupTime();

extern const char * const BITCOIN_CONF_FILENAME;

void SetupEnvironment();
bool SetupNetworking();

template<typename... Args>
bool error(const char* fmt, const Args&... args)
{
    LogPrintf("ERROR: %s\n", tfm::format(fmt, args...));
    return false;
}

void PrintExceptionContinue(const std::exception *pex, const char* pszThread);
bool FileCommit(FILE *file);
bool TruncateFile(FILE *file, unsigned int length);
int RaiseFileDescriptorLimit(int nMinFD);
void AllocateFileRange(FILE *file, unsigned int offset, unsigned int length);
bool RenameOver(fs::path src, fs::path dest);
bool LockDirectory(const fs::path& directory, const std::string lockfile_name, bool probe_only=false);
void UnlockDirectory(const fs::path& directory, const std::string& lockfile_name);
bool DirIsWritable(const fs::path& directory);
bool CheckDiskSpace(const fs::path& dir, uint64_t additional_bytes = 0);

/** Release all directory locks. This is used for unit testing only, at runtime
 * the global destructor will take care of the locks.
 */
void ReleaseDirectoryLocks();

bool TryCreateDirectories(const fs::path& p);
fs::path GetDefaultDataDir();
// The blocks directory is always net specific.
const fs::path &GetBlocksDir();
const fs::path &GetDataDir(bool fNetSpecific = true);
// Return true if -datadir option points to a valid directory or is not specified.
bool CheckDataDirOption();
/** Tests only */
void ClearDatadirCache();
fs::path GetConfigFile(const std::string& confPath);
#ifdef WIN32
fs::path GetSpecialFolderPath(int nFolder, bool fCreate = true);
#endif
#if HAVE_SYSTEM
void runCommand(const std::string& strCommand);
#endif

/**
 * Most paths passed as configuration arguments are treated as relative to
 * the datadir if they are not absolute.
 *
 * @param path The path to be conditionally prefixed with datadir.
 * @param net_specific Forwarded to GetDataDir().
 * @return The normalized path.
 */
fs::path AbsPathForConfigVal(const fs::path& path, bool net_specific = true);

inline bool IsSwitchChar(char c)
{
#ifdef WIN32
    return c == '-' || c == '/';
#else
    return c == '-';
#endif
}

enum class OptionsCategory {
    OPTIONS,
    CONNECTION,
    WALLET,
    WALLET_DEBUG_TEST,
    ZMQ,
    DEBUG_TEST,
    CHAINPARAMS,
    NODE_RELAY,
    BLOCK_CREATION,
    RPC,
    GUI,
    COMMANDS,
    REGISTER_COMMANDS,

    HIDDEN // Always the last option to avoid printing these in the help
};

struct SectionInfo
{
    std::string m_name;
    std::string m_file;
    int m_line;
};

class ArgsManager
{
public:
    enum Flags {
        NONE = 0x00,
        // Boolean options can accept negation syntax -noOPTION or -noOPTION=1
        ALLOW_BOOL = 0x01,
        ALLOW_INT = 0x02,
        ALLOW_STRING = 0x04,
        ALLOW_ANY = ALLOW_BOOL | ALLOW_INT | ALLOW_STRING,
        DEBUG_ONLY = 0x100,
        /* Some options would cause cross-contamination if values for
         * mainnet were used while running on regtest/testnet (or vice-versa).
         * Setting them as NETWORK_ONLY ensures that sharing a config file
         * between mainnet and regtest/testnet won't cause problems due to these
         * parameters by accident. */
        NETWORK_ONLY = 0x200,
    };

protected:
    friend class ArgsManagerHelper;

    struct Arg
    {
        std::string m_help_param;
        std::string m_help_text;
        unsigned int m_flags;
    };

    mutable CCriticalSection cs_args;
    std::map<std::string, std::vector<std::string>> m_override_args GUARDED_BY(cs_args);
    std::map<std::string, std::vector<std::string>> m_config_args GUARDED_BY(cs_args);
    std::string m_network GUARDED_BY(cs_args);
    std::set<std::string> m_network_only_args GUARDED_BY(cs_args);
    std::map<OptionsCategory, std::map<std::string, Arg>> m_available_args GUARDED_BY(cs_args);
    std::list<SectionInfo> m_config_sections GUARDED_BY(cs_args);

    NODISCARD bool ReadConfigStream(std::istream& stream, const std::string& filepath, std::string& error, bool ignore_invalid_keys = false);

public:
    ArgsManager();

    /**
     * Select the network in use
     */
    void SelectConfigNetwork(const std::string& network);

    NODISCARD bool ParseParameters(int argc, const char* const argv[], std::string& error);
    NODISCARD bool ReadConfigFiles(std::string& error, bool ignore_invalid_keys = false);

    /**
     * Log warnings for options in m_section_only_args when
     * they are specified in the default section but not overridden
     * on the command line or in a network-specific section in the
     * config file.
     */
    const std::set<std::string> GetUnsuitableSectionOnlyArgs() const;

    /**
     * Log warnings for unrecognized section names in the config file.
     */
    const std::list<SectionInfo> GetUnrecognizedSections() const;

    /**
     * Return a vector of strings of the given argument
     *
     * @param strArg Argument to get (e.g. "-foo")
     * @return command-line arguments
     */
    std::vector<std::string> GetArgs(const std::string& strArg) const;

    /**
     * Return true if the given argument has been manually set
     *
     * @param strArg Argument to get (e.g. "-foo")
     * @return true if the argument has been set
     */
    bool IsArgSet(const std::string& strArg) const;

    /**
     * Return true if the argument was originally passed as a negated option,
     * i.e. -nofoo.
     *
     * @param strArg Argument to get (e.g. "-foo")
     * @return true if the argument was passed negated
     */
    bool IsArgNegated(const std::string& strArg) const;

    /**
     * Return string argument or default value
     *
     * @param strArg Argument to get (e.g. "-foo")
     * @param strDefault (e.g. "1")
     * @return command-line argument or default value
     */
    std::string GetArg(const std::string& strArg, const std::string& strDefault) const;

    /**
     * Return integer argument or default value
     *
     * @param strArg Argument to get (e.g. "-foo")
     * @param nDefault (e.g. 1)
     * @return command-line argument (0 if invalid number) or default value
     */
    int64_t GetArg(const std::string& strArg, int64_t nDefault) const;

    /**
     * Return boolean argument or default value
     *
     * @param strArg Argument to get (e.g. "-foo")
     * @param fDefault (true or false)
     * @return command-line argument or default value
     */
    bool GetBoolArg(const std::string& strArg, bool fDefault) const;

    /**
     * Set an argument if it doesn't already have a value
     *
     * @param strArg Argument to set (e.g. "-foo")
     * @param strValue Value (e.g. "1")
     * @return true if argument gets set, false if it already had a value
     */
    bool SoftSetArg(const std::string& strArg, const std::string& strValue);

    /**
     * Set a boolean argument if it doesn't already have a value
     *
     * @param strArg Argument to set (e.g. "-foo")
     * @param fValue Value (e.g. false)
     * @return true if argument gets set, false if it already had a value
     */
    bool SoftSetBoolArg(const std::string& strArg, bool fValue);

    // Forces an arg setting. Called by SoftSetArg() if the arg hasn't already
    // been set. Also called directly in testing.
    void ForceSetArg(const std::string& strArg, const std::string& strValue);

    /**
     * Looks for -regtest, -testnet and returns the appropriate BIP70 chain name.
     * @return CBaseChainParams::MAIN by default; raises runtime error if an invalid combination is given.
     */
    std::string GetChainName() const;

    /**
     * Add argument
     */
    void AddArg(const std::string& name, const std::string& help, unsigned int flags, const OptionsCategory& cat);

    /**
     * Add many hidden arguments
     */
    void AddHiddenArgs(const std::vector<std::string>& args);

    /**
     * Clear available arguments
     */
    void ClearArgs() {
        LOCK(cs_args);
        m_available_args.clear();
        m_network_only_args.clear();
    }

    /**
     * Get the help string
     */
    std::string GetHelpMessage() const;

    /**
     * Return Flags for known arg.
     * Return ArgsManager::NONE for unknown arg.
     */
    unsigned int FlagsOfKnownArg(const std::string& key) const;
};

extern ArgsManager gArgs;

/**
 * @return true if help has been requested via a command-line arg
 */
bool HelpRequested(const ArgsManager& args);

/** Add help options to the args manager */
void SetupHelpOptions(ArgsManager& args);

/**
 * Format a string to be used as group of options in help messages
 *
 * @param message Group name (e.g. "RPC server options:")
 * @return the formatted string
 */
std::string HelpMessageGroup(const std::string& message);

/**
 * Format a string to be used as option description in help messages
 *
 * @param option Option message (e.g. "-rpcuser=<user>")
 * @param message Option description (e.g. "Username for JSON-RPC connections")
 * @return the formatted string
 */
std::string HelpMessageOpt(const std::string& option, const std::string& message);

/**
 * Return the number of cores available on the current system.
 * @note This does count virtual cores, such as those provided by HyperThreading.
 */
int GetNumCores();

<<<<<<< HEAD
#ifndef WIN32
// PRIO_MAX is not defined on Solaris
#ifndef PRIO_MAX
#define PRIO_MAX 20
#endif
#define THREAD_PRIORITY_LOWEST          PRIO_MAX
#define THREAD_PRIORITY_BELOW_NORMAL    2
#define THREAD_PRIORITY_NORMAL          0
#define THREAD_PRIORITY_ABOVE_NORMAL    0
#endif

void SetThreadPriority(int nPriority);
void RenameThread(const char* name);

=======
>>>>>>> 2f9f9b37
/**
 * .. and a wrapper that just calls func once
 */
template <typename Callable> void TraceThread(const char* name,  Callable func)
{
    util::ThreadRename(name);
    try
    {
        LogPrintf("%s thread start\n", name);
        func();
        LogPrintf("%s thread exit\n", name);
    }
    catch (const boost::thread_interrupted&)
    {
        LogPrintf("%s thread interrupt\n", name);
        throw;
    }
    catch (const std::exception& e) {
        PrintExceptionContinue(&e, name);
        throw;
    }
    catch (...) {
        PrintExceptionContinue(nullptr, name);
        throw;
    }
}

std::string CopyrightHolders(const std::string& strPrefix);

/**
 * On platforms that support it, tell the kernel the calling thread is
 * CPU-intensive and non-interactive. See SCHED_BATCH in sched(7) for details.
 *
 * @return The return value of sched_setschedule(), or 1 on systems without
 * sched_setschedule().
 */
int ScheduleBatchPriority();

namespace util {

//! Simplification of std insertion
template <typename Tdst, typename Tsrc>
inline void insert(Tdst& dst, const Tsrc& src) {
    dst.insert(dst.begin(), src.begin(), src.end());
}
template <typename TsetT, typename Tsrc>
inline void insert(std::set<TsetT>& dst, const Tsrc& src) {
    dst.insert(src.begin(), src.end());
}

#ifdef WIN32
class WinCmdLineArgs
{
public:
    WinCmdLineArgs();
    ~WinCmdLineArgs();
    std::pair<int, char**> get();

private:
    int argc;
    char** argv;
    std::vector<std::string> args;
};
#endif

} // namespace util

#endif // BITCOIN_UTIL_SYSTEM_H<|MERGE_RESOLUTION|>--- conflicted
+++ resolved
@@ -334,7 +334,6 @@
  */
 int GetNumCores();
 
-<<<<<<< HEAD
 #ifndef WIN32
 // PRIO_MAX is not defined on Solaris
 #ifndef PRIO_MAX
@@ -347,10 +346,7 @@
 #endif
 
 void SetThreadPriority(int nPriority);
-void RenameThread(const char* name);
-
-=======
->>>>>>> 2f9f9b37
+
 /**
  * .. and a wrapper that just calls func once
  */
