// Copyright (c) 2009-2010 Satoshi Nakamoto
// Copyright (c) 2009-2019 The Bitcoin Core developers
// Distributed under the MIT software license, see the accompanying
// file COPYING or http://www.opensource.org/licenses/mit-license.php.

#ifndef BITCOIN_CHAIN_H
#define BITCOIN_CHAIN_H

#include <arith_uint256.h>
#include <consensus/params.h>
#include <flatfile.h>
#include <primitives/block.h>
#include <tinyformat.h>
#include <uint256.h>
#include <chainparams.h>
#include <vector>

/**
 * Maximum amount of time that a block timestamp is allowed to exceed the
 * current network-adjusted time before the block will be accepted.
 */
static constexpr int64_t MAX_FUTURE_BLOCK_TIME = 2 * 60 * 60;

/**
 * Timestamp window used as a grace period by code that compares external
 * timestamps (such as timestamps passed to RPCs, or wallet key creation times)
 * to block timestamps. This should be set at least as high as
 * MAX_FUTURE_BLOCK_TIME.
 */
static constexpr int64_t TIMESTAMP_WINDOW = MAX_FUTURE_BLOCK_TIME;

/**
 * Maximum gap between node time and block time used
 * for the "Catching up..." mode in GUI.
 *
 * Ref: https://github.com/bitcoin/bitcoin/pull/1026
 */
static constexpr int64_t MAX_BLOCK_TIME_GAP = 90 * 60;

class CBlockFileInfo
{
public:
    unsigned int nBlocks;      //!< number of blocks stored in file
    unsigned int nSize;        //!< number of used bytes of block file
    unsigned int nUndoSize;    //!< number of used bytes in the undo file
    unsigned int nHeightFirst; //!< lowest height of block in file
    unsigned int nHeightLast;  //!< highest height of block in file
    uint64_t nTimeFirst;       //!< earliest time of block in file
    uint64_t nTimeLast;        //!< latest time of block in file

    SERIALIZE_METHODS(CBlockFileInfo, obj)
    {
        READWRITE(VARINT(obj.nBlocks));
        READWRITE(VARINT(obj.nSize));
        READWRITE(VARINT(obj.nUndoSize));
        READWRITE(VARINT(obj.nHeightFirst));
        READWRITE(VARINT(obj.nHeightLast));
        READWRITE(VARINT(obj.nTimeFirst));
        READWRITE(VARINT(obj.nTimeLast));
    }

     void SetNull() {
         nBlocks = 0;
         nSize = 0;
         nUndoSize = 0;
         nHeightFirst = 0;
         nHeightLast = 0;
         nTimeFirst = 0;
         nTimeLast = 0;
     }

     CBlockFileInfo() {
         SetNull();
     }

     std::string ToString() const;

     /** update statistics (does not update nSize) */
     void AddBlock(unsigned int nHeightIn, uint64_t nTimeIn) {
         if (nBlocks==0 || nHeightFirst > nHeightIn)
             nHeightFirst = nHeightIn;
         if (nBlocks==0 || nTimeFirst > nTimeIn)
             nTimeFirst = nTimeIn;
         nBlocks++;
         if (nHeightIn > nHeightLast)
             nHeightLast = nHeightIn;
         if (nTimeIn > nTimeLast)
             nTimeLast = nTimeIn;
     }
};

enum BlockStatus: uint32_t {
    //! Unused.
    BLOCK_VALID_UNKNOWN      =    0,

    //! Reserved (was BLOCK_VALID_HEADER).
    BLOCK_VALID_RESERVED     =    1,

    //! All parent headers found, difficulty matches, timestamp >= median previous, checkpoint. Implies all parents
    //! are also at least TREE.
    BLOCK_VALID_TREE         =    2,

    /**
     * Only first tx is coinbase, 2 <= coinbase input script length <= 100, transactions valid, no duplicate txids,
     * sigops, size, merkle root. Implies all parents are at least TREE but not necessarily TRANSACTIONS. When all
     * parent blocks also have TRANSACTIONS, CBlockIndex::nChainTx will be set.
     */
    BLOCK_VALID_TRANSACTIONS =    3,

    //! Outputs do not overspend inputs, no double spends, coinbase output ok, no immature coinbase spends, BIP30.
    //! Implies all parents are also at least CHAIN.
    BLOCK_VALID_CHAIN        =    4,

    //! Scripts & signatures ok. Implies all parents are also at least SCRIPTS.
    BLOCK_VALID_SCRIPTS      =    5,

    //! All validity bits.
    BLOCK_VALID_MASK         =   BLOCK_VALID_RESERVED | BLOCK_VALID_TREE | BLOCK_VALID_TRANSACTIONS |
                                 BLOCK_VALID_CHAIN | BLOCK_VALID_SCRIPTS,

    BLOCK_HAVE_DATA          =    8, //!< full block available in blk*.dat
    BLOCK_HAVE_UNDO          =   16, //!< undo data available in rev*.dat
    BLOCK_HAVE_MASK          =   BLOCK_HAVE_DATA | BLOCK_HAVE_UNDO,

    BLOCK_FAILED_VALID       =   32, //!< stage after last reached validness failed
    BLOCK_FAILED_CHILD       =   64, //!< descends from failed block
    BLOCK_FAILED_MASK        =   BLOCK_FAILED_VALID | BLOCK_FAILED_CHILD,
};

/** The block chain is a tree shaped structure starting with the
 * genesis block at the root, with each block potentially having multiple
 * candidates to be the next block. A blockindex may have multiple pprev pointing
 * to it, but at most one of them can be part of the currently active branch.
 */
class CBlockIndex
{
public:
    //! pointer to the hash of the block, if any. Memory is owned by this CBlockIndex
    const uint256* phashBlock{nullptr};

    //! pointer to the index of the predecessor of this block
    CBlockIndex* pprev{nullptr};

    //! pointer to the index of some further predecessor of this block
    CBlockIndex* pskip{nullptr};

    //! height of the entry in the chain. The genesis block has height 0
    int nHeight{0};

    //! Which # file this block is stored in (blk?????.dat)
    int nFile{0};

    //! Byte offset within blk?????.dat where this block's data is stored
    unsigned int nDataPos{0};

    //! Byte offset within rev?????.dat where this block's undo data is stored
    unsigned int nUndoPos{0};

    //! (memory only) Total amount of work (expected number of hashes) in the chain up to and including this block
    arith_uint256 nChainWork{};

    //! Number of transactions in this block.
    //! Note: in a potential headers-first mode, this number cannot be relied upon
    unsigned int nTx{0};

    //! (memory only) Number of transactions in the chain up to and including this block.
    //! This value will be non-zero only if and only if transactions for this block and all its parents are available.
    //! Change to 64-bit type when necessary; won't happen before 2030
    unsigned int nChainTx{0};

    //! Verification status of this block. See enum BlockStatus
    uint32_t nStatus{0};

    //! Proof-of-stake related block index fields
    unsigned int nFlags;
    enum
    {
        BLOCK_PROOF_OF_STAKE = (1 << 0),
        BLOCK_STAKE_ENTROPY  = (1 << 1),
        BLOCK_STAKE_MODIFIER = (1 << 2),
    };

    //! hash modifier of proof-of-stake
    uint256 nStakeModifier;

    //! block header
    int32_t nVersion{0};
    uint256 hashMerkleRoot{};
    uint32_t nTime{0};
    uint32_t nBits{0};
    uint32_t nNonce{0};

    //! (memory only) Sequential id assigned to distinguish order in which blocks are received.
    int32_t nSequenceId{0};

    //! (memory only) Maximum nTime in the chain up to and including this block.
<<<<<<< HEAD
    unsigned int nTimeMax;

    void SetNull()
    {
        phashBlock = nullptr;
        pprev = nullptr;
        pskip = nullptr;
        nHeight = 0;
        nFile = 0;
        nDataPos = 0;
        nUndoPos = 0;
        nChainWork = arith_uint256();
        nTx = 0;
        nChainTx = 0;
        nStatus = 0;
        nStakeModifier = uint256();
        nSequenceId = 0;
        nTimeMax = 0;

        nVersion       = 0;
        hashMerkleRoot = uint256();
        nTime          = 0;
        nBits          = 0;
        nNonce         = 0;
    }
=======
    unsigned int nTimeMax{0};
>>>>>>> 56311988

    CBlockIndex()
    {
    }

    explicit CBlockIndex(const CBlockHeader& block)
        : nVersion{block.nVersion},
          hashMerkleRoot{block.hashMerkleRoot},
          nTime{block.nTime},
          nBits{block.nBits},
          nNonce{block.nNonce}
    {
<<<<<<< HEAD
        SetNull();

        nVersion       = block.nVersion;
        hashMerkleRoot = block.hashMerkleRoot;
        nTime          = block.nTime;
        nBits          = block.nBits;
        nNonce         = block.nNonce;
        nFlags         = block.nFlags;
=======
>>>>>>> 56311988
    }

    FlatFilePos GetBlockPos() const {
        FlatFilePos ret;
        if (nStatus & BLOCK_HAVE_DATA) {
            ret.nFile = nFile;
            ret.nPos  = nDataPos;
        }
        return ret;
    }

    FlatFilePos GetUndoPos() const {
        FlatFilePos ret;
        if (nStatus & BLOCK_HAVE_UNDO) {
            ret.nFile = nFile;
            ret.nPos  = nUndoPos;
        }
        return ret;
    }

    CBlockHeader GetBlockHeader() const
    {
        CBlockHeader block;
        block.nVersion       = nVersion;
        if (pprev)
            block.hashPrevBlock = pprev->GetBlockHash();
        block.hashMerkleRoot = hashMerkleRoot;
        block.nTime          = nTime;
        block.nBits          = nBits;
        block.nNonce         = nNonce;
        block.nFlags         = nFlags;
        return block;
    }

    uint256 GetBlockHash() const
    {
        return *phashBlock;
    }

    uint256 GetBlockPoWHash() const
    {
        return GetBlockHeader().GetPoWHash();
    }
    /**
     * Check whether this block's and all previous blocks' transactions have been
     * downloaded (and stored to disk) at some point.
     *
     * Does not imply the transactions are consensus-valid (ConnectTip might fail)
     * Does not imply the transactions are still stored on disk. (IsBlockPruned might return true)
     */
    bool HaveTxsDownloaded() const { return nChainTx != 0; }

    int64_t GetBlockTime() const
    {
        return (int64_t)nTime;
    }

    int64_t GetBlockTimeMax() const
    {
        return (int64_t)nTimeMax;
    }

    static constexpr int nMedianTimeSpan = 11;

    int64_t GetMedianTimePast() const
    {
        // Blackcoin: use GetBlockTime() since ProtocolV2
        if (Params().GetConsensus().IsProtocolV2(GetBlockTime()))
            return GetBlockTime();
        else {
            int64_t pmedian[nMedianTimeSpan];
            int64_t* pbegin = &pmedian[nMedianTimeSpan];
            int64_t* pend = &pmedian[nMedianTimeSpan];

            const CBlockIndex* pindex = this;
            for (int i = 0; i < nMedianTimeSpan && pindex; i++, pindex = pindex->pprev)
                *(--pbegin) = pindex->GetBlockTime();

            std::sort(pbegin, pend);
            return pbegin[(pend - pbegin)/2];
        }
    }

    bool IsProofOfWork() const
    {
        return !IsProofOfStake();
    }

    bool IsProofOfStake() const
    {
        return (nFlags & BLOCK_PROOF_OF_STAKE);
    }

    void SetProofOfStake()
    {
        nFlags |= BLOCK_PROOF_OF_STAKE;
    }

    std::string ToString() const
    {
        return strprintf("CBlockIndex(pprev=%p, nHeight=%d, merkle=%s, hashBlock=%s)",
            pprev, nHeight,
            hashMerkleRoot.ToString(),
            GetBlockHash().ToString());
    }

    //! Check whether this block index entry is valid up to the passed validity level.
    bool IsValid(enum BlockStatus nUpTo = BLOCK_VALID_TRANSACTIONS) const
    {
        assert(!(nUpTo & ~BLOCK_VALID_MASK)); // Only validity flags allowed.
        if (nStatus & BLOCK_FAILED_MASK)
            return false;
        return ((nStatus & BLOCK_VALID_MASK) >= nUpTo);
    }

    //! Raise the validity level of this block index entry.
    //! Returns true if the validity was changed.
    bool RaiseValidity(enum BlockStatus nUpTo)
    {
        assert(!(nUpTo & ~BLOCK_VALID_MASK)); // Only validity flags allowed.
        if (nStatus & BLOCK_FAILED_MASK)
            return false;
        if ((nStatus & BLOCK_VALID_MASK) < nUpTo) {
            nStatus = (nStatus & ~BLOCK_VALID_MASK) | nUpTo;
            return true;
        }
        return false;
    }

    //! Build the skiplist pointer for this entry.
    void BuildSkip();

    //! Efficiently find an ancestor of this block.
    CBlockIndex* GetAncestor(int height);
    const CBlockIndex* GetAncestor(int height) const;
};

arith_uint256 GetBlockProof(const CBlockIndex& block);
/** Return the time it would take to redo the work difference between from and to, assuming the current hashrate corresponds to the difficulty at tip, in seconds. */
int64_t GetBlockProofEquivalentTime(const CBlockIndex& to, const CBlockIndex& from, const CBlockIndex& tip, const Consensus::Params&);
/** Find the forking point between two chain tips. */
const CBlockIndex* LastCommonAncestor(const CBlockIndex* pa, const CBlockIndex* pb);


/** Used to marshal pointers into hashes for db storage. */
class CDiskBlockIndex : public CBlockIndex
{
public:
    uint256 hashPrev;
    uint256 nHashBlock;
    CDiskBlockIndex() {
        hashPrev = uint256();
        nHashBlock = uint256();
    }

    explicit CDiskBlockIndex(const CBlockIndex* pindex) : CBlockIndex(*pindex) {
        hashPrev = (pprev ? pprev->GetBlockHash() : uint256());
        nHashBlock = *pindex->phashBlock;
    }

    SERIALIZE_METHODS(CDiskBlockIndex, obj)
    {
        int _nVersion = s.GetVersion();
<<<<<<< HEAD
        if (!(s.GetType() & SER_GETHASH))
            READWRITE(VARINT(_nVersion, VarIntMode::NONNEGATIVE_SIGNED));

        READWRITE(VARINT(nHeight, VarIntMode::NONNEGATIVE_SIGNED));
        READWRITE(VARINT(nStatus));
        READWRITE(nStakeModifier);
        READWRITE(nHashBlock);
        READWRITE(VARINT(nTx));
        if (nStatus & (BLOCK_HAVE_DATA | BLOCK_HAVE_UNDO))
            READWRITE(VARINT(nFile, VarIntMode::NONNEGATIVE_SIGNED));
        if (nStatus & BLOCK_HAVE_DATA)
            READWRITE(VARINT(nDataPos));
        if (nStatus & BLOCK_HAVE_UNDO)
            READWRITE(VARINT(nUndoPos));
        READWRITE(nFlags);
=======
        if (!(s.GetType() & SER_GETHASH)) READWRITE(VARINT_MODE(_nVersion, VarIntMode::NONNEGATIVE_SIGNED));

        READWRITE(VARINT_MODE(obj.nHeight, VarIntMode::NONNEGATIVE_SIGNED));
        READWRITE(VARINT(obj.nStatus));
        READWRITE(VARINT(obj.nTx));
        if (obj.nStatus & (BLOCK_HAVE_DATA | BLOCK_HAVE_UNDO)) READWRITE(VARINT_MODE(obj.nFile, VarIntMode::NONNEGATIVE_SIGNED));
        if (obj.nStatus & BLOCK_HAVE_DATA) READWRITE(VARINT(obj.nDataPos));
        if (obj.nStatus & BLOCK_HAVE_UNDO) READWRITE(VARINT(obj.nUndoPos));
>>>>>>> 56311988

        // block header
        READWRITE(obj.nVersion);
        READWRITE(obj.hashPrev);
        READWRITE(obj.hashMerkleRoot);
        READWRITE(obj.nTime);
        READWRITE(obj.nBits);
        READWRITE(obj.nNonce);
    }

    uint256 GetBlockHash() const
    {
    	return nHashBlock;
    }


    std::string ToString() const
    {
        std::string str = "CDiskBlockIndex(";
        str += CBlockIndex::ToString();
        str += strprintf("\n                hashBlock=%s, hashPrev=%s)",
            GetBlockHash().ToString(),
            hashPrev.ToString());
        return str;
    }
};

/** An in-memory indexed chain of blocks. */
class CChain {
private:
    std::vector<CBlockIndex*> vChain;

public:
    /** Returns the index entry for the genesis block of this chain, or nullptr if none. */
    CBlockIndex *Genesis() const {
        return vChain.size() > 0 ? vChain[0] : nullptr;
    }

    /** Returns the index entry for the tip of this chain, or nullptr if none. */
    CBlockIndex *Tip() const {
        return vChain.size() > 0 ? vChain[vChain.size() - 1] : nullptr;
    }

    /** Returns the index entry at a particular height in this chain, or nullptr if no such height exists. */
    CBlockIndex *operator[](int nHeight) const {
        if (nHeight < 0 || nHeight >= (int)vChain.size())
            return nullptr;
        return vChain[nHeight];
    }

    /** Compare two chains efficiently. */
    friend bool operator==(const CChain &a, const CChain &b) {
        return a.vChain.size() == b.vChain.size() &&
               a.vChain[a.vChain.size() - 1] == b.vChain[b.vChain.size() - 1];
    }

    /** Efficiently check whether a block is present in this chain. */
    bool Contains(const CBlockIndex *pindex) const {
        return (*this)[pindex->nHeight] == pindex;
    }

    /** Find the successor of a block in this chain, or nullptr if the given index is not found or is the tip. */
    CBlockIndex *Next(const CBlockIndex *pindex) const {
        if (Contains(pindex))
            return (*this)[pindex->nHeight + 1];
        else
            return nullptr;
    }

    /** Return the maximal height in the chain. Is equal to chain.Tip() ? chain.Tip()->nHeight : -1. */
    int Height() const {
        return vChain.size() - 1;
    }

    /** Set/initialize a chain with a given tip. */
    void SetTip(CBlockIndex *pindex);

    /** Return a CBlockLocator that refers to a block in this chain (by default the tip). */
    CBlockLocator GetLocator(const CBlockIndex *pindex = nullptr) const;

    /** Find the last common block between this chain and a block index entry. */
    const CBlockIndex *FindFork(const CBlockIndex *pindex) const;

    /** Find the earliest block with timestamp equal or greater than the given time and height equal or greater than the given height. */
    CBlockIndex* FindEarliestAtLeast(int64_t nTime, int height) const;
};

const CBlockIndex* GetLastBlockIndex(const CBlockIndex* pindex, bool fProofOfStake);

#endif // BITCOIN_CHAIN_H<|MERGE_RESOLUTION|>--- conflicted
+++ resolved
@@ -172,7 +172,7 @@
     uint32_t nStatus{0};
 
     //! Proof-of-stake related block index fields
-    unsigned int nFlags;
+    unsigned int nFlags{0};
     enum
     {
         BLOCK_PROOF_OF_STAKE = (1 << 0),
@@ -194,35 +194,7 @@
     int32_t nSequenceId{0};
 
     //! (memory only) Maximum nTime in the chain up to and including this block.
-<<<<<<< HEAD
-    unsigned int nTimeMax;
-
-    void SetNull()
-    {
-        phashBlock = nullptr;
-        pprev = nullptr;
-        pskip = nullptr;
-        nHeight = 0;
-        nFile = 0;
-        nDataPos = 0;
-        nUndoPos = 0;
-        nChainWork = arith_uint256();
-        nTx = 0;
-        nChainTx = 0;
-        nStatus = 0;
-        nStakeModifier = uint256();
-        nSequenceId = 0;
-        nTimeMax = 0;
-
-        nVersion       = 0;
-        hashMerkleRoot = uint256();
-        nTime          = 0;
-        nBits          = 0;
-        nNonce         = 0;
-    }
-=======
     unsigned int nTimeMax{0};
->>>>>>> 56311988
 
     CBlockIndex()
     {
@@ -233,19 +205,9 @@
           hashMerkleRoot{block.hashMerkleRoot},
           nTime{block.nTime},
           nBits{block.nBits},
-          nNonce{block.nNonce}
-    {
-<<<<<<< HEAD
-        SetNull();
-
-        nVersion       = block.nVersion;
-        hashMerkleRoot = block.hashMerkleRoot;
-        nTime          = block.nTime;
-        nBits          = block.nBits;
-        nNonce         = block.nNonce;
-        nFlags         = block.nFlags;
-=======
->>>>>>> 56311988
+          nNonce{block.nNonce},
+          nFlags{block.nFlags}
+    {
     }
 
     FlatFilePos GetBlockPos() const {
@@ -409,23 +371,6 @@
     SERIALIZE_METHODS(CDiskBlockIndex, obj)
     {
         int _nVersion = s.GetVersion();
-<<<<<<< HEAD
-        if (!(s.GetType() & SER_GETHASH))
-            READWRITE(VARINT(_nVersion, VarIntMode::NONNEGATIVE_SIGNED));
-
-        READWRITE(VARINT(nHeight, VarIntMode::NONNEGATIVE_SIGNED));
-        READWRITE(VARINT(nStatus));
-        READWRITE(nStakeModifier);
-        READWRITE(nHashBlock);
-        READWRITE(VARINT(nTx));
-        if (nStatus & (BLOCK_HAVE_DATA | BLOCK_HAVE_UNDO))
-            READWRITE(VARINT(nFile, VarIntMode::NONNEGATIVE_SIGNED));
-        if (nStatus & BLOCK_HAVE_DATA)
-            READWRITE(VARINT(nDataPos));
-        if (nStatus & BLOCK_HAVE_UNDO)
-            READWRITE(VARINT(nUndoPos));
-        READWRITE(nFlags);
-=======
         if (!(s.GetType() & SER_GETHASH)) READWRITE(VARINT_MODE(_nVersion, VarIntMode::NONNEGATIVE_SIGNED));
 
         READWRITE(VARINT_MODE(obj.nHeight, VarIntMode::NONNEGATIVE_SIGNED));
@@ -434,7 +379,7 @@
         if (obj.nStatus & (BLOCK_HAVE_DATA | BLOCK_HAVE_UNDO)) READWRITE(VARINT_MODE(obj.nFile, VarIntMode::NONNEGATIVE_SIGNED));
         if (obj.nStatus & BLOCK_HAVE_DATA) READWRITE(VARINT(obj.nDataPos));
         if (obj.nStatus & BLOCK_HAVE_UNDO) READWRITE(VARINT(obj.nUndoPos));
->>>>>>> 56311988
+        READWRITE(obj.nFlags);
 
         // block header
         READWRITE(obj.nVersion);
@@ -450,7 +395,6 @@
     	return nHashBlock;
     }
 
-
     std::string ToString() const
     {
         std::string str = "CDiskBlockIndex(";
