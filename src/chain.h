<<<<<<< HEAD
 // Copyright (c) 2009-2010 Satoshi Nakamoto
=======
// Copyright (c) 2009-2010 Satoshi Nakamoto
>>>>>>> b6548420
// Copyright (c) 2009-2015 The Bitcoin Core developers
// Distributed under the MIT software license, see the accompanying
// file COPYING or http://www.opensource.org/licenses/mit-license.php.

#ifndef BITCOIN_CHAIN_H
#define BITCOIN_CHAIN_H

#include "arith_uint256.h"
#include "chainparams.h"
#include "primitives/block.h"
#include "pow.h"
#include "tinyformat.h"
#include "uint256.h"

#include <vector>

class CBlockFileInfo
{
public:
    unsigned int nBlocks;      //!< number of blocks stored in file
    unsigned int nSize;        //!< number of used bytes of block file
    unsigned int nUndoSize;    //!< number of used bytes in the undo file
    unsigned int nHeightFirst; //!< lowest height of block in file
    unsigned int nHeightLast;  //!< highest height of block in file
    uint64_t nTimeFirst;       //!< earliest time of block in file
    uint64_t nTimeLast;        //!< latest time of block in file

    ADD_SERIALIZE_METHODS;

    template <typename Stream, typename Operation>
    inline void SerializationOp(Stream& s, Operation ser_action, int nType, int nVersion) {
        READWRITE(VARINT(nBlocks));
        READWRITE(VARINT(nSize));
        READWRITE(VARINT(nUndoSize));
        READWRITE(VARINT(nHeightFirst));
        READWRITE(VARINT(nHeightLast));
        READWRITE(VARINT(nTimeFirst));
        READWRITE(VARINT(nTimeLast));
    }

     void SetNull() {
         nBlocks = 0;
         nSize = 0;
         nUndoSize = 0;
         nHeightFirst = 0;
         nHeightLast = 0;
         nTimeFirst = 0;
         nTimeLast = 0;
     }

     CBlockFileInfo() {
         SetNull();
     }

     std::string ToString() const;

     /** update statistics (does not update nSize) */
     void AddBlock(unsigned int nHeightIn, uint64_t nTimeIn) {
         if (nBlocks==0 || nHeightFirst > nHeightIn)
             nHeightFirst = nHeightIn;
         if (nBlocks==0 || nTimeFirst > nTimeIn)
             nTimeFirst = nTimeIn;
         nBlocks++;
         if (nHeightIn > nHeightLast)
             nHeightLast = nHeightIn;
         if (nTimeIn > nTimeLast)
             nTimeLast = nTimeIn;
     }
};

struct CDiskBlockPos
{
    int nFile;
    unsigned int nPos;

    ADD_SERIALIZE_METHODS;

    template <typename Stream, typename Operation>
    inline void SerializationOp(Stream& s, Operation ser_action, int nType, int nVersion) {
        READWRITE(VARINT(nFile));
        READWRITE(VARINT(nPos));
    }

    CDiskBlockPos() {
        SetNull();
    }

    CDiskBlockPos(int nFileIn, unsigned int nPosIn) {
        nFile = nFileIn;
        nPos = nPosIn;
    }

    friend bool operator==(const CDiskBlockPos &a, const CDiskBlockPos &b) {
        return (a.nFile == b.nFile && a.nPos == b.nPos);
    }

    friend bool operator!=(const CDiskBlockPos &a, const CDiskBlockPos &b) {
        return !(a == b);
    }

    void SetNull() { nFile = -1; nPos = 0; }
    bool IsNull() const { return (nFile == -1); }

    std::string ToString() const
    {
        return strprintf("CBlockDiskPos(nFile=%i, nPos=%i)", nFile, nPos);
    }

};

enum BlockStatus: uint32_t {
    //! Unused.
    BLOCK_VALID_UNKNOWN      =    0,

    //! Parsed, version ok, hash satisfies claimed PoW, 1 <= vtx count <= max, timestamp not in future
    BLOCK_VALID_HEADER       =    1,

    //! All parent headers found, difficulty matches, timestamp >= median previous, checkpoint. Implies all parents
    //! are also at least TREE.
    BLOCK_VALID_TREE         =    2,

    /**
     * Only first tx is coinbase, 2 <= coinbase input script length <= 100, transactions valid, no duplicate txids,
     * sigops, size, merkle root. Implies all parents are at least TREE but not necessarily TRANSACTIONS. When all
     * parent blocks also have TRANSACTIONS, CBlockIndex::nChainTx will be set.
     */
    BLOCK_VALID_TRANSACTIONS =    3,

    //! Outputs do not overspend inputs, no double spends, coinbase output ok, no immature coinbase spends, BIP30.
    //! Implies all parents are also at least CHAIN.
    BLOCK_VALID_CHAIN        =    4,

    //! Scripts & signatures ok. Implies all parents are also at least SCRIPTS.
    BLOCK_VALID_SCRIPTS      =    5,

    //! All validity bits.
    BLOCK_VALID_MASK         =   BLOCK_VALID_HEADER | BLOCK_VALID_TREE | BLOCK_VALID_TRANSACTIONS |
                                 BLOCK_VALID_CHAIN | BLOCK_VALID_SCRIPTS,

    BLOCK_HAVE_DATA          =    8, //!< full block available in blk*.dat
    BLOCK_HAVE_UNDO          =   16, //!< undo data available in rev*.dat
    BLOCK_HAVE_MASK          =   BLOCK_HAVE_DATA | BLOCK_HAVE_UNDO,

    BLOCK_FAILED_VALID       =   32, //!< stage after last reached validness failed
    BLOCK_FAILED_CHILD       =   64, //!< descends from failed block
    BLOCK_FAILED_MASK        =   BLOCK_FAILED_VALID | BLOCK_FAILED_CHILD,
<<<<<<< HEAD
    BLOCK_PROOF_OF_STAKE     =   128, //! is proof-of-stake block
    BLOCK_STAKE_ENTROPY      =   256,
    BLOCK_STAKE_MODIFIER     =   512,

=======

    BLOCK_OPT_WITNESS       =   128, //!< block data in blk*.data was received with a witness-enforcing client
>>>>>>> b6548420
};

/** The block chain is a tree shaped structure starting with the
 * genesis block at the root, with each block potentially having multiple
 * candidates to be the next block. A blockindex may have multiple pprev pointing
 * to it, but at most one of them can be part of the currently active branch.
 */
class CBlockIndex
{
public:
    //! pointer to the hash of the block, if any. Memory is owned by this CBlockIndex
    const uint256* phashBlock;

    //! pointer to the index of the predecessor of this block
    CBlockIndex* pprev;

    //! pointer to the index of some further predecessor of this block
    CBlockIndex* pskip;

    //! height of the entry in the chain. The genesis block has height 0
    int nHeight;

    //! Which # file this block is stored in (blk?????.dat)
    int nFile;

    //! Byte offset within blk?????.dat where this block's data is stored
    unsigned int nDataPos;

    //! Byte offset within rev?????.dat where this block's undo data is stored
    unsigned int nUndoPos;

    //! (memory only) Total amount of work (expected number of hashes) in the chain up to and including this block
    arith_uint256 nChainWork;

    //! Number of transactions in this block.
    //! Note: in a potential headers-first mode, this number cannot be relied upon
    unsigned int nTx;

    //! (memory only) Number of transactions in the chain up to and including this block.
    //! This value will be non-zero only if and only if transactions for this block and all its parents are available.
    //! Change to 64-bit type when necessary; won't happen before 2030
    unsigned int nChainTx;

    //! Verification status of this block. See enum BlockStatus
    unsigned int nStatus;

    //! hash modifier of proof-of-stake
    uint256 nStakeModifier;

    //! block header
    int nVersion;
    uint256 hashMerkleRoot;
    unsigned int nTime;
    unsigned int nBits;
    unsigned int nNonce;

    //! (memory only) Sequential id assigned to distinguish order in which blocks are received.
    uint32_t nSequenceId;

    void SetNull()
    {
        phashBlock = NULL;
        pprev = NULL;
        pskip = NULL;
        nHeight = 0;
        nFile = 0;
        nDataPos = 0;
        nUndoPos = 0;
        nChainWork = arith_uint256();
        nTx = 0;
        nChainTx = 0;
        nStatus = 0;
        nStakeModifier = uint256();
        nSequenceId = 0;

        nVersion       = 0;
        hashMerkleRoot = uint256();
        nTime          = 0;
        nBits          = 0;
        nNonce         = 0;
    }

    CBlockIndex()
    {
        SetNull();
    }

    CBlockIndex(const CBlockHeader& block)
    {
        SetNull();

        nVersion       = block.nVersion;
        hashMerkleRoot = block.hashMerkleRoot;
        nTime          = block.nTime;
        nBits          = block.nBits;
        nNonce         = block.nNonce;
    }

    CDiskBlockPos GetBlockPos() const {
        CDiskBlockPos ret;
        if (nStatus & BLOCK_HAVE_DATA) {
            ret.nFile = nFile;
            ret.nPos  = nDataPos;
        }
        return ret;
    }

    CDiskBlockPos GetUndoPos() const {
        CDiskBlockPos ret;
        if (nStatus & BLOCK_HAVE_UNDO) {
            ret.nFile = nFile;
            ret.nPos  = nUndoPos;
        }
        return ret;
    }

    CBlockHeader GetBlockHeader() const
    {
        CBlockHeader block;
        block.nVersion       = nVersion;
        if (pprev)
            block.hashPrevBlock = pprev->GetBlockHash();
        block.hashMerkleRoot = hashMerkleRoot;
        block.nTime          = nTime;
        block.nBits          = nBits;
        block.nNonce         = nNonce;
        return block;
    }

    uint256 GetBlockHash() const
    {
        return *phashBlock;
    }

    uint256 GetBlockPoWHash() const
    {
        return GetBlockHeader().GetPoWHash();
    }

    int64_t GetBlockTime() const
    {
        return (int64_t)nTime;
    }

private:
    enum { nMedianTimeSpan=11 };

    int64_t GetMedianTimePast() const
    {
        int64_t pmedian[nMedianTimeSpan];
        int64_t* pbegin = &pmedian[nMedianTimeSpan];
        int64_t* pend = &pmedian[nMedianTimeSpan];

        const CBlockIndex* pindex = this;
        for (int i = 0; i < nMedianTimeSpan && pindex; i++, pindex = pindex->pprev)
            *(--pbegin) = pindex->GetBlockTime();

        std::sort(pbegin, pend);
        return pbegin[(pend - pbegin)/2];
    }

public:
    int64_t GetPastTimeLimit() const
    {
        if (Params().GetConsensus().IsProtocolV2(GetBlockTime()))
            return GetBlockTime();
        else
            return GetMedianTimePast();
    }

    bool IsProofOfWork() const
    {
          return !IsProofOfStake();
    }

    bool IsProofOfStake() const
    {
         return (nStatus & BLOCK_PROOF_OF_STAKE);
    }

    void SetProofOfStake()
    {
         nStatus |= BLOCK_PROOF_OF_STAKE;
    }

    std::string ToString() const
    {
        return strprintf("CBlockIndex(pprev=%p, nHeight=%d, merkle=%s, hashBlock=%s)",
            pprev, nHeight,
            hashMerkleRoot.ToString(),
            GetBlockHash().ToString());
    }

    //! Check whether this block index entry is valid up to the passed validity level.
    bool IsValid(enum BlockStatus nUpTo = BLOCK_VALID_TRANSACTIONS) const
    {
        assert(!(nUpTo & ~BLOCK_VALID_MASK)); // Only validity flags allowed.
        if (nStatus & BLOCK_FAILED_MASK)
            return false;
        return ((nStatus & BLOCK_VALID_MASK) >= nUpTo);
    }

    //! Raise the validity level of this block index entry.
    //! Returns true if the validity was changed.
    bool RaiseValidity(enum BlockStatus nUpTo)
    {
        assert(!(nUpTo & ~BLOCK_VALID_MASK)); // Only validity flags allowed.
        if (nStatus & BLOCK_FAILED_MASK)
            return false;
        if ((nStatus & BLOCK_VALID_MASK) < nUpTo) {
            nStatus = (nStatus & ~BLOCK_VALID_MASK) | nUpTo;
            return true;
        }
        return false;
    }

    //! Build the skiplist pointer for this entry.
    void BuildSkip();

    //! Efficiently find an ancestor of this block.
    CBlockIndex* GetAncestor(int height);
    const CBlockIndex* GetAncestor(int height) const;
};

arith_uint256 GetBlockProof(const CBlockIndex& block);
/** Return the time it would take to redo the work difference between from and to, assuming the current hashrate corresponds to the difficulty at tip, in seconds. */
int64_t GetBlockProofEquivalentTime(const CBlockIndex& to, const CBlockIndex& from, const CBlockIndex& tip, const Consensus::Params&);

/** Used to marshal pointers into hashes for db storage. */
class CDiskBlockIndex : public CBlockIndex
{
public:
    uint256 hashPrev;
    uint256 nHashBlock;
    CDiskBlockIndex() {
        hashPrev = uint256();
        nHashBlock = uint256();
    }

    explicit CDiskBlockIndex(const CBlockIndex* pindex) : CBlockIndex(*pindex) {
        hashPrev = (pprev ? pprev->GetBlockHash() : uint256());
        nHashBlock = *pindex->phashBlock;
    }

    ADD_SERIALIZE_METHODS;

    template <typename Stream, typename Operation>
    inline void SerializationOp(Stream& s, Operation ser_action, int nType, int nVersion) {
        if (!(nType & SER_GETHASH))
            READWRITE(VARINT(nVersion));

        READWRITE(VARINT(nHeight));
        READWRITE(VARINT(nStatus));
        READWRITE(nStakeModifier);
        READWRITE(nHashBlock);
        READWRITE(VARINT(nTx));
        if (nStatus & (BLOCK_HAVE_DATA | BLOCK_HAVE_UNDO))
            READWRITE(VARINT(nFile));
        if (nStatus & BLOCK_HAVE_DATA)
            READWRITE(VARINT(nDataPos));
        if (nStatus & BLOCK_HAVE_UNDO)
            READWRITE(VARINT(nUndoPos));

        // block header
        READWRITE(this->nVersion);
        READWRITE(hashPrev);
        READWRITE(hashMerkleRoot);
        READWRITE(nTime);
        READWRITE(nBits);
        READWRITE(nNonce);
    }

    uint256 GetBlockHash() const
    {
    	return nHashBlock;
    }


    std::string ToString() const
    {
        std::string str = "CDiskBlockIndex(";
        str += CBlockIndex::ToString();
        str += strprintf("\n                hashBlock=%s, hashPrev=%s)",
            GetBlockHash().ToString(),
            hashPrev.ToString());
        return str;
    }
};

/** An in-memory indexed chain of blocks. */
class CChain {
private:
    std::vector<CBlockIndex*> vChain;

public:
    /** Returns the index entry for the genesis block of this chain, or NULL if none. */
    CBlockIndex *Genesis() const {
        return vChain.size() > 0 ? vChain[0] : NULL;
    }

    /** Returns the index entry for the tip of this chain, or NULL if none. */
    CBlockIndex *Tip() const {
        return vChain.size() > 0 ? vChain[vChain.size() - 1] : NULL;
    }

    /** Returns the index entry at a particular height in this chain, or NULL if no such height exists. */
    CBlockIndex *operator[](int nHeight) const {
        if (nHeight < 0 || nHeight >= (int)vChain.size())
            return NULL;
        return vChain[nHeight];
    }

    /** Compare two chains efficiently. */
    friend bool operator==(const CChain &a, const CChain &b) {
        return a.vChain.size() == b.vChain.size() &&
               a.vChain[a.vChain.size() - 1] == b.vChain[b.vChain.size() - 1];
    }

    /** Efficiently check whether a block is present in this chain. */
    bool Contains(const CBlockIndex *pindex) const {
        return (*this)[pindex->nHeight] == pindex;
    }

    /** Find the successor of a block in this chain, or NULL if the given index is not found or is the tip. */
    CBlockIndex *Next(const CBlockIndex *pindex) const {
        if (Contains(pindex))
            return (*this)[pindex->nHeight + 1];
        else
            return NULL;
    }

    /** Return the maximal height in the chain. Is equal to chain.Tip() ? chain.Tip()->nHeight : -1. */
    int Height() const {
        return vChain.size() - 1;
    }

    /** Set/initialize a chain with a given tip. */
    void SetTip(CBlockIndex *pindex);

    /** Return a CBlockLocator that refers to a block in this chain (by default the tip). */
    CBlockLocator GetLocator(const CBlockIndex *pindex = NULL) const;

    /** Find the last common block between this chain and a block index entry. */
    const CBlockIndex *FindFork(const CBlockIndex *pindex) const;
};

const CBlockIndex* GetLastBlockIndex(const CBlockIndex* pindex, bool fProofOfStake);

#endif // BITCOIN_CHAIN_H<|MERGE_RESOLUTION|>--- conflicted
+++ resolved
@@ -1,8 +1,4 @@
-<<<<<<< HEAD
- // Copyright (c) 2009-2010 Satoshi Nakamoto
-=======
 // Copyright (c) 2009-2010 Satoshi Nakamoto
->>>>>>> b6548420
 // Copyright (c) 2009-2015 The Bitcoin Core developers
 // Distributed under the MIT software license, see the accompanying
 // file COPYING or http://www.opensource.org/licenses/mit-license.php.
@@ -149,15 +145,10 @@
     BLOCK_FAILED_VALID       =   32, //!< stage after last reached validness failed
     BLOCK_FAILED_CHILD       =   64, //!< descends from failed block
     BLOCK_FAILED_MASK        =   BLOCK_FAILED_VALID | BLOCK_FAILED_CHILD,
-<<<<<<< HEAD
     BLOCK_PROOF_OF_STAKE     =   128, //! is proof-of-stake block
     BLOCK_STAKE_ENTROPY      =   256,
     BLOCK_STAKE_MODIFIER     =   512,
 
-=======
-
-    BLOCK_OPT_WITNESS       =   128, //!< block data in blk*.data was received with a witness-enforcing client
->>>>>>> b6548420
 };
 
 /** The block chain is a tree shaped structure starting with the
@@ -302,7 +293,6 @@
         return (int64_t)nTime;
     }
 
-private:
     enum { nMedianTimeSpan=11 };
 
     int64_t GetMedianTimePast() const
@@ -319,7 +309,6 @@
         return pbegin[(pend - pbegin)/2];
     }
 
-public:
     int64_t GetPastTimeLimit() const
     {
         if (Params().GetConsensus().IsProtocolV2(GetBlockTime()))
