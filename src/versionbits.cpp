// Copyright (c) 2016 The Bitcoin Core developers
// Distributed under the MIT software license, see the accompanying
// file COPYING or http://www.opensource.org/licenses/mit-license.php.

#include "versionbits.h"
#include "consensus/params.h"

const struct VBDeploymentInfo VersionBitsDeploymentInfo[Consensus::MAX_VERSION_BITS_DEPLOYMENTS] = {
    {
        /*.name =*/ "testdummy",
        /*.gbt_force =*/ true,
    },
    {
        /*.name =*/ "csv",
        /*.gbt_force =*/ true,
<<<<<<< HEAD
=======
    },
    {
        /*.name =*/ "segwit",
        /*.gbt_force =*/ true,
>>>>>>> e44150fe
    }
};

ThresholdState AbstractThresholdConditionChecker::GetStateFor(const CBlockIndex* pindexPrev, const Consensus::Params& params, ThresholdConditionCache& cache) const
{
    int nPeriod = Period(params);
    int nThreshold = Threshold(params);
    int64_t nTimeStart = BeginTime(params);
    int64_t nTimeTimeout = EndTime(params);

    // A block's state is always the same as that of the first of its period, so it is computed based on a pindexPrev whose height equals a multiple of nPeriod - 1.
    if (pindexPrev != nullptr) {
        pindexPrev = pindexPrev->GetAncestor(pindexPrev->nHeight - ((pindexPrev->nHeight + 1) % nPeriod));
    }

    // Walk backwards in steps of nPeriod to find a pindexPrev whose information is known
    std::vector<const CBlockIndex*> vToCompute;
    while (cache.count(pindexPrev) == 0) {
        if (pindexPrev == nullptr) {
            // The genesis block is by definition defined.
            cache[pindexPrev] = THRESHOLD_DEFINED;
            break;
        }
        if (pindexPrev->GetPastTimeLimit() < nTimeStart) {
            // Optimizaton: don't recompute down further, as we know every earlier block will be before the start time
            cache[pindexPrev] = THRESHOLD_DEFINED;
            break;
        }
        vToCompute.push_back(pindexPrev);
        pindexPrev = pindexPrev->GetAncestor(pindexPrev->nHeight - nPeriod);
    }

    // At this point, cache[pindexPrev] is known
    assert(cache.count(pindexPrev));
    ThresholdState state = cache[pindexPrev];

    // Now walk forward and compute the state of descendants of pindexPrev
    while (!vToCompute.empty()) {
        ThresholdState stateNext = state;
        pindexPrev = vToCompute.back();
        vToCompute.pop_back();

        switch (state) {
            case THRESHOLD_DEFINED: {
                if (pindexPrev->GetPastTimeLimit() >= nTimeTimeout) {
                    stateNext = THRESHOLD_FAILED;
                } else if (pindexPrev->GetPastTimeLimit() >= nTimeStart) {
                    stateNext = THRESHOLD_STARTED;
                }
                break;
            }
            case THRESHOLD_STARTED: {
                if (pindexPrev->GetPastTimeLimit() >= nTimeTimeout) {
                    stateNext = THRESHOLD_FAILED;
                    break;
                }
                // We need to count
                const CBlockIndex* pindexCount = pindexPrev;
                int count = 0;
                for (int i = 0; i < nPeriod; i++) {
                    if (Condition(pindexCount, params)) {
                        count++;
                    }
                    pindexCount = pindexCount->pprev;
                }
                if (count >= nThreshold) {
                    stateNext = THRESHOLD_LOCKED_IN;
                }
                break;
            }
            case THRESHOLD_LOCKED_IN: {
                // Always progresses into ACTIVE.
                stateNext = THRESHOLD_ACTIVE;
                break;
            }
            case THRESHOLD_FAILED:
            case THRESHOLD_ACTIVE: {
                // Nothing happens, these are terminal states.
                break;
            }
        }
        cache[pindexPrev] = state = stateNext;
    }

    return state;
}

// return the numerical statistics of blocks signalling the specified BIP9 condition in this current period
BIP9Stats AbstractThresholdConditionChecker::GetStateStatisticsFor(const CBlockIndex* pindex, const Consensus::Params& params) const
{
    BIP9Stats stats = {};

    stats.period = Period(params);
    stats.threshold = Threshold(params);

    if (pindex == nullptr)
        return stats;

    // Find beginning of period
    const CBlockIndex* pindexEndOfPrevPeriod = pindex->GetAncestor(pindex->nHeight - ((pindex->nHeight + 1) % stats.period));
    stats.elapsed = pindex->nHeight - pindexEndOfPrevPeriod->nHeight;

    // Count from current block to beginning of period
    int count = 0;
    const CBlockIndex* currentIndex = pindex;
    while (pindexEndOfPrevPeriod->nHeight != currentIndex->nHeight){
        if (Condition(currentIndex, params))
            count++;
        currentIndex = currentIndex->pprev;
    }

    stats.count = count;
    stats.possible = (stats.period - stats.threshold ) >= (stats.elapsed - count);

    return stats;
}

int AbstractThresholdConditionChecker::GetStateSinceHeightFor(const CBlockIndex* pindexPrev, const Consensus::Params& params, ThresholdConditionCache& cache) const
{
    const ThresholdState initialState = GetStateFor(pindexPrev, params, cache);

    // BIP 9 about state DEFINED: "The genesis block is by definition in this state for each deployment."
    if (initialState == THRESHOLD_DEFINED) {
        return 0;
    }

    const int nPeriod = Period(params);

    // A block's state is always the same as that of the first of its period, so it is computed based on a pindexPrev whose height equals a multiple of nPeriod - 1.
    // To ease understanding of the following height calculation, it helps to remember that
    // right now pindexPrev points to the block prior to the block that we are computing for, thus:
    // if we are computing for the last block of a period, then pindexPrev points to the second to last block of the period, and
    // if we are computing for the first block of a period, then pindexPrev points to the last block of the previous period.
    // The parent of the genesis block is represented by nullptr.
    pindexPrev = pindexPrev->GetAncestor(pindexPrev->nHeight - ((pindexPrev->nHeight + 1) % nPeriod));

    const CBlockIndex* previousPeriodParent = pindexPrev->GetAncestor(pindexPrev->nHeight - nPeriod);

    while (previousPeriodParent != nullptr && GetStateFor(previousPeriodParent, params, cache) == initialState) {
        pindexPrev = previousPeriodParent;
        previousPeriodParent = pindexPrev->GetAncestor(pindexPrev->nHeight - nPeriod);
    }

    // Adjust the result because right now we point to the parent block.
    return pindexPrev->nHeight + 1;
}

namespace
{
/**
 * Class to implement versionbits logic.
 */
class VersionBitsConditionChecker : public AbstractThresholdConditionChecker {
private:
    const Consensus::DeploymentPos id;

protected:
    int64_t BeginTime(const Consensus::Params& params) const override { return params.vDeployments[id].nStartTime; }
    int64_t EndTime(const Consensus::Params& params) const override { return params.vDeployments[id].nTimeout; }
    int Period(const Consensus::Params& params) const override { return params.nMinerConfirmationWindow; }
    int Threshold(const Consensus::Params& params) const override { return params.nRuleChangeActivationThreshold; }

    bool Condition(const CBlockIndex* pindex, const Consensus::Params& params) const override
    {
        return (((pindex->nVersion & VERSIONBITS_TOP_MASK) == VERSIONBITS_TOP_BITS) && (pindex->nVersion & Mask(params)) != 0);
    }

public:
    VersionBitsConditionChecker(Consensus::DeploymentPos id_) : id(id_) {}
    uint32_t Mask(const Consensus::Params& params) const { return ((uint32_t)1) << params.vDeployments[id].bit; }
};

} // namespace

ThresholdState VersionBitsState(const CBlockIndex* pindexPrev, const Consensus::Params& params, Consensus::DeploymentPos pos, VersionBitsCache& cache)
{
    return VersionBitsConditionChecker(pos).GetStateFor(pindexPrev, params, cache.caches[pos]);
}

BIP9Stats VersionBitsStatistics(const CBlockIndex* pindexPrev, const Consensus::Params& params, Consensus::DeploymentPos pos)
{
    return VersionBitsConditionChecker(pos).GetStateStatisticsFor(pindexPrev, params);
}

int VersionBitsStateSinceHeight(const CBlockIndex* pindexPrev, const Consensus::Params& params, Consensus::DeploymentPos pos, VersionBitsCache& cache)
{
    return VersionBitsConditionChecker(pos).GetStateSinceHeightFor(pindexPrev, params, cache.caches[pos]);
}

uint32_t VersionBitsMask(const Consensus::Params& params, Consensus::DeploymentPos pos)
{
    return VersionBitsConditionChecker(pos).Mask(params);
}

void VersionBitsCache::Clear()
{
    for (unsigned int d = 0; d < Consensus::MAX_VERSION_BITS_DEPLOYMENTS; d++) {
        caches[d].clear();
    }
}<|MERGE_RESOLUTION|>--- conflicted
+++ resolved
@@ -13,13 +13,6 @@
     {
         /*.name =*/ "csv",
         /*.gbt_force =*/ true,
-<<<<<<< HEAD
-=======
-    },
-    {
-        /*.name =*/ "segwit",
-        /*.gbt_force =*/ true,
->>>>>>> e44150fe
     }
 };
 
