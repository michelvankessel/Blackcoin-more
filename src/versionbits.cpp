--- conflicted
+++ resolved
@@ -1,8 +1,4 @@
-<<<<<<< HEAD
-// Copyright (c) 2016-2017 The Bitcoin Core developers
-=======
 // Copyright (c) 2016-2018 The Bitcoin Core developers
->>>>>>> 2f4f2d38
 // Distributed under the MIT software license, see the accompanying
 // file COPYING or http://www.opensource.org/licenses/mit-license.php.
 
@@ -45,15 +41,9 @@
             cache[pindexPrev] = ThresholdState::DEFINED;
             break;
         }
-<<<<<<< HEAD
         if (pindexPrev->GetPastTimeLimit() < nTimeStart) {
-            // Optimizaton: don't recompute down further, as we know every earlier block will be before the start time
-            cache[pindexPrev] = THRESHOLD_DEFINED;
-=======
-        if (pindexPrev->GetMedianTimePast() < nTimeStart) {
             // Optimization: don't recompute down further, as we know every earlier block will be before the start time
             cache[pindexPrev] = ThresholdState::DEFINED;
->>>>>>> 2f4f2d38
             break;
         }
         vToCompute.push_back(pindexPrev);
@@ -71,31 +61,17 @@
         vToCompute.pop_back();
 
         switch (state) {
-<<<<<<< HEAD
-            case THRESHOLD_DEFINED: {
+            case ThresholdState::DEFINED: {
                 if (pindexPrev->GetPastTimeLimit() >= nTimeTimeout) {
-                    stateNext = THRESHOLD_FAILED;
+                    stateNext = ThresholdState::FAILED;
                 } else if (pindexPrev->GetPastTimeLimit() >= nTimeStart) {
-                    stateNext = THRESHOLD_STARTED;
-                }
-                break;
-            }
-            case THRESHOLD_STARTED: {
+                    stateNext = ThresholdState::STARTED;
+                }
+                break;
+            }
+            case ThresholdState::STARTED: {
                 if (pindexPrev->GetPastTimeLimit() >= nTimeTimeout) {
-                    stateNext = THRESHOLD_FAILED;
-=======
-            case ThresholdState::DEFINED: {
-                if (pindexPrev->GetMedianTimePast() >= nTimeTimeout) {
                     stateNext = ThresholdState::FAILED;
-                } else if (pindexPrev->GetMedianTimePast() >= nTimeStart) {
-                    stateNext = ThresholdState::STARTED;
-                }
-                break;
-            }
-            case ThresholdState::STARTED: {
-                if (pindexPrev->GetMedianTimePast() >= nTimeTimeout) {
-                    stateNext = ThresholdState::FAILED;
->>>>>>> 2f4f2d38
                     break;
                 }
                 // We need to count
