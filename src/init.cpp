// Copyright (c) 2009-2010 Satoshi Nakamoto
// Copyright (c) 2009-2016 The Bitcoin Core developers
// Distributed under the MIT software license, see the accompanying
// file COPYING or http://www.opensource.org/licenses/mit-license.php.

#if defined(HAVE_CONFIG_H)
#include "config/bitcoin-config.h"
#endif

#include "init.h"

#include "addrman.h"
#include "amount.h"
#include "chain.h"
#include "chainparams.h"
#include "checkpoints.h"
#include "compat/sanity.h"
#include "config.h"
#include "consensus/validation.h"
#include "httpserver.h"
#include "httprpc.h"
#include "key.h"
#include "validation.h"
#include "miner.h"
#include "netbase.h"
#include "net.h"
#include "net_processing.h"
#include "policy/policy.h"
#include "rpc/server.h"
#include "rpc/register.h"
#include "script/standard.h"
#include "script/sigcache.h"
#include "scheduler.h"
#include "timedata.h"
#include "txdb.h"
#include "txmempool.h"
#include "torcontrol.h"
#include "ui_interface.h"
#include "util.h"
#include "utilmoneystr.h"
#include "utilstrencodings.h"
#include "validationinterface.h"
#ifdef ENABLE_WALLET
#include "wallet/wallet.h"
#endif
#include "warnings.h"
#include <stdint.h>
#include <stdio.h>
#include <memory>

#ifndef WIN32
#include <signal.h>
#endif

#include <boost/algorithm/string/classification.hpp>
#include <boost/algorithm/string/predicate.hpp>
#include <boost/algorithm/string/replace.hpp>
#include <boost/algorithm/string/split.hpp>
#include <boost/bind.hpp>
#include <boost/filesystem.hpp>
#include <boost/function.hpp>
#include <boost/interprocess/sync/file_lock.hpp>
#include <boost/thread.hpp>
#include <openssl/crypto.h>

#if ENABLE_ZMQ
#include "zmq/zmqnotificationinterface.h"
#endif

bool fFeeEstimatesInitialized = false;
static const bool DEFAULT_PROXYRANDOMIZE = true;
static const bool DEFAULT_REST_ENABLE = false;
static const bool DEFAULT_DISABLE_SAFEMODE = false;
static const bool DEFAULT_STOPAFTERBLOCKIMPORT = false;

std::unique_ptr<CConnman> g_connman;
std::unique_ptr<PeerLogicValidation> peerLogic;

#if ENABLE_ZMQ
static CZMQNotificationInterface* pzmqNotificationInterface = NULL;
#endif

#ifdef WIN32
// Win32 LevelDB doesn't use filedescriptors, and the ones used for
// accessing block files don't count towards the fd_set size limit
// anyway.
#define MIN_CORE_FILEDESCRIPTORS 0
#else
#define MIN_CORE_FILEDESCRIPTORS 150
#endif

/** Used to pass flags to the Bind() function */
enum BindFlags {
    BF_NONE         = 0,
    BF_EXPLICIT     = (1U << 0),
    BF_REPORT_ERROR = (1U << 1),
    BF_WHITELIST    = (1U << 2),
};

static const char* FEE_ESTIMATES_FILENAME="fee_estimates.dat";

//////////////////////////////////////////////////////////////////////////////
//
// Shutdown
//

//
// Thread management and startup/shutdown:
//
// The network-processing threads are all part of a thread group
// created by AppInit() or the Qt main() function.
//
// A clean exit happens when StartShutdown() or the SIGTERM
// signal handler sets fRequestShutdown, which triggers
// the DetectShutdownThread(), which interrupts the main thread group.
// DetectShutdownThread() then exits, which causes AppInit() to
// continue (it .joins the shutdown thread).
// Shutdown() is then
// called to clean up database connections, and stop other
// threads that should only be stopped after the main network-processing
// threads have exited.
//
// Note that if running -daemon the parent process returns from AppInit2
// before adding any threads to the threadGroup, so .join_all() returns
// immediately and the parent exits from main().
//
// Shutdown for Qt is very similar, only it uses a QTimer to detect
// fRequestShutdown getting set, and then does the normal Qt
// shutdown thing.
//

std::atomic<bool> fRequestShutdown(false);
std::atomic<bool> fDumpMempoolLater(false);

void StartShutdown()
{
    fRequestShutdown = true;
}
bool ShutdownRequested()
{
    return fRequestShutdown;
}

/**
 * This is a minimally invasive approach to shutdown on LevelDB read errors from the
 * chainstate, while keeping user interface out of the common library, which is shared
 * between bitcoind, and bitcoin-qt and non-server tools.
*/
class CCoinsViewErrorCatcher : public CCoinsViewBacked
{
public:
    CCoinsViewErrorCatcher(CCoinsView* view) : CCoinsViewBacked(view) {}
    bool GetCoins(const uint256 &txid, CCoins &coins) const {
        try {
            return CCoinsViewBacked::GetCoins(txid, coins);
        } catch(const std::runtime_error& e) {
            uiInterface.ThreadSafeMessageBox(_("Error reading from database, shutting down."), "", CClientUIInterface::MSG_ERROR);
            LogPrintf("Error reading from database: %s\n", e.what());
            // Starting the shutdown sequence and returning false to the caller would be
            // interpreted as 'entry not found' (as opposed to unable to read data), and
            // could lead to invalid interpretation. Just exit immediately, as we can't
            // continue anyway, and all writes should be atomic.
            abort();
        }
    }
    // Writes do not need similar protection, as failure to write is handled by the caller.
};

static CCoinsViewDB *pcoinsdbview = NULL;
static CCoinsViewErrorCatcher *pcoinscatcher = NULL;
static std::unique_ptr<ECCVerifyHandle> globalVerifyHandle;

void Interrupt(boost::thread_group& threadGroup)
{
    InterruptHTTPServer();
    InterruptHTTPRPC();
    InterruptRPC();
    InterruptREST();
    InterruptTorControl();
    if (g_connman)
        g_connman->Interrupt();
    threadGroup.interrupt_all();
}

void Shutdown()
{
    LogPrintf("%s: In progress...\n", __func__);
    static CCriticalSection cs_Shutdown;
    TRY_LOCK(cs_Shutdown, lockShutdown);
    if (!lockShutdown)
        return;

    /// Note: Shutdown() must be able to handle cases in which AppInit2() failed part of the way,
    /// for example if the data directory was found to be locked.
    /// Be sure that anything that writes files or flushes caches only does this if the respective
    /// module was initialized.
    RenameThread("bitcoin-shutoff");
    mempool.AddTransactionsUpdated(1);

    StopHTTPRPC();
    StopREST();
    StopRPC();
    StopHTTPServer();
#ifdef ENABLE_WALLET
    if (pwalletMain)
        pwalletMain->Flush(false);
#endif
    MapPort(false);
    UnregisterValidationInterface(peerLogic.get());
    peerLogic.reset();
    g_connman.reset();

    StopTorControl();
    UnregisterNodeSignals(GetNodeSignals());
    if (fDumpMempoolLater)
        DumpMempool();

    if (fFeeEstimatesInitialized)
    {
        boost::filesystem::path est_path = GetDataDir() / FEE_ESTIMATES_FILENAME;
        CAutoFile est_fileout(fopen(est_path.string().c_str(), "wb"), SER_DISK, CLIENT_VERSION);
        if (!est_fileout.IsNull())
            mempool.WriteFeeEstimates(est_fileout);
        else
            LogPrintf("%s: Failed to write fee estimates to %s\n", __func__, est_path.string());
        fFeeEstimatesInitialized = false;
    }

    {
        LOCK(cs_main);
        if (pcoinsTip != NULL) {
            FlushStateToDisk();
        }
        delete pcoinsTip;
        pcoinsTip = NULL;
        delete pcoinscatcher;
        pcoinscatcher = NULL;
        delete pcoinsdbview;
        pcoinsdbview = NULL;
        delete pblocktree;
        pblocktree = NULL;
    }
#ifdef ENABLE_WALLET
    if (pwalletMain)
        pwalletMain->Flush(true);
#endif

#if ENABLE_ZMQ
    if (pzmqNotificationInterface) {
        UnregisterValidationInterface(pzmqNotificationInterface);
        delete pzmqNotificationInterface;
        pzmqNotificationInterface = NULL;
    }
#endif

#ifndef WIN32
    try {
        boost::filesystem::remove(GetPidFile());
    } catch (const boost::filesystem::filesystem_error& e) {
        LogPrintf("%s: Unable to remove pidfile: %s\n", __func__, e.what());
    }
#endif
    UnregisterAllValidationInterfaces();
#ifdef ENABLE_WALLET
    delete pwalletMain;
    pwalletMain = NULL;
#endif
    globalVerifyHandle.reset();
    ECC_Stop();
    LogPrintf("%s: done\n", __func__);
}

/**
 * Signal handlers are very limited in what they are allowed to do, so:
 */
void HandleSIGTERM(int)
{
    fRequestShutdown = true;
}

void HandleSIGHUP(int)
{
    fReopenDebugLog = true;
}

bool static Bind(CConnman& connman, const CService &addr, unsigned int flags) {
    if (!(flags & BF_EXPLICIT) && IsLimited(addr))
        return false;
    std::string strError;
    if (!connman.BindListenPort(addr, strError, (flags & BF_WHITELIST) != 0)) {
        if (flags & BF_REPORT_ERROR)
            return InitError(strError);
        return false;
    }
    return true;
}
void OnRPCStarted()
{
    uiInterface.NotifyBlockTip.connect(&RPCNotifyBlockChange);
}

void OnRPCStopped()
{
    uiInterface.NotifyBlockTip.disconnect(&RPCNotifyBlockChange);
    RPCNotifyBlockChange(false, nullptr);
    cvBlockChange.notify_all();
    LogPrint("rpc", "RPC stopped.\n");
}

void OnRPCPreCommand(const CRPCCommand& cmd)
{
    // Observe safe mode
    std::string strWarning = GetWarnings("rpc");
    if (strWarning != "" && !GetBoolArg("-disablesafemode", DEFAULT_DISABLE_SAFEMODE) &&
        !cmd.okSafeMode)
        throw JSONRPCError(RPC_FORBIDDEN_BY_SAFE_MODE, std::string("Safe mode: ") + strWarning);
}

std::string HelpMessage(HelpMessageMode mode)
{
    const bool showDebug = GetBoolArg("-help-debug", false);

    // When adding new options to the categories, please keep and ensure alphabetical ordering.
    // Do not translate _(...) -help-debug options, Many technical terms, and only a very small audience, so is unnecessary stress to translators.
    std::string strUsage = HelpMessageGroup(_("Options:"));
    strUsage += HelpMessageOpt("-?", _("Print this help message and exit"));
    strUsage += HelpMessageOpt("-version", _("Print version and exit"));
    strUsage += HelpMessageOpt("-alertnotify=<cmd>", _("Execute command when a relevant alert is received or we see a really long fork (%s in cmd is replaced by message)"));
    strUsage += HelpMessageOpt("-blocknotify=<cmd>", _("Execute command when the best block changes (%s in cmd is replaced by block hash)"));
    if (showDebug)
        strUsage += HelpMessageOpt("-blocksonly", strprintf(_("Whether to operate in a blocks only mode (default: %u)"), DEFAULT_BLOCKSONLY));
    strUsage +=HelpMessageOpt("-assumevalid=<hex>", strprintf(_("If this block is in the chain assume that it and its ancestors are valid and potentially skip their script verification (0 to verify all, default: %s, testnet: %s)"), Params(CBaseChainParams::MAIN).GetConsensus().defaultAssumeValid.GetHex(), Params(CBaseChainParams::TESTNET).GetConsensus().defaultAssumeValid.GetHex()));
    strUsage += HelpMessageOpt("-conf=<file>", strprintf(_("Specify configuration file (default: %s)"), BITCOIN_CONF_FILENAME));
    if (mode == HMM_BITCOIND)
    {
#if HAVE_DECL_DAEMON
        strUsage += HelpMessageOpt("-daemon", _("Run in the background as a daemon and accept commands"));
#endif
    }
    strUsage += HelpMessageOpt("-datadir=<dir>", _("Specify data directory"));
    strUsage += HelpMessageOpt("-dbcache=<n>", strprintf(_("Set database cache size in megabytes (%d to %d, default: %d)"), nMinDbCache, nMaxDbCache, nDefaultDbCache));
    if (showDebug)
        strUsage += HelpMessageOpt("-feefilter", strprintf("Tell other nodes to filter invs to us by our mempool min fee (default: %u)", DEFAULT_FEEFILTER));
    strUsage += HelpMessageOpt("-loadblock=<file>", _("Imports blocks from external blk000??.dat file on startup"));
    strUsage += HelpMessageOpt("-maxorphantx=<n>", strprintf(_("Keep at most <n> unconnectable transactions in memory (default: %u)"), DEFAULT_MAX_ORPHAN_TRANSACTIONS));
    strUsage += HelpMessageOpt("-maxmempool=<n>", strprintf(_("Keep the transaction memory pool below <n> megabytes (default: %u)"), DEFAULT_MAX_MEMPOOL_SIZE));
    strUsage += HelpMessageOpt("-mempoolexpiry=<n>", strprintf(_("Do not keep transactions in the mempool longer than <n> hours (default: %u)"), DEFAULT_MEMPOOL_EXPIRY));
    strUsage += HelpMessageOpt("-blockreconstructionextratxn=<n>", strprintf(_("Extra transactions to keep in memory for compact block reconstructions (default: %u)"), DEFAULT_BLOCK_RECONSTRUCTION_EXTRA_TXN));
    strUsage += HelpMessageOpt("-par=<n>", strprintf(_("Set the number of script verification threads (%u to %d, 0 = auto, <0 = leave that many cores free, default: %d)"),
        -GetNumCores(), MAX_SCRIPTCHECK_THREADS, DEFAULT_SCRIPTCHECK_THREADS));
#ifndef WIN32
    strUsage += HelpMessageOpt("-pid=<file>", strprintf(_("Specify pid file (default: %s)"), BITCOIN_PID_FILENAME));
#endif
    strUsage += HelpMessageOpt("-prune=<n>", strprintf(_("Reduce storage requirements by enabling pruning (deleting) of old blocks. This allows the pruneblockchain RPC to be called to delete specific blocks, and enables automatic pruning of old blocks if a target size in MiB is provided. This mode is incompatible with -txindex and -rescan. "
            "Warning: Reverting this setting requires re-downloading the entire blockchain. "
            "(default: 0 = disable pruning blocks, 1 = allow manual pruning via RPC, >%u = automatically prune block files to stay under the specified target size in MiB)"), MIN_DISK_SPACE_FOR_BLOCK_FILES / 1024 / 1024));
    strUsage += HelpMessageOpt("-reindex-chainstate", _("Rebuild chain state from the currently indexed blocks"));
    strUsage += HelpMessageOpt("-reindex", _("Rebuild chain state and block index from the blk*.dat files on disk"));
#ifndef WIN32
    strUsage += HelpMessageOpt("-sysperms", _("Create new files with system default permissions, instead of umask 077 (only effective with disabled wallet functionality)"));
#endif
    strUsage += HelpMessageOpt("-txindex", strprintf(_("Maintain a full transaction index, used by the getrawtransaction rpc call (default: %u)"), DEFAULT_TXINDEX));

    strUsage += HelpMessageGroup(_("Connection options:"));
    strUsage += HelpMessageOpt("-addnode=<ip>", _("Add a node to connect to and attempt to keep the connection open"));
    strUsage += HelpMessageOpt("-banscore=<n>", strprintf(_("Threshold for disconnecting misbehaving peers (default: %u)"), DEFAULT_BANSCORE_THRESHOLD));
    strUsage += HelpMessageOpt("-bantime=<n>", strprintf(_("Number of seconds to keep misbehaving peers from reconnecting (default: %u)"), DEFAULT_MISBEHAVING_BANTIME));
    strUsage += HelpMessageOpt("-bind=<addr>", _("Bind to given address and always listen on it. Use [host]:port notation for IPv6"));
    strUsage += HelpMessageOpt("-connect=<ip>", _("Connect only to the specified node(s); -noconnect or -connect=0 alone to disable automatic connections"));
    strUsage += HelpMessageOpt("-discover", _("Discover own IP addresses (default: 1 when listening and no -externalip or -proxy)"));
    strUsage += HelpMessageOpt("-dns", _("Allow DNS lookups for -addnode, -seednode and -connect") + " " + strprintf(_("(default: %u)"), DEFAULT_NAME_LOOKUP));
    strUsage += HelpMessageOpt("-dnsseed", _("Query for peer addresses via DNS lookup, if low on addresses (default: 1 unless -connect/-noconnect)"));
    strUsage += HelpMessageOpt("-externalip=<ip>", _("Specify your own public address"));
    strUsage += HelpMessageOpt("-forcednsseed", strprintf(_("Always query for peer addresses via DNS lookup (default: %u)"), DEFAULT_FORCEDNSSEED));
    strUsage += HelpMessageOpt("-listen", _("Accept connections from outside (default: 1 if no -proxy or -connect/-noconnect)"));
    strUsage += HelpMessageOpt("-listenonion", strprintf(_("Automatically create Tor hidden service (default: %d)"), DEFAULT_LISTEN_ONION));
    strUsage += HelpMessageOpt("-maxconnections=<n>", strprintf(_("Maintain at most <n> connections to peers (default: %u)"), DEFAULT_MAX_PEER_CONNECTIONS));
    strUsage += HelpMessageOpt("-maxreceivebuffer=<n>", strprintf(_("Maximum per-connection receive buffer, <n>*1000 bytes (default: %u)"), DEFAULT_MAXRECEIVEBUFFER));
    strUsage += HelpMessageOpt("-maxsendbuffer=<n>", strprintf(_("Maximum per-connection send buffer, <n>*1000 bytes (default: %u)"), DEFAULT_MAXSENDBUFFER));
    strUsage += HelpMessageOpt("-maxtimeadjustment", strprintf(_("Maximum allowed median peer time offset adjustment. Local perspective of time may be influenced by peers forward or backward by this amount. (default: %u seconds)"), DEFAULT_MAX_TIME_ADJUSTMENT));
    strUsage += HelpMessageOpt("-onion=<ip:port>", strprintf(_("Use separate SOCKS5 proxy to reach peers via Tor hidden services (default: %s)"), "-proxy"));
    strUsage += HelpMessageOpt("-onlynet=<net>", _("Only connect to nodes in network <net> (ipv4, ipv6 or onion)"));
    strUsage += HelpMessageOpt("-permitbaremultisig", strprintf(_("Relay non-P2SH multisig (default: %u)"), DEFAULT_PERMIT_BAREMULTISIG));
    strUsage += HelpMessageOpt("-peerbloomfilters", strprintf(_("Support filtering of blocks and transaction with bloom filters (default: %u)"), DEFAULT_PEERBLOOMFILTERS));
    strUsage += HelpMessageOpt("-port=<port>", strprintf(_("Listen for connections on <port> (default: %u or testnet: %u)"), Params(CBaseChainParams::MAIN).GetDefaultPort(), Params(CBaseChainParams::TESTNET).GetDefaultPort()));
    strUsage += HelpMessageOpt("-proxy=<ip:port>", _("Connect through SOCKS5 proxy"));
    strUsage += HelpMessageOpt("-proxyrandomize", strprintf(_("Randomize credentials for every proxy connection. This enables Tor stream isolation (default: %u)"), DEFAULT_PROXYRANDOMIZE));
    strUsage += HelpMessageOpt("-seednode=<ip>", _("Connect to a node to retrieve peer addresses, and disconnect"));
    strUsage += HelpMessageOpt("-timeout=<n>", strprintf(_("Specify connection timeout in milliseconds (minimum: 1, default: %d)"), DEFAULT_CONNECT_TIMEOUT));
    strUsage += HelpMessageOpt("-torcontrol=<ip>:<port>", strprintf(_("Tor control port to use if onion listening enabled (default: %s)"), DEFAULT_TOR_CONTROL));
    strUsage += HelpMessageOpt("-torpassword=<pass>", _("Tor control port password (default: empty)"));
#ifdef USE_UPNP
#if USE_UPNP
    strUsage += HelpMessageOpt("-upnp", _("Use UPnP to map the listening port (default: 1 when listening and no -proxy)"));
#else
    strUsage += HelpMessageOpt("-upnp", strprintf(_("Use UPnP to map the listening port (default: %u)"), 0));
#endif
#endif
    strUsage += HelpMessageOpt("-whitebind=<addr>", _("Bind to given address and whitelist peers connecting to it. Use [host]:port notation for IPv6"));
    strUsage += HelpMessageOpt("-whitelist=<IP address or network>", _("Whitelist peers connecting from the given IP address (e.g. 1.2.3.4) or CIDR notated network (e.g. 1.2.3.0/24). Can be specified multiple times.") +
        " " + _("Whitelisted peers cannot be DoS banned and their transactions are always relayed, even if they are already in the mempool, useful e.g. for a gateway"));
    strUsage += HelpMessageOpt("-whitelistrelay", strprintf(_("Accept relayed transactions received from whitelisted peers even when not relaying transactions (default: %d)"), DEFAULT_WHITELISTRELAY));
    strUsage += HelpMessageOpt("-whitelistforcerelay", strprintf(_("Force relay of transactions from whitelisted peers even if they violate local relay policy (default: %d)"), DEFAULT_WHITELISTFORCERELAY));
    strUsage += HelpMessageOpt("-maxuploadtarget=<n>", strprintf(_("Tries to keep outbound traffic under the given target (in MiB per 24h), 0 = no limit (default: %d)"), DEFAULT_MAX_UPLOAD_TARGET));
    strUsage += HelpMessageOpt("-synctime", strprintf(_("Sync time with other nodes (default: %u)"), 0));

#ifdef ENABLE_WALLET
    strUsage += CWallet::GetWalletHelpString(showDebug);
#endif

#if ENABLE_ZMQ
    strUsage += HelpMessageGroup(_("ZeroMQ notification options:"));
    strUsage += HelpMessageOpt("-zmqpubhashblock=<address>", _("Enable publish hash block in <address>"));
    strUsage += HelpMessageOpt("-zmqpubhashtx=<address>", _("Enable publish hash transaction in <address>"));
    strUsage += HelpMessageOpt("-zmqpubrawblock=<address>", _("Enable publish raw block in <address>"));
    strUsage += HelpMessageOpt("-zmqpubrawtx=<address>", _("Enable publish raw transaction in <address>"));
#endif

    strUsage += HelpMessageGroup(_("Debugging/Testing options:"));
    strUsage += HelpMessageOpt("-uacomment=<cmt>", _("Append comment to the user agent string"));
    if (showDebug)
    {
        strUsage += HelpMessageOpt("-checkblocks=<n>", strprintf(_("How many blocks to check at startup (default: %u, 0 = all)"), DEFAULT_CHECKBLOCKS));
        strUsage += HelpMessageOpt("-checklevel=<n>", strprintf(_("How thorough the block verification of -checkblocks is (0-4, default: %u)"), DEFAULT_CHECKLEVEL));
        strUsage += HelpMessageOpt("-checkblockindex", strprintf("Do a full consistency check for mapBlockIndex, setBlockIndexCandidates, chainActive and mapBlocksUnlinked occasionally. Also sets -checkmempool (default: %u)", Params(CBaseChainParams::MAIN).DefaultConsistencyChecks()));
        strUsage += HelpMessageOpt("-checkmempool=<n>", strprintf("Run checks every <n> transactions (default: %u)", Params(CBaseChainParams::MAIN).DefaultConsistencyChecks()));
        strUsage += HelpMessageOpt("-disablesafemode", strprintf("Disable safemode, override a real safe mode event (default: %u)", DEFAULT_DISABLE_SAFEMODE));
        strUsage += HelpMessageOpt("-testsafemode", strprintf("Force safe mode (default: %u)", DEFAULT_TESTSAFEMODE));
        strUsage += HelpMessageOpt("-dropmessagestest=<n>", "Randomly drop 1 of every <n> network messages");
        strUsage += HelpMessageOpt("-fuzzmessagestest=<n>", "Randomly fuzz 1 of every <n> network messages");
        strUsage += HelpMessageOpt("-stopafterblockimport", strprintf("Stop running after importing blocks from disk (default: %u)", DEFAULT_STOPAFTERBLOCKIMPORT));
        strUsage += HelpMessageOpt("-limitancestorcount=<n>", strprintf("Do not accept transactions if number of in-mempool ancestors is <n> or more (default: %u)", DEFAULT_ANCESTOR_LIMIT));
        strUsage += HelpMessageOpt("-limitancestorsize=<n>", strprintf("Do not accept transactions whose size with all in-mempool ancestors exceeds <n> kilobytes (default: %u)", DEFAULT_ANCESTOR_SIZE_LIMIT));
        strUsage += HelpMessageOpt("-limitdescendantcount=<n>", strprintf("Do not accept transactions if any ancestor would have <n> or more in-mempool descendants (default: %u)", DEFAULT_DESCENDANT_LIMIT));
        strUsage += HelpMessageOpt("-limitdescendantsize=<n>", strprintf("Do not accept transactions if any ancestor would have more than <n> kilobytes of in-mempool descendants (default: %u).", DEFAULT_DESCENDANT_SIZE_LIMIT));
        strUsage += HelpMessageOpt("-bip9params=deployment:start:end", "Use given start/end times for specified BIP9 deployment (regtest-only)");
    }
    std::string debugCategories = "addrman, alert, bench, cmpctblock, coindb, db, http, libevent, lock, mempool, mempoolrej, net, proxy, prune, rand, reindex, rpc, selectcoins, tor, zmq"; // Don't translate these and qt below
    if (mode == HMM_BITCOIN_QT)
        debugCategories += ", qt";
    strUsage += HelpMessageOpt("-debug=<category>", strprintf(_("Output debugging information (default: %u, supplying <category> is optional)"), 0) + ". " +
        _("If <category> is not supplied or if <category> = 1, output all debugging information.") + _("<category> can be:") + " " + debugCategories + ".");
    if (showDebug)
        strUsage += HelpMessageOpt("-nodebug", "Turn off debugging messages, same as -debug=0");
    strUsage += HelpMessageOpt("-help-debug", _("Show all debugging options (usage: --help -help-debug)"));
    strUsage += HelpMessageOpt("-logips", strprintf(_("Include IP addresses in debug output (default: %u)"), DEFAULT_LOGIPS));
    strUsage += HelpMessageOpt("-logtimestamps", strprintf(_("Prepend debug output with timestamp (default: %u)"), DEFAULT_LOGTIMESTAMPS));
    if (showDebug)
    {
        strUsage += HelpMessageOpt("-logtimemicros", strprintf("Add microsecond precision to debug timestamps (default: %u)", DEFAULT_LOGTIMEMICROS));
        strUsage += HelpMessageOpt("-mocktime=<n>", "Replace actual time with <n> seconds since epoch (default: 0)");
        strUsage += HelpMessageOpt("-maxsigcachesize=<n>", strprintf("Limit size of signature cache to <n> MiB (default: %u)", DEFAULT_MAX_SIG_CACHE_SIZE));
        strUsage += HelpMessageOpt("-maxtipage=<n>", strprintf("Maximum tip age in seconds to consider node in initial block download (default: %u)", DEFAULT_MAX_TIP_AGE));
    }
    strUsage += HelpMessageOpt("-minrelaytxfee=<amt>", strprintf(_("Fees (in %s/kB) smaller than this are considered zero fee for relaying, mining and transaction creation (default: %s)"),
        CURRENCY_UNIT, FormatMoney(DEFAULT_MIN_RELAY_TX_FEE)));
    strUsage += HelpMessageOpt("-maxtxfee=<amt>", strprintf(_("Maximum total fees (in %s) to use in a single wallet transaction or raw transaction; setting this too low may abort large transactions (default: %s)"),
        CURRENCY_UNIT, FormatMoney(DEFAULT_TRANSACTION_MAXFEE)));
    strUsage += HelpMessageOpt("-printtoconsole", _("Send trace/debug info to console instead of debug.log file"));
    if (showDebug)
    {
        strUsage += HelpMessageOpt("-printpriority", strprintf("Log transaction fee per kB when mining blocks (default: %u)", DEFAULT_PRINTPRIORITY));
    }
    strUsage += HelpMessageOpt("-shrinkdebugfile", _("Shrink debug.log file on client startup (default: 1 when no -debug)"));

    AppendParamsHelpMessages(strUsage, showDebug);

    strUsage += HelpMessageGroup(_("Node relay options:"));
    if (showDebug) {
        strUsage += HelpMessageOpt("-acceptnonstdtxn", strprintf("Relay and mine \"non-standard\" transactions (%sdefault: %u)", "testnet/regtest only; ", !Params(CBaseChainParams::TESTNET).RequireStandard()));
        strUsage += HelpMessageOpt("-incrementalrelayfee=<amt>", strprintf("Fee rate (in %s/kB) used to define cost of relay, used for mempool limiting. (default: %s)", CURRENCY_UNIT, FormatMoney(DEFAULT_INCREMENTAL_RELAY_FEE)));
        strUsage += HelpMessageOpt("-dustrelayfee=<amt>", strprintf("Fee rate (in %s/kB) used to defined dust, the value of an output such that it will cost about 1/3 of its value in fees at this fee rate to spend it. (default: %s)", CURRENCY_UNIT, FormatMoney(DUST_RELAY_TX_FEE)));
    }
    strUsage += HelpMessageOpt("-bytespersigop", strprintf(_("Equivalent bytes per sigop in transactions for relay and mining (default: %u)"), DEFAULT_BYTES_PER_SIGOP));
    strUsage += HelpMessageOpt("-datacarrier", strprintf(_("Relay and mine data carrier transactions (default: %u)"), DEFAULT_ACCEPT_DATACARRIER));
    strUsage += HelpMessageOpt("-datacarriersize", strprintf(_("Maximum size of data in data carrier transactions we relay and mine (default: %u)"), MAX_OP_RETURN_RELAY));

    strUsage += HelpMessageGroup(_("Block creation options:"));
    strUsage += HelpMessageOpt("-blockmaxsize=<n>", strprintf(_("Set maximum block size in bytes (default: %d)"), DEFAULT_BLOCK_MAX_SIZE));
    strUsage += HelpMessageOpt("-blockmintxfee=<amt>", strprintf(_("Set lowest fee rate (in %s/kB) for transactions to be included in block creation. (default: %s)"), CURRENCY_UNIT, FormatMoney(DEFAULT_BLOCK_MIN_TX_FEE)));
    if (showDebug)
        strUsage += HelpMessageOpt("-blockversion=<n>", "Override block version to test forking scenarios");

    strUsage += HelpMessageGroup(_("RPC server options:"));
    strUsage += HelpMessageOpt("-server", _("Accept command line and JSON-RPC commands"));
    strUsage += HelpMessageOpt("-rest", strprintf(_("Accept public REST requests (default: %u)"), DEFAULT_REST_ENABLE));
    strUsage += HelpMessageOpt("-rpcbind=<addr>", _("Bind to given address to listen for JSON-RPC connections. Use [host]:port notation for IPv6. This option can be specified multiple times (default: bind to all interfaces)"));
    strUsage += HelpMessageOpt("-rpccookiefile=<loc>", _("Location of the auth cookie (default: data dir)"));
    strUsage += HelpMessageOpt("-rpcuser=<user>", _("Username for JSON-RPC connections"));
    strUsage += HelpMessageOpt("-rpcpassword=<pw>", _("Password for JSON-RPC connections"));
    strUsage += HelpMessageOpt("-rpcauth=<userpw>", _("Username and hashed password for JSON-RPC connections. The field <userpw> comes in the format: <USERNAME>:<SALT>$<HASH>. A canonical python script is included in share/rpcuser. The client then connects normally using the rpcuser=<USERNAME>/rpcpassword=<PASSWORD> pair of arguments. This option can be specified multiple times"));
    strUsage += HelpMessageOpt("-rpcport=<port>", strprintf(_("Listen for JSON-RPC connections on <port> (default: %u or testnet: %u)"), BaseParams(CBaseChainParams::MAIN).RPCPort(), BaseParams(CBaseChainParams::TESTNET).RPCPort()));
    strUsage += HelpMessageOpt("-rpcallowip=<ip>", _("Allow JSON-RPC connections from specified source. Valid for <ip> are a single IP (e.g. 1.2.3.4), a network/netmask (e.g. 1.2.3.4/255.255.255.0) or a network/CIDR (e.g. 1.2.3.4/24). This option can be specified multiple times"));
    strUsage += HelpMessageOpt("-rpcthreads=<n>", strprintf(_("Set the number of threads to service RPC calls (default: %d)"), DEFAULT_HTTP_THREADS));
    if (showDebug) {
        strUsage += HelpMessageOpt("-rpcworkqueue=<n>", strprintf("Set the depth of the work queue to service RPC calls (default: %d)", DEFAULT_HTTP_WORKQUEUE));
        strUsage += HelpMessageOpt("-rpcservertimeout=<n>", strprintf("Timeout during HTTP requests (default: %d)", DEFAULT_HTTP_SERVER_TIMEOUT));
    }
    strUsage += HelpMessageOpt("-headerspamfilter=<n>", strprintf(_("Use header spam filter (default: %u)"), DEFAULT_HEADER_SPAM_FILTER));
    strUsage += HelpMessageOpt("-headerspamfiltermaxsize=<n>", strprintf(_("Maximum size of the list of indexes in the header spam filter (default: %u)"), DEFAULT_HEADER_SPAM_FILTER_MAX_SIZE));
    strUsage += HelpMessageOpt("-headerspamfiltermaxavg=<n>", strprintf(_("Maximum average size of an index occurrence in the header spam filter (default: %u)"), DEFAULT_HEADER_SPAM_FILTER_MAX_AVG));

#ifdef ENABLE_WALLET
    strUsage += HelpMessageGroup(_("Staking options:"));
    strUsage += HelpMessageOpt("-staking=<n>", strprintf(_("Enable staking functionality (0-1, default: %u)"), 1));
    strUsage += HelpMessageOpt("-reservebalance=<amount>", _("Keep the specified amount of coins available for spending at all times (default: 0)"));
#endif

    return strUsage;
}

std::string LicenseInfo()
{
    const std::string URL_SOURCE_CODE = "<https://gitlab.com/blackcoin/blackcoin-more>";
<<<<<<< HEAD
    const std::string URL_WEBSITE = "<https://blackcoinmore.org>";
=======
    const std::string URL_WEBSITE = "<https://blackcoinmore.org/>";
    // todo: remove urls from translations on next change
>>>>>>> c7eef368

    return strprintf(_("Copyright (C) 2009-%i The Bitcoin Core Developers"), COPYRIGHT_YEAR) +
           "\n" +
           strprintf(_("Copyright (C) 2014-%i The Blackcoin Developers"), 2018) +
           "\n" +
           strprintf(_("Copyright (C) 2018-%i The Blackcoin More Developers"), COPYRIGHT_YEAR) +
           "\n" +
           "\n" +
           strprintf(_("Please contribute if you find %s useful. "
                       "Visit %s for further information about the software."),
               PACKAGE_NAME, URL_WEBSITE) +
           "\n" +
           strprintf(_("The source code is available from %s."),
               URL_SOURCE_CODE) +
           "\n" +
           "\n" +
           _("This is experimental software.") + "\n" +
           strprintf(_("Distributed under the MIT software license, see the accompanying file %s or %s"), "COPYING", "<https://opensource.org/licenses/MIT>") + "\n" +
           "\n" +
           strprintf(_("This product includes software developed by the OpenSSL Project for use in the OpenSSL Toolkit %s and cryptographic software written by Eric Young and UPnP software written by Thomas Bernard."), "<https://www.openssl.org>") +
           "\n";
}

static void BlockNotifyCallback(bool initialSync, const CBlockIndex *pBlockIndex)
{
    if (initialSync || !pBlockIndex)
        return;

    std::string strCmd = GetArg("-blocknotify", "");

    boost::replace_all(strCmd, "%s", pBlockIndex->GetBlockHash().GetHex());
    boost::thread t(runCommand, strCmd); // thread runs free
}

static bool fHaveGenesis = false;
static boost::mutex cs_GenesisWait;
static CConditionVariable condvar_GenesisWait;

static void BlockNotifyGenesisWait(bool, const CBlockIndex *pBlockIndex)
{
    if (pBlockIndex != NULL) {
        {
            boost::unique_lock<boost::mutex> lock_GenesisWait(cs_GenesisWait);
            fHaveGenesis = true;
        }
        condvar_GenesisWait.notify_all();
    }
}

struct CImportingNow
{
    CImportingNow() {
        assert(fImporting == false);
        fImporting = true;
    }

    ~CImportingNow() {
        assert(fImporting == true);
        fImporting = false;
    }
};


// If we're using -prune with -reindex, then delete block files that will be ignored by the
// reindex.  Since reindexing works by starting at block file 0 and looping until a blockfile
// is missing, do the same here to delete any later block files after a gap.  Also delete all
// rev files since they'll be rewritten by the reindex anyway.  This ensures that vinfoBlockFile
// is in sync with what's actually on disk by the time we start downloading, so that pruning
// works correctly.
void CleanupBlockRevFiles()
{
    std::map<std::string, boost::filesystem::path> mapBlockFiles;

    // Glob all blk?????.dat and rev?????.dat files from the blocks directory.
    // Remove the rev files immediately and insert the blk file paths into an
    // ordered map keyed by block file index.
    LogPrintf("Removing unusable blk?????.dat and rev?????.dat files for -reindex with -prune\n");
    boost::filesystem::path blocksdir = GetDataDir() / "blocks";
    for (boost::filesystem::directory_iterator it(blocksdir); it != boost::filesystem::directory_iterator(); it++) {
        if (is_regular_file(*it) &&
            it->path().filename().string().length() == 12 &&
            it->path().filename().string().substr(8,4) == ".dat")
        {
            if (it->path().filename().string().substr(0,3) == "blk")
                mapBlockFiles[it->path().filename().string().substr(3,5)] = it->path();
            else if (it->path().filename().string().substr(0,3) == "rev")
                remove(it->path());
        }
    }

    // Remove all block files that aren't part of a contiguous set starting at
    // zero by walking the ordered map (keys are block file indices) by
    // keeping a separate counter.  Once we hit a gap (or if 0 doesn't exist)
    // start removing block files.
    int nContigCounter = 0;
    BOOST_FOREACH(const PAIRTYPE(std::string, boost::filesystem::path)& item, mapBlockFiles) {
        if (atoi(item.first) == nContigCounter) {
            nContigCounter++;
            continue;
        }
        remove(item.second);
    }
}

void ThreadImport(std::vector<boost::filesystem::path> vImportFiles)
{
    const CChainParams& chainparams = Params();
    RenameThread("bitcoin-loadblk");

    {
    CImportingNow imp;

    // -reindex
    if (fReindex) {
        int nFile = 0;
        while (true) {
            CDiskBlockPos pos(nFile, 0);
            if (!boost::filesystem::exists(GetBlockPosFilename(pos, "blk")))
                break; // No block files left to reindex
            FILE *file = OpenBlockFile(pos, true);
            if (!file)
                break; // This error is logged in OpenBlockFile
            LogPrintf("Reindexing block file blk%05u.dat...\n", (unsigned int)nFile);
            LoadExternalBlockFile(chainparams, file, &pos);
            nFile++;
        }
        pblocktree->WriteReindexing(false);
        fReindex = false;
        LogPrintf("Reindexing finished\n");
        // To avoid ending up in a situation without genesis block, re-try initializing (no-op if reindexing worked):
        InitBlockIndex(chainparams);
    }

    // hardcoded $DATADIR/bootstrap.dat
    boost::filesystem::path pathBootstrap = GetDataDir() / "bootstrap.dat";
    if (boost::filesystem::exists(pathBootstrap)) {
        FILE *file = fopen(pathBootstrap.string().c_str(), "rb");
        if (file) {
            boost::filesystem::path pathBootstrapOld = GetDataDir() / "bootstrap.dat.old";
            LogPrintf("Importing bootstrap.dat...\n");
            LoadExternalBlockFile(chainparams, file);
            RenameOver(pathBootstrap, pathBootstrapOld);
        } else {
            LogPrintf("Warning: Could not open bootstrap file %s\n", pathBootstrap.string());
        }
    }

    // -loadblock=
    BOOST_FOREACH(const boost::filesystem::path& path, vImportFiles) {
        FILE *file = fopen(path.string().c_str(), "rb");
        if (file) {
            LogPrintf("Importing blocks file %s...\n", path.string());
            LoadExternalBlockFile(chainparams, file);
        } else {
            LogPrintf("Warning: Could not open blocks file %s\n", path.string());
        }
    }

    // scan for better chains in the block chain database, that are not yet connected in the active best chain
    CValidationState state;
    if (!ActivateBestChain(state, chainparams)) {
        LogPrintf("Failed to connect best block");
        StartShutdown();
    }

    if (GetBoolArg("-stopafterblockimport", DEFAULT_STOPAFTERBLOCKIMPORT)) {
        LogPrintf("Stopping after block import\n");
        StartShutdown();
    }
    } // End scope of CImportingNow
    LoadMempool();
    fDumpMempoolLater = !fRequestShutdown;
}

/** Sanity checks
 *  Ensure that Bitcoin is running in a usable environment with all
 *  necessary library support.
 */
bool InitSanityCheck(void)
{
    if(!ECC_InitSanityCheck()) {
        InitError("Elliptic curve cryptography sanity check failure. Aborting.");
        return false;
    }

    if (!glibc_sanity_test() || !glibcxx_sanity_test())
        return false;

    if (!Random_SanityCheck()) {
        InitError("OS cryptographic RNG sanity check failure. Aborting.");
        return false;
    }

    return true;
}

bool AppInitServers(boost::thread_group& threadGroup)
{
    RPCServer::OnStarted(&OnRPCStarted);
    RPCServer::OnStopped(&OnRPCStopped);
    RPCServer::OnPreCommand(&OnRPCPreCommand);
    if (!InitHTTPServer())
        return false;
    if (!StartRPC())
        return false;
    if (!StartHTTPRPC())
        return false;
    if (GetBoolArg("-rest", DEFAULT_REST_ENABLE) && !StartREST())
        return false;
    if (!StartHTTPServer())
        return false;
    return true;
}

// Parameter interaction based on rules
void InitParameterInteraction()
{
    // when specifying an explicit binding address, you want to listen on it
    // even when -connect or -proxy is specified
    if (IsArgSet("-bind")) {
        if (SoftSetBoolArg("-listen", true))
            LogPrintf("%s: parameter interaction: -bind set -> setting -listen=1\n", __func__);
    }
    if (IsArgSet("-whitebind")) {
        if (SoftSetBoolArg("-listen", true))
            LogPrintf("%s: parameter interaction: -whitebind set -> setting -listen=1\n", __func__);
    }

    if (mapMultiArgs.count("-connect") && mapMultiArgs.at("-connect").size() > 0) {
        // when only connecting to trusted nodes, do not seed via DNS, or listen by default
        if (SoftSetBoolArg("-dnsseed", false))
            LogPrintf("%s: parameter interaction: -connect set -> setting -dnsseed=0\n", __func__);
        if (SoftSetBoolArg("-listen", false))
            LogPrintf("%s: parameter interaction: -connect set -> setting -listen=0\n", __func__);
    }

    if (IsArgSet("-proxy")) {
        // to protect privacy, do not listen by default if a default proxy server is specified
        if (SoftSetBoolArg("-listen", false))
            LogPrintf("%s: parameter interaction: -proxy set -> setting -listen=0\n", __func__);
        // to protect privacy, do not use UPNP when a proxy is set. The user may still specify -listen=1
        // to listen locally, so don't rely on this happening through -listen below.
        if (SoftSetBoolArg("-upnp", false))
            LogPrintf("%s: parameter interaction: -proxy set -> setting -upnp=0\n", __func__);
        // to protect privacy, do not discover addresses by default
        if (SoftSetBoolArg("-discover", false))
            LogPrintf("%s: parameter interaction: -proxy set -> setting -discover=0\n", __func__);
    }

    if (!GetBoolArg("-listen", DEFAULT_LISTEN)) {
        // do not map ports or try to retrieve public IP when not listening (pointless)
        if (SoftSetBoolArg("-upnp", false))
            LogPrintf("%s: parameter interaction: -listen=0 -> setting -upnp=0\n", __func__);
        if (SoftSetBoolArg("-discover", false))
            LogPrintf("%s: parameter interaction: -listen=0 -> setting -discover=0\n", __func__);
        if (SoftSetBoolArg("-listenonion", false))
            LogPrintf("%s: parameter interaction: -listen=0 -> setting -listenonion=0\n", __func__);
    }

    if (IsArgSet("-externalip")) {
        // if an explicit public IP is specified, do not try to find others
        if (SoftSetBoolArg("-discover", false))
            LogPrintf("%s: parameter interaction: -externalip set -> setting -discover=0\n", __func__);
    }

    // disable whitelistrelay in blocksonly mode
    if (GetBoolArg("-blocksonly", DEFAULT_BLOCKSONLY)) {
        if (SoftSetBoolArg("-whitelistrelay", false))
            LogPrintf("%s: parameter interaction: -blocksonly=1 -> setting -whitelistrelay=0\n", __func__);
    }

    // Forcing relay from whitelisted hosts implies we will accept relays from them in the first place.
    if (GetBoolArg("-whitelistforcerelay", DEFAULT_WHITELISTFORCERELAY)) {
        if (SoftSetBoolArg("-whitelistrelay", true))
            LogPrintf("%s: parameter interaction: -whitelistforcerelay=1 -> setting -whitelistrelay=1\n", __func__);
    }
}

static std::string ResolveErrMsg(const char * const optname, const std::string& strBind)
{
    return strprintf(_("Cannot resolve -%s address: '%s'"), optname, strBind);
}

void InitLogging()
{
    fPrintToConsole = GetBoolArg("-printtoconsole", false);
    fLogTimestamps = GetBoolArg("-logtimestamps", DEFAULT_LOGTIMESTAMPS);
    fLogTimeMicros = GetBoolArg("-logtimemicros", DEFAULT_LOGTIMEMICROS);
    fLogIPs = GetBoolArg("-logips", DEFAULT_LOGIPS);

    LogPrintf("\n\n\n\n\n\n\n\n\n\n\n\n\n\n\n\n\n\n\n\n");
    LogPrintf(PACKAGE_NAME " version %s\n", FormatFullVersion());
}

namespace { // Variables internal to initialization process only

ServiceFlags nRelevantServices = NODE_NETWORK;
int nMaxConnections;
int nUserMaxConnections;
int nFD;
ServiceFlags nLocalServices = NODE_NETWORK;

}

[[noreturn]] static void new_handler_terminate()
{
    // Rather than throwing std::bad-alloc if allocation fails, terminate
    // immediately to (try to) avoid chain corruption.
    // Since LogPrintf may itself allocate memory, set the handler directly
    // to terminate first.
    std::set_new_handler(std::terminate);
    LogPrintf("Error: Out of memory. Terminating.\n");

    // The log was successful, terminate now.
    std::terminate();
};

bool AppInitBasicSetup()
{
    // ********************************************************* Step 1: setup
#ifdef _MSC_VER
    // Turn off Microsoft heap dump noise
    _CrtSetReportMode(_CRT_WARN, _CRTDBG_MODE_FILE);
    _CrtSetReportFile(_CRT_WARN, CreateFileA("NUL", GENERIC_WRITE, 0, NULL, OPEN_EXISTING, 0, 0));
#endif
#if _MSC_VER >= 1400
    // Disable confusing "helpful" text message on abort, Ctrl-C
    _set_abort_behavior(0, _WRITE_ABORT_MSG | _CALL_REPORTFAULT);
#endif
#ifdef WIN32
    // Enable Data Execution Prevention (DEP)
    // Minimum supported OS versions: WinXP SP3, WinVista >= SP1, Win Server 2008
    // A failure is non-critical and needs no further attention!
#ifndef PROCESS_DEP_ENABLE
    // We define this here, because GCCs winbase.h limits this to _WIN32_WINNT >= 0x0601 (Windows 7),
    // which is not correct. Can be removed, when GCCs winbase.h is fixed!
#define PROCESS_DEP_ENABLE 0x00000001
#endif
    typedef BOOL (WINAPI *PSETPROCDEPPOL)(DWORD);
    PSETPROCDEPPOL setProcDEPPol = (PSETPROCDEPPOL)GetProcAddress(GetModuleHandleA("Kernel32.dll"), "SetProcessDEPPolicy");
    if (setProcDEPPol != NULL) setProcDEPPol(PROCESS_DEP_ENABLE);
#endif

    if (!SetupNetworking())
        return InitError("Initializing networking failed");

#ifndef WIN32
    if (!GetBoolArg("-sysperms", false)) {
        umask(077);
    }

    // Clean shutdown on SIGTERM
    struct sigaction sa;
    sa.sa_handler = HandleSIGTERM;
    sigemptyset(&sa.sa_mask);
    sa.sa_flags = 0;
    sigaction(SIGTERM, &sa, NULL);
    sigaction(SIGINT, &sa, NULL);

    // Reopen debug.log on SIGHUP
    struct sigaction sa_hup;
    sa_hup.sa_handler = HandleSIGHUP;
    sigemptyset(&sa_hup.sa_mask);
    sa_hup.sa_flags = 0;
    sigaction(SIGHUP, &sa_hup, NULL);

    // Ignore SIGPIPE, otherwise it will bring the daemon down if the client closes unexpectedly
    signal(SIGPIPE, SIG_IGN);
#endif

    std::set_new_handler(new_handler_terminate);

    return true;
}

bool AppInitParameterInteraction()
{
    const CChainParams& chainparams = Params();
    // ********************************************************* Step 2: parameter interactions

    // also see: InitParameterInteraction()

    // if using block pruning, then disallow txindex
    if (GetArg("-prune", 0)) {
        if (GetBoolArg("-txindex", DEFAULT_TXINDEX))
            return InitError(_("Prune mode is incompatible with -txindex."));
    }

    // Make sure enough file descriptors are available
    int nBind = std::max(
                (mapMultiArgs.count("-bind") ? mapMultiArgs.at("-bind").size() : 0) +
                (mapMultiArgs.count("-whitebind") ? mapMultiArgs.at("-whitebind").size() : 0), size_t(1));
    nUserMaxConnections = GetArg("-maxconnections", DEFAULT_MAX_PEER_CONNECTIONS);
    nMaxConnections = std::max(nUserMaxConnections, 0);

    // Trim requested connection counts, to fit into system limitations
    nMaxConnections = std::max(std::min(nMaxConnections, (int)(FD_SETSIZE - nBind - MIN_CORE_FILEDESCRIPTORS - MAX_ADDNODE_CONNECTIONS)), 0);
    nFD = RaiseFileDescriptorLimit(nMaxConnections + MIN_CORE_FILEDESCRIPTORS + MAX_ADDNODE_CONNECTIONS);
    if (nFD < MIN_CORE_FILEDESCRIPTORS)
        return InitError(_("Not enough file descriptors available."));
    nMaxConnections = std::min(nFD - MIN_CORE_FILEDESCRIPTORS - MAX_ADDNODE_CONNECTIONS, nMaxConnections);

    if (nMaxConnections < nUserMaxConnections)
        InitWarning(strprintf(_("Reducing -maxconnections from %d to %d, because of system limitations."), nUserMaxConnections, nMaxConnections));

    // ********************************************************* Step 3: parameter-to-internal-flags

    fDebug = mapMultiArgs.count("-debug");
    // Special-case: if -debug=0/-nodebug is set, turn off debugging messages
    if (fDebug) {
        const std::vector<std::string>& categories = mapMultiArgs.at("-debug");
        if (GetBoolArg("-nodebug", false) || find(categories.begin(), categories.end(), std::string("0")) != categories.end())
            fDebug = false;
    }

    // Check for -debugnet
    if (GetBoolArg("-debugnet", false))
        InitWarning(_("Unsupported argument -debugnet ignored, use -debug=net."));
    // Check for -socks - as this is a privacy risk to continue, exit here
    if (IsArgSet("-socks"))
        return InitError(_("Unsupported argument -socks found. Setting SOCKS version isn't possible anymore, only SOCKS5 proxies are supported."));
    // Check for -tor - as this is a privacy risk to continue, exit here
    if (GetBoolArg("-tor", false))
        return InitError(_("Unsupported argument -tor found, use -onion."));

    if (GetBoolArg("-benchmark", false))
        InitWarning(_("Unsupported argument -benchmark ignored, use -debug=bench."));

    if (GetBoolArg("-whitelistalwaysrelay", false))
        InitWarning(_("Unsupported argument -whitelistalwaysrelay ignored, use -whitelistrelay and/or -whitelistforcerelay."));

    if (IsArgSet("-blockminsize"))
        InitWarning("Unsupported argument -blockminsize ignored.");

    // Checkmempool and checkblockindex default to true in regtest mode
    int ratio = std::min<int>(std::max<int>(GetArg("-checkmempool", chainparams.DefaultConsistencyChecks() ? 1 : 0), 0), 1000000);
    if (ratio != 0) {
        mempool.setSanityCheck(1.0 / ratio);
    }
    fCheckBlockIndex = GetBoolArg("-checkblockindex", chainparams.DefaultConsistencyChecks());
    if (GetBoolArg("-checkpoints", false))
            return InitError(_("Error: Unsupported argument -checkpoints found. We rely on it to verify pre protocol v3 era."));
    fCheckpointsEnabled = true;

    hashAssumeValid = uint256S(GetArg("-assumevalid", chainparams.GetConsensus().defaultAssumeValid.GetHex()));
    if (!hashAssumeValid.IsNull())
        LogPrintf("Assuming ancestors of block %s have valid signatures.\n", hashAssumeValid.GetHex());
    else
        LogPrintf("Validating signatures for all blocks.\n");

    // mempool limits
    int64_t nMempoolSizeMax = GetArg("-maxmempool", DEFAULT_MAX_MEMPOOL_SIZE) * 1000000;
    int64_t nMempoolSizeMin = GetArg("-limitdescendantsize", DEFAULT_DESCENDANT_SIZE_LIMIT) * 1000 * 40;
    if (nMempoolSizeMax < 0 || nMempoolSizeMax < nMempoolSizeMin)
        return InitError(strprintf(_("-maxmempool must be at least %d MB"), std::ceil(nMempoolSizeMin / 1000000.0)));
    // incremental relay fee sets the minimimum feerate increase necessary for BIP 125 replacement in the mempool
    // and the amount the mempool min fee increases above the feerate of txs evicted due to mempool limiting.
    if (IsArgSet("-incrementalrelayfee"))
    {
        CAmount n = 0;
        if (!ParseMoney(GetArg("-incrementalrelayfee", ""), n))
            return InitError(AmountErrMsg("incrementalrelayfee", GetArg("-incrementalrelayfee", "")));
        incrementalRelayFee = CFeeRate(n);
    }

    // -par=0 means autodetect, but nScriptCheckThreads==0 means no concurrency
    nScriptCheckThreads = GetArg("-par", DEFAULT_SCRIPTCHECK_THREADS);
    if (nScriptCheckThreads <= 0)
        nScriptCheckThreads += GetNumCores();
    if (nScriptCheckThreads <= 1)
        nScriptCheckThreads = 0;
    else if (nScriptCheckThreads > MAX_SCRIPTCHECK_THREADS)
        nScriptCheckThreads = MAX_SCRIPTCHECK_THREADS;

    // block pruning; get the amount of disk space (in MiB) to allot for block & undo files
    int64_t nPruneArg = GetArg("-prune", 0);
    if (nPruneArg < 0) {
        return InitError(_("Prune cannot be configured with a negative value."));
    }
    nPruneTarget = (uint64_t) nPruneArg * 1024 * 1024;
    if (nPruneArg == 1) {  // manual pruning: -prune=1
        LogPrintf("Block pruning enabled.  Use RPC call pruneblockchain(height) to manually prune block and undo files.\n");
        nPruneTarget = std::numeric_limits<uint64_t>::max();
        fPruneMode = true;
    } else if (nPruneTarget) {
        if (nPruneTarget < MIN_DISK_SPACE_FOR_BLOCK_FILES) {
            return InitError(strprintf(_("Prune configured below the minimum of %d MiB.  Please use a higher number."), MIN_DISK_SPACE_FOR_BLOCK_FILES / 1024 / 1024));
        }
        LogPrintf("Prune configured to target %uMiB on disk for block and undo files.\n", nPruneTarget / 1024 / 1024);
        fPruneMode = true;
    }

    RegisterAllCoreRPCCommands(tableRPC);
#ifdef ENABLE_WALLET
    RegisterWalletRPCCommands(tableRPC);
#endif

    nConnectTimeout = GetArg("-timeout", DEFAULT_CONNECT_TIMEOUT);
    if (nConnectTimeout <= 0)
        nConnectTimeout = DEFAULT_CONNECT_TIMEOUT;

    // Fee-per-kilobyte amount required for mempool acceptance and relay
    // If you are mining, be careful setting this:
    // if you set it to zero then
    // a transaction spammer can cheaply fill blocks using
    // 0-fee transactions. It should be set above the real
    // cost to you of processing a transaction.
    if (IsArgSet("-minrelaytxfee"))
    {
        CAmount n = 0;
        if (!ParseMoney(GetArg("-minrelaytxfee", ""), n) || 0 == n)
            return InitError(AmountErrMsg("minrelaytxfee", GetArg("-minrelaytxfee", "")));
        // High fee check is done afterward in CWallet::ParameterInteraction()
        ::minRelayTxFee = CFeeRate(n);
    } else if (incrementalRelayFee > ::minRelayTxFee) {
        // Allow only setting incrementalRelayFee to control both
        ::minRelayTxFee = incrementalRelayFee;
        LogPrintf("Increasing minrelaytxfee to %s to match incrementalrelayfee\n",::minRelayTxFee.ToString());
    }

    // Sanity check argument for min fee for including tx in block
    // TODO: Harmonize which arguments need sanity checking and where that happens
    if (IsArgSet("-blockmintxfee"))
    {
        CAmount n = 0;
        if (!ParseMoney(GetArg("-blockmintxfee", ""), n))
            return InitError(AmountErrMsg("blockmintxfee", GetArg("-blockmintxfee", "")));
    }

    // Feerate used to define dust.  Shouldn't be changed lightly as old
    // implementations may inadvertently create non-standard transactions
    if (IsArgSet("-dustrelayfee"))
    {
        CAmount n = 0;
        if (!ParseMoney(GetArg("-dustrelayfee", ""), n) || 0 == n)
            return InitError(AmountErrMsg("dustrelayfee", GetArg("-dustrelayfee", "")));
        dustRelayFee = CFeeRate(n);
    }

    fRequireStandard = !GetBoolArg("-acceptnonstdtxn", !chainparams.RequireStandard());
    if (chainparams.RequireStandard() && !fRequireStandard)
        return InitError(strprintf("acceptnonstdtxn is not currently supported for %s chain", chainparams.NetworkIDString()));
    nBytesPerSigOp = GetArg("-bytespersigop", nBytesPerSigOp);

#ifdef ENABLE_WALLET
    if (!CWallet::ParameterInteraction())
        return false;
#endif

    fIsBareMultisigStd = GetBoolArg("-permitbaremultisig", DEFAULT_PERMIT_BAREMULTISIG);
    fAcceptDatacarrier = GetBoolArg("-datacarrier", DEFAULT_ACCEPT_DATACARRIER);
    nMaxDatacarrierBytes = GetArg("-datacarriersize", nMaxDatacarrierBytes);

    // Option to startup with mocktime set (used for regression testing):
    SetMockTime(GetArg("-mocktime", 0)); // SetMockTime(0) is a no-op

    if (GetBoolArg("-peerbloomfilters", DEFAULT_PEERBLOOMFILTERS))
        nLocalServices = ServiceFlags(nLocalServices | NODE_BLOOM);

    nMaxTipAge = GetArg("-maxtipage", DEFAULT_MAX_TIP_AGE);

    if (mapMultiArgs.count("-bip9params")) {
        // Allow overriding BIP9 parameters for testing
        if (!chainparams.MineBlocksOnDemand()) {
            return InitError("BIP9 parameters may only be overridden on regtest.");
        }
        const std::vector<std::string>& deployments = mapMultiArgs.at("-bip9params");
        for (auto i : deployments) {
            std::vector<std::string> vDeploymentParams;
            boost::split(vDeploymentParams, i, boost::is_any_of(":"));
            if (vDeploymentParams.size() != 3) {
                return InitError("BIP9 parameters malformed, expecting deployment:start:end");
            }
            int64_t nStartTime, nTimeout;
            if (!ParseInt64(vDeploymentParams[1], &nStartTime)) {
                return InitError(strprintf("Invalid nStartTime (%s)", vDeploymentParams[1]));
            }
            if (!ParseInt64(vDeploymentParams[2], &nTimeout)) {
                return InitError(strprintf("Invalid nTimeout (%s)", vDeploymentParams[2]));
            }
            bool found = false;
            for (int i=0; i<(int)Consensus::MAX_VERSION_BITS_DEPLOYMENTS; ++i)
            {
                if (vDeploymentParams[0].compare(VersionBitsDeploymentInfo[i].name) == 0) {
                    UpdateRegtestBIP9Parameters(Consensus::DeploymentPos(i), nStartTime, nTimeout);
                    found = true;
                    LogPrintf("Setting BIP9 activation parameters for %s to start=%ld, timeout=%ld\n", vDeploymentParams[0], nStartTime, nTimeout);
                    break;
                }
            }
            if (!found) {
                return InitError(strprintf("Invalid deployment (%s)", vDeploymentParams[0]));
            }
        }
    }
    return true;
}

static bool LockDataDirectory(bool probeOnly)
{
    std::string strDataDir = GetDataDir().string();

    // Make sure only a single Bitcoin process is using the data directory.
    boost::filesystem::path pathLockFile = GetDataDir() / ".lock";
    FILE* file = fopen(pathLockFile.string().c_str(), "a"); // empty lock file; created if it doesn't exist.
    if (file) fclose(file);

    try {
        static boost::interprocess::file_lock lock(pathLockFile.string().c_str());
        if (!lock.try_lock()) {
            return InitError(strprintf(_("Cannot obtain a lock on data directory %s. %s is probably already running."), strDataDir, _(PACKAGE_NAME)));
        }
        if (probeOnly) {
            lock.unlock();
        }
    } catch(const boost::interprocess::interprocess_exception& e) {
        return InitError(strprintf(_("Cannot obtain a lock on data directory %s. %s is probably already running.") + " %s.", strDataDir, _(PACKAGE_NAME), e.what()));
    }
    return true;
}

bool AppInitSanityChecks()
{
    // ********************************************************* Step 4: sanity checks

    // Initialize elliptic curve code
    ECC_Start();
    globalVerifyHandle.reset(new ECCVerifyHandle());

    // Sanity check
    if (!InitSanityCheck())
        return InitError(strprintf(_("Initialization sanity check failed. %s is shutting down."), _(PACKAGE_NAME)));

    // Probe the data directory lock to give an early error message, if possible
    return LockDataDirectory(true);
}

bool AppInitMain(Config& config, boost::thread_group& threadGroup, CScheduler& scheduler)
{
    const CChainParams& chainparams = Params();
    // ********************************************************* Step 4a: application initialization
    // After daemonization get the data directory lock again and hold on to it until exit
    // This creates a slight window for a race condition to happen, however this condition is harmless: it
    // will at most make us exit without printing a message to console.
    if (!LockDataDirectory(false)) {
        // Detailed error printed inside LockDataDirectory
        return false;
    }

#ifndef WIN32
    CreatePidFile(GetPidFile(), getpid());
#endif
    if (GetBoolArg("-shrinkdebugfile", !fDebug)) {
        // Do this first since it both loads a bunch of debug.log into memory,
        // and because this needs to happen before any other debug.log printing
        ShrinkDebugFile();
    }

    if (fPrintToDebugLog)
        OpenDebugLog();

    if (!fLogTimestamps)
        LogPrintf("Startup time: %s\n", DateTimeStrFormat("%Y-%m-%d %H:%M:%S", GetTime()));
    LogPrintf("Default data directory %s\n", GetDefaultDataDir().string());
    LogPrintf("Using data directory %s\n", GetDataDir().string());
    LogPrintf("Using config file %s\n", GetConfigFile(GetArg("-conf", BITCOIN_CONF_FILENAME)).string());
    LogPrintf("Using at most %i automatic connections (%i file descriptors available)\n", nMaxConnections, nFD);

    InitSignatureCache();

    LogPrintf("Using %u threads for script verification\n", nScriptCheckThreads);
    if (nScriptCheckThreads) {
        for (int i=0; i<nScriptCheckThreads-1; i++)
            threadGroup.create_thread(&ThreadScriptCheck);
    }

    // Start the lightweight task scheduler thread
    CScheduler::Function serviceLoop = boost::bind(&CScheduler::serviceQueue, &scheduler);
    threadGroup.create_thread(boost::bind(&TraceThread<CScheduler::Function>, "scheduler", serviceLoop));

    /* Start the RPC server already.  It will be started in "warmup" mode
     * and not really process calls already (but it will signify connections
     * that the server is there and will be ready later).  Warmup mode will
     * be disabled when initialisation is finished.
     */
    if (GetBoolArg("-server", false))
    {
        uiInterface.InitMessage.connect(SetRPCWarmupStatus);
        if (!AppInitServers(threadGroup))
            return InitError(_("Unable to start HTTP server. See debug log for details."));
    }

    int64_t nStart;

#if defined(USE_SSE2)
    scrypt_detect_sse2();
#endif

    // ********************************************************* Step 5: verify wallet database integrity
#ifdef ENABLE_WALLET
    if (!CWallet::Verify())
        return false;
#endif
    // ********************************************************* Step 6: network initialization
    // Note that we absolutely cannot open any actual connections
    // until the very end ("start node") as the UTXO/block state
    // is not yet setup and may end up being set up twice if we
    // need to reindex later.

    assert(!g_connman);
    g_connman = std::unique_ptr<CConnman>(new CConnman(GetRand(std::numeric_limits<uint64_t>::max()), GetRand(std::numeric_limits<uint64_t>::max())));
    CConnman& connman = *g_connman;

    peerLogic.reset(new PeerLogicValidation(&connman));
    RegisterValidationInterface(peerLogic.get());
    RegisterNodeSignals(GetNodeSignals());

    // sanitize comments per BIP-0014, format user agent and check total size
    std::vector<std::string> uacomments;
    if (mapMultiArgs.count("-uacomment")) {
        BOOST_FOREACH(std::string cmt, mapMultiArgs.at("-uacomment"))
        {
            if (cmt != SanitizeString(cmt, SAFE_CHARS_UA_COMMENT))
                return InitError(strprintf(_("User Agent comment (%s) contains unsafe characters."), cmt));
            uacomments.push_back(cmt);
        }
    }
    strSubVersion = FormatSubVersion(CLIENT_NAME, CLIENT_VERSION, uacomments);
    if (strSubVersion.size() > MAX_SUBVERSION_LENGTH) {
        return InitError(strprintf(_("Total length of network version string (%i) exceeds maximum length (%i). Reduce the number or size of uacomments."),
            strSubVersion.size(), MAX_SUBVERSION_LENGTH));
    }

    if (mapMultiArgs.count("-onlynet")) {
        std::set<enum Network> nets;
        BOOST_FOREACH(const std::string& snet, mapMultiArgs.at("-onlynet")) {
            enum Network net = ParseNetwork(snet);
            if (net == NET_UNROUTABLE)
                return InitError(strprintf(_("Unknown network specified in -onlynet: '%s'"), snet));
            nets.insert(net);
        }
        for (int n = 0; n < NET_MAX; n++) {
            enum Network net = (enum Network)n;
            if (!nets.count(net))
                SetLimited(net);
        }
    }

    if (mapMultiArgs.count("-whitelist")) {
        BOOST_FOREACH(const std::string& net, mapMultiArgs.at("-whitelist")) {
            CSubNet subnet;
            LookupSubNet(net.c_str(), subnet);
            if (!subnet.IsValid())
                return InitError(strprintf(_("Invalid netmask specified in -whitelist: '%s'"), net));
            connman.AddWhitelistedRange(subnet);
        }
    }

    bool proxyRandomize = GetBoolArg("-proxyrandomize", DEFAULT_PROXYRANDOMIZE);
    // -proxy sets a proxy for all outgoing network traffic
    // -noproxy (or -proxy=0) as well as the empty string can be used to not set a proxy, this is the default
    std::string proxyArg = GetArg("-proxy", "");
    SetLimited(NET_TOR);
    if (proxyArg != "" && proxyArg != "0") {
        CService resolved(LookupNumeric(proxyArg.c_str(), 9050));
        proxyType addrProxy = proxyType(resolved, proxyRandomize);
        if (!addrProxy.IsValid())
            return InitError(strprintf(_("Invalid -proxy address: '%s'"), proxyArg));

        SetProxy(NET_IPV4, addrProxy);
        SetProxy(NET_IPV6, addrProxy);
        SetProxy(NET_TOR, addrProxy);
        SetNameProxy(addrProxy);
        SetLimited(NET_TOR, false); // by default, -proxy sets onion as reachable, unless -noonion later
    }

    // -onion can be used to set only a proxy for .onion, or override normal proxy for .onion addresses
    // -noonion (or -onion=0) disables connecting to .onion entirely
    // An empty string is used to not override the onion proxy (in which case it defaults to -proxy set above, or none)
    std::string onionArg = GetArg("-onion", "");
    if (onionArg != "") {
        if (onionArg == "0") { // Handle -noonion/-onion=0
            SetLimited(NET_TOR); // set onions as unreachable
        } else {
            CService resolved(LookupNumeric(onionArg.c_str(), 9050));
            proxyType addrOnion = proxyType(resolved, proxyRandomize);
            if (!addrOnion.IsValid())
                return InitError(strprintf(_("Invalid -onion address: '%s'"), onionArg));
            SetProxy(NET_TOR, addrOnion);
            SetLimited(NET_TOR, false);
        }
    }

    // see Step 2: parameter interactions for more information about these
    fListen = GetBoolArg("-listen", DEFAULT_LISTEN);
    fDiscover = GetBoolArg("-discover", true);
    fNameLookup = GetBoolArg("-dns", DEFAULT_NAME_LOOKUP);
    fRelayTxes = !GetBoolArg("-blocksonly", DEFAULT_BLOCKSONLY);

    if (fListen) {
        bool fBound = false;
        if (mapMultiArgs.count("-bind")) {
            BOOST_FOREACH(const std::string& strBind, mapMultiArgs.at("-bind")) {
                CService addrBind;
                if (!Lookup(strBind.c_str(), addrBind, GetListenPort(), false))
                    return InitError(ResolveErrMsg("bind", strBind));
                fBound |= Bind(connman, addrBind, (BF_EXPLICIT | BF_REPORT_ERROR));
            }
        }
        if (mapMultiArgs.count("-whitebind")) {
            BOOST_FOREACH(const std::string& strBind, mapMultiArgs.at("-whitebind")) {
                CService addrBind;
                if (!Lookup(strBind.c_str(), addrBind, 0, false))
                    return InitError(ResolveErrMsg("whitebind", strBind));
                if (addrBind.GetPort() == 0)
                    return InitError(strprintf(_("Need to specify a port with -whitebind: '%s'"), strBind));
                fBound |= Bind(connman, addrBind, (BF_EXPLICIT | BF_REPORT_ERROR | BF_WHITELIST));
            }
        }
        if (!mapMultiArgs.count("-bind") && !mapMultiArgs.count("-whitebind")) {
            struct in_addr inaddr_any;
            inaddr_any.s_addr = INADDR_ANY;
            fBound |= Bind(connman, CService(in6addr_any, GetListenPort()), BF_NONE);
            fBound |= Bind(connman, CService(inaddr_any, GetListenPort()), !fBound ? BF_REPORT_ERROR : BF_NONE);
        }
        if (!fBound)
            return InitError(_("Failed to listen on any port. Use -listen=0 if you want this."));
    }

    if (mapMultiArgs.count("-externalip")) {
        BOOST_FOREACH(const std::string& strAddr, mapMultiArgs.at("-externalip")) {
            CService addrLocal;
            if (Lookup(strAddr.c_str(), addrLocal, GetListenPort(), fNameLookup) && addrLocal.IsValid())
                AddLocal(addrLocal, LOCAL_MANUAL);
            else
                return InitError(ResolveErrMsg("externalip", strAddr));
        }
    }

#ifdef ENABLE_WALLET
    if (mapMultiArgs.count("-reservebalance")) {
        if (!ParseMoney(GetArg("-reservebalance", ""), nReserveBalance)) {
            InitError(_("Invalid amount for -reservebalance=<amount>"));
            return false;
        }
    }
#endif

    if (mapMultiArgs.count("-seednode")) {
        BOOST_FOREACH(const std::string& strDest, mapMultiArgs.at("-seednode"))
            connman.AddOneShot(strDest);
    }

#if ENABLE_ZMQ
    pzmqNotificationInterface = CZMQNotificationInterface::Create();

    if (pzmqNotificationInterface) {
        RegisterValidationInterface(pzmqNotificationInterface);
    }
#endif
    uint64_t nMaxOutboundLimit = 0; //unlimited unless -maxuploadtarget is set
    uint64_t nMaxOutboundTimeframe = MAX_UPLOAD_TIMEFRAME;

    if (IsArgSet("-maxuploadtarget")) {
        nMaxOutboundLimit = GetArg("-maxuploadtarget", DEFAULT_MAX_UPLOAD_TARGET)*1024*1024;
    }

    // ********************************************************* Step 7: load block chain

    fReindex = GetBoolArg("-reindex", false);
    bool fReindexChainState = GetBoolArg("-reindex-chainstate", false);

    // Upgrading to 0.8; hard-link the old blknnnn.dat files into /blocks/
    boost::filesystem::path blocksDir = GetDataDir() / "blocks";
    if (!boost::filesystem::exists(blocksDir))
    {
        boost::filesystem::create_directories(blocksDir);
        bool linked = false;
        for (unsigned int i = 1; i < 10000; i++) {
            boost::filesystem::path source = GetDataDir() / strprintf("blk%04u.dat", i);
            if (!boost::filesystem::exists(source)) break;
            boost::filesystem::path dest = blocksDir / strprintf("blk%05u.dat", i-1);
            try {
                boost::filesystem::create_hard_link(source, dest);
                LogPrintf("Hardlinked %s -> %s\n", source.string(), dest.string());
                linked = true;
            } catch (const boost::filesystem::filesystem_error& e) {
                // Note: hardlink creation failing is not a disaster, it just means
                // blocks will get re-downloaded from peers.
                LogPrintf("Error hardlinking blk%04u.dat: %s\n", i, e.what());
                break;
            }
        }
        if (linked)
        {
            fReindex = true;
        }
    }

    // cache size calculations
    int64_t nTotalCache = (GetArg("-dbcache", nDefaultDbCache) << 20);
    nTotalCache = std::max(nTotalCache, nMinDbCache << 20); // total cache cannot be less than nMinDbCache
    nTotalCache = std::min(nTotalCache, nMaxDbCache << 20); // total cache cannot be greater than nMaxDbcache
    int64_t nBlockTreeDBCache = nTotalCache / 8;
    nBlockTreeDBCache = std::min(nBlockTreeDBCache, (GetBoolArg("-txindex", DEFAULT_TXINDEX) ? nMaxBlockDBAndTxIndexCache : nMaxBlockDBCache) << 20);
    nTotalCache -= nBlockTreeDBCache;
    int64_t nCoinDBCache = std::min(nTotalCache / 2, (nTotalCache / 4) + (1 << 23)); // use 25%-50% of the remainder for disk cache
    nCoinDBCache = std::min(nCoinDBCache, nMaxCoinsDBCache << 20); // cap total coins db cache
    nTotalCache -= nCoinDBCache;
    nCoinCacheUsage = nTotalCache; // the rest goes to in-memory cache
    int64_t nMempoolSizeMax = GetArg("-maxmempool", DEFAULT_MAX_MEMPOOL_SIZE) * 1000000;
    LogPrintf("Cache configuration:\n");
    LogPrintf("* Using %.1fMiB for block index database\n", nBlockTreeDBCache * (1.0 / 1024 / 1024));
    LogPrintf("* Using %.1fMiB for chain state database\n", nCoinDBCache * (1.0 / 1024 / 1024));
    LogPrintf("* Using %.1fMiB for in-memory UTXO set (plus up to %.1fMiB of unused mempool space)\n", nCoinCacheUsage * (1.0 / 1024 / 1024), nMempoolSizeMax * (1.0 / 1024 / 1024));

    bool fLoaded = false;
    while (!fLoaded) {
        bool fReset = fReindex;
        std::string strLoadError;

        uiInterface.InitMessage(_("Loading block index..."));

        nStart = GetTimeMillis();
        do {
            try {
                UnloadBlockIndex();
                delete pcoinsTip;
                delete pcoinsdbview;
                delete pcoinscatcher;
                delete pblocktree;

                pblocktree = new CBlockTreeDB(nBlockTreeDBCache, false, fReindex);
                pcoinsdbview = new CCoinsViewDB(nCoinDBCache, false, fReindex || fReindexChainState);
                pcoinscatcher = new CCoinsViewErrorCatcher(pcoinsdbview);
                pcoinsTip = new CCoinsViewCache(pcoinscatcher);

                if (fReindex) {
                    pblocktree->WriteReindexing(true);
                    //If we're reindexing in prune mode, wipe away unusable block files and all undo data files
                    if (fPruneMode)
                        CleanupBlockRevFiles();
                }

                if (!LoadBlockIndex(chainparams)) {
                    strLoadError = _("Error loading block database");
                    break;
                }

                // If the loaded chain has a wrong genesis, bail out immediately
                // (we're likely using a testnet datadir, or the other way around).
                if (!mapBlockIndex.empty() && mapBlockIndex.count(chainparams.GetConsensus().hashGenesisBlock) == 0)
                    return InitError(_("Incorrect or no genesis block found. Wrong datadir for network?"));

                // Initialize the block index (no-op if non-empty database was already loaded)
                if (!InitBlockIndex(chainparams)) {
                    strLoadError = _("Error initializing block database");
                    break;
                }

                // Check for changed -txindex state
                if (fTxIndex != GetBoolArg("-txindex", DEFAULT_TXINDEX)) {
                    strLoadError = _("You need to rebuild the database using -reindex-chainstate to change -txindex");
                    break;
                }

                // Check for changed -prune state.  What we are concerned about is a user who has pruned blocks
                // in the past, but is now trying to run unpruned.
                if (fHavePruned && !fPruneMode) {
                    strLoadError = _("You need to rebuild the database using -reindex to go back to unpruned mode.  This will redownload the entire blockchain");
                    break;
                }

                if (!fReindex && chainActive.Tip() != NULL) {
                    uiInterface.InitMessage(_("Rewinding blocks..."));
                    if (!RewindBlockIndex(chainparams)) {
                        strLoadError = _("Unable to rewind the database to a pre-fork state. You will need to redownload the blockchain");
                        break;
                    }
                }

                uiInterface.InitMessage(_("Verifying blocks..."));
                if (fHavePruned && GetArg("-checkblocks", DEFAULT_CHECKBLOCKS) > MIN_BLOCKS_TO_KEEP) {
                    LogPrintf("Prune: pruned datadir may not have more than %d blocks; only checking available blocks",
                        MIN_BLOCKS_TO_KEEP);
                }

                {
                    LOCK(cs_main);
                    CBlockIndex* tip = chainActive.Tip();
                    RPCNotifyBlockChange(true, tip);
                    if (tip && tip->nTime > GetAdjustedTime() + 2 * 60 * 60) {
                        strLoadError = _("The block database contains a block which appears to be from the future. "
                                "This may be due to your computer's date and time being set incorrectly. "
                                "Only rebuild the block database if you are sure that your computer's date and time are correct");
                        break;
                    }
                }

                if (!CVerifyDB().VerifyDB(chainparams, pcoinsdbview, GetArg("-checklevel", DEFAULT_CHECKLEVEL),
                              GetArg("-checkblocks", DEFAULT_CHECKBLOCKS))) {
                    strLoadError = _("Corrupted block database detected");
                    break;
                }
            } catch (const std::exception& e) {
                if (fDebug) LogPrintf("%s\n", e.what());
                strLoadError = _("Error opening block database");
                break;
            }

            fLoaded = true;
        } while(false);

        if (!fLoaded) {
            // first suggest a reindex
            if (!fReset) {
                bool fRet = uiInterface.ThreadSafeQuestion(
                    strLoadError + ".\n\n" + _("Do you want to rebuild the block database now?"),
                    strLoadError + ".\nPlease restart with -reindex or -reindex-chainstate to recover.",
                    "", CClientUIInterface::MSG_ERROR | CClientUIInterface::BTN_ABORT);
                if (fRet) {
                    fReindex = true;
                    fRequestShutdown = false;
                } else {
                    LogPrintf("Aborted block database rebuild. Exiting.\n");
                    return false;
                }
            } else {
                return InitError(strLoadError);
            }
        }
    }

    // As LoadBlockIndex can take several minutes, it's possible the user
    // requested to kill the GUI during the last operation. If so, exit.
    // As the program has not fully started yet, Shutdown() is possibly overkill.
    if (fRequestShutdown)
    {
        LogPrintf("Shutdown requested. Exiting.\n");
        return false;
    }
    LogPrintf(" block index %15dms\n", GetTimeMillis() - nStart);

    boost::filesystem::path est_path = GetDataDir() / FEE_ESTIMATES_FILENAME;
    CAutoFile est_filein(fopen(est_path.string().c_str(), "rb"), SER_DISK, CLIENT_VERSION);
    // Allowed to fail as this file IS missing on first startup.
    if (!est_filein.IsNull())
        mempool.ReadFeeEstimates(est_filein);
    fFeeEstimatesInitialized = true;

    // ********************************************************* Step 8: load wallet

    // Encoded addresses using cashaddr instead of base58
    // Activates by default on Feb, 15, 2018
    config.SetCashAddrEncoding(GetBoolArg("-usecashaddr", GetAdjustedTime() > 43019942400));

#ifdef ENABLE_WALLET
    if (!CWallet::InitLoadWallet())
        return false;
#else
    LogPrintf("No wallet support compiled in!\n");
#endif

    // ********************************************************* Step 9: data directory maintenance

    // if pruning, unset the service bit and perform the initial blockstore prune
    // after any wallet rescanning has taken place.
    if (fPruneMode) {
        LogPrintf("Unsetting NODE_NETWORK on prune mode\n");
        nLocalServices = ServiceFlags(nLocalServices & ~NODE_NETWORK);
        if (!fReindex) {
            uiInterface.InitMessage(_("Pruning blockstore..."));
            PruneAndFlush();
        }
    }

    // ********************************************************* Step 10: import blocks

    if (!CheckDiskSpace())
        return false;

    // Either install a handler to notify us when genesis activates, or set fHaveGenesis directly.
    // No locking, as this happens before any background thread is started.
    if (chainActive.Tip() == NULL) {
        uiInterface.NotifyBlockTip.connect(BlockNotifyGenesisWait);
    } else {
        fHaveGenesis = true;
    }

    if (IsArgSet("-blocknotify"))
        uiInterface.NotifyBlockTip.connect(BlockNotifyCallback);

    std::vector<boost::filesystem::path> vImportFiles;
    if (mapMultiArgs.count("-loadblock"))
    {
        BOOST_FOREACH(const std::string& strFile, mapMultiArgs.at("-loadblock"))
            vImportFiles.push_back(strFile);
    }

    threadGroup.create_thread(boost::bind(&ThreadImport, vImportFiles));

    // Wait for genesis block to be processed
    {
        boost::unique_lock<boost::mutex> lock(cs_GenesisWait);
        while (!fHaveGenesis) {
            condvar_GenesisWait.wait(lock);
        }
        uiInterface.NotifyBlockTip.disconnect(BlockNotifyGenesisWait);
    }

    // ********************************************************* Step 11: start node

    //// debug print
    LogPrintf("mapBlockIndex.size() = %u\n",   mapBlockIndex.size());
    LogPrintf("nBestHeight = %d\n",                   chainActive.Height());
    if (GetBoolArg("-listenonion", DEFAULT_LISTEN_ONION))
        StartTorControl(threadGroup, scheduler);

    Discover(threadGroup);

    // Map ports with UPnP
    MapPort(GetBoolArg("-upnp", DEFAULT_UPNP));

    std::string strNodeError;
    CConnman::Options connOptions;
    connOptions.nLocalServices = nLocalServices;
    connOptions.nRelevantServices = nRelevantServices;
    connOptions.nMaxConnections = nMaxConnections;
    connOptions.nMaxOutbound = std::min(MAX_OUTBOUND_CONNECTIONS, connOptions.nMaxConnections);
    connOptions.nMaxAddnode = MAX_ADDNODE_CONNECTIONS;
    connOptions.nMaxFeeler = 1;
    connOptions.nBestHeight = chainActive.Height();
    connOptions.uiInterface = &uiInterface;
    connOptions.nSendBufferMaxSize = 1000*GetArg("-maxsendbuffer", DEFAULT_MAXSENDBUFFER);
    connOptions.nReceiveFloodSize = 1000*GetArg("-maxreceivebuffer", DEFAULT_MAXRECEIVEBUFFER);

    connOptions.nMaxOutboundTimeframe = nMaxOutboundTimeframe;
    connOptions.nMaxOutboundLimit = nMaxOutboundLimit;

    if (!connman.Start(scheduler, strNodeError, connOptions))
        return InitError(strNodeError);

#ifdef ENABLE_WALLET
    // Mine proof-of-stake blocks in the background
    if (!GetBoolArg("-staking", DEFAULT_STAKE))
        LogPrintf("Staking disabled\n");
    else if (pwalletMain)
        threadGroup.create_thread(boost::bind(&ThreadStakeMiner, pwalletMain, chainparams));

    // ********************************************************* Step 12: finished
#endif
    SetRPCWarmupFinished();
    uiInterface.InitMessage(_("Done loading"));

#ifdef ENABLE_WALLET
    if (pwalletMain)
        pwalletMain->postInitProcess(threadGroup);
#endif

    return !fRequestShutdown;
}<|MERGE_RESOLUTION|>--- conflicted
+++ resolved
@@ -512,12 +512,7 @@
 std::string LicenseInfo()
 {
     const std::string URL_SOURCE_CODE = "<https://gitlab.com/blackcoin/blackcoin-more>";
-<<<<<<< HEAD
     const std::string URL_WEBSITE = "<https://blackcoinmore.org>";
-=======
-    const std::string URL_WEBSITE = "<https://blackcoinmore.org/>";
-    // todo: remove urls from translations on next change
->>>>>>> c7eef368
 
     return strprintf(_("Copyright (C) 2009-%i The Bitcoin Core Developers"), COPYRIGHT_YEAR) +
            "\n" +
