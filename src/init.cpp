--- conflicted
+++ resolved
@@ -44,14 +44,8 @@
 #include <txmempool.h>
 #include <torcontrol.h>
 #include <ui_interface.h>
-<<<<<<< HEAD
-#include <util.h>
-#include <logging.h>
-#include <utilmoneystr.h>
-=======
 #include <util/system.h>
 #include <util/moneystr.h>
->>>>>>> 8b676984
 #include <validationinterface.h>
 #ifdef ENABLE_WALLET
 #include <wallet/wallet.h>
@@ -89,37 +83,7 @@
 
 std::unique_ptr<CConnman> g_connman;
 std::unique_ptr<PeerLogicValidation> peerLogic;
-<<<<<<< HEAD
-
-#if !(ENABLE_WALLET)
-class DummyWalletInit : public WalletInitInterface {
-public:
-
-    void AddWalletOptions() const override;
-    bool ParameterInteraction() const override {return true;}
-    void RegisterRPC(CRPCTable &) const override {}
-    bool Verify() const override {return true;}
-    bool Open() const override {LogPrintf("No wallet support compiled in!\n"); return true;}
-    void Start(CScheduler& scheduler) const override {}
-    void Flush() const override {}
-    void Stop() const override {}
-    void Close() const override {}
-};
-
-void DummyWalletInit::AddWalletOptions() const
-{
-    std::vector<std::string> opts = {"-addresstype", "-changetype", "-disablewallet", "-discardfee=<amt>", "-fallbackfee=<amt>",
-        "-keypool=<n>", "-mintxfee=<amt>", "-paytxfee=<amt>", "-rescan", "-salvagewallet", "-spendzeroconfchange",
-        "-upgradewallet", "-wallet=<path>", "-walletbroadcast", "-walletdir=<dir>", "-walletnotify=<cmd>", "-zapwallettxes=<mode>",
-        "-dblogsize=<n>", "-flushwallet", "-privdb", "-walletrejectlongchains"};
-    gArgs.AddHiddenArgs(opts);
-}
-
-const WalletInitInterface& g_wallet_init_interface = DummyWalletInit();
-#endif
-=======
 std::unique_ptr<BanMan> g_banman;
->>>>>>> 8b676984
 
 #ifdef WIN32
 // Win32 LevelDB doesn't use filedescriptors, and the ones used for
@@ -130,14 +94,12 @@
 #define MIN_CORE_FILEDESCRIPTORS 150
 #endif
 
-<<<<<<< HEAD
-=======
 static const char* FEE_ESTIMATES_FILENAME="fee_estimates.dat";
 
 /**
  * The PID file facilities.
  */
-static const char* BITCOIN_PID_FILENAME = "bitcoind.pid";
+static const char* BITCOIN_PID_FILENAME = "blackmored.pid";
 
 static fs::path GetPidFile()
 {
@@ -159,7 +121,6 @@
     }
 }
 
->>>>>>> 8b676984
 //////////////////////////////////////////////////////////////////////////////
 //
 // Shutdown
@@ -323,12 +284,7 @@
     } catch (const fs::filesystem_error& e) {
         LogPrintf("%s: Unable to remove PID file: %s\n", __func__, fsbridge::get_filesystem_error_message(e));
     }
-<<<<<<< HEAD
-#endif
-    g_wallet_init_interface.Close();
-=======
     interfaces.chain_clients.clear();
->>>>>>> 8b676984
     UnregisterAllValidationInterfaces();
     GetMainSignals().UnregisterBackgroundSignalScheduler();
     GetMainSignals().UnregisterWithMempoolSignals(mempool);
@@ -398,13 +354,8 @@
     const auto regtestChainParams = CreateChainParams(CBaseChainParams::REGTEST);
 
     // Hidden Options
-<<<<<<< HEAD
-    std::vector<std::string> hidden_args = {"-rpcssl", "-benchmark", "-h", "-help", "-socks", "-tor", "-debugnet", "-whitelistalwaysrelay",
-        "-promiscuousmempoolflags", "-blockminsize", "-dbcrashratio", "-forcecompactdb", "-usehd",
-=======
     std::vector<std::string> hidden_args = {
         "-dbcrashratio", "-forcecompactdb",
->>>>>>> 8b676984
         // GUI args. These will be overwritten by SetupUIArgs for the GUI
         "-allowselfsignedrootcertificates", "-choosedatadir", "-lang=<lang>", "-min", "-resetguisettings", "-rootcertificates=<file>", "-splash", "-uiplatform"};
 
@@ -418,11 +369,7 @@
     gArgs.AddArg("-conf=<file>", strprintf("Specify configuration file. Relative paths will be prefixed by datadir location. (default: %s)", BITCOIN_CONF_FILENAME), false, OptionsCategory::OPTIONS);
     gArgs.AddArg("-datadir=<dir>", "Specify data directory", false, OptionsCategory::OPTIONS);
     gArgs.AddArg("-dbbatchsize", strprintf("Maximum database write batch size in bytes (default: %u)", nDefaultDbBatchSize), true, OptionsCategory::OPTIONS);
-<<<<<<< HEAD
-    gArgs.AddArg("-dbcache=<n>", strprintf("Set database cache size in megabytes (%d to %d, default: %d)", nMinDbCache, nMaxDbCache, nDefaultDbCache), false, OptionsCategory::OPTIONS);
-=======
     gArgs.AddArg("-dbcache=<n>", strprintf("Maximum database cache size <n> MiB (%d to %d, default: %d). In addition, unused mempool memory is shared for this cache (see -maxmempool).", nMinDbCache, nMaxDbCache, nDefaultDbCache), false, OptionsCategory::OPTIONS);
->>>>>>> 8b676984
     gArgs.AddArg("-debuglogfile=<file>", strprintf("Specify location of debug log file. Relative paths will be prefixed by a net-specific datadir location. (-nodebuglogfile to disable; default: %s)", DEFAULT_DEBUGLOGFILE), false, OptionsCategory::OPTIONS);
     gArgs.AddArg("-feefilter", strprintf("Tell other nodes to filter invs to us by our mempool min fee (default: %u)", DEFAULT_FEEFILTER), true, OptionsCategory::OPTIONS);
     gArgs.AddArg("-includeconf=<file>", "Specify additional configuration file, relative to the -datadir path (only useable from configuration file, not command line)", false, OptionsCategory::OPTIONS);
@@ -469,11 +416,7 @@
     gArgs.AddArg("-onlynet=<net>", "Make outgoing connections only through network <net> (ipv4, ipv6 or onion). Incoming connections are not affected by this option. This option can be specified multiple times to allow multiple networks.", false, OptionsCategory::CONNECTION);
     gArgs.AddArg("-peerbloomfilters", strprintf("Support filtering of blocks and transaction with bloom filters (default: %u)", DEFAULT_PEERBLOOMFILTERS), false, OptionsCategory::CONNECTION);
     gArgs.AddArg("-permitbaremultisig", strprintf("Relay non-P2SH multisig (default: %u)", DEFAULT_PERMIT_BAREMULTISIG), false, OptionsCategory::CONNECTION);
-<<<<<<< HEAD
-    gArgs.AddArg("-port=<port>", strprintf("Listen for connections on <port> (default: %u or testnet: %u)", defaultChainParams->GetDefaultPort(), testnetChainParams->GetDefaultPort()), false, OptionsCategory::CONNECTION);
-=======
     gArgs.AddArg("-port=<port>", strprintf("Listen for connections on <port> (default: %u, testnet: %u, regtest: %u)", defaultChainParams->GetDefaultPort(), testnetChainParams->GetDefaultPort(), regtestChainParams->GetDefaultPort()), false, OptionsCategory::CONNECTION);
->>>>>>> 8b676984
     gArgs.AddArg("-proxy=<ip:port>", "Connect through SOCKS5 proxy, set -noproxy to disable (default: disabled)", false, OptionsCategory::CONNECTION);
     gArgs.AddArg("-proxyrandomize", strprintf("Randomize credentials for every proxy connection. This enables Tor stream isolation (default: %u)", DEFAULT_PROXYRANDOMIZE), false, OptionsCategory::CONNECTION);
     gArgs.AddArg("-seednode=<ip>", "Connect to a node to retrieve peer addresses, and disconnect. This option can be specified multiple times to connect to multiple nodes.", false, OptionsCategory::CONNECTION);
@@ -517,11 +460,6 @@
 #endif
 
     gArgs.AddArg("-checkblocks=<n>", strprintf("How many blocks to check at startup (default: %u, 0 = all)", DEFAULT_CHECKBLOCKS), true, OptionsCategory::DEBUG_TEST);
-<<<<<<< HEAD
-    gArgs.AddArg("-checklevel=<n>", strprintf("How thorough the block verification of -checkblocks is (0-4, default: %u)", DEFAULT_CHECKLEVEL), true, OptionsCategory::DEBUG_TEST);
-    gArgs.AddArg("-checkblockindex", strprintf("Do a full consistency check for mapBlockIndex, setBlockIndexCandidates, chainActive and mapBlocksUnlinked occasionally. (default: %u)", defaultChainParams->DefaultConsistencyChecks()), true, OptionsCategory::DEBUG_TEST);
-    gArgs.AddArg("-checkmempool=<n>", strprintf("Run checks every <n> transactions (default: %u)", defaultChainParams->DefaultConsistencyChecks()), true, OptionsCategory::DEBUG_TEST);
-=======
     gArgs.AddArg("-checklevel=<n>", strprintf("How thorough the block verification of -checkblocks is: "
         "level 0 reads the blocks from disk, "
         "level 1 verifies block validity, "
@@ -532,8 +470,6 @@
         "(0-4, default: %u)", DEFAULT_CHECKLEVEL), true, OptionsCategory::DEBUG_TEST);
     gArgs.AddArg("-checkblockindex", strprintf("Do a full consistency check for mapBlockIndex, setBlockIndexCandidates, chainActive and mapBlocksUnlinked occasionally. (default: %u, regtest: %u)", defaultChainParams->DefaultConsistencyChecks(), regtestChainParams->DefaultConsistencyChecks()), true, OptionsCategory::DEBUG_TEST);
     gArgs.AddArg("-checkmempool=<n>", strprintf("Run checks every <n> transactions (default: %u, regtest: %u)", defaultChainParams->DefaultConsistencyChecks(), regtestChainParams->DefaultConsistencyChecks()), true, OptionsCategory::DEBUG_TEST);
-    gArgs.AddArg("-checkpoints", strprintf("Disable expensive verification for known chain history (default: %u)", DEFAULT_CHECKPOINTS_ENABLED), true, OptionsCategory::DEBUG_TEST);
->>>>>>> 8b676984
     gArgs.AddArg("-deprecatedrpc=<method>", "Allows deprecated RPC method(s) to be used", true, OptionsCategory::DEBUG_TEST);
     gArgs.AddArg("-dropmessagestest=<n>", "Randomly drop 1 of every <n> network messages", true, OptionsCategory::DEBUG_TEST);
     gArgs.AddArg("-stopafterblockimport", strprintf("Stop running after importing blocks from disk (default: %u)", DEFAULT_STOPAFTERBLOCKIMPORT), true, OptionsCategory::DEBUG_TEST);
@@ -582,12 +518,7 @@
     gArgs.AddArg("-rpcbind=<addr>[:port]", "Bind to given address to listen for JSON-RPC connections. Do not expose the RPC server to untrusted networks such as the public internet! This option is ignored unless -rpcallowip is also passed. Port is optional and overrides -rpcport. Use [host]:port notation for IPv6. This option can be specified multiple times (default: 127.0.0.1 and ::1 i.e., localhost)", false, OptionsCategory::RPC);
     gArgs.AddArg("-rpccookiefile=<loc>", "Location of the auth cookie. Relative paths will be prefixed by a net-specific datadir location. (default: data dir)", false, OptionsCategory::RPC);
     gArgs.AddArg("-rpcpassword=<pw>", "Password for JSON-RPC connections", false, OptionsCategory::RPC);
-<<<<<<< HEAD
-    gArgs.AddArg("-rpcport=<port>", strprintf("Listen for JSON-RPC connections on <port> (default: %u or testnet: %u)", defaultBaseParams->RPCPort(), testnetBaseParams->RPCPort()), false, OptionsCategory::RPC);
-=======
     gArgs.AddArg("-rpcport=<port>", strprintf("Listen for JSON-RPC connections on <port> (default: %u, testnet: %u, regtest: %u)", defaultBaseParams->RPCPort(), testnetBaseParams->RPCPort(), regtestBaseParams->RPCPort()), false, OptionsCategory::RPC);
-    gArgs.AddArg("-rpcserialversion", strprintf("Sets the serialization of raw transaction or block hex returned in non-verbose mode, non-segwit(0) or segwit(1) (default: %d)", DEFAULT_RPC_SERIALIZE_VERSION), false, OptionsCategory::RPC);
->>>>>>> 8b676984
     gArgs.AddArg("-rpcservertimeout=<n>", strprintf("Timeout during HTTP requests (default: %d)", DEFAULT_HTTP_SERVER_TIMEOUT), true, OptionsCategory::RPC);
     gArgs.AddArg("-rpcthreads=<n>", strprintf("Set the number of threads to service RPC calls (default: %d)", DEFAULT_HTTP_THREADS), false, OptionsCategory::RPC);
     gArgs.AddArg("-rpcuser=<user>", "Username for JSON-RPC connections", false, OptionsCategory::RPC);
@@ -1082,7 +1013,6 @@
     fCheckBlockIndex = gArgs.GetBoolArg("-checkblockindex", chainparams.DefaultConsistencyChecks());
     if (gArgs.GetBoolArg("-checkpoints", false))
             return InitError(strprintf(_("Error: Unsupported argument -checkpoints found. We rely on it to verify pre-protocolv3 era.")));
-    fCheckpointsEnabled = true;
 
     hashAssumeValid = uint256S(gArgs.GetArg("-assumevalid", chainparams.GetConsensus().defaultAssumeValid.GetHex()));
     if (!hashAssumeValid.IsNull())
@@ -1210,51 +1140,6 @@
 
     nMaxTipAge = gArgs.GetArg("-maxtipage", DEFAULT_MAX_TIP_AGE);
 
-<<<<<<< HEAD
-    if (gArgs.IsArgSet("-vbparams")) {
-        // Allow overriding version bits parameters for testing
-        if (!chainparams.MineBlocksOnDemand()) {
-            return InitError("Version bits parameters may only be overridden on regtest.");
-        }
-        for (const std::string& strDeployment : gArgs.GetArgs("-vbparams")) {
-            std::vector<std::string> vDeploymentParams;
-            boost::split(vDeploymentParams, strDeployment, boost::is_any_of(":"));
-            if (vDeploymentParams.size() != 3) {
-                return InitError("Version bits parameters malformed, expecting deployment:start:end");
-            }
-            int64_t nStartTime, nTimeout;
-            if (!ParseInt64(vDeploymentParams[1], &nStartTime)) {
-                return InitError(strprintf("Invalid nStartTime (%s)", vDeploymentParams[1]));
-            }
-            if (!ParseInt64(vDeploymentParams[2], &nTimeout)) {
-                return InitError(strprintf("Invalid nTimeout (%s)", vDeploymentParams[2]));
-            }
-            bool found = false;
-            for (int j=0; j<(int)Consensus::MAX_VERSION_BITS_DEPLOYMENTS; ++j)
-            {
-                if (vDeploymentParams[0].compare(VersionBitsDeploymentInfo[j].name) == 0) {
-                    UpdateVersionBitsParameters(Consensus::DeploymentPos(j), nStartTime, nTimeout);
-                    found = true;
-                    LogPrintf("Setting version bits activation parameters for %s to start=%ld, timeout=%ld\n", vDeploymentParams[0], nStartTime, nTimeout);
-                    break;
-                }
-            }
-            if (!found) {
-                return InitError(strprintf("Invalid deployment (%s)", vDeploymentParams[0]));
-            }
-        }
-    }
-=======
-    fEnableReplacement = gArgs.GetBoolArg("-mempoolreplacement", DEFAULT_ENABLE_REPLACEMENT);
-    if ((!fEnableReplacement) && gArgs.IsArgSet("-mempoolreplacement")) {
-        // Minimal effort at forwards compatibility
-        std::string strReplacementModeList = gArgs.GetArg("-mempoolreplacement", "");  // default is impossible
-        std::vector<std::string> vstrReplacementModes;
-        boost::split(vstrReplacementModes, strReplacementModeList, boost::is_any_of(","));
-        fEnableReplacement = (std::find(vstrReplacementModes.begin(), vstrReplacementModes.end(), "fee") != vstrReplacementModes.end());
-    }
-
->>>>>>> 8b676984
     return true;
 }
 
@@ -1648,26 +1533,13 @@
                 break;
             }
 
-<<<<<<< HEAD
-                if (!fReset) {
-                    // Note that RewindBlockIndex MUST run even if we're about to -reindex-chainstate.
-                    // It both disconnects blocks based on chainActive, and drops block data in
-                    // mapBlockIndex.
-                    uiInterface.InitMessage(_("Rewinding blocks..."));
-                    if (!RewindBlockIndex(chainparams)) {
-                        strLoadError = _("Unable to rewind the database to a pre-fork state. You will need to redownload the blockchain");
-                        break;
-                    }
-=======
             if (!fReset) {
                 // Note that RewindBlockIndex MUST run even if we're about to -reindex-chainstate.
-                // It both disconnects blocks based on chainActive, and drops block data in
-                // mapBlockIndex based on lack of available witness data.
+                // It both disconnects blocks based on chainActive, and drops block data in mapBlockIndex
                 uiInterface.InitMessage(_("Rewinding blocks..."));
                 if (!RewindBlockIndex(chainparams)) {
                     strLoadError = _("Unable to rewind the database to a pre-fork state. You will need to redownload the blockchain");
                     break;
->>>>>>> 8b676984
                 }
             }
 
