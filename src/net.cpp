// Copyright (c) 2009-2010 Satoshi Nakamoto
// Copyright (c) 2009-2016 The Bitcoin Core developers
// Distributed under the MIT software license, see the accompanying
// file COPYING or http://www.opensource.org/licenses/mit-license.php.

#if defined(HAVE_CONFIG_H)
#include "config/bitcoin-config.h"
#endif

#include "net.h"

#include "addrman.h"
#include "chainparams.h"
#include "clientversion.h"
#include "consensus/consensus.h"
#include "crypto/common.h"
#include "crypto/sha256.h"
#include "hash.h"
#include "primitives/transaction.h"
#include "netbase.h"
#include "scheduler.h"
#include "ui_interface.h"
#include "utilstrencodings.h"

#ifdef WIN32
#include <string.h>
#else
#include <fcntl.h>
#endif

#ifdef USE_UPNP
#include <miniupnpc/miniupnpc.h>
#include <miniupnpc/miniwget.h>
#include <miniupnpc/upnpcommands.h>
#include <miniupnpc/upnperrors.h>
#endif


#include <math.h>

// Dump addresses to peers.dat and banlist.dat every 15 minutes (900s)
#define DUMP_ADDRESSES_INTERVAL 900

// We add a random period time (0 to 1 seconds) to feeler connections to prevent synchronization.
#define FEELER_SLEEP_WINDOW 1

#if !defined(HAVE_MSG_NOSIGNAL) && !defined(MSG_NOSIGNAL)
#define MSG_NOSIGNAL 0
#endif

// Fix for ancient MinGW versions, that don't have defined these in ws2tcpip.h.
// Todo: Can be removed when our pull-tester is upgraded to a modern MinGW version.
#ifdef WIN32
#ifndef PROTECTION_LEVEL_UNRESTRICTED
#define PROTECTION_LEVEL_UNRESTRICTED 10
#endif
#ifndef IPV6_PROTECTION_LEVEL
#define IPV6_PROTECTION_LEVEL 23
#endif
#endif

const static std::string NET_MESSAGE_COMMAND_OTHER = "*other*";

static const uint64_t RANDOMIZER_ID_NETGROUP = 0x6c0edd8036ef4036ULL; // SHA256("netgroup")[0:8]
static const uint64_t RANDOMIZER_ID_LOCALHOSTNONCE = 0xd93e69e2bbfa5735ULL; // SHA256("localhostnonce")[0:8]
//
// Global state variables
//
bool fDiscover = true;
bool fListen = true;
bool fRelayTxes = true;
CCriticalSection cs_mapLocalHost;
std::map<CNetAddr, LocalServiceInfo> mapLocalHost;
static bool vfLimited[NET_MAX] = {};
std::string strSubVersion;

limitedmap<uint256, int64_t> mapAlreadyAskedFor(MAX_INV_SZ);

// Signals for message handling
static CNodeSignals g_signals;
CNodeSignals& GetNodeSignals() { return g_signals; }

void CConnman::AddOneShot(const std::string& strDest)
{
    LOCK(cs_vOneShots);
    vOneShots.push_back(strDest);
}

unsigned short GetListenPort()
{
    return (unsigned short)(GetArg("-port", Params().GetDefaultPort()));
}

// find 'best' local address for a particular peer
bool GetLocal(CService& addr, const CNetAddr *paddrPeer)
{
    if (!fListen)
        return false;

    int nBestScore = -1;
    int nBestReachability = -1;
    {
        LOCK(cs_mapLocalHost);
        for (std::map<CNetAddr, LocalServiceInfo>::iterator it = mapLocalHost.begin(); it != mapLocalHost.end(); it++)
        {
            int nScore = (*it).second.nScore;
            int nReachability = (*it).first.GetReachabilityFrom(paddrPeer);
            if (nReachability > nBestReachability || (nReachability == nBestReachability && nScore > nBestScore))
            {
                addr = CService((*it).first, (*it).second.nPort);
                nBestReachability = nReachability;
                nBestScore = nScore;
            }
        }
    }
    return nBestScore >= 0;
}

//! Convert the pnSeeds6 array into usable address objects.
static std::vector<CAddress> convertSeed6(const std::vector<SeedSpec6> &vSeedsIn)
{
    // It'll only connect to one or two seed nodes because once it connects,
    // it'll get a pile of addresses with newer timestamps.
    // Seed nodes are given a random 'last seen time' of between one and two
    // weeks ago.
    const int64_t nOneWeek = 7*24*60*60;
    std::vector<CAddress> vSeedsOut;
    vSeedsOut.reserve(vSeedsIn.size());
    for (std::vector<SeedSpec6>::const_iterator i(vSeedsIn.begin()); i != vSeedsIn.end(); ++i)
    {
        struct in6_addr ip;
        memcpy(&ip, i->addr, sizeof(ip));
        CAddress addr(CService(ip, i->port), NODE_NETWORK);
        addr.nTime = GetTime() - GetRand(nOneWeek) - nOneWeek;
        vSeedsOut.push_back(addr);
    }
    return vSeedsOut;
}

// get best local address for a particular peer as a CAddress
// Otherwise, return the unroutable 0.0.0.0 but filled in with
// the normal parameters, since the IP may be changed to a useful
// one by discovery.
CAddress GetLocalAddress(const CNetAddr *paddrPeer, ServiceFlags nLocalServices)
{
    CAddress ret(CService(CNetAddr(),GetListenPort()), nLocalServices);
    CService addr;
    if (GetLocal(addr, paddrPeer))
    {
        ret = CAddress(addr, nLocalServices);
    }
    ret.nTime = GetAdjustedTime();
    return ret;
}

int GetnScore(const CService& addr)
{
    LOCK(cs_mapLocalHost);
    if (mapLocalHost.count(addr) == LOCAL_NONE)
        return 0;
    return mapLocalHost[addr].nScore;
}

// Is our peer's addrLocal potentially useful as an external IP source?
bool IsPeerAddrLocalGood(CNode *pnode)
{
    CService addrLocal = pnode->GetAddrLocal();
    return fDiscover && pnode->addr.IsRoutable() && addrLocal.IsRoutable() &&
           !IsLimited(addrLocal.GetNetwork());
}

// pushes our own address to a peer
void AdvertiseLocal(CNode *pnode)
{
    if (fListen && pnode->fSuccessfullyConnected)
    {
        CAddress addrLocal = GetLocalAddress(&pnode->addr, pnode->GetLocalServices());
        // If discovery is enabled, sometimes give our peer the address it
        // tells us that it sees us as in case it has a better idea of our
        // address than we do.
        if (IsPeerAddrLocalGood(pnode) && (!addrLocal.IsRoutable() ||
             GetRand((GetnScore(addrLocal) > LOCAL_MANUAL) ? 8:2) == 0))
        {
            addrLocal.SetIP(pnode->GetAddrLocal());
        }
        if (addrLocal.IsRoutable())
        {
            LogPrint("net", "AdvertiseLocal: advertising address %s\n", addrLocal.ToString());
            FastRandomContext insecure_rand;
            pnode->PushAddress(addrLocal, insecure_rand);
        }
    }
}

// learn a new local address
bool AddLocal(const CService& addr, int nScore)
{
    if (!addr.IsRoutable())
        return false;

    if (!fDiscover && nScore < LOCAL_MANUAL)
        return false;

    if (IsLimited(addr))
        return false;

    LogPrintf("AddLocal(%s,%i)\n", addr.ToString(), nScore);

    {
        LOCK(cs_mapLocalHost);
        bool fAlready = mapLocalHost.count(addr) > 0;
        LocalServiceInfo &info = mapLocalHost[addr];
        if (!fAlready || nScore >= info.nScore) {
            info.nScore = nScore + (fAlready ? 1 : 0);
            info.nPort = addr.GetPort();
        }
    }

    return true;
}

bool AddLocal(const CNetAddr &addr, int nScore)
{
    return AddLocal(CService(addr, GetListenPort()), nScore);
}

bool RemoveLocal(const CService& addr)
{
    LOCK(cs_mapLocalHost);
    LogPrintf("RemoveLocal(%s)\n", addr.ToString());
    mapLocalHost.erase(addr);
    return true;
}

/** Make a particular network entirely off-limits (no automatic connects to it) */
void SetLimited(enum Network net, bool fLimited)
{
    if (net == NET_UNROUTABLE)
        return;
    LOCK(cs_mapLocalHost);
    vfLimited[net] = fLimited;
}

bool IsLimited(enum Network net)
{
    LOCK(cs_mapLocalHost);
    return vfLimited[net];
}

bool IsLimited(const CNetAddr &addr)
{
    return IsLimited(addr.GetNetwork());
}

/** vote for a local address */
bool SeenLocal(const CService& addr)
{
    {
        LOCK(cs_mapLocalHost);
        if (mapLocalHost.count(addr) == 0)
            return false;
        mapLocalHost[addr].nScore++;
    }
    return true;
}


/** check whether a given address is potentially local */
bool IsLocal(const CService& addr)
{
    LOCK(cs_mapLocalHost);
    return mapLocalHost.count(addr) > 0;
}

/** check whether a given network is one we can probably connect to */
bool IsReachable(enum Network net)
{
    LOCK(cs_mapLocalHost);
    return !vfLimited[net];
}

/** check whether a given address is in a network we can probably connect to */
bool IsReachable(const CNetAddr& addr)
{
    enum Network net = addr.GetNetwork();
    return IsReachable(net);
}


CNode* CConnman::FindNode(const CNetAddr& ip)
{
    LOCK(cs_vNodes);
    BOOST_FOREACH(CNode* pnode, vNodes)
        if ((CNetAddr)pnode->addr == ip)
            return (pnode);
    return NULL;
}

CNode* CConnman::FindNode(const CSubNet& subNet)
{
    LOCK(cs_vNodes);
    BOOST_FOREACH(CNode* pnode, vNodes)
    if (subNet.Match((CNetAddr)pnode->addr))
        return (pnode);
    return NULL;
}

CNode* CConnman::FindNode(const std::string& addrName)
{
    LOCK(cs_vNodes);
    BOOST_FOREACH(CNode* pnode, vNodes) {
        if (pnode->GetAddrName() == addrName) {
            return (pnode);
        }
    }
    return NULL;
}

CNode* CConnman::FindNode(const CService& addr)
{
    LOCK(cs_vNodes);
    BOOST_FOREACH(CNode* pnode, vNodes)
        if ((CService)pnode->addr == addr)
            return (pnode);
    return NULL;
}

bool CConnman::CheckIncomingNonce(uint64_t nonce)
{
    LOCK(cs_vNodes);
    BOOST_FOREACH(CNode* pnode, vNodes) {
        if (!pnode->fSuccessfullyConnected && !pnode->fInbound && pnode->GetLocalNonce() == nonce)
            return false;
    }
    return true;
}

CNode* CConnman::ConnectNode(CAddress addrConnect, const char *pszDest, bool fCountFailure)
{
    if (pszDest == NULL) {
        if (IsLocal(addrConnect))
            return NULL;

        // Look for an existing connection
        CNode* pnode = FindNode((CService)addrConnect);
        if (pnode)
        {
            LogPrintf("Failed to open new connection, already connected\n");
            return NULL;
        }
    }

    /// debug print
    LogPrint("net", "trying connection %s lastseen=%.1fhrs\n",
        pszDest ? pszDest : addrConnect.ToString(),
        pszDest ? 0.0 : (double)(GetAdjustedTime() - addrConnect.nTime)/3600.0);

    // Connect
    SOCKET hSocket;
    bool proxyConnectionFailed = false;
    if (pszDest ? ConnectSocketByName(addrConnect, hSocket, pszDest, Params().GetDefaultPort(), nConnectTimeout, &proxyConnectionFailed) :
                  ConnectSocket(addrConnect, hSocket, nConnectTimeout, &proxyConnectionFailed))
    {
        if (!IsSelectableSocket(hSocket)) {
            LogPrintf("Cannot create connection: non-selectable socket created (fd >= FD_SETSIZE ?)\n");
            CloseSocket(hSocket);
            return NULL;
        }

        if (pszDest && addrConnect.IsValid()) {
            // It is possible that we already have a connection to the IP/port pszDest resolved to.
            // In that case, drop the connection that was just created, and return the existing CNode instead.
            // Also store the name we used to connect in that CNode, so that future FindNode() calls to that
            // name catch this early.
            LOCK(cs_vNodes);
            CNode* pnode = FindNode((CService)addrConnect);
            if (pnode)
            {
                pnode->MaybeSetAddrName(std::string(pszDest));
                CloseSocket(hSocket);
                LogPrintf("Failed to open new connection, already connected\n");
                return NULL;
            }
        }

        addrman.Attempt(addrConnect, fCountFailure);

        // Add node
        NodeId id = GetNewNodeId();
        uint64_t nonce = GetDeterministicRandomizer(RANDOMIZER_ID_LOCALHOSTNONCE).Write(id).Finalize();
        CNode* pnode = new CNode(id, nLocalServices, GetBestHeight(), hSocket, addrConnect, CalculateKeyedNetGroup(addrConnect), nonce, pszDest ? pszDest : "", false);
        pnode->nServicesExpected = ServiceFlags(addrConnect.nServices & nRelevantServices);
        pnode->AddRef();

        return pnode;
    } else if (!proxyConnectionFailed) {
        // If connecting to the node failed, and failure is not caused by a problem connecting to
        // the proxy, mark this as an attempt.
        addrman.Attempt(addrConnect, fCountFailure);
    }

    return NULL;
}

void CConnman::DumpBanlist()
{
    SweepBanned(); // clean unused entries (if bantime has expired)

    if (!BannedSetIsDirty())
        return;

    int64_t nStart = GetTimeMillis();

    CBanDB bandb;
    banmap_t banmap;
    GetBanned(banmap);
    if (bandb.Write(banmap)) {
        SetBannedSetDirty(false);
    }

    LogPrint("net", "Flushed %d banned node ips/subnets to banlist.dat  %dms\n",
        banmap.size(), GetTimeMillis() - nStart);
}

void CNode::CloseSocketDisconnect()
{
    fDisconnect = true;
    LOCK(cs_hSocket);
    if (hSocket != INVALID_SOCKET)
    {
        LogPrint("net", "disconnecting peer=%d\n", id);
        CloseSocket(hSocket);
    }
}

void CConnman::ClearBanned()
{
    {
        LOCK(cs_setBanned);
        setBanned.clear();
        setBannedIsDirty = true;
    }
    DumpBanlist(); //store banlist to disk
    if(clientInterface)
        clientInterface->BannedListChanged();
}

bool CConnman::IsBanned(CNetAddr ip)
{
    bool fResult = false;
    {
        LOCK(cs_setBanned);
        for (banmap_t::iterator it = setBanned.begin(); it != setBanned.end(); it++)
        {
            CSubNet subNet = (*it).first;
            CBanEntry banEntry = (*it).second;

            if(subNet.Match(ip) && GetTime() < banEntry.nBanUntil)
                fResult = true;
        }
    }
    return fResult;
}

bool CConnman::IsBanned(CSubNet subnet)
{
    bool fResult = false;
    {
        LOCK(cs_setBanned);
        banmap_t::iterator i = setBanned.find(subnet);
        if (i != setBanned.end())
        {
            CBanEntry banEntry = (*i).second;
            if (GetTime() < banEntry.nBanUntil)
                fResult = true;
        }
    }
    return fResult;
}

void CConnman::Ban(const CNetAddr& addr, const BanReason &banReason, int64_t bantimeoffset, bool sinceUnixEpoch) {
    CSubNet subNet(addr);
    Ban(subNet, banReason, bantimeoffset, sinceUnixEpoch);
}

void CConnman::Ban(const CSubNet& subNet, const BanReason &banReason, int64_t bantimeoffset, bool sinceUnixEpoch) {
    CBanEntry banEntry(GetTime());
    banEntry.banReason = banReason;
    if (bantimeoffset <= 0)
    {
        bantimeoffset = GetArg("-bantime", DEFAULT_MISBEHAVING_BANTIME);
        sinceUnixEpoch = false;
    }
    banEntry.nBanUntil = (sinceUnixEpoch ? 0 : GetTime() )+bantimeoffset;

    {
        LOCK(cs_setBanned);
        if (setBanned[subNet].nBanUntil < banEntry.nBanUntil) {
            setBanned[subNet] = banEntry;
            setBannedIsDirty = true;
        }
        else
            return;
    }
    if(clientInterface)
        clientInterface->BannedListChanged();
    {
        LOCK(cs_vNodes);
        BOOST_FOREACH(CNode* pnode, vNodes) {
            if (subNet.Match((CNetAddr)pnode->addr))
                pnode->fDisconnect = true;
        }
    }
    if(banReason == BanReasonManuallyAdded)
        DumpBanlist(); //store banlist to disk immediately if user requested ban
}

bool CConnman::Unban(const CNetAddr &addr) {
    CSubNet subNet(addr);
    return Unban(subNet);
}

bool CConnman::Unban(const CSubNet &subNet) {
    {
        LOCK(cs_setBanned);
        if (!setBanned.erase(subNet))
            return false;
        setBannedIsDirty = true;
    }
    if(clientInterface)
        clientInterface->BannedListChanged();
    DumpBanlist(); //store banlist to disk immediately
    return true;
}

void CConnman::GetBanned(banmap_t &banMap)
{
    LOCK(cs_setBanned);
    // Sweep the banlist so expired bans are not returned
    SweepBanned();
    banMap = setBanned; //create a thread safe copy
}

void CConnman::SetBanned(const banmap_t &banMap)
{
    LOCK(cs_setBanned);
    setBanned = banMap;
    setBannedIsDirty = true;
}

void CConnman::SweepBanned()
{
    int64_t now = GetTime();

    LOCK(cs_setBanned);
    banmap_t::iterator it = setBanned.begin();
    while(it != setBanned.end())
    {
        CSubNet subNet = (*it).first;
        CBanEntry banEntry = (*it).second;
        if(now > banEntry.nBanUntil)
        {
            setBanned.erase(it++);
            setBannedIsDirty = true;
            LogPrint("net", "%s: Removed banned node ip/subnet from banlist.dat: %s\n", __func__, subNet.ToString());
        }
        else
            ++it;
    }
}

bool CConnman::BannedSetIsDirty()
{
    LOCK(cs_setBanned);
    return setBannedIsDirty;
}

void CConnman::SetBannedSetDirty(bool dirty)
{
    LOCK(cs_setBanned); //reuse setBanned lock for the isDirty flag
    setBannedIsDirty = dirty;
}


bool CConnman::IsWhitelistedRange(const CNetAddr &addr) {
    LOCK(cs_vWhitelistedRange);
    BOOST_FOREACH(const CSubNet& subnet, vWhitelistedRange) {
        if (subnet.Match(addr))
            return true;
    }
    return false;
}

void CConnman::AddWhitelistedRange(const CSubNet &subnet) {
    LOCK(cs_vWhitelistedRange);
    vWhitelistedRange.push_back(subnet);
}


std::string CNode::GetAddrName() const {
    LOCK(cs_addrName);
    return addrName;
}

void CNode::MaybeSetAddrName(const std::string& addrNameIn) {
    LOCK(cs_addrName);
    if (addrName.empty()) {
        addrName = addrNameIn;
    }
}

CService CNode::GetAddrLocal() const {
    LOCK(cs_addrLocal);
    return addrLocal;
}

void CNode::SetAddrLocal(const CService& addrLocalIn) {
    LOCK(cs_addrLocal);
    if (addrLocal.IsValid()) {
        error("Addr local already set for node: %i. Refusing to change from %s to %s", id, addrLocal.ToString(), addrLocalIn.ToString());
    } else {
        addrLocal = addrLocalIn;
    }
}

#undef X
#define X(name) stats.name = name
void CNode::copyStats(CNodeStats &stats)
{
    stats.nodeid = this->GetId();
    X(nServices);
    X(addr);
    {
        LOCK(cs_filter);
        X(fRelayTxes);
    }
    X(nLastSend);
    X(nLastRecv);
    X(nTimeConnected);
    X(nTimeOffset);
    stats.addrName = GetAddrName();
    X(nVersion);
    {
        LOCK(cs_SubVer);
        X(cleanSubVer);
    }
    X(fInbound);
    X(fAddnode);
    X(nStartingHeight);
    {
        LOCK(cs_vSend);
        X(mapSendBytesPerMsgCmd);
        X(nSendBytes);
    }
    {
        LOCK(cs_vRecv);
        X(mapRecvBytesPerMsgCmd);
        X(nRecvBytes);
    }
    X(fWhitelisted);

    // It is common for nodes with good ping times to suddenly become lagged,
    // due to a new block arriving or other large transfer.
    // Merely reporting pingtime might fool the caller into thinking the node was still responsive,
    // since pingtime does not update until the ping is complete, which might take a while.
    // So, if a ping is taking an unusually long time in flight,
    // the caller can immediately detect that this is happening.
    int64_t nPingUsecWait = 0;
    if ((0 != nPingNonceSent) && (0 != nPingUsecStart)) {
        nPingUsecWait = GetTimeMicros() - nPingUsecStart;
    }

    // Raw ping time is in microseconds, but show it to user as whole seconds (Bitcoin users should be well used to small numbers with many decimal places by now :)
    stats.dPingTime = (((double)nPingUsecTime) / 1e6);
    stats.dMinPing  = (((double)nMinPingUsecTime) / 1e6);
    stats.dPingWait = (((double)nPingUsecWait) / 1e6);

    // Leave string empty if addrLocal invalid (not filled in yet)
    CService addrLocalUnlocked = GetAddrLocal();
    stats.addrLocal = addrLocalUnlocked.IsValid() ? addrLocalUnlocked.ToString() : "";
}
#undef X

bool CNode::ReceiveMsgBytes(const char *pch, unsigned int nBytes, bool& complete)
{
    complete = false;
    int64_t nTimeMicros = GetTimeMicros();
    LOCK(cs_vRecv);
    nLastRecv = nTimeMicros / 1000000;
    nRecvBytes += nBytes;
    while (nBytes > 0) {

        // get current incomplete message, or create a new one
        if (vRecvMsg.empty() ||
            vRecvMsg.back().complete())
            vRecvMsg.push_back(CNetMessage(Params().MessageStart(), SER_NETWORK, INIT_PROTO_VERSION));

        CNetMessage& msg = vRecvMsg.back();

        // absorb network data
        int handled;
        if (!msg.in_data)
            handled = msg.readHeader(pch, nBytes);
        else
            handled = msg.readData(pch, nBytes);

        if (handled < 0)
                return false;

        if (msg.in_data && msg.hdr.nMessageSize > MAX_PROTOCOL_MESSAGE_LENGTH) {
            LogPrint("net", "Oversized message from peer=%i, disconnecting\n", GetId());
            return false;
        }

        pch += handled;
        nBytes -= handled;

        if (msg.complete()) {

            //store received bytes per message command
            //to prevent a memory DOS, only allow valid commands
            mapMsgCmdSize::iterator i = mapRecvBytesPerMsgCmd.find(msg.hdr.pchCommand);
            if (i == mapRecvBytesPerMsgCmd.end())
                i = mapRecvBytesPerMsgCmd.find(NET_MESSAGE_COMMAND_OTHER);
            assert(i != mapRecvBytesPerMsgCmd.end());
            i->second += msg.hdr.nMessageSize + CMessageHeader::HEADER_SIZE;

            msg.nTime = nTimeMicros;
            complete = true;
        }
    }

    return true;
}

void CNode::SetSendVersion(int nVersionIn)
{
    // Send version may only be changed in the version message, and
    // only one version message is allowed per session. We can therefore
    // treat this value as const and even atomic as long as it's only used
    // once a version message has been successfully processed. Any attempt to
    // set this twice is an error.
    if (nSendVersion != 0) {
        error("Send version already set for node: %i. Refusing to change from %i to %i", id, nSendVersion, nVersionIn);
    } else {
        nSendVersion = nVersionIn;
    }
}

int CNode::GetSendVersion() const
{
    // The send version should always be explicitly set to
    // INIT_PROTO_VERSION rather than using this value until SetSendVersion
    // has been called.
    if (nSendVersion == 0) {
        error("Requesting unset send version for node: %i. Using %i", id, INIT_PROTO_VERSION);
        return INIT_PROTO_VERSION;
    }
    return nSendVersion;
}


int CNetMessage::readHeader(const char *pch, unsigned int nBytes)
{
    // copy data to temporary parsing buffer
    unsigned int nRemaining = 24 - nHdrPos;
    unsigned int nCopy = std::min(nRemaining, nBytes);

    memcpy(&hdrbuf[nHdrPos], pch, nCopy);
    nHdrPos += nCopy;

    // if header incomplete, exit
    if (nHdrPos < 24)
        return nCopy;

    // deserialize to CMessageHeader
    try {
        hdrbuf >> hdr;
    }
    catch (const std::exception&) {
        return -1;
    }

    // reject messages larger than MAX_SIZE
    if (hdr.nMessageSize > MAX_SIZE)
            return -1;

    // switch state to reading message data
    in_data = true;

    return nCopy;
}

int CNetMessage::readData(const char *pch, unsigned int nBytes)
{
    unsigned int nRemaining = hdr.nMessageSize - nDataPos;
    unsigned int nCopy = std::min(nRemaining, nBytes);

    if (vRecv.size() < nDataPos + nCopy) {
        // Allocate up to 256 KiB ahead, but never more than the total message size.
        vRecv.resize(std::min(hdr.nMessageSize, nDataPos + nCopy + 256 * 1024));
    }

    hasher.Write((const unsigned char*)pch, nCopy);
    memcpy(&vRecv[nDataPos], pch, nCopy);
    nDataPos += nCopy;

    return nCopy;
}

const uint256& CNetMessage::GetMessageHash() const
{
    assert(complete());
    if (data_hash.IsNull())
        hasher.Finalize(data_hash.begin());
    return data_hash;
}









// requires LOCK(cs_vSend)
size_t CConnman::SocketSendData(CNode *pnode) const
{
    auto it = pnode->vSendMsg.begin();
    size_t nSentSize = 0;

    while (it != pnode->vSendMsg.end()) {
        const auto &data = *it;
        assert(data.size() > pnode->nSendOffset);
        int nBytes = 0;
        {
            LOCK(pnode->cs_hSocket);
            if (pnode->hSocket == INVALID_SOCKET)
                break;
            nBytes = send(pnode->hSocket, reinterpret_cast<const char*>(data.data()) + pnode->nSendOffset, data.size() - pnode->nSendOffset, MSG_NOSIGNAL | MSG_DONTWAIT);
        }
        if (nBytes > 0) {
            pnode->nLastSend = GetSystemTimeInSeconds();
            pnode->nSendBytes += nBytes;
            pnode->nSendOffset += nBytes;
            nSentSize += nBytes;
            if (pnode->nSendOffset == data.size()) {
                pnode->nSendOffset = 0;
                pnode->nSendSize -= data.size();
                pnode->fPauseSend = pnode->nSendSize > nSendBufferMaxSize;
                it++;
            } else {
                // could not send full message; stop sending more
                break;
            }
        } else {
            if (nBytes < 0) {
                // error
                int nErr = WSAGetLastError();
                if (nErr != WSAEWOULDBLOCK && nErr != WSAEMSGSIZE && nErr != WSAEINTR && nErr != WSAEINPROGRESS)
                {
                    LogPrintf("socket send error %s\n", NetworkErrorString(nErr));
                    pnode->CloseSocketDisconnect();
                }
            }
            // couldn't send anything at all
            break;
        }
    }

    if (it == pnode->vSendMsg.end()) {
        assert(pnode->nSendOffset == 0);
        assert(pnode->nSendSize == 0);
    }
    pnode->vSendMsg.erase(pnode->vSendMsg.begin(), it);
    return nSentSize;
}

struct NodeEvictionCandidate
{
    NodeId id;
    int64_t nTimeConnected;
    int64_t nMinPingUsecTime;
    int64_t nLastBlockTime;
    int64_t nLastTXTime;
    bool fRelevantServices;
    bool fRelayTxes;
    bool fBloomFilter;
    CAddress addr;
    uint64_t nKeyedNetGroup;
};

static bool ReverseCompareNodeMinPingTime(const NodeEvictionCandidate &a, const NodeEvictionCandidate &b)
{
    return a.nMinPingUsecTime > b.nMinPingUsecTime;
}

static bool ReverseCompareNodeTimeConnected(const NodeEvictionCandidate &a, const NodeEvictionCandidate &b)
{
    return a.nTimeConnected > b.nTimeConnected;
}

static bool CompareNetGroupKeyed(const NodeEvictionCandidate &a, const NodeEvictionCandidate &b) {
    return a.nKeyedNetGroup < b.nKeyedNetGroup;
}

static bool CompareNodeBlockTime(const NodeEvictionCandidate &a, const NodeEvictionCandidate &b)
{
    // There is a fall-through here because it is common for a node to have many peers which have not yet relayed a block.
    if (a.nLastBlockTime != b.nLastBlockTime) return a.nLastBlockTime < b.nLastBlockTime;
    if (a.fRelevantServices != b.fRelevantServices) return b.fRelevantServices;
    return a.nTimeConnected > b.nTimeConnected;
}

static bool CompareNodeTXTime(const NodeEvictionCandidate &a, const NodeEvictionCandidate &b)
{
    // There is a fall-through here because it is common for a node to have more than a few peers that have not yet relayed txn.
    if (a.nLastTXTime != b.nLastTXTime) return a.nLastTXTime < b.nLastTXTime;
    if (a.fRelayTxes != b.fRelayTxes) return b.fRelayTxes;
    if (a.fBloomFilter != b.fBloomFilter) return a.fBloomFilter;
    return a.nTimeConnected > b.nTimeConnected;
}

/** Try to find a connection to evict when the node is full.
 *  Extreme care must be taken to avoid opening the node to attacker
 *   triggered network partitioning.
 *  The strategy used here is to protect a small number of peers
 *   for each of several distinct characteristics which are difficult
 *   to forge.  In order to partition a node the attacker must be
 *   simultaneously better at all of them than honest peers.
 */
bool CConnman::AttemptToEvictConnection()
{
    std::vector<NodeEvictionCandidate> vEvictionCandidates;
    {
        LOCK(cs_vNodes);

        BOOST_FOREACH(CNode *node, vNodes) {
            if (node->fWhitelisted)
                continue;
            if (!node->fInbound)
                continue;
            if (node->fDisconnect)
                continue;
            NodeEvictionCandidate candidate = {node->id, node->nTimeConnected, node->nMinPingUsecTime,
                                               node->nLastBlockTime, node->nLastTXTime,
                                               (node->nServices & nRelevantServices) == nRelevantServices,
                                               node->fRelayTxes, node->pfilter != NULL, node->addr, node->nKeyedNetGroup};
            vEvictionCandidates.push_back(candidate);
        }
    }

    if (vEvictionCandidates.empty()) return false;

    // Protect connections with certain characteristics

    // Deterministically select 4 peers to protect by netgroup.
    // An attacker cannot predict which netgroups will be protected
    std::sort(vEvictionCandidates.begin(), vEvictionCandidates.end(), CompareNetGroupKeyed);
    vEvictionCandidates.erase(vEvictionCandidates.end() - std::min(4, static_cast<int>(vEvictionCandidates.size())), vEvictionCandidates.end());

    if (vEvictionCandidates.empty()) return false;

    // Protect the 8 nodes with the lowest minimum ping time.
    // An attacker cannot manipulate this metric without physically moving nodes closer to the target.
    std::sort(vEvictionCandidates.begin(), vEvictionCandidates.end(), ReverseCompareNodeMinPingTime);
    vEvictionCandidates.erase(vEvictionCandidates.end() - std::min(8, static_cast<int>(vEvictionCandidates.size())), vEvictionCandidates.end());

    if (vEvictionCandidates.empty()) return false;

    // Protect 4 nodes that most recently sent us transactions.
    // An attacker cannot manipulate this metric without performing useful work.
    std::sort(vEvictionCandidates.begin(), vEvictionCandidates.end(), CompareNodeTXTime);
    vEvictionCandidates.erase(vEvictionCandidates.end() - std::min(4, static_cast<int>(vEvictionCandidates.size())), vEvictionCandidates.end());

    if (vEvictionCandidates.empty()) return false;

    // Protect 4 nodes that most recently sent us blocks.
    // An attacker cannot manipulate this metric without performing useful work.
    std::sort(vEvictionCandidates.begin(), vEvictionCandidates.end(), CompareNodeBlockTime);
    vEvictionCandidates.erase(vEvictionCandidates.end() - std::min(4, static_cast<int>(vEvictionCandidates.size())), vEvictionCandidates.end());

    if (vEvictionCandidates.empty()) return false;

    // Protect the half of the remaining nodes which have been connected the longest.
    // This replicates the non-eviction implicit behavior, and precludes attacks that start later.
    std::sort(vEvictionCandidates.begin(), vEvictionCandidates.end(), ReverseCompareNodeTimeConnected);
    vEvictionCandidates.erase(vEvictionCandidates.end() - static_cast<int>(vEvictionCandidates.size() / 2), vEvictionCandidates.end());

    if (vEvictionCandidates.empty()) return false;

    // Identify the network group with the most connections and youngest member.
    // (vEvictionCandidates is already sorted by reverse connect time)
    uint64_t naMostConnections;
    unsigned int nMostConnections = 0;
    int64_t nMostConnectionsTime = 0;
    std::map<uint64_t, std::vector<NodeEvictionCandidate> > mapNetGroupNodes;
    BOOST_FOREACH(const NodeEvictionCandidate &node, vEvictionCandidates) {
        mapNetGroupNodes[node.nKeyedNetGroup].push_back(node);
        int64_t grouptime = mapNetGroupNodes[node.nKeyedNetGroup][0].nTimeConnected;
        size_t groupsize = mapNetGroupNodes[node.nKeyedNetGroup].size();

        if (groupsize > nMostConnections || (groupsize == nMostConnections && grouptime > nMostConnectionsTime)) {
            nMostConnections = groupsize;
            nMostConnectionsTime = grouptime;
            naMostConnections = node.nKeyedNetGroup;
        }
    }

    // Reduce to the network group with the most connections
    vEvictionCandidates = std::move(mapNetGroupNodes[naMostConnections]);

    // Disconnect from the network group with the most connections
    NodeId evicted = vEvictionCandidates.front().id;
    LOCK(cs_vNodes);
    for(std::vector<CNode*>::const_iterator it(vNodes.begin()); it != vNodes.end(); ++it) {
        if ((*it)->GetId() == evicted) {
            (*it)->fDisconnect = true;
            return true;
        }
    }
    return false;
}

void CConnman::AcceptConnection(const ListenSocket& hListenSocket) {
    struct sockaddr_storage sockaddr;
    socklen_t len = sizeof(sockaddr);
    SOCKET hSocket = accept(hListenSocket.socket, (struct sockaddr*)&sockaddr, &len);
    CAddress addr;
    int nInbound = 0;
    int nMaxInbound = nMaxConnections - (nMaxOutbound + nMaxFeeler);
<<<<<<< HEAD
    assert(nMaxInbound > 0);
=======
>>>>>>> a7b486d6

    if (hSocket != INVALID_SOCKET)
        if (!addr.SetSockAddr((const struct sockaddr*)&sockaddr))
            LogPrintf("Warning: Unknown socket family\n");

    bool whitelisted = hListenSocket.whitelisted || IsWhitelistedRange(addr);
    {
        LOCK(cs_vNodes);
        BOOST_FOREACH(CNode* pnode, vNodes)
            if (pnode->fInbound)
                nInbound++;
    }

    if (hSocket == INVALID_SOCKET)
    {
        int nErr = WSAGetLastError();
        if (nErr != WSAEWOULDBLOCK)
            LogPrintf("socket error accept failed: %s\n", NetworkErrorString(nErr));
        return;
    }

    if (!fNetworkActive) {
        LogPrintf("connection from %s dropped: not accepting new connections\n", addr.ToString());
        CloseSocket(hSocket);
        return;
    }

    if (!IsSelectableSocket(hSocket))
    {
        LogPrintf("connection from %s dropped: non-selectable socket\n", addr.ToString());
        CloseSocket(hSocket);
        return;
    }

    // According to the internet TCP_NODELAY is not carried into accepted sockets
    // on all platforms.  Set it again here just to be sure.
    int set = 1;
#ifdef WIN32
    setsockopt(hSocket, IPPROTO_TCP, TCP_NODELAY, (const char*)&set, sizeof(int));
#else
    setsockopt(hSocket, IPPROTO_TCP, TCP_NODELAY, (void*)&set, sizeof(int));
#endif

    if (IsBanned(addr) && !whitelisted)
    {
        LogPrintf("connection from %s dropped (banned)\n", addr.ToString());
        CloseSocket(hSocket);
        return;
    }

    if (nInbound >= nMaxInbound)
    {
        if (!AttemptToEvictConnection()) {
            // No connection to evict, disconnect the new connection
            LogPrint("net", "failed to find an eviction candidate - connection dropped (full)\n");
            CloseSocket(hSocket);
            return;
        }
    }

    NodeId id = GetNewNodeId();
    uint64_t nonce = GetDeterministicRandomizer(RANDOMIZER_ID_LOCALHOSTNONCE).Write(id).Finalize();

    CNode* pnode = new CNode(id, nLocalServices, GetBestHeight(), hSocket, addr, CalculateKeyedNetGroup(addr), nonce, "", true);
    pnode->AddRef();
    pnode->fWhitelisted = whitelisted;
    GetNodeSignals().InitializeNode(pnode, *this);

    LogPrint("net", "connection from %s accepted\n", addr.ToString());

    {
        LOCK(cs_vNodes);
        vNodes.push_back(pnode);
    }
}

void CConnman::ThreadSocketHandler()
{
    unsigned int nPrevNodeCount = 0;
    while (!interruptNet)
    {
        //
        // Disconnect nodes
        //
        {
            LOCK(cs_vNodes);
            // Disconnect unused nodes
            std::vector<CNode*> vNodesCopy = vNodes;
            BOOST_FOREACH(CNode* pnode, vNodesCopy)
            {
                if (pnode->fDisconnect)
                {
                    // remove from vNodes
                    vNodes.erase(remove(vNodes.begin(), vNodes.end(), pnode), vNodes.end());

                    // release outbound grant (if any)
                    pnode->grantOutbound.Release();

                    // close socket and cleanup
                    pnode->CloseSocketDisconnect();

                    // hold in disconnected pool until all refs are released
                    pnode->Release();
                    vNodesDisconnected.push_back(pnode);
                }
            }
        }
        {
            // Delete disconnected nodes
            std::list<CNode*> vNodesDisconnectedCopy = vNodesDisconnected;
            BOOST_FOREACH(CNode* pnode, vNodesDisconnectedCopy)
            {
                // wait until threads are done using it
                if (pnode->GetRefCount() <= 0) {
                    bool fDelete = false;
                    {
                        TRY_LOCK(pnode->cs_inventory, lockInv);
                        if (lockInv) {
                            TRY_LOCK(pnode->cs_vSend, lockSend);
                            if (lockSend) {
                                fDelete = true;
                            }
                        }
                    }
                    if (fDelete) {
                        vNodesDisconnected.remove(pnode);
                        DeleteNode(pnode);
                    }
                }
            }
        }
        size_t vNodesSize;
        {
            LOCK(cs_vNodes);
            vNodesSize = vNodes.size();
        }
        if(vNodesSize != nPrevNodeCount) {
            nPrevNodeCount = vNodesSize;
            if(clientInterface)
                clientInterface->NotifyNumConnectionsChanged(nPrevNodeCount);
        }

        //
        // Find which sockets have data to receive
        //
        struct timeval timeout;
        timeout.tv_sec  = 0;
        timeout.tv_usec = 50000; // frequency to poll pnode->vSend

        fd_set fdsetRecv;
        fd_set fdsetSend;
        fd_set fdsetError;
        FD_ZERO(&fdsetRecv);
        FD_ZERO(&fdsetSend);
        FD_ZERO(&fdsetError);
        SOCKET hSocketMax = 0;
        bool have_fds = false;

        BOOST_FOREACH(const ListenSocket& hListenSocket, vhListenSocket) {
            FD_SET(hListenSocket.socket, &fdsetRecv);
            hSocketMax = std::max(hSocketMax, hListenSocket.socket);
            have_fds = true;
        }

        {
            LOCK(cs_vNodes);
            BOOST_FOREACH(CNode* pnode, vNodes)
            {
                // Implement the following logic:
                // * If there is data to send, select() for sending data. As this only
                //   happens when optimistic write failed, we choose to first drain the
                //   write buffer in this case before receiving more. This avoids
                //   needlessly queueing received data, if the remote peer is not themselves
                //   receiving data. This means properly utilizing TCP flow control signalling.
                // * Otherwise, if there is space left in the receive buffer, select() for
                //   receiving data.
                // * Hand off all complete messages to the processor, to be handled without
                //   blocking here.

                bool select_recv = !pnode->fPauseRecv;
                bool select_send;
                {
                    LOCK(pnode->cs_vSend);
                    select_send = !pnode->vSendMsg.empty();
                }

                LOCK(pnode->cs_hSocket);
                if (pnode->hSocket == INVALID_SOCKET)
                    continue;

                FD_SET(pnode->hSocket, &fdsetError);
                hSocketMax = std::max(hSocketMax, pnode->hSocket);
                have_fds = true;

                if (select_send) {
                    FD_SET(pnode->hSocket, &fdsetSend);
                    continue;
                }
                if (select_recv) {
                    FD_SET(pnode->hSocket, &fdsetRecv);
                }
            }
        }

        int nSelect = select(have_fds ? hSocketMax + 1 : 0,
                             &fdsetRecv, &fdsetSend, &fdsetError, &timeout);
        if (interruptNet)
            return;

        if (nSelect == SOCKET_ERROR)
        {
            if (have_fds)
            {
                int nErr = WSAGetLastError();
                LogPrintf("socket select error %s\n", NetworkErrorString(nErr));
                for (unsigned int i = 0; i <= hSocketMax; i++)
                    FD_SET(i, &fdsetRecv);
            }
            FD_ZERO(&fdsetSend);
            FD_ZERO(&fdsetError);
            if (!interruptNet.sleep_for(std::chrono::milliseconds(timeout.tv_usec/1000)))
                return;
        }

        //
        // Accept new connections
        //
        BOOST_FOREACH(const ListenSocket& hListenSocket, vhListenSocket)
        {
            if (hListenSocket.socket != INVALID_SOCKET && FD_ISSET(hListenSocket.socket, &fdsetRecv))
            {
                AcceptConnection(hListenSocket);
            }
        }

        //
        // Service each socket
        //
        std::vector<CNode*> vNodesCopy;
        {
            LOCK(cs_vNodes);
            vNodesCopy = vNodes;
            BOOST_FOREACH(CNode* pnode, vNodesCopy)
                pnode->AddRef();
        }
        BOOST_FOREACH(CNode* pnode, vNodesCopy)
        {
            if (interruptNet)
                return;

            //
            // Receive
            //
            bool recvSet = false;
            bool sendSet = false;
            bool errorSet = false;
            {
                LOCK(pnode->cs_hSocket);
                if (pnode->hSocket == INVALID_SOCKET)
                    continue;
                recvSet = FD_ISSET(pnode->hSocket, &fdsetRecv);
                sendSet = FD_ISSET(pnode->hSocket, &fdsetSend);
                errorSet = FD_ISSET(pnode->hSocket, &fdsetError);
            }
            if (recvSet || errorSet)
            {
                {
                    {
                        // typical socket buffer is 8K-64K
                        char pchBuf[0x10000];
                        int nBytes = 0;
                        {
                            LOCK(pnode->cs_hSocket);
                            if (pnode->hSocket == INVALID_SOCKET)
                                continue;
                            nBytes = recv(pnode->hSocket, pchBuf, sizeof(pchBuf), MSG_DONTWAIT);
                        }
                        if (nBytes > 0)
                        {
                            bool notify = false;
                            if (!pnode->ReceiveMsgBytes(pchBuf, nBytes, notify))
                                pnode->CloseSocketDisconnect();
                            RecordBytesRecv(nBytes);
                            if (notify) {
                                size_t nSizeAdded = 0;
                                auto it(pnode->vRecvMsg.begin());
                                for (; it != pnode->vRecvMsg.end(); ++it) {
                                    if (!it->complete())
                                        break;
                                    nSizeAdded += it->vRecv.size() + CMessageHeader::HEADER_SIZE;
                                }
                                {
                                    LOCK(pnode->cs_vProcessMsg);
                                    pnode->vProcessMsg.splice(pnode->vProcessMsg.end(), pnode->vRecvMsg, pnode->vRecvMsg.begin(), it);
                                    pnode->nProcessQueueSize += nSizeAdded;
                                    pnode->fPauseRecv = pnode->nProcessQueueSize > nReceiveFloodSize;
                                }
                                WakeMessageHandler();
                            }
                        }
                        else if (nBytes == 0)
                        {
                            // socket closed gracefully
                            if (!pnode->fDisconnect)
                                LogPrint("net", "socket closed\n");
                            pnode->CloseSocketDisconnect();
                        }
                        else if (nBytes < 0)
                        {
                            // error
                            int nErr = WSAGetLastError();
                            if (nErr != WSAEWOULDBLOCK && nErr != WSAEMSGSIZE && nErr != WSAEINTR && nErr != WSAEINPROGRESS)
                            {
                                if (!pnode->fDisconnect)
                                    LogPrintf("socket recv error %s\n", NetworkErrorString(nErr));
                                pnode->CloseSocketDisconnect();
                            }
                        }
                    }
                }
            }

            //
            // Send
            //
            if (sendSet)
            {
                LOCK(pnode->cs_vSend);
                size_t nBytes = SocketSendData(pnode);
                if (nBytes) {
                    RecordBytesSent(nBytes);
                }
            }

            //
            // Inactivity checking
            //
            int64_t nTime = GetSystemTimeInSeconds();
            if (nTime - pnode->nTimeConnected > 60)
            {
                if (pnode->nLastRecv == 0 || pnode->nLastSend == 0)
                {
                    LogPrint("net", "socket no message in first 60 seconds, %d %d from %d\n", pnode->nLastRecv != 0, pnode->nLastSend != 0, pnode->id);
                    pnode->fDisconnect = true;
                }
                else if (nTime - pnode->nLastSend > TIMEOUT_INTERVAL)
                {
                    LogPrintf("socket sending timeout: %is\n", nTime - pnode->nLastSend);
                    pnode->fDisconnect = true;
                }
                else if (nTime - pnode->nLastRecv > (pnode->nVersion > BIP0031_VERSION ? TIMEOUT_INTERVAL : 90*60))
                {
                    LogPrintf("socket receive timeout: %is\n", nTime - pnode->nLastRecv);
                    pnode->fDisconnect = true;
                }
                else if (pnode->nPingNonceSent && pnode->nPingUsecStart + TIMEOUT_INTERVAL * 1000000 < GetTimeMicros())
                {
                    LogPrintf("ping timeout: %fs\n", 0.000001 * (GetTimeMicros() - pnode->nPingUsecStart));
                    pnode->fDisconnect = true;
                }
                else if (!pnode->fSuccessfullyConnected)
                {
                    LogPrintf("version handshake timeout from %d\n", pnode->id);
                    pnode->fDisconnect = true;
                }
            }
        }
        {
            LOCK(cs_vNodes);
            BOOST_FOREACH(CNode* pnode, vNodesCopy)
                pnode->Release();
        }
    }
}

void CConnman::WakeMessageHandler()
{
    {
        std::lock_guard<std::mutex> lock(mutexMsgProc);
        fMsgProcWake = true;
    }
    condMsgProc.notify_one();
}






#ifdef USE_UPNP
void ThreadMapPort()
{
    std::string port = strprintf("%u", GetListenPort());
    const char * multicastif = 0;
    const char * minissdpdpath = 0;
    struct UPNPDev * devlist = 0;
    char lanaddr[64];

#ifndef UPNPDISCOVER_SUCCESS
    /* miniupnpc 1.5 */
    devlist = upnpDiscover(2000, multicastif, minissdpdpath, 0);
#elif MINIUPNPC_API_VERSION < 14
    /* miniupnpc 1.6 */
    int error = 0;
    devlist = upnpDiscover(2000, multicastif, minissdpdpath, 0, 0, &error);
#else
    /* miniupnpc 1.9.20150730 */
    int error = 0;
    devlist = upnpDiscover(2000, multicastif, minissdpdpath, 0, 0, 2, &error);
#endif

    struct UPNPUrls urls;
    struct IGDdatas data;
    int r;

    r = UPNP_GetValidIGD(devlist, &urls, &data, lanaddr, sizeof(lanaddr));
    if (r == 1)
    {
        if (fDiscover) {
            char externalIPAddress[40];
            r = UPNP_GetExternalIPAddress(urls.controlURL, data.first.servicetype, externalIPAddress);
            if(r != UPNPCOMMAND_SUCCESS)
                LogPrintf("UPnP: GetExternalIPAddress() returned %d\n", r);
            else
            {
                if(externalIPAddress[0])
                {
                    CNetAddr resolved;
                    if(LookupHost(externalIPAddress, resolved, false)) {
                        LogPrintf("UPnP: ExternalIPAddress = %s\n", resolved.ToString().c_str());
                        AddLocal(resolved, LOCAL_UPNP);
                    }
                }
                else
                    LogPrintf("UPnP: GetExternalIPAddress failed.\n");
            }
        }

        std::string strDesc = "Bitcoin " + FormatFullVersion();

        try {
            while (true) {
#ifndef UPNPDISCOVER_SUCCESS
                /* miniupnpc 1.5 */
                r = UPNP_AddPortMapping(urls.controlURL, data.first.servicetype,
                                    port.c_str(), port.c_str(), lanaddr, strDesc.c_str(), "TCP", 0);
#else
                /* miniupnpc 1.6 */
                r = UPNP_AddPortMapping(urls.controlURL, data.first.servicetype,
                                    port.c_str(), port.c_str(), lanaddr, strDesc.c_str(), "TCP", 0, "0");
#endif

                if(r!=UPNPCOMMAND_SUCCESS)
                    LogPrintf("AddPortMapping(%s, %s, %s) failed with code %d (%s)\n",
                        port, port, lanaddr, r, strupnperror(r));
                else
                    LogPrintf("UPnP Port Mapping successful.\n");

                MilliSleep(20*60*1000); // Refresh every 20 minutes
            }
        }
        catch (const boost::thread_interrupted&)
        {
            r = UPNP_DeletePortMapping(urls.controlURL, data.first.servicetype, port.c_str(), "TCP", 0);
            LogPrintf("UPNP_DeletePortMapping() returned: %d\n", r);
            freeUPNPDevlist(devlist); devlist = 0;
            FreeUPNPUrls(&urls);
            throw;
        }
    } else {
        LogPrintf("No valid UPnP IGDs found\n");
        freeUPNPDevlist(devlist); devlist = 0;
        if (r != 0)
            FreeUPNPUrls(&urls);
    }
}

void MapPort(bool fUseUPnP)
{
    static boost::thread* upnp_thread = NULL;

    if (fUseUPnP)
    {
        if (upnp_thread) {
            upnp_thread->interrupt();
            upnp_thread->join();
            delete upnp_thread;
        }
        upnp_thread = new boost::thread(boost::bind(&TraceThread<void (*)()>, "upnp", &ThreadMapPort));
    }
    else if (upnp_thread) {
        upnp_thread->interrupt();
        upnp_thread->join();
        delete upnp_thread;
        upnp_thread = NULL;
    }
}

#else
void MapPort(bool)
{
    // Intentionally left blank.
}
#endif






static std::string GetDNSHost(const CDNSSeedData& data, ServiceFlags* requiredServiceBits)
{
    //use default host for non-filter-capable seeds or if we use the default service bits (NODE_NETWORK)
    if (!data.supportsServiceBitsFiltering || *requiredServiceBits == NODE_NETWORK) {
        *requiredServiceBits = NODE_NETWORK;
        return data.host;
    }

    // See chainparams.cpp, most dnsseeds only support one or two possible servicebits hostnames
    return strprintf("x%x.%s", *requiredServiceBits, data.host);
}


void CConnman::ThreadDNSAddressSeed()
{
    // goal: only query DNS seeds if address need is acute
    // Avoiding DNS seeds when we don't need them improves user privacy by
    //  creating fewer identifying DNS requests, reduces trust by giving seeds
    //  less influence on the network topology, and reduces traffic to the seeds.
    if ((addrman.size() > 0) &&
        (!GetBoolArg("-forcednsseed", DEFAULT_FORCEDNSSEED))) {
        if (!interruptNet.sleep_for(std::chrono::seconds(11)))
            return;

        LOCK(cs_vNodes);
        int nRelevant = 0;
        for (auto pnode : vNodes) {
            nRelevant += pnode->fSuccessfullyConnected && ((pnode->nServices & nRelevantServices) == nRelevantServices);
        }
        if (nRelevant >= 2) {
            LogPrintf("P2P peers available. Skipped DNS seeding.\n");
            return;
        }
    }

    const std::vector<CDNSSeedData> &vSeeds = Params().DNSSeeds();
    int found = 0;

    LogPrintf("Loading addresses from DNS seeds (could take a while)\n");

    BOOST_FOREACH(const CDNSSeedData &seed, vSeeds) {
        if (interruptNet) {
            return;
        }
        if (HaveNameProxy()) {
            AddOneShot(seed.host);
        } else {
            std::vector<CNetAddr> vIPs;
            std::vector<CAddress> vAdd;
            ServiceFlags requiredServiceBits = nRelevantServices;
            if (LookupHost(GetDNSHost(seed, &requiredServiceBits).c_str(), vIPs, 0, true))
            {
                BOOST_FOREACH(const CNetAddr& ip, vIPs)
                {
                    int nOneDay = 24*3600;
                    CAddress addr = CAddress(CService(ip, Params().GetDefaultPort()), requiredServiceBits);
                    addr.nTime = GetTime() - 3*nOneDay - GetRand(4*nOneDay); // use a random age between 3 and 7 days old
                    vAdd.push_back(addr);
                    found++;
                }
            }
            if (interruptNet) {
                return;
            }
            // TODO: The seed name resolve may fail, yielding an IP of [::], which results in
            // addrman assigning the same source to results from different seeds.
            // This should switch to a hard-coded stable dummy IP for each seed name, so that the
            // resolve is not required at all.
            if (!vIPs.empty()) {
                CService seedSource;
                Lookup(seed.name.c_str(), seedSource, 0, true);
                addrman.Add(vAdd, seedSource);
            }
        }
    }

    LogPrintf("%d addresses found from DNS seeds\n", found);
}












void CConnman::DumpAddresses()
{
    int64_t nStart = GetTimeMillis();

    CAddrDB adb;
    adb.Write(addrman);

    LogPrint("net", "Flushed %d addresses to peers.dat  %dms\n",
           addrman.size(), GetTimeMillis() - nStart);
}

void CConnman::DumpData()
{
    DumpAddresses();
    DumpBanlist();
}

void CConnman::ProcessOneShot()
{
    std::string strDest;
    {
        LOCK(cs_vOneShots);
        if (vOneShots.empty())
            return;
        strDest = vOneShots.front();
        vOneShots.pop_front();
    }
    CAddress addr;
    CSemaphoreGrant grant(*semOutbound, true);
    if (grant) {
        if (!OpenNetworkConnection(addr, false, &grant, strDest.c_str(), true))
            AddOneShot(strDest);
    }
}

void CConnman::ThreadOpenConnections()
{
    // Connect to specific addresses
    if (mapMultiArgs.count("-connect") && mapMultiArgs.at("-connect").size() > 0)
    {
        for (int64_t nLoop = 0;; nLoop++)
        {
            ProcessOneShot();
            BOOST_FOREACH(const std::string& strAddr, mapMultiArgs.at("-connect"))
            {
                CAddress addr(CService(), NODE_NONE);
                OpenNetworkConnection(addr, false, NULL, strAddr.c_str());
                for (int i = 0; i < 10 && i < nLoop; i++)
                {
                    if (!interruptNet.sleep_for(std::chrono::milliseconds(500)))
                        return;
                }
            }
            if (!interruptNet.sleep_for(std::chrono::milliseconds(500)))
                return;
        }
    }

    // Initiate network connections
    int64_t nStart = GetTime();

    // Minimum time before next feeler connection (in microseconds).
    int64_t nNextFeeler = PoissonNextSend(nStart*1000*1000, FEELER_INTERVAL);
    while (!interruptNet)
    {
        ProcessOneShot();

        if (!interruptNet.sleep_for(std::chrono::milliseconds(500)))
            return;

        CSemaphoreGrant grant(*semOutbound);
        if (interruptNet)
            return;

        // Add seed nodes if DNS seeds are all down (an infrastructure attack?).
        if (addrman.size() == 0 && (GetTime() - nStart > 60)) {
            static bool done = false;
            if (!done) {
                LogPrintf("Adding fixed seed nodes as DNS doesn't seem to be available.\n");
                CNetAddr local;
                LookupHost("127.0.0.1", local, false);
                addrman.Add(convertSeed6(Params().FixedSeeds()), local);
                done = true;
            }
        }

        //
        // Choose an address to connect to based on most recently seen
        //
        CAddress addrConnect;

        // Only connect out to one peer per network group (/16 for IPv4).
        // Do this here so we don't have to critsect vNodes inside mapAddresses critsect.
        int nOutbound = 0;
        int nOutboundRelevant = 0;
        std::set<std::vector<unsigned char> > setConnected;
        {
            LOCK(cs_vNodes);
            BOOST_FOREACH(CNode* pnode, vNodes) {
                if (!pnode->fInbound && !pnode->fAddnode) {

                    // Count the peers that have all relevant services
                    if (pnode->fSuccessfullyConnected && !pnode->fFeeler && ((pnode->nServices & nRelevantServices) == nRelevantServices)) {
                        nOutboundRelevant++;
                    }
                    // Netgroups for inbound and addnode peers are not excluded because our goal here
                    // is to not use multiple of our limited outbound slots on a single netgroup
                    // but inbound and addnode peers do not use our outbound slots.  Inbound peers
                    // also have the added issue that they're attacker controlled and could be used
                    // to prevent us from connecting to particular hosts if we used them here.
                    setConnected.insert(pnode->addr.GetGroup());
                    nOutbound++;
                }
            }
        }
        assert(nOutbound <= (nMaxOutbound + nMaxFeeler));

        // Feeler Connections
        //
        // Design goals:
        //  * Increase the number of connectable addresses in the tried table.
        //
        // Method:
        //  * Choose a random address from new and attempt to connect to it if we can connect 
        //    successfully it is added to tried.
        //  * Start attempting feeler connections only after node finishes making outbound 
        //    connections.
        //  * Only make a feeler connection once every few minutes.
        //
        bool fFeeler = false;
        if (nOutbound >= nMaxOutbound) {
            int64_t nTime = GetTimeMicros(); // The current time right now (in microseconds).
            if (nTime > nNextFeeler) {
                nNextFeeler = PoissonNextSend(nTime, FEELER_INTERVAL);
                fFeeler = true;
            } else {
                continue;
            }
        }

        int64_t nANow = GetAdjustedTime();
        int nTries = 0;
        while (!interruptNet)
        {
            CAddrInfo addr = addrman.Select(fFeeler);

            // if we selected an invalid address, restart
            if (!addr.IsValid() || setConnected.count(addr.GetGroup()) || IsLocal(addr))
                break;

            // If we didn't find an appropriate destination after trying 100 addresses fetched from addrman,
            // stop this loop, and let the outer loop run again (which sleeps, adds seed nodes, recalculates
            // already-connected network ranges, ...) before trying new addrman addresses.
            nTries++;
            if (nTries > 100)
                break;

            if (IsLimited(addr))
                continue;

            // only connect to full nodes
            if ((addr.nServices & REQUIRED_SERVICES) != REQUIRED_SERVICES)
                continue;

            // only consider very recently tried nodes after 30 failed attempts
            if (nANow - addr.nLastTry < 600 && nTries < 30)
                continue;

            // only consider nodes missing relevant services after 40 failed attempts and only if less than half the outbound are up.
            ServiceFlags nRequiredServices = nRelevantServices;
            if (nTries >= 40 && nOutbound < (nMaxOutbound >> 1)) {
                nRequiredServices = REQUIRED_SERVICES;
            }

            if ((addr.nServices & nRequiredServices) != nRequiredServices) {
                continue;
            }

            // do not allow non-default ports, unless after 50 invalid addresses selected already
            if (addr.GetPort() != Params().GetDefaultPort() && nTries < 50)
                continue;

            addrConnect = addr;

            // regardless of the services assumed to be available, only require the minimum if half or more outbound have relevant services
            if (nOutboundRelevant >= (nMaxOutbound >> 1)) {
                addrConnect.nServices = REQUIRED_SERVICES;
            } else {
                addrConnect.nServices = nRequiredServices;
            }
            break;
        }

        if (addrConnect.IsValid()) {

            if (fFeeler) {
                // Add small amount of random noise before connection to avoid synchronization.
                int randsleep = GetRandInt(FEELER_SLEEP_WINDOW * 1000);
                if (!interruptNet.sleep_for(std::chrono::milliseconds(randsleep)))
                    return;
                LogPrint("net", "Making feeler connection to %s\n", addrConnect.ToString());
            }

            OpenNetworkConnection(addrConnect, (int)setConnected.size() >= std::min(nMaxConnections - 1, 2), &grant, NULL, false, fFeeler);
        }
    }
}

std::vector<AddedNodeInfo> CConnman::GetAddedNodeInfo()
{
    std::vector<AddedNodeInfo> ret;

    std::list<std::string> lAddresses(0);
    {
        LOCK(cs_vAddedNodes);
        ret.reserve(vAddedNodes.size());
        BOOST_FOREACH(const std::string& strAddNode, vAddedNodes)
            lAddresses.push_back(strAddNode);
    }


    // Build a map of all already connected addresses (by IP:port and by name) to inbound/outbound and resolved CService
    std::map<CService, bool> mapConnected;
    std::map<std::string, std::pair<bool, CService>> mapConnectedByName;
    {
        LOCK(cs_vNodes);
        for (const CNode* pnode : vNodes) {
            if (pnode->addr.IsValid()) {
                mapConnected[pnode->addr] = pnode->fInbound;
            }
            std::string addrName = pnode->GetAddrName();
            if (!addrName.empty()) {
                mapConnectedByName[std::move(addrName)] = std::make_pair(pnode->fInbound, static_cast<const CService&>(pnode->addr));
            }
        }
    }

    BOOST_FOREACH(const std::string& strAddNode, lAddresses) {
        CService service(LookupNumeric(strAddNode.c_str(), Params().GetDefaultPort()));
        if (service.IsValid()) {
            // strAddNode is an IP:port
            auto it = mapConnected.find(service);
            if (it != mapConnected.end()) {
                ret.push_back(AddedNodeInfo{strAddNode, service, true, it->second});
            } else {
                ret.push_back(AddedNodeInfo{strAddNode, CService(), false, false});
            }
        } else {
            // strAddNode is a name
            auto it = mapConnectedByName.find(strAddNode);
            if (it != mapConnectedByName.end()) {
                ret.push_back(AddedNodeInfo{strAddNode, it->second.second, true, it->second.first});
            } else {
                ret.push_back(AddedNodeInfo{strAddNode, CService(), false, false});
            }
        }
    }

    return ret;
}

void CConnman::ThreadOpenAddedConnections()
{
    {
        LOCK(cs_vAddedNodes);
        if (mapMultiArgs.count("-addnode"))
            vAddedNodes = mapMultiArgs.at("-addnode");
    }

    while (true)
    {
        CSemaphoreGrant grant(*semAddnode);
        std::vector<AddedNodeInfo> vInfo = GetAddedNodeInfo();
        bool tried = false;
        for (const AddedNodeInfo& info : vInfo) {
            if (!info.fConnected) {
                if (!grant.TryAcquire()) {
                    // If we've used up our semaphore and need a new one, lets not wait here since while we are waiting
                    // the addednodeinfo state might change.
                    break;
                }
                // If strAddedNode is an IP/port, decode it immediately, so
                // OpenNetworkConnection can detect existing connections to that IP/port.
                tried = true;
                CService service(LookupNumeric(info.strAddedNode.c_str(), Params().GetDefaultPort()));
                OpenNetworkConnection(CAddress(service, NODE_NONE), false, &grant, info.strAddedNode.c_str(), false, false, true);
                if (!interruptNet.sleep_for(std::chrono::milliseconds(500)))
                    return;
            }
        }
        // Retry every 60 seconds if a connection was attempted, otherwise two seconds
        if (!interruptNet.sleep_for(std::chrono::seconds(tried ? 60 : 2)))
            return;
    }
}

// if successful, this moves the passed grant to the constructed node
bool CConnman::OpenNetworkConnection(const CAddress& addrConnect, bool fCountFailure, CSemaphoreGrant *grantOutbound, const char *pszDest, bool fOneShot, bool fFeeler, bool fAddnode)
{
    //
    // Initiate outbound network connection
    //
    if (interruptNet) {
        return false;
    }
    if (!fNetworkActive) {
        return false;
    }
    if (!pszDest) {
        if (IsLocal(addrConnect) ||
            FindNode((CNetAddr)addrConnect) || IsBanned(addrConnect) ||
            FindNode(addrConnect.ToStringIPPort()))
            return false;
    } else if (FindNode(std::string(pszDest)))
        return false;

    CNode* pnode = ConnectNode(addrConnect, pszDest, fCountFailure);

    if (!pnode)
        return false;
    if (grantOutbound)
        grantOutbound->MoveTo(pnode->grantOutbound);
    if (fOneShot)
        pnode->fOneShot = true;
    if (fFeeler)
        pnode->fFeeler = true;
    if (fAddnode)
        pnode->fAddnode = true;

    GetNodeSignals().InitializeNode(pnode, *this);
    {
        LOCK(cs_vNodes);
        vNodes.push_back(pnode);
    }

    return true;
}

void CConnman::ThreadMessageHandler()
{
    while (!flagInterruptMsgProc)
    {
        std::vector<CNode*> vNodesCopy;
        {
            LOCK(cs_vNodes);
            vNodesCopy = vNodes;
            BOOST_FOREACH(CNode* pnode, vNodesCopy) {
                pnode->AddRef();
            }
        }

        bool fMoreWork = false;

        BOOST_FOREACH(CNode* pnode, vNodesCopy)
        {
            if (pnode->fDisconnect)
                continue;

            // Receive messages
            bool fMoreNodeWork = GetNodeSignals().ProcessMessages(pnode, *this, flagInterruptMsgProc);
            fMoreWork |= (fMoreNodeWork && !pnode->fPauseSend);
            if (flagInterruptMsgProc)
                return;

            // Send messages
            {
                LOCK(pnode->cs_sendProcessing);
                GetNodeSignals().SendMessages(pnode, *this, flagInterruptMsgProc);
            }
            if (flagInterruptMsgProc)
                return;
        }

        {
            LOCK(cs_vNodes);
            BOOST_FOREACH(CNode* pnode, vNodesCopy)
                pnode->Release();
        }

        std::unique_lock<std::mutex> lock(mutexMsgProc);
        if (!fMoreWork) {
            condMsgProc.wait_until(lock, std::chrono::steady_clock::now() + std::chrono::milliseconds(100), [this] { return fMsgProcWake; });
        }
        fMsgProcWake = false;
    }
}






bool CConnman::BindListenPort(const CService &addrBind, std::string& strError, bool fWhitelisted)
{
    strError = "";
    int nOne = 1;

    // Create socket for listening for incoming connections
    struct sockaddr_storage sockaddr;
    socklen_t len = sizeof(sockaddr);
    if (!addrBind.GetSockAddr((struct sockaddr*)&sockaddr, &len))
    {
        strError = strprintf("Error: Bind address family for %s not supported", addrBind.ToString());
        LogPrintf("%s\n", strError);
        return false;
    }

    SOCKET hListenSocket = socket(((struct sockaddr*)&sockaddr)->sa_family, SOCK_STREAM, IPPROTO_TCP);
    if (hListenSocket == INVALID_SOCKET)
    {
        strError = strprintf("Error: Couldn't open socket for incoming connections (socket returned error %s)", NetworkErrorString(WSAGetLastError()));
        LogPrintf("%s\n", strError);
        return false;
    }
    if (!IsSelectableSocket(hListenSocket))
    {
        strError = "Error: Couldn't create a listenable socket for incoming connections";
        LogPrintf("%s\n", strError);
        return false;
    }


#ifndef WIN32
#ifdef SO_NOSIGPIPE
    // Different way of disabling SIGPIPE on BSD
    setsockopt(hListenSocket, SOL_SOCKET, SO_NOSIGPIPE, (void*)&nOne, sizeof(int));
#endif
    // Allow binding if the port is still in TIME_WAIT state after
    // the program was closed and restarted.
    setsockopt(hListenSocket, SOL_SOCKET, SO_REUSEADDR, (void*)&nOne, sizeof(int));
    // Disable Nagle's algorithm
    setsockopt(hListenSocket, IPPROTO_TCP, TCP_NODELAY, (void*)&nOne, sizeof(int));
#else
    setsockopt(hListenSocket, SOL_SOCKET, SO_REUSEADDR, (const char*)&nOne, sizeof(int));
    setsockopt(hListenSocket, IPPROTO_TCP, TCP_NODELAY, (const char*)&nOne, sizeof(int));
#endif

    // Set to non-blocking, incoming connections will also inherit this
    if (!SetSocketNonBlocking(hListenSocket, true)) {
        strError = strprintf("BindListenPort: Setting listening socket to non-blocking failed, error %s\n", NetworkErrorString(WSAGetLastError()));
        LogPrintf("%s\n", strError);
        return false;
    }

    // some systems don't have IPV6_V6ONLY but are always v6only; others do have the option
    // and enable it by default or not. Try to enable it, if possible.
    if (addrBind.IsIPv6()) {
#ifdef IPV6_V6ONLY
#ifdef WIN32
        setsockopt(hListenSocket, IPPROTO_IPV6, IPV6_V6ONLY, (const char*)&nOne, sizeof(int));
#else
        setsockopt(hListenSocket, IPPROTO_IPV6, IPV6_V6ONLY, (void*)&nOne, sizeof(int));
#endif
#endif
#ifdef WIN32
        int nProtLevel = PROTECTION_LEVEL_UNRESTRICTED;
        setsockopt(hListenSocket, IPPROTO_IPV6, IPV6_PROTECTION_LEVEL, (const char*)&nProtLevel, sizeof(int));
#endif
    }

    if (::bind(hListenSocket, (struct sockaddr*)&sockaddr, len) == SOCKET_ERROR)
    {
        int nErr = WSAGetLastError();
        if (nErr == WSAEADDRINUSE)
            strError = strprintf(_("Unable to bind to %s on this computer. %s is probably already running."), addrBind.ToString(), _(PACKAGE_NAME));
        else
            strError = strprintf(_("Unable to bind to %s on this computer (bind returned error %s)"), addrBind.ToString(), NetworkErrorString(nErr));
        LogPrintf("%s\n", strError);
        CloseSocket(hListenSocket);
        return false;
    }
    LogPrintf("Bound to %s\n", addrBind.ToString());

    // Listen for incoming connections
    if (listen(hListenSocket, SOMAXCONN) == SOCKET_ERROR)
    {
        strError = strprintf(_("Error: Listening for incoming connections failed (listen returned error %s)"), NetworkErrorString(WSAGetLastError()));
        LogPrintf("%s\n", strError);
        CloseSocket(hListenSocket);
        return false;
    }

    vhListenSocket.push_back(ListenSocket(hListenSocket, fWhitelisted));

    if (addrBind.IsRoutable() && fDiscover && !fWhitelisted)
        AddLocal(addrBind, LOCAL_BIND);

    return true;
}

void Discover(boost::thread_group& threadGroup)
{
    if (!fDiscover)
        return;

#ifdef WIN32
    // Get local host IP
    char pszHostName[256] = "";
    if (gethostname(pszHostName, sizeof(pszHostName)) != SOCKET_ERROR)
    {
        std::vector<CNetAddr> vaddr;
        if (LookupHost(pszHostName, vaddr, 0, true))
        {
            BOOST_FOREACH (const CNetAddr &addr, vaddr)
            {
                if (AddLocal(addr, LOCAL_IF))
                    LogPrintf("%s: %s - %s\n", __func__, pszHostName, addr.ToString());
            }
        }
    }
#else
    // Get local host ip
    struct ifaddrs* myaddrs;
    if (getifaddrs(&myaddrs) == 0)
    {
        for (struct ifaddrs* ifa = myaddrs; ifa != NULL; ifa = ifa->ifa_next)
        {
            if (ifa->ifa_addr == NULL) continue;
            if ((ifa->ifa_flags & IFF_UP) == 0) continue;
            if (strcmp(ifa->ifa_name, "lo") == 0) continue;
            if (strcmp(ifa->ifa_name, "lo0") == 0) continue;
            if (ifa->ifa_addr->sa_family == AF_INET)
            {
                struct sockaddr_in* s4 = (struct sockaddr_in*)(ifa->ifa_addr);
                CNetAddr addr(s4->sin_addr);
                if (AddLocal(addr, LOCAL_IF))
                    LogPrintf("%s: IPv4 %s: %s\n", __func__, ifa->ifa_name, addr.ToString());
            }
            else if (ifa->ifa_addr->sa_family == AF_INET6)
            {
                struct sockaddr_in6* s6 = (struct sockaddr_in6*)(ifa->ifa_addr);
                CNetAddr addr(s6->sin6_addr);
                if (AddLocal(addr, LOCAL_IF))
                    LogPrintf("%s: IPv6 %s: %s\n", __func__, ifa->ifa_name, addr.ToString());
            }
        }
        freeifaddrs(myaddrs);
    }
#endif
}

void CConnman::SetNetworkActive(bool active)
{
    if (fDebug) {
        LogPrint("net", "SetNetworkActive: %s\n", active);
    }

    if (!active) {
        fNetworkActive = false;

        LOCK(cs_vNodes);
        // Close sockets to all nodes
        BOOST_FOREACH(CNode* pnode, vNodes) {
            pnode->CloseSocketDisconnect();
        }
    } else {
        fNetworkActive = true;
    }

    uiInterface.NotifyNetworkActiveChanged(fNetworkActive);
}

CConnman::CConnman(uint64_t nSeed0In, uint64_t nSeed1In) : nSeed0(nSeed0In), nSeed1(nSeed1In)
{
    fNetworkActive = true;
    setBannedIsDirty = false;
    fAddressesInitialized = false;
    nLastNodeId = 0;
    nSendBufferMaxSize = 0;
    nReceiveFloodSize = 0;
    semOutbound = NULL;
    semAddnode = NULL;
    nMaxConnections = 0;
    nMaxOutbound = 0;
    nMaxAddnode = 0;
    nBestHeight = 0;
    clientInterface = NULL;
    flagInterruptMsgProc = false;
}

NodeId CConnman::GetNewNodeId()
{
    return nLastNodeId.fetch_add(1, std::memory_order_relaxed);
}

bool CConnman::Start(CScheduler& scheduler, std::string& strNodeError, Options connOptions)
{
    nTotalBytesRecv = 0;
    nTotalBytesSent = 0;
    nMaxOutboundTotalBytesSentInCycle = 0;
    nMaxOutboundCycleStartTime = 0;

    nRelevantServices = connOptions.nRelevantServices;
    nLocalServices = connOptions.nLocalServices;
    nMaxConnections = connOptions.nMaxConnections;
    nMaxOutbound = std::min((connOptions.nMaxOutbound), nMaxConnections);
    nMaxAddnode = connOptions.nMaxAddnode;
    nMaxFeeler = connOptions.nMaxFeeler;

    nSendBufferMaxSize = connOptions.nSendBufferMaxSize;
    nReceiveFloodSize = connOptions.nReceiveFloodSize;

    nMaxOutboundLimit = connOptions.nMaxOutboundLimit;
    nMaxOutboundTimeframe = connOptions.nMaxOutboundTimeframe;

    SetBestHeight(connOptions.nBestHeight);

    clientInterface = connOptions.uiInterface;
    if (clientInterface)
        clientInterface->InitMessage(_("Loading addresses..."));
    // Load addresses from peers.dat
    int64_t nStart = GetTimeMillis();
    {
        CAddrDB adb;
        if (adb.Read(addrman))
            LogPrintf("Loaded %i addresses from peers.dat  %dms\n", addrman.size(), GetTimeMillis() - nStart);
        else {
            addrman.Clear(); // Addrman can be in an inconsistent state after failure, reset it
            LogPrintf("Invalid or missing peers.dat; recreating\n");
            DumpAddresses();
        }
    }
    if (clientInterface)
        clientInterface->InitMessage(_("Loading banlist..."));
    // Load addresses from banlist.dat
    nStart = GetTimeMillis();
    CBanDB bandb;
    banmap_t banmap;
    if (bandb.Read(banmap)) {
        SetBanned(banmap); // thread save setter
        SetBannedSetDirty(false); // no need to write down, just read data
        SweepBanned(); // sweep out unused entries

        LogPrint("net", "Loaded %d banned node ips/subnets from banlist.dat  %dms\n",
            banmap.size(), GetTimeMillis() - nStart);
    } else {
        LogPrintf("Invalid or missing banlist.dat; recreating\n");
        SetBannedSetDirty(true); // force write
        DumpBanlist();
    }

    uiInterface.InitMessage(_("Starting network threads..."));

    fAddressesInitialized = true;

    if (semOutbound == NULL) {
        // initialize semaphore
        semOutbound = new CSemaphore(std::min((nMaxOutbound + nMaxFeeler), nMaxConnections));
    }
    if (semAddnode == NULL) {
        // initialize semaphore
        semAddnode = new CSemaphore(nMaxAddnode);
    }

    //
    // Start threads
    //
    InterruptSocks5(false);
    interruptNet.reset();
    flagInterruptMsgProc = false;

    {
        std::unique_lock<std::mutex> lock(mutexMsgProc);
        fMsgProcWake = false;
    }

    // Send and receive from sockets, accept connections
    threadSocketHandler = std::thread(&TraceThread<std::function<void()> >, "net", std::function<void()>(std::bind(&CConnman::ThreadSocketHandler, this)));

    if (!GetBoolArg("-dnsseed", true))
        LogPrintf("DNS seeding disabled\n");
    else
        threadDNSAddressSeed = std::thread(&TraceThread<std::function<void()> >, "dnsseed", std::function<void()>(std::bind(&CConnman::ThreadDNSAddressSeed, this)));

    // Initiate outbound connections from -addnode
    threadOpenAddedConnections = std::thread(&TraceThread<std::function<void()> >, "addcon", std::function<void()>(std::bind(&CConnman::ThreadOpenAddedConnections, this)));

    // Initiate outbound connections unless connect=0
    if (!mapMultiArgs.count("-connect") || mapMultiArgs.at("-connect").size() != 1 || mapMultiArgs.at("-connect")[0] != "0")
        threadOpenConnections = std::thread(&TraceThread<std::function<void()> >, "opencon", std::function<void()>(std::bind(&CConnman::ThreadOpenConnections, this)));

    // Process messages
    threadMessageHandler = std::thread(&TraceThread<std::function<void()> >, "msghand", std::function<void()>(std::bind(&CConnman::ThreadMessageHandler, this)));

    // Dump network addresses
    scheduler.scheduleEvery(boost::bind(&CConnman::DumpData, this), DUMP_ADDRESSES_INTERVAL);

    return true;
}

class CNetCleanup
{
public:
    CNetCleanup() {}

    ~CNetCleanup()
    {
#ifdef WIN32
        // Shutdown Windows Sockets
        WSACleanup();
#endif
    }
}
instance_of_cnetcleanup;

void CConnman::Interrupt()
{
    {
        std::lock_guard<std::mutex> lock(mutexMsgProc);
        flagInterruptMsgProc = true;
    }
    condMsgProc.notify_all();

    interruptNet();
    InterruptSocks5(true);

    if (semOutbound) {
        for (int i=0; i<(nMaxOutbound + nMaxFeeler); i++) {
            semOutbound->post();
        }
    }

    if (semAddnode) {
        for (int i=0; i<nMaxAddnode; i++) {
            semAddnode->post();
        }
    }
}

void CConnman::Stop()
{
    if (threadMessageHandler.joinable())
        threadMessageHandler.join();
    if (threadOpenConnections.joinable())
        threadOpenConnections.join();
    if (threadOpenAddedConnections.joinable())
        threadOpenAddedConnections.join();
    if (threadDNSAddressSeed.joinable())
        threadDNSAddressSeed.join();
    if (threadSocketHandler.joinable())
        threadSocketHandler.join();

    if (fAddressesInitialized)
    {
        DumpData();
        fAddressesInitialized = false;
    }

    // Close sockets
    BOOST_FOREACH(CNode* pnode, vNodes)
        pnode->CloseSocketDisconnect();
    BOOST_FOREACH(ListenSocket& hListenSocket, vhListenSocket)
        if (hListenSocket.socket != INVALID_SOCKET)
            if (!CloseSocket(hListenSocket.socket))
                LogPrintf("CloseSocket(hListenSocket) failed with error %s\n", NetworkErrorString(WSAGetLastError()));

    // clean up some globals (to help leak detection)
    BOOST_FOREACH(CNode *pnode, vNodes) {
        DeleteNode(pnode);
    }
    BOOST_FOREACH(CNode *pnode, vNodesDisconnected) {
        DeleteNode(pnode);
    }
    vNodes.clear();
    vNodesDisconnected.clear();
    vhListenSocket.clear();
    delete semOutbound;
    semOutbound = NULL;
    delete semAddnode;
    semAddnode = NULL;
}

void CConnman::DeleteNode(CNode* pnode)
{
    assert(pnode);
    bool fUpdateConnectionTime = false;
    GetNodeSignals().FinalizeNode(pnode->GetId(), fUpdateConnectionTime);
    if(fUpdateConnectionTime)
        addrman.Connected(pnode->addr);
    delete pnode;
}

CConnman::~CConnman()
{
    Interrupt();
    Stop();
}

size_t CConnman::GetAddressCount() const
{
    return addrman.size();
}

void CConnman::SetServices(const CService &addr, ServiceFlags nServices)
{
    addrman.SetServices(addr, nServices);
}

void CConnman::MarkAddressGood(const CAddress& addr)
{
    addrman.Good(addr);
}

void CConnman::AddNewAddress(const CAddress& addr, const CAddress& addrFrom, int64_t nTimePenalty)
{
    addrman.Add(addr, addrFrom, nTimePenalty);
}

void CConnman::AddNewAddresses(const std::vector<CAddress>& vAddr, const CAddress& addrFrom, int64_t nTimePenalty)
{
    addrman.Add(vAddr, addrFrom, nTimePenalty);
}

std::vector<CAddress> CConnman::GetAddresses()
{
    return addrman.GetAddr();
}

bool CConnman::AddNode(const std::string& strNode)
{
    LOCK(cs_vAddedNodes);
    for(std::vector<std::string>::const_iterator it = vAddedNodes.begin(); it != vAddedNodes.end(); ++it) {
        if (strNode == *it)
            return false;
    }

    vAddedNodes.push_back(strNode);
    return true;
}

bool CConnman::RemoveAddedNode(const std::string& strNode)
{
    LOCK(cs_vAddedNodes);
    for(std::vector<std::string>::iterator it = vAddedNodes.begin(); it != vAddedNodes.end(); ++it) {
        if (strNode == *it) {
            vAddedNodes.erase(it);
            return true;
        }
    }
    return false;
}

size_t CConnman::GetNodeCount(NumConnections flags)
{
    LOCK(cs_vNodes);
    if (flags == CConnman::CONNECTIONS_ALL) // Shortcut if we want total
        return vNodes.size();

    int nNum = 0;
    for(std::vector<CNode*>::const_iterator it = vNodes.begin(); it != vNodes.end(); ++it)
        if (flags & ((*it)->fInbound ? CONNECTIONS_IN : CONNECTIONS_OUT))
            nNum++;

    return nNum;
}

void CConnman::GetNodeStats(std::vector<CNodeStats>& vstats)
{
    vstats.clear();
    LOCK(cs_vNodes);
    vstats.reserve(vNodes.size());
    for(std::vector<CNode*>::iterator it = vNodes.begin(); it != vNodes.end(); ++it) {
        CNode* pnode = *it;
        vstats.emplace_back();
        pnode->copyStats(vstats.back());
    }
}

bool CConnman::DisconnectNode(const std::string& strNode)
{
    LOCK(cs_vNodes);
    if (CNode* pnode = FindNode(strNode)) {
        pnode->fDisconnect = true;
        return true;
    }
    return false;
}
bool CConnman::DisconnectNode(NodeId id)
{
    LOCK(cs_vNodes);
    for(CNode* pnode : vNodes) {
        if (id == pnode->id) {
            pnode->fDisconnect = true;
            return true;
        }
    }
    return false;
}

void CConnman::RecordBytesRecv(uint64_t bytes)
{
    LOCK(cs_totalBytesRecv);
    nTotalBytesRecv += bytes;
}

void CConnman::RecordBytesSent(uint64_t bytes)
{
    LOCK(cs_totalBytesSent);
    nTotalBytesSent += bytes;

    uint64_t now = GetTime();
    if (nMaxOutboundCycleStartTime + nMaxOutboundTimeframe < now)
    {
        // timeframe expired, reset cycle
        nMaxOutboundCycleStartTime = now;
        nMaxOutboundTotalBytesSentInCycle = 0;
    }

    // TODO, exclude whitebind peers
    nMaxOutboundTotalBytesSentInCycle += bytes;
}

void CConnman::SetMaxOutboundTarget(uint64_t limit)
{
    LOCK(cs_totalBytesSent);
    nMaxOutboundLimit = limit;
}

uint64_t CConnman::GetMaxOutboundTarget()
{
    LOCK(cs_totalBytesSent);
    return nMaxOutboundLimit;
}

uint64_t CConnman::GetMaxOutboundTimeframe()
{
    LOCK(cs_totalBytesSent);
    return nMaxOutboundTimeframe;
}

uint64_t CConnman::GetMaxOutboundTimeLeftInCycle()
{
    LOCK(cs_totalBytesSent);
    if (nMaxOutboundLimit == 0)
        return 0;

    if (nMaxOutboundCycleStartTime == 0)
        return nMaxOutboundTimeframe;

    uint64_t cycleEndTime = nMaxOutboundCycleStartTime + nMaxOutboundTimeframe;
    uint64_t now = GetTime();
    return (cycleEndTime < now) ? 0 : cycleEndTime - GetTime();
}

void CConnman::SetMaxOutboundTimeframe(uint64_t timeframe)
{
    LOCK(cs_totalBytesSent);
    if (nMaxOutboundTimeframe != timeframe)
    {
        // reset measure-cycle in case of changing
        // the timeframe
        nMaxOutboundCycleStartTime = GetTime();
    }
    nMaxOutboundTimeframe = timeframe;
}

bool CConnman::OutboundTargetReached(bool historicalBlockServingLimit)
{
    LOCK(cs_totalBytesSent);
    if (nMaxOutboundLimit == 0)
        return false;

    if (historicalBlockServingLimit)
    {
        // keep a large enough buffer to at least relay each block once
        uint64_t timeLeftInCycle = GetMaxOutboundTimeLeftInCycle();
        uint64_t buffer = timeLeftInCycle / 600 * MAX_BLOCK_SIZE;
        if (buffer >= nMaxOutboundLimit || nMaxOutboundTotalBytesSentInCycle >= nMaxOutboundLimit - buffer)
            return true;
    }
    else if (nMaxOutboundTotalBytesSentInCycle >= nMaxOutboundLimit)
        return true;

    return false;
}

uint64_t CConnman::GetOutboundTargetBytesLeft()
{
    LOCK(cs_totalBytesSent);
    if (nMaxOutboundLimit == 0)
        return 0;

    return (nMaxOutboundTotalBytesSentInCycle >= nMaxOutboundLimit) ? 0 : nMaxOutboundLimit - nMaxOutboundTotalBytesSentInCycle;
}

uint64_t CConnman::GetTotalBytesRecv()
{
    LOCK(cs_totalBytesRecv);
    return nTotalBytesRecv;
}

uint64_t CConnman::GetTotalBytesSent()
{
    LOCK(cs_totalBytesSent);
    return nTotalBytesSent;
}

ServiceFlags CConnman::GetLocalServices() const
{
    return nLocalServices;
}

void CConnman::SetBestHeight(int height)
{
    nBestHeight.store(height, std::memory_order_release);
}

int CConnman::GetBestHeight() const
{
    return nBestHeight.load(std::memory_order_acquire);
}

unsigned int CConnman::GetReceiveFloodSize() const { return nReceiveFloodSize; }
unsigned int CConnman::GetSendBufferSize() const{ return nSendBufferMaxSize; }

CNode::CNode(NodeId idIn, ServiceFlags nLocalServicesIn, int nMyStartingHeightIn, SOCKET hSocketIn, const CAddress& addrIn, uint64_t nKeyedNetGroupIn, uint64_t nLocalHostNonceIn, const std::string& addrNameIn, bool fInboundIn) :
    nTimeConnected(GetSystemTimeInSeconds()),
    addr(addrIn),
    fInbound(fInboundIn),
    id(idIn),
    nKeyedNetGroup(nKeyedNetGroupIn),
    addrKnown(5000, 0.001),
    filterInventoryKnown(50000, 0.000001),
    nLocalHostNonce(nLocalHostNonceIn),
    nLocalServices(nLocalServicesIn),
    nMyStartingHeight(nMyStartingHeightIn),
    nSendVersion(0)
{
    nServices = NODE_NONE;
    nServicesExpected = NODE_NONE;
    hSocket = hSocketIn;
    nRecvVersion = INIT_PROTO_VERSION;
    nLastSend = 0;
    nLastRecv = 0;
    nSendBytes = 0;
    nRecvBytes = 0;
    nTimeOffset = 0;
    addrName = addrNameIn == "" ? addr.ToStringIPPort() : addrNameIn;
    nVersion = 0;
    strSubVer = "";
    fWhitelisted = false;
    fOneShot = false;
    fAddnode = false;
    fClient = false; // set by version message
    fFeeler = false;
    fSuccessfullyConnected = false;
    fDisconnect = false;
    nRefCount = 0;
    nSendSize = 0;
    nSendOffset = 0;
    hashContinue = uint256();
    nStartingHeight = -1;
    filterInventoryKnown.reset();
    fSendMempool = false;
    fGetAddr = false;
    nNextLocalAddrSend = 0;
    nNextAddrSend = 0;
    nNextInvSend = 0;
    fRelayTxes = false;
    fSentAddr = false;
    pfilter = new CBloomFilter();
    timeLastMempoolReq = 0;
    nLastBlockTime = 0;
    nLastTXTime = 0;
    nPingNonceSent = 0;
    nPingUsecStart = 0;
    nPingUsecTime = 0;
    fPingQueued = false;
    nMinPingUsecTime = std::numeric_limits<int64_t>::max();
    minFeeFilter = 0;
    lastSentFeeFilter = 0;
    nextSendTimeFeeFilter = 0;
    fPauseRecv = false;
    fPauseSend = false;
    nProcessQueueSize = 0;

    BOOST_FOREACH(const std::string &msg, getAllNetMessageTypes())
        mapRecvBytesPerMsgCmd[msg] = 0;
    mapRecvBytesPerMsgCmd[NET_MESSAGE_COMMAND_OTHER] = 0;

    if (fLogIPs)
        LogPrint("net", "Added connection to %s peer=%d\n", addrName, id);
    else
        LogPrint("net", "Added connection peer=%d\n", id);
}

CNode::~CNode()
{
    CloseSocket(hSocket);

    if (pfilter)
        delete pfilter;
}

void CNode::AskFor(const CInv& inv)
{
    if (mapAskFor.size() > MAPASKFOR_MAX_SZ || setAskFor.size() > SETASKFOR_MAX_SZ)
        return;
    // a peer may not have multiple non-responded queue positions for a single inv item
    if (!setAskFor.insert(inv.hash).second)
        return;

    // We're using mapAskFor as a priority queue,
    // the key is the earliest time the request can be sent
    int64_t nRequestTime;
    limitedmap<uint256, int64_t>::const_iterator it = mapAlreadyAskedFor.find(inv.hash);
    if (it != mapAlreadyAskedFor.end())
        nRequestTime = it->second;
    else
        nRequestTime = 0;
    LogPrint("net", "askfor %s  %d (%s) peer=%d\n", inv.ToString(), nRequestTime, DateTimeStrFormat("%H:%M:%S", nRequestTime/1000000), id);

    // Make sure not to reuse time indexes to keep things in the same order
    int64_t nNow = GetTimeMicros() - 1000000;
    static int64_t nLastTime;
    ++nLastTime;
    nNow = std::max(nNow, nLastTime);
    nLastTime = nNow;

    // Each retry is 2 minutes after the last
    nRequestTime = std::max(nRequestTime + 2 * 60 * 1000000, nNow);
    if (it != mapAlreadyAskedFor.end())
        mapAlreadyAskedFor.update(it, nRequestTime);
    else
        mapAlreadyAskedFor.insert(std::make_pair(inv.hash, nRequestTime));
    mapAskFor.insert(std::make_pair(nRequestTime, inv));
}

bool CConnman::NodeFullyConnected(const CNode* pnode)
{
    return pnode && pnode->fSuccessfullyConnected && !pnode->fDisconnect;
}

void CConnman::PushMessage(CNode* pnode, CSerializedNetMsg&& msg)
{
    size_t nMessageSize = msg.data.size();
    size_t nTotalSize = nMessageSize + CMessageHeader::HEADER_SIZE;
    LogPrint("net", "sending %s (%d bytes) peer=%d\n",  SanitizeString(msg.command.c_str()), nMessageSize, pnode->id);

    std::vector<unsigned char> serializedHeader;
    serializedHeader.reserve(CMessageHeader::HEADER_SIZE);
    uint256 hash = Hash(msg.data.data(), msg.data.data() + nMessageSize);
    CMessageHeader hdr(Params().MessageStart(), msg.command.c_str(), nMessageSize);
    memcpy(hdr.pchChecksum, hash.begin(), CMessageHeader::CHECKSUM_SIZE);

    CVectorWriter{SER_NETWORK, INIT_PROTO_VERSION, serializedHeader, 0, hdr};

    size_t nBytesSent = 0;
    {
        LOCK(pnode->cs_vSend);
        bool optimisticSend(pnode->vSendMsg.empty());

        //log total amount of bytes per command
        pnode->mapSendBytesPerMsgCmd[msg.command] += nTotalSize;
        pnode->nSendSize += nTotalSize;

        if (pnode->nSendSize > nSendBufferMaxSize)
            pnode->fPauseSend = true;
        pnode->vSendMsg.push_back(std::move(serializedHeader));
        if (nMessageSize)
            pnode->vSendMsg.push_back(std::move(msg.data));

        // If write queue empty, attempt "optimistic write"
        if (optimisticSend == true)
            nBytesSent = SocketSendData(pnode);
    }
    if (nBytesSent)
        RecordBytesSent(nBytesSent);
}

bool CConnman::ForNode(NodeId id, std::function<bool(CNode* pnode)> func)
{
    CNode* found = nullptr;
    LOCK(cs_vNodes);
    for (auto&& pnode : vNodes) {
        if(pnode->id == id) {
            found = pnode;
            break;
        }
    }
    return found != nullptr && NodeFullyConnected(found) && func(found);
}

int64_t PoissonNextSend(int64_t nNow, int average_interval_seconds) {
    return nNow + (int64_t)(log1p(GetRand(1ULL << 48) * -0.0000000000000035527136788 /* -1/2^48 */) * average_interval_seconds * -1000000.0 + 0.5);
}

CSipHasher CConnman::GetDeterministicRandomizer(uint64_t id) const
{
    return CSipHasher(nSeed0, nSeed1).Write(id);
}

uint64_t CConnman::CalculateKeyedNetGroup(const CAddress& ad) const
{
    std::vector<unsigned char> vchNetGroup(ad.GetGroup());

    return GetDeterministicRandomizer(RANDOMIZER_ID_NETGROUP).Write(&vchNetGroup[0], vchNetGroup.size()).Finalize();
}<|MERGE_RESOLUTION|>--- conflicted
+++ resolved
@@ -1030,10 +1030,6 @@
     CAddress addr;
     int nInbound = 0;
     int nMaxInbound = nMaxConnections - (nMaxOutbound + nMaxFeeler);
-<<<<<<< HEAD
-    assert(nMaxInbound > 0);
-=======
->>>>>>> a7b486d6
 
     if (hSocket != INVALID_SOCKET)
         if (!addr.SetSockAddr((const struct sockaddr*)&sockaddr))
