// Copyright (c) 2014-2019 The Bitcoin Core developers
// Distributed under the MIT software license, see the accompanying
// file COPYING or http://www.opensource.org/licenses/mit-license.php.

#include <key_io.h>

#include <base58.h>
#include <bech32.h>
#include <util/strencodings.h>

#include <boost/variant/apply_visitor.hpp>
#include <boost/variant/static_visitor.hpp>

#include <assert.h>
#include <string.h>
#include <algorithm>

namespace
{
class DestinationEncoder : public boost::static_visitor<std::string>
{
private:
    const CChainParams& m_params;

public:
    explicit DestinationEncoder(const CChainParams& params) : m_params(params) {}

    std::string operator()(const PKHash& id) const
    {
        std::vector<unsigned char> data = m_params.Base58Prefix(CChainParams::PUBKEY_ADDRESS);
        data.insert(data.end(), id.begin(), id.end());
        return EncodeBase58Check(data);
    }

    std::string operator()(const ScriptHash& id) const
    {
        std::vector<unsigned char> data = m_params.Base58Prefix(CChainParams::SCRIPT_ADDRESS);
        data.insert(data.end(), id.begin(), id.end());
        return EncodeBase58Check(data);
    }

<<<<<<< HEAD
=======
    std::string operator()(const WitnessV0KeyHash& id) const
    {
        std::vector<unsigned char> data = {0};
        data.reserve(33);
        ConvertBits<8, 5, true>([&](unsigned char c) { data.push_back(c); }, id.begin(), id.end());
        return bech32::Encode(bech32::Encoding::BECH32, m_params.Bech32HRP(), data);
    }

    std::string operator()(const WitnessV0ScriptHash& id) const
    {
        std::vector<unsigned char> data = {0};
        data.reserve(53);
        ConvertBits<8, 5, true>([&](unsigned char c) { data.push_back(c); }, id.begin(), id.end());
        return bech32::Encode(bech32::Encoding::BECH32, m_params.Bech32HRP(), data);
    }

    std::string operator()(const WitnessUnknown& id) const
    {
        if (id.version < 1 || id.version > 16 || id.length < 2 || id.length > 40) {
            return {};
        }
        std::vector<unsigned char> data = {(unsigned char)id.version};
        data.reserve(1 + (id.length * 8 + 4) / 5);
        ConvertBits<8, 5, true>([&](unsigned char c) { data.push_back(c); }, id.program, id.program + id.length);
        return bech32::Encode(bech32::Encoding::BECH32M, m_params.Bech32HRP(), data);
    }

>>>>>>> 56311988
    std::string operator()(const CNoDestination& no) const { return {}; }
};

CTxDestination DecodeDestination(const std::string& str, const CChainParams& params)
{
    std::vector<unsigned char> data;
    uint160 hash;
    if (DecodeBase58Check(str, data, 21)) {
        // base58-encoded Bitcoin addresses.
        // Public-key-hash-addresses have version 0 (or 111 testnet).
        // The data vector contains RIPEMD160(SHA256(pubkey)), where pubkey is the serialized public key.
        const std::vector<unsigned char>& pubkey_prefix = params.Base58Prefix(CChainParams::PUBKEY_ADDRESS);
        if (data.size() == hash.size() + pubkey_prefix.size() && std::equal(pubkey_prefix.begin(), pubkey_prefix.end(), data.begin())) {
            std::copy(data.begin() + pubkey_prefix.size(), data.end(), hash.begin());
            return PKHash(hash);
        }
        // Script-hash-addresses have version 5 (or 196 testnet).
        // The data vector contains RIPEMD160(SHA256(cscript)), where cscript is the serialized redemption script.
        const std::vector<unsigned char>& script_prefix = params.Base58Prefix(CChainParams::SCRIPT_ADDRESS);
        if (data.size() == hash.size() + script_prefix.size() && std::equal(script_prefix.begin(), script_prefix.end(), data.begin())) {
            std::copy(data.begin() + script_prefix.size(), data.end(), hash.begin());
            return ScriptHash(hash);
        }
    }
    data.clear();
<<<<<<< HEAD
    auto bech = bech32::Decode(str);
    if (bech.second.size() > 0 && bech.first == params.Bech32HRP()) {
		/*
        // Blackcoin ToDo: bech32 decoding
		*/
=======
    const auto dec = bech32::Decode(str);
    if ((dec.encoding == bech32::Encoding::BECH32 || dec.encoding == bech32::Encoding::BECH32M) && dec.data.size() > 0 && dec.hrp == params.Bech32HRP()) {
        // Bech32 decoding
        int version = dec.data[0]; // The first 5 bit symbol is the witness version (0-16)
        if (version == 0 && dec.encoding != bech32::Encoding::BECH32) {
            return CNoDestination();
        }
        if (version != 0 && dec.encoding != bech32::Encoding::BECH32M) {
            return CNoDestination();
        }
        // The rest of the symbols are converted witness program bytes.
        data.reserve(((dec.data.size() - 1) * 5) / 8);
        if (ConvertBits<5, 8, false>([&](unsigned char c) { data.push_back(c); }, dec.data.begin() + 1, dec.data.end())) {
            if (version == 0) {
                {
                    WitnessV0KeyHash keyid;
                    if (data.size() == keyid.size()) {
                        std::copy(data.begin(), data.end(), keyid.begin());
                        return keyid;
                    }
                }
                {
                    WitnessV0ScriptHash scriptid;
                    if (data.size() == scriptid.size()) {
                        std::copy(data.begin(), data.end(), scriptid.begin());
                        return scriptid;
                    }
                }
                return CNoDestination();
            }
            if (version > 16 || data.size() < 2 || data.size() > 40) {
                return CNoDestination();
            }
            WitnessUnknown unk;
            unk.version = version;
            std::copy(data.begin(), data.end(), unk.program);
            unk.length = data.size();
            return unk;
        }
>>>>>>> 56311988
    }
    return CNoDestination();
}
} // namespace

CKey DecodeSecret(const std::string& str)
{
    CKey key;
    std::vector<unsigned char> data;
    if (DecodeBase58Check(str, data, 34)) {
        const std::vector<unsigned char>& privkey_prefix = Params().Base58Prefix(CChainParams::SECRET_KEY);
        if ((data.size() == 32 + privkey_prefix.size() || (data.size() == 33 + privkey_prefix.size() && data.back() == 1)) &&
            std::equal(privkey_prefix.begin(), privkey_prefix.end(), data.begin())) {
            bool compressed = data.size() == 33 + privkey_prefix.size();
            key.Set(data.begin() + privkey_prefix.size(), data.begin() + privkey_prefix.size() + 32, compressed);
        }
    }
    if (!data.empty()) {
        memory_cleanse(data.data(), data.size());
    }
    return key;
}

std::string EncodeSecret(const CKey& key)
{
    assert(key.IsValid());
    std::vector<unsigned char> data = Params().Base58Prefix(CChainParams::SECRET_KEY);
    data.insert(data.end(), key.begin(), key.end());
    if (key.IsCompressed()) {
        data.push_back(1);
    }
    std::string ret = EncodeBase58Check(data);
    memory_cleanse(data.data(), data.size());
    return ret;
}

CExtPubKey DecodeExtPubKey(const std::string& str)
{
    CExtPubKey key;
    std::vector<unsigned char> data;
    if (DecodeBase58Check(str, data, 78)) {
        const std::vector<unsigned char>& prefix = Params().Base58Prefix(CChainParams::EXT_PUBLIC_KEY);
        if (data.size() == BIP32_EXTKEY_SIZE + prefix.size() && std::equal(prefix.begin(), prefix.end(), data.begin())) {
            key.Decode(data.data() + prefix.size());
        }
    }
    return key;
}

std::string EncodeExtPubKey(const CExtPubKey& key)
{
    std::vector<unsigned char> data = Params().Base58Prefix(CChainParams::EXT_PUBLIC_KEY);
    size_t size = data.size();
    data.resize(size + BIP32_EXTKEY_SIZE);
    key.Encode(data.data() + size);
    std::string ret = EncodeBase58Check(data);
    return ret;
}

CExtKey DecodeExtKey(const std::string& str)
{
    CExtKey key;
    std::vector<unsigned char> data;
    if (DecodeBase58Check(str, data, 78)) {
        const std::vector<unsigned char>& prefix = Params().Base58Prefix(CChainParams::EXT_SECRET_KEY);
        if (data.size() == BIP32_EXTKEY_SIZE + prefix.size() && std::equal(prefix.begin(), prefix.end(), data.begin())) {
            key.Decode(data.data() + prefix.size());
        }
    }
    return key;
}

std::string EncodeExtKey(const CExtKey& key)
{
    std::vector<unsigned char> data = Params().Base58Prefix(CChainParams::EXT_SECRET_KEY);
    size_t size = data.size();
    data.resize(size + BIP32_EXTKEY_SIZE);
    key.Encode(data.data() + size);
    std::string ret = EncodeBase58Check(data);
    memory_cleanse(data.data(), data.size());
    return ret;
}

std::string EncodeDestination(const CTxDestination& dest)
{
    return boost::apply_visitor(DestinationEncoder(Params()), dest);
}

CTxDestination DecodeDestination(const std::string& str)
{
    return DecodeDestination(str, Params());
}

bool IsValidDestinationString(const std::string& str, const CChainParams& params)
{
    return IsValidDestination(DecodeDestination(str, params));
}

bool IsValidDestinationString(const std::string& str)
{
    return IsValidDestinationString(str, Params());
}<|MERGE_RESOLUTION|>--- conflicted
+++ resolved
@@ -39,36 +39,6 @@
         return EncodeBase58Check(data);
     }
 
-<<<<<<< HEAD
-=======
-    std::string operator()(const WitnessV0KeyHash& id) const
-    {
-        std::vector<unsigned char> data = {0};
-        data.reserve(33);
-        ConvertBits<8, 5, true>([&](unsigned char c) { data.push_back(c); }, id.begin(), id.end());
-        return bech32::Encode(bech32::Encoding::BECH32, m_params.Bech32HRP(), data);
-    }
-
-    std::string operator()(const WitnessV0ScriptHash& id) const
-    {
-        std::vector<unsigned char> data = {0};
-        data.reserve(53);
-        ConvertBits<8, 5, true>([&](unsigned char c) { data.push_back(c); }, id.begin(), id.end());
-        return bech32::Encode(bech32::Encoding::BECH32, m_params.Bech32HRP(), data);
-    }
-
-    std::string operator()(const WitnessUnknown& id) const
-    {
-        if (id.version < 1 || id.version > 16 || id.length < 2 || id.length > 40) {
-            return {};
-        }
-        std::vector<unsigned char> data = {(unsigned char)id.version};
-        data.reserve(1 + (id.length * 8 + 4) / 5);
-        ConvertBits<8, 5, true>([&](unsigned char c) { data.push_back(c); }, id.program, id.program + id.length);
-        return bech32::Encode(bech32::Encoding::BECH32M, m_params.Bech32HRP(), data);
-    }
-
->>>>>>> 56311988
     std::string operator()(const CNoDestination& no) const { return {}; }
 };
 
@@ -94,53 +64,12 @@
         }
     }
     data.clear();
-<<<<<<< HEAD
-    auto bech = bech32::Decode(str);
-    if (bech.second.size() > 0 && bech.first == params.Bech32HRP()) {
-		/*
-        // Blackcoin ToDo: bech32 decoding
-		*/
-=======
     const auto dec = bech32::Decode(str);
     if ((dec.encoding == bech32::Encoding::BECH32 || dec.encoding == bech32::Encoding::BECH32M) && dec.data.size() > 0 && dec.hrp == params.Bech32HRP()) {
+        /*
+        // Blackcoin ToDo
         // Bech32 decoding
-        int version = dec.data[0]; // The first 5 bit symbol is the witness version (0-16)
-        if (version == 0 && dec.encoding != bech32::Encoding::BECH32) {
-            return CNoDestination();
-        }
-        if (version != 0 && dec.encoding != bech32::Encoding::BECH32M) {
-            return CNoDestination();
-        }
-        // The rest of the symbols are converted witness program bytes.
-        data.reserve(((dec.data.size() - 1) * 5) / 8);
-        if (ConvertBits<5, 8, false>([&](unsigned char c) { data.push_back(c); }, dec.data.begin() + 1, dec.data.end())) {
-            if (version == 0) {
-                {
-                    WitnessV0KeyHash keyid;
-                    if (data.size() == keyid.size()) {
-                        std::copy(data.begin(), data.end(), keyid.begin());
-                        return keyid;
-                    }
-                }
-                {
-                    WitnessV0ScriptHash scriptid;
-                    if (data.size() == scriptid.size()) {
-                        std::copy(data.begin(), data.end(), scriptid.begin());
-                        return scriptid;
-                    }
-                }
-                return CNoDestination();
-            }
-            if (version > 16 || data.size() < 2 || data.size() > 40) {
-                return CNoDestination();
-            }
-            WitnessUnknown unk;
-            unk.version = version;
-            std::copy(data.begin(), data.end(), unk.program);
-            unk.length = data.size();
-            return unk;
-        }
->>>>>>> 56311988
+		*/
     }
     return CNoDestination();
 }
