// Copyright (c) 2009-2010 Satoshi Nakamoto
// Copyright (c) 2009-2016 The Bitcoin Core developers
// Distributed under the MIT software license, see the accompanying
// file COPYING or http://www.opensource.org/licenses/mit-license.php.

#include "random.h"

#include "crypto/sha512.h"
#include "support/cleanse.h"
#ifdef WIN32
#include "compat.h" // for Windows API
#include <wincrypt.h>
#endif
#include "util.h"             // for LogPrint()
#include "utilstrencodings.h" // for GetTime()

#include <stdlib.h>
#include <limits>
#include <chrono>
#include <thread>

#ifndef WIN32
#include <sys/time.h>
#endif

#ifdef HAVE_SYS_GETRANDOM
#include <sys/syscall.h>
#include <linux/random.h>
#endif
<<<<<<< HEAD
#ifdef HAVE_GETENTROPY
#include <unistd.h>
#endif
=======
#if defined(HAVE_GETENTROPY) || (defined(HAVE_GETENTROPY_RAND) && defined(MAC_OSX))
#include <unistd.h>
#endif
#if defined(HAVE_GETENTROPY_RAND) && defined(MAC_OSX)
#include <sys/random.h>
#endif
>>>>>>> e44150fe
#ifdef HAVE_SYSCTL_ARND
#include <sys/sysctl.h>
#endif

<<<<<<< HEAD
=======
#include <mutex>

#if defined(__x86_64__) || defined(__amd64__) || defined(__i386__)
#include <cpuid.h>
#endif

>>>>>>> e44150fe
#include <openssl/err.h>
#include <openssl/rand.h>

static void RandFailure()
{
    LogPrintf("Failed to read randomness, aborting\n");
    abort();
}

static inline int64_t GetPerformanceCounter()
{
    // Read the hardware time stamp counter when available.
    // See https://en.wikipedia.org/wiki/Time_Stamp_Counter for more information.
#if defined(_MSC_VER) && (defined(_M_IX86) || defined(_M_X64))
    return __rdtsc();
#elif !defined(_MSC_VER) && defined(__i386__)
    uint64_t r = 0;
    __asm__ volatile ("rdtsc" : "=A"(r)); // Constrain the r variable to the eax:edx pair.
    return r;
#elif !defined(_MSC_VER) && (defined(__x86_64__) || defined(__amd64__))
    uint64_t r1 = 0, r2 = 0;
    __asm__ volatile ("rdtsc" : "=a"(r1), "=d"(r2)); // Constrain r1 to rax and r2 to rdx.
    return (r2 << 32) | r1;
#else
    // Fall back to using C++11 clock (usually microsecond or nanosecond precision)
    return std::chrono::high_resolution_clock::now().time_since_epoch().count();
#endif
}


#if defined(__x86_64__) || defined(__amd64__) || defined(__i386__)
static std::atomic<bool> hwrand_initialized{false};
static bool rdrand_supported = false;
static constexpr uint32_t CPUID_F1_ECX_RDRAND = 0x40000000;
static void RDRandInit()
{
    uint32_t eax, ebx, ecx, edx;
    if (__get_cpuid(1, &eax, &ebx, &ecx, &edx) && (ecx & CPUID_F1_ECX_RDRAND)) {
        LogPrintf("Using RdRand as an additional entropy source\n");
        rdrand_supported = true;
    }
    hwrand_initialized.store(true);
}
#else
static void RDRandInit() {}
#endif

static bool GetHWRand(unsigned char* ent32) {
#if defined(__x86_64__) || defined(__amd64__) || defined(__i386__)
    assert(hwrand_initialized.load(std::memory_order_relaxed));
    if (rdrand_supported) {
        uint8_t ok;
        // Not all assemblers support the rdrand instruction, write it in hex.
#ifdef __i386__
        for (int iter = 0; iter < 4; ++iter) {
            uint32_t r1, r2;
            __asm__ volatile (".byte 0x0f, 0xc7, 0xf0;" // rdrand %eax
                              ".byte 0x0f, 0xc7, 0xf2;" // rdrand %edx
                              "setc %2" :
                              "=a"(r1), "=d"(r2), "=q"(ok) :: "cc");
            if (!ok) return false;
            WriteLE32(ent32 + 8 * iter, r1);
            WriteLE32(ent32 + 8 * iter + 4, r2);
        }
#else
        uint64_t r1, r2, r3, r4;
        __asm__ volatile (".byte 0x48, 0x0f, 0xc7, 0xf0, " // rdrand %rax
                                "0x48, 0x0f, 0xc7, 0xf3, " // rdrand %rbx
                                "0x48, 0x0f, 0xc7, 0xf1, " // rdrand %rcx
                                "0x48, 0x0f, 0xc7, 0xf2; " // rdrand %rdx
                          "setc %4" :
                          "=a"(r1), "=b"(r2), "=c"(r3), "=d"(r4), "=q"(ok) :: "cc");
        if (!ok) return false;
        WriteLE64(ent32, r1);
        WriteLE64(ent32 + 8, r2);
        WriteLE64(ent32 + 16, r3);
        WriteLE64(ent32 + 24, r4);
#endif
        return true;
    }
#endif
    return false;
}

void RandAddSeed()
{
    // Seed with CPU performance counter
    int64_t nCounter = GetPerformanceCounter();
    RAND_add(&nCounter, sizeof(nCounter), 1.5);
    memory_cleanse((void*)&nCounter, sizeof(nCounter));
}

static void RandAddSeedPerfmon()
{
    RandAddSeed();

#ifdef WIN32
    // Don't need this on Linux, OpenSSL automatically uses /dev/urandom
    // Seed with the entire set of perfmon data

    // This can take up to 2 seconds, so only do it every 10 minutes
    static int64_t nLastPerfmon;
    if (GetTime() < nLastPerfmon + 10 * 60)
        return;
    nLastPerfmon = GetTime();

    std::vector<unsigned char> vData(250000, 0);
    long ret = 0;
    unsigned long nSize = 0;
    const size_t nMaxSize = 10000000; // Bail out at more than 10MB of performance data
    while (true) {
        nSize = vData.size();
        ret = RegQueryValueExA(HKEY_PERFORMANCE_DATA, "Global", nullptr, nullptr, vData.data(), &nSize);
        if (ret != ERROR_MORE_DATA || vData.size() >= nMaxSize)
            break;
        vData.resize(std::max((vData.size() * 3) / 2, nMaxSize)); // Grow size of buffer exponentially
    }
    RegCloseKey(HKEY_PERFORMANCE_DATA);
    if (ret == ERROR_SUCCESS) {
        RAND_add(vData.data(), nSize, nSize / 100.0);
        memory_cleanse(vData.data(), nSize);
        LogPrint(BCLog::RAND, "%s: %lu bytes\n", __func__, nSize);
    } else {
        static bool warned = false; // Warn only once
        if (!warned) {
            LogPrintf("%s: Warning: RegQueryValueExA(HKEY_PERFORMANCE_DATA) failed with code %i\n", __func__, ret);
            warned = true;
        }
    }
#endif
}

#ifndef WIN32
/** Fallback: get 32 bytes of system entropy from /dev/urandom. The most
 * compatible way to get cryptographic randomness on UNIX-ish platforms.
 */
void GetDevURandom(unsigned char *ent32)
{
    int f = open("/dev/urandom", O_RDONLY);
    if (f == -1) {
        RandFailure();
    }
    int have = 0;
    do {
        ssize_t n = read(f, ent32 + have, NUM_OS_RANDOM_BYTES - have);
        if (n <= 0 || n + have > NUM_OS_RANDOM_BYTES) {
            close(f);
            RandFailure();
        }
        have += n;
    } while (have < NUM_OS_RANDOM_BYTES);
    close(f);
}
#endif

/** Get 32 bytes of system entropy. */
void GetOSRand(unsigned char *ent32)
{
#if defined(WIN32)
    HCRYPTPROV hProvider;
    int ret = CryptAcquireContextW(&hProvider, nullptr, nullptr, PROV_RSA_FULL, CRYPT_VERIFYCONTEXT);
    if (!ret) {
        RandFailure();
    }
    ret = CryptGenRandom(hProvider, NUM_OS_RANDOM_BYTES, ent32);
    if (!ret) {
        RandFailure();
    }
    CryptReleaseContext(hProvider, 0);
#elif defined(HAVE_SYS_GETRANDOM)
    /* Linux. From the getrandom(2) man page:
     * "If the urandom source has been initialized, reads of up to 256 bytes
     * will always return as many bytes as requested and will not be
     * interrupted by signals."
     */
<<<<<<< HEAD
    if (syscall(SYS_getrandom, ent32, NUM_OS_RANDOM_BYTES, 0) != NUM_OS_RANDOM_BYTES) {
        RandFailure();
    }
#elif defined(HAVE_GETENTROPY)
    /* On OpenBSD this can return up to 256 bytes of entropy, will return an
     * error if more are requested.
     * The call cannot return less than the requested number of bytes.
     */
    if (getentropy(ent32, NUM_OS_RANDOM_BYTES) != 0) {
        RandFailure();
    }
#elif defined(HAVE_SYSCTL_ARND)
    /* FreeBSD and similar. It is possible for the call to return less
     * bytes than requested, so need to read in a loop.
     */
    static const int name[2] = {CTL_KERN, KERN_ARND};
    int have = 0;
    do {
        size_t len = NUM_OS_RANDOM_BYTES - have;
        if (sysctl(name, ARRAYLEN(name), ent32 + have, &len, NULL, 0) != 0) {
            RandFailure();
        }
        have += len;
    } while (have < NUM_OS_RANDOM_BYTES);
#else
    /* Fall back to /dev/urandom if there is no specific method implemented to
     * get system entropy for this OS.
     */
    int f = open("/dev/urandom", O_RDONLY);
    if (f == -1) {
=======
    int rv = syscall(SYS_getrandom, ent32, NUM_OS_RANDOM_BYTES, 0);
    if (rv != NUM_OS_RANDOM_BYTES) {
        if (rv < 0 && errno == ENOSYS) {
            /* Fallback for kernel <3.17: the return value will be -1 and errno
             * ENOSYS if the syscall is not available, in that case fall back
             * to /dev/urandom.
             */
            GetDevURandom(ent32);
        } else {
            RandFailure();
        }
    }
#elif defined(HAVE_GETENTROPY) && defined(__OpenBSD__)
    /* On OpenBSD this can return up to 256 bytes of entropy, will return an
     * error if more are requested.
     * The call cannot return less than the requested number of bytes.
       getentropy is explicitly limited to openbsd here, as a similar (but not
       the same) function may exist on other platforms via glibc.
     */
    if (getentropy(ent32, NUM_OS_RANDOM_BYTES) != 0) {
>>>>>>> e44150fe
        RandFailure();
    }
#elif defined(HAVE_GETENTROPY_RAND) && defined(MAC_OSX)
    // We need a fallback for OSX < 10.12
    if (&getentropy != NULL) {
        if (getentropy(ent32, NUM_OS_RANDOM_BYTES) != 0) {
            RandFailure();
        }
    } else {
        GetDevURandom(ent32);
    }
#elif defined(HAVE_SYSCTL_ARND)
    /* FreeBSD and similar. It is possible for the call to return less
     * bytes than requested, so need to read in a loop.
     */
    static const int name[2] = {CTL_KERN, KERN_ARND};
    int have = 0;
    do {
<<<<<<< HEAD
        ssize_t n = read(f, ent32 + have, NUM_OS_RANDOM_BYTES - have);
        if (n <= 0 || n + have > NUM_OS_RANDOM_BYTES) {
            RandFailure();
        }
        have += n;
    } while (have < NUM_OS_RANDOM_BYTES);
    close(f);
=======
        size_t len = NUM_OS_RANDOM_BYTES - have;
        if (sysctl(name, ARRAYLEN(name), ent32 + have, &len, nullptr, 0) != 0) {
            RandFailure();
        }
        have += len;
    } while (have < NUM_OS_RANDOM_BYTES);
#else
    /* Fall back to /dev/urandom if there is no specific method implemented to
     * get system entropy for this OS.
     */
    GetDevURandom(ent32);
>>>>>>> e44150fe
#endif
}

void GetRandBytes(unsigned char* buf, int num)
{
    if (RAND_bytes(buf, num) != 1) {
        RandFailure();
    }
}

static void AddDataToRng(void* data, size_t len);

void RandAddSeedSleep()
{
    int64_t nPerfCounter1 = GetPerformanceCounter();
    std::this_thread::sleep_for(std::chrono::milliseconds(1));
    int64_t nPerfCounter2 = GetPerformanceCounter();

    // Combine with and update state
    AddDataToRng(&nPerfCounter1, sizeof(nPerfCounter1));
    AddDataToRng(&nPerfCounter2, sizeof(nPerfCounter2));

    memory_cleanse(&nPerfCounter1, sizeof(nPerfCounter1));
    memory_cleanse(&nPerfCounter2, sizeof(nPerfCounter2));
}


static std::mutex cs_rng_state;
static unsigned char rng_state[32] = {0};
static uint64_t rng_counter = 0;

static void AddDataToRng(void* data, size_t len) {
    CSHA512 hasher;
    hasher.Write((const unsigned char*)&len, sizeof(len));
    hasher.Write((const unsigned char*)data, len);
    unsigned char buf[64];
    {
        std::unique_lock<std::mutex> lock(cs_rng_state);
        hasher.Write(rng_state, sizeof(rng_state));
        hasher.Write((const unsigned char*)&rng_counter, sizeof(rng_counter));
        ++rng_counter;
        hasher.Finalize(buf);
        memcpy(rng_state, buf + 32, 32);
    }
    memory_cleanse(buf, 64);
}

void GetStrongRandBytes(unsigned char* out, int num)
{
    assert(num <= 32);
    CSHA512 hasher;
    unsigned char buf[64];

    // First source: OpenSSL's RNG
    RandAddSeedPerfmon();
    GetRandBytes(buf, 32);
    hasher.Write(buf, 32);

    // Second source: OS RNG
    GetOSRand(buf);
    hasher.Write(buf, 32);

    // Third source: HW RNG, if available.
    if (GetHWRand(buf)) {
        hasher.Write(buf, 32);
    }

    // Combine with and update state
    {
        std::unique_lock<std::mutex> lock(cs_rng_state);
        hasher.Write(rng_state, sizeof(rng_state));
        hasher.Write((const unsigned char*)&rng_counter, sizeof(rng_counter));
        ++rng_counter;
        hasher.Finalize(buf);
        memcpy(rng_state, buf + 32, 32);
    }

    // Produce output
    memcpy(out, buf, num);
    memory_cleanse(buf, 64);
}

uint64_t GetRand(uint64_t nMax)
{
    if (nMax == 0)
        return 0;

    // The range of the random source must be a multiple of the modulus
    // to give every possible output value an equal possibility
    uint64_t nRange = (std::numeric_limits<uint64_t>::max() / nMax) * nMax;
    uint64_t nRand = 0;
    do {
        GetRandBytes((unsigned char*)&nRand, sizeof(nRand));
    } while (nRand >= nRange);
    return (nRand % nMax);
}

int GetRandInt(int nMax)
{
    return GetRand(nMax);
}

uint256 GetRandHash()
{
    uint256 hash;
    GetRandBytes((unsigned char*)&hash, sizeof(hash));
    return hash;
}

void FastRandomContext::RandomSeed()
{
    uint256 seed = GetRandHash();
    rng.SetKey(seed.begin(), 32);
    requires_seed = false;
<<<<<<< HEAD
=======
}

uint256 FastRandomContext::rand256()
{
    if (bytebuf_size < 32) {
        FillByteBuffer();
    }
    uint256 ret;
    memcpy(ret.begin(), bytebuf + 64 - bytebuf_size, 32);
    bytebuf_size -= 32;
    return ret;
}

std::vector<unsigned char> FastRandomContext::randbytes(size_t len)
{
    std::vector<unsigned char> ret(len);
    if (len > 0) {
        rng.Output(&ret[0], len);
    }
    return ret;
>>>>>>> e44150fe
}

FastRandomContext::FastRandomContext(const uint256& seed) : requires_seed(false), bytebuf_size(0), bitbuf_size(0)
{
    rng.SetKey(seed.begin(), 32);
}

bool Random_SanityCheck()
{
<<<<<<< HEAD
=======
    uint64_t start = GetPerformanceCounter();

>>>>>>> e44150fe
    /* This does not measure the quality of randomness, but it does test that
     * OSRandom() overwrites all 32 bytes of the output given a maximum
     * number of tries.
     */
    static const ssize_t MAX_TRIES = 1024;
    uint8_t data[NUM_OS_RANDOM_BYTES];
    bool overwritten[NUM_OS_RANDOM_BYTES] = {}; /* Tracks which bytes have been overwritten at least once */
    int num_overwritten;
    int tries = 0;
    /* Loop until all bytes have been overwritten at least once, or max number tries reached */
    do {
        memset(data, 0, NUM_OS_RANDOM_BYTES);
        GetOSRand(data);
        for (int x=0; x < NUM_OS_RANDOM_BYTES; ++x) {
            overwritten[x] |= (data[x] != 0);
        }

        num_overwritten = 0;
        for (int x=0; x < NUM_OS_RANDOM_BYTES; ++x) {
            if (overwritten[x]) {
                num_overwritten += 1;
            }
        }

        tries += 1;
    } while (num_overwritten < NUM_OS_RANDOM_BYTES && tries < MAX_TRIES);
<<<<<<< HEAD
    return (num_overwritten == NUM_OS_RANDOM_BYTES); /* If this failed, bailed out after too many tries */
=======
    if (num_overwritten != NUM_OS_RANDOM_BYTES) return false; /* If this failed, bailed out after too many tries */

    // Check that GetPerformanceCounter increases at least during a GetOSRand() call + 1ms sleep.
    std::this_thread::sleep_for(std::chrono::milliseconds(1));
    uint64_t stop = GetPerformanceCounter();
    if (stop == start) return false;

    // We called GetPerformanceCounter. Use it as entropy.
    RAND_add((const unsigned char*)&start, sizeof(start), 1);
    RAND_add((const unsigned char*)&stop, sizeof(stop), 1);

    return true;
>>>>>>> e44150fe
}

FastRandomContext::FastRandomContext(bool fDeterministic) : requires_seed(!fDeterministic), bytebuf_size(0), bitbuf_size(0)
{
    if (!fDeterministic) {
        return;
    }
    uint256 seed;
    rng.SetKey(seed.begin(), 32);
<<<<<<< HEAD
=======
}

void RandomInit()
{
    RDRandInit();
>>>>>>> e44150fe
}<|MERGE_RESOLUTION|>--- conflicted
+++ resolved
@@ -27,31 +27,22 @@
 #include <sys/syscall.h>
 #include <linux/random.h>
 #endif
-<<<<<<< HEAD
-#ifdef HAVE_GETENTROPY
-#include <unistd.h>
-#endif
-=======
 #if defined(HAVE_GETENTROPY) || (defined(HAVE_GETENTROPY_RAND) && defined(MAC_OSX))
 #include <unistd.h>
 #endif
 #if defined(HAVE_GETENTROPY_RAND) && defined(MAC_OSX)
 #include <sys/random.h>
 #endif
->>>>>>> e44150fe
 #ifdef HAVE_SYSCTL_ARND
 #include <sys/sysctl.h>
 #endif
 
-<<<<<<< HEAD
-=======
 #include <mutex>
 
 #if defined(__x86_64__) || defined(__amd64__) || defined(__i386__)
 #include <cpuid.h>
 #endif
 
->>>>>>> e44150fe
 #include <openssl/err.h>
 #include <openssl/rand.h>
 
@@ -227,38 +218,6 @@
      * will always return as many bytes as requested and will not be
      * interrupted by signals."
      */
-<<<<<<< HEAD
-    if (syscall(SYS_getrandom, ent32, NUM_OS_RANDOM_BYTES, 0) != NUM_OS_RANDOM_BYTES) {
-        RandFailure();
-    }
-#elif defined(HAVE_GETENTROPY)
-    /* On OpenBSD this can return up to 256 bytes of entropy, will return an
-     * error if more are requested.
-     * The call cannot return less than the requested number of bytes.
-     */
-    if (getentropy(ent32, NUM_OS_RANDOM_BYTES) != 0) {
-        RandFailure();
-    }
-#elif defined(HAVE_SYSCTL_ARND)
-    /* FreeBSD and similar. It is possible for the call to return less
-     * bytes than requested, so need to read in a loop.
-     */
-    static const int name[2] = {CTL_KERN, KERN_ARND};
-    int have = 0;
-    do {
-        size_t len = NUM_OS_RANDOM_BYTES - have;
-        if (sysctl(name, ARRAYLEN(name), ent32 + have, &len, NULL, 0) != 0) {
-            RandFailure();
-        }
-        have += len;
-    } while (have < NUM_OS_RANDOM_BYTES);
-#else
-    /* Fall back to /dev/urandom if there is no specific method implemented to
-     * get system entropy for this OS.
-     */
-    int f = open("/dev/urandom", O_RDONLY);
-    if (f == -1) {
-=======
     int rv = syscall(SYS_getrandom, ent32, NUM_OS_RANDOM_BYTES, 0);
     if (rv != NUM_OS_RANDOM_BYTES) {
         if (rv < 0 && errno == ENOSYS) {
@@ -279,7 +238,6 @@
        the same) function may exist on other platforms via glibc.
      */
     if (getentropy(ent32, NUM_OS_RANDOM_BYTES) != 0) {
->>>>>>> e44150fe
         RandFailure();
     }
 #elif defined(HAVE_GETENTROPY_RAND) && defined(MAC_OSX)
@@ -298,15 +256,6 @@
     static const int name[2] = {CTL_KERN, KERN_ARND};
     int have = 0;
     do {
-<<<<<<< HEAD
-        ssize_t n = read(f, ent32 + have, NUM_OS_RANDOM_BYTES - have);
-        if (n <= 0 || n + have > NUM_OS_RANDOM_BYTES) {
-            RandFailure();
-        }
-        have += n;
-    } while (have < NUM_OS_RANDOM_BYTES);
-    close(f);
-=======
         size_t len = NUM_OS_RANDOM_BYTES - have;
         if (sysctl(name, ARRAYLEN(name), ent32 + have, &len, nullptr, 0) != 0) {
             RandFailure();
@@ -318,7 +267,6 @@
      * get system entropy for this OS.
      */
     GetDevURandom(ent32);
->>>>>>> e44150fe
 #endif
 }
 
@@ -433,8 +381,6 @@
     uint256 seed = GetRandHash();
     rng.SetKey(seed.begin(), 32);
     requires_seed = false;
-<<<<<<< HEAD
-=======
 }
 
 uint256 FastRandomContext::rand256()
@@ -455,7 +401,6 @@
         rng.Output(&ret[0], len);
     }
     return ret;
->>>>>>> e44150fe
 }
 
 FastRandomContext::FastRandomContext(const uint256& seed) : requires_seed(false), bytebuf_size(0), bitbuf_size(0)
@@ -465,11 +410,8 @@
 
 bool Random_SanityCheck()
 {
-<<<<<<< HEAD
-=======
     uint64_t start = GetPerformanceCounter();
 
->>>>>>> e44150fe
     /* This does not measure the quality of randomness, but it does test that
      * OSRandom() overwrites all 32 bytes of the output given a maximum
      * number of tries.
@@ -496,9 +438,6 @@
 
         tries += 1;
     } while (num_overwritten < NUM_OS_RANDOM_BYTES && tries < MAX_TRIES);
-<<<<<<< HEAD
-    return (num_overwritten == NUM_OS_RANDOM_BYTES); /* If this failed, bailed out after too many tries */
-=======
     if (num_overwritten != NUM_OS_RANDOM_BYTES) return false; /* If this failed, bailed out after too many tries */
 
     // Check that GetPerformanceCounter increases at least during a GetOSRand() call + 1ms sleep.
@@ -511,7 +450,6 @@
     RAND_add((const unsigned char*)&stop, sizeof(stop), 1);
 
     return true;
->>>>>>> e44150fe
 }
 
 FastRandomContext::FastRandomContext(bool fDeterministic) : requires_seed(!fDeterministic), bytebuf_size(0), bitbuf_size(0)
@@ -521,12 +459,9 @@
     }
     uint256 seed;
     rng.SetKey(seed.begin(), 32);
-<<<<<<< HEAD
-=======
 }
 
 void RandomInit()
 {
     RDRandInit();
->>>>>>> e44150fe
 }