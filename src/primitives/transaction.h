--- conflicted
+++ resolved
@@ -234,14 +234,10 @@
     // actually immutable; deserialization and assignment are implemented,
     // and bypass the constness. This is safe, as they update the entire
     // structure, including the hash.
-<<<<<<< HEAD
-    const int32_t nVersion;
-    unsigned int nTime;
-=======
->>>>>>> f56c00b2
     const std::vector<CTxIn> vin;
     const std::vector<CTxOut> vout;
     const int32_t nVersion;
+    unsigned int nTime;
     const uint32_t nLockTime;
 
 private:
@@ -314,14 +310,10 @@
 /** A mutable version of CTransaction. */
 struct CMutableTransaction
 {
-<<<<<<< HEAD
-    int32_t nVersion;
-    uint32_t nTime;
-=======
->>>>>>> f56c00b2
     std::vector<CTxIn> vin;
     std::vector<CTxOut> vout;
     int32_t nVersion;
+    uint32_t nTime;
     uint32_t nLockTime;
 
     CMutableTransaction();
